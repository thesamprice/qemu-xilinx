--- conflicted
+++ resolved
@@ -47,53 +47,6 @@
     void (*parent_reset)(CPUState *cpu);
 } MicroBlazeCPUClass;
 
-<<<<<<< HEAD
-/**
- * MicroBlazeCPU:
- * @env: #CPUMBState
- *
- * A MicroBlaze CPU.
- */
-typedef struct MicroBlazeCPU {
-    /*< private >*/
-    CPUState parent_obj;
-
-    /*< public >*/
-    qemu_irq mb_sleep;
-
-    /* Microblaze Configuration Settings */
-    struct {
-        bool stackprot;
-        uint32_t base_vectors;
-        uint8_t use_fpu;
-        bool use_mmu;
-        bool dcache_writeback;
-        bool endi;
-        char *version;
-        uint8_t pvr;
-    } cfg;
-
-    CPUMBState env;
-} MicroBlazeCPU;
-
-static inline MicroBlazeCPU *mb_env_get_cpu(CPUMBState *env)
-{
-    return container_of(env, MicroBlazeCPU, env);
-}
-
-#define ENV_GET_CPU(e) CPU(mb_env_get_cpu(e))
-
-#define ENV_OFFSET offsetof(MicroBlazeCPU, env)
-
-void mb_cpu_do_interrupt(CPUState *cs);
-bool mb_cpu_exec_interrupt(CPUState *cs, int int_req);
-void mb_cpu_dump_state(CPUState *cpu, FILE *f, fprintf_function cpu_fprintf,
-                       int flags);
-hwaddr mb_cpu_get_phys_page_debug(CPUState *cpu, vaddr addr);
-int mb_cpu_gdb_read_register(CPUState *cpu, uint8_t *buf, int reg);
-int mb_cpu_gdb_write_register(CPUState *cpu, uint8_t *buf, int reg);
-=======
 typedef struct MicroBlazeCPU MicroBlazeCPU;
->>>>>>> 7124ccf8
 
 #endif