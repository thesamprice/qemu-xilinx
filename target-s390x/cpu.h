/*
 * S/390 virtual CPU header
 *
 *  Copyright (c) 2009 Ulrich Hecht
 *
 * This library is free software; you can redistribute it and/or
 * modify it under the terms of the GNU Lesser General Public
 * License as published by the Free Software Foundation; either
 * version 2 of the License, or (at your option) any later version.
 *
 * This library is distributed in the hope that it will be useful,
 * but WITHOUT ANY WARRANTY; without even the implied warranty of
 * MERCHANTABILITY or FITNESS FOR A PARTICULAR PURPOSE.  See the GNU
 * Lesser General Public License for more details.
 *
 * Contributions after 2012-10-29 are licensed under the terms of the
 * GNU GPL, version 2 or (at your option) any later version.
 *
 * You should have received a copy of the GNU (Lesser) General Public
 * License along with this library; if not, see <http://www.gnu.org/licenses/>.
 */

<<<<<<< HEAD
=======
#ifndef S390X_CPU_H
#define S390X_CPU_H

>>>>>>> 7124ccf8
#include "qemu-common.h"
#include "cpu-qom.h"

#define TARGET_LONG_BITS 64

#define ELF_MACHINE_UNAME "S390X"

#define CPUArchState struct CPUS390XState

#include "exec/cpu-defs.h"
#define TARGET_PAGE_BITS 12

#define TARGET_PHYS_ADDR_SPACE_BITS 64
#define TARGET_VIRT_ADDR_SPACE_BITS 64

#include "exec/cpu-all.h"

#include "fpu/softfloat.h"

#define NB_MMU_MODES 3
#define TARGET_INSN_START_EXTRA_WORDS 1

#define MMU_MODE0_SUFFIX _primary
#define MMU_MODE1_SUFFIX _secondary
#define MMU_MODE2_SUFFIX _home

#define MMU_USER_IDX 0

#define MAX_EXT_QUEUE 16
#define MAX_IO_QUEUE 16
#define MAX_MCHK_QUEUE 16

#define PSW_MCHK_MASK 0x0004000000000000
#define PSW_IO_MASK 0x0200000000000000

typedef struct PSW {
    uint64_t mask;
    uint64_t addr;
} PSW;

typedef struct ExtQueue {
    uint32_t code;
    uint32_t param;
    uint32_t param64;
} ExtQueue;

typedef struct IOIntQueue {
    uint16_t id;
    uint16_t nr;
    uint32_t parm;
    uint32_t word;
} IOIntQueue;

typedef struct MchkQueue {
    uint16_t type;
} MchkQueue;

typedef struct CPUS390XState {
    uint64_t regs[16];     /* GP registers */
    /*
     * The floating point registers are part of the vector registers.
     * vregs[0][0] -> vregs[15][0] are 16 floating point registers
     */
    CPU_DoubleU vregs[32][2];  /* vector registers */
    uint32_t aregs[16];    /* access registers */

    uint32_t fpc;          /* floating-point control register */
    uint32_t cc_op;

    float_status fpu_status; /* passed to softfloat lib */

    /* The low part of a 128-bit return, or remainder of a divide.  */
    uint64_t retxl;

    PSW psw;

    uint64_t cc_src;
    uint64_t cc_dst;
    uint64_t cc_vr;

    uint64_t __excp_addr;
    uint64_t psa;

    uint32_t int_pgm_code;
    uint32_t int_pgm_ilen;

    uint32_t int_svc_code;
    uint32_t int_svc_ilen;

    uint64_t per_address;
    uint16_t per_perc_atmid;

    uint64_t cregs[16]; /* control registers */

    ExtQueue ext_queue[MAX_EXT_QUEUE];
    IOIntQueue io_queue[MAX_IO_QUEUE][8];
    MchkQueue mchk_queue[MAX_MCHK_QUEUE];

    int pending_int;
    int ext_index;
    int io_index[8];
    int mchk_index;

    uint64_t ckc;
    uint64_t cputm;
    uint32_t todpr;

    uint64_t pfault_token;
    uint64_t pfault_compare;
    uint64_t pfault_select;

    uint64_t gbea;
    uint64_t pp;

    uint8_t riccb[64];

    CPU_COMMON

    /* reset does memset(0) up to here */

    uint32_t cpu_num;
    uint32_t machine_type;

    uint64_t tod_offset;
    uint64_t tod_basetime;
    QEMUTimer *tod_timer;

    QEMUTimer *cpu_timer;

    /*
     * The cpu state represents the logical state of a cpu. In contrast to other
     * architectures, there is a difference between a halt and a stop on s390.
     * If all cpus are either stopped (including check stop) or in the disabled
     * wait state, the vm can be shut down.
     */
#define CPU_STATE_UNINITIALIZED        0x00
#define CPU_STATE_STOPPED              0x01
#define CPU_STATE_CHECK_STOP           0x02
#define CPU_STATE_OPERATING            0x03
#define CPU_STATE_LOAD                 0x04
    uint8_t cpu_state;

    /* currently processed sigp order */
    uint8_t sigp_order;

} CPUS390XState;

static inline CPU_DoubleU *get_freg(CPUS390XState *cs, int nr)
{
    return &cs->vregs[nr][0];
}

<<<<<<< HEAD
#include "cpu-qom.h"
#include <sysemu/kvm.h>
=======
/**
 * S390CPU:
 * @env: #CPUS390XState.
 *
 * An S/390 CPU.
 */
struct S390CPU {
    /*< private >*/
    CPUState parent_obj;
    /*< public >*/

    CPUS390XState env;
    int64_t id;
    S390CPUModel *model;
    /* needed for live migration */
    void *irqstate;
    uint32_t irqstate_saved_size;
};

static inline S390CPU *s390_env_get_cpu(CPUS390XState *env)
{
    return container_of(env, S390CPU, env);
}

#define ENV_GET_CPU(e) CPU(s390_env_get_cpu(e))

#define ENV_OFFSET offsetof(S390CPU, env)

#ifndef CONFIG_USER_ONLY
extern const struct VMStateDescription vmstate_s390_cpu;
#endif

void s390_cpu_do_interrupt(CPUState *cpu);
bool s390_cpu_exec_interrupt(CPUState *cpu, int int_req);
void s390_cpu_dump_state(CPUState *cpu, FILE *f, fprintf_function cpu_fprintf,
                         int flags);
int s390_cpu_write_elf64_note(WriteCoreDumpFunction f, CPUState *cs,
                              int cpuid, void *opaque);

hwaddr s390_cpu_get_phys_page_debug(CPUState *cpu, vaddr addr);
hwaddr s390_cpu_get_phys_addr_debug(CPUState *cpu, vaddr addr);
int s390_cpu_gdb_read_register(CPUState *cpu, uint8_t *buf, int reg);
int s390_cpu_gdb_write_register(CPUState *cpu, uint8_t *buf, int reg);
void s390_cpu_gdb_init(CPUState *cs);
void s390x_cpu_debug_excp_handler(CPUState *cs);

#include "sysemu/kvm.h"
>>>>>>> 7124ccf8

/* distinguish between 24 bit and 31 bit addressing */
#define HIGH_ORDER_BIT 0x80000000

/* Interrupt Codes */
/* Program Interrupts */
#define PGM_OPERATION                   0x0001
#define PGM_PRIVILEGED                  0x0002
#define PGM_EXECUTE                     0x0003
#define PGM_PROTECTION                  0x0004
#define PGM_ADDRESSING                  0x0005
#define PGM_SPECIFICATION               0x0006
#define PGM_DATA                        0x0007
#define PGM_FIXPT_OVERFLOW              0x0008
#define PGM_FIXPT_DIVIDE                0x0009
#define PGM_DEC_OVERFLOW                0x000a
#define PGM_DEC_DIVIDE                  0x000b
#define PGM_HFP_EXP_OVERFLOW            0x000c
#define PGM_HFP_EXP_UNDERFLOW           0x000d
#define PGM_HFP_SIGNIFICANCE            0x000e
#define PGM_HFP_DIVIDE                  0x000f
#define PGM_SEGMENT_TRANS               0x0010
#define PGM_PAGE_TRANS                  0x0011
#define PGM_TRANS_SPEC                  0x0012
#define PGM_SPECIAL_OP                  0x0013
#define PGM_OPERAND                     0x0015
#define PGM_TRACE_TABLE                 0x0016
#define PGM_SPACE_SWITCH                0x001c
#define PGM_HFP_SQRT                    0x001d
#define PGM_PC_TRANS_SPEC               0x001f
#define PGM_AFX_TRANS                   0x0020
#define PGM_ASX_TRANS                   0x0021
#define PGM_LX_TRANS                    0x0022
#define PGM_EX_TRANS                    0x0023
#define PGM_PRIM_AUTH                   0x0024
#define PGM_SEC_AUTH                    0x0025
#define PGM_ALET_SPEC                   0x0028
#define PGM_ALEN_SPEC                   0x0029
#define PGM_ALE_SEQ                     0x002a
#define PGM_ASTE_VALID                  0x002b
#define PGM_ASTE_SEQ                    0x002c
#define PGM_EXT_AUTH                    0x002d
#define PGM_STACK_FULL                  0x0030
#define PGM_STACK_EMPTY                 0x0031
#define PGM_STACK_SPEC                  0x0032
#define PGM_STACK_TYPE                  0x0033
#define PGM_STACK_OP                    0x0034
#define PGM_ASCE_TYPE                   0x0038
#define PGM_REG_FIRST_TRANS             0x0039
#define PGM_REG_SEC_TRANS               0x003a
#define PGM_REG_THIRD_TRANS             0x003b
#define PGM_MONITOR                     0x0040
#define PGM_PER                         0x0080
#define PGM_CRYPTO                      0x0119

/* External Interrupts */
#define EXT_INTERRUPT_KEY               0x0040
#define EXT_CLOCK_COMP                  0x1004
#define EXT_CPU_TIMER                   0x1005
#define EXT_MALFUNCTION                 0x1200
#define EXT_EMERGENCY                   0x1201
#define EXT_EXTERNAL_CALL               0x1202
#define EXT_ETR                         0x1406
#define EXT_SERVICE                     0x2401
#define EXT_VIRTIO                      0x2603

/* PSW defines */
#undef PSW_MASK_PER
#undef PSW_MASK_DAT
#undef PSW_MASK_IO
#undef PSW_MASK_EXT
#undef PSW_MASK_KEY
#undef PSW_SHIFT_KEY
#undef PSW_MASK_MCHECK
#undef PSW_MASK_WAIT
#undef PSW_MASK_PSTATE
#undef PSW_MASK_ASC
#undef PSW_MASK_CC
#undef PSW_MASK_PM
#undef PSW_MASK_64
#undef PSW_MASK_32
#undef PSW_MASK_ESA_ADDR

#define PSW_MASK_PER            0x4000000000000000ULL
#define PSW_MASK_DAT            0x0400000000000000ULL
#define PSW_MASK_IO             0x0200000000000000ULL
#define PSW_MASK_EXT            0x0100000000000000ULL
#define PSW_MASK_KEY            0x00F0000000000000ULL
#define PSW_SHIFT_KEY           56
#define PSW_MASK_MCHECK         0x0004000000000000ULL
#define PSW_MASK_WAIT           0x0002000000000000ULL
#define PSW_MASK_PSTATE         0x0001000000000000ULL
#define PSW_MASK_ASC            0x0000C00000000000ULL
#define PSW_MASK_CC             0x0000300000000000ULL
#define PSW_MASK_PM             0x00000F0000000000ULL
#define PSW_MASK_64             0x0000000100000000ULL
#define PSW_MASK_32             0x0000000080000000ULL
#define PSW_MASK_ESA_ADDR       0x000000007fffffffULL

#undef PSW_ASC_PRIMARY
#undef PSW_ASC_ACCREG
#undef PSW_ASC_SECONDARY
#undef PSW_ASC_HOME

#define PSW_ASC_PRIMARY         0x0000000000000000ULL
#define PSW_ASC_ACCREG          0x0000400000000000ULL
#define PSW_ASC_SECONDARY       0x0000800000000000ULL
#define PSW_ASC_HOME            0x0000C00000000000ULL

/* tb flags */

#define FLAG_MASK_PER           (PSW_MASK_PER    >> 32)
#define FLAG_MASK_DAT           (PSW_MASK_DAT    >> 32)
#define FLAG_MASK_IO            (PSW_MASK_IO     >> 32)
#define FLAG_MASK_EXT           (PSW_MASK_EXT    >> 32)
#define FLAG_MASK_KEY           (PSW_MASK_KEY    >> 32)
#define FLAG_MASK_MCHECK        (PSW_MASK_MCHECK >> 32)
#define FLAG_MASK_WAIT          (PSW_MASK_WAIT   >> 32)
#define FLAG_MASK_PSTATE        (PSW_MASK_PSTATE >> 32)
#define FLAG_MASK_ASC           (PSW_MASK_ASC    >> 32)
#define FLAG_MASK_CC            (PSW_MASK_CC     >> 32)
#define FLAG_MASK_PM            (PSW_MASK_PM     >> 32)
#define FLAG_MASK_64            (PSW_MASK_64     >> 32)
#define FLAG_MASK_32            0x00001000

/* Control register 0 bits */
#define CR0_LOWPROT             0x0000000010000000ULL
#define CR0_EDAT                0x0000000000800000ULL

/* MMU */
#define MMU_PRIMARY_IDX         0
#define MMU_SECONDARY_IDX       1
#define MMU_HOME_IDX            2

static inline int cpu_mmu_index (CPUS390XState *env, bool ifetch)
{
    switch (env->psw.mask & PSW_MASK_ASC) {
    case PSW_ASC_PRIMARY:
        return MMU_PRIMARY_IDX;
    case PSW_ASC_SECONDARY:
        return MMU_SECONDARY_IDX;
    case PSW_ASC_HOME:
        return MMU_HOME_IDX;
    case PSW_ASC_ACCREG:
        /* Fallthrough: access register mode is not yet supported */
    default:
        abort();
    }
}

static inline uint64_t cpu_mmu_idx_to_asc(int mmu_idx)
{
    switch (mmu_idx) {
    case MMU_PRIMARY_IDX:
        return PSW_ASC_PRIMARY;
    case MMU_SECONDARY_IDX:
        return PSW_ASC_SECONDARY;
    case MMU_HOME_IDX:
        return PSW_ASC_HOME;
    default:
        abort();
    }
}

static inline void cpu_get_tb_cpu_state(CPUS390XState* env, target_ulong *pc,
                                        target_ulong *cs_base, uint32_t *flags)
{
    *pc = env->psw.addr;
    *cs_base = 0;
    *flags = ((env->psw.mask >> 32) & ~FLAG_MASK_CC) |
             ((env->psw.mask & PSW_MASK_32) ? FLAG_MASK_32 : 0);
}

#define MAX_ILEN 6

/* While the PoO talks about ILC (a number between 1-3) what is actually
   stored in LowCore is shifted left one bit (an even between 2-6).  As
   this is the actual length of the insn and therefore more useful, that
   is what we want to pass around and manipulate.  To make sure that we
   have applied this distinction universally, rename the "ILC" to "ILEN".  */
static inline int get_ilen(uint8_t opc)
{
    switch (opc >> 6) {
    case 0:
        return 2;
    case 1:
    case 2:
        return 4;
    default:
        return 6;
    }
}

/* PER bits from control register 9 */
#define PER_CR9_EVENT_BRANCH           0x80000000
#define PER_CR9_EVENT_IFETCH           0x40000000
#define PER_CR9_EVENT_STORE            0x20000000
#define PER_CR9_EVENT_STORE_REAL       0x08000000
#define PER_CR9_EVENT_NULLIFICATION    0x01000000
#define PER_CR9_CONTROL_BRANCH_ADDRESS 0x00800000
#define PER_CR9_CONTROL_ALTERATION     0x00200000

/* PER bits from the PER CODE/ATMID/AI in lowcore */
#define PER_CODE_EVENT_BRANCH          0x8000
#define PER_CODE_EVENT_IFETCH          0x4000
#define PER_CODE_EVENT_STORE           0x2000
#define PER_CODE_EVENT_STORE_REAL      0x0800
#define PER_CODE_EVENT_NULLIFICATION   0x0100

/* Compute the ATMID field that is stored in the per_perc_atmid lowcore
   entry when a PER exception is triggered.  */
static inline uint8_t get_per_atmid(CPUS390XState *env)
{
    return ((env->psw.mask & PSW_MASK_64) ?      (1 << 7) : 0) |
           (                                     (1 << 6)    ) |
           ((env->psw.mask & PSW_MASK_32) ?      (1 << 5) : 0) |
           ((env->psw.mask & PSW_MASK_DAT)?      (1 << 4) : 0) |
           ((env->psw.mask & PSW_ASC_SECONDARY)? (1 << 3) : 0) |
           ((env->psw.mask & PSW_ASC_ACCREG)?    (1 << 2) : 0);
}

/* Check if an address is within the PER starting address and the PER
   ending address.  The address range might loop.  */
static inline bool get_per_in_range(CPUS390XState *env, uint64_t addr)
{
    if (env->cregs[10] <= env->cregs[11]) {
        return env->cregs[10] <= addr && addr <= env->cregs[11];
    } else {
        return env->cregs[10] <= addr || addr <= env->cregs[11];
    }
}

#ifndef CONFIG_USER_ONLY
/* In several cases of runtime exceptions, we havn't recorded the true
   instruction length.  Use these codes when raising exceptions in order
   to re-compute the length by examining the insn in memory.  */
#define ILEN_LATER       0x20
#define ILEN_LATER_INC   0x21
void trigger_pgm_exception(CPUS390XState *env, uint32_t code, uint32_t ilen);
#endif

S390CPU *cpu_s390x_init(const char *cpu_model);
S390CPU *s390x_new_cpu(const char *cpu_model, int64_t id, Error **errp);
S390CPU *cpu_s390x_create(const char *cpu_model, Error **errp);
void s390x_translate_init(void);
<<<<<<< HEAD
int cpu_s390x_exec(CPUState *cpu);
=======
>>>>>>> 7124ccf8

/* you can call this signal handler from your SIGBUS and SIGSEGV
   signal handlers to inform the virtual CPU of exceptions. non zero
   is returned if the signal was handled by the virtual CPU.  */
int cpu_s390x_signal_handler(int host_signum, void *pinfo,
                           void *puc);
int s390_cpu_handle_mmu_fault(CPUState *cpu, vaddr address, int rw,
                              int mmu_idx);



#ifndef CONFIG_USER_ONLY
void do_restart_interrupt(CPUS390XState *env);

static inline hwaddr decode_basedisp_s(CPUS390XState *env, uint32_t ipb,
                                       uint8_t *ar)
{
    hwaddr addr = 0;
    uint8_t reg;

    reg = ipb >> 28;
    if (reg > 0) {
        addr = env->regs[reg];
    }
    addr += (ipb >> 16) & 0xfff;
    if (ar) {
        *ar = reg;
    }

    return addr;
}

/* Base/displacement are at the same locations. */
#define decode_basedisp_rs decode_basedisp_s

/* helper functions for run_on_cpu() */
static inline void s390_do_cpu_reset(CPUState *cs, run_on_cpu_data arg)
{
    S390CPUClass *scc = S390_CPU_GET_CLASS(cs);

    scc->cpu_reset(cs);
}
static inline void s390_do_cpu_full_reset(CPUState *cs, run_on_cpu_data arg)
{
    cpu_reset(cs);
}

void s390x_tod_timer(void *opaque);
void s390x_cpu_timer(void *opaque);

int s390_virtio_hypercall(CPUS390XState *env);

#ifdef CONFIG_KVM
void kvm_s390_service_interrupt(uint32_t parm);
void kvm_s390_vcpu_interrupt(S390CPU *cpu, struct kvm_s390_irq *irq);
void kvm_s390_floating_interrupt(struct kvm_s390_irq *irq);
int kvm_s390_inject_flic(struct kvm_s390_irq *irq);
void kvm_s390_access_exception(S390CPU *cpu, uint16_t code, uint64_t te_code);
int kvm_s390_mem_op(S390CPU *cpu, vaddr addr, uint8_t ar, void *hostbuf,
                    int len, bool is_write);
int kvm_s390_get_clock(uint8_t *tod_high, uint64_t *tod_clock);
int kvm_s390_set_clock(uint8_t *tod_high, uint64_t *tod_clock);
#else
static inline void kvm_s390_service_interrupt(uint32_t parm)
{
}
static inline int kvm_s390_get_clock(uint8_t *tod_high, uint64_t *tod_low)
{
    return -ENOSYS;
}
static inline int kvm_s390_set_clock(uint8_t *tod_high, uint64_t *tod_low)
{
    return -ENOSYS;
}
static inline int kvm_s390_mem_op(S390CPU *cpu, vaddr addr, uint8_t ar,
                                  void *hostbuf, int len, bool is_write)
{
    return -ENOSYS;
}
static inline void kvm_s390_access_exception(S390CPU *cpu, uint16_t code,
                                             uint64_t te_code)
{
}
#endif

static inline int s390_get_clock(uint8_t *tod_high, uint64_t *tod_low)
{
    if (kvm_enabled()) {
        return kvm_s390_get_clock(tod_high, tod_low);
    }
    /* Fixme TCG */
    *tod_high = 0;
    *tod_low = 0;
    return 0;
}

static inline int s390_set_clock(uint8_t *tod_high, uint64_t *tod_low)
{
    if (kvm_enabled()) {
        return kvm_s390_set_clock(tod_high, tod_low);
    }
    /* Fixme TCG */
    return 0;
}

S390CPU *s390_cpu_addr2state(uint16_t cpu_addr);
unsigned int s390_cpu_halt(S390CPU *cpu);
void s390_cpu_unhalt(S390CPU *cpu);
unsigned int s390_cpu_set_state(uint8_t cpu_state, S390CPU *cpu);
static inline uint8_t s390_cpu_get_state(S390CPU *cpu)
{
    return cpu->env.cpu_state;
}

void gtod_save(QEMUFile *f, void *opaque);
int gtod_load(QEMUFile *f, void *opaque, int version_id);
<<<<<<< HEAD
=======

void cpu_inject_ext(S390CPU *cpu, uint32_t code, uint32_t param,
                    uint64_t param64);

/* ioinst.c */
void ioinst_handle_xsch(S390CPU *cpu, uint64_t reg1);
void ioinst_handle_csch(S390CPU *cpu, uint64_t reg1);
void ioinst_handle_hsch(S390CPU *cpu, uint64_t reg1);
void ioinst_handle_msch(S390CPU *cpu, uint64_t reg1, uint32_t ipb);
void ioinst_handle_ssch(S390CPU *cpu, uint64_t reg1, uint32_t ipb);
void ioinst_handle_stcrw(S390CPU *cpu, uint32_t ipb);
void ioinst_handle_stsch(S390CPU *cpu, uint64_t reg1, uint32_t ipb);
int ioinst_handle_tsch(S390CPU *cpu, uint64_t reg1, uint32_t ipb);
void ioinst_handle_chsc(S390CPU *cpu, uint32_t ipb);
int ioinst_handle_tpi(S390CPU *cpu, uint32_t ipb);
void ioinst_handle_schm(S390CPU *cpu, uint64_t reg1, uint64_t reg2,
                        uint32_t ipb);
void ioinst_handle_rsch(S390CPU *cpu, uint64_t reg1);
void ioinst_handle_rchp(S390CPU *cpu, uint64_t reg1);
void ioinst_handle_sal(S390CPU *cpu, uint64_t reg1);
>>>>>>> 7124ccf8

/* service interrupts are floating therefore we must not pass an cpustate */
void s390_sclp_extint(uint32_t parm);

#else
static inline unsigned int s390_cpu_halt(S390CPU *cpu)
{
    return 0;
}

static inline void s390_cpu_unhalt(S390CPU *cpu)
{
}

static inline unsigned int s390_cpu_set_state(uint8_t cpu_state, S390CPU *cpu)
{
    return 0;
}
#endif

<<<<<<< HEAD
#ifndef CONFIG_USER_ONLY
extern void subsystem_reset(void);
SubchDev *css_find_subch(uint8_t m, uint8_t cssid, uint8_t ssid,
                         uint16_t schid);
bool css_subch_visible(SubchDev *sch);
void css_conditional_io_interrupt(SubchDev *sch);
int css_do_stsch(SubchDev *sch, SCHIB *schib);
bool css_schid_final(int m, uint8_t cssid, uint8_t ssid, uint16_t schid);
int css_do_msch(SubchDev *sch, const SCHIB *schib);
int css_do_xsch(SubchDev *sch);
int css_do_csch(SubchDev *sch);
int css_do_hsch(SubchDev *sch);
int css_do_ssch(SubchDev *sch, ORB *orb);
int css_do_tsch_get_irb(SubchDev *sch, IRB *irb, int *irb_len);
void css_do_tsch_update_subch(SubchDev *sch);
int css_do_stcrw(CRW *crw);
void css_undo_stcrw(CRW *crw);
int css_do_tpi(IOIntCode *int_code, int lowcore);
int css_collect_chp_desc(int m, uint8_t cssid, uint8_t f_chpid, uint8_t l_chpid,
                         int rfmt, void *buf);
void css_do_schm(uint8_t mbk, int update, int dct, uint64_t mbo);
int css_enable_mcsse(void);
int css_enable_mss(void);
int css_do_rsch(SubchDev *sch);
int css_do_rchp(uint8_t cssid, uint8_t chpid);
bool css_present(uint8_t cssid);
#endif

#define cpu_init(model) CPU(cpu_s390x_init(model))
#define cpu_exec cpu_s390x_exec
=======
extern void subsystem_reset(void);

#define cpu_init(model) CPU(cpu_s390x_init(model))
>>>>>>> 7124ccf8
#define cpu_signal_handler cpu_s390x_signal_handler

void s390_cpu_list(FILE *f, fprintf_function cpu_fprintf);
#define cpu_list s390_cpu_list
void s390_cpu_model_register_props(Object *obj);
void s390_cpu_model_class_register_props(ObjectClass *oc);
void s390_realize_cpu_model(CPUState *cs, Error **errp);
ObjectClass *s390_cpu_class_by_name(const char *name);

#define EXCP_EXT 1 /* external interrupt */
#define EXCP_SVC 2 /* supervisor call (syscall) */
#define EXCP_PGM 3 /* program interruption */
#define EXCP_IO  7 /* I/O interrupt */
#define EXCP_MCHK 8 /* machine check */

#define INTERRUPT_EXT        (1 << 0)
#define INTERRUPT_TOD        (1 << 1)
#define INTERRUPT_CPUTIMER   (1 << 2)
#define INTERRUPT_IO         (1 << 3)
#define INTERRUPT_MCHK       (1 << 4)

/* Program Status Word.  */
#define S390_PSWM_REGNUM 0
#define S390_PSWA_REGNUM 1
/* General Purpose Registers.  */
#define S390_R0_REGNUM 2
#define S390_R1_REGNUM 3
#define S390_R2_REGNUM 4
#define S390_R3_REGNUM 5
#define S390_R4_REGNUM 6
#define S390_R5_REGNUM 7
#define S390_R6_REGNUM 8
#define S390_R7_REGNUM 9
#define S390_R8_REGNUM 10
#define S390_R9_REGNUM 11
#define S390_R10_REGNUM 12
#define S390_R11_REGNUM 13
#define S390_R12_REGNUM 14
#define S390_R13_REGNUM 15
#define S390_R14_REGNUM 16
#define S390_R15_REGNUM 17
/* Total Core Registers. */
#define S390_NUM_CORE_REGS 18

/* CC optimization */

/* Instead of computing the condition codes after each x86 instruction,
 * QEMU just stores the result (called CC_DST), the type of operation
 * (called CC_OP) and whatever operands are needed (CC_SRC and possibly
 * CC_VR). When the condition codes are needed, the condition codes can
 * be calculated using this information. Condition codes are not generated
 * if they are only needed for conditional branches.
 */
enum cc_op {
    CC_OP_CONST0 = 0,           /* CC is 0 */
    CC_OP_CONST1,               /* CC is 1 */
    CC_OP_CONST2,               /* CC is 2 */
    CC_OP_CONST3,               /* CC is 3 */

    CC_OP_DYNAMIC,              /* CC calculation defined by env->cc_op */
    CC_OP_STATIC,               /* CC value is env->cc_op */

    CC_OP_NZ,                   /* env->cc_dst != 0 */
    CC_OP_LTGT_32,              /* signed less/greater than (32bit) */
    CC_OP_LTGT_64,              /* signed less/greater than (64bit) */
    CC_OP_LTUGTU_32,            /* unsigned less/greater than (32bit) */
    CC_OP_LTUGTU_64,            /* unsigned less/greater than (64bit) */
    CC_OP_LTGT0_32,             /* signed less/greater than 0 (32bit) */
    CC_OP_LTGT0_64,             /* signed less/greater than 0 (64bit) */

    CC_OP_ADD_64,               /* overflow on add (64bit) */
    CC_OP_ADDU_64,              /* overflow on unsigned add (64bit) */
    CC_OP_ADDC_64,              /* overflow on unsigned add-carry (64bit) */
    CC_OP_SUB_64,               /* overflow on subtraction (64bit) */
    CC_OP_SUBU_64,              /* overflow on unsigned subtraction (64bit) */
    CC_OP_SUBB_64,              /* overflow on unsigned sub-borrow (64bit) */
    CC_OP_ABS_64,               /* sign eval on abs (64bit) */
    CC_OP_NABS_64,              /* sign eval on nabs (64bit) */

    CC_OP_ADD_32,               /* overflow on add (32bit) */
    CC_OP_ADDU_32,              /* overflow on unsigned add (32bit) */
    CC_OP_ADDC_32,              /* overflow on unsigned add-carry (32bit) */
    CC_OP_SUB_32,               /* overflow on subtraction (32bit) */
    CC_OP_SUBU_32,              /* overflow on unsigned subtraction (32bit) */
    CC_OP_SUBB_32,              /* overflow on unsigned sub-borrow (32bit) */
    CC_OP_ABS_32,               /* sign eval on abs (64bit) */
    CC_OP_NABS_32,              /* sign eval on nabs (64bit) */

    CC_OP_COMP_32,              /* complement */
    CC_OP_COMP_64,              /* complement */

    CC_OP_TM_32,                /* test under mask (32bit) */
    CC_OP_TM_64,                /* test under mask (64bit) */

    CC_OP_NZ_F32,               /* FP dst != 0 (32bit) */
    CC_OP_NZ_F64,               /* FP dst != 0 (64bit) */
    CC_OP_NZ_F128,              /* FP dst != 0 (128bit) */

    CC_OP_ICM,                  /* insert characters under mask */
    CC_OP_SLA_32,               /* Calculate shift left signed (32bit) */
    CC_OP_SLA_64,               /* Calculate shift left signed (64bit) */
    CC_OP_FLOGR,                /* find leftmost one */
    CC_OP_MAX
};

static const char *cc_names[] = {
    [CC_OP_CONST0]    = "CC_OP_CONST0",
    [CC_OP_CONST1]    = "CC_OP_CONST1",
    [CC_OP_CONST2]    = "CC_OP_CONST2",
    [CC_OP_CONST3]    = "CC_OP_CONST3",
    [CC_OP_DYNAMIC]   = "CC_OP_DYNAMIC",
    [CC_OP_STATIC]    = "CC_OP_STATIC",
    [CC_OP_NZ]        = "CC_OP_NZ",
    [CC_OP_LTGT_32]   = "CC_OP_LTGT_32",
    [CC_OP_LTGT_64]   = "CC_OP_LTGT_64",
    [CC_OP_LTUGTU_32] = "CC_OP_LTUGTU_32",
    [CC_OP_LTUGTU_64] = "CC_OP_LTUGTU_64",
    [CC_OP_LTGT0_32]  = "CC_OP_LTGT0_32",
    [CC_OP_LTGT0_64]  = "CC_OP_LTGT0_64",
    [CC_OP_ADD_64]    = "CC_OP_ADD_64",
    [CC_OP_ADDU_64]   = "CC_OP_ADDU_64",
    [CC_OP_ADDC_64]   = "CC_OP_ADDC_64",
    [CC_OP_SUB_64]    = "CC_OP_SUB_64",
    [CC_OP_SUBU_64]   = "CC_OP_SUBU_64",
    [CC_OP_SUBB_64]   = "CC_OP_SUBB_64",
    [CC_OP_ABS_64]    = "CC_OP_ABS_64",
    [CC_OP_NABS_64]   = "CC_OP_NABS_64",
    [CC_OP_ADD_32]    = "CC_OP_ADD_32",
    [CC_OP_ADDU_32]   = "CC_OP_ADDU_32",
    [CC_OP_ADDC_32]   = "CC_OP_ADDC_32",
    [CC_OP_SUB_32]    = "CC_OP_SUB_32",
    [CC_OP_SUBU_32]   = "CC_OP_SUBU_32",
    [CC_OP_SUBB_32]   = "CC_OP_SUBB_32",
    [CC_OP_ABS_32]    = "CC_OP_ABS_32",
    [CC_OP_NABS_32]   = "CC_OP_NABS_32",
    [CC_OP_COMP_32]   = "CC_OP_COMP_32",
    [CC_OP_COMP_64]   = "CC_OP_COMP_64",
    [CC_OP_TM_32]     = "CC_OP_TM_32",
    [CC_OP_TM_64]     = "CC_OP_TM_64",
    [CC_OP_NZ_F32]    = "CC_OP_NZ_F32",
    [CC_OP_NZ_F64]    = "CC_OP_NZ_F64",
    [CC_OP_NZ_F128]   = "CC_OP_NZ_F128",
    [CC_OP_ICM]       = "CC_OP_ICM",
    [CC_OP_SLA_32]    = "CC_OP_SLA_32",
    [CC_OP_SLA_64]    = "CC_OP_SLA_64",
    [CC_OP_FLOGR]     = "CC_OP_FLOGR",
};

static inline const char *cc_name(int cc_op)
{
    return cc_names[cc_op];
}

static inline void setcc(S390CPU *cpu, uint64_t cc)
{
    CPUS390XState *env = &cpu->env;

    env->psw.mask &= ~(3ull << 44);
    env->psw.mask |= (cc & 3) << 44;
    env->cc_op = cc;
}

typedef struct LowCore
{
    /* prefix area: defined by architecture */
    uint32_t        ccw1[2];                  /* 0x000 */
    uint32_t        ccw2[4];                  /* 0x008 */
    uint8_t         pad1[0x80-0x18];          /* 0x018 */
    uint32_t        ext_params;               /* 0x080 */
    uint16_t        cpu_addr;                 /* 0x084 */
    uint16_t        ext_int_code;             /* 0x086 */
    uint16_t        svc_ilen;                 /* 0x088 */
    uint16_t        svc_code;                 /* 0x08a */
    uint16_t        pgm_ilen;                 /* 0x08c */
    uint16_t        pgm_code;                 /* 0x08e */
    uint32_t        data_exc_code;            /* 0x090 */
    uint16_t        mon_class_num;            /* 0x094 */
    uint16_t        per_perc_atmid;           /* 0x096 */
    uint64_t        per_address;              /* 0x098 */
    uint8_t         exc_access_id;            /* 0x0a0 */
    uint8_t         per_access_id;            /* 0x0a1 */
    uint8_t         op_access_id;             /* 0x0a2 */
    uint8_t         ar_access_id;             /* 0x0a3 */
    uint8_t         pad2[0xA8-0xA4];          /* 0x0a4 */
    uint64_t        trans_exc_code;           /* 0x0a8 */
    uint64_t        monitor_code;             /* 0x0b0 */
    uint16_t        subchannel_id;            /* 0x0b8 */
    uint16_t        subchannel_nr;            /* 0x0ba */
    uint32_t        io_int_parm;              /* 0x0bc */
    uint32_t        io_int_word;              /* 0x0c0 */
    uint8_t         pad3[0xc8-0xc4];          /* 0x0c4 */
    uint32_t        stfl_fac_list;            /* 0x0c8 */
    uint8_t         pad4[0xe8-0xcc];          /* 0x0cc */
    uint32_t        mcck_interruption_code[2]; /* 0x0e8 */
    uint8_t         pad5[0xf4-0xf0];          /* 0x0f0 */
    uint32_t        external_damage_code;     /* 0x0f4 */
    uint64_t        failing_storage_address;  /* 0x0f8 */
    uint8_t         pad6[0x110-0x100];        /* 0x100 */
    uint64_t        per_breaking_event_addr;  /* 0x110 */
    uint8_t         pad7[0x120-0x118];        /* 0x118 */
    PSW             restart_old_psw;          /* 0x120 */
    PSW             external_old_psw;         /* 0x130 */
    PSW             svc_old_psw;              /* 0x140 */
    PSW             program_old_psw;          /* 0x150 */
    PSW             mcck_old_psw;             /* 0x160 */
    PSW             io_old_psw;               /* 0x170 */
    uint8_t         pad8[0x1a0-0x180];        /* 0x180 */
    PSW             restart_new_psw;          /* 0x1a0 */
    PSW             external_new_psw;         /* 0x1b0 */
    PSW             svc_new_psw;              /* 0x1c0 */
    PSW             program_new_psw;          /* 0x1d0 */
    PSW             mcck_new_psw;             /* 0x1e0 */
    PSW             io_new_psw;               /* 0x1f0 */
    PSW             return_psw;               /* 0x200 */
    uint8_t         irb[64];                  /* 0x210 */
    uint64_t        sync_enter_timer;         /* 0x250 */
    uint64_t        async_enter_timer;        /* 0x258 */
    uint64_t        exit_timer;               /* 0x260 */
    uint64_t        last_update_timer;        /* 0x268 */
    uint64_t        user_timer;               /* 0x270 */
    uint64_t        system_timer;             /* 0x278 */
    uint64_t        last_update_clock;        /* 0x280 */
    uint64_t        steal_clock;              /* 0x288 */
    PSW             return_mcck_psw;          /* 0x290 */
    uint8_t         pad9[0xc00-0x2a0];        /* 0x2a0 */
    /* System info area */
    uint64_t        save_area[16];            /* 0xc00 */
    uint8_t         pad10[0xd40-0xc80];       /* 0xc80 */
    uint64_t        kernel_stack;             /* 0xd40 */
    uint64_t        thread_info;              /* 0xd48 */
    uint64_t        async_stack;              /* 0xd50 */
    uint64_t        kernel_asce;              /* 0xd58 */
    uint64_t        user_asce;                /* 0xd60 */
    uint64_t        panic_stack;              /* 0xd68 */
    uint64_t        user_exec_asce;           /* 0xd70 */
    uint8_t         pad11[0xdc0-0xd78];       /* 0xd78 */

    /* SMP info area: defined by DJB */
    uint64_t        clock_comparator;         /* 0xdc0 */
    uint64_t        ext_call_fast;            /* 0xdc8 */
    uint64_t        percpu_offset;            /* 0xdd0 */
    uint64_t        current_task;             /* 0xdd8 */
    uint32_t        softirq_pending;          /* 0xde0 */
    uint32_t        pad_0x0de4;               /* 0xde4 */
    uint64_t        int_clock;                /* 0xde8 */
    uint8_t         pad12[0xe00-0xdf0];       /* 0xdf0 */

    /* 0xe00 is used as indicator for dump tools */
    /* whether the kernel died with panic() or not */
    uint32_t        panic_magic;              /* 0xe00 */

    uint8_t         pad13[0x11b8-0xe04];      /* 0xe04 */

    /* 64 bit extparam used for pfault, diag 250 etc  */
    uint64_t        ext_params2;               /* 0x11B8 */

    uint8_t         pad14[0x1200-0x11C0];      /* 0x11C0 */

    /* System info area */

    uint64_t        floating_pt_save_area[16]; /* 0x1200 */
    uint64_t        gpregs_save_area[16];      /* 0x1280 */
    uint32_t        st_status_fixed_logout[4]; /* 0x1300 */
    uint8_t         pad15[0x1318-0x1310];      /* 0x1310 */
    uint32_t        prefixreg_save_area;       /* 0x1318 */
    uint32_t        fpt_creg_save_area;        /* 0x131c */
    uint8_t         pad16[0x1324-0x1320];      /* 0x1320 */
    uint32_t        tod_progreg_save_area;     /* 0x1324 */
    uint32_t        cpu_timer_save_area[2];    /* 0x1328 */
    uint32_t        clock_comp_save_area[2];   /* 0x1330 */
    uint8_t         pad17[0x1340-0x1338];      /* 0x1338 */
    uint32_t        access_regs_save_area[16]; /* 0x1340 */
    uint64_t        cregs_save_area[16];       /* 0x1380 */

    /* align to the top of the prefix area */

    uint8_t         pad18[0x2000-0x1400];      /* 0x1400 */
} QEMU_PACKED LowCore;

/* STSI */
#define STSI_LEVEL_MASK         0x00000000f0000000ULL
#define STSI_LEVEL_CURRENT      0x0000000000000000ULL
#define STSI_LEVEL_1            0x0000000010000000ULL
#define STSI_LEVEL_2            0x0000000020000000ULL
#define STSI_LEVEL_3            0x0000000030000000ULL
#define STSI_R0_RESERVED_MASK   0x000000000fffff00ULL
#define STSI_R0_SEL1_MASK       0x00000000000000ffULL
#define STSI_R1_RESERVED_MASK   0x00000000ffff0000ULL
#define STSI_R1_SEL2_MASK       0x000000000000ffffULL

/* Basic Machine Configuration */
struct sysib_111 {
    uint32_t res1[8];
    uint8_t  manuf[16];
    uint8_t  type[4];
    uint8_t  res2[12];
    uint8_t  model[16];
    uint8_t  sequence[16];
    uint8_t  plant[4];
    uint8_t  res3[156];
};

/* Basic Machine CPU */
struct sysib_121 {
    uint32_t res1[80];
    uint8_t  sequence[16];
    uint8_t  plant[4];
    uint8_t  res2[2];
    uint16_t cpu_addr;
    uint8_t  res3[152];
};

/* Basic Machine CPUs */
struct sysib_122 {
    uint8_t res1[32];
    uint32_t capability;
    uint16_t total_cpus;
    uint16_t active_cpus;
    uint16_t standby_cpus;
    uint16_t reserved_cpus;
    uint16_t adjustments[2026];
};

/* LPAR CPU */
struct sysib_221 {
    uint32_t res1[80];
    uint8_t  sequence[16];
    uint8_t  plant[4];
    uint16_t cpu_id;
    uint16_t cpu_addr;
    uint8_t  res3[152];
};

/* LPAR CPUs */
struct sysib_222 {
    uint32_t res1[32];
    uint16_t lpar_num;
    uint8_t  res2;
    uint8_t  lcpuc;
    uint16_t total_cpus;
    uint16_t conf_cpus;
    uint16_t standby_cpus;
    uint16_t reserved_cpus;
    uint8_t  name[8];
    uint32_t caf;
    uint8_t  res3[16];
    uint16_t dedicated_cpus;
    uint16_t shared_cpus;
    uint8_t  res4[180];
};

/* VM CPUs */
struct sysib_322 {
    uint8_t  res1[31];
    uint8_t  count;
    struct {
        uint8_t  res2[4];
        uint16_t total_cpus;
        uint16_t conf_cpus;
        uint16_t standby_cpus;
        uint16_t reserved_cpus;
        uint8_t  name[8];
        uint32_t caf;
        uint8_t  cpi[16];
        uint8_t res5[3];
        uint8_t ext_name_encoding;
        uint32_t res3;
        uint8_t uuid[16];
    } vm[8];
    uint8_t res4[1504];
    uint8_t ext_names[8][256];
};

/* MMU defines */
#define _ASCE_ORIGIN            ~0xfffULL /* segment table origin             */
#define _ASCE_SUBSPACE          0x200     /* subspace group control           */
#define _ASCE_PRIVATE_SPACE     0x100     /* private space control            */
#define _ASCE_ALT_EVENT         0x80      /* storage alteration event control */
#define _ASCE_SPACE_SWITCH      0x40      /* space switch event               */
#define _ASCE_REAL_SPACE        0x20      /* real space control               */
#define _ASCE_TYPE_MASK         0x0c      /* asce table type mask             */
#define _ASCE_TYPE_REGION1      0x0c      /* region first table type          */
#define _ASCE_TYPE_REGION2      0x08      /* region second table type         */
#define _ASCE_TYPE_REGION3      0x04      /* region third table type          */
#define _ASCE_TYPE_SEGMENT      0x00      /* segment table type               */
#define _ASCE_TABLE_LENGTH      0x03      /* region table length              */

#define _REGION_ENTRY_ORIGIN    ~0xfffULL /* region/segment table origin      */
#define _REGION_ENTRY_RO        0x200     /* region/segment protection bit    */
#define _REGION_ENTRY_TF        0xc0      /* region/segment table offset      */
#define _REGION_ENTRY_INV       0x20      /* invalid region table entry       */
#define _REGION_ENTRY_TYPE_MASK 0x0c      /* region/segment table type mask   */
#define _REGION_ENTRY_TYPE_R1   0x0c      /* region first table type          */
#define _REGION_ENTRY_TYPE_R2   0x08      /* region second table type         */
#define _REGION_ENTRY_TYPE_R3   0x04      /* region third table type          */
#define _REGION_ENTRY_LENGTH    0x03      /* region third length              */

#define _SEGMENT_ENTRY_ORIGIN   ~0x7ffULL /* segment table origin             */
#define _SEGMENT_ENTRY_FC       0x400     /* format control                   */
#define _SEGMENT_ENTRY_RO       0x200     /* page protection bit              */
#define _SEGMENT_ENTRY_INV      0x20      /* invalid segment table entry      */

#define _PAGE_RO        0x200            /* HW read-only bit  */
#define _PAGE_INVALID   0x400            /* HW invalid bit    */
#define _PAGE_RES0      0x800            /* bit must be zero  */

#define SK_C                    (0x1 << 1)
#define SK_R                    (0x1 << 2)
#define SK_F                    (0x1 << 3)
#define SK_ACC_MASK             (0xf << 4)

/* SIGP order codes */
#define SIGP_SENSE             0x01
#define SIGP_EXTERNAL_CALL     0x02
#define SIGP_EMERGENCY         0x03
#define SIGP_START             0x04
#define SIGP_STOP              0x05
#define SIGP_RESTART           0x06
#define SIGP_STOP_STORE_STATUS 0x09
#define SIGP_INITIAL_CPU_RESET 0x0b
#define SIGP_CPU_RESET         0x0c
#define SIGP_SET_PREFIX        0x0d
#define SIGP_STORE_STATUS_ADDR 0x0e
#define SIGP_SET_ARCH          0x12
#define SIGP_STORE_ADTL_STATUS 0x17

/* SIGP condition codes */
#define SIGP_CC_ORDER_CODE_ACCEPTED 0
#define SIGP_CC_STATUS_STORED       1
#define SIGP_CC_BUSY                2
#define SIGP_CC_NOT_OPERATIONAL     3

/* SIGP status bits */
#define SIGP_STAT_EQUIPMENT_CHECK   0x80000000UL
#define SIGP_STAT_INCORRECT_STATE   0x00000200UL
#define SIGP_STAT_INVALID_PARAMETER 0x00000100UL
#define SIGP_STAT_EXT_CALL_PENDING  0x00000080UL
#define SIGP_STAT_STOPPED           0x00000040UL
#define SIGP_STAT_OPERATOR_INTERV   0x00000020UL
#define SIGP_STAT_CHECK_STOP        0x00000010UL
#define SIGP_STAT_INOPERATIVE       0x00000004UL
#define SIGP_STAT_INVALID_ORDER     0x00000002UL
#define SIGP_STAT_RECEIVER_CHECK    0x00000001UL

/* SIGP SET ARCHITECTURE modes */
#define SIGP_MODE_ESA_S390 0
#define SIGP_MODE_Z_ARCH_TRANS_ALL_PSW 1
#define SIGP_MODE_Z_ARCH_TRANS_CUR_PSW 2

void load_psw(CPUS390XState *env, uint64_t mask, uint64_t addr);
int mmu_translate(CPUS390XState *env, target_ulong vaddr, int rw, uint64_t asc,
                  target_ulong *raddr, int *flags, bool exc);
int sclp_service_call(CPUS390XState *env, uint64_t sccb, uint32_t code);
uint32_t calc_cc(CPUS390XState *env, uint32_t cc_op, uint64_t src, uint64_t dst,
                 uint64_t vr);
void s390_cpu_recompute_watchpoints(CPUState *cs);
<<<<<<< HEAD

int s390_cpu_virt_mem_rw(S390CPU *cpu, vaddr laddr, uint8_t ar, void *hostbuf,
                         int len, bool is_write);

=======

int s390_cpu_virt_mem_rw(S390CPU *cpu, vaddr laddr, uint8_t ar, void *hostbuf,
                         int len, bool is_write);

>>>>>>> 7124ccf8
#define s390_cpu_virt_mem_read(cpu, laddr, ar, dest, len)    \
        s390_cpu_virt_mem_rw(cpu, laddr, ar, dest, len, false)
#define s390_cpu_virt_mem_write(cpu, laddr, ar, dest, len)       \
        s390_cpu_virt_mem_rw(cpu, laddr, ar, dest, len, true)
#define s390_cpu_virt_mem_check_write(cpu, laddr, ar, len)   \
        s390_cpu_virt_mem_rw(cpu, laddr, ar, NULL, len, true)

/* The value of the TOD clock for 1.1.1970. */
#define TOD_UNIX_EPOCH 0x7d91048bca000000ULL

/* Converts ns to s390's clock format */
static inline uint64_t time2tod(uint64_t ns) {
    return (ns << 9) / 125;
}

/* Converts s390's clock format to ns */
static inline uint64_t tod2time(uint64_t t) {
    return (t * 125) >> 9;
<<<<<<< HEAD
}

static inline void cpu_inject_ext(S390CPU *cpu, uint32_t code, uint32_t param,
                                  uint64_t param64)
{
    CPUS390XState *env = &cpu->env;

    if (env->ext_index == MAX_EXT_QUEUE - 1) {
        /* ugh - can't queue anymore. Let's drop. */
        return;
    }

    env->ext_index++;
    assert(env->ext_index < MAX_EXT_QUEUE);

    env->ext_queue[env->ext_index].code = code;
    env->ext_queue[env->ext_index].param = param;
    env->ext_queue[env->ext_index].param64 = param64;

    env->pending_int |= INTERRUPT_EXT;
    cpu_interrupt(CPU(cpu), CPU_INTERRUPT_HARD);
}

static inline void cpu_inject_io(S390CPU *cpu, uint16_t subchannel_id,
                                 uint16_t subchannel_number,
                                 uint32_t io_int_parm, uint32_t io_int_word)
{
    CPUS390XState *env = &cpu->env;
    int isc = IO_INT_WORD_ISC(io_int_word);

    if (env->io_index[isc] == MAX_IO_QUEUE - 1) {
        /* ugh - can't queue anymore. Let's drop. */
        return;
    }

    env->io_index[isc]++;
    assert(env->io_index[isc] < MAX_IO_QUEUE);

    env->io_queue[env->io_index[isc]][isc].id = subchannel_id;
    env->io_queue[env->io_index[isc]][isc].nr = subchannel_number;
    env->io_queue[env->io_index[isc]][isc].parm = io_int_parm;
    env->io_queue[env->io_index[isc]][isc].word = io_int_word;

    env->pending_int |= INTERRUPT_IO;
    cpu_interrupt(CPU(cpu), CPU_INTERRUPT_HARD);
}

static inline void cpu_inject_crw_mchk(S390CPU *cpu)
{
    CPUS390XState *env = &cpu->env;

    if (env->mchk_index == MAX_MCHK_QUEUE - 1) {
        /* ugh - can't queue anymore. Let's drop. */
        return;
    }

    env->mchk_index++;
    assert(env->mchk_index < MAX_MCHK_QUEUE);

    env->mchk_queue[env->mchk_index].type = 1;

    env->pending_int |= INTERRUPT_MCHK;
    cpu_interrupt(CPU(cpu), CPU_INTERRUPT_HARD);
=======
>>>>>>> 7124ccf8
}

/* from s390-virtio-ccw */
#define MEM_SECTION_SIZE             0x10000000UL
#define MAX_AVAIL_SLOTS              32

/* fpu_helper.c */
uint32_t set_cc_nz_f32(float32 v);
uint32_t set_cc_nz_f64(float64 v);
uint32_t set_cc_nz_f128(float128 v);

/* misc_helper.c */
#ifndef CONFIG_USER_ONLY
int handle_diag_288(CPUS390XState *env, uint64_t r1, uint64_t r3);
void handle_diag_308(CPUS390XState *env, uint64_t r1, uint64_t r3);
#endif
void program_interrupt(CPUS390XState *env, uint32_t code, int ilen);
void QEMU_NORETURN runtime_exception(CPUS390XState *env, int excp,
                                     uintptr_t retaddr);

#ifdef CONFIG_KVM
void kvm_s390_io_interrupt(uint16_t subchannel_id,
                           uint16_t subchannel_nr, uint32_t io_int_parm,
                           uint32_t io_int_word);
void kvm_s390_crw_mchk(void);
void kvm_s390_enable_css_support(S390CPU *cpu);
int kvm_s390_assign_subch_ioeventfd(EventNotifier *notifier, uint32_t sch,
                                    int vq, bool assign);
int kvm_s390_cpu_restart(S390CPU *cpu);
int kvm_s390_get_memslot_count(KVMState *s);
void kvm_s390_cmma_reset(void);
int kvm_s390_set_cpu_state(S390CPU *cpu, uint8_t cpu_state);
void kvm_s390_reset_vcpu(S390CPU *cpu);
int kvm_s390_set_mem_limit(KVMState *s, uint64_t new_limit, uint64_t *hw_limit);
void kvm_s390_vcpu_interrupt_pre_save(S390CPU *cpu);
int kvm_s390_vcpu_interrupt_post_load(S390CPU *cpu);
<<<<<<< HEAD
=======
int kvm_s390_get_ri(void);
>>>>>>> 7124ccf8
void kvm_s390_crypto_reset(void);
#else
static inline void kvm_s390_io_interrupt(uint16_t subchannel_id,
                                        uint16_t subchannel_nr,
                                        uint32_t io_int_parm,
                                        uint32_t io_int_word)
{
}
static inline void kvm_s390_crw_mchk(void)
{
}
static inline void kvm_s390_enable_css_support(S390CPU *cpu)
{
}
static inline int kvm_s390_assign_subch_ioeventfd(EventNotifier *notifier,
                                                  uint32_t sch, int vq,
                                                  bool assign)
{
    return -ENOSYS;
}
static inline int kvm_s390_cpu_restart(S390CPU *cpu)
{
    return -ENOSYS;
}
static inline void kvm_s390_cmma_reset(void)
{
}
static inline int kvm_s390_get_memslot_count(KVMState *s)
{
  return MAX_AVAIL_SLOTS;
}
static inline int kvm_s390_set_cpu_state(S390CPU *cpu, uint8_t cpu_state)
{
    return -ENOSYS;
}
static inline void kvm_s390_reset_vcpu(S390CPU *cpu)
{
}
static inline int kvm_s390_set_mem_limit(KVMState *s, uint64_t new_limit,
                                         uint64_t *hw_limit)
{
    return 0;
}
static inline void kvm_s390_vcpu_interrupt_pre_save(S390CPU *cpu)
{
}
static inline int kvm_s390_vcpu_interrupt_post_load(S390CPU *cpu)
{
    return 0;
}
<<<<<<< HEAD
=======
static inline int kvm_s390_get_ri(void)
{
    return 0;
}
>>>>>>> 7124ccf8
static inline void kvm_s390_crypto_reset(void)
{
}
#endif

static inline int s390_set_memory_limit(uint64_t new_limit, uint64_t *hw_limit)
<<<<<<< HEAD
{
    if (kvm_enabled()) {
        return kvm_s390_set_mem_limit(kvm_state, new_limit, hw_limit);
    }
    return 0;
}

static inline void s390_cmma_reset(void)
{
    if (kvm_enabled()) {
=======
{
    if (kvm_enabled()) {
        return kvm_s390_set_mem_limit(kvm_state, new_limit, hw_limit);
    }
    return 0;
}

static inline void s390_cmma_reset(void)
{
    if (kvm_enabled()) {
>>>>>>> 7124ccf8
        kvm_s390_cmma_reset();
    }
}

static inline int s390_cpu_restart(S390CPU *cpu)
{
    if (kvm_enabled()) {
        return kvm_s390_cpu_restart(cpu);
    }
    return -ENOSYS;
}

static inline int s390_get_memslot_count(KVMState *s)
{
    if (kvm_enabled()) {
        return kvm_s390_get_memslot_count(s);
    } else {
        return MAX_AVAIL_SLOTS;
    }
}

void s390_io_interrupt(uint16_t subchannel_id, uint16_t subchannel_nr,
                       uint32_t io_int_parm, uint32_t io_int_word);
void s390_crw_mchk(void);

static inline int s390_assign_subch_ioeventfd(EventNotifier *notifier,
                                              uint32_t sch_id, int vq,
                                              bool assign)
{
    return kvm_s390_assign_subch_ioeventfd(notifier, sch_id, vq, assign);
}

static inline void s390_crypto_reset(void)
{
    if (kvm_enabled()) {
        kvm_s390_crypto_reset();
<<<<<<< HEAD
    }
}

#ifdef CONFIG_KVM
static inline bool vregs_needed(void *opaque)
{
    if (kvm_enabled()) {
        return kvm_check_extension(kvm_state, KVM_CAP_S390_VECTOR_REGISTERS);
=======
>>>>>>> 7124ccf8
    }
    return 0;
}
#else
static inline bool vregs_needed(void *opaque)
{
    return 0;
}
#endif

/* machine check interruption code */

/* subclasses */
#define MCIC_SC_SD 0x8000000000000000ULL
#define MCIC_SC_PD 0x4000000000000000ULL
#define MCIC_SC_SR 0x2000000000000000ULL
#define MCIC_SC_CD 0x0800000000000000ULL
#define MCIC_SC_ED 0x0400000000000000ULL
#define MCIC_SC_DG 0x0100000000000000ULL
#define MCIC_SC_W  0x0080000000000000ULL
#define MCIC_SC_CP 0x0040000000000000ULL
#define MCIC_SC_SP 0x0020000000000000ULL
#define MCIC_SC_CK 0x0010000000000000ULL

/* subclass modifiers */
#define MCIC_SCM_B  0x0002000000000000ULL
#define MCIC_SCM_DA 0x0000000020000000ULL
#define MCIC_SCM_AP 0x0000000000080000ULL

/* storage errors */
#define MCIC_SE_SE 0x0000800000000000ULL
#define MCIC_SE_SC 0x0000400000000000ULL
#define MCIC_SE_KE 0x0000200000000000ULL
#define MCIC_SE_DS 0x0000100000000000ULL
#define MCIC_SE_IE 0x0000000080000000ULL

/* validity bits */
#define MCIC_VB_WP 0x0000080000000000ULL
#define MCIC_VB_MS 0x0000040000000000ULL
#define MCIC_VB_PM 0x0000020000000000ULL
#define MCIC_VB_IA 0x0000010000000000ULL
#define MCIC_VB_FA 0x0000008000000000ULL
#define MCIC_VB_VR 0x0000004000000000ULL
#define MCIC_VB_EC 0x0000002000000000ULL
#define MCIC_VB_FP 0x0000001000000000ULL
#define MCIC_VB_GR 0x0000000800000000ULL
#define MCIC_VB_CR 0x0000000400000000ULL
#define MCIC_VB_ST 0x0000000100000000ULL
#define MCIC_VB_AR 0x0000000040000000ULL
#define MCIC_VB_PR 0x0000000000200000ULL
#define MCIC_VB_FC 0x0000000000100000ULL
#define MCIC_VB_CT 0x0000000000020000ULL
#define MCIC_VB_CC 0x0000000000010000ULL

/* machine check interruption code */

/* subclasses */
#define MCIC_SC_SD 0x8000000000000000ULL
#define MCIC_SC_PD 0x4000000000000000ULL
#define MCIC_SC_SR 0x2000000000000000ULL
#define MCIC_SC_CD 0x0800000000000000ULL
#define MCIC_SC_ED 0x0400000000000000ULL
#define MCIC_SC_DG 0x0100000000000000ULL
#define MCIC_SC_W  0x0080000000000000ULL
#define MCIC_SC_CP 0x0040000000000000ULL
#define MCIC_SC_SP 0x0020000000000000ULL
#define MCIC_SC_CK 0x0010000000000000ULL

/* subclass modifiers */
#define MCIC_SCM_B  0x0002000000000000ULL
#define MCIC_SCM_DA 0x0000000020000000ULL
#define MCIC_SCM_AP 0x0000000000080000ULL

/* storage errors */
#define MCIC_SE_SE 0x0000800000000000ULL
#define MCIC_SE_SC 0x0000400000000000ULL
#define MCIC_SE_KE 0x0000200000000000ULL
#define MCIC_SE_DS 0x0000100000000000ULL
#define MCIC_SE_IE 0x0000000080000000ULL

/* validity bits */
#define MCIC_VB_WP 0x0000080000000000ULL
#define MCIC_VB_MS 0x0000040000000000ULL
#define MCIC_VB_PM 0x0000020000000000ULL
#define MCIC_VB_IA 0x0000010000000000ULL
#define MCIC_VB_FA 0x0000008000000000ULL
#define MCIC_VB_VR 0x0000004000000000ULL
#define MCIC_VB_EC 0x0000002000000000ULL
#define MCIC_VB_FP 0x0000001000000000ULL
#define MCIC_VB_GR 0x0000000800000000ULL
#define MCIC_VB_CR 0x0000000400000000ULL
#define MCIC_VB_ST 0x0000000100000000ULL
#define MCIC_VB_AR 0x0000000040000000ULL
#define MCIC_VB_PR 0x0000000000200000ULL
#define MCIC_VB_FC 0x0000000000100000ULL
#define MCIC_VB_CT 0x0000000000020000ULL
#define MCIC_VB_CC 0x0000000000010000ULL

#endif<|MERGE_RESOLUTION|>--- conflicted
+++ resolved
@@ -20,12 +20,9 @@
  * License along with this library; if not, see <http://www.gnu.org/licenses/>.
  */
 
-<<<<<<< HEAD
-=======
 #ifndef S390X_CPU_H
 #define S390X_CPU_H
 
->>>>>>> 7124ccf8
 #include "qemu-common.h"
 #include "cpu-qom.h"
 
@@ -178,10 +175,6 @@
     return &cs->vregs[nr][0];
 }
 
-<<<<<<< HEAD
-#include "cpu-qom.h"
-#include <sysemu/kvm.h>
-=======
 /**
  * S390CPU:
  * @env: #CPUS390XState.
@@ -229,7 +222,6 @@
 void s390x_cpu_debug_excp_handler(CPUState *cs);
 
 #include "sysemu/kvm.h"
->>>>>>> 7124ccf8
 
 /* distinguish between 24 bit and 31 bit addressing */
 #define HIGH_ORDER_BIT 0x80000000
@@ -475,10 +467,6 @@
 S390CPU *s390x_new_cpu(const char *cpu_model, int64_t id, Error **errp);
 S390CPU *cpu_s390x_create(const char *cpu_model, Error **errp);
 void s390x_translate_init(void);
-<<<<<<< HEAD
-int cpu_s390x_exec(CPUState *cpu);
-=======
->>>>>>> 7124ccf8
 
 /* you can call this signal handler from your SIGBUS and SIGSEGV
    signal handlers to inform the virtual CPU of exceptions. non zero
@@ -487,7 +475,6 @@
                            void *puc);
 int s390_cpu_handle_mmu_fault(CPUState *cpu, vaddr address, int rw,
                               int mmu_idx);
-
 
 
 #ifndef CONFIG_USER_ONLY
@@ -595,8 +582,6 @@
 
 void gtod_save(QEMUFile *f, void *opaque);
 int gtod_load(QEMUFile *f, void *opaque, int version_id);
-<<<<<<< HEAD
-=======
 
 void cpu_inject_ext(S390CPU *cpu, uint32_t code, uint32_t param,
                     uint64_t param64);
@@ -617,7 +602,6 @@
 void ioinst_handle_rsch(S390CPU *cpu, uint64_t reg1);
 void ioinst_handle_rchp(S390CPU *cpu, uint64_t reg1);
 void ioinst_handle_sal(S390CPU *cpu, uint64_t reg1);
->>>>>>> 7124ccf8
 
 /* service interrupts are floating therefore we must not pass an cpustate */
 void s390_sclp_extint(uint32_t parm);
@@ -638,42 +622,9 @@
 }
 #endif
 
-<<<<<<< HEAD
-#ifndef CONFIG_USER_ONLY
 extern void subsystem_reset(void);
-SubchDev *css_find_subch(uint8_t m, uint8_t cssid, uint8_t ssid,
-                         uint16_t schid);
-bool css_subch_visible(SubchDev *sch);
-void css_conditional_io_interrupt(SubchDev *sch);
-int css_do_stsch(SubchDev *sch, SCHIB *schib);
-bool css_schid_final(int m, uint8_t cssid, uint8_t ssid, uint16_t schid);
-int css_do_msch(SubchDev *sch, const SCHIB *schib);
-int css_do_xsch(SubchDev *sch);
-int css_do_csch(SubchDev *sch);
-int css_do_hsch(SubchDev *sch);
-int css_do_ssch(SubchDev *sch, ORB *orb);
-int css_do_tsch_get_irb(SubchDev *sch, IRB *irb, int *irb_len);
-void css_do_tsch_update_subch(SubchDev *sch);
-int css_do_stcrw(CRW *crw);
-void css_undo_stcrw(CRW *crw);
-int css_do_tpi(IOIntCode *int_code, int lowcore);
-int css_collect_chp_desc(int m, uint8_t cssid, uint8_t f_chpid, uint8_t l_chpid,
-                         int rfmt, void *buf);
-void css_do_schm(uint8_t mbk, int update, int dct, uint64_t mbo);
-int css_enable_mcsse(void);
-int css_enable_mss(void);
-int css_do_rsch(SubchDev *sch);
-int css_do_rchp(uint8_t cssid, uint8_t chpid);
-bool css_present(uint8_t cssid);
-#endif
 
 #define cpu_init(model) CPU(cpu_s390x_init(model))
-#define cpu_exec cpu_s390x_exec
-=======
-extern void subsystem_reset(void);
-
-#define cpu_init(model) CPU(cpu_s390x_init(model))
->>>>>>> 7124ccf8
 #define cpu_signal_handler cpu_s390x_signal_handler
 
 void s390_cpu_list(FILE *f, fprintf_function cpu_fprintf);
@@ -1130,17 +1081,10 @@
 uint32_t calc_cc(CPUS390XState *env, uint32_t cc_op, uint64_t src, uint64_t dst,
                  uint64_t vr);
 void s390_cpu_recompute_watchpoints(CPUState *cs);
-<<<<<<< HEAD
 
 int s390_cpu_virt_mem_rw(S390CPU *cpu, vaddr laddr, uint8_t ar, void *hostbuf,
                          int len, bool is_write);
 
-=======
-
-int s390_cpu_virt_mem_rw(S390CPU *cpu, vaddr laddr, uint8_t ar, void *hostbuf,
-                         int len, bool is_write);
-
->>>>>>> 7124ccf8
 #define s390_cpu_virt_mem_read(cpu, laddr, ar, dest, len)    \
         s390_cpu_virt_mem_rw(cpu, laddr, ar, dest, len, false)
 #define s390_cpu_virt_mem_write(cpu, laddr, ar, dest, len)       \
@@ -1159,72 +1103,6 @@
 /* Converts s390's clock format to ns */
 static inline uint64_t tod2time(uint64_t t) {
     return (t * 125) >> 9;
-<<<<<<< HEAD
-}
-
-static inline void cpu_inject_ext(S390CPU *cpu, uint32_t code, uint32_t param,
-                                  uint64_t param64)
-{
-    CPUS390XState *env = &cpu->env;
-
-    if (env->ext_index == MAX_EXT_QUEUE - 1) {
-        /* ugh - can't queue anymore. Let's drop. */
-        return;
-    }
-
-    env->ext_index++;
-    assert(env->ext_index < MAX_EXT_QUEUE);
-
-    env->ext_queue[env->ext_index].code = code;
-    env->ext_queue[env->ext_index].param = param;
-    env->ext_queue[env->ext_index].param64 = param64;
-
-    env->pending_int |= INTERRUPT_EXT;
-    cpu_interrupt(CPU(cpu), CPU_INTERRUPT_HARD);
-}
-
-static inline void cpu_inject_io(S390CPU *cpu, uint16_t subchannel_id,
-                                 uint16_t subchannel_number,
-                                 uint32_t io_int_parm, uint32_t io_int_word)
-{
-    CPUS390XState *env = &cpu->env;
-    int isc = IO_INT_WORD_ISC(io_int_word);
-
-    if (env->io_index[isc] == MAX_IO_QUEUE - 1) {
-        /* ugh - can't queue anymore. Let's drop. */
-        return;
-    }
-
-    env->io_index[isc]++;
-    assert(env->io_index[isc] < MAX_IO_QUEUE);
-
-    env->io_queue[env->io_index[isc]][isc].id = subchannel_id;
-    env->io_queue[env->io_index[isc]][isc].nr = subchannel_number;
-    env->io_queue[env->io_index[isc]][isc].parm = io_int_parm;
-    env->io_queue[env->io_index[isc]][isc].word = io_int_word;
-
-    env->pending_int |= INTERRUPT_IO;
-    cpu_interrupt(CPU(cpu), CPU_INTERRUPT_HARD);
-}
-
-static inline void cpu_inject_crw_mchk(S390CPU *cpu)
-{
-    CPUS390XState *env = &cpu->env;
-
-    if (env->mchk_index == MAX_MCHK_QUEUE - 1) {
-        /* ugh - can't queue anymore. Let's drop. */
-        return;
-    }
-
-    env->mchk_index++;
-    assert(env->mchk_index < MAX_MCHK_QUEUE);
-
-    env->mchk_queue[env->mchk_index].type = 1;
-
-    env->pending_int |= INTERRUPT_MCHK;
-    cpu_interrupt(CPU(cpu), CPU_INTERRUPT_HARD);
-=======
->>>>>>> 7124ccf8
 }
 
 /* from s390-virtio-ccw */
@@ -1261,10 +1139,7 @@
 int kvm_s390_set_mem_limit(KVMState *s, uint64_t new_limit, uint64_t *hw_limit);
 void kvm_s390_vcpu_interrupt_pre_save(S390CPU *cpu);
 int kvm_s390_vcpu_interrupt_post_load(S390CPU *cpu);
-<<<<<<< HEAD
-=======
 int kvm_s390_get_ri(void);
->>>>>>> 7124ccf8
 void kvm_s390_crypto_reset(void);
 #else
 static inline void kvm_s390_io_interrupt(uint16_t subchannel_id,
@@ -1315,20 +1190,16 @@
 {
     return 0;
 }
-<<<<<<< HEAD
-=======
 static inline int kvm_s390_get_ri(void)
 {
     return 0;
 }
->>>>>>> 7124ccf8
 static inline void kvm_s390_crypto_reset(void)
 {
 }
 #endif
 
 static inline int s390_set_memory_limit(uint64_t new_limit, uint64_t *hw_limit)
-<<<<<<< HEAD
 {
     if (kvm_enabled()) {
         return kvm_s390_set_mem_limit(kvm_state, new_limit, hw_limit);
@@ -1339,18 +1210,6 @@
 static inline void s390_cmma_reset(void)
 {
     if (kvm_enabled()) {
-=======
-{
-    if (kvm_enabled()) {
-        return kvm_s390_set_mem_limit(kvm_state, new_limit, hw_limit);
-    }
-    return 0;
-}
-
-static inline void s390_cmma_reset(void)
-{
-    if (kvm_enabled()) {
->>>>>>> 7124ccf8
         kvm_s390_cmma_reset();
     }
 }
@@ -1387,26 +1246,8 @@
 {
     if (kvm_enabled()) {
         kvm_s390_crypto_reset();
-<<<<<<< HEAD
     }
 }
-
-#ifdef CONFIG_KVM
-static inline bool vregs_needed(void *opaque)
-{
-    if (kvm_enabled()) {
-        return kvm_check_extension(kvm_state, KVM_CAP_S390_VECTOR_REGISTERS);
-=======
->>>>>>> 7124ccf8
-    }
-    return 0;
-}
-#else
-static inline bool vregs_needed(void *opaque)
-{
-    return 0;
-}
-#endif
 
 /* machine check interruption code */
 
@@ -1452,48 +1293,4 @@
 #define MCIC_VB_CT 0x0000000000020000ULL
 #define MCIC_VB_CC 0x0000000000010000ULL
 
-/* machine check interruption code */
-
-/* subclasses */
-#define MCIC_SC_SD 0x8000000000000000ULL
-#define MCIC_SC_PD 0x4000000000000000ULL
-#define MCIC_SC_SR 0x2000000000000000ULL
-#define MCIC_SC_CD 0x0800000000000000ULL
-#define MCIC_SC_ED 0x0400000000000000ULL
-#define MCIC_SC_DG 0x0100000000000000ULL
-#define MCIC_SC_W  0x0080000000000000ULL
-#define MCIC_SC_CP 0x0040000000000000ULL
-#define MCIC_SC_SP 0x0020000000000000ULL
-#define MCIC_SC_CK 0x0010000000000000ULL
-
-/* subclass modifiers */
-#define MCIC_SCM_B  0x0002000000000000ULL
-#define MCIC_SCM_DA 0x0000000020000000ULL
-#define MCIC_SCM_AP 0x0000000000080000ULL
-
-/* storage errors */
-#define MCIC_SE_SE 0x0000800000000000ULL
-#define MCIC_SE_SC 0x0000400000000000ULL
-#define MCIC_SE_KE 0x0000200000000000ULL
-#define MCIC_SE_DS 0x0000100000000000ULL
-#define MCIC_SE_IE 0x0000000080000000ULL
-
-/* validity bits */
-#define MCIC_VB_WP 0x0000080000000000ULL
-#define MCIC_VB_MS 0x0000040000000000ULL
-#define MCIC_VB_PM 0x0000020000000000ULL
-#define MCIC_VB_IA 0x0000010000000000ULL
-#define MCIC_VB_FA 0x0000008000000000ULL
-#define MCIC_VB_VR 0x0000004000000000ULL
-#define MCIC_VB_EC 0x0000002000000000ULL
-#define MCIC_VB_FP 0x0000001000000000ULL
-#define MCIC_VB_GR 0x0000000800000000ULL
-#define MCIC_VB_CR 0x0000000400000000ULL
-#define MCIC_VB_ST 0x0000000100000000ULL
-#define MCIC_VB_AR 0x0000000040000000ULL
-#define MCIC_VB_PR 0x0000000000200000ULL
-#define MCIC_VB_FC 0x0000000000100000ULL
-#define MCIC_VB_CT 0x0000000000020000ULL
-#define MCIC_VB_CC 0x0000000000010000ULL
-
 #endif