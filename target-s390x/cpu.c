/*
 * QEMU S/390 CPU
 *
 * Copyright (c) 2009 Ulrich Hecht
 * Copyright (c) 2011 Alexander Graf
 * Copyright (c) 2012 SUSE LINUX Products GmbH
 * Copyright (c) 2012 IBM Corp.
 *
 * This library is free software; you can redistribute it and/or
 * modify it under the terms of the GNU Lesser General Public
 * License as published by the Free Software Foundation; either
 * version 2.1 of the License, or (at your option) any later version.
 *
 * This library is distributed in the hope that it will be useful,
 * but WITHOUT ANY WARRANTY; without even the implied warranty of
 * MERCHANTABILITY or FITNESS FOR A PARTICULAR PURPOSE.  See the GNU
 * Lesser General Public License for more details.
 *
 * You should have received a copy of the GNU Lesser General Public
 * License along with this library; if not, see
 * <http://www.gnu.org/licenses/lgpl-2.1.html>
 * Contributions after 2012-12-11 are licensed under the terms of the
 * GNU GPL, version 2 or (at your option) any later version.
 */

#include "qemu/osdep.h"
#include "qapi/error.h"
#include "cpu.h"
#include "qemu-common.h"
#include "qemu/cutils.h"
#include "qemu/timer.h"
#include "qemu/error-report.h"
#include "trace.h"
#include "qapi/visitor.h"
<<<<<<< HEAD
=======
#include "migration/vmstate.h"
#include "exec/exec-all.h"
>>>>>>> 7124ccf8
#ifndef CONFIG_USER_ONLY
#include "hw/hw.h"
#include "sysemu/arch_init.h"
#include "sysemu/sysemu.h"
#include "hw/s390x/sclp.h"
#endif

#define CR0_RESET       0xE0UL
#define CR14_RESET      0xC2000000UL;

static void s390_cpu_set_pc(CPUState *cs, vaddr value)
{
    S390CPU *cpu = S390_CPU(cs);

    cpu->env.psw.addr = value;
}

static bool s390_cpu_has_work(CPUState *cs)
{
    S390CPU *cpu = S390_CPU(cs);
    CPUS390XState *env = &cpu->env;

    return (cs->interrupt_request & CPU_INTERRUPT_HARD) &&
           (env->psw.mask & PSW_MASK_EXT);
}

#if !defined(CONFIG_USER_ONLY)
/* S390CPUClass::load_normal() */
static void s390_cpu_load_normal(CPUState *s)
{
    S390CPU *cpu = S390_CPU(s);
    cpu->env.psw.addr = ldl_phys(s->as, 4) & PSW_MASK_ESA_ADDR;
    cpu->env.psw.mask = PSW_MASK_32 | PSW_MASK_64;
    s390_cpu_set_state(CPU_STATE_OPERATING, cpu);
}
#endif

/* S390CPUClass::cpu_reset() */
static void s390_cpu_reset(CPUState *s)
{
    S390CPU *cpu = S390_CPU(s);
    S390CPUClass *scc = S390_CPU_GET_CLASS(cpu);
    CPUS390XState *env = &cpu->env;

    env->pfault_token = -1UL;
    scc->parent_reset(s);
    cpu->env.sigp_order = 0;
    s390_cpu_set_state(CPU_STATE_STOPPED, cpu);
    tlb_flush(s, 1);
}

/* S390CPUClass::initial_reset() */
static void s390_cpu_initial_reset(CPUState *s)
{
    S390CPU *cpu = S390_CPU(s);
    CPUS390XState *env = &cpu->env;
    int i;

    s390_cpu_reset(s);
    /* initial reset does not touch regs,fregs and aregs */
    memset(&env->fpc, 0, offsetof(CPUS390XState, cpu_num) -
                         offsetof(CPUS390XState, fpc));

    /* architectured initial values for CR 0 and 14 */
    env->cregs[0] = CR0_RESET;
    env->cregs[14] = CR14_RESET;

    /* architectured initial value for Breaking-Event-Address register */
    env->gbea = 1;

    env->pfault_token = -1UL;
    env->ext_index = -1;
    for (i = 0; i < ARRAY_SIZE(env->io_index); i++) {
        env->io_index[i] = -1;
    }

    /* tininess for underflow is detected before rounding */
    set_float_detect_tininess(float_tininess_before_rounding,
                              &env->fpu_status);

    /* Reset state inside the kernel that we cannot access yet from QEMU. */
    if (kvm_enabled()) {
        kvm_s390_reset_vcpu(cpu);
    }
    tlb_flush(s, 1);
}

/* CPUClass:reset() */
static void s390_cpu_full_reset(CPUState *s)
{
    S390CPU *cpu = S390_CPU(s);
    S390CPUClass *scc = S390_CPU_GET_CLASS(cpu);
    CPUS390XState *env = &cpu->env;
    int i;

    scc->parent_reset(s);
    cpu->env.sigp_order = 0;
    s390_cpu_set_state(CPU_STATE_STOPPED, cpu);

    memset(env, 0, offsetof(CPUS390XState, cpu_num));

    /* architectured initial values for CR 0 and 14 */
    env->cregs[0] = CR0_RESET;
    env->cregs[14] = CR14_RESET;

    /* architectured initial value for Breaking-Event-Address register */
    env->gbea = 1;

    env->pfault_token = -1UL;
    env->ext_index = -1;
    for (i = 0; i < ARRAY_SIZE(env->io_index); i++) {
        env->io_index[i] = -1;
    }

    /* tininess for underflow is detected before rounding */
    set_float_detect_tininess(float_tininess_before_rounding,
                              &env->fpu_status);

    /* Reset state inside the kernel that we cannot access yet from QEMU. */
    if (kvm_enabled()) {
        kvm_s390_reset_vcpu(cpu);
    }
    tlb_flush(s, 1);
}

#if !defined(CONFIG_USER_ONLY)
static void s390_cpu_machine_reset_cb(void *opaque)
{
    S390CPU *cpu = opaque;

    run_on_cpu(CPU(cpu), s390_do_cpu_full_reset, RUN_ON_CPU_NULL);
}
#endif

static void s390_cpu_disas_set_info(CPUState *cpu, disassemble_info *info)
{
    info->mach = bfd_mach_s390_64;
    info->print_insn = print_insn_s390;
}

static void s390_cpu_realizefn(DeviceState *dev, Error **errp)
{
    CPUState *cs = CPU(dev);
    S390CPUClass *scc = S390_CPU_GET_CLASS(dev);
    S390CPU *cpu = S390_CPU(dev);
    CPUS390XState *env = &cpu->env;
    Error *err = NULL;

<<<<<<< HEAD
#if !defined(CONFIG_USER_ONLY)
    if (cpu->id >= max_cpus) {
        error_setg(&err, "Unable to add CPU: %" PRIi64
                   ", max allowed: %d", cpu->id, max_cpus - 1);
        goto out;
    }
#endif
    if (cpu_exists(cpu->id)) {
        error_setg(&err, "Unable to add CPU: %" PRIi64
                   ", it already exists", cpu->id);
        goto out;
    }
    if (cpu->id != scc->next_cpu_id) {
        error_setg(&err, "Unable to add CPU: %" PRIi64
                   ", The next available id is %" PRIi64, cpu->id,
                   scc->next_cpu_id);
        goto out;
    }

    cpu_exec_init(cs, &err);
    if (err != NULL) {
        goto out;
    }
    scc->next_cpu_id++;

#if !defined(CONFIG_USER_ONLY)
=======
    /* the model has to be realized before qemu_init_vcpu() due to kvm */
    s390_realize_cpu_model(cs, &err);
    if (err) {
        goto out;
    }

#if !defined(CONFIG_USER_ONLY)
    if (cpu->id >= max_cpus) {
        error_setg(&err, "Unable to add CPU: %" PRIi64
                   ", max allowed: %d", cpu->id, max_cpus - 1);
        goto out;
    }
#endif
    if (cpu_exists(cpu->id)) {
        error_setg(&err, "Unable to add CPU: %" PRIi64
                   ", it already exists", cpu->id);
        goto out;
    }
    if (cpu->id != scc->next_cpu_id) {
        error_setg(&err, "Unable to add CPU: %" PRIi64
                   ", The next available id is %" PRIi64, cpu->id,
                   scc->next_cpu_id);
        goto out;
    }

    cpu_exec_realizefn(cs, &err);
    if (err != NULL) {
        goto out;
    }
    scc->next_cpu_id++;

#if !defined(CONFIG_USER_ONLY)
>>>>>>> 7124ccf8
    qemu_register_reset(s390_cpu_machine_reset_cb, cpu);
#endif
    env->cpu_num = cpu->id;
    s390_cpu_gdb_init(cs);
    qemu_init_vcpu(cs);
#if !defined(CONFIG_USER_ONLY)
    run_on_cpu(cs, s390_do_cpu_full_reset, RUN_ON_CPU_NULL);
#else
    cpu_reset(cs);
#endif

    scc->parent_realize(dev, &err);

#if !defined(CONFIG_USER_ONLY)
    if (dev->hotplugged) {
        raise_irq_cpu_hotplug();
    }
#endif

out:
    error_propagate(errp, err);
}

static void s390x_cpu_get_id(Object *obj, Visitor *v, const char *name,
                             void *opaque, Error **errp)
{
    S390CPU *cpu = S390_CPU(obj);
    int64_t value = cpu->id;

    visit_type_int(v, name, &value, errp);
}

static void s390x_cpu_set_id(Object *obj, Visitor *v, const char *name,
                             void *opaque, Error **errp)
{
    S390CPU *cpu = S390_CPU(obj);
    DeviceState *dev = DEVICE(obj);
    const int64_t min = 0;
    const int64_t max = UINT32_MAX;
    Error *err = NULL;
    int64_t value;

    if (dev->realized) {
        error_setg(errp, "Attempt to set property '%s' on '%s' after "
                   "it was realized", name, object_get_typename(obj));
        return;
    }

    visit_type_int(v, name, &value, &err);
    if (err) {
        error_propagate(errp, err);
        return;
    }
    if (value < min || value > max) {
        error_setg(errp, "Property %s.%s doesn't take value %" PRId64
                   " (minimum: %" PRId64 ", maximum: %" PRId64 ")" ,
                   object_get_typename(obj), name, value, min, max);
        return;
    }
    cpu->id = value;
}

static void s390_cpu_initfn(Object *obj)
{
    CPUState *cs = CPU(obj);
    S390CPU *cpu = S390_CPU(obj);
    CPUS390XState *env = &cpu->env;
    static bool inited;
#if !defined(CONFIG_USER_ONLY)
    struct tm tm;
#endif

    cs->env_ptr = env;
    cs->halted = 1;
    cs->exception_index = EXCP_HLT;
    object_property_add(OBJECT(cpu), "id", "int64_t", s390x_cpu_get_id,
                        s390x_cpu_set_id, NULL, NULL, NULL);
<<<<<<< HEAD
=======
    s390_cpu_model_register_props(obj);
>>>>>>> 7124ccf8
#if !defined(CONFIG_USER_ONLY)
    qemu_get_timedate(&tm, 0);
    env->tod_offset = TOD_UNIX_EPOCH +
                      (time2tod(mktimegm(&tm)) * 1000000000ULL);
    env->tod_basetime = 0;
    env->tod_timer = timer_new_ns(QEMU_CLOCK_VIRTUAL, s390x_tod_timer, cpu);
    env->cpu_timer = timer_new_ns(QEMU_CLOCK_VIRTUAL, s390x_cpu_timer, cpu);
    s390_cpu_set_state(CPU_STATE_STOPPED, cpu);
#endif

    if (tcg_enabled() && !inited) {
        inited = true;
        s390x_translate_init();
    }
}

static void s390_cpu_finalize(Object *obj)
{
#if !defined(CONFIG_USER_ONLY)
    S390CPU *cpu = S390_CPU(obj);

    qemu_unregister_reset(s390_cpu_machine_reset_cb, cpu);
    g_free(cpu->irqstate);
#endif
}

#if !defined(CONFIG_USER_ONLY)
static bool disabled_wait(CPUState *cpu)
{
    return cpu->halted && !(S390_CPU(cpu)->env.psw.mask &
                            (PSW_MASK_IO | PSW_MASK_EXT | PSW_MASK_MCHECK));
}

static unsigned s390_count_running_cpus(void)
{
    CPUState *cpu;
    int nr_running = 0;

    CPU_FOREACH(cpu) {
        uint8_t state = S390_CPU(cpu)->env.cpu_state;
        if (state == CPU_STATE_OPERATING ||
            state == CPU_STATE_LOAD) {
            if (!disabled_wait(cpu)) {
                nr_running++;
            }
        }
    }

    return nr_running;
}

unsigned int s390_cpu_halt(S390CPU *cpu)
{
    CPUState *cs = CPU(cpu);
    trace_cpu_halt(cs->cpu_index);

    if (!cs->halted) {
        cs->halted = 1;
        cs->exception_index = EXCP_HLT;
    }

    return s390_count_running_cpus();
}

void s390_cpu_unhalt(S390CPU *cpu)
{
    CPUState *cs = CPU(cpu);
    trace_cpu_unhalt(cs->cpu_index);

    if (cs->halted) {
        cs->halted = 0;
        cs->exception_index = -1;
    }
}

unsigned int s390_cpu_set_state(uint8_t cpu_state, S390CPU *cpu)
 {
    trace_cpu_set_state(CPU(cpu)->cpu_index, cpu_state);

    switch (cpu_state) {
    case CPU_STATE_STOPPED:
    case CPU_STATE_CHECK_STOP:
        /* halt the cpu for common infrastructure */
        s390_cpu_halt(cpu);
        break;
    case CPU_STATE_OPERATING:
    case CPU_STATE_LOAD:
        /* unhalt the cpu for common infrastructure */
        s390_cpu_unhalt(cpu);
        break;
    default:
        error_report("Requested CPU state is not a valid S390 CPU state: %u",
                     cpu_state);
        exit(1);
    }
    if (kvm_enabled() && cpu->env.cpu_state != cpu_state) {
        kvm_s390_set_cpu_state(cpu, cpu_state);
    }
    cpu->env.cpu_state = cpu_state;

    return s390_count_running_cpus();
}
#endif

static gchar *s390_gdb_arch_name(CPUState *cs)
{
    return g_strdup("s390:64-bit");
}

static void s390_cpu_class_init(ObjectClass *oc, void *data)
{
    S390CPUClass *scc = S390_CPU_CLASS(oc);
    CPUClass *cc = CPU_CLASS(scc);
    DeviceClass *dc = DEVICE_CLASS(oc);

    scc->next_cpu_id = 0;
    scc->parent_realize = dc->realize;
    dc->realize = s390_cpu_realizefn;

    scc->parent_reset = cc->reset;
#if !defined(CONFIG_USER_ONLY)
    scc->load_normal = s390_cpu_load_normal;
#endif
    scc->cpu_reset = s390_cpu_reset;
    scc->initial_cpu_reset = s390_cpu_initial_reset;
    cc->reset = s390_cpu_full_reset;
    cc->class_by_name = s390_cpu_class_by_name,
    cc->has_work = s390_cpu_has_work;
    cc->do_interrupt = s390_cpu_do_interrupt;
    cc->dump_state = s390_cpu_dump_state;
    cc->set_pc = s390_cpu_set_pc;
    cc->gdb_read_register = s390_cpu_gdb_read_register;
    cc->gdb_write_register = s390_cpu_gdb_write_register;
#ifdef CONFIG_USER_ONLY
    cc->handle_mmu_fault = s390_cpu_handle_mmu_fault;
#else
    cc->get_phys_page_debug = s390_cpu_get_phys_page_debug;
    cc->vmsd = &vmstate_s390_cpu;
    cc->write_elf64_note = s390_cpu_write_elf64_note;
    cc->cpu_exec_interrupt = s390_cpu_exec_interrupt;
    cc->debug_excp_handler = s390x_cpu_debug_excp_handler;
#endif
    cc->disas_set_info = s390_cpu_disas_set_info;

    cc->gdb_num_core_regs = S390_NUM_CORE_REGS;
    cc->gdb_core_xml_file = "s390x-core64.xml";
    cc->gdb_arch_name = s390_gdb_arch_name;

<<<<<<< HEAD
    /*
     * Reason: s390_cpu_realizefn() calls cpu_exec_init(), which saves
     * the object in cpus -> dangling pointer after final
     * object_unref().
     */
    dc->cannot_destroy_with_object_finalize_yet = true;
=======
    s390_cpu_model_class_register_props(oc);
>>>>>>> 7124ccf8
}

static const TypeInfo s390_cpu_type_info = {
    .name = TYPE_S390_CPU,
    .parent = TYPE_CPU,
    .instance_size = sizeof(S390CPU),
    .instance_init = s390_cpu_initfn,
    .instance_finalize = s390_cpu_finalize,
    .abstract = true,
    .class_size = sizeof(S390CPUClass),
    .class_init = s390_cpu_class_init,
};

static void s390_cpu_register_types(void)
{
    type_register_static(&s390_cpu_type_info);
}

type_init(s390_cpu_register_types)<|MERGE_RESOLUTION|>--- conflicted
+++ resolved
@@ -32,11 +32,8 @@
 #include "qemu/error-report.h"
 #include "trace.h"
 #include "qapi/visitor.h"
-<<<<<<< HEAD
-=======
 #include "migration/vmstate.h"
 #include "exec/exec-all.h"
->>>>>>> 7124ccf8
 #ifndef CONFIG_USER_ONLY
 #include "hw/hw.h"
 #include "sysemu/arch_init.h"
@@ -185,7 +182,12 @@
     CPUS390XState *env = &cpu->env;
     Error *err = NULL;
 
-<<<<<<< HEAD
+    /* the model has to be realized before qemu_init_vcpu() due to kvm */
+    s390_realize_cpu_model(cs, &err);
+    if (err) {
+        goto out;
+    }
+
 #if !defined(CONFIG_USER_ONLY)
     if (cpu->id >= max_cpus) {
         error_setg(&err, "Unable to add CPU: %" PRIi64
@@ -205,39 +207,6 @@
         goto out;
     }
 
-    cpu_exec_init(cs, &err);
-    if (err != NULL) {
-        goto out;
-    }
-    scc->next_cpu_id++;
-
-#if !defined(CONFIG_USER_ONLY)
-=======
-    /* the model has to be realized before qemu_init_vcpu() due to kvm */
-    s390_realize_cpu_model(cs, &err);
-    if (err) {
-        goto out;
-    }
-
-#if !defined(CONFIG_USER_ONLY)
-    if (cpu->id >= max_cpus) {
-        error_setg(&err, "Unable to add CPU: %" PRIi64
-                   ", max allowed: %d", cpu->id, max_cpus - 1);
-        goto out;
-    }
-#endif
-    if (cpu_exists(cpu->id)) {
-        error_setg(&err, "Unable to add CPU: %" PRIi64
-                   ", it already exists", cpu->id);
-        goto out;
-    }
-    if (cpu->id != scc->next_cpu_id) {
-        error_setg(&err, "Unable to add CPU: %" PRIi64
-                   ", The next available id is %" PRIi64, cpu->id,
-                   scc->next_cpu_id);
-        goto out;
-    }
-
     cpu_exec_realizefn(cs, &err);
     if (err != NULL) {
         goto out;
@@ -245,7 +214,6 @@
     scc->next_cpu_id++;
 
 #if !defined(CONFIG_USER_ONLY)
->>>>>>> 7124ccf8
     qemu_register_reset(s390_cpu_machine_reset_cb, cpu);
 #endif
     env->cpu_num = cpu->id;
@@ -323,10 +291,7 @@
     cs->exception_index = EXCP_HLT;
     object_property_add(OBJECT(cpu), "id", "int64_t", s390x_cpu_get_id,
                         s390x_cpu_set_id, NULL, NULL, NULL);
-<<<<<<< HEAD
-=======
     s390_cpu_model_register_props(obj);
->>>>>>> 7124ccf8
 #if !defined(CONFIG_USER_ONLY)
     qemu_get_timedate(&tm, 0);
     env->tod_offset = TOD_UNIX_EPOCH +
@@ -475,16 +440,7 @@
     cc->gdb_core_xml_file = "s390x-core64.xml";
     cc->gdb_arch_name = s390_gdb_arch_name;
 
-<<<<<<< HEAD
-    /*
-     * Reason: s390_cpu_realizefn() calls cpu_exec_init(), which saves
-     * the object in cpus -> dangling pointer after final
-     * object_unref().
-     */
-    dc->cannot_destroy_with_object_finalize_yet = true;
-=======
     s390_cpu_model_class_register_props(oc);
->>>>>>> 7124ccf8
 }
 
 static const TypeInfo s390_cpu_type_info = {
