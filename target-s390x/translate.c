/*
 *  S/390 translation
 *
 *  Copyright (c) 2009 Ulrich Hecht
 *  Copyright (c) 2010 Alexander Graf
 *
 * This library is free software; you can redistribute it and/or
 * modify it under the terms of the GNU Lesser General Public
 * License as published by the Free Software Foundation; either
 * version 2 of the License, or (at your option) any later version.
 *
 * This library is distributed in the hope that it will be useful,
 * but WITHOUT ANY WARRANTY; without even the implied warranty of
 * MERCHANTABILITY or FITNESS FOR A PARTICULAR PURPOSE.  See the GNU
 * Lesser General Public License for more details.
 *
 * You should have received a copy of the GNU Lesser General Public
 * License along with this library; if not, see <http://www.gnu.org/licenses/>.
 */

/* #define DEBUG_INLINE_BRANCHES */
#define S390X_DEBUG_DISAS
/* #define S390X_DEBUG_DISAS_VERBOSE */

#ifdef S390X_DEBUG_DISAS_VERBOSE
#  define LOG_DISAS(...) qemu_log(__VA_ARGS__)
#else
#  define LOG_DISAS(...) do { } while (0)
#endif

#include "qemu/osdep.h"
#include "cpu.h"
#include "disas/disas.h"
#include "exec/exec-all.h"
#include "tcg-op.h"
#include "qemu/log.h"
#include "qemu/host-utils.h"
#include "exec/cpu_ldst.h"

/* global register indexes */
static TCGv_env cpu_env;

#include "exec/gen-icount.h"
#include "exec/helper-proto.h"
#include "exec/helper-gen.h"

#include "trace-tcg.h"
#include "exec/log.h"


/* Information that (most) every instruction needs to manipulate.  */
typedef struct DisasContext DisasContext;
typedef struct DisasInsn DisasInsn;
typedef struct DisasFields DisasFields;

struct DisasContext {
    struct TranslationBlock *tb;
    const DisasInsn *insn;
    DisasFields *fields;
    uint64_t pc, next_pc;
    enum cc_op cc_op;
    bool singlestep_enabled;
};

/* Information carried about a condition to be evaluated.  */
typedef struct {
    TCGCond cond:8;
    bool is_64;
    bool g1;
    bool g2;
    union {
        struct { TCGv_i64 a, b; } s64;
        struct { TCGv_i32 a, b; } s32;
    } u;
} DisasCompare;

#define DISAS_EXCP 4

#ifdef DEBUG_INLINE_BRANCHES
static uint64_t inline_branch_hit[CC_OP_MAX];
static uint64_t inline_branch_miss[CC_OP_MAX];
#endif

static uint64_t pc_to_link_info(DisasContext *s, uint64_t pc)
{
    if (!(s->tb->flags & FLAG_MASK_64)) {
        if (s->tb->flags & FLAG_MASK_32) {
            return pc | 0x80000000;
        }
    }
    return pc;
}

void s390_cpu_dump_state(CPUState *cs, FILE *f, fprintf_function cpu_fprintf,
                         int flags)
{
    S390CPU *cpu = S390_CPU(cs);
    CPUS390XState *env = &cpu->env;
    int i;

    if (env->cc_op > 3) {
        cpu_fprintf(f, "PSW=mask %016" PRIx64 " addr %016" PRIx64 " cc %15s\n",
                    env->psw.mask, env->psw.addr, cc_name(env->cc_op));
    } else {
        cpu_fprintf(f, "PSW=mask %016" PRIx64 " addr %016" PRIx64 " cc %02x\n",
                    env->psw.mask, env->psw.addr, env->cc_op);
    }

    for (i = 0; i < 16; i++) {
        cpu_fprintf(f, "R%02d=%016" PRIx64, i, env->regs[i]);
        if ((i % 4) == 3) {
            cpu_fprintf(f, "\n");
        } else {
            cpu_fprintf(f, " ");
        }
    }

    for (i = 0; i < 16; i++) {
        cpu_fprintf(f, "F%02d=%016" PRIx64, i, get_freg(env, i)->ll);
        if ((i % 4) == 3) {
            cpu_fprintf(f, "\n");
        } else {
            cpu_fprintf(f, " ");
        }
    }

    for (i = 0; i < 32; i++) {
        cpu_fprintf(f, "V%02d=%016" PRIx64 "%016" PRIx64, i,
                    env->vregs[i][0].ll, env->vregs[i][1].ll);
        cpu_fprintf(f, (i % 2) ? "\n" : " ");
    }

#ifndef CONFIG_USER_ONLY
    for (i = 0; i < 16; i++) {
        cpu_fprintf(f, "C%02d=%016" PRIx64, i, env->cregs[i]);
        if ((i % 4) == 3) {
            cpu_fprintf(f, "\n");
        } else {
            cpu_fprintf(f, " ");
        }
    }
#endif

#ifdef DEBUG_INLINE_BRANCHES
    for (i = 0; i < CC_OP_MAX; i++) {
        cpu_fprintf(f, "  %15s = %10ld\t%10ld\n", cc_name(i),
                    inline_branch_miss[i], inline_branch_hit[i]);
    }
#endif

    cpu_fprintf(f, "\n");
}

static TCGv_i64 psw_addr;
static TCGv_i64 psw_mask;
static TCGv_i64 gbea;

static TCGv_i32 cc_op;
static TCGv_i64 cc_src;
static TCGv_i64 cc_dst;
static TCGv_i64 cc_vr;

static char cpu_reg_names[32][4];
static TCGv_i64 regs[16];
static TCGv_i64 fregs[16];

void s390x_translate_init(void)
{
    int i;

    cpu_env = tcg_global_reg_new_ptr(TCG_AREG0, "env");
<<<<<<< HEAD
=======
    tcg_ctx.tcg_env = cpu_env;
>>>>>>> 7124ccf8
    psw_addr = tcg_global_mem_new_i64(cpu_env,
                                      offsetof(CPUS390XState, psw.addr),
                                      "psw_addr");
    psw_mask = tcg_global_mem_new_i64(cpu_env,
                                      offsetof(CPUS390XState, psw.mask),
                                      "psw_mask");
    gbea = tcg_global_mem_new_i64(cpu_env,
                                  offsetof(CPUS390XState, gbea),
                                  "gbea");

    cc_op = tcg_global_mem_new_i32(cpu_env, offsetof(CPUS390XState, cc_op),
                                   "cc_op");
    cc_src = tcg_global_mem_new_i64(cpu_env, offsetof(CPUS390XState, cc_src),
                                    "cc_src");
    cc_dst = tcg_global_mem_new_i64(cpu_env, offsetof(CPUS390XState, cc_dst),
                                    "cc_dst");
    cc_vr = tcg_global_mem_new_i64(cpu_env, offsetof(CPUS390XState, cc_vr),
                                   "cc_vr");

    for (i = 0; i < 16; i++) {
        snprintf(cpu_reg_names[i], sizeof(cpu_reg_names[0]), "r%d", i);
        regs[i] = tcg_global_mem_new(cpu_env,
                                     offsetof(CPUS390XState, regs[i]),
                                     cpu_reg_names[i]);
    }

    for (i = 0; i < 16; i++) {
        snprintf(cpu_reg_names[i + 16], sizeof(cpu_reg_names[0]), "f%d", i);
        fregs[i] = tcg_global_mem_new(cpu_env,
                                      offsetof(CPUS390XState, vregs[i][0].d),
                                      cpu_reg_names[i + 16]);
    }
}

static TCGv_i64 load_reg(int reg)
{
    TCGv_i64 r = tcg_temp_new_i64();
    tcg_gen_mov_i64(r, regs[reg]);
    return r;
}

static TCGv_i64 load_freg32_i64(int reg)
{
    TCGv_i64 r = tcg_temp_new_i64();
    tcg_gen_shri_i64(r, fregs[reg], 32);
    return r;
}

static void store_reg(int reg, TCGv_i64 v)
{
    tcg_gen_mov_i64(regs[reg], v);
}

static void store_freg(int reg, TCGv_i64 v)
{
    tcg_gen_mov_i64(fregs[reg], v);
}

static void store_reg32_i64(int reg, TCGv_i64 v)
{
    /* 32 bit register writes keep the upper half */
    tcg_gen_deposit_i64(regs[reg], regs[reg], v, 0, 32);
}

static void store_reg32h_i64(int reg, TCGv_i64 v)
{
    tcg_gen_deposit_i64(regs[reg], regs[reg], v, 32, 32);
}

static void store_freg32_i64(int reg, TCGv_i64 v)
{
    tcg_gen_deposit_i64(fregs[reg], fregs[reg], v, 32, 32);
}

static void return_low128(TCGv_i64 dest)
{
    tcg_gen_ld_i64(dest, cpu_env, offsetof(CPUS390XState, retxl));
}

static void update_psw_addr(DisasContext *s)
{
    /* psw.addr */
    tcg_gen_movi_i64(psw_addr, s->pc);
}

static void per_branch(DisasContext *s, bool to_next)
{
#ifndef CONFIG_USER_ONLY
    tcg_gen_movi_i64(gbea, s->pc);

    if (s->tb->flags & FLAG_MASK_PER) {
        TCGv_i64 next_pc = to_next ? tcg_const_i64(s->next_pc) : psw_addr;
        gen_helper_per_branch(cpu_env, gbea, next_pc);
        if (to_next) {
            tcg_temp_free_i64(next_pc);
        }
    }
#endif
}

static void per_branch_cond(DisasContext *s, TCGCond cond,
                            TCGv_i64 arg1, TCGv_i64 arg2)
{
#ifndef CONFIG_USER_ONLY
    if (s->tb->flags & FLAG_MASK_PER) {
        TCGLabel *lab = gen_new_label();
        tcg_gen_brcond_i64(tcg_invert_cond(cond), arg1, arg2, lab);

        tcg_gen_movi_i64(gbea, s->pc);
        gen_helper_per_branch(cpu_env, gbea, psw_addr);

        gen_set_label(lab);
    } else {
        TCGv_i64 pc = tcg_const_i64(s->pc);
        tcg_gen_movcond_i64(cond, gbea, arg1, arg2, gbea, pc);
        tcg_temp_free_i64(pc);
    }
#endif
}

static void per_breaking_event(DisasContext *s)
{
    tcg_gen_movi_i64(gbea, s->pc);
}

static void update_cc_op(DisasContext *s)
{
    if (s->cc_op != CC_OP_DYNAMIC && s->cc_op != CC_OP_STATIC) {
        tcg_gen_movi_i32(cc_op, s->cc_op);
    }
}

static void potential_page_fault(DisasContext *s)
{
    update_psw_addr(s);
    update_cc_op(s);
}

static inline uint64_t ld_code2(CPUS390XState *env, uint64_t pc)
{
    return (uint64_t)cpu_lduw_code(env, pc);
}

static inline uint64_t ld_code4(CPUS390XState *env, uint64_t pc)
{
    return (uint64_t)(uint32_t)cpu_ldl_code(env, pc);
}

static int get_mem_index(DisasContext *s)
{
    switch (s->tb->flags & FLAG_MASK_ASC) {
    case PSW_ASC_PRIMARY >> 32:
        return 0;
    case PSW_ASC_SECONDARY >> 32:
        return 1;
    case PSW_ASC_HOME >> 32:
        return 2;
    default:
        tcg_abort();
        break;
    }
}

static void gen_exception(int excp)
{
    TCGv_i32 tmp = tcg_const_i32(excp);
    gen_helper_exception(cpu_env, tmp);
    tcg_temp_free_i32(tmp);
}

static void gen_program_exception(DisasContext *s, int code)
{
    TCGv_i32 tmp;

    /* Remember what pgm exeption this was.  */
    tmp = tcg_const_i32(code);
    tcg_gen_st_i32(tmp, cpu_env, offsetof(CPUS390XState, int_pgm_code));
    tcg_temp_free_i32(tmp);

    tmp = tcg_const_i32(s->next_pc - s->pc);
    tcg_gen_st_i32(tmp, cpu_env, offsetof(CPUS390XState, int_pgm_ilen));
    tcg_temp_free_i32(tmp);

    /* Advance past instruction.  */
    s->pc = s->next_pc;
    update_psw_addr(s);

    /* Save off cc.  */
    update_cc_op(s);

    /* Trigger exception.  */
    gen_exception(EXCP_PGM);
}

static inline void gen_illegal_opcode(DisasContext *s)
{
    gen_program_exception(s, PGM_OPERATION);
<<<<<<< HEAD
}

static inline void gen_trap(DisasContext *s)
{
    TCGv_i32 t;

    /* Set DXC to 0xff.  */
    t = tcg_temp_new_i32();
    tcg_gen_ld_i32(t, cpu_env, offsetof(CPUS390XState, fpc));
    tcg_gen_ori_i32(t, t, 0xff00);
    tcg_gen_st_i32(t, cpu_env, offsetof(CPUS390XState, fpc));
    tcg_temp_free_i32(t);

    gen_program_exception(s, PGM_DATA);
}

=======
}

static inline void gen_trap(DisasContext *s)
{
    TCGv_i32 t;

    /* Set DXC to 0xff.  */
    t = tcg_temp_new_i32();
    tcg_gen_ld_i32(t, cpu_env, offsetof(CPUS390XState, fpc));
    tcg_gen_ori_i32(t, t, 0xff00);
    tcg_gen_st_i32(t, cpu_env, offsetof(CPUS390XState, fpc));
    tcg_temp_free_i32(t);

    gen_program_exception(s, PGM_DATA);
}

>>>>>>> 7124ccf8
#ifndef CONFIG_USER_ONLY
static void check_privileged(DisasContext *s)
{
    if (s->tb->flags & (PSW_MASK_PSTATE >> 32)) {
        gen_program_exception(s, PGM_PRIVILEGED);
    }
}
#endif

static TCGv_i64 get_address(DisasContext *s, int x2, int b2, int d2)
{
    TCGv_i64 tmp = tcg_temp_new_i64();
    bool need_31 = !(s->tb->flags & FLAG_MASK_64);

    /* Note that d2 is limited to 20 bits, signed.  If we crop negative
       displacements early we create larger immedate addends.  */

    /* Note that addi optimizes the imm==0 case.  */
    if (b2 && x2) {
        tcg_gen_add_i64(tmp, regs[b2], regs[x2]);
        tcg_gen_addi_i64(tmp, tmp, d2);
    } else if (b2) {
        tcg_gen_addi_i64(tmp, regs[b2], d2);
    } else if (x2) {
        tcg_gen_addi_i64(tmp, regs[x2], d2);
    } else {
        if (need_31) {
            d2 &= 0x7fffffff;
            need_31 = false;
        }
        tcg_gen_movi_i64(tmp, d2);
    }
    if (need_31) {
        tcg_gen_andi_i64(tmp, tmp, 0x7fffffff);
    }

    return tmp;
}

static inline bool live_cc_data(DisasContext *s)
{
    return (s->cc_op != CC_OP_DYNAMIC
            && s->cc_op != CC_OP_STATIC
            && s->cc_op > 3);
}

static inline void gen_op_movi_cc(DisasContext *s, uint32_t val)
{
    if (live_cc_data(s)) {
        tcg_gen_discard_i64(cc_src);
        tcg_gen_discard_i64(cc_dst);
        tcg_gen_discard_i64(cc_vr);
    }
    s->cc_op = CC_OP_CONST0 + val;
}

static void gen_op_update1_cc_i64(DisasContext *s, enum cc_op op, TCGv_i64 dst)
{
    if (live_cc_data(s)) {
        tcg_gen_discard_i64(cc_src);
        tcg_gen_discard_i64(cc_vr);
    }
    tcg_gen_mov_i64(cc_dst, dst);
    s->cc_op = op;
}

static void gen_op_update2_cc_i64(DisasContext *s, enum cc_op op, TCGv_i64 src,
                                  TCGv_i64 dst)
{
    if (live_cc_data(s)) {
        tcg_gen_discard_i64(cc_vr);
    }
    tcg_gen_mov_i64(cc_src, src);
    tcg_gen_mov_i64(cc_dst, dst);
    s->cc_op = op;
}

static void gen_op_update3_cc_i64(DisasContext *s, enum cc_op op, TCGv_i64 src,
                                  TCGv_i64 dst, TCGv_i64 vr)
{
    tcg_gen_mov_i64(cc_src, src);
    tcg_gen_mov_i64(cc_dst, dst);
    tcg_gen_mov_i64(cc_vr, vr);
    s->cc_op = op;
}

static void set_cc_nz_u64(DisasContext *s, TCGv_i64 val)
{
    gen_op_update1_cc_i64(s, CC_OP_NZ, val);
}

static void gen_set_cc_nz_f32(DisasContext *s, TCGv_i64 val)
{
    gen_op_update1_cc_i64(s, CC_OP_NZ_F32, val);
}

static void gen_set_cc_nz_f64(DisasContext *s, TCGv_i64 val)
{
    gen_op_update1_cc_i64(s, CC_OP_NZ_F64, val);
}

static void gen_set_cc_nz_f128(DisasContext *s, TCGv_i64 vh, TCGv_i64 vl)
{
    gen_op_update2_cc_i64(s, CC_OP_NZ_F128, vh, vl);
}

/* CC value is in env->cc_op */
static void set_cc_static(DisasContext *s)
{
    if (live_cc_data(s)) {
        tcg_gen_discard_i64(cc_src);
        tcg_gen_discard_i64(cc_dst);
        tcg_gen_discard_i64(cc_vr);
    }
    s->cc_op = CC_OP_STATIC;
}

/* calculates cc into cc_op */
static void gen_op_calc_cc(DisasContext *s)
{
    TCGv_i32 local_cc_op;
    TCGv_i64 dummy;

    TCGV_UNUSED_I32(local_cc_op);
    TCGV_UNUSED_I64(dummy);
    switch (s->cc_op) {
    default:
        dummy = tcg_const_i64(0);
        /* FALLTHRU */
    case CC_OP_ADD_64:
    case CC_OP_ADDU_64:
    case CC_OP_ADDC_64:
    case CC_OP_SUB_64:
    case CC_OP_SUBU_64:
    case CC_OP_SUBB_64:
    case CC_OP_ADD_32:
    case CC_OP_ADDU_32:
    case CC_OP_ADDC_32:
    case CC_OP_SUB_32:
    case CC_OP_SUBU_32:
    case CC_OP_SUBB_32:
        local_cc_op = tcg_const_i32(s->cc_op);
        break;
    case CC_OP_CONST0:
    case CC_OP_CONST1:
    case CC_OP_CONST2:
    case CC_OP_CONST3:
    case CC_OP_STATIC:
    case CC_OP_DYNAMIC:
        break;
    }

    switch (s->cc_op) {
    case CC_OP_CONST0:
    case CC_OP_CONST1:
    case CC_OP_CONST2:
    case CC_OP_CONST3:
        /* s->cc_op is the cc value */
        tcg_gen_movi_i32(cc_op, s->cc_op - CC_OP_CONST0);
        break;
    case CC_OP_STATIC:
        /* env->cc_op already is the cc value */
        break;
    case CC_OP_NZ:
    case CC_OP_ABS_64:
    case CC_OP_NABS_64:
    case CC_OP_ABS_32:
    case CC_OP_NABS_32:
    case CC_OP_LTGT0_32:
    case CC_OP_LTGT0_64:
    case CC_OP_COMP_32:
    case CC_OP_COMP_64:
    case CC_OP_NZ_F32:
    case CC_OP_NZ_F64:
    case CC_OP_FLOGR:
        /* 1 argument */
        gen_helper_calc_cc(cc_op, cpu_env, local_cc_op, dummy, cc_dst, dummy);
        break;
    case CC_OP_ICM:
    case CC_OP_LTGT_32:
    case CC_OP_LTGT_64:
    case CC_OP_LTUGTU_32:
    case CC_OP_LTUGTU_64:
    case CC_OP_TM_32:
    case CC_OP_TM_64:
    case CC_OP_SLA_32:
    case CC_OP_SLA_64:
    case CC_OP_NZ_F128:
        /* 2 arguments */
        gen_helper_calc_cc(cc_op, cpu_env, local_cc_op, cc_src, cc_dst, dummy);
        break;
    case CC_OP_ADD_64:
    case CC_OP_ADDU_64:
    case CC_OP_ADDC_64:
    case CC_OP_SUB_64:
    case CC_OP_SUBU_64:
    case CC_OP_SUBB_64:
    case CC_OP_ADD_32:
    case CC_OP_ADDU_32:
    case CC_OP_ADDC_32:
    case CC_OP_SUB_32:
    case CC_OP_SUBU_32:
    case CC_OP_SUBB_32:
        /* 3 arguments */
        gen_helper_calc_cc(cc_op, cpu_env, local_cc_op, cc_src, cc_dst, cc_vr);
        break;
    case CC_OP_DYNAMIC:
        /* unknown operation - assume 3 arguments and cc_op in env */
        gen_helper_calc_cc(cc_op, cpu_env, cc_op, cc_src, cc_dst, cc_vr);
        break;
    default:
        tcg_abort();
    }

    if (!TCGV_IS_UNUSED_I32(local_cc_op)) {
        tcg_temp_free_i32(local_cc_op);
    }
    if (!TCGV_IS_UNUSED_I64(dummy)) {
        tcg_temp_free_i64(dummy);
    }

    /* We now have cc in cc_op as constant */
    set_cc_static(s);
}

static int use_goto_tb(DisasContext *s, uint64_t dest)
{
<<<<<<< HEAD
    /* NOTE: we handle the case where the TB spans two pages here */
    return (((dest & TARGET_PAGE_MASK) == (s->tb->pc & TARGET_PAGE_MASK)
             || (dest & TARGET_PAGE_MASK) == ((s->pc - 1) & TARGET_PAGE_MASK))
            && !s->singlestep_enabled
            && !(s->tb->cflags & CF_LAST_IO)
            && !(s->tb->flags & FLAG_MASK_PER));
=======
    if (unlikely(s->singlestep_enabled) ||
        (s->tb->cflags & CF_LAST_IO) ||
        (s->tb->flags & FLAG_MASK_PER)) {
        return false;
    }
#ifndef CONFIG_USER_ONLY
    return (dest & TARGET_PAGE_MASK) == (s->tb->pc & TARGET_PAGE_MASK) ||
           (dest & TARGET_PAGE_MASK) == (s->pc & TARGET_PAGE_MASK);
#else
    return true;
#endif
>>>>>>> 7124ccf8
}

static void account_noninline_branch(DisasContext *s, int cc_op)
{
#ifdef DEBUG_INLINE_BRANCHES
    inline_branch_miss[cc_op]++;
#endif
}

static void account_inline_branch(DisasContext *s, int cc_op)
{
#ifdef DEBUG_INLINE_BRANCHES
    inline_branch_hit[cc_op]++;
#endif
}

/* Table of mask values to comparison codes, given a comparison as input.
   For such, CC=3 should not be possible.  */
static const TCGCond ltgt_cond[16] = {
    TCG_COND_NEVER,  TCG_COND_NEVER,     /*    |    |    | x */
    TCG_COND_GT,     TCG_COND_GT,        /*    |    | GT | x */
    TCG_COND_LT,     TCG_COND_LT,        /*    | LT |    | x */
    TCG_COND_NE,     TCG_COND_NE,        /*    | LT | GT | x */
    TCG_COND_EQ,     TCG_COND_EQ,        /* EQ |    |    | x */
    TCG_COND_GE,     TCG_COND_GE,        /* EQ |    | GT | x */
    TCG_COND_LE,     TCG_COND_LE,        /* EQ | LT |    | x */
    TCG_COND_ALWAYS, TCG_COND_ALWAYS,    /* EQ | LT | GT | x */
};

/* Table of mask values to comparison codes, given a logic op as input.
   For such, only CC=0 and CC=1 should be possible.  */
static const TCGCond nz_cond[16] = {
    TCG_COND_NEVER, TCG_COND_NEVER,      /*    |    | x | x */
    TCG_COND_NEVER, TCG_COND_NEVER,
    TCG_COND_NE, TCG_COND_NE,            /*    | NE | x | x */
    TCG_COND_NE, TCG_COND_NE,
    TCG_COND_EQ, TCG_COND_EQ,            /* EQ |    | x | x */
    TCG_COND_EQ, TCG_COND_EQ,
    TCG_COND_ALWAYS, TCG_COND_ALWAYS,    /* EQ | NE | x | x */
    TCG_COND_ALWAYS, TCG_COND_ALWAYS,
};

/* Interpret MASK in terms of S->CC_OP, and fill in C with all the
   details required to generate a TCG comparison.  */
static void disas_jcc(DisasContext *s, DisasCompare *c, uint32_t mask)
{
    TCGCond cond;
    enum cc_op old_cc_op = s->cc_op;

    if (mask == 15 || mask == 0) {
        c->cond = (mask ? TCG_COND_ALWAYS : TCG_COND_NEVER);
        c->u.s32.a = cc_op;
        c->u.s32.b = cc_op;
        c->g1 = c->g2 = true;
        c->is_64 = false;
        return;
    }

    /* Find the TCG condition for the mask + cc op.  */
    switch (old_cc_op) {
    case CC_OP_LTGT0_32:
    case CC_OP_LTGT0_64:
    case CC_OP_LTGT_32:
    case CC_OP_LTGT_64:
        cond = ltgt_cond[mask];
        if (cond == TCG_COND_NEVER) {
            goto do_dynamic;
        }
        account_inline_branch(s, old_cc_op);
        break;

    case CC_OP_LTUGTU_32:
    case CC_OP_LTUGTU_64:
        cond = tcg_unsigned_cond(ltgt_cond[mask]);
        if (cond == TCG_COND_NEVER) {
            goto do_dynamic;
        }
        account_inline_branch(s, old_cc_op);
        break;

    case CC_OP_NZ:
        cond = nz_cond[mask];
        if (cond == TCG_COND_NEVER) {
            goto do_dynamic;
        }
        account_inline_branch(s, old_cc_op);
        break;

    case CC_OP_TM_32:
    case CC_OP_TM_64:
        switch (mask) {
        case 8:
            cond = TCG_COND_EQ;
            break;
        case 4 | 2 | 1:
            cond = TCG_COND_NE;
            break;
        default:
            goto do_dynamic;
        }
        account_inline_branch(s, old_cc_op);
        break;

    case CC_OP_ICM:
        switch (mask) {
        case 8:
            cond = TCG_COND_EQ;
            break;
        case 4 | 2 | 1:
        case 4 | 2:
            cond = TCG_COND_NE;
            break;
        default:
            goto do_dynamic;
        }
        account_inline_branch(s, old_cc_op);
        break;

    case CC_OP_FLOGR:
        switch (mask & 0xa) {
        case 8: /* src == 0 -> no one bit found */
            cond = TCG_COND_EQ;
            break;
        case 2: /* src != 0 -> one bit found */
            cond = TCG_COND_NE;
            break;
        default:
            goto do_dynamic;
        }
        account_inline_branch(s, old_cc_op);
        break;

    case CC_OP_ADDU_32:
    case CC_OP_ADDU_64:
        switch (mask) {
        case 8 | 2: /* vr == 0 */
            cond = TCG_COND_EQ;
            break;
        case 4 | 1: /* vr != 0 */
            cond = TCG_COND_NE;
            break;
        case 8 | 4: /* no carry -> vr >= src */
            cond = TCG_COND_GEU;
            break;
        case 2 | 1: /* carry -> vr < src */
            cond = TCG_COND_LTU;
            break;
        default:
            goto do_dynamic;
        }
        account_inline_branch(s, old_cc_op);
        break;

    case CC_OP_SUBU_32:
    case CC_OP_SUBU_64:
        /* Note that CC=0 is impossible; treat it as dont-care.  */
        switch (mask & 7) {
        case 2: /* zero -> op1 == op2 */
            cond = TCG_COND_EQ;
            break;
        case 4 | 1: /* !zero -> op1 != op2 */
            cond = TCG_COND_NE;
            break;
        case 4: /* borrow (!carry) -> op1 < op2 */
            cond = TCG_COND_LTU;
            break;
        case 2 | 1: /* !borrow (carry) -> op1 >= op2 */
            cond = TCG_COND_GEU;
            break;
        default:
            goto do_dynamic;
        }
        account_inline_branch(s, old_cc_op);
        break;

    default:
    do_dynamic:
        /* Calculate cc value.  */
        gen_op_calc_cc(s);
        /* FALLTHRU */

    case CC_OP_STATIC:
        /* Jump based on CC.  We'll load up the real cond below;
           the assignment here merely avoids a compiler warning.  */
        account_noninline_branch(s, old_cc_op);
        old_cc_op = CC_OP_STATIC;
        cond = TCG_COND_NEVER;
        break;
    }

    /* Load up the arguments of the comparison.  */
    c->is_64 = true;
    c->g1 = c->g2 = false;
    switch (old_cc_op) {
    case CC_OP_LTGT0_32:
        c->is_64 = false;
        c->u.s32.a = tcg_temp_new_i32();
        tcg_gen_extrl_i64_i32(c->u.s32.a, cc_dst);
        c->u.s32.b = tcg_const_i32(0);
        break;
    case CC_OP_LTGT_32:
    case CC_OP_LTUGTU_32:
    case CC_OP_SUBU_32:
        c->is_64 = false;
        c->u.s32.a = tcg_temp_new_i32();
        tcg_gen_extrl_i64_i32(c->u.s32.a, cc_src);
        c->u.s32.b = tcg_temp_new_i32();
        tcg_gen_extrl_i64_i32(c->u.s32.b, cc_dst);
        break;

    case CC_OP_LTGT0_64:
    case CC_OP_NZ:
    case CC_OP_FLOGR:
        c->u.s64.a = cc_dst;
        c->u.s64.b = tcg_const_i64(0);
        c->g1 = true;
        break;
    case CC_OP_LTGT_64:
    case CC_OP_LTUGTU_64:
    case CC_OP_SUBU_64:
        c->u.s64.a = cc_src;
        c->u.s64.b = cc_dst;
        c->g1 = c->g2 = true;
        break;

    case CC_OP_TM_32:
    case CC_OP_TM_64:
    case CC_OP_ICM:
        c->u.s64.a = tcg_temp_new_i64();
        c->u.s64.b = tcg_const_i64(0);
        tcg_gen_and_i64(c->u.s64.a, cc_src, cc_dst);
        break;

    case CC_OP_ADDU_32:
        c->is_64 = false;
        c->u.s32.a = tcg_temp_new_i32();
        c->u.s32.b = tcg_temp_new_i32();
        tcg_gen_extrl_i64_i32(c->u.s32.a, cc_vr);
        if (cond == TCG_COND_EQ || cond == TCG_COND_NE) {
            tcg_gen_movi_i32(c->u.s32.b, 0);
        } else {
            tcg_gen_extrl_i64_i32(c->u.s32.b, cc_src);
        }
        break;

    case CC_OP_ADDU_64:
        c->u.s64.a = cc_vr;
        c->g1 = true;
        if (cond == TCG_COND_EQ || cond == TCG_COND_NE) {
            c->u.s64.b = tcg_const_i64(0);
        } else {
            c->u.s64.b = cc_src;
            c->g2 = true;
        }
        break;

    case CC_OP_STATIC:
        c->is_64 = false;
        c->u.s32.a = cc_op;
        c->g1 = true;
        switch (mask) {
        case 0x8 | 0x4 | 0x2: /* cc != 3 */
            cond = TCG_COND_NE;
            c->u.s32.b = tcg_const_i32(3);
            break;
        case 0x8 | 0x4 | 0x1: /* cc != 2 */
            cond = TCG_COND_NE;
            c->u.s32.b = tcg_const_i32(2);
            break;
        case 0x8 | 0x2 | 0x1: /* cc != 1 */
            cond = TCG_COND_NE;
            c->u.s32.b = tcg_const_i32(1);
            break;
        case 0x8 | 0x2: /* cc == 0 || cc == 2 => (cc & 1) == 0 */
            cond = TCG_COND_EQ;
            c->g1 = false;
            c->u.s32.a = tcg_temp_new_i32();
            c->u.s32.b = tcg_const_i32(0);
            tcg_gen_andi_i32(c->u.s32.a, cc_op, 1);
            break;
        case 0x8 | 0x4: /* cc < 2 */
            cond = TCG_COND_LTU;
            c->u.s32.b = tcg_const_i32(2);
            break;
        case 0x8: /* cc == 0 */
            cond = TCG_COND_EQ;
            c->u.s32.b = tcg_const_i32(0);
            break;
        case 0x4 | 0x2 | 0x1: /* cc != 0 */
            cond = TCG_COND_NE;
            c->u.s32.b = tcg_const_i32(0);
            break;
        case 0x4 | 0x1: /* cc == 1 || cc == 3 => (cc & 1) != 0 */
            cond = TCG_COND_NE;
            c->g1 = false;
            c->u.s32.a = tcg_temp_new_i32();
            c->u.s32.b = tcg_const_i32(0);
            tcg_gen_andi_i32(c->u.s32.a, cc_op, 1);
            break;
        case 0x4: /* cc == 1 */
            cond = TCG_COND_EQ;
            c->u.s32.b = tcg_const_i32(1);
            break;
        case 0x2 | 0x1: /* cc > 1 */
            cond = TCG_COND_GTU;
            c->u.s32.b = tcg_const_i32(1);
            break;
        case 0x2: /* cc == 2 */
            cond = TCG_COND_EQ;
            c->u.s32.b = tcg_const_i32(2);
            break;
        case 0x1: /* cc == 3 */
            cond = TCG_COND_EQ;
            c->u.s32.b = tcg_const_i32(3);
            break;
        default:
            /* CC is masked by something else: (8 >> cc) & mask.  */
            cond = TCG_COND_NE;
            c->g1 = false;
            c->u.s32.a = tcg_const_i32(8);
            c->u.s32.b = tcg_const_i32(0);
            tcg_gen_shr_i32(c->u.s32.a, c->u.s32.a, cc_op);
            tcg_gen_andi_i32(c->u.s32.a, c->u.s32.a, mask);
            break;
        }
        break;

    default:
        abort();
    }
    c->cond = cond;
}

static void free_compare(DisasCompare *c)
{
    if (!c->g1) {
        if (c->is_64) {
            tcg_temp_free_i64(c->u.s64.a);
        } else {
            tcg_temp_free_i32(c->u.s32.a);
        }
    }
    if (!c->g2) {
        if (c->is_64) {
            tcg_temp_free_i64(c->u.s64.b);
        } else {
            tcg_temp_free_i32(c->u.s32.b);
        }
    }
}

/* ====================================================================== */
/* Define the insn format enumeration.  */
#define F0(N)                         FMT_##N,
#define F1(N, X1)                     F0(N)
#define F2(N, X1, X2)                 F0(N)
#define F3(N, X1, X2, X3)             F0(N)
#define F4(N, X1, X2, X3, X4)         F0(N)
#define F5(N, X1, X2, X3, X4, X5)     F0(N)

typedef enum {
#include "insn-format.def"
} DisasFormat;

#undef F0
#undef F1
#undef F2
#undef F3
#undef F4
#undef F5

/* Define a structure to hold the decoded fields.  We'll store each inside
   an array indexed by an enum.  In order to conserve memory, we'll arrange
   for fields that do not exist at the same time to overlap, thus the "C"
   for compact.  For checking purposes there is an "O" for original index
   as well that will be applied to availability bitmaps.  */

enum DisasFieldIndexO {
    FLD_O_r1,
    FLD_O_r2,
    FLD_O_r3,
    FLD_O_m1,
    FLD_O_m3,
    FLD_O_m4,
    FLD_O_b1,
    FLD_O_b2,
    FLD_O_b4,
    FLD_O_d1,
    FLD_O_d2,
    FLD_O_d4,
    FLD_O_x2,
    FLD_O_l1,
    FLD_O_l2,
    FLD_O_i1,
    FLD_O_i2,
    FLD_O_i3,
    FLD_O_i4,
    FLD_O_i5
};

enum DisasFieldIndexC {
    FLD_C_r1 = 0,
    FLD_C_m1 = 0,
    FLD_C_b1 = 0,
    FLD_C_i1 = 0,

    FLD_C_r2 = 1,
    FLD_C_b2 = 1,
    FLD_C_i2 = 1,

    FLD_C_r3 = 2,
    FLD_C_m3 = 2,
    FLD_C_i3 = 2,

    FLD_C_m4 = 3,
    FLD_C_b4 = 3,
    FLD_C_i4 = 3,
    FLD_C_l1 = 3,

    FLD_C_i5 = 4,
    FLD_C_d1 = 4,

    FLD_C_d2 = 5,

    FLD_C_d4 = 6,
    FLD_C_x2 = 6,
    FLD_C_l2 = 6,

    NUM_C_FIELD = 7
};

struct DisasFields {
    uint64_t raw_insn;
    unsigned op:8;
    unsigned op2:8;
    unsigned presentC:16;
    unsigned int presentO;
    int c[NUM_C_FIELD];
};

/* This is the way fields are to be accessed out of DisasFields.  */
#define have_field(S, F)  have_field1((S), FLD_O_##F)
#define get_field(S, F)   get_field1((S), FLD_O_##F, FLD_C_##F)

static bool have_field1(const DisasFields *f, enum DisasFieldIndexO c)
{
    return (f->presentO >> c) & 1;
}

static int get_field1(const DisasFields *f, enum DisasFieldIndexO o,
                      enum DisasFieldIndexC c)
{
    assert(have_field1(f, o));
    return f->c[c];
}

/* Describe the layout of each field in each format.  */
typedef struct DisasField {
    unsigned int beg:8;
    unsigned int size:8;
    unsigned int type:2;
    unsigned int indexC:6;
    enum DisasFieldIndexO indexO:8;
} DisasField;

typedef struct DisasFormatInfo {
    DisasField op[NUM_C_FIELD];
} DisasFormatInfo;

#define R(N, B)       {  B,  4, 0, FLD_C_r##N, FLD_O_r##N }
#define M(N, B)       {  B,  4, 0, FLD_C_m##N, FLD_O_m##N }
#define BD(N, BB, BD) { BB,  4, 0, FLD_C_b##N, FLD_O_b##N }, \
                      { BD, 12, 0, FLD_C_d##N, FLD_O_d##N }
#define BXD(N)        { 16,  4, 0, FLD_C_b##N, FLD_O_b##N }, \
                      { 12,  4, 0, FLD_C_x##N, FLD_O_x##N }, \
                      { 20, 12, 0, FLD_C_d##N, FLD_O_d##N }
#define BDL(N)        { 16,  4, 0, FLD_C_b##N, FLD_O_b##N }, \
                      { 20, 20, 2, FLD_C_d##N, FLD_O_d##N }
#define BXDL(N)       { 16,  4, 0, FLD_C_b##N, FLD_O_b##N }, \
                      { 12,  4, 0, FLD_C_x##N, FLD_O_x##N }, \
                      { 20, 20, 2, FLD_C_d##N, FLD_O_d##N }
#define I(N, B, S)    {  B,  S, 1, FLD_C_i##N, FLD_O_i##N }
#define L(N, B, S)    {  B,  S, 0, FLD_C_l##N, FLD_O_l##N }

#define F0(N)                     { { } },
#define F1(N, X1)                 { { X1 } },
#define F2(N, X1, X2)             { { X1, X2 } },
#define F3(N, X1, X2, X3)         { { X1, X2, X3 } },
#define F4(N, X1, X2, X3, X4)     { { X1, X2, X3, X4 } },
#define F5(N, X1, X2, X3, X4, X5) { { X1, X2, X3, X4, X5 } },

static const DisasFormatInfo format_info[] = {
#include "insn-format.def"
};

#undef F0
#undef F1
#undef F2
#undef F3
#undef F4
#undef F5
#undef R
#undef M
#undef BD
#undef BXD
#undef BDL
#undef BXDL
#undef I
#undef L

/* Generally, we'll extract operands into this structures, operate upon
   them, and store them back.  See the "in1", "in2", "prep", "wout" sets
   of routines below for more details.  */
typedef struct {
    bool g_out, g_out2, g_in1, g_in2;
    TCGv_i64 out, out2, in1, in2;
    TCGv_i64 addr1;
} DisasOps;

/* Instructions can place constraints on their operands, raising specification
   exceptions if they are violated.  To make this easy to automate, each "in1",
   "in2", "prep", "wout" helper will have a SPEC_<name> define that equals one
   of the following, or 0.  To make this easy to document, we'll put the
   SPEC_<name> defines next to <name>.  */

#define SPEC_r1_even    1
#define SPEC_r2_even    2
#define SPEC_r3_even    4
#define SPEC_r1_f128    8
#define SPEC_r2_f128    16

/* Return values from translate_one, indicating the state of the TB.  */
typedef enum {
    /* Continue the TB.  */
    NO_EXIT,
    /* We have emitted one or more goto_tb.  No fixup required.  */
    EXIT_GOTO_TB,
    /* We are not using a goto_tb (for whatever reason), but have updated
       the PC (for whatever reason), so there's no need to do it again on
       exiting the TB.  */
    EXIT_PC_UPDATED,
    /* We are exiting the TB, but have neither emitted a goto_tb, nor
       updated the PC for the next instruction to be executed.  */
    EXIT_PC_STALE,
    /* We are ending the TB with a noreturn function call, e.g. longjmp.
       No following code will be executed.  */
    EXIT_NORETURN,
} ExitStatus;

typedef enum DisasFacility {
    FAC_Z,                  /* zarch (default) */
    FAC_CASS,               /* compare and swap and store */
    FAC_CASS2,              /* compare and swap and store 2*/
    FAC_DFP,                /* decimal floating point */
    FAC_DFPR,               /* decimal floating point rounding */
    FAC_DO,                 /* distinct operands */
    FAC_EE,                 /* execute extensions */
    FAC_EI,                 /* extended immediate */
    FAC_FPE,                /* floating point extension */
    FAC_FPSSH,              /* floating point support sign handling */
    FAC_FPRGR,              /* FPR-GR transfer */
    FAC_GIE,                /* general instructions extension */
    FAC_HFP_MA,             /* HFP multiply-and-add/subtract */
    FAC_HW,                 /* high-word */
    FAC_IEEEE_SIM,          /* IEEE exception sumilation */
    FAC_MIE,                /* miscellaneous-instruction-extensions */
    FAC_LAT,                /* load-and-trap */
    FAC_LOC,                /* load/store on condition */
    FAC_LD,                 /* long displacement */
    FAC_PC,                 /* population count */
    FAC_SCF,                /* store clock fast */
    FAC_SFLE,               /* store facility list extended */
    FAC_ILA,                /* interlocked access facility 1 */
} DisasFacility;

struct DisasInsn {
    unsigned opc:16;
    DisasFormat fmt:8;
    DisasFacility fac:8;
    unsigned spec:8;

    const char *name;

    void (*help_in1)(DisasContext *, DisasFields *, DisasOps *);
    void (*help_in2)(DisasContext *, DisasFields *, DisasOps *);
    void (*help_prep)(DisasContext *, DisasFields *, DisasOps *);
    void (*help_wout)(DisasContext *, DisasFields *, DisasOps *);
    void (*help_cout)(DisasContext *, DisasOps *);
    ExitStatus (*help_op)(DisasContext *, DisasOps *);

    uint64_t data;
};

/* ====================================================================== */
/* Miscellaneous helpers, used by several operations.  */

static void help_l2_shift(DisasContext *s, DisasFields *f,
                          DisasOps *o, int mask)
{
    int b2 = get_field(f, b2);
    int d2 = get_field(f, d2);

    if (b2 == 0) {
        o->in2 = tcg_const_i64(d2 & mask);
    } else {
        o->in2 = get_address(s, 0, b2, d2);
        tcg_gen_andi_i64(o->in2, o->in2, mask);
    }
}

static ExitStatus help_goto_direct(DisasContext *s, uint64_t dest)
{
    if (dest == s->next_pc) {
        per_branch(s, true);
        return NO_EXIT;
    }
    if (use_goto_tb(s, dest)) {
        update_cc_op(s);
        per_breaking_event(s);
        tcg_gen_goto_tb(0);
        tcg_gen_movi_i64(psw_addr, dest);
        tcg_gen_exit_tb((uintptr_t)s->tb);
        return EXIT_GOTO_TB;
    } else {
        tcg_gen_movi_i64(psw_addr, dest);
        per_branch(s, false);
        return EXIT_PC_UPDATED;
    }
}

static ExitStatus help_branch(DisasContext *s, DisasCompare *c,
                              bool is_imm, int imm, TCGv_i64 cdest)
{
    ExitStatus ret;
    uint64_t dest = s->pc + 2 * imm;
    TCGLabel *lab;

    /* Take care of the special cases first.  */
    if (c->cond == TCG_COND_NEVER) {
        ret = NO_EXIT;
        goto egress;
    }
    if (is_imm) {
        if (dest == s->next_pc) {
            /* Branch to next.  */
            per_branch(s, true);
            ret = NO_EXIT;
            goto egress;
        }
        if (c->cond == TCG_COND_ALWAYS) {
            ret = help_goto_direct(s, dest);
            goto egress;
        }
    } else {
        if (TCGV_IS_UNUSED_I64(cdest)) {
            /* E.g. bcr %r0 -> no branch.  */
            ret = NO_EXIT;
            goto egress;
        }
        if (c->cond == TCG_COND_ALWAYS) {
            tcg_gen_mov_i64(psw_addr, cdest);
            per_branch(s, false);
            ret = EXIT_PC_UPDATED;
            goto egress;
        }
    }

    if (use_goto_tb(s, s->next_pc)) {
        if (is_imm && use_goto_tb(s, dest)) {
            /* Both exits can use goto_tb.  */
            update_cc_op(s);

            lab = gen_new_label();
            if (c->is_64) {
                tcg_gen_brcond_i64(c->cond, c->u.s64.a, c->u.s64.b, lab);
            } else {
                tcg_gen_brcond_i32(c->cond, c->u.s32.a, c->u.s32.b, lab);
            }

            /* Branch not taken.  */
            tcg_gen_goto_tb(0);
            tcg_gen_movi_i64(psw_addr, s->next_pc);
            tcg_gen_exit_tb((uintptr_t)s->tb + 0);

            /* Branch taken.  */
            gen_set_label(lab);
            per_breaking_event(s);
            tcg_gen_goto_tb(1);
            tcg_gen_movi_i64(psw_addr, dest);
            tcg_gen_exit_tb((uintptr_t)s->tb + 1);

            ret = EXIT_GOTO_TB;
        } else {
            /* Fallthru can use goto_tb, but taken branch cannot.  */
            /* Store taken branch destination before the brcond.  This
               avoids having to allocate a new local temp to hold it.
               We'll overwrite this in the not taken case anyway.  */
            if (!is_imm) {
                tcg_gen_mov_i64(psw_addr, cdest);
            }

            lab = gen_new_label();
            if (c->is_64) {
                tcg_gen_brcond_i64(c->cond, c->u.s64.a, c->u.s64.b, lab);
            } else {
                tcg_gen_brcond_i32(c->cond, c->u.s32.a, c->u.s32.b, lab);
            }

            /* Branch not taken.  */
            update_cc_op(s);
            tcg_gen_goto_tb(0);
            tcg_gen_movi_i64(psw_addr, s->next_pc);
            tcg_gen_exit_tb((uintptr_t)s->tb + 0);

            gen_set_label(lab);
            if (is_imm) {
                tcg_gen_movi_i64(psw_addr, dest);
            }
            per_breaking_event(s);
            ret = EXIT_PC_UPDATED;
        }
    } else {
        /* Fallthru cannot use goto_tb.  This by itself is vanishingly rare.
           Most commonly we're single-stepping or some other condition that
           disables all use of goto_tb.  Just update the PC and exit.  */

        TCGv_i64 next = tcg_const_i64(s->next_pc);
        if (is_imm) {
            cdest = tcg_const_i64(dest);
        }

        if (c->is_64) {
            tcg_gen_movcond_i64(c->cond, psw_addr, c->u.s64.a, c->u.s64.b,
                                cdest, next);
            per_branch_cond(s, c->cond, c->u.s64.a, c->u.s64.b);
        } else {
            TCGv_i32 t0 = tcg_temp_new_i32();
            TCGv_i64 t1 = tcg_temp_new_i64();
            TCGv_i64 z = tcg_const_i64(0);
            tcg_gen_setcond_i32(c->cond, t0, c->u.s32.a, c->u.s32.b);
            tcg_gen_extu_i32_i64(t1, t0);
            tcg_temp_free_i32(t0);
            tcg_gen_movcond_i64(TCG_COND_NE, psw_addr, t1, z, cdest, next);
            per_branch_cond(s, TCG_COND_NE, t1, z);
            tcg_temp_free_i64(t1);
            tcg_temp_free_i64(z);
        }

        if (is_imm) {
            tcg_temp_free_i64(cdest);
        }
        tcg_temp_free_i64(next);

        ret = EXIT_PC_UPDATED;
    }

 egress:
    free_compare(c);
    return ret;
}

/* ====================================================================== */
/* The operations.  These perform the bulk of the work for any insn,
   usually after the operands have been loaded and output initialized.  */

static ExitStatus op_abs(DisasContext *s, DisasOps *o)
{
    TCGv_i64 z, n;
    z = tcg_const_i64(0);
    n = tcg_temp_new_i64();
    tcg_gen_neg_i64(n, o->in2);
    tcg_gen_movcond_i64(TCG_COND_LT, o->out, o->in2, z, n, o->in2);
    tcg_temp_free_i64(n);
    tcg_temp_free_i64(z);
    return NO_EXIT;
}

static ExitStatus op_absf32(DisasContext *s, DisasOps *o)
{
    tcg_gen_andi_i64(o->out, o->in2, 0x7fffffffull);
    return NO_EXIT;
}

static ExitStatus op_absf64(DisasContext *s, DisasOps *o)
{
    tcg_gen_andi_i64(o->out, o->in2, 0x7fffffffffffffffull);
    return NO_EXIT;
}

static ExitStatus op_absf128(DisasContext *s, DisasOps *o)
{
    tcg_gen_andi_i64(o->out, o->in1, 0x7fffffffffffffffull);
    tcg_gen_mov_i64(o->out2, o->in2);
    return NO_EXIT;
}

static ExitStatus op_add(DisasContext *s, DisasOps *o)
{
    tcg_gen_add_i64(o->out, o->in1, o->in2);
    return NO_EXIT;
}

static ExitStatus op_addc(DisasContext *s, DisasOps *o)
{
    DisasCompare cmp;
    TCGv_i64 carry;

    tcg_gen_add_i64(o->out, o->in1, o->in2);

    /* The carry flag is the msb of CC, therefore the branch mask that would
       create that comparison is 3.  Feeding the generated comparison to
       setcond produces the carry flag that we desire.  */
    disas_jcc(s, &cmp, 3);
    carry = tcg_temp_new_i64();
    if (cmp.is_64) {
        tcg_gen_setcond_i64(cmp.cond, carry, cmp.u.s64.a, cmp.u.s64.b);
    } else {
        TCGv_i32 t = tcg_temp_new_i32();
        tcg_gen_setcond_i32(cmp.cond, t, cmp.u.s32.a, cmp.u.s32.b);
        tcg_gen_extu_i32_i64(carry, t);
        tcg_temp_free_i32(t);
    }
    free_compare(&cmp);

    tcg_gen_add_i64(o->out, o->out, carry);
    tcg_temp_free_i64(carry);
    return NO_EXIT;
}

static ExitStatus op_aeb(DisasContext *s, DisasOps *o)
{
    gen_helper_aeb(o->out, cpu_env, o->in1, o->in2);
    return NO_EXIT;
}

static ExitStatus op_adb(DisasContext *s, DisasOps *o)
{
    gen_helper_adb(o->out, cpu_env, o->in1, o->in2);
    return NO_EXIT;
}

static ExitStatus op_axb(DisasContext *s, DisasOps *o)
{
    gen_helper_axb(o->out, cpu_env, o->out, o->out2, o->in1, o->in2);
    return_low128(o->out2);
    return NO_EXIT;
}

static ExitStatus op_and(DisasContext *s, DisasOps *o)
{
    tcg_gen_and_i64(o->out, o->in1, o->in2);
    return NO_EXIT;
}

static ExitStatus op_andi(DisasContext *s, DisasOps *o)
{
    int shift = s->insn->data & 0xff;
    int size = s->insn->data >> 8;
    uint64_t mask = ((1ull << size) - 1) << shift;

    assert(!o->g_in2);
    tcg_gen_shli_i64(o->in2, o->in2, shift);
    tcg_gen_ori_i64(o->in2, o->in2, ~mask);
    tcg_gen_and_i64(o->out, o->in1, o->in2);

    /* Produce the CC from only the bits manipulated.  */
    tcg_gen_andi_i64(cc_dst, o->out, mask);
    set_cc_nz_u64(s, cc_dst);
    return NO_EXIT;
}

static ExitStatus op_bas(DisasContext *s, DisasOps *o)
{
    tcg_gen_movi_i64(o->out, pc_to_link_info(s, s->next_pc));
    if (!TCGV_IS_UNUSED_I64(o->in2)) {
        tcg_gen_mov_i64(psw_addr, o->in2);
        per_branch(s, false);
        return EXIT_PC_UPDATED;
    } else {
        return NO_EXIT;
    }
}

static ExitStatus op_basi(DisasContext *s, DisasOps *o)
{
    tcg_gen_movi_i64(o->out, pc_to_link_info(s, s->next_pc));
    return help_goto_direct(s, s->pc + 2 * get_field(s->fields, i2));
}

static ExitStatus op_bc(DisasContext *s, DisasOps *o)
{
    int m1 = get_field(s->fields, m1);
    bool is_imm = have_field(s->fields, i2);
    int imm = is_imm ? get_field(s->fields, i2) : 0;
    DisasCompare c;

    disas_jcc(s, &c, m1);
    return help_branch(s, &c, is_imm, imm, o->in2);
}

static ExitStatus op_bct32(DisasContext *s, DisasOps *o)
{
    int r1 = get_field(s->fields, r1);
    bool is_imm = have_field(s->fields, i2);
    int imm = is_imm ? get_field(s->fields, i2) : 0;
    DisasCompare c;
    TCGv_i64 t;

    c.cond = TCG_COND_NE;
    c.is_64 = false;
    c.g1 = false;
    c.g2 = false;

    t = tcg_temp_new_i64();
    tcg_gen_subi_i64(t, regs[r1], 1);
    store_reg32_i64(r1, t);
    c.u.s32.a = tcg_temp_new_i32();
    c.u.s32.b = tcg_const_i32(0);
    tcg_gen_extrl_i64_i32(c.u.s32.a, t);
    tcg_temp_free_i64(t);

    return help_branch(s, &c, is_imm, imm, o->in2);
}

static ExitStatus op_bcth(DisasContext *s, DisasOps *o)
{
    int r1 = get_field(s->fields, r1);
    int imm = get_field(s->fields, i2);
    DisasCompare c;
    TCGv_i64 t;

    c.cond = TCG_COND_NE;
    c.is_64 = false;
    c.g1 = false;
    c.g2 = false;

    t = tcg_temp_new_i64();
    tcg_gen_shri_i64(t, regs[r1], 32);
    tcg_gen_subi_i64(t, t, 1);
    store_reg32h_i64(r1, t);
    c.u.s32.a = tcg_temp_new_i32();
    c.u.s32.b = tcg_const_i32(0);
    tcg_gen_extrl_i64_i32(c.u.s32.a, t);
    tcg_temp_free_i64(t);

    return help_branch(s, &c, 1, imm, o->in2);
}

static ExitStatus op_bct64(DisasContext *s, DisasOps *o)
{
    int r1 = get_field(s->fields, r1);
    bool is_imm = have_field(s->fields, i2);
    int imm = is_imm ? get_field(s->fields, i2) : 0;
    DisasCompare c;

    c.cond = TCG_COND_NE;
    c.is_64 = true;
    c.g1 = true;
    c.g2 = false;

    tcg_gen_subi_i64(regs[r1], regs[r1], 1);
    c.u.s64.a = regs[r1];
    c.u.s64.b = tcg_const_i64(0);

    return help_branch(s, &c, is_imm, imm, o->in2);
}

static ExitStatus op_bx32(DisasContext *s, DisasOps *o)
{
    int r1 = get_field(s->fields, r1);
    int r3 = get_field(s->fields, r3);
    bool is_imm = have_field(s->fields, i2);
    int imm = is_imm ? get_field(s->fields, i2) : 0;
    DisasCompare c;
    TCGv_i64 t;

    c.cond = (s->insn->data ? TCG_COND_LE : TCG_COND_GT);
    c.is_64 = false;
    c.g1 = false;
    c.g2 = false;

    t = tcg_temp_new_i64();
    tcg_gen_add_i64(t, regs[r1], regs[r3]);
    c.u.s32.a = tcg_temp_new_i32();
    c.u.s32.b = tcg_temp_new_i32();
    tcg_gen_extrl_i64_i32(c.u.s32.a, t);
    tcg_gen_extrl_i64_i32(c.u.s32.b, regs[r3 | 1]);
    store_reg32_i64(r1, t);
    tcg_temp_free_i64(t);

    return help_branch(s, &c, is_imm, imm, o->in2);
}

static ExitStatus op_bx64(DisasContext *s, DisasOps *o)
{
    int r1 = get_field(s->fields, r1);
    int r3 = get_field(s->fields, r3);
    bool is_imm = have_field(s->fields, i2);
    int imm = is_imm ? get_field(s->fields, i2) : 0;
    DisasCompare c;

    c.cond = (s->insn->data ? TCG_COND_LE : TCG_COND_GT);
    c.is_64 = true;

    if (r1 == (r3 | 1)) {
        c.u.s64.b = load_reg(r3 | 1);
        c.g2 = false;
    } else {
        c.u.s64.b = regs[r3 | 1];
        c.g2 = true;
    }

    tcg_gen_add_i64(regs[r1], regs[r1], regs[r3]);
    c.u.s64.a = regs[r1];
    c.g1 = true;

    return help_branch(s, &c, is_imm, imm, o->in2);
}

static ExitStatus op_cj(DisasContext *s, DisasOps *o)
{
    int imm, m3 = get_field(s->fields, m3);
    bool is_imm;
    DisasCompare c;

    c.cond = ltgt_cond[m3];
    if (s->insn->data) {
        c.cond = tcg_unsigned_cond(c.cond);
    }
    c.is_64 = c.g1 = c.g2 = true;
    c.u.s64.a = o->in1;
    c.u.s64.b = o->in2;

    is_imm = have_field(s->fields, i4);
    if (is_imm) {
        imm = get_field(s->fields, i4);
    } else {
        imm = 0;
        o->out = get_address(s, 0, get_field(s->fields, b4),
                             get_field(s->fields, d4));
    }

    return help_branch(s, &c, is_imm, imm, o->out);
}

static ExitStatus op_ceb(DisasContext *s, DisasOps *o)
{
    gen_helper_ceb(cc_op, cpu_env, o->in1, o->in2);
    set_cc_static(s);
    return NO_EXIT;
}

static ExitStatus op_cdb(DisasContext *s, DisasOps *o)
{
    gen_helper_cdb(cc_op, cpu_env, o->in1, o->in2);
    set_cc_static(s);
    return NO_EXIT;
}

static ExitStatus op_cxb(DisasContext *s, DisasOps *o)
{
    gen_helper_cxb(cc_op, cpu_env, o->out, o->out2, o->in1, o->in2);
    set_cc_static(s);
    return NO_EXIT;
}

static ExitStatus op_cfeb(DisasContext *s, DisasOps *o)
{
    TCGv_i32 m3 = tcg_const_i32(get_field(s->fields, m3));
    gen_helper_cfeb(o->out, cpu_env, o->in2, m3);
    tcg_temp_free_i32(m3);
    gen_set_cc_nz_f32(s, o->in2);
    return NO_EXIT;
}

static ExitStatus op_cfdb(DisasContext *s, DisasOps *o)
{
    TCGv_i32 m3 = tcg_const_i32(get_field(s->fields, m3));
    gen_helper_cfdb(o->out, cpu_env, o->in2, m3);
    tcg_temp_free_i32(m3);
    gen_set_cc_nz_f64(s, o->in2);
    return NO_EXIT;
}

static ExitStatus op_cfxb(DisasContext *s, DisasOps *o)
{
    TCGv_i32 m3 = tcg_const_i32(get_field(s->fields, m3));
    gen_helper_cfxb(o->out, cpu_env, o->in1, o->in2, m3);
    tcg_temp_free_i32(m3);
    gen_set_cc_nz_f128(s, o->in1, o->in2);
    return NO_EXIT;
}

static ExitStatus op_cgeb(DisasContext *s, DisasOps *o)
{
    TCGv_i32 m3 = tcg_const_i32(get_field(s->fields, m3));
    gen_helper_cgeb(o->out, cpu_env, o->in2, m3);
    tcg_temp_free_i32(m3);
    gen_set_cc_nz_f32(s, o->in2);
    return NO_EXIT;
}

static ExitStatus op_cgdb(DisasContext *s, DisasOps *o)
{
    TCGv_i32 m3 = tcg_const_i32(get_field(s->fields, m3));
    gen_helper_cgdb(o->out, cpu_env, o->in2, m3);
    tcg_temp_free_i32(m3);
    gen_set_cc_nz_f64(s, o->in2);
    return NO_EXIT;
}

static ExitStatus op_cgxb(DisasContext *s, DisasOps *o)
{
    TCGv_i32 m3 = tcg_const_i32(get_field(s->fields, m3));
    gen_helper_cgxb(o->out, cpu_env, o->in1, o->in2, m3);
    tcg_temp_free_i32(m3);
    gen_set_cc_nz_f128(s, o->in1, o->in2);
    return NO_EXIT;
}

static ExitStatus op_clfeb(DisasContext *s, DisasOps *o)
{
    TCGv_i32 m3 = tcg_const_i32(get_field(s->fields, m3));
    gen_helper_clfeb(o->out, cpu_env, o->in2, m3);
    tcg_temp_free_i32(m3);
    gen_set_cc_nz_f32(s, o->in2);
    return NO_EXIT;
}

static ExitStatus op_clfdb(DisasContext *s, DisasOps *o)
{
    TCGv_i32 m3 = tcg_const_i32(get_field(s->fields, m3));
    gen_helper_clfdb(o->out, cpu_env, o->in2, m3);
    tcg_temp_free_i32(m3);
    gen_set_cc_nz_f64(s, o->in2);
    return NO_EXIT;
}

static ExitStatus op_clfxb(DisasContext *s, DisasOps *o)
{
    TCGv_i32 m3 = tcg_const_i32(get_field(s->fields, m3));
    gen_helper_clfxb(o->out, cpu_env, o->in1, o->in2, m3);
    tcg_temp_free_i32(m3);
    gen_set_cc_nz_f128(s, o->in1, o->in2);
    return NO_EXIT;
}

static ExitStatus op_clgeb(DisasContext *s, DisasOps *o)
{
    TCGv_i32 m3 = tcg_const_i32(get_field(s->fields, m3));
    gen_helper_clgeb(o->out, cpu_env, o->in2, m3);
    tcg_temp_free_i32(m3);
    gen_set_cc_nz_f32(s, o->in2);
    return NO_EXIT;
}

static ExitStatus op_clgdb(DisasContext *s, DisasOps *o)
{
    TCGv_i32 m3 = tcg_const_i32(get_field(s->fields, m3));
    gen_helper_clgdb(o->out, cpu_env, o->in2, m3);
    tcg_temp_free_i32(m3);
    gen_set_cc_nz_f64(s, o->in2);
    return NO_EXIT;
}

static ExitStatus op_clgxb(DisasContext *s, DisasOps *o)
{
    TCGv_i32 m3 = tcg_const_i32(get_field(s->fields, m3));
    gen_helper_clgxb(o->out, cpu_env, o->in1, o->in2, m3);
    tcg_temp_free_i32(m3);
    gen_set_cc_nz_f128(s, o->in1, o->in2);
    return NO_EXIT;
}

static ExitStatus op_cegb(DisasContext *s, DisasOps *o)
{
    TCGv_i32 m3 = tcg_const_i32(get_field(s->fields, m3));
    gen_helper_cegb(o->out, cpu_env, o->in2, m3);
    tcg_temp_free_i32(m3);
    return NO_EXIT;
}

static ExitStatus op_cdgb(DisasContext *s, DisasOps *o)
{
    TCGv_i32 m3 = tcg_const_i32(get_field(s->fields, m3));
    gen_helper_cdgb(o->out, cpu_env, o->in2, m3);
    tcg_temp_free_i32(m3);
    return NO_EXIT;
}

static ExitStatus op_cxgb(DisasContext *s, DisasOps *o)
{
    TCGv_i32 m3 = tcg_const_i32(get_field(s->fields, m3));
    gen_helper_cxgb(o->out, cpu_env, o->in2, m3);
    tcg_temp_free_i32(m3);
    return_low128(o->out2);
    return NO_EXIT;
}

static ExitStatus op_celgb(DisasContext *s, DisasOps *o)
{
    TCGv_i32 m3 = tcg_const_i32(get_field(s->fields, m3));
    gen_helper_celgb(o->out, cpu_env, o->in2, m3);
    tcg_temp_free_i32(m3);
    return NO_EXIT;
}

static ExitStatus op_cdlgb(DisasContext *s, DisasOps *o)
{
    TCGv_i32 m3 = tcg_const_i32(get_field(s->fields, m3));
    gen_helper_cdlgb(o->out, cpu_env, o->in2, m3);
    tcg_temp_free_i32(m3);
    return NO_EXIT;
}

static ExitStatus op_cxlgb(DisasContext *s, DisasOps *o)
{
    TCGv_i32 m3 = tcg_const_i32(get_field(s->fields, m3));
    gen_helper_cxlgb(o->out, cpu_env, o->in2, m3);
    tcg_temp_free_i32(m3);
    return_low128(o->out2);
    return NO_EXIT;
}

static ExitStatus op_cksm(DisasContext *s, DisasOps *o)
{
    int r2 = get_field(s->fields, r2);
    TCGv_i64 len = tcg_temp_new_i64();

    potential_page_fault(s);
    gen_helper_cksm(len, cpu_env, o->in1, o->in2, regs[r2 + 1]);
    set_cc_static(s);
    return_low128(o->out);

    tcg_gen_add_i64(regs[r2], regs[r2], len);
    tcg_gen_sub_i64(regs[r2 + 1], regs[r2 + 1], len);
    tcg_temp_free_i64(len);

    return NO_EXIT;
}

static ExitStatus op_clc(DisasContext *s, DisasOps *o)
{
    int l = get_field(s->fields, l1);
    TCGv_i32 vl;

    switch (l + 1) {
    case 1:
        tcg_gen_qemu_ld8u(cc_src, o->addr1, get_mem_index(s));
        tcg_gen_qemu_ld8u(cc_dst, o->in2, get_mem_index(s));
        break;
    case 2:
        tcg_gen_qemu_ld16u(cc_src, o->addr1, get_mem_index(s));
        tcg_gen_qemu_ld16u(cc_dst, o->in2, get_mem_index(s));
        break;
    case 4:
        tcg_gen_qemu_ld32u(cc_src, o->addr1, get_mem_index(s));
        tcg_gen_qemu_ld32u(cc_dst, o->in2, get_mem_index(s));
        break;
    case 8:
        tcg_gen_qemu_ld64(cc_src, o->addr1, get_mem_index(s));
        tcg_gen_qemu_ld64(cc_dst, o->in2, get_mem_index(s));
        break;
    default:
        potential_page_fault(s);
        vl = tcg_const_i32(l);
        gen_helper_clc(cc_op, cpu_env, vl, o->addr1, o->in2);
        tcg_temp_free_i32(vl);
        set_cc_static(s);
        return NO_EXIT;
    }
    gen_op_update2_cc_i64(s, CC_OP_LTUGTU_64, cc_src, cc_dst);
    return NO_EXIT;
}

static ExitStatus op_clcle(DisasContext *s, DisasOps *o)
{
    TCGv_i32 r1 = tcg_const_i32(get_field(s->fields, r1));
    TCGv_i32 r3 = tcg_const_i32(get_field(s->fields, r3));
    potential_page_fault(s);
    gen_helper_clcle(cc_op, cpu_env, r1, o->in2, r3);
    tcg_temp_free_i32(r1);
    tcg_temp_free_i32(r3);
    set_cc_static(s);
    return NO_EXIT;
}

static ExitStatus op_clm(DisasContext *s, DisasOps *o)
{
    TCGv_i32 m3 = tcg_const_i32(get_field(s->fields, m3));
    TCGv_i32 t1 = tcg_temp_new_i32();
    tcg_gen_extrl_i64_i32(t1, o->in1);
    potential_page_fault(s);
    gen_helper_clm(cc_op, cpu_env, t1, m3, o->in2);
    set_cc_static(s);
    tcg_temp_free_i32(t1);
    tcg_temp_free_i32(m3);
    return NO_EXIT;
}

static ExitStatus op_clst(DisasContext *s, DisasOps *o)
{
    potential_page_fault(s);
    gen_helper_clst(o->in1, cpu_env, regs[0], o->in1, o->in2);
    set_cc_static(s);
    return_low128(o->in2);
    return NO_EXIT;
}

static ExitStatus op_cps(DisasContext *s, DisasOps *o)
{
    TCGv_i64 t = tcg_temp_new_i64();
    tcg_gen_andi_i64(t, o->in1, 0x8000000000000000ull);
    tcg_gen_andi_i64(o->out, o->in2, 0x7fffffffffffffffull);
    tcg_gen_or_i64(o->out, o->out, t);
    tcg_temp_free_i64(t);
    return NO_EXIT;
}

static ExitStatus op_cs(DisasContext *s, DisasOps *o)
{
    /* FIXME: needs an atomic solution for CONFIG_USER_ONLY.  */
    int d2 = get_field(s->fields, d2);
    int b2 = get_field(s->fields, b2);
    int is_64 = s->insn->data;
    TCGv_i64 addr, mem, cc, z;

    /* Note that in1 = R3 (new value) and
       in2 = (zero-extended) R1 (expected value).  */

    /* Load the memory into the (temporary) output.  While the PoO only talks
       about moving the memory to R1 on inequality, if we include equality it
       means that R1 is equal to the memory in all conditions.  */
    addr = get_address(s, 0, b2, d2);
    if (is_64) {
        tcg_gen_qemu_ld64(o->out, addr, get_mem_index(s));
    } else {
        tcg_gen_qemu_ld32u(o->out, addr, get_mem_index(s));
    }

    /* Are the memory and expected values (un)equal?  Note that this setcond
       produces the output CC value, thus the NE sense of the test.  */
    cc = tcg_temp_new_i64();
    tcg_gen_setcond_i64(TCG_COND_NE, cc, o->in2, o->out);

    /* If the memory and expected values are equal (CC==0), copy R3 to MEM.
       Recall that we are allowed to unconditionally issue the store (and
       thus any possible write trap), so (re-)store the original contents
       of MEM in case of inequality.  */
    z = tcg_const_i64(0);
    mem = tcg_temp_new_i64();
    tcg_gen_movcond_i64(TCG_COND_EQ, mem, cc, z, o->in1, o->out);
    if (is_64) {
        tcg_gen_qemu_st64(mem, addr, get_mem_index(s));
    } else {
        tcg_gen_qemu_st32(mem, addr, get_mem_index(s));
    }
    tcg_temp_free_i64(z);
    tcg_temp_free_i64(mem);
    tcg_temp_free_i64(addr);

    /* Store CC back to cc_op.  Wait until after the store so that any
       exception gets the old cc_op value.  */
    tcg_gen_extrl_i64_i32(cc_op, cc);
    tcg_temp_free_i64(cc);
    set_cc_static(s);
    return NO_EXIT;
}

static ExitStatus op_cdsg(DisasContext *s, DisasOps *o)
{
    /* FIXME: needs an atomic solution for CONFIG_USER_ONLY.  */
    int r1 = get_field(s->fields, r1);
    int r3 = get_field(s->fields, r3);
    int d2 = get_field(s->fields, d2);
    int b2 = get_field(s->fields, b2);
    TCGv_i64 addrh, addrl, memh, meml, outh, outl, cc, z;

    /* Note that R1:R1+1 = expected value and R3:R3+1 = new value.  */

    addrh = get_address(s, 0, b2, d2);
    addrl = get_address(s, 0, b2, d2 + 8);
    outh = tcg_temp_new_i64();
    outl = tcg_temp_new_i64();

    tcg_gen_qemu_ld64(outh, addrh, get_mem_index(s));
    tcg_gen_qemu_ld64(outl, addrl, get_mem_index(s));

    /* Fold the double-word compare with arithmetic.  */
    cc = tcg_temp_new_i64();
    z = tcg_temp_new_i64();
    tcg_gen_xor_i64(cc, outh, regs[r1]);
    tcg_gen_xor_i64(z, outl, regs[r1 + 1]);
    tcg_gen_or_i64(cc, cc, z);
    tcg_gen_movi_i64(z, 0);
    tcg_gen_setcond_i64(TCG_COND_NE, cc, cc, z);

    memh = tcg_temp_new_i64();
    meml = tcg_temp_new_i64();
    tcg_gen_movcond_i64(TCG_COND_EQ, memh, cc, z, regs[r3], outh);
    tcg_gen_movcond_i64(TCG_COND_EQ, meml, cc, z, regs[r3 + 1], outl);
    tcg_temp_free_i64(z);

    tcg_gen_qemu_st64(memh, addrh, get_mem_index(s));
    tcg_gen_qemu_st64(meml, addrl, get_mem_index(s));
    tcg_temp_free_i64(memh);
    tcg_temp_free_i64(meml);
    tcg_temp_free_i64(addrh);
    tcg_temp_free_i64(addrl);

    /* Save back state now that we've passed all exceptions.  */
    tcg_gen_mov_i64(regs[r1], outh);
    tcg_gen_mov_i64(regs[r1 + 1], outl);
    tcg_gen_extrl_i64_i32(cc_op, cc);
    tcg_temp_free_i64(outh);
    tcg_temp_free_i64(outl);
    tcg_temp_free_i64(cc);
    set_cc_static(s);
    return NO_EXIT;
}

#ifndef CONFIG_USER_ONLY
static ExitStatus op_csp(DisasContext *s, DisasOps *o)
{
    TCGv_i32 r1 = tcg_const_i32(get_field(s->fields, r1));
    check_privileged(s);
    gen_helper_csp(cc_op, cpu_env, r1, o->in2);
    tcg_temp_free_i32(r1);
    set_cc_static(s);
    return NO_EXIT;
}
#endif

static ExitStatus op_cvd(DisasContext *s, DisasOps *o)
{
    TCGv_i64 t1 = tcg_temp_new_i64();
    TCGv_i32 t2 = tcg_temp_new_i32();
    tcg_gen_extrl_i64_i32(t2, o->in1);
    gen_helper_cvd(t1, t2);
    tcg_temp_free_i32(t2);
    tcg_gen_qemu_st64(t1, o->in2, get_mem_index(s));
    tcg_temp_free_i64(t1);
    return NO_EXIT;
}

static ExitStatus op_ct(DisasContext *s, DisasOps *o)
{
    int m3 = get_field(s->fields, m3);
    TCGLabel *lab = gen_new_label();
    TCGCond c;

    c = tcg_invert_cond(ltgt_cond[m3]);
    if (s->insn->data) {
        c = tcg_unsigned_cond(c);
    }
    tcg_gen_brcond_i64(c, o->in1, o->in2, lab);

    /* Trap.  */
    gen_trap(s);

    gen_set_label(lab);
    return NO_EXIT;
}

#ifndef CONFIG_USER_ONLY
static ExitStatus op_diag(DisasContext *s, DisasOps *o)
{
    TCGv_i32 r1 = tcg_const_i32(get_field(s->fields, r1));
    TCGv_i32 r3 = tcg_const_i32(get_field(s->fields, r3));
    TCGv_i32 func_code = tcg_const_i32(get_field(s->fields, i2));

    check_privileged(s);
    update_psw_addr(s);
    gen_op_calc_cc(s);

    gen_helper_diag(cpu_env, r1, r3, func_code);

    tcg_temp_free_i32(func_code);
    tcg_temp_free_i32(r3);
    tcg_temp_free_i32(r1);
    return NO_EXIT;
}
#endif

static ExitStatus op_divs32(DisasContext *s, DisasOps *o)
{
    gen_helper_divs32(o->out2, cpu_env, o->in1, o->in2);
    return_low128(o->out);
    return NO_EXIT;
}

static ExitStatus op_divu32(DisasContext *s, DisasOps *o)
{
    gen_helper_divu32(o->out2, cpu_env, o->in1, o->in2);
    return_low128(o->out);
    return NO_EXIT;
}

static ExitStatus op_divs64(DisasContext *s, DisasOps *o)
{
    gen_helper_divs64(o->out2, cpu_env, o->in1, o->in2);
    return_low128(o->out);
    return NO_EXIT;
}

static ExitStatus op_divu64(DisasContext *s, DisasOps *o)
{
    gen_helper_divu64(o->out2, cpu_env, o->out, o->out2, o->in2);
    return_low128(o->out);
    return NO_EXIT;
}

static ExitStatus op_deb(DisasContext *s, DisasOps *o)
{
    gen_helper_deb(o->out, cpu_env, o->in1, o->in2);
    return NO_EXIT;
}

static ExitStatus op_ddb(DisasContext *s, DisasOps *o)
{
    gen_helper_ddb(o->out, cpu_env, o->in1, o->in2);
    return NO_EXIT;
}

static ExitStatus op_dxb(DisasContext *s, DisasOps *o)
{
    gen_helper_dxb(o->out, cpu_env, o->out, o->out2, o->in1, o->in2);
    return_low128(o->out2);
    return NO_EXIT;
}

static ExitStatus op_ear(DisasContext *s, DisasOps *o)
{
    int r2 = get_field(s->fields, r2);
    tcg_gen_ld32u_i64(o->out, cpu_env, offsetof(CPUS390XState, aregs[r2]));
    return NO_EXIT;
}

static ExitStatus op_ecag(DisasContext *s, DisasOps *o)
{
    /* No cache information provided.  */
    tcg_gen_movi_i64(o->out, -1);
    return NO_EXIT;
}

static ExitStatus op_efpc(DisasContext *s, DisasOps *o)
{
    tcg_gen_ld32u_i64(o->out, cpu_env, offsetof(CPUS390XState, fpc));
    return NO_EXIT;
}

static ExitStatus op_epsw(DisasContext *s, DisasOps *o)
{
    int r1 = get_field(s->fields, r1);
    int r2 = get_field(s->fields, r2);
    TCGv_i64 t = tcg_temp_new_i64();

    /* Note the "subsequently" in the PoO, which implies a defined result
       if r1 == r2.  Thus we cannot defer these writes to an output hook.  */
    tcg_gen_shri_i64(t, psw_mask, 32);
    store_reg32_i64(r1, t);
    if (r2 != 0) {
        store_reg32_i64(r2, psw_mask);
    }

    tcg_temp_free_i64(t);
    return NO_EXIT;
}

static ExitStatus op_ex(DisasContext *s, DisasOps *o)
{
    /* ??? Perhaps a better way to implement EXECUTE is to set a bit in
       tb->flags, (ab)use the tb->cs_base field as the address of
       the template in memory, and grab 8 bits of tb->flags/cflags for
       the contents of the register.  We would then recognize all this
       in gen_intermediate_code_internal, generating code for exactly
       one instruction.  This new TB then gets executed normally.

       On the other hand, this seems to be mostly used for modifying
       MVC inside of memcpy, which needs a helper call anyway.  So
       perhaps this doesn't bear thinking about any further.  */

    TCGv_i64 tmp;

    update_psw_addr(s);
    gen_op_calc_cc(s);

    tmp = tcg_const_i64(s->next_pc);
    gen_helper_ex(cc_op, cpu_env, cc_op, o->in1, o->in2, tmp);
    tcg_temp_free_i64(tmp);

    return NO_EXIT;
}

static ExitStatus op_fieb(DisasContext *s, DisasOps *o)
{
    TCGv_i32 m3 = tcg_const_i32(get_field(s->fields, m3));
    gen_helper_fieb(o->out, cpu_env, o->in2, m3);
    tcg_temp_free_i32(m3);
    return NO_EXIT;
}

static ExitStatus op_fidb(DisasContext *s, DisasOps *o)
{
    TCGv_i32 m3 = tcg_const_i32(get_field(s->fields, m3));
    gen_helper_fidb(o->out, cpu_env, o->in2, m3);
    tcg_temp_free_i32(m3);
    return NO_EXIT;
}

static ExitStatus op_fixb(DisasContext *s, DisasOps *o)
{
    TCGv_i32 m3 = tcg_const_i32(get_field(s->fields, m3));
    gen_helper_fixb(o->out, cpu_env, o->in1, o->in2, m3);
    return_low128(o->out2);
    tcg_temp_free_i32(m3);
    return NO_EXIT;
}

static ExitStatus op_flogr(DisasContext *s, DisasOps *o)
{
    /* We'll use the original input for cc computation, since we get to
       compare that against 0, which ought to be better than comparing
       the real output against 64.  It also lets cc_dst be a convenient
       temporary during our computation.  */
    gen_op_update1_cc_i64(s, CC_OP_FLOGR, o->in2);

    /* R1 = IN ? CLZ(IN) : 64.  */
    gen_helper_clz(o->out, o->in2);

    /* R1+1 = IN & ~(found bit).  Note that we may attempt to shift this
       value by 64, which is undefined.  But since the shift is 64 iff the
       input is zero, we still get the correct result after and'ing.  */
    tcg_gen_movi_i64(o->out2, 0x8000000000000000ull);
    tcg_gen_shr_i64(o->out2, o->out2, o->out);
    tcg_gen_andc_i64(o->out2, cc_dst, o->out2);
    return NO_EXIT;
}

static ExitStatus op_icm(DisasContext *s, DisasOps *o)
{
    int m3 = get_field(s->fields, m3);
    int pos, len, base = s->insn->data;
    TCGv_i64 tmp = tcg_temp_new_i64();
    uint64_t ccm;

    switch (m3) {
    case 0xf:
        /* Effectively a 32-bit load.  */
        tcg_gen_qemu_ld32u(tmp, o->in2, get_mem_index(s));
        len = 32;
        goto one_insert;

    case 0xc:
    case 0x6:
    case 0x3:
        /* Effectively a 16-bit load.  */
        tcg_gen_qemu_ld16u(tmp, o->in2, get_mem_index(s));
        len = 16;
        goto one_insert;

    case 0x8:
    case 0x4:
    case 0x2:
    case 0x1:
        /* Effectively an 8-bit load.  */
        tcg_gen_qemu_ld8u(tmp, o->in2, get_mem_index(s));
        len = 8;
        goto one_insert;

    one_insert:
        pos = base + ctz32(m3) * 8;
        tcg_gen_deposit_i64(o->out, o->out, tmp, pos, len);
        ccm = ((1ull << len) - 1) << pos;
        break;

    default:
        /* This is going to be a sequence of loads and inserts.  */
        pos = base + 32 - 8;
        ccm = 0;
        while (m3) {
            if (m3 & 0x8) {
                tcg_gen_qemu_ld8u(tmp, o->in2, get_mem_index(s));
                tcg_gen_addi_i64(o->in2, o->in2, 1);
                tcg_gen_deposit_i64(o->out, o->out, tmp, pos, 8);
                ccm |= 0xff << pos;
            }
            m3 = (m3 << 1) & 0xf;
            pos -= 8;
        }
        break;
    }

    tcg_gen_movi_i64(tmp, ccm);
    gen_op_update2_cc_i64(s, CC_OP_ICM, tmp, o->out);
    tcg_temp_free_i64(tmp);
    return NO_EXIT;
}

static ExitStatus op_insi(DisasContext *s, DisasOps *o)
{
    int shift = s->insn->data & 0xff;
    int size = s->insn->data >> 8;
    tcg_gen_deposit_i64(o->out, o->in1, o->in2, shift, size);
    return NO_EXIT;
}

static ExitStatus op_ipm(DisasContext *s, DisasOps *o)
{
    TCGv_i64 t1;

    gen_op_calc_cc(s);
    tcg_gen_andi_i64(o->out, o->out, ~0xff000000ull);

    t1 = tcg_temp_new_i64();
    tcg_gen_shli_i64(t1, psw_mask, 20);
    tcg_gen_shri_i64(t1, t1, 36);
    tcg_gen_or_i64(o->out, o->out, t1);

    tcg_gen_extu_i32_i64(t1, cc_op);
    tcg_gen_shli_i64(t1, t1, 28);
    tcg_gen_or_i64(o->out, o->out, t1);
    tcg_temp_free_i64(t1);
    return NO_EXIT;
}

#ifndef CONFIG_USER_ONLY
static ExitStatus op_ipte(DisasContext *s, DisasOps *o)
{
    check_privileged(s);
    gen_helper_ipte(cpu_env, o->in1, o->in2);
    return NO_EXIT;
}

static ExitStatus op_iske(DisasContext *s, DisasOps *o)
{
    check_privileged(s);
    gen_helper_iske(o->out, cpu_env, o->in2);
    return NO_EXIT;
}
#endif

static ExitStatus op_ldeb(DisasContext *s, DisasOps *o)
{
    gen_helper_ldeb(o->out, cpu_env, o->in2);
    return NO_EXIT;
}

static ExitStatus op_ledb(DisasContext *s, DisasOps *o)
{
    gen_helper_ledb(o->out, cpu_env, o->in2);
    return NO_EXIT;
}

static ExitStatus op_ldxb(DisasContext *s, DisasOps *o)
{
    gen_helper_ldxb(o->out, cpu_env, o->in1, o->in2);
    return NO_EXIT;
}

static ExitStatus op_lexb(DisasContext *s, DisasOps *o)
{
    gen_helper_lexb(o->out, cpu_env, o->in1, o->in2);
    return NO_EXIT;
}

static ExitStatus op_lxdb(DisasContext *s, DisasOps *o)
{
    gen_helper_lxdb(o->out, cpu_env, o->in2);
    return_low128(o->out2);
    return NO_EXIT;
}

static ExitStatus op_lxeb(DisasContext *s, DisasOps *o)
{
    gen_helper_lxeb(o->out, cpu_env, o->in2);
    return_low128(o->out2);
    return NO_EXIT;
}

static ExitStatus op_llgt(DisasContext *s, DisasOps *o)
{
    tcg_gen_andi_i64(o->out, o->in2, 0x7fffffff);
    return NO_EXIT;
}

static ExitStatus op_ld8s(DisasContext *s, DisasOps *o)
{
    tcg_gen_qemu_ld8s(o->out, o->in2, get_mem_index(s));
    return NO_EXIT;
}

static ExitStatus op_ld8u(DisasContext *s, DisasOps *o)
{
    tcg_gen_qemu_ld8u(o->out, o->in2, get_mem_index(s));
    return NO_EXIT;
}

static ExitStatus op_ld16s(DisasContext *s, DisasOps *o)
{
    tcg_gen_qemu_ld16s(o->out, o->in2, get_mem_index(s));
    return NO_EXIT;
}

static ExitStatus op_ld16u(DisasContext *s, DisasOps *o)
{
    tcg_gen_qemu_ld16u(o->out, o->in2, get_mem_index(s));
    return NO_EXIT;
}

static ExitStatus op_ld32s(DisasContext *s, DisasOps *o)
{
    tcg_gen_qemu_ld32s(o->out, o->in2, get_mem_index(s));
    return NO_EXIT;
}

static ExitStatus op_ld32u(DisasContext *s, DisasOps *o)
{
    tcg_gen_qemu_ld32u(o->out, o->in2, get_mem_index(s));
    return NO_EXIT;
}

static ExitStatus op_ld64(DisasContext *s, DisasOps *o)
{
    tcg_gen_qemu_ld64(o->out, o->in2, get_mem_index(s));
    return NO_EXIT;
}

static ExitStatus op_lat(DisasContext *s, DisasOps *o)
{
    TCGLabel *lab = gen_new_label();
    store_reg32_i64(get_field(s->fields, r1), o->in2);
    /* The value is stored even in case of trap. */
    tcg_gen_brcondi_i64(TCG_COND_NE, o->in2, 0, lab);
    gen_trap(s);
    gen_set_label(lab);
    return NO_EXIT;
}

static ExitStatus op_lgat(DisasContext *s, DisasOps *o)
{
    TCGLabel *lab = gen_new_label();
    tcg_gen_qemu_ld64(o->out, o->in2, get_mem_index(s));
    /* The value is stored even in case of trap. */
    tcg_gen_brcondi_i64(TCG_COND_NE, o->out, 0, lab);
    gen_trap(s);
    gen_set_label(lab);
    return NO_EXIT;
}

static ExitStatus op_lfhat(DisasContext *s, DisasOps *o)
{
    TCGLabel *lab = gen_new_label();
    store_reg32h_i64(get_field(s->fields, r1), o->in2);
    /* The value is stored even in case of trap. */
    tcg_gen_brcondi_i64(TCG_COND_NE, o->in2, 0, lab);
    gen_trap(s);
    gen_set_label(lab);
    return NO_EXIT;
}

static ExitStatus op_llgfat(DisasContext *s, DisasOps *o)
{
    TCGLabel *lab = gen_new_label();
    tcg_gen_qemu_ld32u(o->out, o->in2, get_mem_index(s));
    /* The value is stored even in case of trap. */
    tcg_gen_brcondi_i64(TCG_COND_NE, o->out, 0, lab);
    gen_trap(s);
    gen_set_label(lab);
    return NO_EXIT;
}

static ExitStatus op_llgtat(DisasContext *s, DisasOps *o)
{
    TCGLabel *lab = gen_new_label();
    tcg_gen_andi_i64(o->out, o->in2, 0x7fffffff);
    /* The value is stored even in case of trap. */
    tcg_gen_brcondi_i64(TCG_COND_NE, o->out, 0, lab);
    gen_trap(s);
    gen_set_label(lab);
    return NO_EXIT;
}

static ExitStatus op_loc(DisasContext *s, DisasOps *o)
{
    DisasCompare c;

    disas_jcc(s, &c, get_field(s->fields, m3));

    if (c.is_64) {
        tcg_gen_movcond_i64(c.cond, o->out, c.u.s64.a, c.u.s64.b,
                            o->in2, o->in1);
        free_compare(&c);
    } else {
        TCGv_i32 t32 = tcg_temp_new_i32();
        TCGv_i64 t, z;

        tcg_gen_setcond_i32(c.cond, t32, c.u.s32.a, c.u.s32.b);
        free_compare(&c);

        t = tcg_temp_new_i64();
        tcg_gen_extu_i32_i64(t, t32);
        tcg_temp_free_i32(t32);

        z = tcg_const_i64(0);
        tcg_gen_movcond_i64(TCG_COND_NE, o->out, t, z, o->in2, o->in1);
        tcg_temp_free_i64(t);
        tcg_temp_free_i64(z);
    }

    return NO_EXIT;
}

#ifndef CONFIG_USER_ONLY
static ExitStatus op_lctl(DisasContext *s, DisasOps *o)
{
    TCGv_i32 r1 = tcg_const_i32(get_field(s->fields, r1));
    TCGv_i32 r3 = tcg_const_i32(get_field(s->fields, r3));
    check_privileged(s);
    potential_page_fault(s);
    gen_helper_lctl(cpu_env, r1, o->in2, r3);
    tcg_temp_free_i32(r1);
    tcg_temp_free_i32(r3);
    return NO_EXIT;
}

static ExitStatus op_lctlg(DisasContext *s, DisasOps *o)
{
    TCGv_i32 r1 = tcg_const_i32(get_field(s->fields, r1));
    TCGv_i32 r3 = tcg_const_i32(get_field(s->fields, r3));
    check_privileged(s);
    potential_page_fault(s);
    gen_helper_lctlg(cpu_env, r1, o->in2, r3);
    tcg_temp_free_i32(r1);
    tcg_temp_free_i32(r3);
    return NO_EXIT;
}
static ExitStatus op_lra(DisasContext *s, DisasOps *o)
{
    check_privileged(s);
    potential_page_fault(s);
    gen_helper_lra(o->out, cpu_env, o->in2);
    set_cc_static(s);
    return NO_EXIT;
}

static ExitStatus op_lpsw(DisasContext *s, DisasOps *o)
{
    TCGv_i64 t1, t2;

    check_privileged(s);
    per_breaking_event(s);

    t1 = tcg_temp_new_i64();
    t2 = tcg_temp_new_i64();
    tcg_gen_qemu_ld32u(t1, o->in2, get_mem_index(s));
    tcg_gen_addi_i64(o->in2, o->in2, 4);
    tcg_gen_qemu_ld32u(t2, o->in2, get_mem_index(s));
    /* Convert the 32-bit PSW_MASK into the 64-bit PSW_MASK.  */
    tcg_gen_shli_i64(t1, t1, 32);
    gen_helper_load_psw(cpu_env, t1, t2);
    tcg_temp_free_i64(t1);
    tcg_temp_free_i64(t2);
    return EXIT_NORETURN;
}

static ExitStatus op_lpswe(DisasContext *s, DisasOps *o)
{
    TCGv_i64 t1, t2;

    check_privileged(s);
    per_breaking_event(s);

    t1 = tcg_temp_new_i64();
    t2 = tcg_temp_new_i64();
    tcg_gen_qemu_ld64(t1, o->in2, get_mem_index(s));
    tcg_gen_addi_i64(o->in2, o->in2, 8);
    tcg_gen_qemu_ld64(t2, o->in2, get_mem_index(s));
    gen_helper_load_psw(cpu_env, t1, t2);
    tcg_temp_free_i64(t1);
    tcg_temp_free_i64(t2);
    return EXIT_NORETURN;
}
#endif

static ExitStatus op_lam(DisasContext *s, DisasOps *o)
{
    TCGv_i32 r1 = tcg_const_i32(get_field(s->fields, r1));
    TCGv_i32 r3 = tcg_const_i32(get_field(s->fields, r3));
    potential_page_fault(s);
    gen_helper_lam(cpu_env, r1, o->in2, r3);
    tcg_temp_free_i32(r1);
    tcg_temp_free_i32(r3);
    return NO_EXIT;
}

static ExitStatus op_lm32(DisasContext *s, DisasOps *o)
{
    int r1 = get_field(s->fields, r1);
    int r3 = get_field(s->fields, r3);
    TCGv_i64 t1, t2;

    /* Only one register to read. */
    t1 = tcg_temp_new_i64();
    if (unlikely(r1 == r3)) {
        tcg_gen_qemu_ld32u(t1, o->in2, get_mem_index(s));
        store_reg32_i64(r1, t1);
        tcg_temp_free(t1);
        return NO_EXIT;
    }

    /* First load the values of the first and last registers to trigger
       possible page faults. */
    t2 = tcg_temp_new_i64();
    tcg_gen_qemu_ld32u(t1, o->in2, get_mem_index(s));
    tcg_gen_addi_i64(t2, o->in2, 4 * ((r3 - r1) & 15));
    tcg_gen_qemu_ld32u(t2, t2, get_mem_index(s));
    store_reg32_i64(r1, t1);
    store_reg32_i64(r3, t2);

    /* Only two registers to read. */
    if (((r1 + 1) & 15) == r3) {
        tcg_temp_free(t2);
        tcg_temp_free(t1);
        return NO_EXIT;
    }

    /* Then load the remaining registers. Page fault can't occur. */
    r3 = (r3 - 1) & 15;
    tcg_gen_movi_i64(t2, 4);
    while (r1 != r3) {
        r1 = (r1 + 1) & 15;
        tcg_gen_add_i64(o->in2, o->in2, t2);
        tcg_gen_qemu_ld32u(t1, o->in2, get_mem_index(s));
        store_reg32_i64(r1, t1);
    }
    tcg_temp_free(t2);
    tcg_temp_free(t1);

    return NO_EXIT;
}

static ExitStatus op_lmh(DisasContext *s, DisasOps *o)
{
    int r1 = get_field(s->fields, r1);
    int r3 = get_field(s->fields, r3);
    TCGv_i64 t1, t2;

    /* Only one register to read. */
    t1 = tcg_temp_new_i64();
    if (unlikely(r1 == r3)) {
        tcg_gen_qemu_ld32u(t1, o->in2, get_mem_index(s));
        store_reg32h_i64(r1, t1);
        tcg_temp_free(t1);
        return NO_EXIT;
    }

    /* First load the values of the first and last registers to trigger
       possible page faults. */
    t2 = tcg_temp_new_i64();
    tcg_gen_qemu_ld32u(t1, o->in2, get_mem_index(s));
    tcg_gen_addi_i64(t2, o->in2, 4 * ((r3 - r1) & 15));
    tcg_gen_qemu_ld32u(t2, t2, get_mem_index(s));
    store_reg32h_i64(r1, t1);
    store_reg32h_i64(r3, t2);

    /* Only two registers to read. */
    if (((r1 + 1) & 15) == r3) {
        tcg_temp_free(t2);
        tcg_temp_free(t1);
        return NO_EXIT;
    }

    /* Then load the remaining registers. Page fault can't occur. */
    r3 = (r3 - 1) & 15;
    tcg_gen_movi_i64(t2, 4);
    while (r1 != r3) {
        r1 = (r1 + 1) & 15;
        tcg_gen_add_i64(o->in2, o->in2, t2);
        tcg_gen_qemu_ld32u(t1, o->in2, get_mem_index(s));
        store_reg32h_i64(r1, t1);
    }
    tcg_temp_free(t2);
    tcg_temp_free(t1);

    return NO_EXIT;
}

static ExitStatus op_lm64(DisasContext *s, DisasOps *o)
{
    int r1 = get_field(s->fields, r1);
    int r3 = get_field(s->fields, r3);
    TCGv_i64 t1, t2;

    /* Only one register to read. */
    if (unlikely(r1 == r3)) {
        tcg_gen_qemu_ld64(regs[r1], o->in2, get_mem_index(s));
        return NO_EXIT;
    }

    /* First load the values of the first and last registers to trigger
       possible page faults. */
    t1 = tcg_temp_new_i64();
    t2 = tcg_temp_new_i64();
    tcg_gen_qemu_ld64(t1, o->in2, get_mem_index(s));
    tcg_gen_addi_i64(t2, o->in2, 8 * ((r3 - r1) & 15));
    tcg_gen_qemu_ld64(regs[r3], t2, get_mem_index(s));
    tcg_gen_mov_i64(regs[r1], t1);
    tcg_temp_free(t2);

    /* Only two registers to read. */
    if (((r1 + 1) & 15) == r3) {
        tcg_temp_free(t1);
        return NO_EXIT;
    }

    /* Then load the remaining registers. Page fault can't occur. */
    r3 = (r3 - 1) & 15;
    tcg_gen_movi_i64(t1, 8);
    while (r1 != r3) {
        r1 = (r1 + 1) & 15;
        tcg_gen_add_i64(o->in2, o->in2, t1);
        tcg_gen_qemu_ld64(regs[r1], o->in2, get_mem_index(s));
    }
    tcg_temp_free(t1);
<<<<<<< HEAD

    return NO_EXIT;
}

#ifndef CONFIG_USER_ONLY
static ExitStatus op_lura(DisasContext *s, DisasOps *o)
{
    check_privileged(s);
    potential_page_fault(s);
    gen_helper_lura(o->out, cpu_env, o->in2);
    return NO_EXIT;
}

=======

    return NO_EXIT;
}

#ifndef CONFIG_USER_ONLY
static ExitStatus op_lura(DisasContext *s, DisasOps *o)
{
    check_privileged(s);
    potential_page_fault(s);
    gen_helper_lura(o->out, cpu_env, o->in2);
    return NO_EXIT;
}

>>>>>>> 7124ccf8
static ExitStatus op_lurag(DisasContext *s, DisasOps *o)
{
    check_privileged(s);
    potential_page_fault(s);
    gen_helper_lurag(o->out, cpu_env, o->in2);
    return NO_EXIT;
}
#endif

static ExitStatus op_mov2(DisasContext *s, DisasOps *o)
{
    o->out = o->in2;
    o->g_out = o->g_in2;
    TCGV_UNUSED_I64(o->in2);
    o->g_in2 = false;
    return NO_EXIT;
}

static ExitStatus op_mov2e(DisasContext *s, DisasOps *o)
{
    int b2 = get_field(s->fields, b2);
    TCGv ar1 = tcg_temp_new_i64();

    o->out = o->in2;
    o->g_out = o->g_in2;
    TCGV_UNUSED_I64(o->in2);
    o->g_in2 = false;

    switch (s->tb->flags & FLAG_MASK_ASC) {
    case PSW_ASC_PRIMARY >> 32:
        tcg_gen_movi_i64(ar1, 0);
        break;
    case PSW_ASC_ACCREG >> 32:
        tcg_gen_movi_i64(ar1, 1);
        break;
    case PSW_ASC_SECONDARY >> 32:
        if (b2) {
            tcg_gen_ld32u_i64(ar1, cpu_env, offsetof(CPUS390XState, aregs[b2]));
        } else {
            tcg_gen_movi_i64(ar1, 0);
        }
        break;
    case PSW_ASC_HOME >> 32:
        tcg_gen_movi_i64(ar1, 2);
        break;
    }

    tcg_gen_st32_i64(ar1, cpu_env, offsetof(CPUS390XState, aregs[1]));
    tcg_temp_free_i64(ar1);

    return NO_EXIT;
}

static ExitStatus op_movx(DisasContext *s, DisasOps *o)
{
    o->out = o->in1;
    o->out2 = o->in2;
    o->g_out = o->g_in1;
    o->g_out2 = o->g_in2;
    TCGV_UNUSED_I64(o->in1);
    TCGV_UNUSED_I64(o->in2);
    o->g_in1 = o->g_in2 = false;
    return NO_EXIT;
}

static ExitStatus op_mvc(DisasContext *s, DisasOps *o)
{
    TCGv_i32 l = tcg_const_i32(get_field(s->fields, l1));
    potential_page_fault(s);
    gen_helper_mvc(cpu_env, l, o->addr1, o->in2);
    tcg_temp_free_i32(l);
    return NO_EXIT;
}

static ExitStatus op_mvcl(DisasContext *s, DisasOps *o)
{
    TCGv_i32 r1 = tcg_const_i32(get_field(s->fields, r1));
    TCGv_i32 r2 = tcg_const_i32(get_field(s->fields, r2));
    potential_page_fault(s);
    gen_helper_mvcl(cc_op, cpu_env, r1, r2);
    tcg_temp_free_i32(r1);
    tcg_temp_free_i32(r2);
    set_cc_static(s);
    return NO_EXIT;
}

static ExitStatus op_mvcle(DisasContext *s, DisasOps *o)
{
    TCGv_i32 r1 = tcg_const_i32(get_field(s->fields, r1));
    TCGv_i32 r3 = tcg_const_i32(get_field(s->fields, r3));
    potential_page_fault(s);
    gen_helper_mvcle(cc_op, cpu_env, r1, o->in2, r3);
    tcg_temp_free_i32(r1);
    tcg_temp_free_i32(r3);
    set_cc_static(s);
    return NO_EXIT;
}

#ifndef CONFIG_USER_ONLY
static ExitStatus op_mvcp(DisasContext *s, DisasOps *o)
{
    int r1 = get_field(s->fields, l1);
    check_privileged(s);
    potential_page_fault(s);
    gen_helper_mvcp(cc_op, cpu_env, regs[r1], o->addr1, o->in2);
    set_cc_static(s);
    return NO_EXIT;
}

static ExitStatus op_mvcs(DisasContext *s, DisasOps *o)
{
    int r1 = get_field(s->fields, l1);
    check_privileged(s);
    potential_page_fault(s);
    gen_helper_mvcs(cc_op, cpu_env, regs[r1], o->addr1, o->in2);
    set_cc_static(s);
    return NO_EXIT;
}
#endif

static ExitStatus op_mvpg(DisasContext *s, DisasOps *o)
{
    potential_page_fault(s);
    gen_helper_mvpg(cpu_env, regs[0], o->in1, o->in2);
    set_cc_static(s);
    return NO_EXIT;
}

static ExitStatus op_mvst(DisasContext *s, DisasOps *o)
{
    potential_page_fault(s);
    gen_helper_mvst(o->in1, cpu_env, regs[0], o->in1, o->in2);
    set_cc_static(s);
    return_low128(o->in2);
    return NO_EXIT;
}

static ExitStatus op_mul(DisasContext *s, DisasOps *o)
{
    tcg_gen_mul_i64(o->out, o->in1, o->in2);
    return NO_EXIT;
}

static ExitStatus op_mul128(DisasContext *s, DisasOps *o)
{
    tcg_gen_mulu2_i64(o->out2, o->out, o->in1, o->in2);
    return NO_EXIT;
}

static ExitStatus op_meeb(DisasContext *s, DisasOps *o)
{
    gen_helper_meeb(o->out, cpu_env, o->in1, o->in2);
    return NO_EXIT;
}

static ExitStatus op_mdeb(DisasContext *s, DisasOps *o)
{
    gen_helper_mdeb(o->out, cpu_env, o->in1, o->in2);
    return NO_EXIT;
}

static ExitStatus op_mdb(DisasContext *s, DisasOps *o)
{
    gen_helper_mdb(o->out, cpu_env, o->in1, o->in2);
    return NO_EXIT;
}

static ExitStatus op_mxb(DisasContext *s, DisasOps *o)
{
    gen_helper_mxb(o->out, cpu_env, o->out, o->out2, o->in1, o->in2);
    return_low128(o->out2);
    return NO_EXIT;
}

static ExitStatus op_mxdb(DisasContext *s, DisasOps *o)
{
    gen_helper_mxdb(o->out, cpu_env, o->out, o->out2, o->in2);
    return_low128(o->out2);
    return NO_EXIT;
}

static ExitStatus op_maeb(DisasContext *s, DisasOps *o)
{
    TCGv_i64 r3 = load_freg32_i64(get_field(s->fields, r3));
    gen_helper_maeb(o->out, cpu_env, o->in1, o->in2, r3);
    tcg_temp_free_i64(r3);
    return NO_EXIT;
}

static ExitStatus op_madb(DisasContext *s, DisasOps *o)
{
    int r3 = get_field(s->fields, r3);
    gen_helper_madb(o->out, cpu_env, o->in1, o->in2, fregs[r3]);
    return NO_EXIT;
}

static ExitStatus op_mseb(DisasContext *s, DisasOps *o)
{
    TCGv_i64 r3 = load_freg32_i64(get_field(s->fields, r3));
    gen_helper_mseb(o->out, cpu_env, o->in1, o->in2, r3);
    tcg_temp_free_i64(r3);
    return NO_EXIT;
}

static ExitStatus op_msdb(DisasContext *s, DisasOps *o)
{
    int r3 = get_field(s->fields, r3);
    gen_helper_msdb(o->out, cpu_env, o->in1, o->in2, fregs[r3]);
    return NO_EXIT;
}

static ExitStatus op_nabs(DisasContext *s, DisasOps *o)
{
    TCGv_i64 z, n;
    z = tcg_const_i64(0);
    n = tcg_temp_new_i64();
    tcg_gen_neg_i64(n, o->in2);
    tcg_gen_movcond_i64(TCG_COND_GE, o->out, o->in2, z, n, o->in2);
    tcg_temp_free_i64(n);
    tcg_temp_free_i64(z);
    return NO_EXIT;
}

static ExitStatus op_nabsf32(DisasContext *s, DisasOps *o)
{
    tcg_gen_ori_i64(o->out, o->in2, 0x80000000ull);
    return NO_EXIT;
}

static ExitStatus op_nabsf64(DisasContext *s, DisasOps *o)
{
    tcg_gen_ori_i64(o->out, o->in2, 0x8000000000000000ull);
    return NO_EXIT;
}

static ExitStatus op_nabsf128(DisasContext *s, DisasOps *o)
{
    tcg_gen_ori_i64(o->out, o->in1, 0x8000000000000000ull);
    tcg_gen_mov_i64(o->out2, o->in2);
    return NO_EXIT;
}

static ExitStatus op_nc(DisasContext *s, DisasOps *o)
{
    TCGv_i32 l = tcg_const_i32(get_field(s->fields, l1));
    potential_page_fault(s);
    gen_helper_nc(cc_op, cpu_env, l, o->addr1, o->in2);
    tcg_temp_free_i32(l);
    set_cc_static(s);
    return NO_EXIT;
}

static ExitStatus op_neg(DisasContext *s, DisasOps *o)
{
    tcg_gen_neg_i64(o->out, o->in2);
    return NO_EXIT;
}

static ExitStatus op_negf32(DisasContext *s, DisasOps *o)
{
    tcg_gen_xori_i64(o->out, o->in2, 0x80000000ull);
    return NO_EXIT;
}

static ExitStatus op_negf64(DisasContext *s, DisasOps *o)
{
    tcg_gen_xori_i64(o->out, o->in2, 0x8000000000000000ull);
    return NO_EXIT;
}

static ExitStatus op_negf128(DisasContext *s, DisasOps *o)
{
    tcg_gen_xori_i64(o->out, o->in1, 0x8000000000000000ull);
    tcg_gen_mov_i64(o->out2, o->in2);
    return NO_EXIT;
}

static ExitStatus op_oc(DisasContext *s, DisasOps *o)
{
    TCGv_i32 l = tcg_const_i32(get_field(s->fields, l1));
    potential_page_fault(s);
    gen_helper_oc(cc_op, cpu_env, l, o->addr1, o->in2);
    tcg_temp_free_i32(l);
    set_cc_static(s);
    return NO_EXIT;
}

static ExitStatus op_or(DisasContext *s, DisasOps *o)
{
    tcg_gen_or_i64(o->out, o->in1, o->in2);
    return NO_EXIT;
}

static ExitStatus op_ori(DisasContext *s, DisasOps *o)
{
    int shift = s->insn->data & 0xff;
    int size = s->insn->data >> 8;
    uint64_t mask = ((1ull << size) - 1) << shift;

    assert(!o->g_in2);
    tcg_gen_shli_i64(o->in2, o->in2, shift);
    tcg_gen_or_i64(o->out, o->in1, o->in2);

    /* Produce the CC from only the bits manipulated.  */
    tcg_gen_andi_i64(cc_dst, o->out, mask);
    set_cc_nz_u64(s, cc_dst);
    return NO_EXIT;
}

static ExitStatus op_popcnt(DisasContext *s, DisasOps *o)
{
    gen_helper_popcnt(o->out, o->in2);
    return NO_EXIT;
}

#ifndef CONFIG_USER_ONLY
static ExitStatus op_ptlb(DisasContext *s, DisasOps *o)
{
    check_privileged(s);
    gen_helper_ptlb(cpu_env);
    return NO_EXIT;
}
#endif

static ExitStatus op_risbg(DisasContext *s, DisasOps *o)
{
    int i3 = get_field(s->fields, i3);
    int i4 = get_field(s->fields, i4);
    int i5 = get_field(s->fields, i5);
    int do_zero = i4 & 0x80;
    uint64_t mask, imask, pmask;
    int pos, len, rot;

    /* Adjust the arguments for the specific insn.  */
    switch (s->fields->op2) {
    case 0x55: /* risbg */
        i3 &= 63;
        i4 &= 63;
        pmask = ~0;
        break;
    case 0x5d: /* risbhg */
        i3 &= 31;
        i4 &= 31;
        pmask = 0xffffffff00000000ull;
        break;
    case 0x51: /* risblg */
        i3 &= 31;
        i4 &= 31;
        pmask = 0x00000000ffffffffull;
        break;
    default:
        abort();
    }

    /* MASK is the set of bits to be inserted from R2.
       Take care for I3/I4 wraparound.  */
    mask = pmask >> i3;
    if (i3 <= i4) {
        mask ^= pmask >> i4 >> 1;
    } else {
        mask |= ~(pmask >> i4 >> 1);
    }
    mask &= pmask;

    /* IMASK is the set of bits to be kept from R1.  In the case of the high/low
       insns, we need to keep the other half of the register.  */
    imask = ~mask | ~pmask;
    if (do_zero) {
        if (s->fields->op2 == 0x55) {
            imask = 0;
        } else {
            imask = ~pmask;
        }
    }

    /* In some cases we can implement this with deposit, which can be more
       efficient on some hosts.  */
    if (~mask == imask && i3 <= i4) {
        if (s->fields->op2 == 0x5d) {
            i3 += 32, i4 += 32;
        }
        /* Note that we rotate the bits to be inserted to the lsb, not to
           the position as described in the PoO.  */
        len = i4 - i3 + 1;
        pos = 63 - i4;
        rot = (i5 - pos) & 63;
    } else {
        pos = len = -1;
        rot = i5 & 63;
    }

    /* Rotate the input as necessary.  */
    tcg_gen_rotli_i64(o->in2, o->in2, rot);

    /* Insert the selected bits into the output.  */
    if (pos >= 0) {
        tcg_gen_deposit_i64(o->out, o->out, o->in2, pos, len);
    } else if (imask == 0) {
        tcg_gen_andi_i64(o->out, o->in2, mask);
    } else {
        tcg_gen_andi_i64(o->in2, o->in2, mask);
        tcg_gen_andi_i64(o->out, o->out, imask);
        tcg_gen_or_i64(o->out, o->out, o->in2);
    }
    return NO_EXIT;
}

static ExitStatus op_rosbg(DisasContext *s, DisasOps *o)
{
    int i3 = get_field(s->fields, i3);
    int i4 = get_field(s->fields, i4);
    int i5 = get_field(s->fields, i5);
    uint64_t mask;

    /* If this is a test-only form, arrange to discard the result.  */
    if (i3 & 0x80) {
        o->out = tcg_temp_new_i64();
        o->g_out = false;
    }

    i3 &= 63;
    i4 &= 63;
    i5 &= 63;

    /* MASK is the set of bits to be operated on from R2.
       Take care for I3/I4 wraparound.  */
    mask = ~0ull >> i3;
    if (i3 <= i4) {
        mask ^= ~0ull >> i4 >> 1;
    } else {
        mask |= ~(~0ull >> i4 >> 1);
    }

    /* Rotate the input as necessary.  */
    tcg_gen_rotli_i64(o->in2, o->in2, i5);

    /* Operate.  */
    switch (s->fields->op2) {
    case 0x55: /* AND */
        tcg_gen_ori_i64(o->in2, o->in2, ~mask);
        tcg_gen_and_i64(o->out, o->out, o->in2);
        break;
    case 0x56: /* OR */
        tcg_gen_andi_i64(o->in2, o->in2, mask);
        tcg_gen_or_i64(o->out, o->out, o->in2);
        break;
    case 0x57: /* XOR */
        tcg_gen_andi_i64(o->in2, o->in2, mask);
        tcg_gen_xor_i64(o->out, o->out, o->in2);
        break;
    default:
        abort();
    }

    /* Set the CC.  */
    tcg_gen_andi_i64(cc_dst, o->out, mask);
    set_cc_nz_u64(s, cc_dst);
    return NO_EXIT;
}

static ExitStatus op_rev16(DisasContext *s, DisasOps *o)
{
    tcg_gen_bswap16_i64(o->out, o->in2);
    return NO_EXIT;
}

static ExitStatus op_rev32(DisasContext *s, DisasOps *o)
{
    tcg_gen_bswap32_i64(o->out, o->in2);
    return NO_EXIT;
}

static ExitStatus op_rev64(DisasContext *s, DisasOps *o)
{
    tcg_gen_bswap64_i64(o->out, o->in2);
    return NO_EXIT;
}

static ExitStatus op_rll32(DisasContext *s, DisasOps *o)
{
    TCGv_i32 t1 = tcg_temp_new_i32();
    TCGv_i32 t2 = tcg_temp_new_i32();
    TCGv_i32 to = tcg_temp_new_i32();
    tcg_gen_extrl_i64_i32(t1, o->in1);
    tcg_gen_extrl_i64_i32(t2, o->in2);
    tcg_gen_rotl_i32(to, t1, t2);
    tcg_gen_extu_i32_i64(o->out, to);
    tcg_temp_free_i32(t1);
    tcg_temp_free_i32(t2);
    tcg_temp_free_i32(to);
    return NO_EXIT;
}

static ExitStatus op_rll64(DisasContext *s, DisasOps *o)
{
    tcg_gen_rotl_i64(o->out, o->in1, o->in2);
    return NO_EXIT;
}

#ifndef CONFIG_USER_ONLY
static ExitStatus op_rrbe(DisasContext *s, DisasOps *o)
{
    check_privileged(s);
    gen_helper_rrbe(cc_op, cpu_env, o->in2);
    set_cc_static(s);
    return NO_EXIT;
}

static ExitStatus op_sacf(DisasContext *s, DisasOps *o)
{
    check_privileged(s);
    gen_helper_sacf(cpu_env, o->in2);
    /* Addressing mode has changed, so end the block.  */
    return EXIT_PC_STALE;
}
#endif

static ExitStatus op_sam(DisasContext *s, DisasOps *o)
{
    int sam = s->insn->data;
    TCGv_i64 tsam;
    uint64_t mask;

    switch (sam) {
    case 0:
        mask = 0xffffff;
        break;
    case 1:
        mask = 0x7fffffff;
        break;
    default:
        mask = -1;
        break;
    }

    /* Bizarre but true, we check the address of the current insn for the
       specification exception, not the next to be executed.  Thus the PoO
       documents that Bad Things Happen two bytes before the end.  */
    if (s->pc & ~mask) {
        gen_program_exception(s, PGM_SPECIFICATION);
        return EXIT_NORETURN;
    }
    s->next_pc &= mask;

    tsam = tcg_const_i64(sam);
    tcg_gen_deposit_i64(psw_mask, psw_mask, tsam, 31, 2);
    tcg_temp_free_i64(tsam);

    /* Always exit the TB, since we (may have) changed execution mode.  */
    return EXIT_PC_STALE;
}

static ExitStatus op_sar(DisasContext *s, DisasOps *o)
{
    int r1 = get_field(s->fields, r1);
    tcg_gen_st32_i64(o->in2, cpu_env, offsetof(CPUS390XState, aregs[r1]));
    return NO_EXIT;
}

static ExitStatus op_seb(DisasContext *s, DisasOps *o)
{
    gen_helper_seb(o->out, cpu_env, o->in1, o->in2);
    return NO_EXIT;
}

static ExitStatus op_sdb(DisasContext *s, DisasOps *o)
{
    gen_helper_sdb(o->out, cpu_env, o->in1, o->in2);
    return NO_EXIT;
}

static ExitStatus op_sxb(DisasContext *s, DisasOps *o)
{
    gen_helper_sxb(o->out, cpu_env, o->out, o->out2, o->in1, o->in2);
    return_low128(o->out2);
    return NO_EXIT;
}

static ExitStatus op_sqeb(DisasContext *s, DisasOps *o)
{
    gen_helper_sqeb(o->out, cpu_env, o->in2);
    return NO_EXIT;
}

static ExitStatus op_sqdb(DisasContext *s, DisasOps *o)
{
    gen_helper_sqdb(o->out, cpu_env, o->in2);
    return NO_EXIT;
}

static ExitStatus op_sqxb(DisasContext *s, DisasOps *o)
{
    gen_helper_sqxb(o->out, cpu_env, o->in1, o->in2);
    return_low128(o->out2);
    return NO_EXIT;
}

#ifndef CONFIG_USER_ONLY
static ExitStatus op_servc(DisasContext *s, DisasOps *o)
{
    check_privileged(s);
    potential_page_fault(s);
    gen_helper_servc(cc_op, cpu_env, o->in2, o->in1);
    set_cc_static(s);
    return NO_EXIT;
}

static ExitStatus op_sigp(DisasContext *s, DisasOps *o)
{
    TCGv_i32 r1 = tcg_const_i32(get_field(s->fields, r1));
    check_privileged(s);
    potential_page_fault(s);
    gen_helper_sigp(cc_op, cpu_env, o->in2, r1, o->in1);
    tcg_temp_free_i32(r1);
    return NO_EXIT;
}
#endif

static ExitStatus op_soc(DisasContext *s, DisasOps *o)
{
    DisasCompare c;
    TCGv_i64 a;
    TCGLabel *lab;
    int r1;

    disas_jcc(s, &c, get_field(s->fields, m3));

    /* We want to store when the condition is fulfilled, so branch
       out when it's not */
    c.cond = tcg_invert_cond(c.cond);

    lab = gen_new_label();
    if (c.is_64) {
        tcg_gen_brcond_i64(c.cond, c.u.s64.a, c.u.s64.b, lab);
    } else {
        tcg_gen_brcond_i32(c.cond, c.u.s32.a, c.u.s32.b, lab);
    }
    free_compare(&c);

    r1 = get_field(s->fields, r1);
    a = get_address(s, 0, get_field(s->fields, b2), get_field(s->fields, d2));
    if (s->insn->data) {
        tcg_gen_qemu_st64(regs[r1], a, get_mem_index(s));
    } else {
        tcg_gen_qemu_st32(regs[r1], a, get_mem_index(s));
    }
    tcg_temp_free_i64(a);

    gen_set_label(lab);
    return NO_EXIT;
}

static ExitStatus op_sla(DisasContext *s, DisasOps *o)
{
    uint64_t sign = 1ull << s->insn->data;
    enum cc_op cco = s->insn->data == 31 ? CC_OP_SLA_32 : CC_OP_SLA_64;
    gen_op_update2_cc_i64(s, cco, o->in1, o->in2);
    tcg_gen_shl_i64(o->out, o->in1, o->in2);
    /* The arithmetic left shift is curious in that it does not affect
       the sign bit.  Copy that over from the source unchanged.  */
    tcg_gen_andi_i64(o->out, o->out, ~sign);
    tcg_gen_andi_i64(o->in1, o->in1, sign);
    tcg_gen_or_i64(o->out, o->out, o->in1);
    return NO_EXIT;
}

static ExitStatus op_sll(DisasContext *s, DisasOps *o)
{
    tcg_gen_shl_i64(o->out, o->in1, o->in2);
    return NO_EXIT;
}

static ExitStatus op_sra(DisasContext *s, DisasOps *o)
{
    tcg_gen_sar_i64(o->out, o->in1, o->in2);
    return NO_EXIT;
}

static ExitStatus op_srl(DisasContext *s, DisasOps *o)
{
    tcg_gen_shr_i64(o->out, o->in1, o->in2);
    return NO_EXIT;
}

static ExitStatus op_sfpc(DisasContext *s, DisasOps *o)
{
    gen_helper_sfpc(cpu_env, o->in2);
    return NO_EXIT;
}

static ExitStatus op_sfas(DisasContext *s, DisasOps *o)
{
    gen_helper_sfas(cpu_env, o->in2);
    return NO_EXIT;
}

static ExitStatus op_srnm(DisasContext *s, DisasOps *o)
{
    int b2 = get_field(s->fields, b2);
    int d2 = get_field(s->fields, d2);
    TCGv_i64 t1 = tcg_temp_new_i64();
    TCGv_i64 t2 = tcg_temp_new_i64();
    int mask, pos, len;

    switch (s->fields->op2) {
    case 0x99: /* SRNM */
        pos = 0, len = 2;
        break;
    case 0xb8: /* SRNMB */
        pos = 0, len = 3;
        break;
    case 0xb9: /* SRNMT */
        pos = 4, len = 3;
        break;
    default:
        tcg_abort();
    }
    mask = (1 << len) - 1;

    /* Insert the value into the appropriate field of the FPC.  */
    if (b2 == 0) {
        tcg_gen_movi_i64(t1, d2 & mask);
    } else {
        tcg_gen_addi_i64(t1, regs[b2], d2);
        tcg_gen_andi_i64(t1, t1, mask);
    }
    tcg_gen_ld32u_i64(t2, cpu_env, offsetof(CPUS390XState, fpc));
    tcg_gen_deposit_i64(t2, t2, t1, pos, len);
    tcg_temp_free_i64(t1);

    /* Then install the new FPC to set the rounding mode in fpu_status.  */
    gen_helper_sfpc(cpu_env, t2);
    tcg_temp_free_i64(t2);
    return NO_EXIT;
}

#ifndef CONFIG_USER_ONLY
static ExitStatus op_spka(DisasContext *s, DisasOps *o)
{
    check_privileged(s);
    tcg_gen_shri_i64(o->in2, o->in2, 4);
    tcg_gen_deposit_i64(psw_mask, psw_mask, o->in2, PSW_SHIFT_KEY - 4, 4);
    return NO_EXIT;
}

static ExitStatus op_sske(DisasContext *s, DisasOps *o)
{
    check_privileged(s);
    gen_helper_sske(cpu_env, o->in1, o->in2);
    return NO_EXIT;
}

static ExitStatus op_ssm(DisasContext *s, DisasOps *o)
{
    check_privileged(s);
    tcg_gen_deposit_i64(psw_mask, psw_mask, o->in2, 56, 8);
    return NO_EXIT;
}

static ExitStatus op_stap(DisasContext *s, DisasOps *o)
{
    check_privileged(s);
    /* ??? Surely cpu address != cpu number.  In any case the previous
       version of this stored more than the required half-word, so it
       is unlikely this has ever been tested.  */
    tcg_gen_ld32u_i64(o->out, cpu_env, offsetof(CPUS390XState, cpu_num));
    return NO_EXIT;
}

static ExitStatus op_stck(DisasContext *s, DisasOps *o)
{
    gen_helper_stck(o->out, cpu_env);
    /* ??? We don't implement clock states.  */
    gen_op_movi_cc(s, 0);
    return NO_EXIT;
}

static ExitStatus op_stcke(DisasContext *s, DisasOps *o)
{
    TCGv_i64 c1 = tcg_temp_new_i64();
    TCGv_i64 c2 = tcg_temp_new_i64();
    gen_helper_stck(c1, cpu_env);
    /* Shift the 64-bit value into its place as a zero-extended
       104-bit value.  Note that "bit positions 64-103 are always
       non-zero so that they compare differently to STCK"; we set
       the least significant bit to 1.  */
    tcg_gen_shli_i64(c2, c1, 56);
    tcg_gen_shri_i64(c1, c1, 8);
    tcg_gen_ori_i64(c2, c2, 0x10000);
    tcg_gen_qemu_st64(c1, o->in2, get_mem_index(s));
    tcg_gen_addi_i64(o->in2, o->in2, 8);
    tcg_gen_qemu_st64(c2, o->in2, get_mem_index(s));
    tcg_temp_free_i64(c1);
    tcg_temp_free_i64(c2);
    /* ??? We don't implement clock states.  */
    gen_op_movi_cc(s, 0);
    return NO_EXIT;
}

static ExitStatus op_sckc(DisasContext *s, DisasOps *o)
{
    check_privileged(s);
    gen_helper_sckc(cpu_env, o->in2);
    return NO_EXIT;
}

static ExitStatus op_stckc(DisasContext *s, DisasOps *o)
{
    check_privileged(s);
    gen_helper_stckc(o->out, cpu_env);
    return NO_EXIT;
}

static ExitStatus op_stctg(DisasContext *s, DisasOps *o)
{
    TCGv_i32 r1 = tcg_const_i32(get_field(s->fields, r1));
    TCGv_i32 r3 = tcg_const_i32(get_field(s->fields, r3));
    check_privileged(s);
    potential_page_fault(s);
    gen_helper_stctg(cpu_env, r1, o->in2, r3);
    tcg_temp_free_i32(r1);
    tcg_temp_free_i32(r3);
    return NO_EXIT;
}

static ExitStatus op_stctl(DisasContext *s, DisasOps *o)
{
    TCGv_i32 r1 = tcg_const_i32(get_field(s->fields, r1));
    TCGv_i32 r3 = tcg_const_i32(get_field(s->fields, r3));
    check_privileged(s);
    potential_page_fault(s);
    gen_helper_stctl(cpu_env, r1, o->in2, r3);
    tcg_temp_free_i32(r1);
    tcg_temp_free_i32(r3);
    return NO_EXIT;
}

static ExitStatus op_stidp(DisasContext *s, DisasOps *o)
{
    TCGv_i64 t1 = tcg_temp_new_i64();

    check_privileged(s);
    tcg_gen_ld32u_i64(o->out, cpu_env, offsetof(CPUS390XState, cpu_num));
    tcg_gen_ld32u_i64(t1, cpu_env, offsetof(CPUS390XState, machine_type));
    tcg_gen_deposit_i64(o->out, o->out, t1, 32, 32);
    tcg_temp_free_i64(t1);

    return NO_EXIT;
}

static ExitStatus op_spt(DisasContext *s, DisasOps *o)
{
    check_privileged(s);
    gen_helper_spt(cpu_env, o->in2);
    return NO_EXIT;
}

static ExitStatus op_stfl(DisasContext *s, DisasOps *o)
{
    TCGv_i64 f, a;
    /* We really ought to have more complete indication of facilities
       that we implement.  Address this when STFLE is implemented.  */
    check_privileged(s);
    f = tcg_const_i64(0xc0000000);
    a = tcg_const_i64(200);
    tcg_gen_qemu_st32(f, a, get_mem_index(s));
    tcg_temp_free_i64(f);
    tcg_temp_free_i64(a);
    return NO_EXIT;
}

static ExitStatus op_stpt(DisasContext *s, DisasOps *o)
{
    check_privileged(s);
    gen_helper_stpt(o->out, cpu_env);
    return NO_EXIT;
}

static ExitStatus op_stsi(DisasContext *s, DisasOps *o)
{
    check_privileged(s);
    potential_page_fault(s);
    gen_helper_stsi(cc_op, cpu_env, o->in2, regs[0], regs[1]);
    set_cc_static(s);
    return NO_EXIT;
}

static ExitStatus op_spx(DisasContext *s, DisasOps *o)
{
    check_privileged(s);
    gen_helper_spx(cpu_env, o->in2);
    return NO_EXIT;
}

static ExitStatus op_xsch(DisasContext *s, DisasOps *o)
{
    check_privileged(s);
    potential_page_fault(s);
    gen_helper_xsch(cpu_env, regs[1]);
    set_cc_static(s);
    return NO_EXIT;
}

static ExitStatus op_csch(DisasContext *s, DisasOps *o)
{
    check_privileged(s);
    potential_page_fault(s);
    gen_helper_csch(cpu_env, regs[1]);
    set_cc_static(s);
    return NO_EXIT;
}

static ExitStatus op_hsch(DisasContext *s, DisasOps *o)
{
    check_privileged(s);
    potential_page_fault(s);
    gen_helper_hsch(cpu_env, regs[1]);
    set_cc_static(s);
    return NO_EXIT;
}

static ExitStatus op_msch(DisasContext *s, DisasOps *o)
{
    check_privileged(s);
    potential_page_fault(s);
    gen_helper_msch(cpu_env, regs[1], o->in2);
    set_cc_static(s);
    return NO_EXIT;
}

static ExitStatus op_rchp(DisasContext *s, DisasOps *o)
{
    check_privileged(s);
    potential_page_fault(s);
    gen_helper_rchp(cpu_env, regs[1]);
    set_cc_static(s);
    return NO_EXIT;
}

static ExitStatus op_rsch(DisasContext *s, DisasOps *o)
{
    check_privileged(s);
    potential_page_fault(s);
    gen_helper_rsch(cpu_env, regs[1]);
    set_cc_static(s);
    return NO_EXIT;
}

static ExitStatus op_ssch(DisasContext *s, DisasOps *o)
{
    check_privileged(s);
    potential_page_fault(s);
    gen_helper_ssch(cpu_env, regs[1], o->in2);
    set_cc_static(s);
    return NO_EXIT;
}

static ExitStatus op_stsch(DisasContext *s, DisasOps *o)
{
    check_privileged(s);
    potential_page_fault(s);
    gen_helper_stsch(cpu_env, regs[1], o->in2);
    set_cc_static(s);
    return NO_EXIT;
}

static ExitStatus op_tsch(DisasContext *s, DisasOps *o)
{
    check_privileged(s);
    potential_page_fault(s);
    gen_helper_tsch(cpu_env, regs[1], o->in2);
    set_cc_static(s);
    return NO_EXIT;
}

static ExitStatus op_chsc(DisasContext *s, DisasOps *o)
{
    check_privileged(s);
    potential_page_fault(s);
    gen_helper_chsc(cpu_env, o->in2);
    set_cc_static(s);
    return NO_EXIT;
}

static ExitStatus op_stpx(DisasContext *s, DisasOps *o)
{
    check_privileged(s);
    tcg_gen_ld_i64(o->out, cpu_env, offsetof(CPUS390XState, psa));
    tcg_gen_andi_i64(o->out, o->out, 0x7fffe000);
    return NO_EXIT;
}

static ExitStatus op_stnosm(DisasContext *s, DisasOps *o)
{
    uint64_t i2 = get_field(s->fields, i2);
    TCGv_i64 t;

    check_privileged(s);

    /* It is important to do what the instruction name says: STORE THEN.
       If we let the output hook perform the store then if we fault and
       restart, we'll have the wrong SYSTEM MASK in place.  */
    t = tcg_temp_new_i64();
    tcg_gen_shri_i64(t, psw_mask, 56);
    tcg_gen_qemu_st8(t, o->addr1, get_mem_index(s));
    tcg_temp_free_i64(t);

    if (s->fields->op == 0xac) {
        tcg_gen_andi_i64(psw_mask, psw_mask,
                         (i2 << 56) | 0x00ffffffffffffffull);
    } else {
        tcg_gen_ori_i64(psw_mask, psw_mask, i2 << 56);
    }
    return NO_EXIT;
}

static ExitStatus op_stura(DisasContext *s, DisasOps *o)
{
    check_privileged(s);
    potential_page_fault(s);
    gen_helper_stura(cpu_env, o->in2, o->in1);
    return NO_EXIT;
}

static ExitStatus op_sturg(DisasContext *s, DisasOps *o)
{
    check_privileged(s);
    potential_page_fault(s);
    gen_helper_sturg(cpu_env, o->in2, o->in1);
    return NO_EXIT;
}
#endif

static ExitStatus op_st8(DisasContext *s, DisasOps *o)
{
    tcg_gen_qemu_st8(o->in1, o->in2, get_mem_index(s));
    return NO_EXIT;
}

static ExitStatus op_st16(DisasContext *s, DisasOps *o)
{
    tcg_gen_qemu_st16(o->in1, o->in2, get_mem_index(s));
    return NO_EXIT;
}

static ExitStatus op_st32(DisasContext *s, DisasOps *o)
{
    tcg_gen_qemu_st32(o->in1, o->in2, get_mem_index(s));
    return NO_EXIT;
}

static ExitStatus op_st64(DisasContext *s, DisasOps *o)
{
    tcg_gen_qemu_st64(o->in1, o->in2, get_mem_index(s));
    return NO_EXIT;
}

static ExitStatus op_stam(DisasContext *s, DisasOps *o)
{
    TCGv_i32 r1 = tcg_const_i32(get_field(s->fields, r1));
    TCGv_i32 r3 = tcg_const_i32(get_field(s->fields, r3));
    potential_page_fault(s);
    gen_helper_stam(cpu_env, r1, o->in2, r3);
    tcg_temp_free_i32(r1);
    tcg_temp_free_i32(r3);
    return NO_EXIT;
}

static ExitStatus op_stcm(DisasContext *s, DisasOps *o)
{
    int m3 = get_field(s->fields, m3);
    int pos, base = s->insn->data;
    TCGv_i64 tmp = tcg_temp_new_i64();

    pos = base + ctz32(m3) * 8;
    switch (m3) {
    case 0xf:
        /* Effectively a 32-bit store.  */
        tcg_gen_shri_i64(tmp, o->in1, pos);
        tcg_gen_qemu_st32(tmp, o->in2, get_mem_index(s));
        break;

    case 0xc:
    case 0x6:
    case 0x3:
        /* Effectively a 16-bit store.  */
        tcg_gen_shri_i64(tmp, o->in1, pos);
        tcg_gen_qemu_st16(tmp, o->in2, get_mem_index(s));
        break;

    case 0x8:
    case 0x4:
    case 0x2:
    case 0x1:
        /* Effectively an 8-bit store.  */
        tcg_gen_shri_i64(tmp, o->in1, pos);
        tcg_gen_qemu_st8(tmp, o->in2, get_mem_index(s));
        break;

    default:
        /* This is going to be a sequence of shifts and stores.  */
        pos = base + 32 - 8;
        while (m3) {
            if (m3 & 0x8) {
                tcg_gen_shri_i64(tmp, o->in1, pos);
                tcg_gen_qemu_st8(tmp, o->in2, get_mem_index(s));
                tcg_gen_addi_i64(o->in2, o->in2, 1);
            }
            m3 = (m3 << 1) & 0xf;
            pos -= 8;
        }
        break;
    }
    tcg_temp_free_i64(tmp);
    return NO_EXIT;
}

static ExitStatus op_stm(DisasContext *s, DisasOps *o)
{
    int r1 = get_field(s->fields, r1);
    int r3 = get_field(s->fields, r3);
    int size = s->insn->data;
    TCGv_i64 tsize = tcg_const_i64(size);

    while (1) {
        if (size == 8) {
            tcg_gen_qemu_st64(regs[r1], o->in2, get_mem_index(s));
        } else {
            tcg_gen_qemu_st32(regs[r1], o->in2, get_mem_index(s));
        }
        if (r1 == r3) {
            break;
        }
        tcg_gen_add_i64(o->in2, o->in2, tsize);
        r1 = (r1 + 1) & 15;
    }

    tcg_temp_free_i64(tsize);
    return NO_EXIT;
}

static ExitStatus op_stmh(DisasContext *s, DisasOps *o)
{
    int r1 = get_field(s->fields, r1);
    int r3 = get_field(s->fields, r3);
    TCGv_i64 t = tcg_temp_new_i64();
    TCGv_i64 t4 = tcg_const_i64(4);
    TCGv_i64 t32 = tcg_const_i64(32);

    while (1) {
        tcg_gen_shl_i64(t, regs[r1], t32);
        tcg_gen_qemu_st32(t, o->in2, get_mem_index(s));
        if (r1 == r3) {
            break;
        }
        tcg_gen_add_i64(o->in2, o->in2, t4);
        r1 = (r1 + 1) & 15;
    }

    tcg_temp_free_i64(t);
    tcg_temp_free_i64(t4);
    tcg_temp_free_i64(t32);
    return NO_EXIT;
}

static ExitStatus op_srst(DisasContext *s, DisasOps *o)
{
    potential_page_fault(s);
    gen_helper_srst(o->in1, cpu_env, regs[0], o->in1, o->in2);
    set_cc_static(s);
    return_low128(o->in2);
    return NO_EXIT;
}

static ExitStatus op_sub(DisasContext *s, DisasOps *o)
{
    tcg_gen_sub_i64(o->out, o->in1, o->in2);
    return NO_EXIT;
}

static ExitStatus op_subb(DisasContext *s, DisasOps *o)
{
    DisasCompare cmp;
    TCGv_i64 borrow;

    tcg_gen_sub_i64(o->out, o->in1, o->in2);

    /* The !borrow flag is the msb of CC.  Since we want the inverse of
       that, we ask for a comparison of CC=0 | CC=1 -> mask of 8 | 4.  */
    disas_jcc(s, &cmp, 8 | 4);
    borrow = tcg_temp_new_i64();
    if (cmp.is_64) {
        tcg_gen_setcond_i64(cmp.cond, borrow, cmp.u.s64.a, cmp.u.s64.b);
    } else {
        TCGv_i32 t = tcg_temp_new_i32();
        tcg_gen_setcond_i32(cmp.cond, t, cmp.u.s32.a, cmp.u.s32.b);
        tcg_gen_extu_i32_i64(borrow, t);
        tcg_temp_free_i32(t);
    }
    free_compare(&cmp);

    tcg_gen_sub_i64(o->out, o->out, borrow);
    tcg_temp_free_i64(borrow);
    return NO_EXIT;
}

static ExitStatus op_svc(DisasContext *s, DisasOps *o)
{
    TCGv_i32 t;

    update_psw_addr(s);
    update_cc_op(s);

    t = tcg_const_i32(get_field(s->fields, i1) & 0xff);
    tcg_gen_st_i32(t, cpu_env, offsetof(CPUS390XState, int_svc_code));
    tcg_temp_free_i32(t);

    t = tcg_const_i32(s->next_pc - s->pc);
    tcg_gen_st_i32(t, cpu_env, offsetof(CPUS390XState, int_svc_ilen));
    tcg_temp_free_i32(t);

    gen_exception(EXCP_SVC);
    return EXIT_NORETURN;
}

static ExitStatus op_tceb(DisasContext *s, DisasOps *o)
{
    gen_helper_tceb(cc_op, cpu_env, o->in1, o->in2);
    set_cc_static(s);
    return NO_EXIT;
}

static ExitStatus op_tcdb(DisasContext *s, DisasOps *o)
{
    gen_helper_tcdb(cc_op, cpu_env, o->in1, o->in2);
    set_cc_static(s);
    return NO_EXIT;
}

static ExitStatus op_tcxb(DisasContext *s, DisasOps *o)
{
    gen_helper_tcxb(cc_op, cpu_env, o->out, o->out2, o->in2);
    set_cc_static(s);
    return NO_EXIT;
}

#ifndef CONFIG_USER_ONLY
static ExitStatus op_tprot(DisasContext *s, DisasOps *o)
{
    potential_page_fault(s);
    gen_helper_tprot(cc_op, o->addr1, o->in2);
    set_cc_static(s);
    return NO_EXIT;
}
#endif

static ExitStatus op_tr(DisasContext *s, DisasOps *o)
{
    TCGv_i32 l = tcg_const_i32(get_field(s->fields, l1));
    potential_page_fault(s);
    gen_helper_tr(cpu_env, l, o->addr1, o->in2);
    tcg_temp_free_i32(l);
    set_cc_static(s);
    return NO_EXIT;
}

static ExitStatus op_tre(DisasContext *s, DisasOps *o)
{
    potential_page_fault(s);
    gen_helper_tre(o->out, cpu_env, o->out, o->out2, o->in2);
    return_low128(o->out2);
    set_cc_static(s);
    return NO_EXIT;
}

static ExitStatus op_trt(DisasContext *s, DisasOps *o)
{
    TCGv_i32 l = tcg_const_i32(get_field(s->fields, l1));
    potential_page_fault(s);
    gen_helper_trt(cc_op, cpu_env, l, o->addr1, o->in2);
    tcg_temp_free_i32(l);
    set_cc_static(s);
    return NO_EXIT;
}

static ExitStatus op_unpk(DisasContext *s, DisasOps *o)
{
    TCGv_i32 l = tcg_const_i32(get_field(s->fields, l1));
    potential_page_fault(s);
    gen_helper_unpk(cpu_env, l, o->addr1, o->in2);
    tcg_temp_free_i32(l);
    return NO_EXIT;
}

static ExitStatus op_xc(DisasContext *s, DisasOps *o)
{
    int d1 = get_field(s->fields, d1);
    int d2 = get_field(s->fields, d2);
    int b1 = get_field(s->fields, b1);
    int b2 = get_field(s->fields, b2);
    int l = get_field(s->fields, l1);
    TCGv_i32 t32;

    o->addr1 = get_address(s, 0, b1, d1);

    /* If the addresses are identical, this is a store/memset of zero.  */
    if (b1 == b2 && d1 == d2 && (l + 1) <= 32) {
        o->in2 = tcg_const_i64(0);

        l++;
        while (l >= 8) {
            tcg_gen_qemu_st64(o->in2, o->addr1, get_mem_index(s));
            l -= 8;
            if (l > 0) {
                tcg_gen_addi_i64(o->addr1, o->addr1, 8);
            }
        }
        if (l >= 4) {
            tcg_gen_qemu_st32(o->in2, o->addr1, get_mem_index(s));
            l -= 4;
            if (l > 0) {
                tcg_gen_addi_i64(o->addr1, o->addr1, 4);
            }
        }
        if (l >= 2) {
            tcg_gen_qemu_st16(o->in2, o->addr1, get_mem_index(s));
            l -= 2;
            if (l > 0) {
                tcg_gen_addi_i64(o->addr1, o->addr1, 2);
            }
        }
        if (l) {
            tcg_gen_qemu_st8(o->in2, o->addr1, get_mem_index(s));
        }
        gen_op_movi_cc(s, 0);
        return NO_EXIT;
    }

    /* But in general we'll defer to a helper.  */
    o->in2 = get_address(s, 0, b2, d2);
    t32 = tcg_const_i32(l);
    potential_page_fault(s);
    gen_helper_xc(cc_op, cpu_env, t32, o->addr1, o->in2);
    tcg_temp_free_i32(t32);
    set_cc_static(s);
    return NO_EXIT;
}

static ExitStatus op_xor(DisasContext *s, DisasOps *o)
{
    tcg_gen_xor_i64(o->out, o->in1, o->in2);
    return NO_EXIT;
}

static ExitStatus op_xori(DisasContext *s, DisasOps *o)
{
    int shift = s->insn->data & 0xff;
    int size = s->insn->data >> 8;
    uint64_t mask = ((1ull << size) - 1) << shift;

    assert(!o->g_in2);
    tcg_gen_shli_i64(o->in2, o->in2, shift);
    tcg_gen_xor_i64(o->out, o->in1, o->in2);

    /* Produce the CC from only the bits manipulated.  */
    tcg_gen_andi_i64(cc_dst, o->out, mask);
    set_cc_nz_u64(s, cc_dst);
    return NO_EXIT;
}

static ExitStatus op_zero(DisasContext *s, DisasOps *o)
{
    o->out = tcg_const_i64(0);
    return NO_EXIT;
}

static ExitStatus op_zero2(DisasContext *s, DisasOps *o)
{
    o->out = tcg_const_i64(0);
    o->out2 = o->out;
    o->g_out2 = true;
    return NO_EXIT;
}

/* ====================================================================== */
/* The "Cc OUTput" generators.  Given the generated output (and in some cases
   the original inputs), update the various cc data structures in order to
   be able to compute the new condition code.  */

static void cout_abs32(DisasContext *s, DisasOps *o)
{
    gen_op_update1_cc_i64(s, CC_OP_ABS_32, o->out);
}

static void cout_abs64(DisasContext *s, DisasOps *o)
{
    gen_op_update1_cc_i64(s, CC_OP_ABS_64, o->out);
}

static void cout_adds32(DisasContext *s, DisasOps *o)
{
    gen_op_update3_cc_i64(s, CC_OP_ADD_32, o->in1, o->in2, o->out);
}

static void cout_adds64(DisasContext *s, DisasOps *o)
{
    gen_op_update3_cc_i64(s, CC_OP_ADD_64, o->in1, o->in2, o->out);
}

static void cout_addu32(DisasContext *s, DisasOps *o)
{
    gen_op_update3_cc_i64(s, CC_OP_ADDU_32, o->in1, o->in2, o->out);
}

static void cout_addu64(DisasContext *s, DisasOps *o)
{
    gen_op_update3_cc_i64(s, CC_OP_ADDU_64, o->in1, o->in2, o->out);
}

static void cout_addc32(DisasContext *s, DisasOps *o)
{
    gen_op_update3_cc_i64(s, CC_OP_ADDC_32, o->in1, o->in2, o->out);
}

static void cout_addc64(DisasContext *s, DisasOps *o)
{
    gen_op_update3_cc_i64(s, CC_OP_ADDC_64, o->in1, o->in2, o->out);
}

static void cout_cmps32(DisasContext *s, DisasOps *o)
{
    gen_op_update2_cc_i64(s, CC_OP_LTGT_32, o->in1, o->in2);
}

static void cout_cmps64(DisasContext *s, DisasOps *o)
{
    gen_op_update2_cc_i64(s, CC_OP_LTGT_64, o->in1, o->in2);
}

static void cout_cmpu32(DisasContext *s, DisasOps *o)
{
    gen_op_update2_cc_i64(s, CC_OP_LTUGTU_32, o->in1, o->in2);
}

static void cout_cmpu64(DisasContext *s, DisasOps *o)
{
    gen_op_update2_cc_i64(s, CC_OP_LTUGTU_64, o->in1, o->in2);
}

static void cout_f32(DisasContext *s, DisasOps *o)
{
    gen_op_update1_cc_i64(s, CC_OP_NZ_F32, o->out);
}

static void cout_f64(DisasContext *s, DisasOps *o)
{
    gen_op_update1_cc_i64(s, CC_OP_NZ_F64, o->out);
}

static void cout_f128(DisasContext *s, DisasOps *o)
{
    gen_op_update2_cc_i64(s, CC_OP_NZ_F128, o->out, o->out2);
}

static void cout_nabs32(DisasContext *s, DisasOps *o)
{
    gen_op_update1_cc_i64(s, CC_OP_NABS_32, o->out);
}

static void cout_nabs64(DisasContext *s, DisasOps *o)
{
    gen_op_update1_cc_i64(s, CC_OP_NABS_64, o->out);
}

static void cout_neg32(DisasContext *s, DisasOps *o)
{
    gen_op_update1_cc_i64(s, CC_OP_COMP_32, o->out);
}

static void cout_neg64(DisasContext *s, DisasOps *o)
{
    gen_op_update1_cc_i64(s, CC_OP_COMP_64, o->out);
}

static void cout_nz32(DisasContext *s, DisasOps *o)
{
    tcg_gen_ext32u_i64(cc_dst, o->out);
    gen_op_update1_cc_i64(s, CC_OP_NZ, cc_dst);
}

static void cout_nz64(DisasContext *s, DisasOps *o)
{
    gen_op_update1_cc_i64(s, CC_OP_NZ, o->out);
}

static void cout_s32(DisasContext *s, DisasOps *o)
{
    gen_op_update1_cc_i64(s, CC_OP_LTGT0_32, o->out);
}

static void cout_s64(DisasContext *s, DisasOps *o)
{
    gen_op_update1_cc_i64(s, CC_OP_LTGT0_64, o->out);
}

static void cout_subs32(DisasContext *s, DisasOps *o)
{
    gen_op_update3_cc_i64(s, CC_OP_SUB_32, o->in1, o->in2, o->out);
}

static void cout_subs64(DisasContext *s, DisasOps *o)
{
    gen_op_update3_cc_i64(s, CC_OP_SUB_64, o->in1, o->in2, o->out);
}

static void cout_subu32(DisasContext *s, DisasOps *o)
{
    gen_op_update3_cc_i64(s, CC_OP_SUBU_32, o->in1, o->in2, o->out);
}

static void cout_subu64(DisasContext *s, DisasOps *o)
{
    gen_op_update3_cc_i64(s, CC_OP_SUBU_64, o->in1, o->in2, o->out);
}

static void cout_subb32(DisasContext *s, DisasOps *o)
{
    gen_op_update3_cc_i64(s, CC_OP_SUBB_32, o->in1, o->in2, o->out);
}

static void cout_subb64(DisasContext *s, DisasOps *o)
{
    gen_op_update3_cc_i64(s, CC_OP_SUBB_64, o->in1, o->in2, o->out);
}

static void cout_tm32(DisasContext *s, DisasOps *o)
{
    gen_op_update2_cc_i64(s, CC_OP_TM_32, o->in1, o->in2);
}

static void cout_tm64(DisasContext *s, DisasOps *o)
{
    gen_op_update2_cc_i64(s, CC_OP_TM_64, o->in1, o->in2);
}

/* ====================================================================== */
/* The "PREParation" generators.  These initialize the DisasOps.OUT fields
   with the TCG register to which we will write.  Used in combination with
   the "wout" generators, in some cases we need a new temporary, and in
   some cases we can write to a TCG global.  */

static void prep_new(DisasContext *s, DisasFields *f, DisasOps *o)
{
    o->out = tcg_temp_new_i64();
}
#define SPEC_prep_new 0

static void prep_new_P(DisasContext *s, DisasFields *f, DisasOps *o)
{
    o->out = tcg_temp_new_i64();
    o->out2 = tcg_temp_new_i64();
}
#define SPEC_prep_new_P 0

static void prep_r1(DisasContext *s, DisasFields *f, DisasOps *o)
{
    o->out = regs[get_field(f, r1)];
    o->g_out = true;
}
#define SPEC_prep_r1 0

static void prep_r1_P(DisasContext *s, DisasFields *f, DisasOps *o)
{
    int r1 = get_field(f, r1);
    o->out = regs[r1];
    o->out2 = regs[r1 + 1];
    o->g_out = o->g_out2 = true;
}
#define SPEC_prep_r1_P SPEC_r1_even

static void prep_f1(DisasContext *s, DisasFields *f, DisasOps *o)
{
    o->out = fregs[get_field(f, r1)];
    o->g_out = true;
}
#define SPEC_prep_f1 0

static void prep_x1(DisasContext *s, DisasFields *f, DisasOps *o)
{
    int r1 = get_field(f, r1);
    o->out = fregs[r1];
    o->out2 = fregs[r1 + 2];
    o->g_out = o->g_out2 = true;
}
#define SPEC_prep_x1 SPEC_r1_f128

/* ====================================================================== */
/* The "Write OUTput" generators.  These generally perform some non-trivial
   copy of data to TCG globals, or to main memory.  The trivial cases are
   generally handled by having a "prep" generator install the TCG global
   as the destination of the operation.  */

static void wout_r1(DisasContext *s, DisasFields *f, DisasOps *o)
{
    store_reg(get_field(f, r1), o->out);
}
#define SPEC_wout_r1 0

static void wout_r1_8(DisasContext *s, DisasFields *f, DisasOps *o)
{
    int r1 = get_field(f, r1);
    tcg_gen_deposit_i64(regs[r1], regs[r1], o->out, 0, 8);
}
#define SPEC_wout_r1_8 0

static void wout_r1_16(DisasContext *s, DisasFields *f, DisasOps *o)
{
    int r1 = get_field(f, r1);
    tcg_gen_deposit_i64(regs[r1], regs[r1], o->out, 0, 16);
}
#define SPEC_wout_r1_16 0

static void wout_r1_32(DisasContext *s, DisasFields *f, DisasOps *o)
{
    store_reg32_i64(get_field(f, r1), o->out);
}
#define SPEC_wout_r1_32 0

static void wout_r1_32h(DisasContext *s, DisasFields *f, DisasOps *o)
{
    store_reg32h_i64(get_field(f, r1), o->out);
}
#define SPEC_wout_r1_32h 0

static void wout_r1_P32(DisasContext *s, DisasFields *f, DisasOps *o)
{
    int r1 = get_field(f, r1);
    store_reg32_i64(r1, o->out);
    store_reg32_i64(r1 + 1, o->out2);
}
#define SPEC_wout_r1_P32 SPEC_r1_even

static void wout_r1_D32(DisasContext *s, DisasFields *f, DisasOps *o)
{
    int r1 = get_field(f, r1);
    store_reg32_i64(r1 + 1, o->out);
    tcg_gen_shri_i64(o->out, o->out, 32);
    store_reg32_i64(r1, o->out);
}
#define SPEC_wout_r1_D32 SPEC_r1_even

static void wout_e1(DisasContext *s, DisasFields *f, DisasOps *o)
{
    store_freg32_i64(get_field(f, r1), o->out);
}
#define SPEC_wout_e1 0

static void wout_f1(DisasContext *s, DisasFields *f, DisasOps *o)
{
    store_freg(get_field(f, r1), o->out);
}
#define SPEC_wout_f1 0

static void wout_x1(DisasContext *s, DisasFields *f, DisasOps *o)
{
    int f1 = get_field(s->fields, r1);
    store_freg(f1, o->out);
    store_freg(f1 + 2, o->out2);
}
#define SPEC_wout_x1 SPEC_r1_f128

static void wout_cond_r1r2_32(DisasContext *s, DisasFields *f, DisasOps *o)
{
    if (get_field(f, r1) != get_field(f, r2)) {
        store_reg32_i64(get_field(f, r1), o->out);
    }
}
#define SPEC_wout_cond_r1r2_32 0

static void wout_cond_e1e2(DisasContext *s, DisasFields *f, DisasOps *o)
{
    if (get_field(f, r1) != get_field(f, r2)) {
        store_freg32_i64(get_field(f, r1), o->out);
    }
}
#define SPEC_wout_cond_e1e2 0

static void wout_m1_8(DisasContext *s, DisasFields *f, DisasOps *o)
{
    tcg_gen_qemu_st8(o->out, o->addr1, get_mem_index(s));
}
#define SPEC_wout_m1_8 0

static void wout_m1_16(DisasContext *s, DisasFields *f, DisasOps *o)
{
    tcg_gen_qemu_st16(o->out, o->addr1, get_mem_index(s));
}
#define SPEC_wout_m1_16 0

static void wout_m1_32(DisasContext *s, DisasFields *f, DisasOps *o)
{
    tcg_gen_qemu_st32(o->out, o->addr1, get_mem_index(s));
}
#define SPEC_wout_m1_32 0

static void wout_m1_64(DisasContext *s, DisasFields *f, DisasOps *o)
{
    tcg_gen_qemu_st64(o->out, o->addr1, get_mem_index(s));
}
#define SPEC_wout_m1_64 0

static void wout_m2_32(DisasContext *s, DisasFields *f, DisasOps *o)
{
    tcg_gen_qemu_st32(o->out, o->in2, get_mem_index(s));
}
#define SPEC_wout_m2_32 0

static void wout_m2_32_r1_atomic(DisasContext *s, DisasFields *f, DisasOps *o)
{
    /* XXX release reservation */
    tcg_gen_qemu_st32(o->out, o->addr1, get_mem_index(s));
    store_reg32_i64(get_field(f, r1), o->in2);
}
#define SPEC_wout_m2_32_r1_atomic 0

static void wout_m2_64_r1_atomic(DisasContext *s, DisasFields *f, DisasOps *o)
{
    /* XXX release reservation */
    tcg_gen_qemu_st64(o->out, o->addr1, get_mem_index(s));
    store_reg(get_field(f, r1), o->in2);
}
#define SPEC_wout_m2_64_r1_atomic 0

/* ====================================================================== */
/* The "INput 1" generators.  These load the first operand to an insn.  */

static void in1_r1(DisasContext *s, DisasFields *f, DisasOps *o)
{
    o->in1 = load_reg(get_field(f, r1));
}
#define SPEC_in1_r1 0

static void in1_r1_o(DisasContext *s, DisasFields *f, DisasOps *o)
{
    o->in1 = regs[get_field(f, r1)];
    o->g_in1 = true;
}
#define SPEC_in1_r1_o 0

static void in1_r1_32s(DisasContext *s, DisasFields *f, DisasOps *o)
{
    o->in1 = tcg_temp_new_i64();
    tcg_gen_ext32s_i64(o->in1, regs[get_field(f, r1)]);
}
#define SPEC_in1_r1_32s 0

static void in1_r1_32u(DisasContext *s, DisasFields *f, DisasOps *o)
{
    o->in1 = tcg_temp_new_i64();
    tcg_gen_ext32u_i64(o->in1, regs[get_field(f, r1)]);
}
#define SPEC_in1_r1_32u 0

static void in1_r1_sr32(DisasContext *s, DisasFields *f, DisasOps *o)
{
    o->in1 = tcg_temp_new_i64();
    tcg_gen_shri_i64(o->in1, regs[get_field(f, r1)], 32);
}
#define SPEC_in1_r1_sr32 0

static void in1_r1p1(DisasContext *s, DisasFields *f, DisasOps *o)
{
    o->in1 = load_reg(get_field(f, r1) + 1);
}
#define SPEC_in1_r1p1 SPEC_r1_even

static void in1_r1p1_32s(DisasContext *s, DisasFields *f, DisasOps *o)
{
    o->in1 = tcg_temp_new_i64();
    tcg_gen_ext32s_i64(o->in1, regs[get_field(f, r1) + 1]);
}
#define SPEC_in1_r1p1_32s SPEC_r1_even

static void in1_r1p1_32u(DisasContext *s, DisasFields *f, DisasOps *o)
{
    o->in1 = tcg_temp_new_i64();
    tcg_gen_ext32u_i64(o->in1, regs[get_field(f, r1) + 1]);
}
#define SPEC_in1_r1p1_32u SPEC_r1_even

static void in1_r1_D32(DisasContext *s, DisasFields *f, DisasOps *o)
{
    int r1 = get_field(f, r1);
    o->in1 = tcg_temp_new_i64();
    tcg_gen_concat32_i64(o->in1, regs[r1 + 1], regs[r1]);
}
#define SPEC_in1_r1_D32 SPEC_r1_even

static void in1_r2(DisasContext *s, DisasFields *f, DisasOps *o)
{
    o->in1 = load_reg(get_field(f, r2));
}
#define SPEC_in1_r2 0

static void in1_r2_sr32(DisasContext *s, DisasFields *f, DisasOps *o)
{
    o->in1 = tcg_temp_new_i64();
    tcg_gen_shri_i64(o->in1, regs[get_field(f, r2)], 32);
}
#define SPEC_in1_r2_sr32 0

static void in1_r3(DisasContext *s, DisasFields *f, DisasOps *o)
{
    o->in1 = load_reg(get_field(f, r3));
}
#define SPEC_in1_r3 0

static void in1_r3_o(DisasContext *s, DisasFields *f, DisasOps *o)
{
    o->in1 = regs[get_field(f, r3)];
    o->g_in1 = true;
}
#define SPEC_in1_r3_o 0

static void in1_r3_32s(DisasContext *s, DisasFields *f, DisasOps *o)
{
    o->in1 = tcg_temp_new_i64();
    tcg_gen_ext32s_i64(o->in1, regs[get_field(f, r3)]);
}
#define SPEC_in1_r3_32s 0

static void in1_r3_32u(DisasContext *s, DisasFields *f, DisasOps *o)
{
    o->in1 = tcg_temp_new_i64();
    tcg_gen_ext32u_i64(o->in1, regs[get_field(f, r3)]);
}
#define SPEC_in1_r3_32u 0

static void in1_r3_D32(DisasContext *s, DisasFields *f, DisasOps *o)
{
    int r3 = get_field(f, r3);
    o->in1 = tcg_temp_new_i64();
    tcg_gen_concat32_i64(o->in1, regs[r3 + 1], regs[r3]);
}
#define SPEC_in1_r3_D32 SPEC_r3_even

static void in1_e1(DisasContext *s, DisasFields *f, DisasOps *o)
{
    o->in1 = load_freg32_i64(get_field(f, r1));
}
#define SPEC_in1_e1 0

static void in1_f1_o(DisasContext *s, DisasFields *f, DisasOps *o)
{
    o->in1 = fregs[get_field(f, r1)];
    o->g_in1 = true;
}
#define SPEC_in1_f1_o 0

static void in1_x1_o(DisasContext *s, DisasFields *f, DisasOps *o)
{
    int r1 = get_field(f, r1);
    o->out = fregs[r1];
    o->out2 = fregs[r1 + 2];
    o->g_out = o->g_out2 = true;
}
#define SPEC_in1_x1_o SPEC_r1_f128

static void in1_f3_o(DisasContext *s, DisasFields *f, DisasOps *o)
{
    o->in1 = fregs[get_field(f, r3)];
    o->g_in1 = true;
}
#define SPEC_in1_f3_o 0

static void in1_la1(DisasContext *s, DisasFields *f, DisasOps *o)
{
    o->addr1 = get_address(s, 0, get_field(f, b1), get_field(f, d1));
}
#define SPEC_in1_la1 0

static void in1_la2(DisasContext *s, DisasFields *f, DisasOps *o)
{
    int x2 = have_field(f, x2) ? get_field(f, x2) : 0;
    o->addr1 = get_address(s, x2, get_field(f, b2), get_field(f, d2));
}
#define SPEC_in1_la2 0

static void in1_m1_8u(DisasContext *s, DisasFields *f, DisasOps *o)
{
    in1_la1(s, f, o);
    o->in1 = tcg_temp_new_i64();
    tcg_gen_qemu_ld8u(o->in1, o->addr1, get_mem_index(s));
}
#define SPEC_in1_m1_8u 0

static void in1_m1_16s(DisasContext *s, DisasFields *f, DisasOps *o)
{
    in1_la1(s, f, o);
    o->in1 = tcg_temp_new_i64();
    tcg_gen_qemu_ld16s(o->in1, o->addr1, get_mem_index(s));
}
#define SPEC_in1_m1_16s 0

static void in1_m1_16u(DisasContext *s, DisasFields *f, DisasOps *o)
{
    in1_la1(s, f, o);
    o->in1 = tcg_temp_new_i64();
    tcg_gen_qemu_ld16u(o->in1, o->addr1, get_mem_index(s));
}
#define SPEC_in1_m1_16u 0

static void in1_m1_32s(DisasContext *s, DisasFields *f, DisasOps *o)
{
    in1_la1(s, f, o);
    o->in1 = tcg_temp_new_i64();
    tcg_gen_qemu_ld32s(o->in1, o->addr1, get_mem_index(s));
}
#define SPEC_in1_m1_32s 0

static void in1_m1_32u(DisasContext *s, DisasFields *f, DisasOps *o)
{
    in1_la1(s, f, o);
    o->in1 = tcg_temp_new_i64();
    tcg_gen_qemu_ld32u(o->in1, o->addr1, get_mem_index(s));
}
#define SPEC_in1_m1_32u 0

static void in1_m1_64(DisasContext *s, DisasFields *f, DisasOps *o)
{
    in1_la1(s, f, o);
    o->in1 = tcg_temp_new_i64();
    tcg_gen_qemu_ld64(o->in1, o->addr1, get_mem_index(s));
}
#define SPEC_in1_m1_64 0

/* ====================================================================== */
/* The "INput 2" generators.  These load the second operand to an insn.  */

static void in2_r1_o(DisasContext *s, DisasFields *f, DisasOps *o)
{
    o->in2 = regs[get_field(f, r1)];
    o->g_in2 = true;
}
#define SPEC_in2_r1_o 0

static void in2_r1_16u(DisasContext *s, DisasFields *f, DisasOps *o)
{
    o->in2 = tcg_temp_new_i64();
    tcg_gen_ext16u_i64(o->in2, regs[get_field(f, r1)]);
}
#define SPEC_in2_r1_16u 0

static void in2_r1_32u(DisasContext *s, DisasFields *f, DisasOps *o)
{
    o->in2 = tcg_temp_new_i64();
    tcg_gen_ext32u_i64(o->in2, regs[get_field(f, r1)]);
}
#define SPEC_in2_r1_32u 0

static void in2_r1_D32(DisasContext *s, DisasFields *f, DisasOps *o)
{
    int r1 = get_field(f, r1);
    o->in2 = tcg_temp_new_i64();
    tcg_gen_concat32_i64(o->in2, regs[r1 + 1], regs[r1]);
}
#define SPEC_in2_r1_D32 SPEC_r1_even

static void in2_r2(DisasContext *s, DisasFields *f, DisasOps *o)
{
    o->in2 = load_reg(get_field(f, r2));
}
#define SPEC_in2_r2 0

static void in2_r2_o(DisasContext *s, DisasFields *f, DisasOps *o)
{
    o->in2 = regs[get_field(f, r2)];
    o->g_in2 = true;
}
#define SPEC_in2_r2_o 0

static void in2_r2_nz(DisasContext *s, DisasFields *f, DisasOps *o)
{
    int r2 = get_field(f, r2);
    if (r2 != 0) {
        o->in2 = load_reg(r2);
    }
}
#define SPEC_in2_r2_nz 0

static void in2_r2_8s(DisasContext *s, DisasFields *f, DisasOps *o)
{
    o->in2 = tcg_temp_new_i64();
    tcg_gen_ext8s_i64(o->in2, regs[get_field(f, r2)]);
}
#define SPEC_in2_r2_8s 0

static void in2_r2_8u(DisasContext *s, DisasFields *f, DisasOps *o)
{
    o->in2 = tcg_temp_new_i64();
    tcg_gen_ext8u_i64(o->in2, regs[get_field(f, r2)]);
}
#define SPEC_in2_r2_8u 0

static void in2_r2_16s(DisasContext *s, DisasFields *f, DisasOps *o)
{
    o->in2 = tcg_temp_new_i64();
    tcg_gen_ext16s_i64(o->in2, regs[get_field(f, r2)]);
}
#define SPEC_in2_r2_16s 0

static void in2_r2_16u(DisasContext *s, DisasFields *f, DisasOps *o)
{
    o->in2 = tcg_temp_new_i64();
    tcg_gen_ext16u_i64(o->in2, regs[get_field(f, r2)]);
}
#define SPEC_in2_r2_16u 0

static void in2_r3(DisasContext *s, DisasFields *f, DisasOps *o)
{
    o->in2 = load_reg(get_field(f, r3));
}
#define SPEC_in2_r3 0

static void in2_r3_sr32(DisasContext *s, DisasFields *f, DisasOps *o)
{
    o->in2 = tcg_temp_new_i64();
    tcg_gen_shri_i64(o->in2, regs[get_field(f, r3)], 32);
}
#define SPEC_in2_r3_sr32 0

static void in2_r2_32s(DisasContext *s, DisasFields *f, DisasOps *o)
{
    o->in2 = tcg_temp_new_i64();
    tcg_gen_ext32s_i64(o->in2, regs[get_field(f, r2)]);
}
#define SPEC_in2_r2_32s 0

static void in2_r2_32u(DisasContext *s, DisasFields *f, DisasOps *o)
{
    o->in2 = tcg_temp_new_i64();
    tcg_gen_ext32u_i64(o->in2, regs[get_field(f, r2)]);
}
#define SPEC_in2_r2_32u 0

static void in2_r2_sr32(DisasContext *s, DisasFields *f, DisasOps *o)
{
    o->in2 = tcg_temp_new_i64();
    tcg_gen_shri_i64(o->in2, regs[get_field(f, r2)], 32);
}
#define SPEC_in2_r2_sr32 0

static void in2_e2(DisasContext *s, DisasFields *f, DisasOps *o)
{
    o->in2 = load_freg32_i64(get_field(f, r2));
}
#define SPEC_in2_e2 0

static void in2_f2_o(DisasContext *s, DisasFields *f, DisasOps *o)
{
    o->in2 = fregs[get_field(f, r2)];
    o->g_in2 = true;
}
#define SPEC_in2_f2_o 0

static void in2_x2_o(DisasContext *s, DisasFields *f, DisasOps *o)
{
    int r2 = get_field(f, r2);
    o->in1 = fregs[r2];
    o->in2 = fregs[r2 + 2];
    o->g_in1 = o->g_in2 = true;
}
#define SPEC_in2_x2_o SPEC_r2_f128

static void in2_ra2(DisasContext *s, DisasFields *f, DisasOps *o)
{
    o->in2 = get_address(s, 0, get_field(f, r2), 0);
}
#define SPEC_in2_ra2 0

static void in2_a2(DisasContext *s, DisasFields *f, DisasOps *o)
{
    int x2 = have_field(f, x2) ? get_field(f, x2) : 0;
    o->in2 = get_address(s, x2, get_field(f, b2), get_field(f, d2));
}
#define SPEC_in2_a2 0

static void in2_ri2(DisasContext *s, DisasFields *f, DisasOps *o)
{
    o->in2 = tcg_const_i64(s->pc + (int64_t)get_field(f, i2) * 2);
}
#define SPEC_in2_ri2 0

static void in2_sh32(DisasContext *s, DisasFields *f, DisasOps *o)
{
    help_l2_shift(s, f, o, 31);
}
#define SPEC_in2_sh32 0

static void in2_sh64(DisasContext *s, DisasFields *f, DisasOps *o)
{
    help_l2_shift(s, f, o, 63);
}
#define SPEC_in2_sh64 0

static void in2_m2_8u(DisasContext *s, DisasFields *f, DisasOps *o)
{
    in2_a2(s, f, o);
    tcg_gen_qemu_ld8u(o->in2, o->in2, get_mem_index(s));
}
#define SPEC_in2_m2_8u 0

static void in2_m2_16s(DisasContext *s, DisasFields *f, DisasOps *o)
{
    in2_a2(s, f, o);
    tcg_gen_qemu_ld16s(o->in2, o->in2, get_mem_index(s));
}
#define SPEC_in2_m2_16s 0

static void in2_m2_16u(DisasContext *s, DisasFields *f, DisasOps *o)
{
    in2_a2(s, f, o);
    tcg_gen_qemu_ld16u(o->in2, o->in2, get_mem_index(s));
}
#define SPEC_in2_m2_16u 0

static void in2_m2_32s(DisasContext *s, DisasFields *f, DisasOps *o)
{
    in2_a2(s, f, o);
    tcg_gen_qemu_ld32s(o->in2, o->in2, get_mem_index(s));
}
#define SPEC_in2_m2_32s 0

static void in2_m2_32u(DisasContext *s, DisasFields *f, DisasOps *o)
{
    in2_a2(s, f, o);
    tcg_gen_qemu_ld32u(o->in2, o->in2, get_mem_index(s));
}
#define SPEC_in2_m2_32u 0

static void in2_m2_64(DisasContext *s, DisasFields *f, DisasOps *o)
{
    in2_a2(s, f, o);
    tcg_gen_qemu_ld64(o->in2, o->in2, get_mem_index(s));
}
#define SPEC_in2_m2_64 0

static void in2_mri2_16u(DisasContext *s, DisasFields *f, DisasOps *o)
{
    in2_ri2(s, f, o);
    tcg_gen_qemu_ld16u(o->in2, o->in2, get_mem_index(s));
}
#define SPEC_in2_mri2_16u 0

static void in2_mri2_32s(DisasContext *s, DisasFields *f, DisasOps *o)
{
    in2_ri2(s, f, o);
    tcg_gen_qemu_ld32s(o->in2, o->in2, get_mem_index(s));
}
#define SPEC_in2_mri2_32s 0

static void in2_mri2_32u(DisasContext *s, DisasFields *f, DisasOps *o)
{
    in2_ri2(s, f, o);
    tcg_gen_qemu_ld32u(o->in2, o->in2, get_mem_index(s));
}
#define SPEC_in2_mri2_32u 0

static void in2_mri2_64(DisasContext *s, DisasFields *f, DisasOps *o)
{
    in2_ri2(s, f, o);
    tcg_gen_qemu_ld64(o->in2, o->in2, get_mem_index(s));
}
#define SPEC_in2_mri2_64 0

static void in2_m2_32s_atomic(DisasContext *s, DisasFields *f, DisasOps *o)
{
    /* XXX should reserve the address */
    in1_la2(s, f, o);
    o->in2 = tcg_temp_new_i64();
    tcg_gen_qemu_ld32s(o->in2, o->addr1, get_mem_index(s));
}
#define SPEC_in2_m2_32s_atomic 0

static void in2_m2_64_atomic(DisasContext *s, DisasFields *f, DisasOps *o)
{
    /* XXX should reserve the address */
    in1_la2(s, f, o);
    o->in2 = tcg_temp_new_i64();
    tcg_gen_qemu_ld64(o->in2, o->addr1, get_mem_index(s));
}
#define SPEC_in2_m2_64_atomic 0

static void in2_i2(DisasContext *s, DisasFields *f, DisasOps *o)
{
    o->in2 = tcg_const_i64(get_field(f, i2));
}
#define SPEC_in2_i2 0

static void in2_i2_8u(DisasContext *s, DisasFields *f, DisasOps *o)
{
    o->in2 = tcg_const_i64((uint8_t)get_field(f, i2));
}
#define SPEC_in2_i2_8u 0

static void in2_i2_16u(DisasContext *s, DisasFields *f, DisasOps *o)
{
    o->in2 = tcg_const_i64((uint16_t)get_field(f, i2));
}
#define SPEC_in2_i2_16u 0

static void in2_i2_32u(DisasContext *s, DisasFields *f, DisasOps *o)
{
    o->in2 = tcg_const_i64((uint32_t)get_field(f, i2));
}
#define SPEC_in2_i2_32u 0

static void in2_i2_16u_shl(DisasContext *s, DisasFields *f, DisasOps *o)
{
    uint64_t i2 = (uint16_t)get_field(f, i2);
    o->in2 = tcg_const_i64(i2 << s->insn->data);
}
#define SPEC_in2_i2_16u_shl 0

static void in2_i2_32u_shl(DisasContext *s, DisasFields *f, DisasOps *o)
{
    uint64_t i2 = (uint32_t)get_field(f, i2);
    o->in2 = tcg_const_i64(i2 << s->insn->data);
}
#define SPEC_in2_i2_32u_shl 0

#ifndef CONFIG_USER_ONLY
static void in2_insn(DisasContext *s, DisasFields *f, DisasOps *o)
{
    o->in2 = tcg_const_i64(s->fields->raw_insn);
}
#define SPEC_in2_insn 0
#endif

/* ====================================================================== */

/* Find opc within the table of insns.  This is formulated as a switch
   statement so that (1) we get compile-time notice of cut-paste errors
   for duplicated opcodes, and (2) the compiler generates the binary
   search tree, rather than us having to post-process the table.  */

#define C(OPC, NM, FT, FC, I1, I2, P, W, OP, CC) \
    D(OPC, NM, FT, FC, I1, I2, P, W, OP, CC, 0)

#define D(OPC, NM, FT, FC, I1, I2, P, W, OP, CC, D) insn_ ## NM,

enum DisasInsnEnum {
#include "insn-data.def"
};

#undef D
#define D(OPC, NM, FT, FC, I1, I2, P, W, OP, CC, D) {                       \
    .opc = OPC,                                                             \
    .fmt = FMT_##FT,                                                        \
    .fac = FAC_##FC,                                                        \
    .spec = SPEC_in1_##I1 | SPEC_in2_##I2 | SPEC_prep_##P | SPEC_wout_##W,  \
    .name = #NM,                                                            \
    .help_in1 = in1_##I1,                                                   \
    .help_in2 = in2_##I2,                                                   \
    .help_prep = prep_##P,                                                  \
    .help_wout = wout_##W,                                                  \
    .help_cout = cout_##CC,                                                 \
    .help_op = op_##OP,                                                     \
    .data = D                                                               \
 },

/* Allow 0 to be used for NULL in the table below.  */
#define in1_0  NULL
#define in2_0  NULL
#define prep_0  NULL
#define wout_0  NULL
#define cout_0  NULL
#define op_0  NULL

#define SPEC_in1_0 0
#define SPEC_in2_0 0
#define SPEC_prep_0 0
#define SPEC_wout_0 0

static const DisasInsn insn_info[] = {
#include "insn-data.def"
};

#undef D
#define D(OPC, NM, FT, FC, I1, I2, P, W, OP, CC, D) \
    case OPC: return &insn_info[insn_ ## NM];

static const DisasInsn *lookup_opc(uint16_t opc)
{
    switch (opc) {
#include "insn-data.def"
    default:
        return NULL;
    }
}

#undef D
#undef C

/* Extract a field from the insn.  The INSN should be left-aligned in
   the uint64_t so that we can more easily utilize the big-bit-endian
   definitions we extract from the Principals of Operation.  */

static void extract_field(DisasFields *o, const DisasField *f, uint64_t insn)
{
    uint32_t r, m;

    if (f->size == 0) {
        return;
    }

    /* Zero extract the field from the insn.  */
    r = (insn << f->beg) >> (64 - f->size);

    /* Sign-extend, or un-swap the field as necessary.  */
    switch (f->type) {
    case 0: /* unsigned */
        break;
    case 1: /* signed */
        assert(f->size <= 32);
        m = 1u << (f->size - 1);
        r = (r ^ m) - m;
        break;
    case 2: /* dl+dh split, signed 20 bit. */
        r = ((int8_t)r << 12) | (r >> 8);
        break;
    default:
        abort();
    }

    /* Validate that the "compressed" encoding we selected above is valid.
       I.e. we havn't make two different original fields overlap.  */
    assert(((o->presentC >> f->indexC) & 1) == 0);
    o->presentC |= 1 << f->indexC;
    o->presentO |= 1 << f->indexO;

    o->c[f->indexC] = r;
}

/* Lookup the insn at the current PC, extracting the operands into O and
   returning the info struct for the insn.  Returns NULL for invalid insn.  */

static const DisasInsn *extract_insn(CPUS390XState *env, DisasContext *s,
                                     DisasFields *f)
{
    uint64_t insn, pc = s->pc;
    int op, op2, ilen;
    const DisasInsn *info;

    insn = ld_code2(env, pc);
    op = (insn >> 8) & 0xff;
    ilen = get_ilen(op);
    s->next_pc = s->pc + ilen;

    switch (ilen) {
    case 2:
        insn = insn << 48;
        break;
    case 4:
        insn = ld_code4(env, pc) << 32;
        break;
    case 6:
        insn = (insn << 48) | (ld_code4(env, pc + 2) << 16);
        break;
    default:
        abort();
    }

    /* We can't actually determine the insn format until we've looked up
       the full insn opcode.  Which we can't do without locating the
       secondary opcode.  Assume by default that OP2 is at bit 40; for
       those smaller insns that don't actually have a secondary opcode
       this will correctly result in OP2 = 0. */
    switch (op) {
    case 0x01: /* E */
    case 0x80: /* S */
    case 0x82: /* S */
    case 0x93: /* S */
    case 0xb2: /* S, RRF, RRE */
    case 0xb3: /* RRE, RRD, RRF */
    case 0xb9: /* RRE, RRF */
    case 0xe5: /* SSE, SIL */
        op2 = (insn << 8) >> 56;
        break;
    case 0xa5: /* RI */
    case 0xa7: /* RI */
    case 0xc0: /* RIL */
    case 0xc2: /* RIL */
    case 0xc4: /* RIL */
    case 0xc6: /* RIL */
    case 0xc8: /* SSF */
    case 0xcc: /* RIL */
        op2 = (insn << 12) >> 60;
        break;
    case 0xd0 ... 0xdf: /* SS */
    case 0xe1: /* SS */
    case 0xe2: /* SS */
    case 0xe8: /* SS */
    case 0xe9: /* SS */
    case 0xea: /* SS */
    case 0xee ... 0xf3: /* SS */
    case 0xf8 ... 0xfd: /* SS */
        op2 = 0;
        break;
    default:
        op2 = (insn << 40) >> 56;
        break;
    }

    memset(f, 0, sizeof(*f));
    f->raw_insn = insn;
    f->op = op;
    f->op2 = op2;

    /* Lookup the instruction.  */
    info = lookup_opc(op << 8 | op2);

    /* If we found it, extract the operands.  */
    if (info != NULL) {
        DisasFormat fmt = info->fmt;
        int i;

        for (i = 0; i < NUM_C_FIELD; ++i) {
            extract_field(f, &format_info[fmt].op[i], insn);
        }
    }
    return info;
}

static ExitStatus translate_one(CPUS390XState *env, DisasContext *s)
{
    const DisasInsn *insn;
    ExitStatus ret = NO_EXIT;
    DisasFields f;
    DisasOps o;

    /* Search for the insn in the table.  */
    insn = extract_insn(env, s, &f);

    /* Not found means unimplemented/illegal opcode.  */
    if (insn == NULL) {
        qemu_log_mask(LOG_UNIMP, "unimplemented opcode 0x%02x%02x\n",
                      f.op, f.op2);
        gen_illegal_opcode(s);
        return EXIT_NORETURN;
    }

#ifndef CONFIG_USER_ONLY
    if (s->tb->flags & FLAG_MASK_PER) {
        TCGv_i64 addr = tcg_const_i64(s->pc);
        gen_helper_per_ifetch(cpu_env, addr);
        tcg_temp_free_i64(addr);
    }
#endif

    /* Check for insn specification exceptions.  */
    if (insn->spec) {
        int spec = insn->spec, excp = 0, r;

        if (spec & SPEC_r1_even) {
            r = get_field(&f, r1);
            if (r & 1) {
                excp = PGM_SPECIFICATION;
            }
        }
        if (spec & SPEC_r2_even) {
            r = get_field(&f, r2);
            if (r & 1) {
                excp = PGM_SPECIFICATION;
            }
        }
        if (spec & SPEC_r3_even) {
            r = get_field(&f, r3);
            if (r & 1) {
                excp = PGM_SPECIFICATION;
            }
        }
        if (spec & SPEC_r1_f128) {
            r = get_field(&f, r1);
            if (r > 13) {
                excp = PGM_SPECIFICATION;
            }
        }
        if (spec & SPEC_r2_f128) {
            r = get_field(&f, r2);
            if (r > 13) {
                excp = PGM_SPECIFICATION;
            }
        }
        if (excp) {
            gen_program_exception(s, excp);
            return EXIT_NORETURN;
        }
    }

    /* Set up the strutures we use to communicate with the helpers. */
    s->insn = insn;
    s->fields = &f;
    o.g_out = o.g_out2 = o.g_in1 = o.g_in2 = false;
    TCGV_UNUSED_I64(o.out);
    TCGV_UNUSED_I64(o.out2);
    TCGV_UNUSED_I64(o.in1);
    TCGV_UNUSED_I64(o.in2);
    TCGV_UNUSED_I64(o.addr1);

    /* Implement the instruction.  */
    if (insn->help_in1) {
        insn->help_in1(s, &f, &o);
    }
    if (insn->help_in2) {
        insn->help_in2(s, &f, &o);
    }
    if (insn->help_prep) {
        insn->help_prep(s, &f, &o);
    }
    if (insn->help_op) {
        ret = insn->help_op(s, &o);
    }
    if (insn->help_wout) {
        insn->help_wout(s, &f, &o);
    }
    if (insn->help_cout) {
        insn->help_cout(s, &o);
    }

    /* Free any temporaries created by the helpers.  */
    if (!TCGV_IS_UNUSED_I64(o.out) && !o.g_out) {
        tcg_temp_free_i64(o.out);
    }
    if (!TCGV_IS_UNUSED_I64(o.out2) && !o.g_out2) {
        tcg_temp_free_i64(o.out2);
    }
    if (!TCGV_IS_UNUSED_I64(o.in1) && !o.g_in1) {
        tcg_temp_free_i64(o.in1);
    }
    if (!TCGV_IS_UNUSED_I64(o.in2) && !o.g_in2) {
        tcg_temp_free_i64(o.in2);
    }
    if (!TCGV_IS_UNUSED_I64(o.addr1)) {
        tcg_temp_free_i64(o.addr1);
    }

#ifndef CONFIG_USER_ONLY
    if (s->tb->flags & FLAG_MASK_PER) {
        /* An exception might be triggered, save PSW if not already done.  */
        if (ret == NO_EXIT || ret == EXIT_PC_STALE) {
            tcg_gen_movi_i64(psw_addr, s->next_pc);
        }

        /* Save off cc.  */
        update_cc_op(s);

        /* Call the helper to check for a possible PER exception.  */
        gen_helper_per_check_exception(cpu_env);
    }
#endif

    /* Advance to the next instruction.  */
    s->pc = s->next_pc;
    return ret;
}

void gen_intermediate_code(CPUS390XState *env, struct TranslationBlock *tb)
{
    S390CPU *cpu = s390_env_get_cpu(env);
    CPUState *cs = CPU(cpu);
    DisasContext dc;
    target_ulong pc_start;
    uint64_t next_page_start;
    int num_insns, max_insns;
    ExitStatus status;
    bool do_debug;

    pc_start = tb->pc;

    /* 31-bit mode */
    if (!(tb->flags & FLAG_MASK_64)) {
        pc_start &= 0x7fffffff;
    }

    dc.tb = tb;
    dc.pc = pc_start;
    dc.cc_op = CC_OP_DYNAMIC;
    do_debug = dc.singlestep_enabled = cs->singlestep_enabled;

    next_page_start = (pc_start & TARGET_PAGE_MASK) + TARGET_PAGE_SIZE;

    num_insns = 0;
    max_insns = tb->cflags & CF_COUNT_MASK;
    if (max_insns == 0) {
        max_insns = CF_COUNT_MASK;
    }
    if (max_insns > TCG_MAX_INSNS) {
        max_insns = TCG_MAX_INSNS;
    }

    gen_tb_start(tb);

    do {
        tcg_gen_insn_start(dc.pc, dc.cc_op);
        num_insns++;

        if (unlikely(cpu_breakpoint_test(cs, dc.pc, BP_ANY))) {
            status = EXIT_PC_STALE;
            do_debug = true;
            /* The address covered by the breakpoint must be included in
               [tb->pc, tb->pc + tb->size) in order to for it to be
               properly cleared -- thus we increment the PC here so that
               the logic setting tb->size below does the right thing.  */
            dc.pc += 2;
            break;
        }

        if (num_insns == max_insns && (tb->cflags & CF_LAST_IO)) {
            gen_io_start();
        }

        status = NO_EXIT;
        if (status == NO_EXIT) {
            status = translate_one(env, &dc);
        }

        /* If we reach a page boundary, are single stepping,
           or exhaust instruction count, stop generation.  */
        if (status == NO_EXIT
            && (dc.pc >= next_page_start
                || tcg_op_buf_full()
                || num_insns >= max_insns
                || singlestep
                || cs->singlestep_enabled)) {
            status = EXIT_PC_STALE;
        }
    } while (status == NO_EXIT);

    if (tb->cflags & CF_LAST_IO) {
        gen_io_end();
    }

    switch (status) {
    case EXIT_GOTO_TB:
    case EXIT_NORETURN:
        break;
    case EXIT_PC_STALE:
        update_psw_addr(&dc);
        /* FALLTHRU */
    case EXIT_PC_UPDATED:
        /* Next TB starts off with CC_OP_DYNAMIC, so make sure the
           cc op type is in env */
        update_cc_op(&dc);
        /* Exit the TB, either by raising a debug exception or by return.  */
        if (do_debug) {
            gen_exception(EXCP_DEBUG);
        } else {
            tcg_gen_exit_tb(0);
        }
        break;
    default:
        abort();
    }

    gen_tb_end(tb, num_insns);

    tb->size = dc.pc - pc_start;
    tb->icount = num_insns;

#if defined(S390X_DEBUG_DISAS)
    if (qemu_loglevel_mask(CPU_LOG_TB_IN_ASM)
        && qemu_log_in_addr_range(pc_start)) {
        qemu_log_lock();
        qemu_log("IN: %s\n", lookup_symbol(pc_start));
        log_target_disas(cs, pc_start, dc.pc - pc_start, 1);
        qemu_log("\n");
        qemu_log_unlock();
    }
#endif
}

void restore_state_to_opc(CPUS390XState *env, TranslationBlock *tb,
                          target_ulong *data)
{
    int cc_op = data[1];
    env->psw.addr = data[0];
    if ((cc_op != CC_OP_DYNAMIC) && (cc_op != CC_OP_STATIC)) {
        env->cc_op = cc_op;
    }
}<|MERGE_RESOLUTION|>--- conflicted
+++ resolved
@@ -169,10 +169,7 @@
     int i;
 
     cpu_env = tcg_global_reg_new_ptr(TCG_AREG0, "env");
-<<<<<<< HEAD
-=======
     tcg_ctx.tcg_env = cpu_env;
->>>>>>> 7124ccf8
     psw_addr = tcg_global_mem_new_i64(cpu_env,
                                       offsetof(CPUS390XState, psw.addr),
                                       "psw_addr");
@@ -370,7 +367,6 @@
 static inline void gen_illegal_opcode(DisasContext *s)
 {
     gen_program_exception(s, PGM_OPERATION);
-<<<<<<< HEAD
 }
 
 static inline void gen_trap(DisasContext *s)
@@ -387,24 +383,6 @@
     gen_program_exception(s, PGM_DATA);
 }
 
-=======
-}
-
-static inline void gen_trap(DisasContext *s)
-{
-    TCGv_i32 t;
-
-    /* Set DXC to 0xff.  */
-    t = tcg_temp_new_i32();
-    tcg_gen_ld_i32(t, cpu_env, offsetof(CPUS390XState, fpc));
-    tcg_gen_ori_i32(t, t, 0xff00);
-    tcg_gen_st_i32(t, cpu_env, offsetof(CPUS390XState, fpc));
-    tcg_temp_free_i32(t);
-
-    gen_program_exception(s, PGM_DATA);
-}
-
->>>>>>> 7124ccf8
 #ifndef CONFIG_USER_ONLY
 static void check_privileged(DisasContext *s)
 {
@@ -632,14 +610,6 @@
 
 static int use_goto_tb(DisasContext *s, uint64_t dest)
 {
-<<<<<<< HEAD
-    /* NOTE: we handle the case where the TB spans two pages here */
-    return (((dest & TARGET_PAGE_MASK) == (s->tb->pc & TARGET_PAGE_MASK)
-             || (dest & TARGET_PAGE_MASK) == ((s->pc - 1) & TARGET_PAGE_MASK))
-            && !s->singlestep_enabled
-            && !(s->tb->cflags & CF_LAST_IO)
-            && !(s->tb->flags & FLAG_MASK_PER));
-=======
     if (unlikely(s->singlestep_enabled) ||
         (s->tb->cflags & CF_LAST_IO) ||
         (s->tb->flags & FLAG_MASK_PER)) {
@@ -651,7 +621,6 @@
 #else
     return true;
 #endif
->>>>>>> 7124ccf8
 }
 
 static void account_noninline_branch(DisasContext *s, int cc_op)
@@ -2777,7 +2746,6 @@
         tcg_gen_qemu_ld64(regs[r1], o->in2, get_mem_index(s));
     }
     tcg_temp_free(t1);
-<<<<<<< HEAD
 
     return NO_EXIT;
 }
@@ -2791,21 +2759,6 @@
     return NO_EXIT;
 }
 
-=======
-
-    return NO_EXIT;
-}
-
-#ifndef CONFIG_USER_ONLY
-static ExitStatus op_lura(DisasContext *s, DisasOps *o)
-{
-    check_privileged(s);
-    potential_page_fault(s);
-    gen_helper_lura(o->out, cpu_env, o->in2);
-    return NO_EXIT;
-}
-
->>>>>>> 7124ccf8
 static ExitStatus op_lurag(DisasContext *s, DisasOps *o)
 {
     check_privileged(s);
