--- conflicted
+++ resolved
@@ -1,10 +1,5 @@
 obj-y += translate.o helper.o cpu.o interrupt.o
 obj-y += int_helper.o fpu_helper.o cc_helper.o mem_helper.o misc_helper.o
-<<<<<<< HEAD
-obj-y += gdbstub.o
-obj-$(CONFIG_SOFTMMU) += machine.o ioinst.o arch_dump.o mmu_helper.o
-obj-$(CONFIG_KVM) += kvm.o
-=======
 obj-y += gdbstub.o cpu_models.o cpu_features.o
 obj-$(CONFIG_SOFTMMU) += machine.o ioinst.o arch_dump.o mmu_helper.o
 obj-$(CONFIG_KVM) += kvm.o
@@ -27,5 +22,4 @@
 clean-target:
 	rm -f gen-features.h-timestamp
 	rm -f gen-features.h
-	rm -f gen-features
->>>>>>> 7124ccf8
+	rm -f gen-features