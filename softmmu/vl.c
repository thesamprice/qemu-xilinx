/*
 * QEMU System Emulator
 *
 * Copyright (c) 2003-2008 Fabrice Bellard
 *
 * Permission is hereby granted, free of charge, to any person obtaining a copy
 * of this software and associated documentation files (the "Software"), to deal
 * in the Software without restriction, including without limitation the rights
 * to use, copy, modify, merge, publish, distribute, sublicense, and/or sell
 * copies of the Software, and to permit persons to whom the Software is
 * furnished to do so, subject to the following conditions:
 *
 * The above copyright notice and this permission notice shall be included in
 * all copies or substantial portions of the Software.
 *
 * THE SOFTWARE IS PROVIDED "AS IS", WITHOUT WARRANTY OF ANY KIND, EXPRESS OR
 * IMPLIED, INCLUDING BUT NOT LIMITED TO THE WARRANTIES OF MERCHANTABILITY,
 * FITNESS FOR A PARTICULAR PURPOSE AND NONINFRINGEMENT. IN NO EVENT SHALL
 * THE AUTHORS OR COPYRIGHT HOLDERS BE LIABLE FOR ANY CLAIM, DAMAGES OR OTHER
 * LIABILITY, WHETHER IN AN ACTION OF CONTRACT, TORT OR OTHERWISE, ARISING FROM,
 * OUT OF OR IN CONNECTION WITH THE SOFTWARE OR THE USE OR OTHER DEALINGS IN
 * THE SOFTWARE.
 */

#include "qemu/osdep.h"
#include "qemu-common.h"
#include "qemu/units.h"
#include "hw/boards.h"
#include "hw/qdev-properties.h"
#include "qapi/error.h"
#include "qemu-version.h"
#include "qemu/cutils.h"
#include "qemu/help_option.h"
#include "qemu/uuid.h"
#include "sysemu/reset.h"
#include "sysemu/runstate.h"
#include "sysemu/seccomp.h"
#include "sysemu/tcg.h"
#include "sysemu/xen.h"

#include "qemu/error-report.h"
#include "qemu/sockets.h"
#include "sysemu/accel.h"
#include "hw/usb.h"
#include "hw/isa/isa.h"
#include "hw/scsi/scsi.h"
#include "hw/display/vga.h"
#include "sysemu/watchdog.h"
#include "hw/firmware/smbios.h"
#include "hw/acpi/acpi.h"
#include "hw/xen/xen.h"
#include "hw/loader.h"
#include "monitor/qdev.h"
#include "net/net.h"
#include "net/slirp.h"
#include "monitor/monitor.h"
#include "ui/console.h"
#include "ui/input.h"
#include "sysemu/sysemu.h"
#include "sysemu/numa.h"
#include "sysemu/hostmem.h"
#include "exec/gdbstub.h"
#include "qemu/timer.h"
#include "chardev/char.h"
#include "qemu/bitmap.h"
#include "qemu/log.h"
#include "sysemu/blockdev.h"
#include "hw/block/block.h"
#include "migration/misc.h"
#include "migration/snapshot.h"
#include "migration/global_state.h"
#include "sysemu/tpm.h"
#include "sysemu/dma.h"
#include "hw/audio/soundhw.h"
#include "audio/audio.h"
#include "sysemu/cpus.h"
#include "sysemu/cpu-timers.h"
#include "migration/colo.h"
#include "migration/postcopy-ram.h"
#include "sysemu/kvm.h"
#include "sysemu/hax.h"
#include "qapi/qobject-input-visitor.h"
#include "qemu/option.h"
#include "qemu/config-file.h"
#include "qemu-options.h"
#include "qemu/main-loop.h"
#ifdef CONFIG_VIRTFS
#include "fsdev/qemu-fsdev.h"
#endif
#include "sysemu/qtest.h"

#include "disas/disas.h"

#include "trace.h"
#include "trace/control.h"
#include "qemu/plugin.h"
#include "qemu/queue.h"
#include "sysemu/arch_init.h"

#include "qemu/etrace.h"

#include "ui/qemu-spice.h"
#include "qapi/string-input-visitor.h"
#include "qapi/opts-visitor.h"
#include "qapi/clone-visitor.h"
#include "qom/object_interfaces.h"
#include "hw/semihosting/semihost.h"
#include "crypto/init.h"
#include "sysemu/replay.h"
#include "qapi/qapi-events-run-state.h"
#include "qapi/qapi-visit-block-core.h"
#include "qapi/qapi-visit-ui.h"
#include "qapi/qapi-commands-block-core.h"
#include "qapi/qapi-commands-run-state.h"
#include "qapi/qapi-commands-ui.h"
#include "qapi/qmp/qerror.h"
#include "sysemu/iothread.h"
#include "qemu/guest-random.h"

#define MAX_VIRTIO_CONSOLES 1

static const char *data_dir[16];
static int data_dir_idx;
enum vga_retrace_method vga_retrace_method = VGA_RETRACE_DUMB;
int display_opengl;
const char* keyboard_layout = NULL;
<<<<<<< HEAD
ram_addr_t ram_size;
//const char *mem_path = NULL;
uint64_t global_sync_quantum = 0;
const char *machine_path = NULL;
=======
static ram_addr_t ram_size;
>>>>>>> 29daa894
bool enable_mlock = false;
bool enable_cpu_pm = false;
int nb_nics;
NICInfo nd_table[MAX_NICS];
int autostart;
static enum {
    RTC_BASE_UTC,
    RTC_BASE_LOCALTIME,
    RTC_BASE_DATETIME,
} rtc_base_type = RTC_BASE_UTC;
static time_t rtc_ref_start_datetime;
static int rtc_realtime_clock_offset; /* used only with QEMU_CLOCK_REALTIME */
static int rtc_host_datetime_offset = -1; /* valid & used only with
                                             RTC_BASE_DATETIME */
QEMUClockType rtc_clock;
int vga_interface_type = VGA_NONE;
static DisplayOptions dpy;
static int num_serial_hds;
static Chardev **serial_hds;
Chardev *parallel_hds[MAX_PARALLEL_PORTS];
int win2k_install_hack = 0;
int singlestep = 0;
int fd_bootchk = 1;
static int no_reboot;
int no_shutdown = 0;
int graphic_rotate = 0;
const char *watchdog;
QEMUOptionRom option_rom[MAX_OPTION_ROMS];
int nb_option_roms;
int old_param = 0;
const char *qemu_name;
int alt_grab = 0;
int ctrl_grab = 0;
unsigned int nb_prom_envs = 0;
const char *prom_envs[MAX_PROM_ENVS];
int boot_menu;
bool boot_strict;
uint8_t *boot_splash_filedata;
int only_migratable; /* turn it off unless user states otherwise */
bool wakeup_suspend_enabled;
int icount_align_option;
static const char *qtest_chrdev;
static const char *qtest_log;

/* The bytes in qemu_uuid are in the order specified by RFC4122, _not_ in the
 * little-endian "wire format" described in the SMBIOS 2.6 specification.
 */
QemuUUID qemu_uuid;
bool qemu_uuid_set;

static NotifierList exit_notifiers =
    NOTIFIER_LIST_INITIALIZER(exit_notifiers);

static NotifierList machine_init_done_notifiers =
    NOTIFIER_LIST_INITIALIZER(machine_init_done_notifiers);

uint32_t xen_domid;
enum xen_mode xen_mode = XEN_EMULATE;
bool xen_domid_restrict;

static int has_defaults = 1;
static int default_serial = 1;
static int default_parallel = 1;
static int default_monitor = 1;
static int default_floppy = 1;
static int default_cdrom = 1;
static int default_sdcard = 1;
static int default_vga = 1;
static int default_net = 1;

static struct {
    const char *driver;
    int *flag;
} default_list[] = {
    { .driver = "isa-serial",           .flag = &default_serial    },
    { .driver = "isa-parallel",         .flag = &default_parallel  },
    { .driver = "isa-fdc",              .flag = &default_floppy    },
    { .driver = "floppy",               .flag = &default_floppy    },
    { .driver = "ide-cd",               .flag = &default_cdrom     },
    { .driver = "ide-hd",               .flag = &default_cdrom     },
    { .driver = "ide-drive",            .flag = &default_cdrom     },
    { .driver = "scsi-cd",              .flag = &default_cdrom     },
    { .driver = "scsi-hd",              .flag = &default_cdrom     },
    { .driver = "VGA",                  .flag = &default_vga       },
    { .driver = "isa-vga",              .flag = &default_vga       },
    { .driver = "cirrus-vga",           .flag = &default_vga       },
    { .driver = "isa-cirrus-vga",       .flag = &default_vga       },
    { .driver = "vmware-svga",          .flag = &default_vga       },
    { .driver = "qxl-vga",              .flag = &default_vga       },
    { .driver = "virtio-vga",           .flag = &default_vga       },
    { .driver = "ati-vga",              .flag = &default_vga       },
    { .driver = "vhost-user-vga",       .flag = &default_vga       },
};

static QemuOptsList qemu_rtc_opts = {
    .name = "rtc",
    .head = QTAILQ_HEAD_INITIALIZER(qemu_rtc_opts.head),
    .merge_lists = true,
    .desc = {
        {
            .name = "base",
            .type = QEMU_OPT_STRING,
        },{
            .name = "clock",
            .type = QEMU_OPT_STRING,
        },{
            .name = "driftfix",
            .type = QEMU_OPT_STRING,
        },
        { /* end of list */ }
    },
};

static QemuOptsList qemu_option_rom_opts = {
    .name = "option-rom",
    .implied_opt_name = "romfile",
    .head = QTAILQ_HEAD_INITIALIZER(qemu_option_rom_opts.head),
    .desc = {
        {
            .name = "bootindex",
            .type = QEMU_OPT_NUMBER,
        }, {
            .name = "romfile",
            .type = QEMU_OPT_STRING,
        },
        { /* end of list */ }
    },
};

static QemuOptsList qemu_machine_opts = {
    .name = "machine",
    .implied_opt_name = "type",
    .merge_lists = true,
    .head = QTAILQ_HEAD_INITIALIZER(qemu_machine_opts.head),
    .desc = {
        /*
         * no elements => accept any
         * sanity checking will happen later
         * when setting machine properties
         */
        { }
    },
};

static QemuOptsList qemu_accel_opts = {
    .name = "accel",
    .implied_opt_name = "accel",
    .head = QTAILQ_HEAD_INITIALIZER(qemu_accel_opts.head),
    .desc = {
        /*
         * no elements => accept any
         * sanity checking will happen later
         * when setting accelerator properties
         */
        { }
    },
};

static QemuOptsList qemu_boot_opts = {
    .name = "boot-opts",
    .implied_opt_name = "order",
    .merge_lists = true,
    .head = QTAILQ_HEAD_INITIALIZER(qemu_boot_opts.head),
    .desc = {
        {
            .name = "order",
            .type = QEMU_OPT_STRING,
        }, {
            .name = "once",
            .type = QEMU_OPT_STRING,
        }, {
            .name = "menu",
            .type = QEMU_OPT_BOOL,
        }, {
            .name = "splash",
            .type = QEMU_OPT_STRING,
        }, {
            .name = "splash-time",
            .type = QEMU_OPT_NUMBER,
        }, {
            .name = "reboot-timeout",
            .type = QEMU_OPT_NUMBER,
        }, {
            .name = "strict",
            .type = QEMU_OPT_BOOL,
        }, {
            .name = "mode",
            .type = QEMU_OPT_NUMBER,
        },
        { /*End of list */ }
    },
};

static QemuOptsList qemu_add_fd_opts = {
    .name = "add-fd",
    .head = QTAILQ_HEAD_INITIALIZER(qemu_add_fd_opts.head),
    .desc = {
        {
            .name = "fd",
            .type = QEMU_OPT_NUMBER,
            .help = "file descriptor of which a duplicate is added to fd set",
        },{
            .name = "set",
            .type = QEMU_OPT_NUMBER,
            .help = "ID of the fd set to add fd to",
        },{
            .name = "opaque",
            .type = QEMU_OPT_STRING,
            .help = "free-form string used to describe fd",
        },
        { /* end of list */ }
    },
};

static QemuOptsList qemu_object_opts = {
    .name = "object",
    .implied_opt_name = "qom-type",
    .head = QTAILQ_HEAD_INITIALIZER(qemu_object_opts.head),
    .desc = {
        { }
    },
};

static QemuOptsList qemu_tpmdev_opts = {
    .name = "tpmdev",
    .implied_opt_name = "type",
    .head = QTAILQ_HEAD_INITIALIZER(qemu_tpmdev_opts.head),
    .desc = {
        /* options are defined in the TPM backends */
        { /* end of list */ }
    },
};

static QemuOptsList qemu_realtime_opts = {
    .name = "realtime",
    .head = QTAILQ_HEAD_INITIALIZER(qemu_realtime_opts.head),
    .desc = {
        {
            .name = "mlock",
            .type = QEMU_OPT_BOOL,
        },
        { /* end of list */ }
    },
};

static QemuOptsList qemu_overcommit_opts = {
    .name = "overcommit",
    .head = QTAILQ_HEAD_INITIALIZER(qemu_overcommit_opts.head),
    .desc = {
        {
            .name = "mem-lock",
            .type = QEMU_OPT_BOOL,
        },
        {
            .name = "cpu-pm",
            .type = QEMU_OPT_BOOL,
        },
        { /* end of list */ }
    },
};

static QemuOptsList qemu_msg_opts = {
    .name = "msg",
    .head = QTAILQ_HEAD_INITIALIZER(qemu_msg_opts.head),
    .desc = {
        {
            .name = "timestamp",
            .type = QEMU_OPT_BOOL,
        },
        {
            .name = "guest-name",
            .type = QEMU_OPT_BOOL,
            .help = "Prepends guest name for error messages but only if "
                    "-name guest is set otherwise option is ignored\n",
        },
        { /* end of list */ }
    },
};

static QemuOptsList qemu_name_opts = {
    .name = "name",
    .implied_opt_name = "guest",
    .merge_lists = true,
    .head = QTAILQ_HEAD_INITIALIZER(qemu_name_opts.head),
    .desc = {
        {
            .name = "guest",
            .type = QEMU_OPT_STRING,
            .help = "Sets the name of the guest.\n"
                    "This name will be displayed in the SDL window caption.\n"
                    "The name will also be used for the VNC server",
        }, {
            .name = "process",
            .type = QEMU_OPT_STRING,
            .help = "Sets the name of the QEMU process, as shown in top etc",
        }, {
            .name = "debug-threads",
            .type = QEMU_OPT_BOOL,
            .help = "When enabled, name the individual threads; defaults off.\n"
                    "NOTE: The thread names are for debugging and not a\n"
                    "stable API.",
        },
        { /* End of list */ }
    },
};

static QemuOptsList qemu_mem_opts = {
    .name = "memory",
    .implied_opt_name = "size",
    .head = QTAILQ_HEAD_INITIALIZER(qemu_mem_opts.head),
    .merge_lists = true,
    .desc = {
        {
            .name = "size",
            .type = QEMU_OPT_SIZE,
        },
        {
            .name = "slots",
            .type = QEMU_OPT_NUMBER,
        },
        {
            .name = "maxmem",
            .type = QEMU_OPT_SIZE,
        },
        { /* end of list */ }
    },
};

static QemuOptsList qemu_icount_opts = {
    .name = "icount",
    .implied_opt_name = "shift",
    .merge_lists = true,
    .head = QTAILQ_HEAD_INITIALIZER(qemu_icount_opts.head),
    .desc = {
        {
            .name = "shift",
            .type = QEMU_OPT_STRING,
        }, {
            .name = "align",
            .type = QEMU_OPT_BOOL,
        }, {
            .name = "sleep",
            .type = QEMU_OPT_BOOL,
        }, {
            .name = "rr",
            .type = QEMU_OPT_STRING,
        }, {
            .name = "rrfile",
            .type = QEMU_OPT_STRING,
        }, {
            .name = "rrsnapshot",
            .type = QEMU_OPT_STRING,
        },
        { /* end of list */ }
    },
};

static QemuOptsList qemu_fw_cfg_opts = {
    .name = "fw_cfg",
    .implied_opt_name = "name",
    .head = QTAILQ_HEAD_INITIALIZER(qemu_fw_cfg_opts.head),
    .desc = {
        {
            .name = "name",
            .type = QEMU_OPT_STRING,
            .help = "Sets the fw_cfg name of the blob to be inserted",
        }, {
            .name = "file",
            .type = QEMU_OPT_STRING,
            .help = "Sets the name of the file from which "
                    "the fw_cfg blob will be loaded",
        }, {
            .name = "string",
            .type = QEMU_OPT_STRING,
            .help = "Sets content of the blob to be inserted from a string",
        }, {
            .name = "gen_id",
            .type = QEMU_OPT_STRING,
            .help = "Sets id of the object generating the fw_cfg blob "
                    "to be inserted",
        },
        { /* end of list */ }
    },
};

/**
 * Get machine options
 *
 * Returns: machine options (never null).
 */
QemuOpts *qemu_get_machine_opts(void)
{
    return qemu_find_opts_singleton("machine");
}

const char *qemu_get_vm_name(void)
{
    return qemu_name;
}

static void res_free(void)
{
    g_free(boot_splash_filedata);
    boot_splash_filedata = NULL;
}

static int default_driver_check(void *opaque, QemuOpts *opts, Error **errp)
{
    const char *driver = qemu_opt_get(opts, "driver");
    int i;

    if (!driver)
        return 0;
    for (i = 0; i < ARRAY_SIZE(default_list); i++) {
        if (strcmp(default_list[i].driver, driver) != 0)
            continue;
        *(default_list[i].flag) = 0;
    }
    return 0;
}

/***********************************************************/
/* QEMU state */

static RunState current_run_state = RUN_STATE_PRECONFIG;

/* We use RUN_STATE__MAX but any invalid value will do */
static RunState vmstop_requested = RUN_STATE__MAX;
static QemuMutex vmstop_lock;

typedef struct {
    RunState from;
    RunState to;
} RunStateTransition;

static const RunStateTransition runstate_transitions_def[] = {
    /*     from      ->     to      */
    { RUN_STATE_PRECONFIG, RUN_STATE_PRELAUNCH },
      /* Early switch to inmigrate state to allow  -incoming CLI option work
       * as it used to. TODO: delay actual switching to inmigrate state to
       * the point after machine is built and remove this hack.
       */
    { RUN_STATE_PRECONFIG, RUN_STATE_INMIGRATE },

    { RUN_STATE_DEBUG, RUN_STATE_RUNNING },
    { RUN_STATE_DEBUG, RUN_STATE_FINISH_MIGRATE },
    { RUN_STATE_DEBUG, RUN_STATE_PRELAUNCH },

    { RUN_STATE_INMIGRATE, RUN_STATE_INTERNAL_ERROR },
    { RUN_STATE_INMIGRATE, RUN_STATE_IO_ERROR },
    { RUN_STATE_INMIGRATE, RUN_STATE_PAUSED },
    { RUN_STATE_INMIGRATE, RUN_STATE_RUNNING },
    { RUN_STATE_INMIGRATE, RUN_STATE_SHUTDOWN },
    { RUN_STATE_INMIGRATE, RUN_STATE_SUSPENDED },
    { RUN_STATE_INMIGRATE, RUN_STATE_WATCHDOG },
    { RUN_STATE_INMIGRATE, RUN_STATE_GUEST_PANICKED },
    { RUN_STATE_INMIGRATE, RUN_STATE_FINISH_MIGRATE },
    { RUN_STATE_INMIGRATE, RUN_STATE_PRELAUNCH },
    { RUN_STATE_INMIGRATE, RUN_STATE_POSTMIGRATE },
    { RUN_STATE_INMIGRATE, RUN_STATE_COLO },

    { RUN_STATE_INTERNAL_ERROR, RUN_STATE_PAUSED },
    { RUN_STATE_INTERNAL_ERROR, RUN_STATE_FINISH_MIGRATE },
    { RUN_STATE_INTERNAL_ERROR, RUN_STATE_PRELAUNCH },

    { RUN_STATE_IO_ERROR, RUN_STATE_RUNNING },
    { RUN_STATE_IO_ERROR, RUN_STATE_FINISH_MIGRATE },
    { RUN_STATE_IO_ERROR, RUN_STATE_PRELAUNCH },

    { RUN_STATE_PAUSED, RUN_STATE_RUNNING },
    { RUN_STATE_PAUSED, RUN_STATE_FINISH_MIGRATE },
    { RUN_STATE_PAUSED, RUN_STATE_POSTMIGRATE },
    { RUN_STATE_PAUSED, RUN_STATE_PRELAUNCH },
    { RUN_STATE_PAUSED, RUN_STATE_COLO},

    { RUN_STATE_POSTMIGRATE, RUN_STATE_RUNNING },
    { RUN_STATE_POSTMIGRATE, RUN_STATE_FINISH_MIGRATE },
    { RUN_STATE_POSTMIGRATE, RUN_STATE_PRELAUNCH },

    { RUN_STATE_PRELAUNCH, RUN_STATE_RUNNING },
    { RUN_STATE_PRELAUNCH, RUN_STATE_FINISH_MIGRATE },
    { RUN_STATE_PRELAUNCH, RUN_STATE_INMIGRATE },

    { RUN_STATE_FINISH_MIGRATE, RUN_STATE_RUNNING },
    { RUN_STATE_FINISH_MIGRATE, RUN_STATE_PAUSED },
    { RUN_STATE_FINISH_MIGRATE, RUN_STATE_POSTMIGRATE },
    { RUN_STATE_FINISH_MIGRATE, RUN_STATE_PRELAUNCH },
    { RUN_STATE_FINISH_MIGRATE, RUN_STATE_COLO},

    { RUN_STATE_RESTORE_VM, RUN_STATE_RUNNING },
    { RUN_STATE_RESTORE_VM, RUN_STATE_PRELAUNCH },

    { RUN_STATE_COLO, RUN_STATE_RUNNING },

    { RUN_STATE_RUNNING, RUN_STATE_DEBUG },
    { RUN_STATE_RUNNING, RUN_STATE_INTERNAL_ERROR },
    { RUN_STATE_RUNNING, RUN_STATE_IO_ERROR },
    { RUN_STATE_RUNNING, RUN_STATE_PAUSED },
    { RUN_STATE_RUNNING, RUN_STATE_FINISH_MIGRATE },
    { RUN_STATE_RUNNING, RUN_STATE_RESTORE_VM },
    { RUN_STATE_RUNNING, RUN_STATE_SAVE_VM },
    { RUN_STATE_RUNNING, RUN_STATE_SHUTDOWN },
    { RUN_STATE_RUNNING, RUN_STATE_WATCHDOG },
    { RUN_STATE_RUNNING, RUN_STATE_GUEST_PANICKED },
    { RUN_STATE_RUNNING, RUN_STATE_COLO},

    { RUN_STATE_SAVE_VM, RUN_STATE_RUNNING },

    { RUN_STATE_SHUTDOWN, RUN_STATE_PAUSED },
    { RUN_STATE_SHUTDOWN, RUN_STATE_FINISH_MIGRATE },
    { RUN_STATE_SHUTDOWN, RUN_STATE_PRELAUNCH },
    { RUN_STATE_SHUTDOWN, RUN_STATE_COLO },

    { RUN_STATE_DEBUG, RUN_STATE_SUSPENDED },
    { RUN_STATE_RUNNING, RUN_STATE_SUSPENDED },
    { RUN_STATE_SUSPENDED, RUN_STATE_RUNNING },
    { RUN_STATE_SUSPENDED, RUN_STATE_FINISH_MIGRATE },
    { RUN_STATE_SUSPENDED, RUN_STATE_PRELAUNCH },
    { RUN_STATE_SUSPENDED, RUN_STATE_COLO},

    { RUN_STATE_WATCHDOG, RUN_STATE_RUNNING },
    { RUN_STATE_WATCHDOG, RUN_STATE_FINISH_MIGRATE },
    { RUN_STATE_WATCHDOG, RUN_STATE_PRELAUNCH },
    { RUN_STATE_WATCHDOG, RUN_STATE_COLO},

    { RUN_STATE_GUEST_PANICKED, RUN_STATE_RUNNING },
    { RUN_STATE_GUEST_PANICKED, RUN_STATE_FINISH_MIGRATE },
    { RUN_STATE_GUEST_PANICKED, RUN_STATE_PRELAUNCH },

    { RUN_STATE__MAX, RUN_STATE__MAX },
};

static bool runstate_valid_transitions[RUN_STATE__MAX][RUN_STATE__MAX];

bool runstate_check(RunState state)
{
    return current_run_state == state;
}

bool runstate_store(char *str, size_t size)
{
    const char *state = RunState_str(current_run_state);
    size_t len = strlen(state) + 1;

    if (len > size) {
        return false;
    }
    memcpy(str, state, len);
    return true;
}

static void runstate_init(void)
{
    const RunStateTransition *p;

    memset(&runstate_valid_transitions, 0, sizeof(runstate_valid_transitions));
    for (p = &runstate_transitions_def[0]; p->from != RUN_STATE__MAX; p++) {
        runstate_valid_transitions[p->from][p->to] = true;
    }

    qemu_mutex_init(&vmstop_lock);
}

/* This function will abort() on invalid state transitions */
void runstate_set(RunState new_state)
{
    assert(new_state < RUN_STATE__MAX);

    trace_runstate_set(current_run_state, RunState_str(current_run_state),
                       new_state, RunState_str(new_state));

    if (current_run_state == new_state) {
        return;
    }

    if (!runstate_valid_transitions[current_run_state][new_state]) {
        error_report("invalid runstate transition: '%s' -> '%s'",
                     RunState_str(current_run_state),
                     RunState_str(new_state));
        abort();
    }

    current_run_state = new_state;
}

int runstate_is_running(void)
{
    return runstate_check(RUN_STATE_RUNNING);
}

bool runstate_needs_reset(void)
{
    return runstate_check(RUN_STATE_INTERNAL_ERROR) ||
        runstate_check(RUN_STATE_SHUTDOWN);
}

StatusInfo *qmp_query_status(Error **errp)
{
    StatusInfo *info = g_malloc0(sizeof(*info));

    info->running = runstate_is_running();
    info->singlestep = singlestep;
    info->status = current_run_state;

    return info;
}

bool qemu_vmstop_requested(RunState *r)
{
    qemu_mutex_lock(&vmstop_lock);
    *r = vmstop_requested;
    vmstop_requested = RUN_STATE__MAX;
    qemu_mutex_unlock(&vmstop_lock);
    return *r < RUN_STATE__MAX;
}

void qemu_system_vmstop_request_prepare(void)
{
    qemu_mutex_lock(&vmstop_lock);
}

void qemu_system_vmstop_request(RunState state)
{
    vmstop_requested = state;
    qemu_mutex_unlock(&vmstop_lock);
    qemu_notify_event();
}

/***********************************************************/
/* RTC reference time/date access */
static time_t qemu_ref_timedate(QEMUClockType clock)
{
    time_t value = qemu_clock_get_ms(clock) / 1000;
    switch (clock) {
    case QEMU_CLOCK_REALTIME:
        value -= rtc_realtime_clock_offset;
        /* fall through */
    case QEMU_CLOCK_VIRTUAL:
        value += rtc_ref_start_datetime;
        break;
    case QEMU_CLOCK_HOST:
        if (rtc_base_type == RTC_BASE_DATETIME) {
            value -= rtc_host_datetime_offset;
        }
        break;
    default:
        assert(0);
    }
    return value;
}

void qemu_get_timedate(struct tm *tm, int offset)
{
    time_t ti = qemu_ref_timedate(rtc_clock);

    ti += offset;

    switch (rtc_base_type) {
    case RTC_BASE_DATETIME:
    case RTC_BASE_UTC:
        gmtime_r(&ti, tm);
        break;
    case RTC_BASE_LOCALTIME:
        localtime_r(&ti, tm);
        break;
    }
}

int qemu_timedate_diff(struct tm *tm)
{
    time_t seconds;

    switch (rtc_base_type) {
    case RTC_BASE_DATETIME:
    case RTC_BASE_UTC:
        seconds = mktimegm(tm);
        break;
    case RTC_BASE_LOCALTIME:
    {
        struct tm tmp = *tm;
        tmp.tm_isdst = -1; /* use timezone to figure it out */
        seconds = mktime(&tmp);
        break;
    }
    default:
        abort();
    }

    return seconds - qemu_ref_timedate(QEMU_CLOCK_HOST);
}

static void configure_rtc_base_datetime(const char *startdate)
{
    time_t rtc_start_datetime;
    struct tm tm;

    if (sscanf(startdate, "%d-%d-%dT%d:%d:%d", &tm.tm_year, &tm.tm_mon,
               &tm.tm_mday, &tm.tm_hour, &tm.tm_min, &tm.tm_sec) == 6) {
        /* OK */
    } else if (sscanf(startdate, "%d-%d-%d",
                      &tm.tm_year, &tm.tm_mon, &tm.tm_mday) == 3) {
        tm.tm_hour = 0;
        tm.tm_min = 0;
        tm.tm_sec = 0;
    } else {
        goto date_fail;
    }
    tm.tm_year -= 1900;
    tm.tm_mon--;
    rtc_start_datetime = mktimegm(&tm);
    if (rtc_start_datetime == -1) {
    date_fail:
        error_report("invalid datetime format");
        error_printf("valid formats: "
                     "'2006-06-17T16:01:21' or '2006-06-17'\n");
        exit(1);
    }
    rtc_host_datetime_offset = rtc_ref_start_datetime - rtc_start_datetime;
    rtc_ref_start_datetime = rtc_start_datetime;
}

static void configure_rtc(QemuOpts *opts)
{
    const char *value;

    /* Set defaults */
    rtc_clock = QEMU_CLOCK_HOST;
    rtc_ref_start_datetime = qemu_clock_get_ms(QEMU_CLOCK_HOST) / 1000;
    rtc_realtime_clock_offset = qemu_clock_get_ms(QEMU_CLOCK_REALTIME) / 1000;

    value = qemu_opt_get(opts, "base");
    if (value) {
        if (!strcmp(value, "utc")) {
            rtc_base_type = RTC_BASE_UTC;
        } else if (!strcmp(value, "localtime")) {
            Error *blocker = NULL;
            rtc_base_type = RTC_BASE_LOCALTIME;
            error_setg(&blocker, QERR_REPLAY_NOT_SUPPORTED,
                      "-rtc base=localtime");
            replay_add_blocker(blocker);
        } else {
            rtc_base_type = RTC_BASE_DATETIME;
            configure_rtc_base_datetime(value);
        }
    }
    value = qemu_opt_get(opts, "clock");
    if (value) {
        if (!strcmp(value, "host")) {
            rtc_clock = QEMU_CLOCK_HOST;
        } else if (!strcmp(value, "rt")) {
            rtc_clock = QEMU_CLOCK_REALTIME;
        } else if (!strcmp(value, "vm")) {
            rtc_clock = QEMU_CLOCK_VIRTUAL;
        } else {
            error_report("invalid option value '%s'", value);
            exit(1);
        }
    }
    value = qemu_opt_get(opts, "driftfix");
    if (value) {
        if (!strcmp(value, "slew")) {
            object_register_sugar_prop("mc146818rtc",
                                       "lost_tick_policy",
                                       "slew");
        } else if (!strcmp(value, "none")) {
            /* discard is default */
        } else {
            error_report("invalid option value '%s'", value);
            exit(1);
        }
    }
}

static int parse_name(void *opaque, QemuOpts *opts, Error **errp)
{
    const char *proc_name;

    if (qemu_opt_get(opts, "debug-threads")) {
        qemu_thread_naming(qemu_opt_get_bool(opts, "debug-threads", false));
    }
    qemu_name = qemu_opt_get(opts, "guest");

    proc_name = qemu_opt_get(opts, "process");
    if (proc_name) {
        os_set_proc_name(proc_name);
    }

    return 0;
}

bool defaults_enabled(void)
{
    return has_defaults;
}

#ifndef _WIN32
static int parse_add_fd(void *opaque, QemuOpts *opts, Error **errp)
{
    int fd, dupfd, flags;
    int64_t fdset_id;
    const char *fd_opaque = NULL;
    AddfdInfo *fdinfo;

    fd = qemu_opt_get_number(opts, "fd", -1);
    fdset_id = qemu_opt_get_number(opts, "set", -1);
    fd_opaque = qemu_opt_get(opts, "opaque");

    if (fd < 0) {
        error_setg(errp, "fd option is required and must be non-negative");
        return -1;
    }

    if (fd <= STDERR_FILENO) {
        error_setg(errp, "fd cannot be a standard I/O stream");
        return -1;
    }

    /*
     * All fds inherited across exec() necessarily have FD_CLOEXEC
     * clear, while qemu sets FD_CLOEXEC on all other fds used internally.
     */
    flags = fcntl(fd, F_GETFD);
    if (flags == -1 || (flags & FD_CLOEXEC)) {
        error_setg(errp, "fd is not valid or already in use");
        return -1;
    }

    if (fdset_id < 0) {
        error_setg(errp, "set option is required and must be non-negative");
        return -1;
    }

#ifdef F_DUPFD_CLOEXEC
    dupfd = fcntl(fd, F_DUPFD_CLOEXEC, 0);
#else
    dupfd = dup(fd);
    if (dupfd != -1) {
        qemu_set_cloexec(dupfd);
    }
#endif
    if (dupfd == -1) {
        error_setg(errp, "error duplicating fd: %s", strerror(errno));
        return -1;
    }

    /* add the duplicate fd, and optionally the opaque string, to the fd set */
    fdinfo = monitor_fdset_add_fd(dupfd, true, fdset_id, !!fd_opaque, fd_opaque,
                                  &error_abort);
    g_free(fdinfo);

    return 0;
}

static int cleanup_add_fd(void *opaque, QemuOpts *opts, Error **errp)
{
    int fd;

    fd = qemu_opt_get_number(opts, "fd", -1);
    close(fd);

    return 0;
}
#endif

/***********************************************************/
/* QEMU Block devices */

#define HD_OPTS "media=disk"
#define CDROM_OPTS "media=cdrom"
#define FD_OPTS ""
#define PFLASH_OPTS ""
#define MTD_OPTS ""
#define SD_OPTS ""

static int drive_init_func(void *opaque, QemuOpts *opts, Error **errp)
{
    BlockInterfaceType *block_default_type = opaque;

    return drive_new(opts, *block_default_type, errp) == NULL;
}

static int drive_enable_snapshot(void *opaque, QemuOpts *opts, Error **errp)
{
    if (qemu_opt_get(opts, "snapshot") == NULL) {
        qemu_opt_set(opts, "snapshot", "on", &error_abort);
    }
    return 0;
}

static void default_drive(int enable, int snapshot, BlockInterfaceType type,
                          int index, const char *optstr)
{
    QemuOpts *opts;
    DriveInfo *dinfo;

    if (!enable || drive_get_by_index(type, index)) {
        return;
    }

    opts = drive_add(type, index, NULL, optstr);
    if (snapshot) {
        drive_enable_snapshot(NULL, opts, NULL);
    }

    dinfo = drive_new(opts, type, &error_abort);
    dinfo->is_default = true;

}

typedef struct BlockdevOptionsQueueEntry {
    BlockdevOptions *bdo;
    Location loc;
    QSIMPLEQ_ENTRY(BlockdevOptionsQueueEntry) entry;
} BlockdevOptionsQueueEntry;

typedef QSIMPLEQ_HEAD(, BlockdevOptionsQueueEntry) BlockdevOptionsQueue;

static void configure_blockdev(BlockdevOptionsQueue *bdo_queue,
                               MachineClass *machine_class, int snapshot)
{
    /*
     * If the currently selected machine wishes to override the
     * units-per-bus property of its default HBA interface type, do so
     * now.
     */
    if (machine_class->units_per_default_bus) {
        override_max_devs(machine_class->block_default_type,
                          machine_class->units_per_default_bus);
    }

    /* open the virtual block devices */
    while (!QSIMPLEQ_EMPTY(bdo_queue)) {
        BlockdevOptionsQueueEntry *bdo = QSIMPLEQ_FIRST(bdo_queue);

        QSIMPLEQ_REMOVE_HEAD(bdo_queue, entry);
        loc_push_restore(&bdo->loc);
        qmp_blockdev_add(bdo->bdo, &error_fatal);
        loc_pop(&bdo->loc);
        qapi_free_BlockdevOptions(bdo->bdo);
        g_free(bdo);
    }
    if (snapshot) {
        qemu_opts_foreach(qemu_find_opts("drive"), drive_enable_snapshot,
                          NULL, NULL);
    }
    if (qemu_opts_foreach(qemu_find_opts("drive"), drive_init_func,
                          &machine_class->block_default_type, &error_fatal)) {
        /* We printed help */
        exit(0);
    }

    default_drive(default_cdrom, snapshot, machine_class->block_default_type, 2,
                  CDROM_OPTS);
    default_drive(default_floppy, snapshot, IF_FLOPPY, 0, FD_OPTS);
    default_drive(default_sdcard, snapshot, IF_SD, 0, SD_OPTS);

}

static QemuOptsList qemu_smp_opts = {
    .name = "smp-opts",
    .implied_opt_name = "cpus",
    .merge_lists = true,
    .head = QTAILQ_HEAD_INITIALIZER(qemu_smp_opts.head),
    .desc = {
        {
            .name = "cpus",
            .type = QEMU_OPT_NUMBER,
        }, {
            .name = "sockets",
            .type = QEMU_OPT_NUMBER,
        }, {
            .name = "dies",
            .type = QEMU_OPT_NUMBER,
        }, {
            .name = "cores",
            .type = QEMU_OPT_NUMBER,
        }, {
            .name = "threads",
            .type = QEMU_OPT_NUMBER,
        }, {
            .name = "maxcpus",
            .type = QEMU_OPT_NUMBER,
        },
        { /*End of list */ }
    },
};

static void realtime_init(void)
{
    if (enable_mlock) {
        if (os_mlock() < 0) {
            error_report("locking memory failed");
            exit(1);
        }
    }
}


static void configure_msg(QemuOpts *opts)
{
    error_with_timestamp = qemu_opt_get_bool(opts, "timestamp", false);
    error_with_guestname = qemu_opt_get_bool(opts, "guest-name", false);
}


/***********************************************************/
/* USB devices */

static int usb_device_add(const char *devname)
{
    USBDevice *dev = NULL;

    if (!machine_usb(current_machine)) {
        return -1;
    }

    dev = usbdevice_create(devname);
    if (!dev)
        return -1;

    return 0;
}

static int usb_parse(const char *cmdline)
{
    int r;
    r = usb_device_add(cmdline);
    if (r < 0) {
        error_report("could not add USB device '%s'", cmdline);
    }
    return r;
}

/***********************************************************/
/* machine registration */

MachineState *current_machine;

static MachineClass *find_machine(const char *name, GSList *machines)
{
    GSList *el;

    for (el = machines; el; el = el->next) {
        MachineClass *mc = el->data;

        if (!strcmp(mc->name, name) || !g_strcmp0(mc->alias, name)) {
            return mc;
        }
    }

    return NULL;
}

static MachineClass *find_default_machine(GSList *machines)
{
    GSList *el;
    MachineClass *default_machineclass = NULL;

    for (el = machines; el; el = el->next) {
        MachineClass *mc = el->data;

        if (mc->is_default) {
            assert(default_machineclass == NULL && "Multiple default machines");
            default_machineclass = mc;
        }
    }

    return default_machineclass;
}

static int machine_help_func(QemuOpts *opts, MachineState *machine)
{
    ObjectProperty *prop;
    ObjectPropertyIterator iter;

    if (!qemu_opt_has_help_opt(opts)) {
        return 0;
    }

    object_property_iter_init(&iter, OBJECT(machine));
    while ((prop = object_property_iter_next(&iter))) {
        if (!prop->set) {
            continue;
        }

        printf("%s.%s=%s", MACHINE_GET_CLASS(machine)->name,
               prop->name, prop->type);
        if (prop->description) {
            printf(" (%s)\n", prop->description);
        } else {
            printf("\n");
        }
    }

    return 1;
}

struct VMChangeStateEntry {
    VMChangeStateHandler *cb;
    void *opaque;
    QTAILQ_ENTRY(VMChangeStateEntry) entries;
    int priority;
};

static QTAILQ_HEAD(, VMChangeStateEntry) vm_change_state_head;

/**
 * qemu_add_vm_change_state_handler_prio:
 * @cb: the callback to invoke
 * @opaque: user data passed to the callback
 * @priority: low priorities execute first when the vm runs and the reverse is
 *            true when the vm stops
 *
 * Register a callback function that is invoked when the vm starts or stops
 * running.
 *
 * Returns: an entry to be freed using qemu_del_vm_change_state_handler()
 */
VMChangeStateEntry *qemu_add_vm_change_state_handler_prio(
        VMChangeStateHandler *cb, void *opaque, int priority)
{
    VMChangeStateEntry *e;
    VMChangeStateEntry *other;

    e = g_malloc0(sizeof(*e));
    e->cb = cb;
    e->opaque = opaque;
    e->priority = priority;

    /* Keep list sorted in ascending priority order */
    QTAILQ_FOREACH(other, &vm_change_state_head, entries) {
        if (priority < other->priority) {
            QTAILQ_INSERT_BEFORE(other, e, entries);
            return e;
        }
    }

    QTAILQ_INSERT_TAIL(&vm_change_state_head, e, entries);
    return e;
}

VMChangeStateEntry *qemu_add_vm_change_state_handler(VMChangeStateHandler *cb,
                                                     void *opaque)
{
    return qemu_add_vm_change_state_handler_prio(cb, opaque, 0);
}

void qemu_del_vm_change_state_handler(VMChangeStateEntry *e)
{
    QTAILQ_REMOVE(&vm_change_state_head, e, entries);
    g_free(e);
}

void vm_state_notify(int running, RunState state)
{
    VMChangeStateEntry *e, *next;

    trace_vm_state_notify(running, state, RunState_str(state));

    if (running) {
        QTAILQ_FOREACH_SAFE(e, &vm_change_state_head, entries, next) {
            e->cb(e->opaque, running, state);
        }
    } else {
        QTAILQ_FOREACH_REVERSE_SAFE(e, &vm_change_state_head, entries, next) {
            e->cb(e->opaque, running, state);
        }
    }
}

static ShutdownCause reset_requested;
static ShutdownCause shutdown_requested;
static int shutdown_signal;
static pid_t shutdown_pid;
static int powerdown_requested;
static int debug_requested;
static int suspend_requested;
static bool preconfig_exit_requested = true;
static WakeupReason wakeup_reason;
static NotifierList powerdown_notifiers =
    NOTIFIER_LIST_INITIALIZER(powerdown_notifiers);
static NotifierList suspend_notifiers =
    NOTIFIER_LIST_INITIALIZER(suspend_notifiers);
static NotifierList wakeup_notifiers =
    NOTIFIER_LIST_INITIALIZER(wakeup_notifiers);
static NotifierList shutdown_notifiers =
    NOTIFIER_LIST_INITIALIZER(shutdown_notifiers);
static uint32_t wakeup_reason_mask = ~(1 << QEMU_WAKEUP_REASON_NONE);

ShutdownCause qemu_shutdown_requested_get(void)
{
    return shutdown_requested;
}

ShutdownCause qemu_reset_requested_get(void)
{
    return reset_requested;
}

static int qemu_shutdown_requested(void)
{
    return qatomic_xchg(&shutdown_requested, SHUTDOWN_CAUSE_NONE);
}

static void qemu_kill_report(void)
{
    if (!qtest_driver() && shutdown_signal) {
        if (shutdown_pid == 0) {
            /* This happens for eg ^C at the terminal, so it's worth
             * avoiding printing an odd message in that case.
             */
            error_report("terminating on signal %d", shutdown_signal);
        } else {
            char *shutdown_cmd = qemu_get_pid_name(shutdown_pid);

            error_report("terminating on signal %d from pid " FMT_pid " (%s)",
                         shutdown_signal, shutdown_pid,
                         shutdown_cmd ? shutdown_cmd : "<unknown process>");
            g_free(shutdown_cmd);
        }
        shutdown_signal = 0;
    }
}

static ShutdownCause qemu_reset_requested(void)
{
    ShutdownCause r = reset_requested;

    if (r && replay_checkpoint(CHECKPOINT_RESET_REQUESTED)) {
        reset_requested = SHUTDOWN_CAUSE_NONE;
        return r;
    }
    return SHUTDOWN_CAUSE_NONE;
}

static int qemu_suspend_requested(void)
{
    int r = suspend_requested;
    if (r && replay_checkpoint(CHECKPOINT_SUSPEND_REQUESTED)) {
        suspend_requested = 0;
        return r;
    }
    return false;
}

static WakeupReason qemu_wakeup_requested(void)
{
    return wakeup_reason;
}

static int qemu_powerdown_requested(void)
{
    int r = powerdown_requested;
    powerdown_requested = 0;
    return r;
}

static int qemu_debug_requested(void)
{
    int r = debug_requested;
    debug_requested = 0;
    return r;
}

void qemu_exit_preconfig_request(void)
{
    preconfig_exit_requested = true;
}

/*
 * Reset the VM. Issue an event unless @reason is SHUTDOWN_CAUSE_NONE.
 */
void qemu_system_reset(ShutdownCause reason)
{
    MachineClass *mc;

    mc = current_machine ? MACHINE_GET_CLASS(current_machine) : NULL;

    cpu_synchronize_all_states();

    if (mc && mc->reset) {
        mc->reset(current_machine);
    } else {
        qemu_devices_reset();
    }
    if (reason && reason != SHUTDOWN_CAUSE_SUBSYSTEM_RESET) {
        qapi_event_send_reset(shutdown_caused_by_guest(reason), reason);
    }
    cpu_synchronize_all_post_reset();
}

/*
 * Wake the VM after suspend.
 */
static void qemu_system_wakeup(void)
{
    MachineClass *mc;

    mc = current_machine ? MACHINE_GET_CLASS(current_machine) : NULL;

    if (mc && mc->wakeup) {
        mc->wakeup(current_machine);
    }
}

void qemu_system_guest_panicked(GuestPanicInformation *info)
{
    qemu_log_mask(LOG_GUEST_ERROR, "Guest crashed");

    if (current_cpu) {
        current_cpu->crash_occurred = true;
    }
    qapi_event_send_guest_panicked(GUEST_PANIC_ACTION_PAUSE,
                                   !!info, info);
    vm_stop(RUN_STATE_GUEST_PANICKED);
    if (!no_shutdown) {
        qapi_event_send_guest_panicked(GUEST_PANIC_ACTION_POWEROFF,
                                       !!info, info);
        qemu_system_shutdown_request(SHUTDOWN_CAUSE_GUEST_PANIC);
    }

    if (info) {
        if (info->type == GUEST_PANIC_INFORMATION_TYPE_HYPER_V) {
            qemu_log_mask(LOG_GUEST_ERROR, "\nHV crash parameters: (%#"PRIx64
                          " %#"PRIx64" %#"PRIx64" %#"PRIx64" %#"PRIx64")\n",
                          info->u.hyper_v.arg1,
                          info->u.hyper_v.arg2,
                          info->u.hyper_v.arg3,
                          info->u.hyper_v.arg4,
                          info->u.hyper_v.arg5);
        } else if (info->type == GUEST_PANIC_INFORMATION_TYPE_S390) {
            qemu_log_mask(LOG_GUEST_ERROR, " on cpu %d: %s\n"
                          "PSW: 0x%016" PRIx64 " 0x%016" PRIx64"\n",
                          info->u.s390.core,
                          S390CrashReason_str(info->u.s390.reason),
                          info->u.s390.psw_mask,
                          info->u.s390.psw_addr);
        }
        qapi_free_GuestPanicInformation(info);
    }
}

void qemu_system_guest_crashloaded(GuestPanicInformation *info)
{
    qemu_log_mask(LOG_GUEST_ERROR, "Guest crash loaded");

    qapi_event_send_guest_crashloaded(GUEST_PANIC_ACTION_RUN,
                                   !!info, info);

    if (info) {
        qapi_free_GuestPanicInformation(info);
    }
}

void qemu_system_reset_request(ShutdownCause reason)
{
    if (no_reboot && reason != SHUTDOWN_CAUSE_SUBSYSTEM_RESET) {
        shutdown_requested = reason;
    } else {
        reset_requested = reason;
    }
    cpu_stop_current();
    qemu_notify_event();
}

static void qemu_system_suspend(void)
{
    pause_all_vcpus();
    notifier_list_notify(&suspend_notifiers, NULL);
    runstate_set(RUN_STATE_SUSPENDED);
    qapi_event_send_suspend();
}

void qemu_system_suspend_request(void)
{
    if (runstate_check(RUN_STATE_SUSPENDED)) {
        return;
    }
    suspend_requested = 1;
    cpu_stop_current();
    qemu_notify_event();
}

void qemu_register_suspend_notifier(Notifier *notifier)
{
    notifier_list_add(&suspend_notifiers, notifier);
}

void qemu_system_wakeup_request(WakeupReason reason, Error **errp)
{
    trace_system_wakeup_request(reason);

    if (!runstate_check(RUN_STATE_SUSPENDED)) {
        error_setg(errp,
                   "Unable to wake up: guest is not in suspended state");
        return;
    }
    if (!(wakeup_reason_mask & (1 << reason))) {
        return;
    }
    runstate_set(RUN_STATE_RUNNING);
    wakeup_reason = reason;
    qemu_notify_event();
}

void qemu_system_wakeup_enable(WakeupReason reason, bool enabled)
{
    if (enabled) {
        wakeup_reason_mask |= (1 << reason);
    } else {
        wakeup_reason_mask &= ~(1 << reason);
    }
}

void qemu_register_wakeup_notifier(Notifier *notifier)
{
    notifier_list_add(&wakeup_notifiers, notifier);
}

void qemu_register_wakeup_support(void)
{
    wakeup_suspend_enabled = true;
}

bool qemu_wakeup_suspend_enabled(void)
{
    return wakeup_suspend_enabled;
}

void qemu_system_killed(int signal, pid_t pid)
{
    shutdown_signal = signal;
    shutdown_pid = pid;
    no_shutdown = 0;

    /* Cannot call qemu_system_shutdown_request directly because
     * we are in a signal handler.
     */
    shutdown_requested = SHUTDOWN_CAUSE_HOST_SIGNAL;
    qemu_notify_event();
}

void qemu_system_shutdown_request(ShutdownCause reason)
{
    trace_qemu_system_shutdown_request(reason);
    replay_shutdown_request(reason);
    shutdown_requested = reason;
    qemu_notify_event();
}

static void qemu_system_powerdown(void)
{
    qapi_event_send_powerdown();
    notifier_list_notify(&powerdown_notifiers, NULL);
}

static void qemu_system_shutdown(ShutdownCause cause)
{
    qapi_event_send_shutdown(shutdown_caused_by_guest(cause), cause);
    notifier_list_notify(&shutdown_notifiers, &cause);
}

void qemu_system_powerdown_request(void)
{
    trace_qemu_system_powerdown_request();
    powerdown_requested = 1;
    qemu_notify_event();
}

void qemu_register_powerdown_notifier(Notifier *notifier)
{
    notifier_list_add(&powerdown_notifiers, notifier);
}

void qemu_register_shutdown_notifier(Notifier *notifier)
{
    notifier_list_add(&shutdown_notifiers, notifier);
}

void qemu_system_debug_request(void)
{
    debug_requested = 1;
    qemu_notify_event();
}

static bool main_loop_should_exit(void)
{
    RunState r;
    ShutdownCause request;

    if (preconfig_exit_requested) {
        if (runstate_check(RUN_STATE_PRECONFIG)) {
            runstate_set(RUN_STATE_PRELAUNCH);
        }
        preconfig_exit_requested = false;
        return true;
    }
    if (qemu_debug_requested()) {
        vm_stop(RUN_STATE_DEBUG);
    }
    if (qemu_suspend_requested()) {
        qemu_system_suspend();
    }
    request = qemu_shutdown_requested();
    if (request) {
        qemu_kill_report();
        qemu_system_shutdown(request);
        if (no_shutdown) {
            vm_stop(RUN_STATE_SHUTDOWN);
        } else {
            return true;
        }
    }
    request = qemu_reset_requested();
    if (request) {
        pause_all_vcpus();
        qemu_system_reset(request);
        resume_all_vcpus();
        /*
         * runstate can change in pause_all_vcpus()
         * as iothread mutex is unlocked
         */
        if (!runstate_check(RUN_STATE_RUNNING) &&
                !runstate_check(RUN_STATE_INMIGRATE) &&
                !runstate_check(RUN_STATE_FINISH_MIGRATE)) {
            runstate_set(RUN_STATE_PRELAUNCH);
        }
    }
    if (qemu_wakeup_requested()) {
        pause_all_vcpus();
        qemu_system_wakeup();
        notifier_list_notify(&wakeup_notifiers, &wakeup_reason);
        wakeup_reason = QEMU_WAKEUP_REASON_NONE;
        resume_all_vcpus();
        qapi_event_send_wakeup();
    }
    if (qemu_powerdown_requested()) {
        qemu_system_powerdown();
    }
    if (qemu_vmstop_requested(&r)) {
        vm_stop(r);
    }
    return false;
}

void qemu_main_loop(void)
{
#ifdef CONFIG_PROFILER
    int64_t ti;
#endif
    while (!main_loop_should_exit()) {
#ifdef CONFIG_PROFILER
        ti = profile_getclock();
#endif
        main_loop_wait(false);
#ifdef CONFIG_PROFILER
        dev_time += profile_getclock() - ti;
#endif
    }
}

static void version(void)
{
    printf("QEMU emulator version " QEMU_FULL_VERSION "\n"
           QEMU_COPYRIGHT "\n");
}

static void help(int exitcode)
{
    version();
    printf("usage: %s [options] [disk_image]\n\n"
           "'disk_image' is a raw hard disk image for IDE hard disk 0\n\n",
            error_get_progname());

#define QEMU_OPTIONS_GENERATE_HELP
#include "qemu-options-wrapper.h"

    printf("\nDuring emulation, the following keys are useful:\n"
           "ctrl-alt-f      toggle full screen\n"
           "ctrl-alt-n      switch to virtual console 'n'\n"
           "ctrl-alt        toggle mouse and keyboard grab\n"
           "\n"
           "When using -nographic, press 'ctrl-a h' to get some help.\n"
           "\n"
           QEMU_HELP_BOTTOM "\n");

    exit(exitcode);
}

#define HAS_ARG 0x0001

typedef struct QEMUOption {
    const char *name;
    int flags;
    int index;
    uint32_t arch_mask;
} QEMUOption;

static const QEMUOption qemu_options[] = {
    { "h", 0, QEMU_OPTION_h, QEMU_ARCH_ALL },
#define QEMU_OPTIONS_GENERATE_OPTIONS
#include "qemu-options-wrapper.h"
    { NULL },
};

typedef struct VGAInterfaceInfo {
    const char *opt_name;    /* option name */
    const char *name;        /* human-readable name */
    /* Class names indicating that support is available.
     * If no class is specified, the interface is always available */
    const char *class_names[2];
} VGAInterfaceInfo;

static const VGAInterfaceInfo vga_interfaces[VGA_TYPE_MAX] = {
    [VGA_NONE] = {
        .opt_name = "none",
        .name = "no graphic card",
    },
    [VGA_STD] = {
        .opt_name = "std",
        .name = "standard VGA",
        .class_names = { "VGA", "isa-vga" },
    },
    [VGA_CIRRUS] = {
        .opt_name = "cirrus",
        .name = "Cirrus VGA",
        .class_names = { "cirrus-vga", "isa-cirrus-vga" },
    },
    [VGA_VMWARE] = {
        .opt_name = "vmware",
        .name = "VMWare SVGA",
        .class_names = { "vmware-svga" },
    },
    [VGA_VIRTIO] = {
        .opt_name = "virtio",
        .name = "Virtio VGA",
        .class_names = { "virtio-vga" },
    },
    [VGA_QXL] = {
        .opt_name = "qxl",
        .name = "QXL VGA",
        .class_names = { "qxl-vga" },
    },
    [VGA_TCX] = {
        .opt_name = "tcx",
        .name = "TCX framebuffer",
        .class_names = { "SUNW,tcx" },
    },
    [VGA_CG3] = {
        .opt_name = "cg3",
        .name = "CG3 framebuffer",
        .class_names = { "cgthree" },
    },
    [VGA_XENFB] = {
        .opt_name = "xenfb",
        .name = "Xen paravirtualized framebuffer",
    },
};

static bool vga_interface_available(VGAInterfaceType t)
{
    const VGAInterfaceInfo *ti = &vga_interfaces[t];

    assert(t < VGA_TYPE_MAX);
    return !ti->class_names[0] ||
           module_object_class_by_name(ti->class_names[0]) ||
           module_object_class_by_name(ti->class_names[1]);
}

static const char *
get_default_vga_model(const MachineClass *machine_class)
{
    if (machine_class->default_display) {
        return machine_class->default_display;
    } else if (vga_interface_available(VGA_CIRRUS)) {
        return "cirrus";
    } else if (vga_interface_available(VGA_STD)) {
        return "std";
    }

    return NULL;
}

static void select_vgahw(const MachineClass *machine_class, const char *p)
{
    const char *opts;
    int t;

    if (g_str_equal(p, "help")) {
        const char *def = get_default_vga_model(machine_class);

        for (t = 0; t < VGA_TYPE_MAX; t++) {
            const VGAInterfaceInfo *ti = &vga_interfaces[t];

            if (vga_interface_available(t) && ti->opt_name) {
                printf("%-20s %s%s\n", ti->opt_name, ti->name ?: "",
                       g_str_equal(ti->opt_name, def) ? " (default)" : "");
            }
        }
        exit(0);
    }

    assert(vga_interface_type == VGA_NONE);
    for (t = 0; t < VGA_TYPE_MAX; t++) {
        const VGAInterfaceInfo *ti = &vga_interfaces[t];
        if (ti->opt_name && strstart(p, ti->opt_name, &opts)) {
            if (!vga_interface_available(t)) {
                error_report("%s not available", ti->name);
                exit(1);
            }
            vga_interface_type = t;
            break;
        }
    }
    if (t == VGA_TYPE_MAX) {
    invalid_vga:
        error_report("unknown vga type: %s", p);
        exit(1);
    }
    while (*opts) {
        const char *nextopt;

        if (strstart(opts, ",retrace=", &nextopt)) {
            opts = nextopt;
            if (strstart(opts, "dumb", &nextopt))
                vga_retrace_method = VGA_RETRACE_DUMB;
            else if (strstart(opts, "precise", &nextopt))
                vga_retrace_method = VGA_RETRACE_PRECISE;
            else goto invalid_vga;
        } else goto invalid_vga;
        opts = nextopt;
    }
}

static void parse_display_qapi(const char *optarg)
{
    DisplayOptions *opts;
    Visitor *v;

    v = qobject_input_visitor_new_str(optarg, "type", &error_fatal);

    visit_type_DisplayOptions(v, NULL, &opts, &error_fatal);
    QAPI_CLONE_MEMBERS(DisplayOptions, &dpy, opts);

    qapi_free_DisplayOptions(opts);
    visit_free(v);
}

DisplayOptions *qmp_query_display_options(Error **errp)
{
    return QAPI_CLONE(DisplayOptions, &dpy);
}

static void parse_display(const char *p)
{
    const char *opts;

    if (is_help_option(p)) {
        qemu_display_help();
        exit(0);
    }

    if (strstart(p, "sdl", &opts)) {
        /*
         * sdl DisplayType needs hand-crafted parser instead of
         * parse_display_qapi() due to some options not in
         * DisplayOptions, specifically:
         *   - frame
         *     Already deprecated.
         *   - ctrl_grab + alt_grab
         *     Not clear yet what happens to them long-term.  Should
         *     replaced by something better or deprecated and dropped.
         */
        dpy.type = DISPLAY_TYPE_SDL;
        while (*opts) {
            const char *nextopt;

            if (strstart(opts, ",alt_grab=", &nextopt)) {
                opts = nextopt;
                if (strstart(opts, "on", &nextopt)) {
                    alt_grab = 1;
                } else if (strstart(opts, "off", &nextopt)) {
                    alt_grab = 0;
                } else {
                    goto invalid_sdl_args;
                }
            } else if (strstart(opts, ",ctrl_grab=", &nextopt)) {
                opts = nextopt;
                if (strstart(opts, "on", &nextopt)) {
                    ctrl_grab = 1;
                } else if (strstart(opts, "off", &nextopt)) {
                    ctrl_grab = 0;
                } else {
                    goto invalid_sdl_args;
                }
            } else if (strstart(opts, ",window_close=", &nextopt)) {
                opts = nextopt;
                dpy.has_window_close = true;
                if (strstart(opts, "on", &nextopt)) {
                    dpy.window_close = true;
                } else if (strstart(opts, "off", &nextopt)) {
                    dpy.window_close = false;
                } else {
                    goto invalid_sdl_args;
                }
            } else if (strstart(opts, ",show-cursor=", &nextopt)) {
                opts = nextopt;
                dpy.has_show_cursor = true;
                if (strstart(opts, "on", &nextopt)) {
                    dpy.show_cursor = true;
                } else if (strstart(opts, "off", &nextopt)) {
                    dpy.show_cursor = false;
                } else {
                    goto invalid_sdl_args;
                }
            } else if (strstart(opts, ",gl=", &nextopt)) {
                opts = nextopt;
                dpy.has_gl = true;
                if (strstart(opts, "on", &nextopt)) {
                    dpy.gl = DISPLAYGL_MODE_ON;
                } else if (strstart(opts, "core", &nextopt)) {
                    dpy.gl = DISPLAYGL_MODE_CORE;
                } else if (strstart(opts, "es", &nextopt)) {
                    dpy.gl = DISPLAYGL_MODE_ES;
                } else if (strstart(opts, "off", &nextopt)) {
                    dpy.gl = DISPLAYGL_MODE_OFF;
                } else {
                    goto invalid_sdl_args;
                }
            } else {
            invalid_sdl_args:
                error_report("invalid SDL option string");
                exit(1);
            }
            opts = nextopt;
        }
    } else if (strstart(p, "vnc", &opts)) {
        /*
         * vnc isn't a (local) DisplayType but a protocol for remote
         * display access.
         */
        if (*opts == '=') {
            vnc_parse(opts + 1, &error_fatal);
        } else {
            error_report("VNC requires a display argument vnc=<display>");
            exit(1);
        }
    } else {
        parse_display_qapi(p);
    }
}

char *qemu_find_file(int type, const char *name)
{
    int i;
    const char *subdir;
    char *buf;

    /* Try the name as a straight path first */
    if (access(name, R_OK) == 0) {
        trace_load_file(name, name);
        return g_strdup(name);
    }

    switch (type) {
    case QEMU_FILE_TYPE_BIOS:
        subdir = "";
        break;
    case QEMU_FILE_TYPE_KEYMAP:
        subdir = "keymaps/";
        break;
    default:
        abort();
    }

    for (i = 0; i < data_dir_idx; i++) {
        buf = g_strdup_printf("%s/%s%s", data_dir[i], subdir, name);
        if (access(buf, R_OK) == 0) {
            trace_load_file(name, buf);
            return buf;
        }
        g_free(buf);
    }
    return NULL;
}

void qemu_add_data_dir(char *path)
{
    int i;

    if (path == NULL) {
        return;
    }
    if (data_dir_idx == ARRAY_SIZE(data_dir)) {
        return;
    }
    for (i = 0; i < data_dir_idx; i++) {
        if (strcmp(data_dir[i], path) == 0) {
            g_free(path); /* duplicate */
            return;
        }
    }
    data_dir[data_dir_idx++] = path;
}

static inline bool nonempty_str(const char *str)
{
    return str && *str;
}

static int parse_fw_cfg(void *opaque, QemuOpts *opts, Error **errp)
{
    gchar *buf;
    size_t size;
    const char *name, *file, *str, *gen_id;
    FWCfgState *fw_cfg = (FWCfgState *) opaque;

    if (fw_cfg == NULL) {
        error_setg(errp, "fw_cfg device not available");
        return -1;
    }
    name = qemu_opt_get(opts, "name");
    file = qemu_opt_get(opts, "file");
    str = qemu_opt_get(opts, "string");
    gen_id = qemu_opt_get(opts, "gen_id");

    /* we need the name, and exactly one of: file, content string, gen_id */
    if (!nonempty_str(name) ||
        nonempty_str(file) + nonempty_str(str) + nonempty_str(gen_id) != 1) {
        error_setg(errp, "name, plus exactly one of file,"
                         " string and gen_id, are needed");
        return -1;
    }
    if (strlen(name) > FW_CFG_MAX_FILE_PATH - 1) {
        error_setg(errp, "name too long (max. %d char)",
                   FW_CFG_MAX_FILE_PATH - 1);
        return -1;
    }
    if (nonempty_str(gen_id)) {
        /*
         * In this particular case where the content is populated
         * internally, the "etc/" namespace protection is relaxed,
         * so do not emit a warning.
         */
    } else if (strncmp(name, "opt/", 4) != 0) {
        warn_report("externally provided fw_cfg item names "
                    "should be prefixed with \"opt/\"");
    }
    if (nonempty_str(str)) {
        size = strlen(str); /* NUL terminator NOT included in fw_cfg blob */
        buf = g_memdup(str, size);
    } else if (nonempty_str(gen_id)) {
        if (!fw_cfg_add_from_generator(fw_cfg, name, gen_id, errp)) {
            return -1;
        }
        return 0;
    } else {
        GError *err = NULL;
        if (!g_file_get_contents(file, &buf, &size, &err)) {
            error_setg(errp, "can't load %s: %s", file, err->message);
            g_error_free(err);
            return -1;
        }
    }
    /* For legacy, keep user files in a specific global order. */
    fw_cfg_set_order_override(fw_cfg, FW_CFG_ORDER_OVERRIDE_USER);
    fw_cfg_add_file(fw_cfg, name, buf, size);
    fw_cfg_reset_order_override(fw_cfg);
    return 0;
}

static int device_help_func(void *opaque, QemuOpts *opts, Error **errp)
{
    return qdev_device_help(opts);
}

static int device_init_func(void *opaque, QemuOpts *opts, Error **errp)
{
    DeviceState *dev;

    dev = qdev_device_add(opts, errp);
    if (!dev && *errp) {
        error_report_err(*errp);
        return -1;
    } else if (dev) {
        object_unref(OBJECT(dev));
    }
    return 0;
}

static int chardev_init_func(void *opaque, QemuOpts *opts, Error **errp)
{
    Error *local_err = NULL;

    if (!qemu_chr_new_from_opts(opts, NULL, &local_err)) {
        if (local_err) {
            error_propagate(errp, local_err);
            return -1;
        }
        exit(0);
    }
    return 0;
}

#ifdef CONFIG_VIRTFS
static int fsdev_init_func(void *opaque, QemuOpts *opts, Error **errp)
{
    return qemu_fsdev_add(opts, errp);
}
#endif

static int mon_init_func(void *opaque, QemuOpts *opts, Error **errp)
{
    return monitor_init_opts(opts, errp);
}

static void monitor_parse(const char *optarg, const char *mode, bool pretty)
{
    static int monitor_device_index = 0;
    QemuOpts *opts;
    const char *p;
    char label[32];

    if (strstart(optarg, "chardev:", &p)) {
        snprintf(label, sizeof(label), "%s", p);
    } else {
        snprintf(label, sizeof(label), "compat_monitor%d",
                 monitor_device_index);
        opts = qemu_chr_parse_compat(label, optarg, true);
        if (!opts) {
            error_report("parse error: %s", optarg);
            exit(1);
        }
    }

    opts = qemu_opts_create(qemu_find_opts("mon"), label, 1, &error_fatal);
    qemu_opt_set(opts, "mode", mode, &error_abort);
    qemu_opt_set(opts, "chardev", label, &error_abort);
    if (!strcmp(mode, "control")) {
        qemu_opt_set_bool(opts, "pretty", pretty, &error_abort);
    } else {
        assert(pretty == false);
    }
    monitor_device_index++;
}

struct device_config {
    enum {
        DEV_USB,       /* -usbdevice     */
        DEV_SERIAL,    /* -serial        */
        DEV_PARALLEL,  /* -parallel      */
        DEV_DEBUGCON,  /* -debugcon */
        DEV_GDB,       /* -gdb, -s */
        DEV_SCLP,      /* s390 sclp */
    } type;
    const char *cmdline;
    Location loc;
    QTAILQ_ENTRY(device_config) next;
};

static QTAILQ_HEAD(, device_config) device_configs =
    QTAILQ_HEAD_INITIALIZER(device_configs);

static void add_device_config(int type, const char *cmdline)
{
    struct device_config *conf;

    conf = g_malloc0(sizeof(*conf));
    conf->type = type;
    conf->cmdline = cmdline;
    loc_save(&conf->loc);
    QTAILQ_INSERT_TAIL(&device_configs, conf, next);
}

static int foreach_device_config(int type, int (*func)(const char *cmdline))
{
    struct device_config *conf;
    int rc;

    QTAILQ_FOREACH(conf, &device_configs, next) {
        if (conf->type != type)
            continue;
        loc_push_restore(&conf->loc);
        rc = func(conf->cmdline);
        loc_pop(&conf->loc);
        if (rc) {
            return rc;
        }
    }
    return 0;
}

static int serial_parse(const char *devname)
{
    int index = num_serial_hds;
    char label[32];

    if (strcmp(devname, "none") == 0)
        return 0;
    snprintf(label, sizeof(label), "serial%d", index);
    serial_hds = g_renew(Chardev *, serial_hds, index + 1);

    serial_hds[index] = qemu_chr_new_mux_mon(label, devname, NULL);
    if (!serial_hds[index]) {
        error_report("could not connect serial device"
                     " to character backend '%s'", devname);
        return -1;
    }
    num_serial_hds++;
    return 0;
}

Chardev *serial_hd(int i)
{
    assert(i >= 0);
    if (i < num_serial_hds) {
        return serial_hds[i];
    }
    return NULL;
}

int serial_max_hds(void)
{
    return num_serial_hds;
}

static int parallel_parse(const char *devname)
{
    static int index = 0;
    char label[32];

    if (strcmp(devname, "none") == 0)
        return 0;
    if (index == MAX_PARALLEL_PORTS) {
        error_report("too many parallel ports");
        exit(1);
    }
    snprintf(label, sizeof(label), "parallel%d", index);
    parallel_hds[index] = qemu_chr_new_mux_mon(label, devname, NULL);
    if (!parallel_hds[index]) {
        error_report("could not connect parallel device"
                     " to character backend '%s'", devname);
        return -1;
    }
    index++;
    return 0;
}

static int debugcon_parse(const char *devname)
{
    QemuOpts *opts;

    if (!qemu_chr_new_mux_mon("debugcon", devname, NULL)) {
        error_report("invalid character backend '%s'", devname);
        exit(1);
    }
    opts = qemu_opts_create(qemu_find_opts("device"), "debugcon", 1, NULL);
    if (!opts) {
        error_report("already have a debugcon device");
        exit(1);
    }
    qemu_opt_set(opts, "driver", "isa-debugcon", &error_abort);
    qemu_opt_set(opts, "chardev", "debugcon", &error_abort);
    return 0;
}

static gint machine_class_cmp(gconstpointer a, gconstpointer b)
{
    const MachineClass *mc1 = a, *mc2 = b;
    int res;

    if (mc1->family == NULL) {
        if (mc2->family == NULL) {
            /* Compare standalone machine types against each other; they sort
             * in increasing order.
             */
            return strcmp(object_class_get_name(OBJECT_CLASS(mc1)),
                          object_class_get_name(OBJECT_CLASS(mc2)));
        }

        /* Standalone machine types sort after families. */
        return 1;
    }

    if (mc2->family == NULL) {
        /* Families sort before standalone machine types. */
        return -1;
    }

    /* Families sort between each other alphabetically increasingly. */
    res = strcmp(mc1->family, mc2->family);
    if (res != 0) {
        return res;
    }

    /* Within the same family, machine types sort in decreasing order. */
    return strcmp(object_class_get_name(OBJECT_CLASS(mc2)),
                  object_class_get_name(OBJECT_CLASS(mc1)));
}

static MachineClass *machine_parse(const char *name, GSList *machines)
{
    MachineClass *mc;
    GSList *el;

    if (is_help_option(name)) {
        printf("Supported machines are:\n");
        machines = g_slist_sort(machines, machine_class_cmp);
        for (el = machines; el; el = el->next) {
            MachineClass *mc = el->data;
            if (mc->alias) {
                printf("%-20s %s (alias of %s)\n", mc->alias, mc->desc, mc->name);
            }
            printf("%-20s %s%s%s\n", mc->name, mc->desc,
                   mc->is_default ? " (default)" : "",
                   mc->deprecation_reason ? " (deprecated)" : "");
        }
        exit(0);
    }

    mc = find_machine(name, machines);
    if (!mc) {
        error_report("unsupported machine type");
        error_printf("Use -machine help to list supported machines\n");
        exit(1);
    }
    return mc;
}

void qemu_add_exit_notifier(Notifier *notify)
{
    notifier_list_add(&exit_notifiers, notify);
}

void qemu_remove_exit_notifier(Notifier *notify)
{
    notifier_remove(notify);
}

static void qemu_run_exit_notifiers(void)
{
    notifier_list_notify(&exit_notifiers, NULL);
}

static const char *pid_file;
static Notifier qemu_unlink_pidfile_notifier;

static void qemu_unlink_pidfile(Notifier *n, void *data)
{
    if (pid_file) {
        unlink(pid_file);
    }
}

bool machine_init_done;

void qemu_add_machine_init_done_notifier(Notifier *notify)
{
    notifier_list_add(&machine_init_done_notifiers, notify);
    if (machine_init_done) {
        notify->notify(notify, NULL);
    }
}

void qemu_remove_machine_init_done_notifier(Notifier *notify)
{
    notifier_remove(notify);
}

static void qemu_run_machine_init_done_notifiers(void)
{
    machine_init_done = true;
    notifier_list_notify(&machine_init_done_notifiers, NULL);
}

static const QEMUOption *lookup_opt(int argc, char **argv,
                                    const char **poptarg, int *poptind)
{
    const QEMUOption *popt;
    int optind = *poptind;
    char *r = argv[optind];
    const char *optarg;

    loc_set_cmdline(argv, optind, 1);
    optind++;
    /* Treat --foo the same as -foo.  */
    if (r[1] == '-')
        r++;
    popt = qemu_options;
    for(;;) {
        if (!popt->name) {
            error_report("invalid option");
            exit(1);
        }
        if (!strcmp(popt->name, r + 1))
            break;
        popt++;
    }
    if (popt->flags & HAS_ARG) {
        if (optind >= argc) {
            error_report("requires an argument");
            exit(1);
        }
        optarg = argv[optind++];
        loc_set_cmdline(argv, optind - 2, 2);
    } else {
        optarg = NULL;
    }

    *poptarg = optarg;
    *poptind = optind;

    return popt;
}

static MachineClass *select_machine(void)
{
    GSList *machines = object_class_get_list(TYPE_MACHINE, false);
    MachineClass *machine_class = find_default_machine(machines);
    const char *optarg;
    QemuOpts *opts;
    Location loc;

    loc_push_none(&loc);

    opts = qemu_get_machine_opts();
    qemu_opts_loc_restore(opts);

    optarg = qemu_opt_get(opts, "type");
    if (optarg) {
        machine_class = machine_parse(optarg, machines);
    }

    if (!machine_class) {
        error_report("No machine specified, and there is no default");
        error_printf("Use -machine help to list supported machines\n");
        exit(1);
    }

    loc_pop(&loc);
    g_slist_free(machines);
    return machine_class;
}

static int object_parse_property_opt(Object *obj,
                                     const char *name, const char *value,
                                     const char *skip, Error **errp)
{
    if (g_str_equal(name, skip)) {
        return 0;
    }

    if (!object_property_parse(obj, name, value, errp)) {
        return -1;
    }

    return 0;
}

static int machine_set_property(void *opaque,
                                const char *name, const char *value,
                                Error **errp)
{
    g_autofree char *qom_name = g_strdup(name);
    char *p;

    for (p = qom_name; *p; p++) {
        if (*p == '_') {
            *p = '-';
        }
    }

    /* Legacy options do not correspond to MachineState properties.  */
    if (g_str_equal(qom_name, "accel")) {
        return 0;
    }
    if (g_str_equal(qom_name, "igd-passthru")) {
        object_register_sugar_prop(ACCEL_CLASS_NAME("xen"), qom_name, value);
        return 0;
    }
    if (g_str_equal(qom_name, "kvm-shadow-mem")) {
        object_register_sugar_prop(ACCEL_CLASS_NAME("kvm"), qom_name, value);
        return 0;
    }
    if (g_str_equal(qom_name, "kernel-irqchip")) {
        object_register_sugar_prop(ACCEL_CLASS_NAME("kvm"), qom_name, value);
        object_register_sugar_prop(ACCEL_CLASS_NAME("whpx"), qom_name, value);
        return 0;
    }

    return object_parse_property_opt(opaque, name, value, "type", errp);
}

/*
 * Initial object creation happens before all other
 * QEMU data types are created. The majority of objects
 * can be created at this point. The rng-egd object
 * cannot be created here, as it depends on the chardev
 * already existing.
 */
static bool object_create_initial(const char *type, QemuOpts *opts)
{
    if (user_creatable_print_help(type, opts)) {
        exit(0);
    }

    /*
     * Objects should not be made "delayed" without a reason.  If you
     * add one, state the reason in a comment!
     */

    /* Reason: rng-egd property "chardev" */
    if (g_str_equal(type, "rng-egd")) {
        return false;
    }

#if defined(CONFIG_VHOST_USER) && defined(CONFIG_LINUX)
    /* Reason: cryptodev-vhost-user property "chardev" */
    if (g_str_equal(type, "cryptodev-vhost-user")) {
        return false;
    }
#endif

    /* Reason: vhost-user-blk-server property "node-name" */
    if (g_str_equal(type, "vhost-user-blk-server")) {
        return false;
    }
    /*
     * Reason: filter-* property "netdev" etc.
     */
    if (g_str_equal(type, "filter-buffer") ||
        g_str_equal(type, "filter-dump") ||
        g_str_equal(type, "filter-mirror") ||
        g_str_equal(type, "filter-redirector") ||
        g_str_equal(type, "colo-compare") ||
        g_str_equal(type, "filter-rewriter") ||
        g_str_equal(type, "filter-replay")) {
        return false;
    }

    /* Memory allocation by backends needs to be done
     * after configure_accelerator() (due to the tcg_enabled()
     * checks at memory_region_init_*()).
     *
     * Also, allocation of large amounts of memory may delay
     * chardev initialization for too long, and trigger timeouts
     * on software that waits for a monitor socket to be created
     * (e.g. libvirt).
     */
    if (g_str_has_prefix(type, "memory-backend-")) {
        return false;
    }

    return true;
}


/*
 * The remainder of object creation happens after the
 * creation of chardev, fsdev, net clients and device data types.
 */
static bool object_create_delayed(const char *type, QemuOpts *opts)
{
    return !object_create_initial(type, opts);
}


static bool set_memory_options(uint64_t *ram_slots, ram_addr_t *maxram_size,
                               MachineClass *mc)
{
    uint64_t sz;
    const char *mem_str;
    const ram_addr_t default_ram_size = mc->default_ram_size;
    QemuOpts *opts = qemu_find_opts_singleton("memory");
    Location loc;

    loc_push_none(&loc);
    qemu_opts_loc_restore(opts);

    sz = 0;
    mem_str = qemu_opt_get(opts, "size");
    if (mem_str) {
        if (!*mem_str) {
            error_report("missing 'size' option value");
            exit(EXIT_FAILURE);
        }

        sz = qemu_opt_get_size(opts, "size", ram_size);

        /* Fix up legacy suffix-less format */
        if (g_ascii_isdigit(mem_str[strlen(mem_str) - 1])) {
            uint64_t overflow_check = sz;

            sz *= MiB;
            if (sz / MiB != overflow_check) {
                error_report("too large 'size' option value");
                exit(EXIT_FAILURE);
            }
        }
    }

    /* backward compatibility behaviour for case "-m 0" */
    if (sz == 0) {
        sz = default_ram_size;
    }

    sz = QEMU_ALIGN_UP(sz, 8192);
    if (mc->fixup_ram_size) {
        sz = mc->fixup_ram_size(sz);
    }
    ram_size = sz;
    if (ram_size != sz) {
        error_report("ram size too large");
        exit(EXIT_FAILURE);
    }

    /* store value for the future use */
    qemu_opt_set_number(opts, "size", ram_size, &error_abort);
    *maxram_size = ram_size;

    if (qemu_opt_get(opts, "maxmem")) {
        uint64_t slots;

        sz = qemu_opt_get_size(opts, "maxmem", 0);
        slots = qemu_opt_get_number(opts, "slots", 0);
        if (sz < ram_size) {
            error_report("invalid value of -m option maxmem: "
                         "maximum memory size (0x%" PRIx64 ") must be at least "
                         "the initial memory size (0x" RAM_ADDR_FMT ")",
                         sz, ram_size);
            exit(EXIT_FAILURE);
        } else if (slots && sz == ram_size) {
            error_report("invalid value of -m option maxmem: "
                         "memory slots were specified but maximum memory size "
                         "(0x%" PRIx64 ") is equal to the initial memory size "
                         "(0x" RAM_ADDR_FMT ")", sz, ram_size);
            exit(EXIT_FAILURE);
        }

        *maxram_size = sz;
        *ram_slots = slots;
    } else if (qemu_opt_get(opts, "slots")) {
        error_report("invalid -m option value: missing 'maxmem' option");
        exit(EXIT_FAILURE);
    }

    loc_pop(&loc);
    return !!mem_str;
}

static int global_init_func(void *opaque, QemuOpts *opts, Error **errp)
{
    GlobalProperty *g;

    g = g_malloc0(sizeof(*g));
    g->driver   = qemu_opt_get(opts, "driver");
    g->property = qemu_opt_get(opts, "property");
    g->value    = qemu_opt_get(opts, "value");
    qdev_prop_register_global(g);
    return 0;
}

static int qemu_read_default_config_file(void)
{
    int ret;
    g_autofree char *file = get_relocated_path(CONFIG_QEMU_CONFDIR "/qemu.conf");

    ret = qemu_read_config_file(file);
    if (ret < 0 && ret != -ENOENT) {
        return ret;
    }

    return 0;
}

static void user_register_global_props(void)
{
    qemu_opts_foreach(qemu_find_opts("global"),
                      global_init_func, NULL, NULL);
}

static int do_configure_icount(void *opaque, QemuOpts *opts, Error **errp)
{
    icount_configure(opts, errp);
    return 0;
}

static int accelerator_set_property(void *opaque,
                                const char *name, const char *value,
                                Error **errp)
{
    return object_parse_property_opt(opaque, name, value, "accel", errp);
}

static int do_configure_accelerator(void *opaque, QemuOpts *opts, Error **errp)
{
    bool *p_init_failed = opaque;
    const char *acc = qemu_opt_get(opts, "accel");
    AccelClass *ac = accel_find(acc);
    AccelState *accel;
    int ret;
    bool qtest_with_kvm;

    qtest_with_kvm = g_str_equal(acc, "kvm") && qtest_chrdev != NULL;

    if (!ac) {
        *p_init_failed = true;
        if (!qtest_with_kvm) {
            error_report("invalid accelerator %s", acc);
        }
        return 0;
    }
    accel = ACCEL(object_new_with_class(OBJECT_CLASS(ac)));
    object_apply_compat_props(OBJECT(accel));
    qemu_opt_foreach(opts, accelerator_set_property,
                     accel,
                     &error_fatal);

    ret = accel_init_machine(accel, current_machine);
    if (ret < 0) {
        *p_init_failed = true;
        if (!qtest_with_kvm || ret != -ENOENT) {
            error_report("failed to initialize %s: %s", acc, strerror(-ret));
        }
        return 0;
    }

    return 1;
}

static void configure_accelerators(const char *progname)
{
    const char *accel;
    bool init_failed = false;

    qemu_opts_foreach(qemu_find_opts("icount"),
                      do_configure_icount, NULL, &error_fatal);

    accel = qemu_opt_get(qemu_get_machine_opts(), "accel");
    if (QTAILQ_EMPTY(&qemu_accel_opts.head)) {
        char **accel_list, **tmp;

        if (accel == NULL) {
            /* Select the default accelerator */
            bool have_tcg = accel_find("tcg");
            bool have_kvm = accel_find("kvm");

            if (have_tcg && have_kvm) {
                if (g_str_has_suffix(progname, "kvm")) {
                    /* If the program name ends with "kvm", we prefer KVM */
                    accel = "kvm:tcg";
                } else {
                    accel = "tcg:kvm";
                }
            } else if (have_kvm) {
                accel = "kvm";
            } else if (have_tcg) {
                accel = "tcg";
            } else {
                error_report("No accelerator selected and"
                             " no default accelerator available");
                exit(1);
            }
        }
        accel_list = g_strsplit(accel, ":", 0);

        for (tmp = accel_list; *tmp; tmp++) {
            /*
             * Filter invalid accelerators here, to prevent obscenities
             * such as "-machine accel=tcg,,thread=single".
             */
            if (accel_find(*tmp)) {
                qemu_opts_parse_noisily(qemu_find_opts("accel"), *tmp, true);
            } else {
                init_failed = true;
                error_report("invalid accelerator %s", *tmp);
            }
        }
        g_strfreev(accel_list);
    } else {
        if (accel != NULL) {
            error_report("The -accel and \"-machine accel=\" options are incompatible");
            exit(1);
        }
    }

    if (!qemu_opts_foreach(qemu_find_opts("accel"),
                           do_configure_accelerator, &init_failed, &error_fatal)) {
        if (!init_failed) {
            error_report("no accelerator found");
        }
        exit(1);
    }

    if (init_failed && !qtest_chrdev) {
        AccelClass *ac = ACCEL_GET_CLASS(current_accel());
        error_report("falling back to %s", ac->name);
    }

    if (icount_enabled() && !tcg_enabled()) {
        error_report("-icount is not allowed with hardware virtualization");
        exit(1);
    }
}

static void create_default_memdev(MachineState *ms, const char *path)
{
    Object *obj;
    MachineClass *mc = MACHINE_GET_CLASS(ms);

    obj = object_new(path ? TYPE_MEMORY_BACKEND_FILE : TYPE_MEMORY_BACKEND_RAM);
    if (path) {
        object_property_set_str(obj, "mem-path", path, &error_fatal);
    }
    object_property_set_int(obj, "size", ms->ram_size, &error_fatal);
    object_property_add_child(object_get_objects_root(), mc->default_ram_id,
                              obj);
    /* Ensure backend's memory region name is equal to mc->default_ram_id */
    object_property_set_bool(obj, "x-use-canonical-path-for-ramblock-id",
                             false, &error_fatal);
    user_creatable_complete(USER_CREATABLE(obj), &error_fatal);
    object_unref(obj);
    object_property_set_str(OBJECT(ms), "memory-backend", mc->default_ram_id,
                            &error_fatal);
}

/*
 * Find a likely location for support files using the location of the binary.
 * When running from the build tree this will be "$bindir/pc-bios".
 * Otherwise, this is CONFIG_QEMU_DATADIR (possibly relocated).
 *
 * The caller must use g_free() to free the returned data when it is
 * no longer required.
 */
static char *find_datadir(void)
{
    g_autofree char *dir = NULL;

    dir = g_build_filename(qemu_get_exec_dir(), "pc-bios", NULL);
    if (g_file_test(dir, G_FILE_TEST_IS_DIR)) {
        return g_steal_pointer(&dir);
    }

    return get_relocated_path(CONFIG_QEMU_DATADIR);
}

void qemu_init(int argc, char **argv, char **envp)
{
    int i;
    int snapshot, linux_boot;
    const char *initrd_filename;
    const char *kernel_filename, *kernel_cmdline;
    const char *boot_order = NULL;
    const char *boot_once = NULL;
    DisplayState *ds;
    QemuOpts *opts, *machine_opts;
    QemuOpts *icount_opts = NULL, *accel_opts = NULL;
    QemuOptsList *olist;
    int optind;
    const char *optarg;
    const char *loadvm = NULL;
    MachineClass *machine_class;
    const char *cpu_option;
    const char *vga_model = NULL;
    const char *incoming = NULL;
    bool userconfig = true;
    bool nographic = false;
    int display_remote = 0;
    const char *log_mask = NULL;
    const char *log_file = NULL;
    ram_addr_t maxram_size;
    uint64_t ram_slots = 0;
    FILE *vmstate_dump_file = NULL;
    Error *main_loop_err = NULL;
    Error *err = NULL;
    bool list_data_dirs = false;
    char **dirs;
    const char *mem_path = NULL;
    bool have_custom_ram_size;
    BlockdevOptionsQueue bdo_queue = QSIMPLEQ_HEAD_INITIALIZER(bdo_queue);
    QemuPluginList plugin_list = QTAILQ_HEAD_INITIALIZER(plugin_list);
    int mem_prealloc = 0; /* force preallocation of physical target memory */

    os_set_line_buffering();

    error_init(argv[0]);
    module_call_init(MODULE_INIT_TRACE);

    qemu_init_cpu_list();
    qemu_init_cpu_loop();

    qemu_mutex_lock_iothread();

    atexit(qemu_run_exit_notifiers);
    qemu_init_exec_dir(argv[0]);

    module_call_init(MODULE_INIT_QOM);
    module_call_init(MODULE_INIT_MIGRATION);

    qemu_add_opts(&qemu_drive_opts);
    qemu_add_drive_opts(&qemu_legacy_drive_opts);
    qemu_add_drive_opts(&qemu_common_drive_opts);
    qemu_add_drive_opts(&qemu_drive_opts);
    qemu_add_drive_opts(&bdrv_runtime_opts);
    qemu_add_opts(&qemu_chardev_opts);
    qemu_add_opts(&qemu_device_opts);
    qemu_add_opts(&qemu_netdev_opts);
    qemu_add_opts(&qemu_nic_opts);
    qemu_add_opts(&qemu_net_opts);
    qemu_add_opts(&qemu_rtc_opts);
    qemu_add_opts(&qemu_global_opts);
    qemu_add_opts(&qemu_mon_opts);
    qemu_add_opts(&qemu_trace_opts);
    qemu_plugin_add_opts();
    qemu_add_opts(&qemu_option_rom_opts);
    qemu_add_opts(&qemu_machine_opts);
    qemu_add_opts(&qemu_accel_opts);
    qemu_add_opts(&qemu_mem_opts);
    qemu_add_opts(&qemu_smp_opts);
    qemu_add_opts(&qemu_boot_opts);
    qemu_add_opts(&qemu_add_fd_opts);
    qemu_add_opts(&qemu_object_opts);
    qemu_add_opts(&qemu_tpmdev_opts);
    qemu_add_opts(&qemu_realtime_opts);
    qemu_add_opts(&qemu_overcommit_opts);
    qemu_add_opts(&qemu_msg_opts);
    qemu_add_opts(&qemu_name_opts);
    qemu_add_opts(&qemu_numa_opts);
    qemu_add_opts(&qemu_icount_opts);
    qemu_add_opts(&qemu_semihosting_config_opts);
    qemu_add_opts(&qemu_fw_cfg_opts);
    module_call_init(MODULE_INIT_OPTS);

    runstate_init();
    precopy_infrastructure_init();
    postcopy_infrastructure_init();
    monitor_init_globals();

    if (qcrypto_init(&err) < 0) {
        error_reportf_err(err, "cannot initialize crypto: ");
        exit(1);
    }

    QTAILQ_INIT(&vm_change_state_head);
    os_setup_early_signal_handling();

    cpu_option = NULL;
    snapshot = 0;

    nb_nics = 0;

    bdrv_init_with_whitelist();

    autostart = 1;

    /* first pass of option parsing */
    optind = 1;
    while (optind < argc) {
        if (argv[optind][0] != '-') {
            /* disk image */
            optind++;
        } else {
            const QEMUOption *popt;

            popt = lookup_opt(argc, argv, &optarg, &optind);
            switch (popt->index) {
            case QEMU_OPTION_nouserconfig:
                userconfig = false;
                break;
            }
        }
    }

    if (userconfig) {
        if (qemu_read_default_config_file() < 0) {
            exit(1);
        }
    }

    /* second pass of option parsing */
    optind = 1;
    for(;;) {
        if (optind >= argc)
            break;
        if (argv[optind][0] != '-') {
            loc_set_cmdline(argv, optind, 1);
            drive_add(IF_DEFAULT, 0, argv[optind++], HD_OPTS);
        } else {
            const QEMUOption *popt;

            popt = lookup_opt(argc, argv, &optarg, &optind);
            if (!(popt->arch_mask & arch_type)) {
                error_report("Option not supported for this target");
                exit(1);
            }
            switch(popt->index) {
            case QEMU_OPTION_cpu:
                /* hw initialization will check this */
                cpu_option = optarg;
                break;
            case QEMU_OPTION_hda:
            case QEMU_OPTION_hdb:
            case QEMU_OPTION_hdc:
            case QEMU_OPTION_hdd:
                drive_add(IF_DEFAULT, popt->index - QEMU_OPTION_hda, optarg,
                          HD_OPTS);
                break;
            case QEMU_OPTION_blockdev:
                {
                    Visitor *v;
                    BlockdevOptionsQueueEntry *bdo;

                    v = qobject_input_visitor_new_str(optarg, "driver",
                                                      &error_fatal);

                    bdo = g_new(BlockdevOptionsQueueEntry, 1);
                    visit_type_BlockdevOptions(v, NULL, &bdo->bdo,
                                               &error_fatal);
                    visit_free(v);
                    loc_save(&bdo->loc);
                    QSIMPLEQ_INSERT_TAIL(&bdo_queue, bdo, entry);
                    break;
                }
            case QEMU_OPTION_drive:
                if (drive_def(optarg) == NULL) {
                    exit(1);
                }
                break;
            case QEMU_OPTION_set:
                if (qemu_set_option(optarg) != 0)
                    exit(1);
                break;
            case QEMU_OPTION_global:
                if (qemu_global_option(optarg) != 0)
                    exit(1);
                break;
            case QEMU_OPTION_mtdblock:
                drive_add(IF_MTD, -1, optarg, MTD_OPTS);
                break;
            case QEMU_OPTION_sd:
                drive_add(IF_SD, -1, optarg, SD_OPTS);
                break;
            case QEMU_OPTION_pflash:
                drive_add(IF_PFLASH, -1, optarg, PFLASH_OPTS);
                break;
            case QEMU_OPTION_snapshot:
                {
                    Error *blocker = NULL;
                    snapshot = 1;
                    error_setg(&blocker, QERR_REPLAY_NOT_SUPPORTED,
                               "-snapshot");
                    replay_add_blocker(blocker);
                }
                break;
            case QEMU_OPTION_numa:
                opts = qemu_opts_parse_noisily(qemu_find_opts("numa"),
                                               optarg, true);
                if (!opts) {
                    exit(1);
                }
                break;
            case QEMU_OPTION_display:
                parse_display(optarg);
                break;
            case QEMU_OPTION_nographic:
                olist = qemu_find_opts("machine");
                qemu_opts_parse_noisily(olist, "graphics=off", false);
                nographic = true;
                dpy.type = DISPLAY_TYPE_NONE;
                break;
            case QEMU_OPTION_curses:
#ifdef CONFIG_CURSES
                dpy.type = DISPLAY_TYPE_CURSES;
#else
                error_report("curses or iconv support is disabled");
                exit(1);
#endif
                break;
            case QEMU_OPTION_portrait:
                graphic_rotate = 90;
                break;
            case QEMU_OPTION_rotate:
                graphic_rotate = strtol(optarg, (char **) &optarg, 10);
                if (graphic_rotate != 0 && graphic_rotate != 90 &&
                    graphic_rotate != 180 && graphic_rotate != 270) {
                    error_report("only 90, 180, 270 deg rotation is available");
                    exit(1);
                }
                break;
            case QEMU_OPTION_kernel:
                qemu_opts_set(qemu_find_opts("machine"), NULL, "kernel", optarg,
                              &error_abort);
                break;
            case QEMU_OPTION_initrd:
                qemu_opts_set(qemu_find_opts("machine"), NULL, "initrd", optarg,
                              &error_abort);
                break;
            case QEMU_OPTION_append:
                qemu_opts_set(qemu_find_opts("machine"), NULL, "append", optarg,
                              &error_abort);
                break;
            case QEMU_OPTION_dtb:
                qemu_opts_set(qemu_find_opts("machine"), NULL, "dtb", optarg,
                              &error_abort);
                break;
            case QEMU_OPTION_hw_dtb:
                qemu_opts_set(qemu_find_opts("machine"), 0, "hw-dtb", optarg,
                              &error_abort);
                break;
            case QEMU_OPTION_cdrom:
                drive_add(IF_DEFAULT, 2, optarg, CDROM_OPTS);
                break;
            case QEMU_OPTION_boot:
                opts = qemu_opts_parse_noisily(qemu_find_opts("boot-opts"),
                                               optarg, true);
                if (!opts) {
                    exit(1);
                }
                break;
            case QEMU_OPTION_fda:
            case QEMU_OPTION_fdb:
                drive_add(IF_FLOPPY, popt->index - QEMU_OPTION_fda,
                          optarg, FD_OPTS);
                break;
            case QEMU_OPTION_no_fd_bootchk:
                fd_bootchk = 0;
                break;
            case QEMU_OPTION_netdev:
                default_net = 0;
                if (net_client_parse(qemu_find_opts("netdev"), optarg) == -1) {
                    exit(1);
                }
                break;
            case QEMU_OPTION_nic:
                default_net = 0;
                if (net_client_parse(qemu_find_opts("nic"), optarg) == -1) {
                    exit(1);
                }
                break;
            case QEMU_OPTION_net:
                default_net = 0;
                if (net_client_parse(qemu_find_opts("net"), optarg) == -1) {
                    exit(1);
                }
                break;
#ifdef CONFIG_LIBISCSI
            case QEMU_OPTION_iscsi:
                opts = qemu_opts_parse_noisily(qemu_find_opts("iscsi"),
                                               optarg, false);
                if (!opts) {
                    exit(1);
                }
                break;
#endif
            case QEMU_OPTION_audio_help:
                audio_legacy_help();
                exit (0);
                break;
            case QEMU_OPTION_audiodev:
                audio_parse_option(optarg);
                break;
            case QEMU_OPTION_soundhw:
                select_soundhw (optarg);
                break;
            case QEMU_OPTION_h:
                help(0);
                break;
            case QEMU_OPTION_version:
                version();
                exit(0);
                break;
            case QEMU_OPTION_m:
                opts = qemu_opts_parse_noisily(qemu_find_opts("memory"),
                                               optarg, true);
                if (!opts) {
                    exit(EXIT_FAILURE);
                }
                break;
#ifdef CONFIG_TPM
            case QEMU_OPTION_tpmdev:
                if (tpm_config_parse(qemu_find_opts("tpmdev"), optarg) < 0) {
                    exit(1);
                }
                break;
#endif
            case QEMU_OPTION_etrace:
                qemu_arg_etrace = optarg;
                break;
            case QEMU_OPTION_etrace_flags:
                qemu_arg_etrace_flags = optarg;
                break;
            case QEMU_OPTION_mempath:
                mem_path = optarg;
                break;
            case QEMU_OPTION_mem_prealloc:
                mem_prealloc = 1;
                break;
            case QEMU_OPTION_sync_quantum:
                global_sync_quantum = strtoull(optarg, (char **) &optarg, 10);
                break;
            case QEMU_OPTION_machine_path:
                machine_path = optarg;
                break;
            case QEMU_OPTION_d:
                log_mask = optarg;
                break;
            case QEMU_OPTION_D:
                log_file = optarg;
                break;
            case QEMU_OPTION_DFILTER:
                qemu_set_dfilter_ranges(optarg, &error_fatal);
                break;
            case QEMU_OPTION_seed:
                qemu_guest_random_seed_main(optarg, &error_fatal);
                break;
            case QEMU_OPTION_s:
                add_device_config(DEV_GDB, "tcp::" DEFAULT_GDBSTUB_PORT);
                break;
            case QEMU_OPTION_gdb:
                add_device_config(DEV_GDB, optarg);
                break;
            case QEMU_OPTION_L:
                if (is_help_option(optarg)) {
                    list_data_dirs = true;
                } else {
                    qemu_add_data_dir(g_strdup(optarg));
                }
                break;
            case QEMU_OPTION_bios:
                qemu_opts_set(qemu_find_opts("machine"), NULL, "firmware", optarg,
                              &error_abort);
                break;
            case QEMU_OPTION_singlestep:
                singlestep = 1;
                break;
            case QEMU_OPTION_S:
                autostart = 0;
                break;
            case QEMU_OPTION_k:
                keyboard_layout = optarg;
                break;
            case QEMU_OPTION_vga:
                vga_model = optarg;
                default_vga = 0;
                break;
            case QEMU_OPTION_g:
                {
                    const char *p;
                    int w, h, depth;
                    p = optarg;
                    w = strtol(p, (char **)&p, 10);
                    if (w <= 0) {
                    graphic_error:
                        error_report("invalid resolution or depth");
                        exit(1);
                    }
                    if (*p != 'x')
                        goto graphic_error;
                    p++;
                    h = strtol(p, (char **)&p, 10);
                    if (h <= 0)
                        goto graphic_error;
                    if (*p == 'x') {
                        p++;
                        depth = strtol(p, (char **)&p, 10);
                        if (depth != 1 && depth != 2 && depth != 4 &&
                            depth != 8 && depth != 15 && depth != 16 &&
                            depth != 24 && depth != 32)
                            goto graphic_error;
                    } else if (*p == '\0') {
                        depth = graphic_depth;
                    } else {
                        goto graphic_error;
                    }

                    graphic_width = w;
                    graphic_height = h;
                    graphic_depth = depth;
                }
                break;
            case QEMU_OPTION_echr:
                {
                    char *r;
                    term_escape_char = strtol(optarg, &r, 0);
                    if (r == optarg)
                        printf("Bad argument to echr\n");
                    break;
                }
            case QEMU_OPTION_monitor:
                default_monitor = 0;
                if (strncmp(optarg, "none", 4)) {
                    monitor_parse(optarg, "readline", false);
                }
                break;
            case QEMU_OPTION_qmp:
                monitor_parse(optarg, "control", false);
                default_monitor = 0;
                break;
            case QEMU_OPTION_qmp_pretty:
                monitor_parse(optarg, "control", true);
                default_monitor = 0;
                break;
            case QEMU_OPTION_mon:
                opts = qemu_opts_parse_noisily(qemu_find_opts("mon"), optarg,
                                               true);
                if (!opts) {
                    exit(1);
                }
                default_monitor = 0;
                break;
            case QEMU_OPTION_chardev:
                opts = qemu_opts_parse_noisily(qemu_find_opts("chardev"),
                                               optarg, true);
                if (!opts) {
                    exit(1);
                }
                break;
            case QEMU_OPTION_fsdev:
                olist = qemu_find_opts("fsdev");
                if (!olist) {
                    error_report("fsdev support is disabled");
                    exit(1);
                }
                opts = qemu_opts_parse_noisily(olist, optarg, true);
                if (!opts) {
                    exit(1);
                }
                break;
            case QEMU_OPTION_virtfs: {
                QemuOpts *fsdev;
                QemuOpts *device;
                const char *writeout, *sock_fd, *socket, *path, *security_model,
                           *multidevs;

                olist = qemu_find_opts("virtfs");
                if (!olist) {
                    error_report("virtfs support is disabled");
                    exit(1);
                }
                opts = qemu_opts_parse_noisily(olist, optarg, true);
                if (!opts) {
                    exit(1);
                }

                if (qemu_opt_get(opts, "fsdriver") == NULL ||
                    qemu_opt_get(opts, "mount_tag") == NULL) {
                    error_report("Usage: -virtfs fsdriver,mount_tag=tag");
                    exit(1);
                }
                fsdev = qemu_opts_create(qemu_find_opts("fsdev"),
                                         qemu_opts_id(opts) ?:
                                         qemu_opt_get(opts, "mount_tag"),
                                         1, NULL);
                if (!fsdev) {
                    error_report("duplicate or invalid fsdev id: %s",
                                 qemu_opt_get(opts, "mount_tag"));
                    exit(1);
                }

                writeout = qemu_opt_get(opts, "writeout");
                if (writeout) {
#ifdef CONFIG_SYNC_FILE_RANGE
                    qemu_opt_set(fsdev, "writeout", writeout, &error_abort);
#else
                    error_report("writeout=immediate not supported "
                                 "on this platform");
                    exit(1);
#endif
                }
                qemu_opt_set(fsdev, "fsdriver",
                             qemu_opt_get(opts, "fsdriver"), &error_abort);
                path = qemu_opt_get(opts, "path");
                if (path) {
                    qemu_opt_set(fsdev, "path", path, &error_abort);
                }
                security_model = qemu_opt_get(opts, "security_model");
                if (security_model) {
                    qemu_opt_set(fsdev, "security_model", security_model,
                                 &error_abort);
                }
                socket = qemu_opt_get(opts, "socket");
                if (socket) {
                    qemu_opt_set(fsdev, "socket", socket, &error_abort);
                }
                sock_fd = qemu_opt_get(opts, "sock_fd");
                if (sock_fd) {
                    qemu_opt_set(fsdev, "sock_fd", sock_fd, &error_abort);
                }

                qemu_opt_set_bool(fsdev, "readonly",
                                  qemu_opt_get_bool(opts, "readonly", 0),
                                  &error_abort);
                multidevs = qemu_opt_get(opts, "multidevs");
                if (multidevs) {
                    qemu_opt_set(fsdev, "multidevs", multidevs, &error_abort);
                }
                device = qemu_opts_create(qemu_find_opts("device"), NULL, 0,
                                          &error_abort);
                qemu_opt_set(device, "driver", "virtio-9p-pci", &error_abort);
                qemu_opt_set(device, "fsdev",
                             qemu_opts_id(fsdev), &error_abort);
                qemu_opt_set(device, "mount_tag",
                             qemu_opt_get(opts, "mount_tag"), &error_abort);
                break;
            }
            case QEMU_OPTION_serial:
                add_device_config(DEV_SERIAL, optarg);
                default_serial = 0;
                if (strncmp(optarg, "mon:", 4) == 0) {
                    default_monitor = 0;
                }
                break;
            case QEMU_OPTION_watchdog:
                if (watchdog) {
                    error_report("only one watchdog option may be given");
                    exit(1);
                }
                watchdog = optarg;
                break;
            case QEMU_OPTION_watchdog_action:
                if (select_watchdog_action(optarg) == -1) {
                    error_report("unknown -watchdog-action parameter");
                    exit(1);
                }
                break;
            case QEMU_OPTION_parallel:
                add_device_config(DEV_PARALLEL, optarg);
                default_parallel = 0;
                if (strncmp(optarg, "mon:", 4) == 0) {
                    default_monitor = 0;
                }
                break;
            case QEMU_OPTION_debugcon:
                add_device_config(DEV_DEBUGCON, optarg);
                break;
            case QEMU_OPTION_loadvm:
                loadvm = optarg;
                break;
            case QEMU_OPTION_full_screen:
                dpy.has_full_screen = true;
                dpy.full_screen = true;
                break;
            case QEMU_OPTION_alt_grab:
                alt_grab = 1;
                break;
            case QEMU_OPTION_ctrl_grab:
                ctrl_grab = 1;
                break;
            case QEMU_OPTION_no_quit:
                dpy.has_window_close = true;
                dpy.window_close = false;
                break;
            case QEMU_OPTION_sdl:
#ifdef CONFIG_SDL
                dpy.type = DISPLAY_TYPE_SDL;
                break;
#else
                error_report("SDL support is disabled");
                exit(1);
#endif
            case QEMU_OPTION_pidfile:
                pid_file = optarg;
                break;
            case QEMU_OPTION_win2k_hack:
                win2k_install_hack = 1;
                break;
            case QEMU_OPTION_acpitable:
                opts = qemu_opts_parse_noisily(qemu_find_opts("acpi"),
                                               optarg, true);
                if (!opts) {
                    exit(1);
                }
                acpi_table_add(opts, &error_fatal);
                break;
            case QEMU_OPTION_smbios:
                opts = qemu_opts_parse_noisily(qemu_find_opts("smbios"),
                                               optarg, false);
                if (!opts) {
                    exit(1);
                }
                smbios_entry_add(opts, &error_fatal);
                break;
            case QEMU_OPTION_fwcfg:
                opts = qemu_opts_parse_noisily(qemu_find_opts("fw_cfg"),
                                               optarg, true);
                if (opts == NULL) {
                    exit(1);
                }
                break;
            case QEMU_OPTION_preconfig:
                preconfig_exit_requested = false;
                break;
            case QEMU_OPTION_enable_kvm:
                olist = qemu_find_opts("machine");
                qemu_opts_parse_noisily(olist, "accel=kvm", false);
                break;
            case QEMU_OPTION_M:
            case QEMU_OPTION_machine:
                olist = qemu_find_opts("machine");
                opts = qemu_opts_parse_noisily(olist, optarg, true);
                if (!opts) {
                    exit(1);
                }
                break;
            case QEMU_OPTION_accel:
                accel_opts = qemu_opts_parse_noisily(qemu_find_opts("accel"),
                                                     optarg, true);
                optarg = qemu_opt_get(accel_opts, "accel");
                if (!optarg || is_help_option(optarg)) {
                    printf("Accelerators supported in QEMU binary:\n");
                    GSList *el, *accel_list = object_class_get_list(TYPE_ACCEL,
                                                                    false);
                    for (el = accel_list; el; el = el->next) {
                        gchar *typename = g_strdup(object_class_get_name(
                                                   OBJECT_CLASS(el->data)));
                        /* omit qtest which is used for tests only */
                        if (g_strcmp0(typename, ACCEL_CLASS_NAME("qtest")) &&
                            g_str_has_suffix(typename, ACCEL_CLASS_SUFFIX)) {
                            gchar **optname = g_strsplit(typename,
                                                         ACCEL_CLASS_SUFFIX, 0);
                            printf("%s\n", optname[0]);
                            g_strfreev(optname);
                        }
                        g_free(typename);
                    }
                    g_slist_free(accel_list);
                    exit(0);
                }
                break;
            case QEMU_OPTION_usb:
                olist = qemu_find_opts("machine");
                qemu_opts_parse_noisily(olist, "usb=on", false);
                break;
            case QEMU_OPTION_usbdevice:
                error_report("'-usbdevice' is deprecated, please use "
                             "'-device usb-...' instead");
                olist = qemu_find_opts("machine");
                qemu_opts_parse_noisily(olist, "usb=on", false);
                add_device_config(DEV_USB, optarg);
                break;
            case QEMU_OPTION_device:
                if (!qemu_opts_parse_noisily(qemu_find_opts("device"),
                                             optarg, true)) {
                    exit(1);
                }
                break;
            case QEMU_OPTION_smp:
                if (!qemu_opts_parse_noisily(qemu_find_opts("smp-opts"),
                                             optarg, true)) {
                    exit(1);
                }
                break;
            case QEMU_OPTION_vnc:
                vnc_parse(optarg, &error_fatal);
                break;
            case QEMU_OPTION_no_acpi:
                olist = qemu_find_opts("machine");
                qemu_opts_parse_noisily(olist, "acpi=off", false);
                break;
            case QEMU_OPTION_no_hpet:
                olist = qemu_find_opts("machine");
                qemu_opts_parse_noisily(olist, "hpet=off", false);
                break;
            case QEMU_OPTION_no_reboot:
                no_reboot = 1;
                break;
            case QEMU_OPTION_no_shutdown:
                no_shutdown = 1;
                break;
            case QEMU_OPTION_show_cursor:
                warn_report("The -show-cursor option is deprecated. Please "
                            "add show-cursor=on to your -display options.");
                warn_report("When using the default display you can use "
                            "-display default,show-cursor=on");
                dpy.has_show_cursor = true;
                dpy.show_cursor = true;
                break;
            case QEMU_OPTION_uuid:
                if (qemu_uuid_parse(optarg, &qemu_uuid) < 0) {
                    error_report("failed to parse UUID string: wrong format");
                    exit(1);
                }
                qemu_uuid_set = true;
                break;
            case QEMU_OPTION_option_rom:
                if (nb_option_roms >= MAX_OPTION_ROMS) {
                    error_report("too many option ROMs");
                    exit(1);
                }
                opts = qemu_opts_parse_noisily(qemu_find_opts("option-rom"),
                                               optarg, true);
                if (!opts) {
                    exit(1);
                }
                option_rom[nb_option_roms].name = qemu_opt_get(opts, "romfile");
                option_rom[nb_option_roms].bootindex =
                    qemu_opt_get_number(opts, "bootindex", -1);
                if (!option_rom[nb_option_roms].name) {
                    error_report("Option ROM file is not specified");
                    exit(1);
                }
                nb_option_roms++;
                break;
            case QEMU_OPTION_semihosting:
                qemu_semihosting_enable();
                break;
            case QEMU_OPTION_semihosting_config:
                if (qemu_semihosting_config_options(optarg) != 0) {
                    exit(1);
                }
                break;
            case QEMU_OPTION_name:
                opts = qemu_opts_parse_noisily(qemu_find_opts("name"),
                                               optarg, true);
                if (!opts) {
                    exit(1);
                }
                /* Capture guest name if -msg guest-name is used later */
                error_guest_name = qemu_opt_get(opts, "guest");
                break;
            case QEMU_OPTION_prom_env:
                if (nb_prom_envs >= MAX_PROM_ENVS) {
                    error_report("too many prom variables");
                    exit(1);
                }
                prom_envs[nb_prom_envs] = optarg;
                nb_prom_envs++;
                break;
            case QEMU_OPTION_old_param:
                old_param = 1;
                break;
            case QEMU_OPTION_rtc:
                opts = qemu_opts_parse_noisily(qemu_find_opts("rtc"), optarg,
                                               false);
                if (!opts) {
                    exit(1);
                }
                break;
            case QEMU_OPTION_tb_size:
#ifndef CONFIG_TCG
                error_report("TCG is disabled");
                exit(1);
#endif
                warn_report("The -tb-size option is deprecated, use -accel tcg,tb-size instead");
                object_register_sugar_prop(ACCEL_CLASS_NAME("tcg"), "tb-size", optarg);
                break;
            case QEMU_OPTION_icount:
                icount_opts = qemu_opts_parse_noisily(qemu_find_opts("icount"),
                                                      optarg, true);
                if (!icount_opts) {
                    exit(1);
                }
                break;
            case QEMU_OPTION_incoming:
                if (!incoming) {
                    runstate_set(RUN_STATE_INMIGRATE);
                }
                incoming = optarg;
                break;
            case QEMU_OPTION_only_migratable:
                only_migratable = 1;
                break;
            case QEMU_OPTION_nodefaults:
                has_defaults = 0;
                break;
            case QEMU_OPTION_xen_domid:
                if (!(xen_available())) {
                    error_report("Option not supported for this target");
                    exit(1);
                }
                xen_domid = atoi(optarg);
                break;
            case QEMU_OPTION_xen_attach:
                if (!(xen_available())) {
                    error_report("Option not supported for this target");
                    exit(1);
                }
                xen_mode = XEN_ATTACH;
                break;
            case QEMU_OPTION_xen_domid_restrict:
                if (!(xen_available())) {
                    error_report("Option not supported for this target");
                    exit(1);
                }
                xen_domid_restrict = true;
                break;
            case QEMU_OPTION_trace:
                trace_opt_parse(optarg);
                break;
            case QEMU_OPTION_plugin:
                qemu_plugin_opt_parse(optarg, &plugin_list);
                break;
            case QEMU_OPTION_readconfig:
                {
                    int ret = qemu_read_config_file(optarg);
                    if (ret < 0) {
                        error_report("read config %s: %s", optarg,
                                     strerror(-ret));
                        exit(1);
                    }
                    break;
                }
            case QEMU_OPTION_spice:
                olist = qemu_find_opts_err("spice", NULL);
                if (!olist) {
                    ui_module_load_one("spice-core");
                    olist = qemu_find_opts("spice");
                }
                if (!olist) {
                    error_report("spice support is disabled");
                    exit(1);
                }
                opts = qemu_opts_parse_noisily(olist, optarg, false);
                if (!opts) {
                    exit(1);
                }
                display_remote++;
                break;
            case QEMU_OPTION_writeconfig:
                {
                    FILE *fp;
                    if (strcmp(optarg, "-") == 0) {
                        fp = stdout;
                    } else {
                        fp = fopen(optarg, "w");
                        if (fp == NULL) {
                            error_report("open %s: %s", optarg,
                                         strerror(errno));
                            exit(1);
                        }
                    }
                    qemu_config_write(fp);
                    if (fp != stdout) {
                        fclose(fp);
                    }
                    break;
                }
            case QEMU_OPTION_qtest:
                qtest_chrdev = optarg;
                break;
            case QEMU_OPTION_qtest_log:
                qtest_log = optarg;
                break;
            case QEMU_OPTION_sandbox:
                olist = qemu_find_opts("sandbox");
                if (!olist) {
#ifndef CONFIG_SECCOMP
                    error_report("-sandbox support is not enabled "
                                 "in this QEMU binary");
#endif
                    exit(1);
                }

                opts = qemu_opts_parse_noisily(olist, optarg, true);
                if (!opts) {
                    exit(1);
                }
                break;
            case QEMU_OPTION_add_fd:
#ifndef _WIN32
                opts = qemu_opts_parse_noisily(qemu_find_opts("add-fd"),
                                               optarg, false);
                if (!opts) {
                    exit(1);
                }
#else
                error_report("File descriptor passing is disabled on this "
                             "platform");
                exit(1);
#endif
                break;
            case QEMU_OPTION_object:
                opts = qemu_opts_parse_noisily(qemu_find_opts("object"),
                                               optarg, true);
                if (!opts) {
                    exit(1);
                }
                break;
            case QEMU_OPTION_realtime:
                warn_report("'-realtime mlock=...' is deprecated, please use "
                             "'-overcommit mem-lock=...' instead");
                opts = qemu_opts_parse_noisily(qemu_find_opts("realtime"),
                                               optarg, false);
                if (!opts) {
                    exit(1);
                }
                /* Don't override the -overcommit option if set */
                enable_mlock = enable_mlock ||
                    qemu_opt_get_bool(opts, "mlock", true);
                break;
            case QEMU_OPTION_overcommit:
                opts = qemu_opts_parse_noisily(qemu_find_opts("overcommit"),
                                               optarg, false);
                if (!opts) {
                    exit(1);
                }
                /* Don't override the -realtime option if set */
                enable_mlock = enable_mlock ||
                    qemu_opt_get_bool(opts, "mem-lock", false);
                enable_cpu_pm = qemu_opt_get_bool(opts, "cpu-pm", false);
                break;
            case QEMU_OPTION_msg:
                opts = qemu_opts_parse_noisily(qemu_find_opts("msg"), optarg,
                                               false);
                if (!opts) {
                    exit(1);
                }
                configure_msg(opts);
                break;
            case QEMU_OPTION_dump_vmstate:
                if (vmstate_dump_file) {
                    error_report("only one '-dump-vmstate' "
                                 "option may be given");
                    exit(1);
                }
                vmstate_dump_file = fopen(optarg, "w");
                if (vmstate_dump_file == NULL) {
                    error_report("open %s: %s", optarg, strerror(errno));
                    exit(1);
                }
                break;
            case QEMU_OPTION_enable_sync_profile:
                qsp_enable();
                break;
            case QEMU_OPTION_nouserconfig:
                /* Nothing to be parsed here. Especially, do not error out below. */
                break;
            default:
                if (os_parse_cmd_args(popt->index, optarg)) {
                    error_report("Option not supported in this build");
                    exit(1);
                }
            }
        }
    }
    /*
     * Clear error location left behind by the loop.
     * Best done right after the loop.  Do not insert code here!
     */
    loc_set_none();

    /*
     * Check for -cpu help and -device help before we call select_machine(),
     * which will return an error if the architecture has no default machine
     * type and the user did not specify one, so that the user doesn't need
     * to say '-cpu help -machine something'.
     */
    if (cpu_option && is_help_option(cpu_option)) {
        list_cpus(cpu_option);
        exit(0);
    }

    if (qemu_opts_foreach(qemu_find_opts("device"),
                          device_help_func, NULL, NULL)) {
        exit(0);
    }

    user_register_global_props();

    replay_configure(icount_opts);

    if (incoming && !preconfig_exit_requested) {
        error_report("'preconfig' and 'incoming' options are "
                     "mutually exclusive");
        exit(EXIT_FAILURE);
    }

    configure_rtc(qemu_find_opts_singleton("rtc"));

    machine_class = select_machine();
    object_set_machine_compat_props(machine_class->compat_props);

    have_custom_ram_size = set_memory_options(&ram_slots, &maxram_size,
                                              machine_class);

    os_daemonize();
    rcu_disable_atfork();

    if (qemu_arg_etrace) {
        qemu_etrace_enabled = etrace_init(&qemu_etracer, qemu_arg_etrace,
                                          qemu_arg_etrace_flags,
                                          0, 32);
        if (!qemu_etrace_enabled) {
            perror(qemu_arg_etrace);
            exit(1);
        }
        atexit(qemu_etrace_cleanup);
    }

    if (pid_file && !qemu_write_pidfile(pid_file, &err)) {
        error_reportf_err(err, "cannot create PID file: ");
        exit(1);
    }

    qemu_unlink_pidfile_notifier.notify = qemu_unlink_pidfile;
    qemu_add_exit_notifier(&qemu_unlink_pidfile_notifier);

    if (qemu_init_main_loop(&main_loop_err)) {
        error_report_err(main_loop_err);
        exit(1);
    }

#ifdef CONFIG_SECCOMP
    olist = qemu_find_opts_err("sandbox", NULL);
    if (olist) {
        qemu_opts_foreach(olist, parse_sandbox, NULL, &error_fatal);
    }
#endif

    qemu_opts_foreach(qemu_find_opts("name"),
                      parse_name, NULL, &error_fatal);

#ifndef _WIN32
    qemu_opts_foreach(qemu_find_opts("add-fd"),
                      parse_add_fd, NULL, &error_fatal);

    qemu_opts_foreach(qemu_find_opts("add-fd"),
                      cleanup_add_fd, NULL, &error_fatal);
#endif

    current_machine = MACHINE(object_new_with_class(OBJECT_CLASS(machine_class)));
    if (machine_help_func(qemu_get_machine_opts(), current_machine)) {
        exit(0);
    }
    object_property_add_child(object_get_root(), "machine",
                              OBJECT(current_machine));
    object_property_add_child(container_get(OBJECT(current_machine),
                                            "/unattached"),
                              "sysbus", OBJECT(sysbus_get_default()));

    if (machine_class->minimum_page_bits) {
        if (!set_preferred_target_page_bits(machine_class->minimum_page_bits)) {
            /* This would be a board error: specifying a minimum smaller than
             * a target's compile-time fixed setting.
             */
            g_assert_not_reached();
        }
    }

    cpu_exec_init_all();

    if (machine_class->hw_version) {
        qemu_set_hw_version(machine_class->hw_version);
    }

    if (!trace_init_backends()) {
        exit(1);
    }
    trace_init_file();

    /* Open the logfile at this point and set the log mask if necessary.
     */
    qemu_set_log_filename(log_file, &error_fatal);
    if (log_mask) {
        int mask;
        mask = qemu_str_to_log_mask(log_mask);
        if (!mask) {
            qemu_print_log_usage(stdout);
            exit(1);
        }
        qemu_set_log(mask);
    } else {
        qemu_set_log(0);
    }

    /* add configured firmware directories */
    dirs = g_strsplit(CONFIG_QEMU_FIRMWAREPATH, G_SEARCHPATH_SEPARATOR_S, 0);
    for (i = 0; dirs[i] != NULL; i++) {
        qemu_add_data_dir(get_relocated_path(dirs[i]));
    }
    g_strfreev(dirs);

    /* try to find datadir relative to the executable path */
    qemu_add_data_dir(find_datadir());

    /* -L help lists the data directories and exits. */
    if (list_data_dirs) {
        for (i = 0; i < data_dir_idx; i++) {
            printf("%s\n", data_dir[i]);
        }
        exit(0);
    }

    machine_class->smp_parse(current_machine,
        qemu_opts_find(qemu_find_opts("smp-opts"), NULL));

    /* sanity-check smp_cpus and max_cpus against machine_class */
    if (current_machine->smp.cpus < machine_class->min_cpus) {
        error_report("Invalid SMP CPUs %d. The min CPUs "
                     "supported by machine '%s' is %d",
                     current_machine->smp.cpus,
                     machine_class->name, machine_class->min_cpus);
        exit(1);
    }
    if (current_machine->smp.max_cpus > machine_class->max_cpus) {
        error_report("Invalid SMP CPUs %d. The max CPUs "
                     "supported by machine '%s' is %d",
                     current_machine->smp.max_cpus,
                     machine_class->name, machine_class->max_cpus);
        exit(1);
    }

    if (mem_prealloc) {
        char *val;

        val = g_strdup_printf("%d", current_machine->smp.cpus);
        object_register_sugar_prop("memory-backend", "prealloc-threads", val);
        g_free(val);
        object_register_sugar_prop("memory-backend", "prealloc", "on");
    }

    /*
     * Get the default machine options from the machine if it is not already
     * specified either by the configuration file or by the command line.
     */
    if (machine_class->default_machine_opts) {
        qemu_opts_set_defaults(qemu_find_opts("machine"),
                               machine_class->default_machine_opts, 0);
    }

    /* process plugin before CPUs are created, but once -smp has been parsed */
    if (qemu_plugin_load_list(&plugin_list)) {
        exit(1);
    }

    qemu_opts_foreach(qemu_find_opts("device"),
                      default_driver_check, NULL, NULL);
    qemu_opts_foreach(qemu_find_opts("global"),
                      default_driver_check, NULL, NULL);

    if (!vga_model && !default_vga) {
        vga_interface_type = VGA_DEVICE;
    }
    if (!has_defaults || machine_class->no_serial) {
        default_serial = 0;
    }
    if (!has_defaults || machine_class->no_parallel) {
        default_parallel = 0;
    }
    if (!has_defaults || machine_class->no_floppy) {
        default_floppy = 0;
    }
    if (!has_defaults || machine_class->no_cdrom) {
        default_cdrom = 0;
    }
    if (!has_defaults || machine_class->no_sdcard) {
        default_sdcard = 0;
    }
    if (!has_defaults) {
        default_monitor = 0;
        default_net = 0;
        default_vga = 0;
    }

    if (is_daemonized()) {
        if (!preconfig_exit_requested) {
            error_report("'preconfig' and 'daemonize' options are "
                         "mutually exclusive");
            exit(EXIT_FAILURE);
        }

        /* According to documentation and historically, -nographic redirects
         * serial port, parallel port and monitor to stdio, which does not work
         * with -daemonize.  We can redirect these to null instead, but since
         * -nographic is legacy, let's just error out.
         * We disallow -nographic only if all other ports are not redirected
         * explicitly, to not break existing legacy setups which uses
         * -nographic _and_ redirects all ports explicitly - this is valid
         * usage, -nographic is just a no-op in this case.
         */
        if (nographic
            && (default_parallel || default_serial || default_monitor)) {
            error_report("-nographic cannot be used with -daemonize");
            exit(1);
        }
#ifdef CONFIG_CURSES
        if (dpy.type == DISPLAY_TYPE_CURSES) {
            error_report("curses display cannot be used with -daemonize");
            exit(1);
        }
#endif
    }

    if (nographic) {
        if (default_parallel)
            add_device_config(DEV_PARALLEL, "null");
        if (default_serial && default_monitor) {
            add_device_config(DEV_SERIAL, "mon:stdio");
        } else {
            if (default_serial)
                add_device_config(DEV_SERIAL, "stdio");
            if (default_monitor)
                monitor_parse("stdio", "readline", false);
        }
    } else {
        if (default_serial)
            add_device_config(DEV_SERIAL, "vc:80Cx24C");
        if (default_parallel)
            add_device_config(DEV_PARALLEL, "vc:80Cx24C");
        if (default_monitor)
            monitor_parse("vc:80Cx24C", "readline", false);
    }

#if defined(CONFIG_VNC)
    if (!QTAILQ_EMPTY(&(qemu_find_opts("vnc")->head))) {
        display_remote++;
    }
#endif
    if (dpy.type == DISPLAY_TYPE_DEFAULT && !display_remote) {
        if (!qemu_display_find_default(&dpy)) {
            dpy.type = DISPLAY_TYPE_NONE;
#if defined(CONFIG_VNC)
            vnc_parse("localhost:0,to=99,id=default", &error_abort);
#endif
        }
    }
    if (dpy.type == DISPLAY_TYPE_DEFAULT) {
        dpy.type = DISPLAY_TYPE_NONE;
    }

    if ((alt_grab || ctrl_grab) && dpy.type != DISPLAY_TYPE_SDL) {
        error_report("-alt-grab and -ctrl-grab are only valid "
                     "for SDL, ignoring option");
    }
    if (dpy.has_window_close &&
        (dpy.type != DISPLAY_TYPE_GTK && dpy.type != DISPLAY_TYPE_SDL)) {
        error_report("-no-quit is only valid for GTK and SDL, "
                     "ignoring option");
    }

    qemu_display_early_init(&dpy);
    qemu_console_early_init();

    if (dpy.has_gl && dpy.gl != DISPLAYGL_MODE_OFF && display_opengl == 0) {
#if defined(CONFIG_OPENGL)
        error_report("OpenGL is not supported by the display");
#else
        error_report("OpenGL support is disabled");
#endif
        exit(1);
    }

    page_size_init();
    socket_init();

    qemu_opts_foreach(qemu_find_opts("object"),
                      user_creatable_add_opts_foreach,
                      object_create_initial, &error_fatal);

    /* spice needs the timers to be initialized by this point */
    /* spice must initialize before audio as it changes the default auiodev */
    /* spice must initialize before chardevs (for spicevmc and spiceport) */
    qemu_spice.init();

    qemu_opts_foreach(qemu_find_opts("chardev"),
                      chardev_init_func, NULL, &error_fatal);

#ifdef CONFIG_VIRTFS
    qemu_opts_foreach(qemu_find_opts("fsdev"),
                      fsdev_init_func, NULL, &error_fatal);
#endif

    /*
     * Note: we need to create audio and block backends before
     * machine_set_property(), so machine properties can refer to
     * them.
     */
    configure_blockdev(&bdo_queue, machine_class, snapshot);
    audio_init_audiodevs();

    machine_opts = qemu_get_machine_opts();
    qemu_opt_foreach(machine_opts, machine_set_property, current_machine,
                     &error_fatal);
    current_machine->ram_size = ram_size;
    current_machine->maxram_size = maxram_size;
    current_machine->ram_slots = ram_slots;

    /*
     * Note: uses machine properties such as kernel-irqchip, must run
     * after machine_set_property().
     */
    configure_accelerators(argv[0]);

    /*
     * Beware, QOM objects created before this point miss global and
     * compat properties.
     *
     * Global properties get set up by qdev_prop_register_global(),
     * called from user_register_global_props(), and certain option
     * desugaring.  Also in CPU feature desugaring (buried in
     * parse_cpu_option()), which happens below this point, but may
     * only target the CPU type, which can only be created after
     * parse_cpu_option() returned the type.
     *
     * Machine compat properties: object_set_machine_compat_props().
     * Accelerator compat props: object_set_accelerator_compat_props(),
     * called from configure_accelerator().
     */

    if (!qtest_enabled() && machine_class->deprecation_reason) {
        error_report("Machine type '%s' is deprecated: %s",
                     machine_class->name, machine_class->deprecation_reason);
    }

    /*
     * Note: creates a QOM object, must run only after global and
     * compat properties have been set up.
     */
    migration_object_init();

    if (qtest_chrdev) {
        qtest_server_init(qtest_chrdev, qtest_log, &error_fatal);
    }

    machine_opts = qemu_get_machine_opts();
    kernel_filename = qemu_opt_get(machine_opts, "kernel");
    initrd_filename = qemu_opt_get(machine_opts, "initrd");
    kernel_cmdline = qemu_opt_get(machine_opts, "append");

    opts = qemu_opts_find(qemu_find_opts("boot-opts"), NULL);
    if (opts) {
        boot_order = qemu_opt_get(opts, "order");
        if (boot_order) {
            validate_bootdevices(boot_order, &error_fatal);
        }

        boot_once = qemu_opt_get(opts, "once");
        if (boot_once) {
            validate_bootdevices(boot_once, &error_fatal);
        }

        boot_menu = qemu_opt_get_bool(opts, "menu", boot_menu);
        boot_strict = qemu_opt_get_bool(opts, "strict", false);
    }

    if (!boot_order) {
        boot_order = machine_class->default_boot_order;
    }

    if (!kernel_cmdline) {
        kernel_cmdline = "";
        current_machine->kernel_cmdline = (char *)kernel_cmdline;
    }

    linux_boot = (kernel_filename != NULL);

    if (!linux_boot && *kernel_cmdline != '\0') {
        error_report("-append only allowed with -kernel option");
        exit(1);
    }

    if (!linux_boot && initrd_filename != NULL) {
        error_report("-initrd only allowed with -kernel option");
        exit(1);
    }

    if (semihosting_enabled() && !semihosting_get_argc() && kernel_filename) {
        /* fall back to the -kernel/-append */
        semihosting_arg_fallback(kernel_filename, kernel_cmdline);
    }

    /* initialize cpu timers and VCPU throttle modules */
    cpu_timers_init();

    if (default_net) {
        QemuOptsList *net = qemu_find_opts("net");
        qemu_opts_set(net, NULL, "type", "nic", &error_abort);
#ifdef CONFIG_SLIRP
        qemu_opts_set(net, NULL, "type", "user", &error_abort);
#endif
    }

    if (net_init_clients(&err) < 0) {
        error_report_err(err);
        exit(1);
    }

    qemu_opts_foreach(qemu_find_opts("object"),
                      user_creatable_add_opts_foreach,
                      object_create_delayed, &error_fatal);

    if (tpm_init() < 0) {
        exit(1);
    }

    blk_mig_init();
    ram_mig_init();
    dirty_bitmap_mig_init();

    qemu_opts_foreach(qemu_find_opts("mon"),
                      mon_init_func, NULL, &error_fatal);

    if (foreach_device_config(DEV_SERIAL, serial_parse) < 0)
        exit(1);
    if (foreach_device_config(DEV_PARALLEL, parallel_parse) < 0)
        exit(1);
    if (foreach_device_config(DEV_DEBUGCON, debugcon_parse) < 0)
        exit(1);

    /* now chardevs have been created we may have semihosting to connect */
    qemu_semihosting_connect_chardevs();
    qemu_semihosting_console_init();

    /* If no default VGA is requested, the default is "none".  */
    if (default_vga) {
        vga_model = get_default_vga_model(machine_class);
    }
    if (vga_model) {
        select_vgahw(machine_class, vga_model);
    }

    if (watchdog) {
        i = select_watchdog(watchdog);
        if (i > 0)
            exit (i == 1 ? 1 : 0);
    }

    /* This checkpoint is required by replay to separate prior clock
       reading from the other reads, because timer polling functions query
       clock values from the log. */
    replay_checkpoint(CHECKPOINT_INIT);
    qdev_machine_init();

    current_machine->boot_order = boot_order;

    /* parse features once if machine provides default cpu_type */
    current_machine->cpu_type = machine_class->default_cpu_type;
    if (cpu_option) {
        current_machine->cpu_type = parse_cpu_option(cpu_option);
    }

    if (current_machine->ram_memdev_id) {
        Object *backend;
        ram_addr_t backend_size;

        backend = object_resolve_path_type(current_machine->ram_memdev_id,
                                           TYPE_MEMORY_BACKEND, NULL);
        if (!backend) {
            error_report("Memory backend '%s' not found",
                         current_machine->ram_memdev_id);
            exit(EXIT_FAILURE);
        }
        backend_size = object_property_get_uint(backend, "size",  &error_abort);
        if (have_custom_ram_size && backend_size != ram_size) {
                error_report("Size specified by -m option must match size of "
                             "explicitly specified 'memory-backend' property");
                exit(EXIT_FAILURE);
        }
        if (mem_path) {
            error_report("'-mem-path' can't be used together with"
                         "'-machine memory-backend'");
            exit(EXIT_FAILURE);
        }
        ram_size = backend_size;
    }

    if (!xen_enabled()) {
        /* On 32-bit hosts, QEMU is limited by virtual address space */
        if (ram_size > (2047 << 20) && HOST_LONG_BITS == 32) {
            error_report("at most 2047 MB RAM can be simulated");
            exit(1);
        }
    }

    parse_numa_opts(current_machine);

    /* do monitor/qmp handling at preconfig state if requested */
    qemu_main_loop();

    if (machine_class->default_ram_id && current_machine->ram_size &&
        numa_uses_legacy_mem() && !current_machine->ram_memdev_id) {
        create_default_memdev(current_machine, mem_path);
    }

    /* from here on runstate is RUN_STATE_PRELAUNCH */
    machine_run_board_init(current_machine);

    /*
     * TODO To drop support for deprecated bogus if=..., move
     * drive_check_orphaned() here, replacing this call.  Also drop
     * its deprecation warning, along with DriveInfo member
     * @claimed_by_board.
     */
    drive_mark_claimed_by_board();

    realtime_init();

    soundhw_init();

    if (hax_enabled()) {
        hax_sync_vcpus();
    }

    qemu_opts_foreach(qemu_find_opts("fw_cfg"),
                      parse_fw_cfg, fw_cfg_find(), &error_fatal);

    /* init USB devices */
    if (machine_usb(current_machine)) {
        if (foreach_device_config(DEV_USB, usb_parse) < 0)
            exit(1);
    }

    /* init generic devices */
    rom_set_order_override(FW_CFG_ORDER_OVERRIDE_DEVICE);
    qemu_opts_foreach(qemu_find_opts("device"),
                      device_init_func, NULL, &error_fatal);

    cpu_synchronize_all_post_init();

    rom_reset_order_override();

    /* Did we create any drives that we failed to create a device for? */
    drive_check_orphaned();

    /* Don't warn about the default network setup that you get if
     * no command line -net or -netdev options are specified. There
     * are two cases that we would otherwise complain about:
     * (1) board doesn't support a NIC but the implicit "-net nic"
     * requested one
     * (2) CONFIG_SLIRP not set, in which case the implicit "-net nic"
     * sets up a nic that isn't connected to anything.
     */
    if (!default_net && (!qtest_enabled() || has_defaults)) {
        net_check_clients();
    }

    if (boot_once) {
        qemu_boot_set(boot_once, &error_fatal);
        qemu_register_reset(restore_boot_order, g_strdup(boot_order));
    }

    /* init local displays */
    ds = init_displaystate();
    qemu_display_init(ds, &dpy);

    /* must be after terminal init, SDL library changes signal handlers */
    os_setup_signal_handling();

    /* init remote displays */
#ifdef CONFIG_VNC
    qemu_opts_foreach(qemu_find_opts("vnc"),
                      vnc_init_func, NULL, &error_fatal);
#endif

    if (using_spice) {
        qemu_spice.display_init();
    }

    if (foreach_device_config(DEV_GDB, gdbserver_start) < 0) {
        exit(1);
    }

    qdev_machine_creation_done();

    /* TODO: once all bus devices are qdevified, this should be done
     * when bus is created by qdev.c */
    /*
     * TODO: If we had a main 'reset container' that the whole system
     * lived in, we could reset that using the multi-phase reset
     * APIs. For the moment, we just reset the sysbus, which will cause
     * all devices hanging off it (and all their child buses, recursively)
     * to be reset. Note that this will *not* reset any Device objects
     * which are not attached to some part of the qbus tree!
     */
    qemu_register_reset(resettable_cold_reset_fn, sysbus_get_default());
    qemu_run_machine_init_done_notifiers();

    if (rom_check_and_register_reset() != 0) {
        error_report("rom check and register reset failed");
        exit(1);
    }

    replay_start();

    /* This checkpoint is required by replay to separate prior clock
       reading from the other reads, because timer polling functions query
       clock values from the log. */
    replay_checkpoint(CHECKPOINT_RESET);
    qemu_system_reset(SHUTDOWN_CAUSE_NONE);
    register_global_state();
    if (loadvm) {
        Error *local_err = NULL;
        if (load_snapshot(loadvm, &local_err) < 0) {
            error_report_err(local_err);
            autostart = 0;
            exit(1);
        }
    }
    if (replay_mode != REPLAY_MODE_NONE) {
        replay_vmstate_init();
    }

    qdev_prop_check_globals();
    if (vmstate_dump_file) {
        /* dump and exit */
        dump_vmstate_json_to_file(vmstate_dump_file);
        exit(0);
    }

    if (incoming) {
        Error *local_err = NULL;
        qemu_start_incoming_migration(incoming, &local_err);
        if (local_err) {
            error_reportf_err(local_err, "-incoming %s: ", incoming);
            exit(1);
        }
    } else if (autostart) {
        vm_start();
    }

    accel_setup_post(current_machine);
    os_setup_post();

    if (qemu_etrace_mask(ETRACE_F_GPIO)) {
        qemu_etrace_gpio_init();
    }

    return;
}

void qemu_cleanup(void)
{
    gdbserver_cleanup();

    /*
     * cleaning up the migration object cancels any existing migration
     * try to do this early so that it also stops using devices.
     */
    migration_shutdown();

    /*
     * We must cancel all block jobs while the block layer is drained,
     * or cancelling will be affected by throttling and thus may block
     * for an extended period of time.
     * vm_shutdown() will bdrv_drain_all(), so we may as well include
     * it in the drained section.
     * We do not need to end this section, because we do not want any
     * requests happening from here on anyway.
     */
    bdrv_drain_all_begin();

    /* No more vcpu or device emulation activity beyond this point */
    vm_shutdown();
    replay_finish();

    job_cancel_sync_all();
    bdrv_close_all();

    res_free();

    /* vhost-user must be cleaned up before chardevs.  */
    tpm_cleanup();
    net_cleanup();
    audio_cleanup();
    monitor_cleanup();
    qemu_chr_cleanup();
    user_creatable_cleanup();
    /* TODO: unref root container, check all devices are ok */
}<|MERGE_RESOLUTION|>--- conflicted
+++ resolved
@@ -124,14 +124,9 @@
 enum vga_retrace_method vga_retrace_method = VGA_RETRACE_DUMB;
 int display_opengl;
 const char* keyboard_layout = NULL;
-<<<<<<< HEAD
-ram_addr_t ram_size;
-//const char *mem_path = NULL;
+static ram_addr_t ram_size;
 uint64_t global_sync_quantum = 0;
 const char *machine_path = NULL;
-=======
-static ram_addr_t ram_size;
->>>>>>> 29daa894
 bool enable_mlock = false;
 bool enable_cpu_pm = false;
 int nb_nics;
