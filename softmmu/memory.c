/*
 * Physical memory management
 *
 * Copyright 2011 Red Hat, Inc. and/or its affiliates
 *
 * Authors:
 *  Avi Kivity <avi@redhat.com>
 *
 * This work is licensed under the terms of the GNU GPL, version 2.  See
 * the COPYING file in the top-level directory.
 *
 * Contributions after 2012-01-13 are licensed under the terms of the
 * GNU GPL, version 2 or (at your option) any later version.
 */

#include "qemu/osdep.h"
#include "qemu/log.h"
#include "qapi/error.h"
#include "exec/memory.h"
#include "qapi/visitor.h"
#include "qemu/bitops.h"
#include "qemu/error-report.h"
#include "qemu/main-loop.h"
#include "qemu/qemu-print.h"
#include "qom/object.h"
#include "trace.h"

#include "exec/memory-internal.h"
#include "exec/ram_addr.h"
#include "sysemu/kvm.h"
#include "sysemu/runstate.h"
#include "sysemu/tcg.h"
#include "qemu/accel.h"
#include "hw/boards.h"
#include "migration/vmstate.h"
#include "exec/address-spaces.h"

#include "hw/fdt_generic_util.h"
#include "hw/qdev-core.h"

//#define DEBUG_UNASSIGNED

static unsigned memory_region_transaction_depth;
static bool memory_region_update_pending;
static bool ioeventfd_update_pending;
unsigned int global_dirty_tracking;

static QTAILQ_HEAD(, MemoryListener) memory_listeners
    = QTAILQ_HEAD_INITIALIZER(memory_listeners);

static QTAILQ_HEAD(, AddressSpace) address_spaces
    = QTAILQ_HEAD_INITIALIZER(address_spaces);

static GHashTable *flat_views;

typedef struct AddrRange AddrRange;

static void memory_region_update_container_subregions(MemoryRegion *subregion);
static void memory_region_readd_subregion(MemoryRegion *mr);

/*
 * Note that signed integers are needed for negative offsetting in aliases
 * (large MemoryRegion::alias_offset).
 */
struct AddrRange {
    Int128 start;
    Int128 size;
};

static AddrRange addrrange_make(Int128 start, Int128 size)
{
    return (AddrRange) { start, size };
}

static bool addrrange_equal(AddrRange r1, AddrRange r2)
{
    return int128_eq(r1.start, r2.start) && int128_eq(r1.size, r2.size);
}

static Int128 addrrange_end(AddrRange r)
{
    return int128_add(r.start, r.size);
}

static AddrRange addrrange_shift(AddrRange range, Int128 delta)
{
    int128_addto(&range.start, delta);
    return range;
}

static bool addrrange_contains(AddrRange range, Int128 addr)
{
    return int128_ge(addr, range.start)
        && int128_lt(addr, addrrange_end(range));
}

static bool addrrange_intersects(AddrRange r1, AddrRange r2)
{
    return addrrange_contains(r1, r2.start)
        || addrrange_contains(r2, r1.start);
}

static AddrRange addrrange_intersection(AddrRange r1, AddrRange r2)
{
    Int128 start = int128_max(r1.start, r2.start);
    Int128 end = int128_min(addrrange_end(r1), addrrange_end(r2));
    return addrrange_make(start, int128_sub(end, start));
}

enum ListenerDirection { Forward, Reverse };

#define MEMORY_LISTENER_CALL_GLOBAL(_callback, _direction, _args...)    \
    do {                                                                \
        MemoryListener *_listener;                                      \
                                                                        \
        switch (_direction) {                                           \
        case Forward:                                                   \
            QTAILQ_FOREACH(_listener, &memory_listeners, link) {        \
                if (_listener->_callback) {                             \
                    _listener->_callback(_listener, ##_args);           \
                }                                                       \
            }                                                           \
            break;                                                      \
        case Reverse:                                                   \
            QTAILQ_FOREACH_REVERSE(_listener, &memory_listeners, link) { \
                if (_listener->_callback) {                             \
                    _listener->_callback(_listener, ##_args);           \
                }                                                       \
            }                                                           \
            break;                                                      \
        default:                                                        \
            abort();                                                    \
        }                                                               \
    } while (0)

#define MEMORY_LISTENER_CALL(_as, _callback, _direction, _section, _args...) \
    do {                                                                \
        MemoryListener *_listener;                                      \
                                                                        \
        switch (_direction) {                                           \
        case Forward:                                                   \
            QTAILQ_FOREACH(_listener, &(_as)->listeners, link_as) {     \
                if (_listener->_callback) {                             \
                    _listener->_callback(_listener, _section, ##_args); \
                }                                                       \
            }                                                           \
            break;                                                      \
        case Reverse:                                                   \
            QTAILQ_FOREACH_REVERSE(_listener, &(_as)->listeners, link_as) { \
                if (_listener->_callback) {                             \
                    _listener->_callback(_listener, _section, ##_args); \
                }                                                       \
            }                                                           \
            break;                                                      \
        default:                                                        \
            abort();                                                    \
        }                                                               \
    } while (0)

/* No need to ref/unref .mr, the FlatRange keeps it alive.  */
#define MEMORY_LISTENER_UPDATE_REGION(fr, as, dir, callback, _args...)  \
    do {                                                                \
        MemoryRegionSection mrs = section_from_flat_range(fr,           \
                address_space_to_flatview(as));                         \
        MEMORY_LISTENER_CALL(as, callback, dir, &mrs, ##_args);         \
    } while(0)

struct CoalescedMemoryRange {
    AddrRange addr;
    QTAILQ_ENTRY(CoalescedMemoryRange) link;
};

struct MemoryRegionIoeventfd {
    AddrRange addr;
    bool match_data;
    uint64_t data;
    EventNotifier *e;
};

static bool memory_region_ioeventfd_before(MemoryRegionIoeventfd *a,
                                           MemoryRegionIoeventfd *b)
{
    if (int128_lt(a->addr.start, b->addr.start)) {
        return true;
    } else if (int128_gt(a->addr.start, b->addr.start)) {
        return false;
    } else if (int128_lt(a->addr.size, b->addr.size)) {
        return true;
    } else if (int128_gt(a->addr.size, b->addr.size)) {
        return false;
    } else if (a->match_data < b->match_data) {
        return true;
    } else  if (a->match_data > b->match_data) {
        return false;
    } else if (a->match_data) {
        if (a->data < b->data) {
            return true;
        } else if (a->data > b->data) {
            return false;
        }
    }
    if (a->e < b->e) {
        return true;
    } else if (a->e > b->e) {
        return false;
    }
    return false;
}

static bool memory_region_ioeventfd_equal(MemoryRegionIoeventfd *a,
                                          MemoryRegionIoeventfd *b)
{
    if (int128_eq(a->addr.start, b->addr.start) &&
        (!int128_nz(a->addr.size) || !int128_nz(b->addr.size) ||
         (int128_eq(a->addr.size, b->addr.size) &&
          (a->match_data == b->match_data) &&
          ((a->match_data && (a->data == b->data)) || !a->match_data) &&
          (a->e == b->e))))
        return true;

    return false;
}

/* Range of memory in the global map.  Addresses are absolute. */
struct FlatRange {
    MemoryRegion *mr;
    hwaddr offset_in_region;
    AddrRange addr;
    uint8_t dirty_log_mask;
    bool romd_mode;
    bool readonly;
    bool nonvolatile;
};

#define FOR_EACH_FLAT_RANGE(var, view)          \
    for (var = (view)->ranges; var < (view)->ranges + (view)->nr; ++var)

static inline MemoryRegionSection
section_from_flat_range(FlatRange *fr, FlatView *fv)
{
    return (MemoryRegionSection) {
        .mr = fr->mr,
        .fv = fv,
        .offset_within_region = fr->offset_in_region,
        .size = fr->addr.size,
        .offset_within_address_space = int128_get64(fr->addr.start),
        .readonly = fr->readonly,
        .nonvolatile = fr->nonvolatile,
    };
}

static bool flatrange_equal(FlatRange *a, FlatRange *b)
{
    return a->mr == b->mr
        && addrrange_equal(a->addr, b->addr)
        && a->offset_in_region == b->offset_in_region
        && a->romd_mode == b->romd_mode
        && a->readonly == b->readonly
        && a->nonvolatile == b->nonvolatile;
}

static FlatView *flatview_new(MemoryRegion *mr_root)
{
    FlatView *view;

    view = g_new0(FlatView, 1);
    view->ref = 1;
    view->root = mr_root;
    memory_region_ref(mr_root);
    trace_flatview_new(view, mr_root);

    return view;
}

/* Insert a range into a given position.  Caller is responsible for maintaining
 * sorting order.
 */
static void flatview_insert(FlatView *view, unsigned pos, FlatRange *range)
{
    if (view->nr == view->nr_allocated) {
        view->nr_allocated = MAX(2 * view->nr, 10);
        view->ranges = g_realloc(view->ranges,
                                    view->nr_allocated * sizeof(*view->ranges));
    }
    memmove(view->ranges + pos + 1, view->ranges + pos,
            (view->nr - pos) * sizeof(FlatRange));
    view->ranges[pos] = *range;
    memory_region_ref(range->mr);
    ++view->nr;
}

static void flatview_destroy(FlatView *view)
{
    int i;

    trace_flatview_destroy(view, view->root);
    if (view->dispatch) {
        address_space_dispatch_free(view->dispatch);
    }
    for (i = 0; i < view->nr; i++) {
        memory_region_unref(view->ranges[i].mr);
    }
    g_free(view->ranges);
    memory_region_unref(view->root);
    g_free(view);
}

static bool flatview_ref(FlatView *view)
{
    return qatomic_fetch_inc_nonzero(&view->ref) > 0;
}

void flatview_unref(FlatView *view)
{
    if (qatomic_fetch_dec(&view->ref) == 1) {
        trace_flatview_destroy_rcu(view, view->root);
        assert(view->root);
        call_rcu(view, flatview_destroy, rcu);
    }
}

static bool can_merge(FlatRange *r1, FlatRange *r2)
{
    return int128_eq(addrrange_end(r1->addr), r2->addr.start)
        && r1->mr == r2->mr
        && int128_eq(int128_add(int128_make64(r1->offset_in_region),
                                r1->addr.size),
                     int128_make64(r2->offset_in_region))
        && r1->dirty_log_mask == r2->dirty_log_mask
        && r1->romd_mode == r2->romd_mode
        && r1->readonly == r2->readonly
        && r1->nonvolatile == r2->nonvolatile;
}

/* Attempt to simplify a view by merging adjacent ranges */
static void flatview_simplify(FlatView *view)
{
    unsigned i, j, k;

    i = 0;
    while (i < view->nr) {
        j = i + 1;
        while (j < view->nr
               && can_merge(&view->ranges[j-1], &view->ranges[j])) {
            int128_addto(&view->ranges[i].addr.size, view->ranges[j].addr.size);
            ++j;
        }
        ++i;
        for (k = i; k < j; k++) {
            memory_region_unref(view->ranges[k].mr);
        }
        memmove(&view->ranges[i], &view->ranges[j],
                (view->nr - j) * sizeof(view->ranges[j]));
        view->nr -= j - i;
    }
}

static bool memory_region_big_endian(MemoryRegion *mr)
{
#if TARGET_BIG_ENDIAN
    return mr->ops->endianness != DEVICE_LITTLE_ENDIAN;
#else
    return mr->ops->endianness == DEVICE_BIG_ENDIAN;
#endif
}

static void adjust_endianness(MemoryRegion *mr, uint64_t *data, MemOp op)
{
    if ((op & MO_BSWAP) != devend_memop(mr->ops->endianness)) {
        switch (op & MO_SIZE) {
        case MO_8:
            break;
        case MO_16:
            *data = bswap16(*data);
            break;
        case MO_32:
            *data = bswap32(*data);
            break;
        case MO_64:
            *data = bswap64(*data);
            break;
        default:
            g_assert_not_reached();
        }
    }
}

static inline void memory_region_shift_read_access(uint64_t *value,
                                                   signed shift,
                                                   uint64_t mask,
                                                   uint64_t tmp)
{
    if (shift >= 0) {
        *value |= (tmp & mask) << shift;
    } else {
        *value |= (tmp & mask) >> -shift;
    }
}

static inline uint64_t memory_region_shift_write_access(uint64_t *value,
                                                        signed shift,
                                                        uint64_t mask)
{
    uint64_t tmp;

    if (shift >= 0) {
        tmp = (*value >> shift) & mask;
    } else {
        tmp = (*value << -shift) & mask;
    }

    return tmp;
}

static hwaddr memory_region_to_absolute_addr(MemoryRegion *mr, hwaddr offset)
{
    MemoryRegion *root;
    hwaddr abs_addr = offset;

    abs_addr += mr->addr;
    for (root = mr; root->container; ) {
        root = root->container;
        abs_addr += root->addr;
    }

    return abs_addr;
}

static int get_cpu_index(void)
{
    if (current_cpu) {
        return current_cpu->cpu_index;
    }
    return -1;
}

/* FIXME: Remove */
static MemTxResult memory_region_read_accessor_attr(MemoryRegion *mr,
                                                    hwaddr addr,
                                                    uint64_t *value,
                                                    unsigned size,
                                                    signed shift,
                                                    uint64_t mask,
                                                    MemTxAttrs attrs)
{
    MemoryTransaction tr = {{0}};
    MemTxResult ret;

    if (mr->flush_coalesced_mmio) {
        qemu_flush_coalesced_mmio_buffer();
    }

    tr.opaque = mr->opaque;
    tr.addr = addr;
    tr.size = size;
    tr.attr = attrs;
    ret = mr->ops->access(&tr);
    *value |= (tr.data.u64 & mask) << shift;

    return ret;
}

static MemTxResult  memory_region_read_accessor(MemoryRegion *mr,
                                                hwaddr addr,
                                                uint64_t *value,
                                                unsigned size,
                                                signed shift,
                                                uint64_t mask,
                                                MemTxAttrs attrs)
{
    uint64_t tmp;

    tmp = mr->ops->read(mr->opaque, addr, size);
    if (mr->subpage) {
        trace_memory_region_subpage_read(get_cpu_index(), mr, addr, tmp, size);
    } else if (trace_event_get_state_backends(TRACE_MEMORY_REGION_OPS_READ)) {
        hwaddr abs_addr = memory_region_to_absolute_addr(mr, addr);
        trace_memory_region_ops_read(get_cpu_index(), mr, abs_addr, tmp, size,
                                     memory_region_name(mr));
    }
    memory_region_shift_read_access(value, shift, mask, tmp);
    return MEMTX_OK;
}

static MemTxResult memory_region_read_with_attrs_accessor(MemoryRegion *mr,
                                                          hwaddr addr,
                                                          uint64_t *value,
                                                          unsigned size,
                                                          signed shift,
                                                          uint64_t mask,
                                                          MemTxAttrs attrs)
{
    uint64_t tmp = 0;
    MemTxResult r;

    r = mr->ops->read_with_attrs(mr->opaque, addr, &tmp, size, attrs);
    if (mr->subpage) {
        trace_memory_region_subpage_read(get_cpu_index(), mr, addr, tmp, size);
    } else if (trace_event_get_state_backends(TRACE_MEMORY_REGION_OPS_READ)) {
        hwaddr abs_addr = memory_region_to_absolute_addr(mr, addr);
        trace_memory_region_ops_read(get_cpu_index(), mr, abs_addr, tmp, size,
                                     memory_region_name(mr));
    }
    memory_region_shift_read_access(value, shift, mask, tmp);
    return r;
}

/* FIXME: Remove */
static MemTxResult memory_region_write_accessor_attr(MemoryRegion *mr,
                                                     hwaddr addr,
                                                     uint64_t *value,
                                                     unsigned size,
                                                     signed shift,
                                                     uint64_t mask,
                                                     MemTxAttrs attrs)
{
    MemoryTransaction tr = {{0}};

    if (mr->flush_coalesced_mmio) {
        qemu_flush_coalesced_mmio_buffer();
    }

    tr.opaque = mr->opaque;
    tr.rw = true;
    tr.addr = addr;
    tr.size = size;
    tr.attr = attrs;
    tr.data.u64 = (*value >> shift) & mask;
    trace_memory_region_ops_write(get_cpu_index(), mr, tr.addr, tr.data.u64, tr.size,
                                  memory_region_name(mr));
    return mr->ops->access(&tr);
}

static MemTxResult memory_region_write_accessor(MemoryRegion *mr,
                                                hwaddr addr,
                                                uint64_t *value,
                                                unsigned size,
                                                signed shift,
                                                uint64_t mask,
                                                MemTxAttrs attrs)
{
    uint64_t tmp = memory_region_shift_write_access(value, shift, mask);

    if (mr->subpage) {
        trace_memory_region_subpage_write(get_cpu_index(), mr, addr, tmp, size);
    } else if (trace_event_get_state_backends(TRACE_MEMORY_REGION_OPS_WRITE)) {
        hwaddr abs_addr = memory_region_to_absolute_addr(mr, addr);
        trace_memory_region_ops_write(get_cpu_index(), mr, abs_addr, tmp, size,
                                      memory_region_name(mr));
    }
    mr->ops->write(mr->opaque, addr, tmp, size);
    return MEMTX_OK;
}

static MemTxResult memory_region_write_with_attrs_accessor(MemoryRegion *mr,
                                                           hwaddr addr,
                                                           uint64_t *value,
                                                           unsigned size,
                                                           signed shift,
                                                           uint64_t mask,
                                                           MemTxAttrs attrs)
{
    uint64_t tmp = memory_region_shift_write_access(value, shift, mask);

    if (mr->subpage) {
        trace_memory_region_subpage_write(get_cpu_index(), mr, addr, tmp, size);
    } else if (trace_event_get_state_backends(TRACE_MEMORY_REGION_OPS_WRITE)) {
        hwaddr abs_addr = memory_region_to_absolute_addr(mr, addr);
        trace_memory_region_ops_write(get_cpu_index(), mr, abs_addr, tmp, size,
                                      memory_region_name(mr));
    }
    return mr->ops->write_with_attrs(mr->opaque, addr, tmp, size, attrs);
}

/* Xilinx: Checks qdev reset GPIO level */
static bool memory_owner_is_in_reset(MemoryRegion *mr)
{
    if (object_dynamic_cast(mr->owner, TYPE_DEVICE)) {
        return DEVICE(mr->owner)->reset_level;
    }
    return false;
}

static MemTxResult access_with_adjusted_size(hwaddr addr,
                                      uint64_t *value,
                                      unsigned size,
                                      unsigned access_size_min,
                                      unsigned access_size_max,
                                      MemTxResult (*access_fn)
                                                  (MemoryRegion *mr,
                                                   hwaddr addr,
                                                   uint64_t *value,
                                                   unsigned size,
                                                   signed shift,
                                                   uint64_t mask,
                                                   MemTxAttrs attrs),
                                      MemoryRegion *mr,
                                      MemTxAttrs attrs)
{
    uint64_t access_mask;
    unsigned access_size;
    unsigned i;
    MemTxResult r = MEMTX_OK;

    if (!access_size_min) {
        access_size_min = 1;
    }
    if (!access_size_max) {
        access_size_max = 4;
    }

<<<<<<< HEAD
    /*
     * Xilinx: If devices are held in reset, we should allow the access and warn
     * the user of what they're doing.
     * We allow the access to avoid breaking compatibility with flows that do
     * not bring devices out of reset.
     */
    if (memory_owner_is_in_reset(mr)) {
        qemu_log_mask(LOG_GUEST_ERROR, "%s: Accessing 0x%" HWADDR_PRIx" when "
                      "held in reset.\n",
                      object_get_canonical_path(OBJECT(mr->owner)), addr);
=======
    /* Do not allow more than one simultaneous access to a device's IO Regions */
    if (mr->dev && !mr->disable_reentrancy_guard &&
        !mr->ram_device && !mr->ram && !mr->rom_device && !mr->readonly) {
        if (mr->dev->mem_reentrancy_guard.engaged_in_io) {
            warn_report_once("Blocked re-entrant IO on MemoryRegion: "
                             "%s at addr: 0x%" HWADDR_PRIX,
                             memory_region_name(mr), addr);
            return MEMTX_ACCESS_ERROR;
        }
        mr->dev->mem_reentrancy_guard.engaged_in_io = true;
>>>>>>> 2074424e
    }

    /* FIXME: support unaligned access? */
    access_size = MAX(MIN(size, access_size_max), access_size_min);
    access_mask = MAKE_64BIT_MASK(0, access_size * 8);
    if (memory_region_big_endian(mr)) {
        for (i = 0; i < size; i += access_size) {
            r |= access_fn(mr, addr + i, value, access_size,
                        (size - access_size - i) * 8, access_mask, attrs);
        }
    } else {
        for (i = 0; i < size; i += access_size) {
            r |= access_fn(mr, addr + i, value, access_size, i * 8,
                        access_mask, attrs);
        }
    }
    if (mr->dev) {
        mr->dev->mem_reentrancy_guard.engaged_in_io = false;
    }
    return r;
}

static AddressSpace *memory_region_to_address_space(MemoryRegion *mr)
{
    AddressSpace *as;

    while (mr->container) {
        mr = mr->container;
    }
    QTAILQ_FOREACH(as, &address_spaces, address_spaces_link) {
        if (mr == as->root) {
            return as;
        }
    }
    return NULL;
}

/* Render a memory region into the global view.  Ranges in @view obscure
 * ranges in @mr.
 */
static void render_memory_region(FlatView *view,
                                 MemoryRegion *mr,
                                 Int128 base,
                                 AddrRange clip,
                                 bool readonly,
                                 bool nonvolatile)
{
    MemoryRegion *subregion;
    unsigned i;
    hwaddr offset_in_region;
    Int128 remain;
    Int128 now;
    FlatRange fr;
    AddrRange tmp;

    if (!mr->enabled) {
        return;
    }

    int128_addto(&base, int128_make64(mr->addr));
    readonly |= mr->readonly;
    nonvolatile |= mr->nonvolatile;

    tmp = addrrange_make(base, mr->size);

    if (!addrrange_intersects(tmp, clip)) {
        return;
    }

    clip = addrrange_intersection(tmp, clip);

    if (mr->alias) {
        int128_subfrom(&base, int128_make64(mr->alias->addr));
        int128_subfrom(&base, int128_make64(mr->alias_offset));
        render_memory_region(view, mr->alias, base, clip,
                             readonly, nonvolatile);
        return;
    }

    /* Render subregions in priority order. */
    QTAILQ_FOREACH(subregion, &mr->subregions, subregions_link) {
        render_memory_region(view, subregion, base, clip,
                             readonly, nonvolatile);
    }

    if (!mr->terminates) {
        return;
    }

    offset_in_region = int128_get64(int128_sub(clip.start, base));
    base = clip.start;
    remain = clip.size;

    fr.mr = mr;
    fr.dirty_log_mask = memory_region_get_dirty_log_mask(mr);
    fr.romd_mode = mr->romd_mode;
    fr.readonly = readonly;
    fr.nonvolatile = nonvolatile;

    /* Render the region itself into any gaps left by the current view. */
    for (i = 0; i < view->nr && int128_nz(remain); ++i) {
        if (int128_ge(base, addrrange_end(view->ranges[i].addr))) {
            continue;
        }
        if (int128_lt(base, view->ranges[i].addr.start)) {
            now = int128_min(remain,
                             int128_sub(view->ranges[i].addr.start, base));
            fr.offset_in_region = offset_in_region;
            fr.addr = addrrange_make(base, now);
            flatview_insert(view, i, &fr);
            ++i;
            int128_addto(&base, now);
            offset_in_region += int128_get64(now);
            int128_subfrom(&remain, now);
        }
        now = int128_sub(int128_min(int128_add(base, remain),
                                    addrrange_end(view->ranges[i].addr)),
                         base);
        int128_addto(&base, now);
        offset_in_region += int128_get64(now);
        int128_subfrom(&remain, now);
    }
    if (int128_nz(remain)) {
        fr.offset_in_region = offset_in_region;
        fr.addr = addrrange_make(base, remain);
        flatview_insert(view, i, &fr);
    }
}

void flatview_for_each_range(FlatView *fv, flatview_cb cb , void *opaque)
{
    FlatRange *fr;

    assert(fv);
    assert(cb);

    FOR_EACH_FLAT_RANGE(fr, fv) {
        if (cb(fr->addr.start, fr->addr.size, fr->mr,
               fr->offset_in_region, opaque)) {
            break;
        }
    }
}

static MemoryRegion *memory_region_get_flatview_root(MemoryRegion *mr)
{
    while (mr->enabled) {
        if (mr->alias) {
            if (!mr->alias_offset && int128_ge(mr->size, mr->alias->size)) {
                /* The alias is included in its entirety.  Use it as
                 * the "real" root, so that we can share more FlatViews.
                 */
                mr = mr->alias;
                continue;
            }
        } else if (!mr->terminates) {
            unsigned int found = 0;
            MemoryRegion *child, *next = NULL;
            QTAILQ_FOREACH(child, &mr->subregions, subregions_link) {
                if (child->enabled) {
                    if (++found > 1) {
                        next = NULL;
                        break;
                    }
                    if (!child->addr && int128_ge(mr->size, child->size)) {
                        /* A child is included in its entirety.  If it's the only
                         * enabled one, use it in the hope of finding an alias down the
                         * way. This will also let us share FlatViews.
                         */
                        next = child;
                    }
                }
            }
            if (found == 0) {
                return NULL;
            }
            if (next) {
                mr = next;
                continue;
            }
        }

        return mr;
    }

    return NULL;
}

/* Render a memory topology into a list of disjoint absolute ranges. */
static FlatView *generate_memory_topology(MemoryRegion *mr)
{
    int i;
    FlatView *view;

    view = flatview_new(mr);

    if (mr) {
        render_memory_region(view, mr, int128_zero(),
                             addrrange_make(int128_zero(), int128_2_64()),
                             false, false);
    }
    flatview_simplify(view);

    view->dispatch = address_space_dispatch_new(view);
    for (i = 0; i < view->nr; i++) {
        MemoryRegionSection mrs =
            section_from_flat_range(&view->ranges[i], view);
        flatview_add_to_dispatch(view, &mrs);
    }
    address_space_dispatch_compact(view->dispatch);
    g_hash_table_replace(flat_views, mr, view);

    return view;
}

static void address_space_add_del_ioeventfds(AddressSpace *as,
                                             MemoryRegionIoeventfd *fds_new,
                                             unsigned fds_new_nb,
                                             MemoryRegionIoeventfd *fds_old,
                                             unsigned fds_old_nb)
{
    unsigned iold, inew;
    MemoryRegionIoeventfd *fd;
    MemoryRegionSection section;

    /* Generate a symmetric difference of the old and new fd sets, adding
     * and deleting as necessary.
     */

    iold = inew = 0;
    while (iold < fds_old_nb || inew < fds_new_nb) {
        if (iold < fds_old_nb
            && (inew == fds_new_nb
                || memory_region_ioeventfd_before(&fds_old[iold],
                                                  &fds_new[inew]))) {
            fd = &fds_old[iold];
            section = (MemoryRegionSection) {
                .fv = address_space_to_flatview(as),
                .offset_within_address_space = int128_get64(fd->addr.start),
                .size = fd->addr.size,
            };
            MEMORY_LISTENER_CALL(as, eventfd_del, Forward, &section,
                                 fd->match_data, fd->data, fd->e);
            ++iold;
        } else if (inew < fds_new_nb
                   && (iold == fds_old_nb
                       || memory_region_ioeventfd_before(&fds_new[inew],
                                                         &fds_old[iold]))) {
            fd = &fds_new[inew];
            section = (MemoryRegionSection) {
                .fv = address_space_to_flatview(as),
                .offset_within_address_space = int128_get64(fd->addr.start),
                .size = fd->addr.size,
            };
            MEMORY_LISTENER_CALL(as, eventfd_add, Reverse, &section,
                                 fd->match_data, fd->data, fd->e);
            ++inew;
        } else {
            ++iold;
            ++inew;
        }
    }
}

FlatView *address_space_get_flatview(AddressSpace *as)
{
    FlatView *view;

    RCU_READ_LOCK_GUARD();
    do {
        view = address_space_to_flatview(as);
        /* If somebody has replaced as->current_map concurrently,
         * flatview_ref returns false.
         */
    } while (!flatview_ref(view));
    return view;
}

static void address_space_update_ioeventfds(AddressSpace *as)
{
    FlatView *view;
    FlatRange *fr;
    unsigned ioeventfd_nb = 0;
    unsigned ioeventfd_max;
    MemoryRegionIoeventfd *ioeventfds;
    AddrRange tmp;
    unsigned i;

    /*
     * It is likely that the number of ioeventfds hasn't changed much, so use
     * the previous size as the starting value, with some headroom to avoid
     * gratuitous reallocations.
     */
    ioeventfd_max = QEMU_ALIGN_UP(as->ioeventfd_nb, 4);
    ioeventfds = g_new(MemoryRegionIoeventfd, ioeventfd_max);

    view = address_space_get_flatview(as);
    FOR_EACH_FLAT_RANGE(fr, view) {
        for (i = 0; i < fr->mr->ioeventfd_nb; ++i) {
            tmp = addrrange_shift(fr->mr->ioeventfds[i].addr,
                                  int128_sub(fr->addr.start,
                                             int128_make64(fr->offset_in_region)));
            if (addrrange_intersects(fr->addr, tmp)) {
                ++ioeventfd_nb;
                if (ioeventfd_nb > ioeventfd_max) {
                    ioeventfd_max = MAX(ioeventfd_max * 2, 4);
                    ioeventfds = g_realloc(ioeventfds,
                            ioeventfd_max * sizeof(*ioeventfds));
                }
                ioeventfds[ioeventfd_nb-1] = fr->mr->ioeventfds[i];
                ioeventfds[ioeventfd_nb-1].addr = tmp;
            }
        }
    }

    address_space_add_del_ioeventfds(as, ioeventfds, ioeventfd_nb,
                                     as->ioeventfds, as->ioeventfd_nb);

    g_free(as->ioeventfds);
    as->ioeventfds = ioeventfds;
    as->ioeventfd_nb = ioeventfd_nb;
    flatview_unref(view);
}

/*
 * Notify the memory listeners about the coalesced IO change events of
 * range `cmr'.  Only the part that has intersection of the specified
 * FlatRange will be sent.
 */
static void flat_range_coalesced_io_notify(FlatRange *fr, AddressSpace *as,
                                           CoalescedMemoryRange *cmr, bool add)
{
    AddrRange tmp;

    tmp = addrrange_shift(cmr->addr,
                          int128_sub(fr->addr.start,
                                     int128_make64(fr->offset_in_region)));
    if (!addrrange_intersects(tmp, fr->addr)) {
        return;
    }
    tmp = addrrange_intersection(tmp, fr->addr);

    if (add) {
        MEMORY_LISTENER_UPDATE_REGION(fr, as, Forward, coalesced_io_add,
                                      int128_get64(tmp.start),
                                      int128_get64(tmp.size));
    } else {
        MEMORY_LISTENER_UPDATE_REGION(fr, as, Reverse, coalesced_io_del,
                                      int128_get64(tmp.start),
                                      int128_get64(tmp.size));
    }
}

static void flat_range_coalesced_io_del(FlatRange *fr, AddressSpace *as)
{
    CoalescedMemoryRange *cmr;

    QTAILQ_FOREACH(cmr, &fr->mr->coalesced, link) {
        flat_range_coalesced_io_notify(fr, as, cmr, false);
    }
}

static void flat_range_coalesced_io_add(FlatRange *fr, AddressSpace *as)
{
    MemoryRegion *mr = fr->mr;
    CoalescedMemoryRange *cmr;

    if (QTAILQ_EMPTY(&mr->coalesced)) {
        return;
    }

    QTAILQ_FOREACH(cmr, &mr->coalesced, link) {
        flat_range_coalesced_io_notify(fr, as, cmr, true);
    }
}

static void address_space_update_topology_pass(AddressSpace *as,
                                               const FlatView *old_view,
                                               const FlatView *new_view,
                                               bool adding)
{
    unsigned iold, inew;
    FlatRange *frold, *frnew;

    /* Generate a symmetric difference of the old and new memory maps.
     * Kill ranges in the old map, and instantiate ranges in the new map.
     */
    iold = inew = 0;
    while (iold < old_view->nr || inew < new_view->nr) {
        if (iold < old_view->nr) {
            frold = &old_view->ranges[iold];
        } else {
            frold = NULL;
        }
        if (inew < new_view->nr) {
            frnew = &new_view->ranges[inew];
        } else {
            frnew = NULL;
        }

        if (frold
            && (!frnew
                || int128_lt(frold->addr.start, frnew->addr.start)
                || (int128_eq(frold->addr.start, frnew->addr.start)
                    && !flatrange_equal(frold, frnew)))) {
            /* In old but not in new, or in both but attributes changed. */

            if (!adding) {
                flat_range_coalesced_io_del(frold, as);
                MEMORY_LISTENER_UPDATE_REGION(frold, as, Reverse, region_del);
            }

            ++iold;
        } else if (frold && frnew && flatrange_equal(frold, frnew)) {
            /* In both and unchanged (except logging may have changed) */

            if (adding) {
                MEMORY_LISTENER_UPDATE_REGION(frnew, as, Forward, region_nop);
                if (frnew->dirty_log_mask & ~frold->dirty_log_mask) {
                    MEMORY_LISTENER_UPDATE_REGION(frnew, as, Forward, log_start,
                                                  frold->dirty_log_mask,
                                                  frnew->dirty_log_mask);
                }
                if (frold->dirty_log_mask & ~frnew->dirty_log_mask) {
                    MEMORY_LISTENER_UPDATE_REGION(frnew, as, Reverse, log_stop,
                                                  frold->dirty_log_mask,
                                                  frnew->dirty_log_mask);
                }
            }

            ++iold;
            ++inew;
        } else {
            /* In new */

            if (adding) {
                MEMORY_LISTENER_UPDATE_REGION(frnew, as, Forward, region_add);
                flat_range_coalesced_io_add(frnew, as);
            }

            ++inew;
        }
    }
}

static void flatviews_init(void)
{
    static FlatView *empty_view;

    if (flat_views) {
        return;
    }

    flat_views = g_hash_table_new_full(g_direct_hash, g_direct_equal, NULL,
                                       (GDestroyNotify) flatview_unref);
    if (!empty_view) {
        empty_view = generate_memory_topology(NULL);
        /* We keep it alive forever in the global variable.  */
        flatview_ref(empty_view);
    } else {
        g_hash_table_replace(flat_views, NULL, empty_view);
        flatview_ref(empty_view);
    }
}

static void flatviews_reset(void)
{
    AddressSpace *as;

    if (flat_views) {
        g_hash_table_unref(flat_views);
        flat_views = NULL;
    }
    flatviews_init();

    /* Render unique FVs */
    QTAILQ_FOREACH(as, &address_spaces, address_spaces_link) {
        MemoryRegion *physmr = memory_region_get_flatview_root(as->root);

        if (g_hash_table_lookup(flat_views, physmr)) {
            continue;
        }

        generate_memory_topology(physmr);
    }
}

static void address_space_set_flatview(AddressSpace *as)
{
    FlatView *old_view = address_space_to_flatview(as);
    MemoryRegion *physmr = memory_region_get_flatview_root(as->root);
    FlatView *new_view = g_hash_table_lookup(flat_views, physmr);

    assert(new_view);

    if (old_view == new_view) {
        return;
    }

    if (old_view) {
        flatview_ref(old_view);
    }

    flatview_ref(new_view);

    if (!QTAILQ_EMPTY(&as->listeners)) {
        FlatView tmpview = { .nr = 0 }, *old_view2 = old_view;

        if (!old_view2) {
            old_view2 = &tmpview;
        }
        address_space_update_topology_pass(as, old_view2, new_view, false);
        address_space_update_topology_pass(as, old_view2, new_view, true);
    }

    /* Writes are protected by the BQL.  */
    qatomic_rcu_set(&as->current_map, new_view);
    if (old_view) {
        flatview_unref(old_view);
    }

    /* Note that all the old MemoryRegions are still alive up to this
     * point.  This relieves most MemoryListeners from the need to
     * ref/unref the MemoryRegions they get---unless they use them
     * outside the iothread mutex, in which case precise reference
     * counting is necessary.
     */
    if (old_view) {
        flatview_unref(old_view);
    }
}

static void address_space_update_topology(AddressSpace *as)
{
    MemoryRegion *physmr = memory_region_get_flatview_root(as->root);

    flatviews_init();
    if (!g_hash_table_lookup(flat_views, physmr)) {
        generate_memory_topology(physmr);
    }
    address_space_set_flatview(as);
}

void memory_region_transaction_begin(void)
{
    qemu_flush_coalesced_mmio_buffer();
    ++memory_region_transaction_depth;
}

void memory_region_transaction_commit(void)
{
    AddressSpace *as;

    assert(memory_region_transaction_depth);
    assert(qemu_mutex_iothread_locked());

    --memory_region_transaction_depth;
    if (!memory_region_transaction_depth) {
        if (memory_region_update_pending) {
            flatviews_reset();

            MEMORY_LISTENER_CALL_GLOBAL(begin, Forward);

            QTAILQ_FOREACH(as, &address_spaces, address_spaces_link) {
                address_space_set_flatview(as);
                address_space_update_ioeventfds(as);
            }
            memory_region_update_pending = false;
            ioeventfd_update_pending = false;
            MEMORY_LISTENER_CALL_GLOBAL(commit, Forward);
        } else if (ioeventfd_update_pending) {
            QTAILQ_FOREACH(as, &address_spaces, address_spaces_link) {
                address_space_update_ioeventfds(as);
            }
            ioeventfd_update_pending = false;
        }
   }
}

static void memory_region_destructor_none(MemoryRegion *mr)
{
}

static void memory_region_destructor_ram(MemoryRegion *mr)
{
    qemu_ram_free(mr->ram_block);
}

static bool memory_region_need_escape(char c)
{
    return c == '/' || c == '[' || c == '\\' || c == ']';
}

static char *memory_region_escape_name(const char *name)
{
    const char *p;
    char *escaped, *q;
    uint8_t c;
    size_t bytes = 0;

    for (p = name; *p; p++) {
        bytes += memory_region_need_escape(*p) ? 4 : 1;
    }
    if (bytes == p - name) {
       return g_memdup(name, bytes + 1);
    }

    escaped = g_malloc(bytes + 1);
    for (p = name, q = escaped; *p; p++) {
        c = *p;
        if (unlikely(memory_region_need_escape(c))) {
            *q++ = '\\';
            *q++ = 'x';
            *q++ = "0123456789abcdef"[c >> 4];
            c = "0123456789abcdef"[c & 15];
        }
        *q++ = c;
    }
    *q = 0;
    return escaped;
}

static void memory_region_do_init(MemoryRegion *mr,
                                  Object *owner,
                                  const char *name,
                                  uint64_t size)
{
    mr->size = int128_make64(size);
    if (size == UINT64_MAX) {
        mr->size = int128_2_64();
    }
    mr->name = g_strdup(name);
    mr->owner = owner;
    mr->dev = (DeviceState *) object_dynamic_cast(mr->owner, TYPE_DEVICE);
    mr->ram_block = NULL;

    if (name) {
        char *escaped_name = memory_region_escape_name(name);
        char *name_array = g_strdup_printf("%s[*]", escaped_name);

        if (!owner) {
            owner = container_get(qdev_get_machine(), "/unattached");
        }

        object_property_add_child(owner, name_array, OBJECT(mr));
        object_unref(OBJECT(mr));
        g_free(name_array);
        g_free(escaped_name);
    }
}

void memory_region_init(MemoryRegion *mr,
                        Object *owner,
                        const char *name,
                        uint64_t size)
{
    object_initialize(mr, sizeof(*mr), TYPE_MEMORY_REGION);
    memory_region_do_init(mr, owner, name, size);
}

static void memory_region_get_addr(Object *obj, Visitor *v, const char *name,
                                   void *opaque, Error **errp)
{
    MemoryRegion *mr = MEMORY_REGION(obj);
    uint64_t value = mr->addr;

    visit_type_uint64(v, name, &value, errp);
}

static void memory_region_set_addr(Object *obj, Visitor *v, const char *name,
                                   void *opaque, Error **errp)
{
    MemoryRegion *mr = MEMORY_REGION(obj);
    Error *local_err = NULL;
    uint64_t value;

    visit_type_uint64(v, name, &value, &local_err);
    if (local_err) {
        error_propagate(errp, local_err);
        return;
    }

    memory_region_set_address(mr, value);
}

static void memory_region_set_container(Object *obj, Visitor *v, const char *name,
                                        void *opaque, Error **errp)
{
    MemoryRegion *mr = MEMORY_REGION(obj);
    Error *local_err = NULL;
    MemoryRegion *old_container = mr->container;
    MemoryRegion *new_container = NULL;
    char *path = NULL;

    visit_type_str(v, name, &path, &local_err);

    if (!local_err && strcmp(path, "") != 0) {
        new_container = MEMORY_REGION(object_resolve_link(obj, name, path,
                                      &local_err));
        while (new_container->alias) {
            new_container = new_container->alias;
        }
    }

    if (local_err) {
        error_propagate(errp, local_err);
        return;
    }

    object_ref(OBJECT(new_container));

    memory_region_transaction_begin();
    memory_region_ref(mr);
    if (old_container) {
        memory_region_del_subregion(old_container, mr);
    }
    mr->container = new_container;
    if (new_container) {
        memory_region_update_container_subregions(mr);
    }
    memory_region_unref(mr);
    memory_region_transaction_commit();

    object_unref(OBJECT(old_container));
}

static void memory_region_get_container(Object *obj, Visitor *v,
                                        const char *name, void *opaque,
                                        Error **errp)
{
    MemoryRegion *mr = MEMORY_REGION(obj);
    char *path = (char *)"";

    if (mr->container) {
        path = object_get_canonical_path(OBJECT(mr->container));
    }
    visit_type_str(v, name, &path, errp);
    if (mr->container) {
        g_free(path);
    }
}

static Object *memory_region_resolve_container(Object *obj, void *opaque,
                                               const char *part)
{
    MemoryRegion *mr = MEMORY_REGION(obj);

    return OBJECT(mr->container);
}

static void memory_region_set_alias(const Object *obj, const char *name,
                                    Object *val, Error **errp)
{
    MemoryRegion *mr = MEMORY_REGION(obj);
    MemoryRegion *subregion, *next;

    /* Be conservative and only allow one shotting for the mo */
    /* FIXME: Use a softer error than assert */
    assert (!mr->alias);

    /* FIXME: check we don't already have subregions and
     * anything else that might be mutex with aliasing
     */

    memory_region_transaction_begin();
    QTAILQ_FOREACH_SAFE(subregion, &mr->subregions, subregions_link, next) {
        object_property_set_link(OBJECT(subregion), "container", OBJECT(val), errp);
    }
    memory_region_ref(mr);
    mr->alias = MEMORY_REGION(val);
    memory_region_unref(mr);
    memory_region_transaction_commit();
    /* FIXME: add cleanup destructors etc etc */
}

static void memory_region_get_priority(Object *obj, Visitor *v,
                                       const char *name, void *opaque,
                                       Error **errp)
{
    MemoryRegion *mr = MEMORY_REGION(obj);
    int32_t value = mr->priority;

    visit_type_int32(v, name, &value, errp);
}

static void memory_region_set_priority(Object *obj, Visitor *v, const char *name,
                                       void *opaque, Error **errp)
{
    MemoryRegion *mr = MEMORY_REGION(obj);
    Error *local_err = NULL;
    int32_t value;

    visit_type_uint32(v, name, (uint32_t *)&value, &error_abort);
    if (local_err) {
        error_propagate(errp, local_err);
        return;
    }

    if (mr->priority != value) {
        mr->priority = value;
        memory_region_readd_subregion(mr);
    }
}

static void memory_region_do_set_ram(MemoryRegion *mr)
{
    char *c, *filename, *sanitized_name;

    if (mr->addr) {
        qemu_ram_free(mr->ram_block);
    }
    if (int128_eq(mr->size, int128_make64(0))) {
        return;
    }
    switch (mr->ram) {
    case(0):
        mr->ram_block = NULL;
        break;
    case(1):
        mr->ram_block = qemu_ram_alloc(int128_get64(mr->size), RAM_SHARED, mr, &error_abort);
        break;
    case(2):
        if (mr->filename) {
            filename = g_strdup_printf("%s%s%s",
                                       machine_path ? machine_path : "",
                                       machine_path ? G_DIR_SEPARATOR_S : "",
                                       mr->filename);
        } else {
            sanitized_name = g_strdup(object_get_canonical_path(OBJECT(mr)));

            for (c = sanitized_name; *c != '\0'; c++) {
                if (*c == '/') {
                    *c = '_';
                }
            }
            filename = g_strdup_printf("%s" G_DIR_SEPARATOR_S "qemu-memory-%s",
                                       machine_path ? machine_path : ".",
                                       sanitized_name);
            g_free(sanitized_name);
        }
        mr->ram_block = qemu_ram_alloc_from_file(int128_get64(mr->size), mr,
                                                 RAM_SHARED, filename, false, &error_abort);
        g_free(filename);
        break;
    default:
        abort();
    }
}

static void memory_region_set_ram(Object *obj, Visitor *v, const char *name,
                                  void *opaque, Error **errp)
{
    MemoryRegion *mr = MEMORY_REGION(obj);
    Error *local_err = NULL;
    uint8_t value;

    visit_type_uint8(v, name, &value, &error_abort);
    if (local_err) {
        error_propagate(errp, local_err);
        return;
    }

    mr->dirty_log_mask |= tcg_enabled() ? (1 << DIRTY_MEMORY_CODE) : 0;
    /* FIXME: Sanitize error handling */
    /* FIXME: Probably need all that transactions stuff */
    if (mr->ram == value) {
        return;
    }

    mr->ram = value;
    mr->terminates = !!value; /*FIXME: Wrong */

    if (int128_eq(int128_2_64(), mr->size)) {
        return;
    }

    memory_region_do_set_ram(mr);
}

static void memory_region_get_size(Object *obj, Visitor *v, const char *name,
                                   void *opaque, Error **errp)
{
    MemoryRegion *mr = MEMORY_REGION(obj);
    uint64_t value = memory_region_size(mr);

    visit_type_uint64(v, name, &value, errp);
}

static void memory_region_set_object_size(Object *obj, Visitor *v, const char *name,
                                          void *opaque, Error **errp)
{
    MemoryRegion *mr = MEMORY_REGION(obj);
    Error *local_err = NULL;
    uint64_t size;

    visit_type_uint64(v, name, &size, &local_err);

    memory_region_set_size(mr, size);
}

static void memory_region_get_filename(Object *obj, Visitor *v,
                                       const char *name,
                                       void *opaque, Error **errp)
{
    MemoryRegion *mr = MEMORY_REGION(obj);
    char *filename = mr->filename;

    visit_type_str(v, name, &filename, errp);
}

static void memory_region_set_filename(Object *obj, Visitor *v,
                                       const char *name,
                                       void *opaque, Error **errp)
{
    MemoryRegion *mr = MEMORY_REGION(obj);
    Error *local_err = NULL;
    char *filename;

    visit_type_str(v, name, &filename, &local_err);
    mr->filename = filename;
}

static void memory_region_initfn(Object *obj)
{
    MemoryRegion *mr = MEMORY_REGION(obj);
    ObjectProperty *op;

    mr->ops = &unassigned_mem_ops;
    mr->enabled = true;
    mr->romd_mode = true;
    mr->destructor = memory_region_destructor_none;
    /* Xilinx: We need this as the default to allow the amba memory regions
     * to be created correctly.
     */
    mr->size = int128_2_64();
    QTAILQ_INIT(&mr->subregions);
    QTAILQ_INIT(&mr->coalesced);

    op = object_property_add(OBJECT(mr), "container",
                             "link<" TYPE_MEMORY_REGION ">",
                             memory_region_get_container,
                             memory_region_set_container,
                             NULL, NULL);
    op->resolve = memory_region_resolve_container;

    object_property_add_link(OBJECT(mr), "alias", TYPE_MEMORY_REGION,
                             (Object **)&mr->alias,
                             memory_region_set_alias,
                             0);
    object_property_add(OBJECT(mr), "addr", "uint64",
                        memory_region_get_addr,
                        memory_region_set_addr,
                        NULL, NULL);
    object_property_add(OBJECT(mr), "priority", "uint32",
                        memory_region_get_priority,
                        memory_region_set_priority,
                        NULL, NULL);
    object_property_add(OBJECT(mr), "ram", "uint8",
                        NULL, /* FIXME: Add getter */
                        memory_region_set_ram,
                        NULL, NULL);
    object_property_add(OBJECT(mr), "filename", "string",
                        memory_region_get_filename,
                        memory_region_set_filename,
                        NULL, NULL);
    object_property_add(OBJECT(mr), "size", "uint64",
                        memory_region_get_size,
                        memory_region_set_object_size,
                        NULL, NULL);
}

static void iommu_memory_region_initfn(Object *obj)
{
    MemoryRegion *mr = MEMORY_REGION(obj);

    mr->is_iommu = true;
}

static uint64_t unassigned_mem_read(void *opaque, hwaddr addr,
                                    unsigned size)
{
#ifdef DEBUG_UNASSIGNED
    printf("Unassigned mem read " HWADDR_FMT_plx "\n", addr);
#endif
    return 0;
}

static void unassigned_mem_write(void *opaque, hwaddr addr,
                                 uint64_t val, unsigned size)
{
#ifdef DEBUG_UNASSIGNED
    printf("Unassigned mem write " HWADDR_FMT_plx " = 0x%"PRIx64"\n", addr, val);
#endif
}

static bool unassigned_mem_accepts(void *opaque, hwaddr addr,
                                   unsigned size, bool is_write,
                                   MemTxAttrs attrs)
{
    return false;
}

const MemoryRegionOps unassigned_mem_ops = {
    .valid.accepts = unassigned_mem_accepts,
    .endianness = DEVICE_NATIVE_ENDIAN,
};

static uint64_t memory_region_ram_device_read(void *opaque,
                                              hwaddr addr, unsigned size)
{
    MemoryRegion *mr = opaque;
    uint64_t data = (uint64_t)~0;

    switch (size) {
    case 1:
        data = *(uint8_t *)(mr->ram_block->host + addr);
        break;
    case 2:
        data = *(uint16_t *)(mr->ram_block->host + addr);
        break;
    case 4:
        data = *(uint32_t *)(mr->ram_block->host + addr);
        break;
    case 8:
        data = *(uint64_t *)(mr->ram_block->host + addr);
        break;
    }

    trace_memory_region_ram_device_read(get_cpu_index(), mr, addr, data, size);

    return data;
}

static void memory_region_ram_device_write(void *opaque, hwaddr addr,
                                           uint64_t data, unsigned size)
{
    MemoryRegion *mr = opaque;

    trace_memory_region_ram_device_write(get_cpu_index(), mr, addr, data, size);

    switch (size) {
    case 1:
        *(uint8_t *)(mr->ram_block->host + addr) = (uint8_t)data;
        break;
    case 2:
        *(uint16_t *)(mr->ram_block->host + addr) = (uint16_t)data;
        break;
    case 4:
        *(uint32_t *)(mr->ram_block->host + addr) = (uint32_t)data;
        break;
    case 8:
        *(uint64_t *)(mr->ram_block->host + addr) = data;
        break;
    }
}

static const MemoryRegionOps ram_device_mem_ops = {
    .read = memory_region_ram_device_read,
    .write = memory_region_ram_device_write,
    .endianness = DEVICE_HOST_ENDIAN,
    .valid = {
        .min_access_size = 1,
        .max_access_size = 8,
        .unaligned = true,
    },
    .impl = {
        .min_access_size = 1,
        .max_access_size = 8,
        .unaligned = true,
    },
};

bool memory_region_access_valid(MemoryRegion *mr,
                                hwaddr addr,
                                unsigned size,
                                bool is_write,
                                MemTxAttrs attrs)
{
    if (mr->ops->valid.accepts
        && !mr->ops->valid.accepts(mr->opaque, addr, size, is_write, attrs)) {
        qemu_log_mask(LOG_GUEST_ERROR, "Invalid %s at addr 0x%" HWADDR_PRIX
                      ", size %u, region '%s', reason: rejected\n",
                      is_write ? "write" : "read",
                      addr, size, memory_region_name(mr));
        return false;
    }

    if (!mr->ops->valid.unaligned && (addr & (size - 1))) {
        qemu_log_mask(LOG_GUEST_ERROR, "Invalid %s at addr 0x%" HWADDR_PRIX
                      ", size %u, region '%s', reason: unaligned\n",
                      is_write ? "write" : "read",
                      addr, size, memory_region_name(mr));
        return false;
    }

    /* Treat zero as compatibility all valid */
    if (!mr->ops->valid.max_access_size) {
        return true;
    }

    if (size > mr->ops->valid.max_access_size
        || size < mr->ops->valid.min_access_size) {
        qemu_log_mask(LOG_GUEST_ERROR, "Invalid %s at addr 0x%" HWADDR_PRIX
                      ", size %u, region '%s', reason: invalid size "
                      "(min:%u max:%u)\n",
                      is_write ? "write" : "read",
                      addr, size, memory_region_name(mr),
                      mr->ops->valid.min_access_size,
                      mr->ops->valid.max_access_size);
        return false;
    }
    return true;
}

static MemTxResult memory_region_dispatch_read1(MemoryRegion *mr,
                                                hwaddr addr,
                                                uint64_t *pval,
                                                unsigned size,
                                                MemTxAttrs attrs)
{
    *pval = 0;

    if (mr->ops->access) {
        return access_with_adjusted_size(addr, pval, size,
                                         mr->ops->impl.min_access_size,
                                         mr->ops->impl.max_access_size,
                                         memory_region_read_accessor_attr,
                                         mr, attrs);
    } else if (mr->ops->read) {
        return access_with_adjusted_size(addr, pval, size,
                                         mr->ops->impl.min_access_size,
                                         mr->ops->impl.max_access_size,
                                         memory_region_read_accessor,
                                         mr, attrs);
    } else {
        return access_with_adjusted_size(addr, pval, size,
                                         mr->ops->impl.min_access_size,
                                         mr->ops->impl.max_access_size,
                                         memory_region_read_with_attrs_accessor,
                                         mr, attrs);
    }
}

MemTxResult memory_region_dispatch_read(MemoryRegion *mr,
                                        hwaddr addr,
                                        uint64_t *pval,
                                        MemOp op,
                                        MemTxAttrs attrs)
{
    unsigned size = memop_size(op);
    MemTxResult r;

    if (mr->alias) {
        return memory_region_dispatch_read(mr->alias,
                                           mr->alias_offset + addr,
                                           pval, op, attrs);
    }
    if (!memory_region_access_valid(mr, addr, size, false, attrs)) {
        *pval = unassigned_mem_read(mr, addr, size);
        return MEMTX_DECODE_ERROR;
    }

    r = memory_region_dispatch_read1(mr, addr, pval, size, attrs);
    adjust_endianness(mr, pval, op);
    return r;
}

/* Return true if an eventfd was signalled */
static bool memory_region_dispatch_write_eventfds(MemoryRegion *mr,
                                                    hwaddr addr,
                                                    uint64_t data,
                                                    unsigned size,
                                                    MemTxAttrs attrs)
{
    MemoryRegionIoeventfd ioeventfd = {
        .addr = addrrange_make(int128_make64(addr), int128_make64(size)),
        .data = data,
    };
    unsigned i;

    for (i = 0; i < mr->ioeventfd_nb; i++) {
        ioeventfd.match_data = mr->ioeventfds[i].match_data;
        ioeventfd.e = mr->ioeventfds[i].e;

        if (memory_region_ioeventfd_equal(&ioeventfd, &mr->ioeventfds[i])) {
            event_notifier_set(ioeventfd.e);
            return true;
        }
    }

    return false;
}

MemTxResult memory_region_dispatch_write(MemoryRegion *mr,
                                         hwaddr addr,
                                         uint64_t data,
                                         MemOp op,
                                         MemTxAttrs attrs)
{
    unsigned size = memop_size(op);

    if (mr->alias) {
        return memory_region_dispatch_write(mr->alias,
                                            mr->alias_offset + addr,
                                            data, op, attrs);
    }
    if (!memory_region_access_valid(mr, addr, size, true, attrs)) {
        unassigned_mem_write(mr, addr, data, size);
        return MEMTX_DECODE_ERROR;
    }

    adjust_endianness(mr, &data, op);

    if ((!kvm_eventfds_enabled()) &&
        memory_region_dispatch_write_eventfds(mr, addr, data, size, attrs)) {
        return MEMTX_OK;
    }

    if (mr->ops->access) {
        return access_with_adjusted_size(addr, &data, size,
                                         mr->ops->impl.min_access_size,
                                         mr->ops->impl.max_access_size,
                                         memory_region_write_accessor_attr,
                                         mr, attrs);
    } else if (mr->ops->write) {
        return access_with_adjusted_size(addr, &data, size,
                                         mr->ops->impl.min_access_size,
                                         mr->ops->impl.max_access_size,
                                         memory_region_write_accessor, mr,
                                         attrs);
    } else {
        return
            access_with_adjusted_size(addr, &data, size,
                                      mr->ops->impl.min_access_size,
                                      mr->ops->impl.max_access_size,
                                      memory_region_write_with_attrs_accessor,
                                      mr, attrs);
    }
}

void memory_region_init_io(MemoryRegion *mr,
                           Object *owner,
                           const MemoryRegionOps *ops,
                           void *opaque,
                           const char *name,
                           uint64_t size)
{
    memory_region_init(mr, owner, name, size);
    mr->ops = ops ? ops : &unassigned_mem_ops;
    mr->opaque = opaque;
    mr->terminates = true;
}

void memory_region_init_ram_nomigrate(MemoryRegion *mr,
                                      Object *owner,
                                      const char *name,
                                      uint64_t size,
                                      Error **errp)
{
    memory_region_init_ram_flags_nomigrate(mr, owner, name, size, 0, errp);
}

void memory_region_init_ram_flags_nomigrate(MemoryRegion *mr,
                                            Object *owner,
                                            const char *name,
                                            uint64_t size,
                                            uint32_t ram_flags,
                                            Error **errp)
{
    Error *err = NULL;
    memory_region_init(mr, owner, name, size);
    mr->ram = 1;
    mr->terminates = true;
    mr->destructor = memory_region_destructor_ram;
    mr->ram_block = qemu_ram_alloc(size, ram_flags, mr, &err);
    if (err) {
        mr->size = int128_zero();
        object_unparent(OBJECT(mr));
        error_propagate(errp, err);
    }
}

void memory_region_init_resizeable_ram(MemoryRegion *mr,
                                       Object *owner,
                                       const char *name,
                                       uint64_t size,
                                       uint64_t max_size,
                                       void (*resized)(const char*,
                                                       uint64_t length,
                                                       void *host),
                                       Error **errp)
{
    Error *err = NULL;
    memory_region_init(mr, owner, name, size);
    mr->ram = true;
    mr->terminates = true;
    mr->destructor = memory_region_destructor_ram;
    mr->ram_block = qemu_ram_alloc_resizeable(size, max_size, resized,
                                              mr, &err);
    if (err) {
        mr->size = int128_zero();
        object_unparent(OBJECT(mr));
        error_propagate(errp, err);
    }
}

#ifdef CONFIG_POSIX
void memory_region_init_ram_from_file(MemoryRegion *mr,
                                      Object *owner,
                                      const char *name,
                                      uint64_t size,
                                      uint64_t align,
                                      uint32_t ram_flags,
                                      const char *path,
                                      bool readonly,
                                      Error **errp)
{
    Error *err = NULL;
    memory_region_init(mr, owner, name, size);
    mr->ram = 2;
    mr->readonly = readonly;
    mr->terminates = true;
    mr->destructor = memory_region_destructor_ram;
    mr->align = align;
    mr->ram_block = qemu_ram_alloc_from_file(size, mr, ram_flags, path,
                                             readonly, &err);
    if (err) {
        mr->size = int128_zero();
        object_unparent(OBJECT(mr));
        error_propagate(errp, err);
    }
}

void memory_region_init_ram_from_fd(MemoryRegion *mr,
                                    Object *owner,
                                    const char *name,
                                    uint64_t size,
                                    uint32_t ram_flags,
                                    int fd,
                                    ram_addr_t offset,
                                    Error **errp)
{
    Error *err = NULL;
    memory_region_init(mr, owner, name, size);
    mr->ram = true;
    mr->terminates = true;
    mr->destructor = memory_region_destructor_ram;
    mr->ram_block = qemu_ram_alloc_from_fd(size, mr, ram_flags, fd, offset,
                                           false, &err);
    if (err) {
        mr->size = int128_zero();
        object_unparent(OBJECT(mr));
        error_propagate(errp, err);
    }
}
#endif

void memory_region_init_ram_ptr(MemoryRegion *mr,
                                Object *owner,
                                const char *name,
                                uint64_t size,
                                void *ptr)
{
    memory_region_init(mr, owner, name, size);
    mr->ram = 3;
    mr->terminates = true;
    mr->destructor = memory_region_destructor_ram;

    /* qemu_ram_alloc_from_ptr cannot fail with ptr != NULL.  */
    assert(ptr != NULL);
    mr->ram_block = qemu_ram_alloc_from_ptr(size, ptr, mr, &error_fatal);
}

void memory_region_init_ram_device_ptr(MemoryRegion *mr,
                                       Object *owner,
                                       const char *name,
                                       uint64_t size,
                                       void *ptr)
{
    memory_region_init(mr, owner, name, size);
    mr->ram = true;
    mr->terminates = true;
    mr->ram_device = true;
    mr->ops = &ram_device_mem_ops;
    mr->opaque = mr;
    mr->destructor = memory_region_destructor_ram;

    /* qemu_ram_alloc_from_ptr cannot fail with ptr != NULL.  */
    assert(ptr != NULL);
    mr->ram_block = qemu_ram_alloc_from_ptr(size, ptr, mr, &error_fatal);
}

void memory_region_init_alias(MemoryRegion *mr,
                              Object *owner,
                              const char *name,
                              MemoryRegion *orig,
                              hwaddr offset,
                              uint64_t size)
{
    memory_region_init(mr, owner, name, size);
    mr->alias = orig;
    mr->alias_offset = offset;
}

void memory_region_init_rom_nomigrate(MemoryRegion *mr,
                                      Object *owner,
                                      const char *name,
                                      uint64_t size,
                                      Error **errp)
{
    memory_region_init_ram_flags_nomigrate(mr, owner, name, size, 0, errp);
    mr->readonly = true;
}

void memory_region_init_rom_device_nomigrate(MemoryRegion *mr,
                                             Object *owner,
                                             const MemoryRegionOps *ops,
                                             void *opaque,
                                             const char *name,
                                             uint64_t size,
                                             Error **errp)
{
    Error *err = NULL;
    assert(ops);
    memory_region_init(mr, owner, name, size);
    mr->ops = ops;
    mr->opaque = opaque;
    mr->terminates = true;
    mr->rom_device = true;
    mr->destructor = memory_region_destructor_ram;
    mr->ram_block = qemu_ram_alloc(size, 0, mr, &err);
    if (err) {
        mr->size = int128_zero();
        object_unparent(OBJECT(mr));
        error_propagate(errp, err);
    }
}

void memory_region_init_iommu(void *_iommu_mr,
                              size_t instance_size,
                              const char *mrtypename,
                              Object *owner,
                              const char *name,
                              uint64_t size)
{
    struct IOMMUMemoryRegion *iommu_mr;
    struct MemoryRegion *mr;

    object_initialize(_iommu_mr, instance_size, mrtypename);
    mr = MEMORY_REGION(_iommu_mr);
    memory_region_do_init(mr, owner, name, size);
    iommu_mr = IOMMU_MEMORY_REGION(mr);
    mr->terminates = true;  /* then re-forwards */
    QLIST_INIT(&iommu_mr->iommu_notify);
    iommu_mr->iommu_notify_flags = IOMMU_NOTIFIER_NONE;
}

static void memory_region_finalize(Object *obj)
{
    MemoryRegion *mr = MEMORY_REGION(obj);

    assert(!mr->container);

    /* We know the region is not visible in any address space (it
     * does not have a container and cannot be a root either because
     * it has no references, so we can blindly clear mr->enabled.
     * memory_region_set_enabled instead could trigger a transaction
     * and cause an infinite loop.
     */
    mr->enabled = false;
    memory_region_transaction_begin();
    while (!QTAILQ_EMPTY(&mr->subregions)) {
        MemoryRegion *subregion = QTAILQ_FIRST(&mr->subregions);
        memory_region_del_subregion(mr, subregion);
    }
    memory_region_transaction_commit();

    mr->destructor(mr);
    memory_region_clear_coalescing(mr);
    g_free((char *)mr->name);
    g_free(mr->ioeventfds);
}

Object *memory_region_owner(MemoryRegion *mr)
{
    Object *obj = OBJECT(mr);
    return obj->parent;
}

void memory_region_ref(MemoryRegion *mr)
{
    /* MMIO callbacks most likely will access data that belongs
     * to the owner, hence the need to ref/unref the owner whenever
     * the memory region is in use.
     *
     * The memory region is a child of its owner.  As long as the
     * owner doesn't call unparent itself on the memory region,
     * ref-ing the owner will also keep the memory region alive.
     * Memory regions without an owner are supposed to never go away;
     * we do not ref/unref them because it slows down DMA sensibly.
     */
    if (mr && mr->owner) {
        object_ref(mr->owner);
    }
}

void memory_region_unref(MemoryRegion *mr)
{
    if (mr && mr->owner) {
        object_unref(mr->owner);
    }
}

uint64_t memory_region_size(MemoryRegion *mr)
{
    if (int128_eq(mr->size, int128_2_64())) {
        return UINT64_MAX;
    }
    return int128_get64(mr->size);
}

const char *memory_region_name(const MemoryRegion *mr)
{
    if (!mr->name) {
        ((MemoryRegion *)mr)->name =
            g_strdup(object_get_canonical_path_component(OBJECT(mr)));
    }
    return mr->name;
}

bool memory_region_is_ram_device(MemoryRegion *mr)
{
    return mr->ram_device;
}

bool memory_region_is_protected(MemoryRegion *mr)
{
    return mr->ram && (mr->ram_block->flags & RAM_PROTECTED);
}

uint8_t memory_region_get_dirty_log_mask(MemoryRegion *mr)
{
    uint8_t mask = mr->dirty_log_mask;
    RAMBlock *rb = mr->ram_block;

    if (global_dirty_tracking && ((rb && qemu_ram_is_migratable(rb)) ||
                             memory_region_is_iommu(mr))) {
        mask |= (1 << DIRTY_MEMORY_MIGRATION);
    }

    if (tcg_enabled() && rb) {
        /* TCG only cares about dirty memory logging for RAM, not IOMMU.  */
        mask |= (1 << DIRTY_MEMORY_CODE);
    }
    return mask;
}

bool memory_region_is_logging(MemoryRegion *mr, uint8_t client)
{
    return memory_region_get_dirty_log_mask(mr) & (1 << client);
}

static int memory_region_update_iommu_notify_flags(IOMMUMemoryRegion *iommu_mr,
                                                   Error **errp)
{
    IOMMUNotifierFlag flags = IOMMU_NOTIFIER_NONE;
    IOMMUNotifier *iommu_notifier;
    IOMMUMemoryRegionClass *imrc = IOMMU_MEMORY_REGION_GET_CLASS(iommu_mr);
    int ret = 0;

    IOMMU_NOTIFIER_FOREACH(iommu_notifier, iommu_mr) {
        flags |= iommu_notifier->notifier_flags;
    }

    if (flags != iommu_mr->iommu_notify_flags && imrc->notify_flag_changed) {
        ret = imrc->notify_flag_changed(iommu_mr,
                                        iommu_mr->iommu_notify_flags,
                                        flags, errp);
    }

    if (!ret) {
        iommu_mr->iommu_notify_flags = flags;
    }
    return ret;
}

int memory_region_iommu_set_page_size_mask(IOMMUMemoryRegion *iommu_mr,
                                           uint64_t page_size_mask,
                                           Error **errp)
{
    IOMMUMemoryRegionClass *imrc = IOMMU_MEMORY_REGION_GET_CLASS(iommu_mr);
    int ret = 0;

    if (imrc->iommu_set_page_size_mask) {
        ret = imrc->iommu_set_page_size_mask(iommu_mr, page_size_mask, errp);
    }
    return ret;
}

int memory_region_register_iommu_notifier(MemoryRegion *mr,
                                          IOMMUNotifier *n, Error **errp)
{
    IOMMUMemoryRegion *iommu_mr;
    int ret;

    if (mr->alias) {
        return memory_region_register_iommu_notifier(mr->alias, n, errp);
    }

    /* We need to register for at least one bitfield */
    iommu_mr = IOMMU_MEMORY_REGION(mr);
    assert(n->notifier_flags != IOMMU_NOTIFIER_NONE);
    assert(n->start <= n->end);
    assert(n->iommu_idx >= 0 &&
           n->iommu_idx < memory_region_iommu_num_indexes(iommu_mr));

    QLIST_INSERT_HEAD(&iommu_mr->iommu_notify, n, node);
    ret = memory_region_update_iommu_notify_flags(iommu_mr, errp);
    if (ret) {
        QLIST_REMOVE(n, node);
    }
    return ret;
}

uint64_t memory_region_iommu_get_min_page_size(IOMMUMemoryRegion *iommu_mr)
{
    IOMMUMemoryRegionClass *imrc = IOMMU_MEMORY_REGION_GET_CLASS(iommu_mr);

    if (imrc->get_min_page_size) {
        return imrc->get_min_page_size(iommu_mr);
    }
    return TARGET_PAGE_SIZE;
}

void memory_region_iommu_replay(IOMMUMemoryRegion *iommu_mr, IOMMUNotifier *n)
{
    MemoryRegion *mr = MEMORY_REGION(iommu_mr);
    IOMMUMemoryRegionClass *imrc = IOMMU_MEMORY_REGION_GET_CLASS(iommu_mr);
    hwaddr addr, granularity;
    IOMMUTLBEntry iotlb;

    /* If the IOMMU has its own replay callback, override */
    if (imrc->replay) {
        imrc->replay(iommu_mr, n);
        return;
    }

    granularity = memory_region_iommu_get_min_page_size(iommu_mr);

    for (addr = 0; addr < memory_region_size(mr); addr += granularity) {
        iotlb = imrc->translate(iommu_mr, addr, IOMMU_NONE, n->iommu_idx);
        if (iotlb.perm != IOMMU_NONE) {
            n->notify(n, &iotlb);
        }

        /* if (2^64 - MR size) < granularity, it's possible to get an
         * infinite loop here.  This should catch such a wraparound */
        if ((addr + granularity) < addr) {
            break;
        }
    }
}

void memory_region_unregister_iommu_notifier(MemoryRegion *mr,
                                             IOMMUNotifier *n)
{
    IOMMUMemoryRegion *iommu_mr;

    if (mr->alias) {
        memory_region_unregister_iommu_notifier(mr->alias, n);
        return;
    }
    QLIST_REMOVE(n, node);
    iommu_mr = IOMMU_MEMORY_REGION(mr);
    memory_region_update_iommu_notify_flags(iommu_mr, NULL);
}

void memory_region_notify_iommu_one(IOMMUNotifier *notifier,
                                    IOMMUTLBEvent *event)
{
    IOMMUTLBEntry *entry = &event->entry;
    hwaddr entry_end = entry->iova + entry->addr_mask;
    IOMMUTLBEntry tmp = *entry;

    if (event->type == IOMMU_NOTIFIER_UNMAP) {
        assert(entry->perm == IOMMU_NONE);
    }

    /*
     * Skip the notification if the notification does not overlap
     * with registered range.
     */
    if (notifier->start > entry_end || notifier->end < entry->iova) {
        return;
    }

    if (notifier->notifier_flags & IOMMU_NOTIFIER_DEVIOTLB_UNMAP) {
        /* Crop (iova, addr_mask) to range */
        tmp.iova = MAX(tmp.iova, notifier->start);
        tmp.addr_mask = MIN(entry_end, notifier->end) - tmp.iova;
    } else {
        assert(entry->iova >= notifier->start && entry_end <= notifier->end);
    }

    if (event->type & notifier->notifier_flags) {
        notifier->notify(notifier, &tmp);
    }
}

void memory_region_unmap_iommu_notifier_range(IOMMUNotifier *notifier)
{
    IOMMUTLBEvent event;

    event.type = IOMMU_NOTIFIER_UNMAP;
    event.entry.target_as = &address_space_memory;
    event.entry.iova = notifier->start;
    event.entry.perm = IOMMU_NONE;
    event.entry.addr_mask = notifier->end - notifier->start;

    memory_region_notify_iommu_one(notifier, &event);
}

void memory_region_notify_iommu(IOMMUMemoryRegion *iommu_mr,
                                int iommu_idx,
                                IOMMUTLBEvent event)
{
    IOMMUNotifier *iommu_notifier;

    assert(memory_region_is_iommu(MEMORY_REGION(iommu_mr)));

    IOMMU_NOTIFIER_FOREACH(iommu_notifier, iommu_mr) {
        if (iommu_notifier->iommu_idx == iommu_idx) {
            memory_region_notify_iommu_one(iommu_notifier, &event);
        }
    }
}

int memory_region_iommu_get_attr(IOMMUMemoryRegion *iommu_mr,
                                 enum IOMMUMemoryRegionAttr attr,
                                 void *data)
{
    IOMMUMemoryRegionClass *imrc = IOMMU_MEMORY_REGION_GET_CLASS(iommu_mr);

    if (!imrc->get_attr) {
        return -EINVAL;
    }

    return imrc->get_attr(iommu_mr, attr, data);
}

int memory_region_iommu_attrs_to_index(IOMMUMemoryRegion *iommu_mr,
                                       MemTxAttrs attrs)
{
    IOMMUMemoryRegionClass *imrc = IOMMU_MEMORY_REGION_GET_CLASS(iommu_mr);

    if (!imrc->attrs_to_index) {
        return 0;
    }

    return imrc->attrs_to_index(iommu_mr, attrs);
}

int memory_region_iommu_num_indexes(IOMMUMemoryRegion *iommu_mr)
{
    IOMMUMemoryRegionClass *imrc = IOMMU_MEMORY_REGION_GET_CLASS(iommu_mr);

    if (!imrc->num_indexes) {
        return 1;
    }

    return imrc->num_indexes(iommu_mr);
}

RamDiscardManager *memory_region_get_ram_discard_manager(MemoryRegion *mr)
{
    if (!memory_region_is_mapped(mr) || !memory_region_is_ram(mr)) {
        return NULL;
    }
    return mr->rdm;
}

void memory_region_set_ram_discard_manager(MemoryRegion *mr,
                                           RamDiscardManager *rdm)
{
    g_assert(memory_region_is_ram(mr) && !memory_region_is_mapped(mr));
    g_assert(!rdm || !mr->rdm);
    mr->rdm = rdm;
}

uint64_t ram_discard_manager_get_min_granularity(const RamDiscardManager *rdm,
                                                 const MemoryRegion *mr)
{
    RamDiscardManagerClass *rdmc = RAM_DISCARD_MANAGER_GET_CLASS(rdm);

    g_assert(rdmc->get_min_granularity);
    return rdmc->get_min_granularity(rdm, mr);
}

bool ram_discard_manager_is_populated(const RamDiscardManager *rdm,
                                      const MemoryRegionSection *section)
{
    RamDiscardManagerClass *rdmc = RAM_DISCARD_MANAGER_GET_CLASS(rdm);

    g_assert(rdmc->is_populated);
    return rdmc->is_populated(rdm, section);
}

int ram_discard_manager_replay_populated(const RamDiscardManager *rdm,
                                         MemoryRegionSection *section,
                                         ReplayRamPopulate replay_fn,
                                         void *opaque)
{
    RamDiscardManagerClass *rdmc = RAM_DISCARD_MANAGER_GET_CLASS(rdm);

    g_assert(rdmc->replay_populated);
    return rdmc->replay_populated(rdm, section, replay_fn, opaque);
}

void ram_discard_manager_replay_discarded(const RamDiscardManager *rdm,
                                          MemoryRegionSection *section,
                                          ReplayRamDiscard replay_fn,
                                          void *opaque)
{
    RamDiscardManagerClass *rdmc = RAM_DISCARD_MANAGER_GET_CLASS(rdm);

    g_assert(rdmc->replay_discarded);
    rdmc->replay_discarded(rdm, section, replay_fn, opaque);
}

void ram_discard_manager_register_listener(RamDiscardManager *rdm,
                                           RamDiscardListener *rdl,
                                           MemoryRegionSection *section)
{
    RamDiscardManagerClass *rdmc = RAM_DISCARD_MANAGER_GET_CLASS(rdm);

    g_assert(rdmc->register_listener);
    rdmc->register_listener(rdm, rdl, section);
}

void ram_discard_manager_unregister_listener(RamDiscardManager *rdm,
                                             RamDiscardListener *rdl)
{
    RamDiscardManagerClass *rdmc = RAM_DISCARD_MANAGER_GET_CLASS(rdm);

    g_assert(rdmc->unregister_listener);
    rdmc->unregister_listener(rdm, rdl);
}

/* Called with rcu_read_lock held.  */
bool memory_get_xlat_addr(IOMMUTLBEntry *iotlb, void **vaddr,
                          ram_addr_t *ram_addr, bool *read_only,
                          bool *mr_has_discard_manager)
{
    MemoryRegion *mr;
    hwaddr xlat;
    hwaddr len = iotlb->addr_mask + 1;
    bool writable = iotlb->perm & IOMMU_WO;

    if (mr_has_discard_manager) {
        *mr_has_discard_manager = false;
    }
    /*
     * The IOMMU TLB entry we have just covers translation through
     * this IOMMU to its immediate target.  We need to translate
     * it the rest of the way through to memory.
     */
    mr = address_space_translate(&address_space_memory, iotlb->translated_addr,
                                 &xlat, &len, writable, MEMTXATTRS_UNSPECIFIED);
    if (!memory_region_is_ram(mr)) {
        error_report("iommu map to non memory area %" HWADDR_PRIx "", xlat);
        return false;
    } else if (memory_region_has_ram_discard_manager(mr)) {
        RamDiscardManager *rdm = memory_region_get_ram_discard_manager(mr);
        MemoryRegionSection tmp = {
            .mr = mr,
            .offset_within_region = xlat,
            .size = int128_make64(len),
        };
        if (mr_has_discard_manager) {
            *mr_has_discard_manager = true;
        }
        /*
         * Malicious VMs can map memory into the IOMMU, which is expected
         * to remain discarded. vfio will pin all pages, populating memory.
         * Disallow that. vmstate priorities make sure any RamDiscardManager
         * were already restored before IOMMUs are restored.
         */
        if (!ram_discard_manager_is_populated(rdm, &tmp)) {
            error_report("iommu map to discarded memory (e.g., unplugged via"
                         " virtio-mem): %" HWADDR_PRIx "",
                         iotlb->translated_addr);
            return false;
        }
    }

    /*
     * Translation truncates length to the IOMMU page size,
     * check that it did not truncate too much.
     */
    if (len & iotlb->addr_mask) {
        error_report("iommu has granularity incompatible with target AS");
        return false;
    }

    if (vaddr) {
        *vaddr = memory_region_get_ram_ptr(mr) + xlat;
    }

    if (ram_addr) {
        *ram_addr = memory_region_get_ram_addr(mr) + xlat;
    }

    if (read_only) {
        *read_only = !writable || mr->readonly;
    }

    return true;
}

void memory_region_set_log(MemoryRegion *mr, bool log, unsigned client)
{
    uint8_t mask = 1 << client;
    uint8_t old_logging;

    assert(client == DIRTY_MEMORY_VGA);
    old_logging = mr->vga_logging_count;
    mr->vga_logging_count += log ? 1 : -1;
    if (!!old_logging == !!mr->vga_logging_count) {
        return;
    }

    memory_region_transaction_begin();
    mr->dirty_log_mask = (mr->dirty_log_mask & ~mask) | (log * mask);
    memory_region_update_pending |= mr->enabled;
    memory_region_transaction_commit();
}

void memory_region_set_dirty(MemoryRegion *mr, hwaddr addr,
                             hwaddr size)
{
    assert(mr->ram_block);
    cpu_physical_memory_set_dirty_range(memory_region_get_ram_addr(mr) + addr,
                                        size,
                                        memory_region_get_dirty_log_mask(mr));
}

/*
 * If memory region `mr' is NULL, do global sync.  Otherwise, sync
 * dirty bitmap for the specified memory region.
 */
static void memory_region_sync_dirty_bitmap(MemoryRegion *mr)
{
    MemoryListener *listener;
    AddressSpace *as;
    FlatView *view;
    FlatRange *fr;

    /* If the same address space has multiple log_sync listeners, we
     * visit that address space's FlatView multiple times.  But because
     * log_sync listeners are rare, it's still cheaper than walking each
     * address space once.
     */
    QTAILQ_FOREACH(listener, &memory_listeners, link) {
        if (listener->log_sync) {
            as = listener->address_space;
            view = address_space_get_flatview(as);
            FOR_EACH_FLAT_RANGE(fr, view) {
                if (fr->dirty_log_mask && (!mr || fr->mr == mr)) {
                    MemoryRegionSection mrs = section_from_flat_range(fr, view);
                    listener->log_sync(listener, &mrs);
                }
            }
            flatview_unref(view);
            trace_memory_region_sync_dirty(mr ? mr->name : "(all)", listener->name, 0);
        } else if (listener->log_sync_global) {
            /*
             * No matter whether MR is specified, what we can do here
             * is to do a global sync, because we are not capable to
             * sync in a finer granularity.
             */
            listener->log_sync_global(listener);
            trace_memory_region_sync_dirty(mr ? mr->name : "(all)", listener->name, 1);
        }
    }
}

void memory_region_clear_dirty_bitmap(MemoryRegion *mr, hwaddr start,
                                      hwaddr len)
{
    MemoryRegionSection mrs;
    MemoryListener *listener;
    AddressSpace *as;
    FlatView *view;
    FlatRange *fr;
    hwaddr sec_start, sec_end, sec_size;

    QTAILQ_FOREACH(listener, &memory_listeners, link) {
        if (!listener->log_clear) {
            continue;
        }
        as = listener->address_space;
        view = address_space_get_flatview(as);
        FOR_EACH_FLAT_RANGE(fr, view) {
            if (!fr->dirty_log_mask || fr->mr != mr) {
                /*
                 * Clear dirty bitmap operation only applies to those
                 * regions whose dirty logging is at least enabled
                 */
                continue;
            }

            mrs = section_from_flat_range(fr, view);

            sec_start = MAX(mrs.offset_within_region, start);
            sec_end = mrs.offset_within_region + int128_get64(mrs.size);
            sec_end = MIN(sec_end, start + len);

            if (sec_start >= sec_end) {
                /*
                 * If this memory region section has no intersection
                 * with the requested range, skip.
                 */
                continue;
            }

            /* Valid case; shrink the section if needed */
            mrs.offset_within_address_space +=
                sec_start - mrs.offset_within_region;
            mrs.offset_within_region = sec_start;
            sec_size = sec_end - sec_start;
            mrs.size = int128_make64(sec_size);
            listener->log_clear(listener, &mrs);
        }
        flatview_unref(view);
    }
}

DirtyBitmapSnapshot *memory_region_snapshot_and_clear_dirty(MemoryRegion *mr,
                                                            hwaddr addr,
                                                            hwaddr size,
                                                            unsigned client)
{
    DirtyBitmapSnapshot *snapshot;
    assert(mr->ram_block);
    memory_region_sync_dirty_bitmap(mr);
    snapshot = cpu_physical_memory_snapshot_and_clear_dirty(mr, addr, size, client);
    memory_global_after_dirty_log_sync();
    return snapshot;
}

bool memory_region_snapshot_get_dirty(MemoryRegion *mr, DirtyBitmapSnapshot *snap,
                                      hwaddr addr, hwaddr size)
{
    assert(mr->ram_block);
    return cpu_physical_memory_snapshot_get_dirty(snap,
                memory_region_get_ram_addr(mr) + addr, size);
}

void memory_region_set_readonly(MemoryRegion *mr, bool readonly)
{
    if (mr->readonly != readonly) {
        memory_region_transaction_begin();
        mr->readonly = readonly;
        memory_region_update_pending |= mr->enabled;
        memory_region_transaction_commit();
    }
}

void memory_region_set_nonvolatile(MemoryRegion *mr, bool nonvolatile)
{
    if (mr->nonvolatile != nonvolatile) {
        memory_region_transaction_begin();
        mr->nonvolatile = nonvolatile;
        memory_region_update_pending |= mr->enabled;
        memory_region_transaction_commit();
    }
}

void memory_region_rom_device_set_romd(MemoryRegion *mr, bool romd_mode)
{
    if (mr->romd_mode != romd_mode) {
        memory_region_transaction_begin();
        mr->romd_mode = romd_mode;
        memory_region_update_pending |= mr->enabled;
        memory_region_transaction_commit();
    }
}

void memory_region_reset_dirty(MemoryRegion *mr, hwaddr addr,
                               hwaddr size, unsigned client)
{
    assert(mr->ram_block);
    cpu_physical_memory_test_and_clear_dirty(
        memory_region_get_ram_addr(mr) + addr, size, client);
}

int memory_region_get_fd(MemoryRegion *mr)
{
    RCU_READ_LOCK_GUARD();
    while (mr->alias) {
        mr = mr->alias;
    }
    return mr->ram_block->fd;
}

void *memory_region_get_ram_ptr(MemoryRegion *mr)
{
    uint64_t offset = 0;

    RCU_READ_LOCK_GUARD();
    while (mr->alias) {
        offset += mr->alias_offset;
        mr = mr->alias;
    }
    assert(mr->ram_block);
    return qemu_map_ram_ptr(mr->ram_block, offset);
}

MemoryRegion *memory_region_from_host(void *ptr, ram_addr_t *offset)
{
    RAMBlock *block;

    block = qemu_ram_block_from_host(ptr, false, offset);
    if (!block) {
        return NULL;
    }

    return block->mr;
}

ram_addr_t memory_region_get_ram_addr(MemoryRegion *mr)
{
    return mr->ram_block ? mr->ram_block->offset : RAM_ADDR_INVALID;
}

void memory_region_ram_resize(MemoryRegion *mr, ram_addr_t newsize, Error **errp)
{
    assert(mr->ram_block);

    qemu_ram_resize(mr->ram_block, newsize, errp);
}

void memory_region_msync(MemoryRegion *mr, hwaddr addr, hwaddr size)
{
    if (mr->ram_block) {
        qemu_ram_msync(mr->ram_block, addr, size);
    }
}

void memory_region_writeback(MemoryRegion *mr, hwaddr addr, hwaddr size)
{
    /*
     * Might be extended case needed to cover
     * different types of memory regions
     */
    if (mr->dirty_log_mask) {
        memory_region_msync(mr, addr, size);
    }
}

/*
 * Call proper memory listeners about the change on the newly
 * added/removed CoalescedMemoryRange.
 */
static void memory_region_update_coalesced_range(MemoryRegion *mr,
                                                 CoalescedMemoryRange *cmr,
                                                 bool add)
{
    AddressSpace *as;
    FlatView *view;
    FlatRange *fr;

    QTAILQ_FOREACH(as, &address_spaces, address_spaces_link) {
        view = address_space_get_flatview(as);
        FOR_EACH_FLAT_RANGE(fr, view) {
            if (fr->mr == mr) {
                flat_range_coalesced_io_notify(fr, as, cmr, add);
            }
        }
        flatview_unref(view);
    }
}

void memory_region_set_coalescing(MemoryRegion *mr)
{
    memory_region_clear_coalescing(mr);
    memory_region_add_coalescing(mr, 0, int128_get64(mr->size));
}

void memory_region_add_coalescing(MemoryRegion *mr,
                                  hwaddr offset,
                                  uint64_t size)
{
    CoalescedMemoryRange *cmr = g_malloc(sizeof(*cmr));

    cmr->addr = addrrange_make(int128_make64(offset), int128_make64(size));
    QTAILQ_INSERT_TAIL(&mr->coalesced, cmr, link);
    memory_region_update_coalesced_range(mr, cmr, true);
    memory_region_set_flush_coalesced(mr);
}

void memory_region_clear_coalescing(MemoryRegion *mr)
{
    CoalescedMemoryRange *cmr;

    if (QTAILQ_EMPTY(&mr->coalesced)) {
        return;
    }

    qemu_flush_coalesced_mmio_buffer();
    mr->flush_coalesced_mmio = false;

    while (!QTAILQ_EMPTY(&mr->coalesced)) {
        cmr = QTAILQ_FIRST(&mr->coalesced);
        QTAILQ_REMOVE(&mr->coalesced, cmr, link);
        memory_region_update_coalesced_range(mr, cmr, false);
        g_free(cmr);
    }
}

void memory_region_set_flush_coalesced(MemoryRegion *mr)
{
    mr->flush_coalesced_mmio = true;
}

void memory_region_clear_flush_coalesced(MemoryRegion *mr)
{
    qemu_flush_coalesced_mmio_buffer();
    if (QTAILQ_EMPTY(&mr->coalesced)) {
        mr->flush_coalesced_mmio = false;
    }
}

static bool userspace_eventfd_warning;

void memory_region_add_eventfd(MemoryRegion *mr,
                               hwaddr addr,
                               unsigned size,
                               bool match_data,
                               uint64_t data,
                               EventNotifier *e)
{
    MemoryRegionIoeventfd mrfd = {
        .addr.start = int128_make64(addr),
        .addr.size = int128_make64(size),
        .match_data = match_data,
        .data = data,
        .e = e,
    };
    unsigned i;

    if (kvm_enabled() && (!(kvm_eventfds_enabled() ||
                            userspace_eventfd_warning))) {
        userspace_eventfd_warning = true;
        error_report("Using eventfd without MMIO binding in KVM. "
                     "Suboptimal performance expected");
    }

    if (size) {
        adjust_endianness(mr, &mrfd.data, size_memop(size) | MO_TE);
    }
    memory_region_transaction_begin();
    for (i = 0; i < mr->ioeventfd_nb; ++i) {
        if (memory_region_ioeventfd_before(&mrfd, &mr->ioeventfds[i])) {
            break;
        }
    }
    ++mr->ioeventfd_nb;
    mr->ioeventfds = g_realloc(mr->ioeventfds,
                                  sizeof(*mr->ioeventfds) * mr->ioeventfd_nb);
    memmove(&mr->ioeventfds[i+1], &mr->ioeventfds[i],
            sizeof(*mr->ioeventfds) * (mr->ioeventfd_nb-1 - i));
    mr->ioeventfds[i] = mrfd;
    ioeventfd_update_pending |= mr->enabled;
    memory_region_transaction_commit();
}

void memory_region_del_eventfd(MemoryRegion *mr,
                               hwaddr addr,
                               unsigned size,
                               bool match_data,
                               uint64_t data,
                               EventNotifier *e)
{
    MemoryRegionIoeventfd mrfd = {
        .addr.start = int128_make64(addr),
        .addr.size = int128_make64(size),
        .match_data = match_data,
        .data = data,
        .e = e,
    };
    unsigned i;

    if (size) {
        adjust_endianness(mr, &mrfd.data, size_memop(size) | MO_TE);
    }
    memory_region_transaction_begin();
    for (i = 0; i < mr->ioeventfd_nb; ++i) {
        if (memory_region_ioeventfd_equal(&mrfd, &mr->ioeventfds[i])) {
            break;
        }
    }
    assert(i != mr->ioeventfd_nb);
    memmove(&mr->ioeventfds[i], &mr->ioeventfds[i+1],
            sizeof(*mr->ioeventfds) * (mr->ioeventfd_nb - (i+1)));
    --mr->ioeventfd_nb;
    mr->ioeventfds = g_realloc(mr->ioeventfds,
                                  sizeof(*mr->ioeventfds)*mr->ioeventfd_nb + 1);
    ioeventfd_update_pending |= mr->enabled;
    memory_region_transaction_commit();
}

static void memory_region_update_container_subregions(MemoryRegion *subregion)
{
    MemoryRegion *mr = subregion->container;
    MemoryRegion *other;

    memory_region_transaction_begin();

    memory_region_ref(subregion);
    QTAILQ_FOREACH(other, &mr->subregions, subregions_link) {
        if (subregion->priority >= other->priority) {
            QTAILQ_INSERT_BEFORE(other, subregion, subregions_link);
            goto done;
        }
    }
    QTAILQ_INSERT_TAIL(&mr->subregions, subregion, subregions_link);
done:
    memory_region_update_pending |= mr->enabled && subregion->enabled;
    memory_region_transaction_commit();
}

static void memory_region_add_subregion_common(MemoryRegion *mr,
                                               hwaddr offset,
                                               MemoryRegion *subregion)
{
    assert(!subregion->container);
    subregion->container = mr;
    subregion->addr = offset;
    memory_region_update_container_subregions(subregion);
}

void memory_region_add_subregion(MemoryRegion *mr,
                                 hwaddr offset,
                                 MemoryRegion *subregion)
{
    subregion->priority = 0;
    memory_region_add_subregion_common(mr, offset, subregion);
}

void memory_region_add_subregion_overlap(MemoryRegion *mr,
                                         hwaddr offset,
                                         MemoryRegion *subregion,
                                         int priority)
{
    subregion->priority = priority;
    memory_region_add_subregion_common(mr, offset, subregion);
}

void memory_region_del_subregion(MemoryRegion *mr,
                                 MemoryRegion *subregion)
{
    memory_region_transaction_begin();
    assert(subregion->container == mr);
    subregion->container = NULL;
    QTAILQ_REMOVE(&mr->subregions, subregion, subregions_link);
    memory_region_unref(subregion);
    memory_region_update_pending |= mr->enabled && subregion->enabled;
    memory_region_transaction_commit();
}

void memory_region_set_enabled(MemoryRegion *mr, bool enabled)
{
    if (enabled == mr->enabled) {
        return;
    }
    memory_region_transaction_begin();
    mr->enabled = enabled;
    memory_region_update_pending = true;
    memory_region_transaction_commit();
}

void memory_region_set_size(MemoryRegion *mr, uint64_t size)
{
    Int128 s = int128_make64(size);

    if (size == UINT64_MAX) {
        s = int128_2_64();
    }
    if (int128_eq(s, mr->size)) {
        return;
    }
    memory_region_transaction_begin();
    mr->size = s;
    if (mr->ram) {
        memory_region_do_set_ram(mr);
    }
    memory_region_update_pending = true;
    memory_region_transaction_commit();
}

static void memory_region_readd_subregion(MemoryRegion *mr)
{
    MemoryRegion *container = mr->container;

    if (container) {
        memory_region_transaction_begin();
        memory_region_ref(mr);
        memory_region_del_subregion(container, mr);
        memory_region_add_subregion_common(container, mr->addr, mr);
        memory_region_unref(mr);
        memory_region_transaction_commit();
    }
}

void memory_region_set_address(MemoryRegion *mr, hwaddr addr)
{
    if (addr != mr->addr) {
        mr->addr = addr;
        memory_region_readd_subregion(mr);
    }
}

void memory_region_set_alias_offset(MemoryRegion *mr, hwaddr offset)
{
    assert(mr->alias);

    if (offset == mr->alias_offset) {
        return;
    }

    memory_region_transaction_begin();
    mr->alias_offset = offset;
    memory_region_update_pending |= mr->enabled;
    memory_region_transaction_commit();
}

uint64_t memory_region_get_alignment(const MemoryRegion *mr)
{
    return mr->align;
}

static int cmp_flatrange_addr(const void *addr_, const void *fr_)
{
    const AddrRange *addr = addr_;
    const FlatRange *fr = fr_;

    if (int128_le(addrrange_end(*addr), fr->addr.start)) {
        return -1;
    } else if (int128_ge(addr->start, addrrange_end(fr->addr))) {
        return 1;
    }
    return 0;
}

static FlatRange *flatview_lookup(FlatView *view, AddrRange addr)
{
    return bsearch(&addr, view->ranges, view->nr,
                   sizeof(FlatRange), cmp_flatrange_addr);
}

bool memory_region_is_mapped(MemoryRegion *mr)
{
    return !!mr->container || mr->mapped_via_alias;
}

/* Same as memory_region_find, but it does not add a reference to the
 * returned region.  It must be called from an RCU critical section.
 */
static MemoryRegionSection memory_region_find_rcu(MemoryRegion *mr,
                                                  hwaddr addr, uint64_t size)
{
    MemoryRegionSection ret = { .mr = NULL };
    MemoryRegion *root;
    AddressSpace *as;
    AddrRange range;
    FlatView *view;
    FlatRange *fr;

    addr += mr->addr;
    for (root = mr; root->container; ) {
        root = root->container;
        addr += root->addr;
    }

    as = memory_region_to_address_space(root);
    if (!as) {
        return ret;
    }
    range = addrrange_make(int128_make64(addr), int128_make64(size));

    view = address_space_to_flatview(as);
    fr = flatview_lookup(view, range);
    if (!fr) {
        return ret;
    }

    while (fr > view->ranges && addrrange_intersects(fr[-1].addr, range)) {
        --fr;
    }

    ret.mr = fr->mr;
    ret.fv = view;
    range = addrrange_intersection(range, fr->addr);
    ret.offset_within_region = fr->offset_in_region;
    ret.offset_within_region += int128_get64(int128_sub(range.start,
                                                        fr->addr.start));
    ret.size = range.size;
    ret.offset_within_address_space = int128_get64(range.start);
    ret.readonly = fr->readonly;
    ret.nonvolatile = fr->nonvolatile;
    return ret;
}

MemoryRegionSection memory_region_find(MemoryRegion *mr,
                                       hwaddr addr, uint64_t size)
{
    MemoryRegionSection ret;
    RCU_READ_LOCK_GUARD();
    ret = memory_region_find_rcu(mr, addr, size);
    if (ret.mr) {
        memory_region_ref(ret.mr);
    }
    return ret;
}

MemoryRegionSection *memory_region_section_new_copy(MemoryRegionSection *s)
{
    MemoryRegionSection *tmp = g_new(MemoryRegionSection, 1);

    *tmp = *s;
    if (tmp->mr) {
        memory_region_ref(tmp->mr);
    }
    if (tmp->fv) {
        bool ret  = flatview_ref(tmp->fv);

        g_assert(ret);
    }
    return tmp;
}

void memory_region_section_free_copy(MemoryRegionSection *s)
{
    if (s->fv) {
        flatview_unref(s->fv);
    }
    if (s->mr) {
        memory_region_unref(s->mr);
    }
    g_free(s);
}

bool memory_region_present(MemoryRegion *container, hwaddr addr)
{
    MemoryRegion *mr;

    RCU_READ_LOCK_GUARD();
    mr = memory_region_find_rcu(container, addr, 1).mr;
    return mr && mr != container;
}

void memory_global_dirty_log_sync(void)
{
    memory_region_sync_dirty_bitmap(NULL);
}

void memory_global_after_dirty_log_sync(void)
{
    MEMORY_LISTENER_CALL_GLOBAL(log_global_after_sync, Forward);
}

/*
 * Dirty track stop flags that are postponed due to VM being stopped.  Should
 * only be used within vmstate_change hook.
 */
static unsigned int postponed_stop_flags;
static VMChangeStateEntry *vmstate_change;
static void memory_global_dirty_log_stop_postponed_run(void);

void memory_global_dirty_log_start(unsigned int flags)
{
    unsigned int old_flags;

    assert(flags && !(flags & (~GLOBAL_DIRTY_MASK)));

    if (vmstate_change) {
        /* If there is postponed stop(), operate on it first */
        postponed_stop_flags &= ~flags;
        memory_global_dirty_log_stop_postponed_run();
    }

    flags &= ~global_dirty_tracking;
    if (!flags) {
        return;
    }

    old_flags = global_dirty_tracking;
    global_dirty_tracking |= flags;
    trace_global_dirty_changed(global_dirty_tracking);

    if (!old_flags) {
        MEMORY_LISTENER_CALL_GLOBAL(log_global_start, Forward);
        memory_region_transaction_begin();
        memory_region_update_pending = true;
        memory_region_transaction_commit();
    }
}

static void memory_global_dirty_log_do_stop(unsigned int flags)
{
    assert(flags && !(flags & (~GLOBAL_DIRTY_MASK)));
    assert((global_dirty_tracking & flags) == flags);
    global_dirty_tracking &= ~flags;

    trace_global_dirty_changed(global_dirty_tracking);

    if (!global_dirty_tracking) {
        memory_region_transaction_begin();
        memory_region_update_pending = true;
        memory_region_transaction_commit();
        MEMORY_LISTENER_CALL_GLOBAL(log_global_stop, Reverse);
    }
}

/*
 * Execute the postponed dirty log stop operations if there is, then reset
 * everything (including the flags and the vmstate change hook).
 */
static void memory_global_dirty_log_stop_postponed_run(void)
{
    /* This must be called with the vmstate handler registered */
    assert(vmstate_change);

    /* Note: postponed_stop_flags can be cleared in log start routine */
    if (postponed_stop_flags) {
        memory_global_dirty_log_do_stop(postponed_stop_flags);
        postponed_stop_flags = 0;
    }

    qemu_del_vm_change_state_handler(vmstate_change);
    vmstate_change = NULL;
}

static void memory_vm_change_state_handler(void *opaque, bool running,
                                           RunState state)
{
    if (running) {
        memory_global_dirty_log_stop_postponed_run();
    }
}

void memory_global_dirty_log_stop(unsigned int flags)
{
    if (!runstate_is_running()) {
        /* Postpone the dirty log stop, e.g., to when VM starts again */
        if (vmstate_change) {
            /* Batch with previous postponed flags */
            postponed_stop_flags |= flags;
        } else {
            postponed_stop_flags = flags;
            vmstate_change = qemu_add_vm_change_state_handler(
                memory_vm_change_state_handler, NULL);
        }
        return;
    }

    memory_global_dirty_log_do_stop(flags);
}

static void listener_add_address_space(MemoryListener *listener,
                                       AddressSpace *as)
{
    FlatView *view;
    FlatRange *fr;

    if (listener->begin) {
        listener->begin(listener);
    }
    if (global_dirty_tracking) {
        if (listener->log_global_start) {
            listener->log_global_start(listener);
        }
    }

    view = address_space_get_flatview(as);
    FOR_EACH_FLAT_RANGE(fr, view) {
        MemoryRegionSection section = section_from_flat_range(fr, view);

        if (listener->region_add) {
            listener->region_add(listener, &section);
        }
        if (fr->dirty_log_mask && listener->log_start) {
            listener->log_start(listener, &section, 0, fr->dirty_log_mask);
        }
    }
    if (listener->commit) {
        listener->commit(listener);
    }
    flatview_unref(view);
}

static void listener_del_address_space(MemoryListener *listener,
                                       AddressSpace *as)
{
    FlatView *view;
    FlatRange *fr;

    if (listener->begin) {
        listener->begin(listener);
    }
    view = address_space_get_flatview(as);
    FOR_EACH_FLAT_RANGE(fr, view) {
        MemoryRegionSection section = section_from_flat_range(fr, view);

        if (fr->dirty_log_mask && listener->log_stop) {
            listener->log_stop(listener, &section, fr->dirty_log_mask, 0);
        }
        if (listener->region_del) {
            listener->region_del(listener, &section);
        }
    }
    if (listener->commit) {
        listener->commit(listener);
    }
    flatview_unref(view);
}

void memory_listener_register(MemoryListener *listener, AddressSpace *as)
{
    MemoryListener *other = NULL;

    /* Only one of them can be defined for a listener */
    assert(!(listener->log_sync && listener->log_sync_global));

    listener->address_space = as;
    if (QTAILQ_EMPTY(&memory_listeners)
        || listener->priority >= QTAILQ_LAST(&memory_listeners)->priority) {
        QTAILQ_INSERT_TAIL(&memory_listeners, listener, link);
    } else {
        QTAILQ_FOREACH(other, &memory_listeners, link) {
            if (listener->priority < other->priority) {
                break;
            }
        }
        QTAILQ_INSERT_BEFORE(other, listener, link);
    }

    if (QTAILQ_EMPTY(&as->listeners)
        || listener->priority >= QTAILQ_LAST(&as->listeners)->priority) {
        QTAILQ_INSERT_TAIL(&as->listeners, listener, link_as);
    } else {
        QTAILQ_FOREACH(other, &as->listeners, link_as) {
            if (listener->priority < other->priority) {
                break;
            }
        }
        QTAILQ_INSERT_BEFORE(other, listener, link_as);
    }

    listener_add_address_space(listener, as);
}

void memory_listener_unregister(MemoryListener *listener)
{
    if (!listener->address_space) {
        return;
    }

    listener_del_address_space(listener, listener->address_space);
    QTAILQ_REMOVE(&memory_listeners, listener, link);
    QTAILQ_REMOVE(&listener->address_space->listeners, listener, link_as);
    listener->address_space = NULL;
}

void address_space_remove_listeners(AddressSpace *as)
{
    while (!QTAILQ_EMPTY(&as->listeners)) {
        memory_listener_unregister(QTAILQ_FIRST(&as->listeners));
    }
}

void address_space_init(AddressSpace *as, MemoryRegion *root, const char *name)
{
    memory_region_ref(root);
    as->root = root;
    as->current_map = NULL;
    as->ioeventfd_nb = 0;
    as->ioeventfds = NULL;
    QTAILQ_INIT(&as->listeners);
    QTAILQ_INSERT_TAIL(&address_spaces, as, address_spaces_link);

    /* XILINX
     *
     * Use the root MemoryRegion's name as name if nothing was specified.
     * Since we use device-trees to create the machine, we always
     * have sensible names for the root MR.
     */
    as->name = g_strdup(name ? name : object_get_canonical_path(OBJECT(root)));
    address_space_update_topology(as);
    address_space_update_ioeventfds(as);
}

static void do_address_space_destroy(AddressSpace *as)
{
    assert(QTAILQ_EMPTY(&as->listeners));

    flatview_unref(as->current_map);
    g_free(as->name);
    g_free(as->ioeventfds);
    memory_region_unref(as->root);
}

/* REMOVE THIS */
AddressSpace *address_space_init_shareable(MemoryRegion *root, const char *name)
{
    AddressSpace *as;

    as = g_malloc0(sizeof *as);
    address_space_init(as, root, name);
    return as;
}

void address_space_destroy(AddressSpace *as)
{
    MemoryRegion *root = as->root;

    /* Flush out anything from MemoryListeners listening in on this */
    memory_region_transaction_begin();
    as->root = NULL;
    memory_region_transaction_commit();
    QTAILQ_REMOVE(&address_spaces, as, address_spaces_link);

    /* At this point, as->dispatch and as->current_map are dummy
     * entries that the guest should never use.  Wait for the old
     * values to expire before freeing the data.
     */
    as->root = root;
    call_rcu(as, do_address_space_destroy, rcu);
}

static const char *memory_region_type(MemoryRegion *mr)
{
    if (mr->alias) {
        return memory_region_type(mr->alias);
    }
    if (memory_region_is_ram_device(mr)) {
        return "ramd";
    } else if (memory_region_is_romd(mr)) {
        return "romd";
    } else if (memory_region_is_rom(mr)) {
        return "rom";
    } else if (memory_region_is_ram(mr)) {
        return "ram";
    } else {
        return "i/o";
    }
}

typedef struct MemoryRegionList MemoryRegionList;

struct MemoryRegionList {
    const MemoryRegion *mr;
    QTAILQ_ENTRY(MemoryRegionList) mrqueue;
};

typedef QTAILQ_HEAD(, MemoryRegionList) MemoryRegionListHead;

#define MR_SIZE(size) (int128_nz(size) ? (hwaddr)int128_get64( \
                           int128_sub((size), int128_one())) : 0)
#define MTREE_INDENT "  "

static void mtree_expand_owner(const char *label, Object *obj)
{
    DeviceState *dev = (DeviceState *) object_dynamic_cast(obj, TYPE_DEVICE);

    qemu_printf(" %s:{%s", label, dev ? "dev" : "obj");
    if (dev && dev->id) {
        qemu_printf(" id=%s", dev->id);
    } else {
        char *canonical_path = object_get_canonical_path(obj);
        if (canonical_path) {
            qemu_printf(" path=%s", canonical_path);
            g_free(canonical_path);
        } else {
            qemu_printf(" type=%s", object_get_typename(obj));
        }
    }
    qemu_printf("}");
}

static void mtree_print_mr_owner(const MemoryRegion *mr)
{
    Object *owner = mr->owner;
    Object *parent = memory_region_owner((MemoryRegion *)mr);

    if (!owner && !parent) {
        qemu_printf(" orphan");
        return;
    }
    if (owner) {
        mtree_expand_owner("owner", owner);
    }
    if (parent && parent != owner) {
        mtree_expand_owner("parent", parent);
    }
}

static void mtree_print_mr(const MemoryRegion *mr, unsigned int level,
                           hwaddr base,
                           MemoryRegionListHead *alias_print_queue,
                           bool owner, bool display_disabled)
{
    MemoryRegionList *new_ml, *ml, *next_ml;
    MemoryRegionListHead submr_print_queue;
    const MemoryRegion *submr;
    unsigned int i;
    hwaddr cur_start, cur_end;

    if (!mr) {
        return;
    }

    cur_start = base + mr->addr;
    cur_end = cur_start + MR_SIZE(mr->size);

    /*
     * Try to detect overflow of memory region. This should never
     * happen normally. When it happens, we dump something to warn the
     * user who is observing this.
     */
    if (cur_start < base || cur_end < cur_start) {
        qemu_printf("[DETECTED OVERFLOW!] ");
    }

    if (mr->alias) {
        MemoryRegionList *ml;
        bool found = false;

        /* check if the alias is already in the queue */
        QTAILQ_FOREACH(ml, alias_print_queue, mrqueue) {
            if (ml->mr == mr->alias) {
                found = true;
            }
        }

        if (!found) {
            ml = g_new(MemoryRegionList, 1);
            ml->mr = mr->alias;
            QTAILQ_INSERT_TAIL(alias_print_queue, ml, mrqueue);
        }
        if (mr->enabled || display_disabled) {
            for (i = 0; i < level; i++) {
                qemu_printf(MTREE_INDENT);
            }
            qemu_printf(HWADDR_FMT_plx "-" HWADDR_FMT_plx
                        " (prio %d, %s%s): alias %s @%s " HWADDR_FMT_plx
                        "-" HWADDR_FMT_plx "%s",
                        cur_start, cur_end,
                        mr->priority,
                        mr->nonvolatile ? "nv-" : "",
                        memory_region_type((MemoryRegion *)mr),
                        memory_region_name(mr),
                        memory_region_name(mr->alias),
                        mr->alias_offset,
                        mr->alias_offset + MR_SIZE(mr->size),
                        mr->enabled ? "" : " [disabled]");
            if (owner) {
                mtree_print_mr_owner(mr);
            }
            qemu_printf("\n");
        }
    } else {
        if (mr->enabled || display_disabled) {
            for (i = 0; i < level; i++) {
                qemu_printf(MTREE_INDENT);
            }
            qemu_printf(HWADDR_FMT_plx "-" HWADDR_FMT_plx
                        " (prio %d, %s%s): %s%s",
                        cur_start, cur_end,
                        mr->priority,
                        mr->nonvolatile ? "nv-" : "",
                        memory_region_type((MemoryRegion *)mr),
                        memory_region_name(mr),
                        mr->enabled ? "" : " [disabled]");
            if (owner) {
                mtree_print_mr_owner(mr);
            }
            qemu_printf("\n");
        }
    }

    QTAILQ_INIT(&submr_print_queue);

    QTAILQ_FOREACH(submr, &mr->subregions, subregions_link) {
        new_ml = g_new(MemoryRegionList, 1);
        new_ml->mr = submr;
        QTAILQ_FOREACH(ml, &submr_print_queue, mrqueue) {
            if (new_ml->mr->addr < ml->mr->addr ||
                (new_ml->mr->addr == ml->mr->addr &&
                 new_ml->mr->priority > ml->mr->priority)) {
                QTAILQ_INSERT_BEFORE(ml, new_ml, mrqueue);
                new_ml = NULL;
                break;
            }
        }
        if (new_ml) {
            QTAILQ_INSERT_TAIL(&submr_print_queue, new_ml, mrqueue);
        }
    }

    QTAILQ_FOREACH(ml, &submr_print_queue, mrqueue) {
        mtree_print_mr(ml->mr, level + 1, cur_start,
                       alias_print_queue, owner, display_disabled);
    }

    QTAILQ_FOREACH_SAFE(ml, &submr_print_queue, mrqueue, next_ml) {
        g_free(ml);
    }
}

struct FlatViewInfo {
    int counter;
    bool dispatch_tree;
    bool owner;
    AccelClass *ac;
};

static void mtree_print_flatview(gpointer key, gpointer value,
                                 gpointer user_data)
{
    FlatView *view = key;
    GArray *fv_address_spaces = value;
    struct FlatViewInfo *fvi = user_data;
    FlatRange *range = &view->ranges[0];
    MemoryRegion *mr;
    int n = view->nr;
    int i;
    AddressSpace *as;

    qemu_printf("FlatView #%d\n", fvi->counter);
    ++fvi->counter;

    for (i = 0; i < fv_address_spaces->len; ++i) {
        as = g_array_index(fv_address_spaces, AddressSpace*, i);
        qemu_printf(" AS \"%s\", root: %s",
                    as->name, memory_region_name(as->root));
        if (as->root->alias) {
            qemu_printf(", alias %s", memory_region_name(as->root->alias));
        }
        qemu_printf("\n");
    }

    qemu_printf(" Root memory region: %s\n",
      view->root ? memory_region_name(view->root) : "(none)");

    if (n <= 0) {
        qemu_printf(MTREE_INDENT "No rendered FlatView\n\n");
        return;
    }

    while (n--) {
        mr = range->mr;
        if (range->offset_in_region) {
            qemu_printf(MTREE_INDENT HWADDR_FMT_plx "-" HWADDR_FMT_plx
                        " (prio %d, %s%s): %s @" HWADDR_FMT_plx,
                        int128_get64(range->addr.start),
                        int128_get64(range->addr.start)
                        + MR_SIZE(range->addr.size),
                        mr->priority,
                        range->nonvolatile ? "nv-" : "",
                        range->readonly ? "rom" : memory_region_type(mr),
                        memory_region_name(mr),
                        range->offset_in_region);
        } else {
            qemu_printf(MTREE_INDENT HWADDR_FMT_plx "-" HWADDR_FMT_plx
                        " (prio %d, %s%s): %s",
                        int128_get64(range->addr.start),
                        int128_get64(range->addr.start)
                        + MR_SIZE(range->addr.size),
                        mr->priority,
                        range->nonvolatile ? "nv-" : "",
                        range->readonly ? "rom" : memory_region_type(mr),
                        memory_region_name(mr));
        }
        if (fvi->owner) {
            mtree_print_mr_owner(mr);
        }

        if (fvi->ac) {
            for (i = 0; i < fv_address_spaces->len; ++i) {
                as = g_array_index(fv_address_spaces, AddressSpace*, i);
                if (fvi->ac->has_memory(current_machine, as,
                                        int128_get64(range->addr.start),
                                        MR_SIZE(range->addr.size) + 1)) {
                    qemu_printf(" %s", fvi->ac->name);
                }
            }
        }
        qemu_printf("\n");
        range++;
    }

#if !defined(CONFIG_USER_ONLY)
    if (fvi->dispatch_tree && view->root) {
        mtree_print_dispatch(view->dispatch, view->root);
    }
#endif

    qemu_printf("\n");
}

static gboolean mtree_info_flatview_free(gpointer key, gpointer value,
                                      gpointer user_data)
{
    FlatView *view = key;
    GArray *fv_address_spaces = value;

    g_array_unref(fv_address_spaces);
    flatview_unref(view);

    return true;
}

static void mtree_info_flatview(bool dispatch_tree, bool owner)
{
    struct FlatViewInfo fvi = {
        .counter = 0,
        .dispatch_tree = dispatch_tree,
        .owner = owner,
    };
    AddressSpace *as;
    FlatView *view;
    GArray *fv_address_spaces;
    GHashTable *views = g_hash_table_new(g_direct_hash, g_direct_equal);
    AccelClass *ac = ACCEL_GET_CLASS(current_accel());

    if (ac->has_memory) {
        fvi.ac = ac;
    }

    /* Gather all FVs in one table */
    QTAILQ_FOREACH(as, &address_spaces, address_spaces_link) {
        view = address_space_get_flatview(as);

        fv_address_spaces = g_hash_table_lookup(views, view);
        if (!fv_address_spaces) {
            fv_address_spaces = g_array_new(false, false, sizeof(as));
            g_hash_table_insert(views, view, fv_address_spaces);
        }

        g_array_append_val(fv_address_spaces, as);
    }

    /* Print */
    g_hash_table_foreach(views, mtree_print_flatview, &fvi);

    /* Free */
    g_hash_table_foreach_remove(views, mtree_info_flatview_free, 0);
    g_hash_table_unref(views);
}

struct AddressSpaceInfo {
    MemoryRegionListHead *ml_head;
    bool owner;
    bool disabled;
};

/* Returns negative value if a < b; zero if a = b; positive value if a > b. */
static gint address_space_compare_name(gconstpointer a, gconstpointer b)
{
    const AddressSpace *as_a = a;
    const AddressSpace *as_b = b;

    return g_strcmp0(as_a->name, as_b->name);
}

static void mtree_print_as_name(gpointer data, gpointer user_data)
{
    AddressSpace *as = data;

    qemu_printf("address-space: %s\n", as->name);
}

static void mtree_print_as(gpointer key, gpointer value, gpointer user_data)
{
    MemoryRegion *mr = key;
    GSList *as_same_root_mr_list = value;
    struct AddressSpaceInfo *asi = user_data;

    g_slist_foreach(as_same_root_mr_list, mtree_print_as_name, NULL);
    mtree_print_mr(mr, 1, 0, asi->ml_head, asi->owner, asi->disabled);
    qemu_printf("\n");
}

static gboolean mtree_info_as_free(gpointer key, gpointer value,
                                   gpointer user_data)
{
    GSList *as_same_root_mr_list = value;

    g_slist_free(as_same_root_mr_list);

    return true;
}

static void mtree_info_as(bool dispatch_tree, bool owner, bool disabled)
{
    MemoryRegionListHead ml_head;
    MemoryRegionList *ml, *ml2;
    AddressSpace *as;
    GHashTable *views = g_hash_table_new(g_direct_hash, g_direct_equal);
    GSList *as_same_root_mr_list;
    struct AddressSpaceInfo asi = {
        .ml_head = &ml_head,
        .owner = owner,
        .disabled = disabled,
    };

    QTAILQ_INIT(&ml_head);

    QTAILQ_FOREACH(as, &address_spaces, address_spaces_link) {
        /* Create hashtable, key=AS root MR, value = list of AS */
        as_same_root_mr_list = g_hash_table_lookup(views, as->root);
        as_same_root_mr_list = g_slist_insert_sorted(as_same_root_mr_list, as,
                                                     address_space_compare_name);
        g_hash_table_insert(views, as->root, as_same_root_mr_list);
    }

    /* print address spaces */
    g_hash_table_foreach(views, mtree_print_as, &asi);
    g_hash_table_foreach_remove(views, mtree_info_as_free, 0);
    g_hash_table_unref(views);

    /* print aliased regions */
    QTAILQ_FOREACH(ml, &ml_head, mrqueue) {
        qemu_printf("memory-region: %s\n", memory_region_name(ml->mr));
        mtree_print_mr(ml->mr, 1, 0, &ml_head, owner, disabled);
        qemu_printf("\n");
    }

    QTAILQ_FOREACH_SAFE(ml, &ml_head, mrqueue, ml2) {
        g_free(ml);
    }
}

static bool memory_region_parse_reg(FDTGenericMMap *obj,
                                    FDTGenericRegPropInfo reg, Error **errp)
{
    MemoryRegion *mr = MEMORY_REGION(obj);
    uint64_t base_addr = ~0ull;
    uint64_t total_size = 0;
    uint64_t max_addr = 0;
    int i;

    if (!reg.n) {
        return false;
    }

    for (i = 0; i < reg.n; ++i) {
        base_addr = MIN(base_addr, reg.a[i]);
        max_addr = MAX(max_addr, reg.a[i] + reg.s[i]);
        total_size += reg.s[i];
        if (reg.p[i] != reg.p[0]) {
            error_setg(errp, "FDT generic memory parser does not support"
                       "mixed priorities\n");
            return false;
        }
    }

    if (total_size != max_addr - base_addr) {
        return false;
        error_setg(errp, "FDT generic memory parse does not "
                   "spport discontiguous or overlapping memory regions");
    }

    /* FIXME: parent should not be optional but we need to implement
     * reg-extended in kernel before we can do things properly
     */
    if (reg.parents[0]) {
        object_property_set_link(OBJECT(mr), "container", reg.parents[0], &error_abort);
    }
    object_property_set_int(OBJECT(mr), "size", total_size, &error_abort);
    object_property_set_int(OBJECT(mr), "addr", base_addr, &error_abort);
    object_property_set_int(OBJECT(mr), "priority", reg.p[0], &error_abort);
    return false;
}

static void memory_region_class_init(ObjectClass *oc, void *data)
{
    FDTGenericMMapClass *fmc = FDT_GENERIC_MMAP_CLASS(oc);

    fmc->parse_reg = memory_region_parse_reg;
}

void mtree_info(bool flatview, bool dispatch_tree, bool owner, bool disabled)
{
    if (flatview) {
        mtree_info_flatview(dispatch_tree, owner);
    } else {
        mtree_info_as(dispatch_tree, owner, disabled);
    }
}

void memory_region_init_ram(MemoryRegion *mr,
                            Object *owner,
                            const char *name,
                            uint64_t size,
                            Error **errp)
{
    DeviceState *owner_dev;
    Error *err = NULL;

    memory_region_init_ram_nomigrate(mr, owner, name, size, &err);
    if (err) {
        error_propagate(errp, err);
        return;
    }
    /* This will assert if owner is neither NULL nor a DeviceState.
     * We only want the owner here for the purposes of defining a
     * unique name for migration. TODO: Ideally we should implement
     * a naming scheme for Objects which are not DeviceStates, in
     * which case we can relax this restriction.
     */
    owner_dev = DEVICE(owner);
    vmstate_register_ram(mr, owner_dev);
}

void memory_region_init_rom(MemoryRegion *mr,
                            Object *owner,
                            const char *name,
                            uint64_t size,
                            Error **errp)
{
    DeviceState *owner_dev;
    Error *err = NULL;

    memory_region_init_rom_nomigrate(mr, owner, name, size, &err);
    if (err) {
        error_propagate(errp, err);
        return;
    }
    /* This will assert if owner is neither NULL nor a DeviceState.
     * We only want the owner here for the purposes of defining a
     * unique name for migration. TODO: Ideally we should implement
     * a naming scheme for Objects which are not DeviceStates, in
     * which case we can relax this restriction.
     */
    owner_dev = DEVICE(owner);
    vmstate_register_ram(mr, owner_dev);
}

void memory_region_init_rom_device(MemoryRegion *mr,
                                   Object *owner,
                                   const MemoryRegionOps *ops,
                                   void *opaque,
                                   const char *name,
                                   uint64_t size,
                                   Error **errp)
{
    DeviceState *owner_dev;
    Error *err = NULL;

    memory_region_init_rom_device_nomigrate(mr, owner, ops, opaque,
                                            name, size, &err);
    if (err) {
        error_propagate(errp, err);
        return;
    }
    /* This will assert if owner is neither NULL nor a DeviceState.
     * We only want the owner here for the purposes of defining a
     * unique name for migration. TODO: Ideally we should implement
     * a naming scheme for Objects which are not DeviceStates, in
     * which case we can relax this restriction.
     */
    owner_dev = DEVICE(owner);
    vmstate_register_ram(mr, owner_dev);
}

/*
 * Support softmmu builds with CONFIG_FUZZ using a weak symbol and a stub for
 * the fuzz_dma_read_cb callback
 */
#ifdef CONFIG_FUZZ
void __attribute__((weak)) fuzz_dma_read_cb(size_t addr,
                      size_t len,
                      MemoryRegion *mr)
{
}
#endif

static const TypeInfo memory_region_info = {
    .parent             = TYPE_OBJECT,
    .name               = TYPE_MEMORY_REGION,
    .class_size         = sizeof(MemoryRegionClass),
    .instance_size      = sizeof(MemoryRegion),
    .instance_init      = memory_region_initfn,
    .instance_finalize  = memory_region_finalize,
    .class_init         = memory_region_class_init,
    .interfaces         = (InterfaceInfo[]) {
        { TYPE_FDT_GENERIC_MMAP },
        { },
    },
};

static bool memory_transaction_attr_get_secure(Object *obj, Error **errp)
{
    MemTxAttrs *mattr = MEMORY_TRANSACTION_ATTR(obj);
    return mattr->secure;
}

static void memory_transaction_attr_set_secure(Object *obj, bool value,
                                               Error **errp)
{
    MemTxAttrs *mattr = MEMORY_TRANSACTION_ATTR(obj);
    mattr->secure = value;
}

static void mattr_get_requester_id(Object *obj, Visitor *v, const char *name,
                                   void *opaque, Error **errp)
{
    MemTxAttrs *mattr = MEMORY_TRANSACTION_ATTR(obj);
    uint16_t value = mattr->requester_id;

    visit_type_uint16(v, name, &value, errp);
}


static void mattr_set_requester_id(Object *obj, Visitor *v, const char *name,
                                   void *opaque, Error **errp)
{
    MemTxAttrs *mattr = MEMORY_TRANSACTION_ATTR(obj);
    Error *local_err = NULL;
    uint16_t value;

    visit_type_uint16(v, name, &value, &local_err);
    mattr->requester_id = value;
}

static void mattr_set_master_id(Object *obj, Visitor *v, const char *name,
                                void *opaque, Error **errp)
{
    gchar *path = object_get_canonical_path(obj);

    qemu_log("WARNING: %s: The %s property will be deprecated.\n", path, name);
    g_free(path);
    mattr_set_requester_id(obj, v, name, opaque, errp);
}


static void memory_transaction_attr_initfn(Object *obj)
{
    MemTxAttrs *mattr = MEMORY_TRANSACTION_ATTR(obj);

    object_property_add_bool(OBJECT(mattr), "secure",
                        memory_transaction_attr_get_secure,
                        memory_transaction_attr_set_secure);
    object_property_add(OBJECT(mattr), "requester-id", "uint16",
                        mattr_get_requester_id,
                        mattr_set_requester_id,
                        NULL, NULL);
    /* Will be deprecated.  */
    object_property_add(OBJECT(mattr), "master-id", "uint16",
                        mattr_get_requester_id,
                        mattr_set_master_id,
                        NULL, NULL);
}

static const TypeInfo memory_transaction_attr_info = {
    .parent             = TYPE_OBJECT,
    .name               = TYPE_MEMORY_TRANSACTION_ATTR,
    .instance_size      = sizeof(MemTxAttrs),
    .instance_init      = memory_transaction_attr_initfn,
    .interfaces         = (InterfaceInfo[]) {
        { TYPE_FDT_GENERIC_MMAP },
        { },
    },
};

static const TypeInfo iommu_memory_region_info = {
    .parent             = TYPE_MEMORY_REGION,
    .name               = TYPE_IOMMU_MEMORY_REGION,
    .class_size         = sizeof(IOMMUMemoryRegionClass),
    .instance_size      = sizeof(IOMMUMemoryRegion),
    .instance_init      = iommu_memory_region_initfn,
    .abstract           = true,
};

static const TypeInfo ram_discard_manager_info = {
    .parent             = TYPE_INTERFACE,
    .name               = TYPE_RAM_DISCARD_MANAGER,
    .class_size         = sizeof(RamDiscardManagerClass),
};

static void memory_register_types(void)
{
    type_register_static(&memory_region_info);
    type_register_static(&memory_transaction_attr_info);
    type_register_static(&iommu_memory_region_info);
    type_register_static(&ram_discard_manager_info);
}

type_init(memory_register_types)<|MERGE_RESOLUTION|>--- conflicted
+++ resolved
@@ -609,7 +609,6 @@
         access_size_max = 4;
     }
 
-<<<<<<< HEAD
     /*
      * Xilinx: If devices are held in reset, we should allow the access and warn
      * the user of what they're doing.
@@ -620,7 +619,8 @@
         qemu_log_mask(LOG_GUEST_ERROR, "%s: Accessing 0x%" HWADDR_PRIx" when "
                       "held in reset.\n",
                       object_get_canonical_path(OBJECT(mr->owner)), addr);
-=======
+    }
+
     /* Do not allow more than one simultaneous access to a device's IO Regions */
     if (mr->dev && !mr->disable_reentrancy_guard &&
         !mr->ram_device && !mr->ram && !mr->rom_device && !mr->readonly) {
@@ -631,7 +631,6 @@
             return MEMTX_ACCESS_ERROR;
         }
         mr->dev->mem_reentrancy_guard.engaged_in_io = true;
->>>>>>> 2074424e
     }
 
     /* FIXME: support unaligned access? */
@@ -1567,6 +1566,8 @@
      * to be created correctly.
      */
     mr->size = int128_2_64();
+    /* Xilinx: for DMAs to work */
+    mr->disable_reentrancy_guard = true;
     QTAILQ_INIT(&mr->subregions);
     QTAILQ_INIT(&mr->coalesced);
 
