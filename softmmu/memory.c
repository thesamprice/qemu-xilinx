/*
 * Physical memory management
 *
 * Copyright 2011 Red Hat, Inc. and/or its affiliates
 *
 * Authors:
 *  Avi Kivity <avi@redhat.com>
 *
 * This work is licensed under the terms of the GNU GPL, version 2.  See
 * the COPYING file in the top-level directory.
 *
 * Contributions after 2012-01-13 are licensed under the terms of the
 * GNU GPL, version 2 or (at your option) any later version.
 */

#include "qemu/osdep.h"
#include "qemu/log.h"
#include "qapi/error.h"
#include "exec/memory.h"
#include "qapi/visitor.h"
#include "qemu/bitops.h"
#include "qemu/error-report.h"
#include "qemu/main-loop.h"
#include "qemu/qemu-print.h"
#include "qom/object.h"
#include "trace.h"

#include "exec/memory-internal.h"
#include "exec/ram_addr.h"
#include "sysemu/kvm.h"
#include "sysemu/runstate.h"
#include "sysemu/tcg.h"
#include "qemu/accel.h"
#include "hw/boards.h"
#include "migration/vmstate.h"

#include "hw/fdt_generic_util.h"
#include "hw/qdev-core.h"

//#define DEBUG_UNASSIGNED

static unsigned memory_region_transaction_depth;
static bool memory_region_update_pending;
static bool ioeventfd_update_pending;
unsigned int global_dirty_tracking;

static QTAILQ_HEAD(, MemoryListener) memory_listeners
    = QTAILQ_HEAD_INITIALIZER(memory_listeners);

static QTAILQ_HEAD(, AddressSpace) address_spaces
    = QTAILQ_HEAD_INITIALIZER(address_spaces);

static GHashTable *flat_views;

typedef struct AddrRange AddrRange;

static void memory_region_update_container_subregions(MemoryRegion *subregion);
static void memory_region_readd_subregion(MemoryRegion *mr);

/*
 * Note that signed integers are needed for negative offsetting in aliases
 * (large MemoryRegion::alias_offset).
 */
struct AddrRange {
    Int128 start;
    Int128 size;
};

static AddrRange addrrange_make(Int128 start, Int128 size)
{
    return (AddrRange) { start, size };
}

static bool addrrange_equal(AddrRange r1, AddrRange r2)
{
    return int128_eq(r1.start, r2.start) && int128_eq(r1.size, r2.size);
}

static Int128 addrrange_end(AddrRange r)
{
    return int128_add(r.start, r.size);
}

static AddrRange addrrange_shift(AddrRange range, Int128 delta)
{
    int128_addto(&range.start, delta);
    return range;
}

static bool addrrange_contains(AddrRange range, Int128 addr)
{
    return int128_ge(addr, range.start)
        && int128_lt(addr, addrrange_end(range));
}

static bool addrrange_intersects(AddrRange r1, AddrRange r2)
{
    return addrrange_contains(r1, r2.start)
        || addrrange_contains(r2, r1.start);
}

static AddrRange addrrange_intersection(AddrRange r1, AddrRange r2)
{
    Int128 start = int128_max(r1.start, r2.start);
    Int128 end = int128_min(addrrange_end(r1), addrrange_end(r2));
    return addrrange_make(start, int128_sub(end, start));
}

enum ListenerDirection { Forward, Reverse };

#define MEMORY_LISTENER_CALL_GLOBAL(_callback, _direction, _args...)    \
    do {                                                                \
        MemoryListener *_listener;                                      \
                                                                        \
        switch (_direction) {                                           \
        case Forward:                                                   \
            QTAILQ_FOREACH(_listener, &memory_listeners, link) {        \
                if (_listener->_callback) {                             \
                    _listener->_callback(_listener, ##_args);           \
                }                                                       \
            }                                                           \
            break;                                                      \
        case Reverse:                                                   \
            QTAILQ_FOREACH_REVERSE(_listener, &memory_listeners, link) { \
                if (_listener->_callback) {                             \
                    _listener->_callback(_listener, ##_args);           \
                }                                                       \
            }                                                           \
            break;                                                      \
        default:                                                        \
            abort();                                                    \
        }                                                               \
    } while (0)

#define MEMORY_LISTENER_CALL(_as, _callback, _direction, _section, _args...) \
    do {                                                                \
        MemoryListener *_listener;                                      \
                                                                        \
        switch (_direction) {                                           \
        case Forward:                                                   \
            QTAILQ_FOREACH(_listener, &(_as)->listeners, link_as) {     \
                if (_listener->_callback) {                             \
                    _listener->_callback(_listener, _section, ##_args); \
                }                                                       \
            }                                                           \
            break;                                                      \
        case Reverse:                                                   \
            QTAILQ_FOREACH_REVERSE(_listener, &(_as)->listeners, link_as) { \
                if (_listener->_callback) {                             \
                    _listener->_callback(_listener, _section, ##_args); \
                }                                                       \
            }                                                           \
            break;                                                      \
        default:                                                        \
            abort();                                                    \
        }                                                               \
    } while (0)

/* No need to ref/unref .mr, the FlatRange keeps it alive.  */
#define MEMORY_LISTENER_UPDATE_REGION(fr, as, dir, callback, _args...)  \
    do {                                                                \
        MemoryRegionSection mrs = section_from_flat_range(fr,           \
                address_space_to_flatview(as));                         \
        MEMORY_LISTENER_CALL(as, callback, dir, &mrs, ##_args);         \
    } while(0)

struct CoalescedMemoryRange {
    AddrRange addr;
    QTAILQ_ENTRY(CoalescedMemoryRange) link;
};

struct MemoryRegionIoeventfd {
    AddrRange addr;
    bool match_data;
    uint64_t data;
    EventNotifier *e;
};

static bool memory_region_ioeventfd_before(MemoryRegionIoeventfd *a,
                                           MemoryRegionIoeventfd *b)
{
    if (int128_lt(a->addr.start, b->addr.start)) {
        return true;
    } else if (int128_gt(a->addr.start, b->addr.start)) {
        return false;
    } else if (int128_lt(a->addr.size, b->addr.size)) {
        return true;
    } else if (int128_gt(a->addr.size, b->addr.size)) {
        return false;
    } else if (a->match_data < b->match_data) {
        return true;
    } else  if (a->match_data > b->match_data) {
        return false;
    } else if (a->match_data) {
        if (a->data < b->data) {
            return true;
        } else if (a->data > b->data) {
            return false;
        }
    }
    if (a->e < b->e) {
        return true;
    } else if (a->e > b->e) {
        return false;
    }
    return false;
}

static bool memory_region_ioeventfd_equal(MemoryRegionIoeventfd *a,
                                          MemoryRegionIoeventfd *b)
{
    if (int128_eq(a->addr.start, b->addr.start) &&
        (!int128_nz(a->addr.size) || !int128_nz(b->addr.size) ||
         (int128_eq(a->addr.size, b->addr.size) &&
          (a->match_data == b->match_data) &&
          ((a->match_data && (a->data == b->data)) || !a->match_data) &&
          (a->e == b->e))))
        return true;

    return false;
}

/* Range of memory in the global map.  Addresses are absolute. */
struct FlatRange {
    MemoryRegion *mr;
    hwaddr offset_in_region;
    AddrRange addr;
    uint8_t dirty_log_mask;
    bool romd_mode;
    bool readonly;
    bool nonvolatile;
};

#define FOR_EACH_FLAT_RANGE(var, view)          \
    for (var = (view)->ranges; var < (view)->ranges + (view)->nr; ++var)

static inline MemoryRegionSection
section_from_flat_range(FlatRange *fr, FlatView *fv)
{
    return (MemoryRegionSection) {
        .mr = fr->mr,
        .fv = fv,
        .offset_within_region = fr->offset_in_region,
        .size = fr->addr.size,
        .offset_within_address_space = int128_get64(fr->addr.start),
        .readonly = fr->readonly,
        .nonvolatile = fr->nonvolatile,
    };
}

static bool flatrange_equal(FlatRange *a, FlatRange *b)
{
    return a->mr == b->mr
        && addrrange_equal(a->addr, b->addr)
        && a->offset_in_region == b->offset_in_region
        && a->romd_mode == b->romd_mode
        && a->readonly == b->readonly
        && a->nonvolatile == b->nonvolatile;
}

static FlatView *flatview_new(MemoryRegion *mr_root)
{
    FlatView *view;

    view = g_new0(FlatView, 1);
    view->ref = 1;
    view->root = mr_root;
    memory_region_ref(mr_root);
    trace_flatview_new(view, mr_root);

    return view;
}

/* Insert a range into a given position.  Caller is responsible for maintaining
 * sorting order.
 */
static void flatview_insert(FlatView *view, unsigned pos, FlatRange *range)
{
    if (view->nr == view->nr_allocated) {
        view->nr_allocated = MAX(2 * view->nr, 10);
        view->ranges = g_realloc(view->ranges,
                                    view->nr_allocated * sizeof(*view->ranges));
    }
    memmove(view->ranges + pos + 1, view->ranges + pos,
            (view->nr - pos) * sizeof(FlatRange));
    view->ranges[pos] = *range;
    memory_region_ref(range->mr);
    ++view->nr;
}

static void flatview_destroy(FlatView *view)
{
    int i;

    trace_flatview_destroy(view, view->root);
    if (view->dispatch) {
        address_space_dispatch_free(view->dispatch);
    }
    for (i = 0; i < view->nr; i++) {
        memory_region_unref(view->ranges[i].mr);
    }
    g_free(view->ranges);
    memory_region_unref(view->root);
    g_free(view);
}

static bool flatview_ref(FlatView *view)
{
    return qatomic_fetch_inc_nonzero(&view->ref) > 0;
}

void flatview_unref(FlatView *view)
{
    if (qatomic_fetch_dec(&view->ref) == 1) {
        trace_flatview_destroy_rcu(view, view->root);
        assert(view->root);
        call_rcu(view, flatview_destroy, rcu);
    }
}

static bool can_merge(FlatRange *r1, FlatRange *r2)
{
    return int128_eq(addrrange_end(r1->addr), r2->addr.start)
        && r1->mr == r2->mr
        && int128_eq(int128_add(int128_make64(r1->offset_in_region),
                                r1->addr.size),
                     int128_make64(r2->offset_in_region))
        && r1->dirty_log_mask == r2->dirty_log_mask
        && r1->romd_mode == r2->romd_mode
        && r1->readonly == r2->readonly
        && r1->nonvolatile == r2->nonvolatile;
}

/* Attempt to simplify a view by merging adjacent ranges */
static void flatview_simplify(FlatView *view)
{
    unsigned i, j, k;

    i = 0;
    while (i < view->nr) {
        j = i + 1;
        while (j < view->nr
               && can_merge(&view->ranges[j-1], &view->ranges[j])) {
            int128_addto(&view->ranges[i].addr.size, view->ranges[j].addr.size);
            ++j;
        }
        ++i;
        for (k = i; k < j; k++) {
            memory_region_unref(view->ranges[k].mr);
        }
        memmove(&view->ranges[i], &view->ranges[j],
                (view->nr - j) * sizeof(view->ranges[j]));
        view->nr -= j - i;
    }
}

static bool memory_region_big_endian(MemoryRegion *mr)
{
#ifdef TARGET_WORDS_BIGENDIAN
    return mr->ops->endianness != DEVICE_LITTLE_ENDIAN;
#else
    return mr->ops->endianness == DEVICE_BIG_ENDIAN;
#endif
}

static void adjust_endianness(MemoryRegion *mr, uint64_t *data, MemOp op)
{
    if ((op & MO_BSWAP) != devend_memop(mr->ops->endianness)) {
        switch (op & MO_SIZE) {
        case MO_8:
            break;
        case MO_16:
            *data = bswap16(*data);
            break;
        case MO_32:
            *data = bswap32(*data);
            break;
        case MO_64:
            *data = bswap64(*data);
            break;
        default:
            g_assert_not_reached();
        }
    }
}

static inline void memory_region_shift_read_access(uint64_t *value,
                                                   signed shift,
                                                   uint64_t mask,
                                                   uint64_t tmp)
{
    if (shift >= 0) {
        *value |= (tmp & mask) << shift;
    } else {
        *value |= (tmp & mask) >> -shift;
    }
}

static inline uint64_t memory_region_shift_write_access(uint64_t *value,
                                                        signed shift,
                                                        uint64_t mask)
{
    uint64_t tmp;

    if (shift >= 0) {
        tmp = (*value >> shift) & mask;
    } else {
        tmp = (*value << -shift) & mask;
    }

    return tmp;
}

static hwaddr memory_region_to_absolute_addr(MemoryRegion *mr, hwaddr offset)
{
    MemoryRegion *root;
    hwaddr abs_addr = offset;

    abs_addr += mr->addr;
    for (root = mr; root->container; ) {
        root = root->container;
        abs_addr += root->addr;
    }

    return abs_addr;
}

static int get_cpu_index(void)
{
    if (current_cpu) {
        return current_cpu->cpu_index;
    }
    return -1;
}

/* FIXME: Remove */
static MemTxResult memory_region_read_accessor_attr(MemoryRegion *mr,
                                                    hwaddr addr,
                                                    uint64_t *value,
                                                    unsigned size,
                                                    signed shift,
                                                    uint64_t mask,
                                                    MemTxAttrs attrs)
{
    MemoryTransaction tr = {{0}};
    MemTxResult ret;

    if (mr->flush_coalesced_mmio) {
        qemu_flush_coalesced_mmio_buffer();
    }

    tr.opaque = mr->opaque;
    tr.addr = addr;
    tr.size = size;
    tr.attr = attrs;
    ret = mr->ops->access(&tr);
    *value |= (tr.data.u64 & mask) << shift;

    return ret;
}

static MemTxResult  memory_region_read_accessor(MemoryRegion *mr,
                                                hwaddr addr,
                                                uint64_t *value,
                                                unsigned size,
                                                signed shift,
                                                uint64_t mask,
                                                MemTxAttrs attrs)
{
    uint64_t tmp;

    tmp = mr->ops->read(mr->opaque, addr, size);
    if (mr->subpage) {
        trace_memory_region_subpage_read(get_cpu_index(), mr, addr, tmp, size);
    } else if (trace_event_get_state_backends(TRACE_MEMORY_REGION_OPS_READ)) {
        hwaddr abs_addr = memory_region_to_absolute_addr(mr, addr);
        trace_memory_region_ops_read(get_cpu_index(), mr, abs_addr, tmp, size,
                                     memory_region_name(mr));
    }
    memory_region_shift_read_access(value, shift, mask, tmp);
    return MEMTX_OK;
}

static MemTxResult memory_region_read_with_attrs_accessor(MemoryRegion *mr,
                                                          hwaddr addr,
                                                          uint64_t *value,
                                                          unsigned size,
                                                          signed shift,
                                                          uint64_t mask,
                                                          MemTxAttrs attrs)
{
    uint64_t tmp = 0;
    MemTxResult r;

    r = mr->ops->read_with_attrs(mr->opaque, addr, &tmp, size, attrs);
    if (mr->subpage) {
        trace_memory_region_subpage_read(get_cpu_index(), mr, addr, tmp, size);
    } else if (trace_event_get_state_backends(TRACE_MEMORY_REGION_OPS_READ)) {
        hwaddr abs_addr = memory_region_to_absolute_addr(mr, addr);
        trace_memory_region_ops_read(get_cpu_index(), mr, abs_addr, tmp, size,
                                     memory_region_name(mr));
    }
    memory_region_shift_read_access(value, shift, mask, tmp);
    return r;
}

/* FIXME: Remove */
static MemTxResult memory_region_write_accessor_attr(MemoryRegion *mr,
                                                     hwaddr addr,
                                                     uint64_t *value,
                                                     unsigned size,
                                                     signed shift,
                                                     uint64_t mask,
                                                     MemTxAttrs attrs)
{
    MemoryTransaction tr = {{0}};

    if (mr->flush_coalesced_mmio) {
        qemu_flush_coalesced_mmio_buffer();
    }

    tr.opaque = mr->opaque;
    tr.rw = true;
    tr.addr = addr;
    tr.size = size;
    tr.attr = attrs;
    tr.data.u64 = (*value >> shift) & mask;
    trace_memory_region_ops_write(get_cpu_index(), mr, tr.addr, tr.data.u64, tr.size,
                                  memory_region_name(mr));
    return mr->ops->access(&tr);
}

static MemTxResult memory_region_write_accessor(MemoryRegion *mr,
                                                hwaddr addr,
                                                uint64_t *value,
                                                unsigned size,
                                                signed shift,
                                                uint64_t mask,
                                                MemTxAttrs attrs)
{
    uint64_t tmp = memory_region_shift_write_access(value, shift, mask);

    if (mr->subpage) {
        trace_memory_region_subpage_write(get_cpu_index(), mr, addr, tmp, size);
    } else if (trace_event_get_state_backends(TRACE_MEMORY_REGION_OPS_WRITE)) {
        hwaddr abs_addr = memory_region_to_absolute_addr(mr, addr);
        trace_memory_region_ops_write(get_cpu_index(), mr, abs_addr, tmp, size,
                                      memory_region_name(mr));
    }
    mr->ops->write(mr->opaque, addr, tmp, size);
    return MEMTX_OK;
}

static MemTxResult memory_region_write_with_attrs_accessor(MemoryRegion *mr,
                                                           hwaddr addr,
                                                           uint64_t *value,
                                                           unsigned size,
                                                           signed shift,
                                                           uint64_t mask,
                                                           MemTxAttrs attrs)
{
    uint64_t tmp = memory_region_shift_write_access(value, shift, mask);

    if (mr->subpage) {
        trace_memory_region_subpage_write(get_cpu_index(), mr, addr, tmp, size);
    } else if (trace_event_get_state_backends(TRACE_MEMORY_REGION_OPS_WRITE)) {
        hwaddr abs_addr = memory_region_to_absolute_addr(mr, addr);
        trace_memory_region_ops_write(get_cpu_index(), mr, abs_addr, tmp, size,
                                      memory_region_name(mr));
    }
    return mr->ops->write_with_attrs(mr->opaque, addr, tmp, size, attrs);
}

/* Xilinx: Checks qdev reset GPIO level */
static bool memory_owner_is_in_reset(MemoryRegion *mr)
{
    if (object_dynamic_cast(mr->owner, TYPE_DEVICE)) {
        return DEVICE(mr->owner)->reset_level;
    }
    return false;
}

static MemTxResult access_with_adjusted_size(hwaddr addr,
                                      uint64_t *value,
                                      unsigned size,
                                      unsigned access_size_min,
                                      unsigned access_size_max,
                                      MemTxResult (*access_fn)
                                                  (MemoryRegion *mr,
                                                   hwaddr addr,
                                                   uint64_t *value,
                                                   unsigned size,
                                                   signed shift,
                                                   uint64_t mask,
                                                   MemTxAttrs attrs),
                                      MemoryRegion *mr,
                                      MemTxAttrs attrs)
{
    uint64_t access_mask;
    unsigned access_size;
    unsigned i;
    MemTxResult r = MEMTX_OK;

    if (!access_size_min) {
        access_size_min = 1;
    }
    if (!access_size_max) {
        access_size_max = 4;
    }

    /*
     * Xilinx: If devices are held in reset, we should allow the access and warn
     * the user of what they're doing.
     * We allow the access to avoid breaking compatibility with flows that do
     * not bring devices out of reset.
     */
    if (memory_owner_is_in_reset(mr)) {
        qemu_log_mask(LOG_GUEST_ERROR, "%s: Accessing 0x%" HWADDR_PRIx" when "
                      "held in reset.\n",
                      object_get_canonical_path(OBJECT(mr->owner)), addr);
    }

    /* FIXME: support unaligned access? */
    access_size = MAX(MIN(size, access_size_max), access_size_min);
    access_mask = MAKE_64BIT_MASK(0, access_size * 8);
    if (memory_region_big_endian(mr)) {
        for (i = 0; i < size; i += access_size) {
            r |= access_fn(mr, addr + i, value, access_size,
                        (size - access_size - i) * 8, access_mask, attrs);
        }
    } else {
        for (i = 0; i < size; i += access_size) {
            r |= access_fn(mr, addr + i, value, access_size, i * 8,
                        access_mask, attrs);
        }
    }
    return r;
}

static AddressSpace *memory_region_to_address_space(MemoryRegion *mr)
{
    AddressSpace *as;

    while (mr->container) {
        mr = mr->container;
    }
    QTAILQ_FOREACH(as, &address_spaces, address_spaces_link) {
        if (mr == as->root) {
            return as;
        }
    }
    return NULL;
}

/* Render a memory region into the global view.  Ranges in @view obscure
 * ranges in @mr.
 */
static void render_memory_region(FlatView *view,
                                 MemoryRegion *mr,
                                 Int128 base,
                                 AddrRange clip,
                                 bool readonly,
                                 bool nonvolatile)
{
    MemoryRegion *subregion;
    unsigned i;
    hwaddr offset_in_region;
    Int128 remain;
    Int128 now;
    FlatRange fr;
    AddrRange tmp;

    if (!mr->enabled) {
        return;
    }

    int128_addto(&base, int128_make64(mr->addr));
    readonly |= mr->readonly;
    nonvolatile |= mr->nonvolatile;

    tmp = addrrange_make(base, mr->size);

    if (!addrrange_intersects(tmp, clip)) {
        return;
    }

    clip = addrrange_intersection(tmp, clip);

    if (mr->alias) {
        int128_subfrom(&base, int128_make64(mr->alias->addr));
        int128_subfrom(&base, int128_make64(mr->alias_offset));
        render_memory_region(view, mr->alias, base, clip,
                             readonly, nonvolatile);
        return;
    }

    /* Render subregions in priority order. */
    QTAILQ_FOREACH(subregion, &mr->subregions, subregions_link) {
        render_memory_region(view, subregion, base, clip,
                             readonly, nonvolatile);
    }

    if (!mr->terminates) {
        return;
    }

    offset_in_region = int128_get64(int128_sub(clip.start, base));
    base = clip.start;
    remain = clip.size;

    fr.mr = mr;
    fr.dirty_log_mask = memory_region_get_dirty_log_mask(mr);
    fr.romd_mode = mr->romd_mode;
    fr.readonly = readonly;
    fr.nonvolatile = nonvolatile;

    /* Render the region itself into any gaps left by the current view. */
    for (i = 0; i < view->nr && int128_nz(remain); ++i) {
        if (int128_ge(base, addrrange_end(view->ranges[i].addr))) {
            continue;
        }
        if (int128_lt(base, view->ranges[i].addr.start)) {
            now = int128_min(remain,
                             int128_sub(view->ranges[i].addr.start, base));
            fr.offset_in_region = offset_in_region;
            fr.addr = addrrange_make(base, now);
            flatview_insert(view, i, &fr);
            ++i;
            int128_addto(&base, now);
            offset_in_region += int128_get64(now);
            int128_subfrom(&remain, now);
        }
        now = int128_sub(int128_min(int128_add(base, remain),
                                    addrrange_end(view->ranges[i].addr)),
                         base);
        int128_addto(&base, now);
        offset_in_region += int128_get64(now);
        int128_subfrom(&remain, now);
    }
    if (int128_nz(remain)) {
        fr.offset_in_region = offset_in_region;
        fr.addr = addrrange_make(base, remain);
        flatview_insert(view, i, &fr);
    }
}

void flatview_for_each_range(FlatView *fv, flatview_cb cb , void *opaque)
{
    FlatRange *fr;

    assert(fv);
    assert(cb);

    FOR_EACH_FLAT_RANGE(fr, fv) {
        if (cb(fr->addr.start, fr->addr.size, fr->mr,
               fr->offset_in_region, opaque)) {
            break;
        }
    }
}

static MemoryRegion *memory_region_get_flatview_root(MemoryRegion *mr)
{
    while (mr->enabled) {
        if (mr->alias) {
            if (!mr->alias_offset && int128_ge(mr->size, mr->alias->size)) {
                /* The alias is included in its entirety.  Use it as
                 * the "real" root, so that we can share more FlatViews.
                 */
                mr = mr->alias;
                continue;
            }
        } else if (!mr->terminates) {
            unsigned int found = 0;
            MemoryRegion *child, *next = NULL;
            QTAILQ_FOREACH(child, &mr->subregions, subregions_link) {
                if (child->enabled) {
                    if (++found > 1) {
                        next = NULL;
                        break;
                    }
                    if (!child->addr && int128_ge(mr->size, child->size)) {
                        /* A child is included in its entirety.  If it's the only
                         * enabled one, use it in the hope of finding an alias down the
                         * way. This will also let us share FlatViews.
                         */
                        next = child;
                    }
                }
            }
            if (found == 0) {
                return NULL;
            }
            if (next) {
                mr = next;
                continue;
            }
        }

        return mr;
    }

    return NULL;
}

/* Render a memory topology into a list of disjoint absolute ranges. */
static FlatView *generate_memory_topology(MemoryRegion *mr)
{
    int i;
    FlatView *view;

    view = flatview_new(mr);

    if (mr) {
        render_memory_region(view, mr, int128_zero(),
                             addrrange_make(int128_zero(), int128_2_64()),
                             false, false);
    }
    flatview_simplify(view);

    view->dispatch = address_space_dispatch_new(view);
    for (i = 0; i < view->nr; i++) {
        MemoryRegionSection mrs =
            section_from_flat_range(&view->ranges[i], view);
        flatview_add_to_dispatch(view, &mrs);
    }
    address_space_dispatch_compact(view->dispatch);
    g_hash_table_replace(flat_views, mr, view);

    return view;
}

static void address_space_add_del_ioeventfds(AddressSpace *as,
                                             MemoryRegionIoeventfd *fds_new,
                                             unsigned fds_new_nb,
                                             MemoryRegionIoeventfd *fds_old,
                                             unsigned fds_old_nb)
{
    unsigned iold, inew;
    MemoryRegionIoeventfd *fd;
    MemoryRegionSection section;

    /* Generate a symmetric difference of the old and new fd sets, adding
     * and deleting as necessary.
     */

    iold = inew = 0;
    while (iold < fds_old_nb || inew < fds_new_nb) {
        if (iold < fds_old_nb
            && (inew == fds_new_nb
                || memory_region_ioeventfd_before(&fds_old[iold],
                                                  &fds_new[inew]))) {
            fd = &fds_old[iold];
            section = (MemoryRegionSection) {
                .fv = address_space_to_flatview(as),
                .offset_within_address_space = int128_get64(fd->addr.start),
                .size = fd->addr.size,
            };
            MEMORY_LISTENER_CALL(as, eventfd_del, Forward, &section,
                                 fd->match_data, fd->data, fd->e);
            ++iold;
        } else if (inew < fds_new_nb
                   && (iold == fds_old_nb
                       || memory_region_ioeventfd_before(&fds_new[inew],
                                                         &fds_old[iold]))) {
            fd = &fds_new[inew];
            section = (MemoryRegionSection) {
                .fv = address_space_to_flatview(as),
                .offset_within_address_space = int128_get64(fd->addr.start),
                .size = fd->addr.size,
            };
            MEMORY_LISTENER_CALL(as, eventfd_add, Reverse, &section,
                                 fd->match_data, fd->data, fd->e);
            ++inew;
        } else {
            ++iold;
            ++inew;
        }
    }
}

FlatView *address_space_get_flatview(AddressSpace *as)
{
    FlatView *view;

    RCU_READ_LOCK_GUARD();
    do {
        view = address_space_to_flatview(as);
        /* If somebody has replaced as->current_map concurrently,
         * flatview_ref returns false.
         */
    } while (!flatview_ref(view));
    return view;
}

static void address_space_update_ioeventfds(AddressSpace *as)
{
    FlatView *view;
    FlatRange *fr;
    unsigned ioeventfd_nb = 0;
    unsigned ioeventfd_max;
    MemoryRegionIoeventfd *ioeventfds;
    AddrRange tmp;
    unsigned i;

    /*
     * It is likely that the number of ioeventfds hasn't changed much, so use
     * the previous size as the starting value, with some headroom to avoid
     * gratuitous reallocations.
     */
    ioeventfd_max = QEMU_ALIGN_UP(as->ioeventfd_nb, 4);
    ioeventfds = g_new(MemoryRegionIoeventfd, ioeventfd_max);

    view = address_space_get_flatview(as);
    FOR_EACH_FLAT_RANGE(fr, view) {
        for (i = 0; i < fr->mr->ioeventfd_nb; ++i) {
            tmp = addrrange_shift(fr->mr->ioeventfds[i].addr,
                                  int128_sub(fr->addr.start,
                                             int128_make64(fr->offset_in_region)));
            if (addrrange_intersects(fr->addr, tmp)) {
                ++ioeventfd_nb;
                if (ioeventfd_nb > ioeventfd_max) {
                    ioeventfd_max = MAX(ioeventfd_max * 2, 4);
                    ioeventfds = g_realloc(ioeventfds,
                            ioeventfd_max * sizeof(*ioeventfds));
                }
                ioeventfds[ioeventfd_nb-1] = fr->mr->ioeventfds[i];
                ioeventfds[ioeventfd_nb-1].addr = tmp;
            }
        }
    }

    address_space_add_del_ioeventfds(as, ioeventfds, ioeventfd_nb,
                                     as->ioeventfds, as->ioeventfd_nb);

    g_free(as->ioeventfds);
    as->ioeventfds = ioeventfds;
    as->ioeventfd_nb = ioeventfd_nb;
    flatview_unref(view);
}

/*
 * Notify the memory listeners about the coalesced IO change events of
 * range `cmr'.  Only the part that has intersection of the specified
 * FlatRange will be sent.
 */
static void flat_range_coalesced_io_notify(FlatRange *fr, AddressSpace *as,
                                           CoalescedMemoryRange *cmr, bool add)
{
    AddrRange tmp;

    tmp = addrrange_shift(cmr->addr,
                          int128_sub(fr->addr.start,
                                     int128_make64(fr->offset_in_region)));
    if (!addrrange_intersects(tmp, fr->addr)) {
        return;
    }
    tmp = addrrange_intersection(tmp, fr->addr);

    if (add) {
        MEMORY_LISTENER_UPDATE_REGION(fr, as, Forward, coalesced_io_add,
                                      int128_get64(tmp.start),
                                      int128_get64(tmp.size));
    } else {
        MEMORY_LISTENER_UPDATE_REGION(fr, as, Reverse, coalesced_io_del,
                                      int128_get64(tmp.start),
                                      int128_get64(tmp.size));
    }
}

static void flat_range_coalesced_io_del(FlatRange *fr, AddressSpace *as)
{
    CoalescedMemoryRange *cmr;

    QTAILQ_FOREACH(cmr, &fr->mr->coalesced, link) {
        flat_range_coalesced_io_notify(fr, as, cmr, false);
    }
}

static void flat_range_coalesced_io_add(FlatRange *fr, AddressSpace *as)
{
    MemoryRegion *mr = fr->mr;
    CoalescedMemoryRange *cmr;

    if (QTAILQ_EMPTY(&mr->coalesced)) {
        return;
    }

    QTAILQ_FOREACH(cmr, &mr->coalesced, link) {
        flat_range_coalesced_io_notify(fr, as, cmr, true);
    }
}

static void address_space_update_topology_pass(AddressSpace *as,
                                               const FlatView *old_view,
                                               const FlatView *new_view,
                                               bool adding)
{
    unsigned iold, inew;
    FlatRange *frold, *frnew;

    /* Generate a symmetric difference of the old and new memory maps.
     * Kill ranges in the old map, and instantiate ranges in the new map.
     */
    iold = inew = 0;
    while (iold < old_view->nr || inew < new_view->nr) {
        if (iold < old_view->nr) {
            frold = &old_view->ranges[iold];
        } else {
            frold = NULL;
        }
        if (inew < new_view->nr) {
            frnew = &new_view->ranges[inew];
        } else {
            frnew = NULL;
        }

        if (frold
            && (!frnew
                || int128_lt(frold->addr.start, frnew->addr.start)
                || (int128_eq(frold->addr.start, frnew->addr.start)
                    && !flatrange_equal(frold, frnew)))) {
            /* In old but not in new, or in both but attributes changed. */

            if (!adding) {
                flat_range_coalesced_io_del(frold, as);
                MEMORY_LISTENER_UPDATE_REGION(frold, as, Reverse, region_del);
            }

            ++iold;
        } else if (frold && frnew && flatrange_equal(frold, frnew)) {
            /* In both and unchanged (except logging may have changed) */

            if (adding) {
                MEMORY_LISTENER_UPDATE_REGION(frnew, as, Forward, region_nop);
                if (frnew->dirty_log_mask & ~frold->dirty_log_mask) {
                    MEMORY_LISTENER_UPDATE_REGION(frnew, as, Forward, log_start,
                                                  frold->dirty_log_mask,
                                                  frnew->dirty_log_mask);
                }
                if (frold->dirty_log_mask & ~frnew->dirty_log_mask) {
                    MEMORY_LISTENER_UPDATE_REGION(frnew, as, Reverse, log_stop,
                                                  frold->dirty_log_mask,
                                                  frnew->dirty_log_mask);
                }
            }

            ++iold;
            ++inew;
        } else {
            /* In new */

            if (adding) {
                MEMORY_LISTENER_UPDATE_REGION(frnew, as, Forward, region_add);
                flat_range_coalesced_io_add(frnew, as);
            }

            ++inew;
        }
    }
}

static void flatviews_init(void)
{
    static FlatView *empty_view;

    if (flat_views) {
        return;
    }

    flat_views = g_hash_table_new_full(g_direct_hash, g_direct_equal, NULL,
                                       (GDestroyNotify) flatview_unref);
    if (!empty_view) {
        empty_view = generate_memory_topology(NULL);
        /* We keep it alive forever in the global variable.  */
        flatview_ref(empty_view);
    } else {
        g_hash_table_replace(flat_views, NULL, empty_view);
        flatview_ref(empty_view);
    }
}

static void flatviews_reset(void)
{
    AddressSpace *as;

    if (flat_views) {
        g_hash_table_unref(flat_views);
        flat_views = NULL;
    }
    flatviews_init();

    /* Render unique FVs */
    QTAILQ_FOREACH(as, &address_spaces, address_spaces_link) {
        MemoryRegion *physmr = memory_region_get_flatview_root(as->root);

        if (g_hash_table_lookup(flat_views, physmr)) {
            continue;
        }

        generate_memory_topology(physmr);
    }
}

static void address_space_set_flatview(AddressSpace *as)
{
    FlatView *old_view = address_space_to_flatview(as);
    MemoryRegion *physmr = memory_region_get_flatview_root(as->root);
    FlatView *new_view = g_hash_table_lookup(flat_views, physmr);

    assert(new_view);

    if (old_view == new_view) {
        return;
    }

    if (old_view) {
        flatview_ref(old_view);
    }

    flatview_ref(new_view);

    if (!QTAILQ_EMPTY(&as->listeners)) {
        FlatView tmpview = { .nr = 0 }, *old_view2 = old_view;

        if (!old_view2) {
            old_view2 = &tmpview;
        }
        address_space_update_topology_pass(as, old_view2, new_view, false);
        address_space_update_topology_pass(as, old_view2, new_view, true);
    }

    /* Writes are protected by the BQL.  */
    qatomic_rcu_set(&as->current_map, new_view);
    if (old_view) {
        flatview_unref(old_view);
    }

    /* Note that all the old MemoryRegions are still alive up to this
     * point.  This relieves most MemoryListeners from the need to
     * ref/unref the MemoryRegions they get---unless they use them
     * outside the iothread mutex, in which case precise reference
     * counting is necessary.
     */
    if (old_view) {
        flatview_unref(old_view);
    }
}

static void address_space_update_topology(AddressSpace *as)
{
    MemoryRegion *physmr = memory_region_get_flatview_root(as->root);

    flatviews_init();
    if (!g_hash_table_lookup(flat_views, physmr)) {
        generate_memory_topology(physmr);
    }
    address_space_set_flatview(as);
}

void memory_region_transaction_begin(void)
{
    qemu_flush_coalesced_mmio_buffer();
    ++memory_region_transaction_depth;
}

void memory_region_transaction_commit(void)
{
    AddressSpace *as;

    assert(memory_region_transaction_depth);
    assert(qemu_mutex_iothread_locked());

    --memory_region_transaction_depth;
    if (!memory_region_transaction_depth) {
        if (memory_region_update_pending) {
            flatviews_reset();

            MEMORY_LISTENER_CALL_GLOBAL(begin, Forward);

            QTAILQ_FOREACH(as, &address_spaces, address_spaces_link) {
                address_space_set_flatview(as);
                address_space_update_ioeventfds(as);
            }
            memory_region_update_pending = false;
            ioeventfd_update_pending = false;
            MEMORY_LISTENER_CALL_GLOBAL(commit, Forward);
        } else if (ioeventfd_update_pending) {
            QTAILQ_FOREACH(as, &address_spaces, address_spaces_link) {
                address_space_update_ioeventfds(as);
            }
            ioeventfd_update_pending = false;
        }
   }
}

static void memory_region_destructor_none(MemoryRegion *mr)
{
}

static void memory_region_destructor_ram(MemoryRegion *mr)
{
    qemu_ram_free(mr->ram_block);
}

static bool memory_region_need_escape(char c)
{
    return c == '/' || c == '[' || c == '\\' || c == ']';
}

static char *memory_region_escape_name(const char *name)
{
    const char *p;
    char *escaped, *q;
    uint8_t c;
    size_t bytes = 0;

    for (p = name; *p; p++) {
        bytes += memory_region_need_escape(*p) ? 4 : 1;
    }
    if (bytes == p - name) {
       return g_memdup(name, bytes + 1);
    }

    escaped = g_malloc(bytes + 1);
    for (p = name, q = escaped; *p; p++) {
        c = *p;
        if (unlikely(memory_region_need_escape(c))) {
            *q++ = '\\';
            *q++ = 'x';
            *q++ = "0123456789abcdef"[c >> 4];
            c = "0123456789abcdef"[c & 15];
        }
        *q++ = c;
    }
    *q = 0;
    return escaped;
}

static void memory_region_do_init(MemoryRegion *mr,
                                  Object *owner,
                                  const char *name,
                                  uint64_t size)
{
    mr->size = int128_make64(size);
    if (size == UINT64_MAX) {
        mr->size = int128_2_64();
    }
    mr->name = g_strdup(name);
    mr->owner = owner;
    mr->ram_block = NULL;

    if (name) {
        char *escaped_name = memory_region_escape_name(name);
        char *name_array = g_strdup_printf("%s[*]", escaped_name);

        if (!owner) {
            owner = container_get(qdev_get_machine(), "/unattached");
        }

        object_property_add_child(owner, name_array, OBJECT(mr));
        object_unref(OBJECT(mr));
        g_free(name_array);
        g_free(escaped_name);
    }
}

void memory_region_init(MemoryRegion *mr,
                        Object *owner,
                        const char *name,
                        uint64_t size)
{
    object_initialize(mr, sizeof(*mr), TYPE_MEMORY_REGION);
    memory_region_do_init(mr, owner, name, size);
}

static void memory_region_get_addr(Object *obj, Visitor *v, const char *name,
                                   void *opaque, Error **errp)
{
    MemoryRegion *mr = MEMORY_REGION(obj);
    uint64_t value = mr->addr;

    visit_type_uint64(v, name, &value, errp);
}

static void memory_region_set_addr(Object *obj, Visitor *v, const char *name,
                                   void *opaque, Error **errp)
{
    MemoryRegion *mr = MEMORY_REGION(obj);
    Error *local_err = NULL;
    uint64_t value;

    visit_type_uint64(v, name, &value, &local_err);
    if (local_err) {
        error_propagate(errp, local_err);
        return;
    }

    memory_region_set_address(mr, value);
}

static void memory_region_set_container(Object *obj, Visitor *v, const char *name,
                                        void *opaque, Error **errp)
{
    MemoryRegion *mr = MEMORY_REGION(obj);
    Error *local_err = NULL;
    MemoryRegion *old_container = mr->container;
    MemoryRegion *new_container = NULL;
    char *path = NULL;

    visit_type_str(v, name, &path, &local_err);

    if (!local_err && strcmp(path, "") != 0) {
        new_container = MEMORY_REGION(object_resolve_link(obj, name, path,
                                      &local_err));
        while (new_container->alias) {
            new_container = new_container->alias;
        }
    }

    if (local_err) {
        error_propagate(errp, local_err);
        return;
    }

    object_ref(OBJECT(new_container));

    memory_region_transaction_begin();
    memory_region_ref(mr);
    if (old_container) {
        memory_region_del_subregion(old_container, mr);
    }
    mr->container = new_container;
    if (new_container) {
        memory_region_update_container_subregions(mr);
    }
    memory_region_unref(mr);
    memory_region_transaction_commit();

    object_unref(OBJECT(old_container));
}

static void memory_region_get_container(Object *obj, Visitor *v,
                                        const char *name, void *opaque,
                                        Error **errp)
{
    MemoryRegion *mr = MEMORY_REGION(obj);
    char *path = (char *)"";

    if (mr->container) {
        path = object_get_canonical_path(OBJECT(mr->container));
    }
    visit_type_str(v, name, &path, errp);
    if (mr->container) {
        g_free(path);
    }
}

static Object *memory_region_resolve_container(Object *obj, void *opaque,
                                               const char *part)
{
    MemoryRegion *mr = MEMORY_REGION(obj);

    return OBJECT(mr->container);
}

static void memory_region_set_alias(const Object *obj, const char *name,
                                    Object *val, Error **errp)
{
    MemoryRegion *mr = MEMORY_REGION(obj);
    MemoryRegion *subregion, *next;

    /* Be conservative and only allow one shotting for the mo */
    /* FIXME: Use a softer error than assert */
    assert (!mr->alias);

    /* FIXME: check we don't already have subregions and
     * anything else that might be mutex with aliasing
     */

    memory_region_transaction_begin();
    QTAILQ_FOREACH_SAFE(subregion, &mr->subregions, subregions_link, next) {
        object_property_set_link(OBJECT(subregion), "container", OBJECT(val), errp);
    }
    memory_region_ref(mr);
    mr->alias = MEMORY_REGION(val);
    memory_region_unref(mr);
    memory_region_transaction_commit();
    /* FIXME: add cleanup destructors etc etc */
}

static void memory_region_get_priority(Object *obj, Visitor *v,
                                       const char *name, void *opaque,
                                       Error **errp)
{
    MemoryRegion *mr = MEMORY_REGION(obj);
    int32_t value = mr->priority;

    visit_type_int32(v, name, &value, errp);
}

static void memory_region_set_priority(Object *obj, Visitor *v, const char *name,
                                       void *opaque, Error **errp)
{
    MemoryRegion *mr = MEMORY_REGION(obj);
    Error *local_err = NULL;
    int32_t value;

    visit_type_uint32(v, name, (uint32_t *)&value, &error_abort);
    if (local_err) {
        error_propagate(errp, local_err);
        return;
    }

    if (mr->priority != value) {
        mr->priority = value;
        memory_region_readd_subregion(mr);
    }
}

static void memory_region_do_set_ram(MemoryRegion *mr)
{
    char *c, *filename, *sanitized_name;

    if (mr->addr) {
        qemu_ram_free(mr->ram_block);
    }
    if (int128_eq(mr->size, int128_make64(0))) {
        return;
    }
    switch (mr->ram) {
    case(0):
        mr->ram_block = NULL;
        break;
    case(1):
        mr->ram_block = qemu_ram_alloc(int128_get64(mr->size), RAM_SHARED, mr, &error_abort);
        break;
    case(2):
        if (mr->filename) {
            filename = g_strdup_printf("%s%s%s",
                                       machine_path ? machine_path : "",
                                       machine_path ? G_DIR_SEPARATOR_S : "",
                                       mr->filename);
        } else {
            sanitized_name = g_strdup(object_get_canonical_path(OBJECT(mr)));

            for (c = sanitized_name; *c != '\0'; c++) {
                if (*c == '/') {
                    *c = '_';
                }
            }
            filename = g_strdup_printf("%s" G_DIR_SEPARATOR_S "qemu-memory-%s",
                                       machine_path ? machine_path : ".",
                                       sanitized_name);
            g_free(sanitized_name);
        }
        mr->ram_block = qemu_ram_alloc_from_file(int128_get64(mr->size), mr,
                                                 RAM_SHARED, filename, false, &error_abort);
        g_free(filename);
        break;
    default:
        abort();
    }
}

static void memory_region_set_ram(Object *obj, Visitor *v, const char *name,
                                  void *opaque, Error **errp)
{
    MemoryRegion *mr = MEMORY_REGION(obj);
    Error *local_err = NULL;
    uint8_t value;

    visit_type_uint8(v, name, &value, &error_abort);
    if (local_err) {
        error_propagate(errp, local_err);
        return;
    }

    mr->dirty_log_mask |= tcg_enabled() ? (1 << DIRTY_MEMORY_CODE) : 0;
    /* FIXME: Sanitize error handling */
    /* FIXME: Probably need all that transactions stuff */
    if (mr->ram == value) {
        return;
    }

    mr->ram = value;
    mr->terminates = !!value; /*FIXME: Wrong */

    if (int128_eq(int128_2_64(), mr->size)) {
        return;
    }

    memory_region_do_set_ram(mr);
}

static void memory_region_get_size(Object *obj, Visitor *v, const char *name,
                                   void *opaque, Error **errp)
{
    MemoryRegion *mr = MEMORY_REGION(obj);
    uint64_t value = memory_region_size(mr);

    visit_type_uint64(v, name, &value, errp);
}

static void memory_region_set_object_size(Object *obj, Visitor *v, const char *name,
                                          void *opaque, Error **errp)
{
    MemoryRegion *mr = MEMORY_REGION(obj);
    Error *local_err = NULL;
    uint64_t size;

    visit_type_uint64(v, name, &size, &local_err);

    memory_region_set_size(mr, size);
}

static void memory_region_get_filename(Object *obj, Visitor *v,
                                       const char *name,
                                       void *opaque, Error **errp)
{
    MemoryRegion *mr = MEMORY_REGION(obj);
    char *filename = mr->filename;

    visit_type_str(v, name, &filename, errp);
}

static void memory_region_set_filename(Object *obj, Visitor *v,
                                       const char *name,
                                       void *opaque, Error **errp)
{
    MemoryRegion *mr = MEMORY_REGION(obj);
    Error *local_err = NULL;
    char *filename;

    visit_type_str(v, name, &filename, &local_err);
    mr->filename = filename;
}

static void memory_region_initfn(Object *obj)
{
    MemoryRegion *mr = MEMORY_REGION(obj);
    ObjectProperty *op;

    mr->ops = &unassigned_mem_ops;
    mr->enabled = true;
    mr->romd_mode = true;
    mr->destructor = memory_region_destructor_none;
    /* Xilinx: We need this as the default to allow the amba memory regions
     * to be created correctly.
     */
    mr->size = int128_2_64();
    QTAILQ_INIT(&mr->subregions);
    QTAILQ_INIT(&mr->coalesced);

    op = object_property_add(OBJECT(mr), "container",
                             "link<" TYPE_MEMORY_REGION ">",
                             memory_region_get_container,
                             memory_region_set_container,
                             NULL, NULL);
    op->resolve = memory_region_resolve_container;

    object_property_add_link(OBJECT(mr), "alias", TYPE_MEMORY_REGION,
                             (Object **)&mr->alias,
                             memory_region_set_alias,
                             0);
    object_property_add(OBJECT(mr), "addr", "uint64",
                        memory_region_get_addr,
                        memory_region_set_addr,
                        NULL, NULL);
    object_property_add(OBJECT(mr), "priority", "uint32",
                        memory_region_get_priority,
                        memory_region_set_priority,
                        NULL, NULL);
    object_property_add(OBJECT(mr), "ram", "uint8",
                        NULL, /* FIXME: Add getter */
                        memory_region_set_ram,
                        NULL, NULL);
    object_property_add(OBJECT(mr), "filename", "string",
                        memory_region_get_filename,
                        memory_region_set_filename,
                        NULL, NULL);
    object_property_add(OBJECT(mr), "size", "uint64",
                        memory_region_get_size,
                        memory_region_set_object_size,
                        NULL, NULL);
}

static void iommu_memory_region_initfn(Object *obj)
{
    MemoryRegion *mr = MEMORY_REGION(obj);

    mr->is_iommu = true;
}

static uint64_t unassigned_mem_read(void *opaque, hwaddr addr,
                                    unsigned size)
{
#ifdef DEBUG_UNASSIGNED
    printf("Unassigned mem read " TARGET_FMT_plx "\n", addr);
#endif
    return 0;
}

static void unassigned_mem_write(void *opaque, hwaddr addr,
                                 uint64_t val, unsigned size)
{
#ifdef DEBUG_UNASSIGNED
    printf("Unassigned mem write " TARGET_FMT_plx " = 0x%"PRIx64"\n", addr, val);
#endif
}

static bool unassigned_mem_accepts(void *opaque, hwaddr addr,
                                   unsigned size, bool is_write,
                                   MemTxAttrs attrs)
{
    return false;
}

const MemoryRegionOps unassigned_mem_ops = {
    .valid.accepts = unassigned_mem_accepts,
    .endianness = DEVICE_NATIVE_ENDIAN,
};

static uint64_t memory_region_ram_device_read(void *opaque,
                                              hwaddr addr, unsigned size)
{
    MemoryRegion *mr = opaque;
    uint64_t data = (uint64_t)~0;

    switch (size) {
    case 1:
        data = *(uint8_t *)(mr->ram_block->host + addr);
        break;
    case 2:
        data = *(uint16_t *)(mr->ram_block->host + addr);
        break;
    case 4:
        data = *(uint32_t *)(mr->ram_block->host + addr);
        break;
    case 8:
        data = *(uint64_t *)(mr->ram_block->host + addr);
        break;
    }

    trace_memory_region_ram_device_read(get_cpu_index(), mr, addr, data, size);

    return data;
}

static void memory_region_ram_device_write(void *opaque, hwaddr addr,
                                           uint64_t data, unsigned size)
{
    MemoryRegion *mr = opaque;

    trace_memory_region_ram_device_write(get_cpu_index(), mr, addr, data, size);

    switch (size) {
    case 1:
        *(uint8_t *)(mr->ram_block->host + addr) = (uint8_t)data;
        break;
    case 2:
        *(uint16_t *)(mr->ram_block->host + addr) = (uint16_t)data;
        break;
    case 4:
        *(uint32_t *)(mr->ram_block->host + addr) = (uint32_t)data;
        break;
    case 8:
        *(uint64_t *)(mr->ram_block->host + addr) = data;
        break;
    }
}

static const MemoryRegionOps ram_device_mem_ops = {
    .read = memory_region_ram_device_read,
    .write = memory_region_ram_device_write,
    .endianness = DEVICE_HOST_ENDIAN,
    .valid = {
        .min_access_size = 1,
        .max_access_size = 8,
        .unaligned = true,
    },
    .impl = {
        .min_access_size = 1,
        .max_access_size = 8,
        .unaligned = true,
    },
};

bool memory_region_access_valid(MemoryRegion *mr,
                                hwaddr addr,
                                unsigned size,
                                bool is_write,
                                MemTxAttrs attrs)
{
    if (mr->ops->valid.accepts
        && !mr->ops->valid.accepts(mr->opaque, addr, size, is_write, attrs)) {
        qemu_log_mask(LOG_GUEST_ERROR, "Invalid %s at addr 0x%" HWADDR_PRIX
                      ", size %u, region '%s', reason: rejected\n",
                      is_write ? "write" : "read",
                      addr, size, memory_region_name(mr));
        return false;
    }

    if (!mr->ops->valid.unaligned && (addr & (size - 1))) {
        qemu_log_mask(LOG_GUEST_ERROR, "Invalid %s at addr 0x%" HWADDR_PRIX
                      ", size %u, region '%s', reason: unaligned\n",
                      is_write ? "write" : "read",
                      addr, size, memory_region_name(mr));
        return false;
    }

    /* Treat zero as compatibility all valid */
    if (!mr->ops->valid.max_access_size) {
        return true;
    }

    if (size > mr->ops->valid.max_access_size
        || size < mr->ops->valid.min_access_size) {
        qemu_log_mask(LOG_GUEST_ERROR, "Invalid %s at addr 0x%" HWADDR_PRIX
                      ", size %u, region '%s', reason: invalid size "
                      "(min:%u max:%u)\n",
                      is_write ? "write" : "read",
                      addr, size, memory_region_name(mr),
                      mr->ops->valid.min_access_size,
                      mr->ops->valid.max_access_size);
        return false;
    }
    return true;
}

static MemTxResult memory_region_dispatch_read1(MemoryRegion *mr,
                                                hwaddr addr,
                                                uint64_t *pval,
                                                unsigned size,
                                                MemTxAttrs attrs)
{
    *pval = 0;

    if (mr->ops->access) {
        return access_with_adjusted_size(addr, pval, size,
                                         mr->ops->impl.min_access_size,
                                         mr->ops->impl.max_access_size,
                                         memory_region_read_accessor_attr,
                                         mr, attrs);
    } else if (mr->ops->read) {
        return access_with_adjusted_size(addr, pval, size,
                                         mr->ops->impl.min_access_size,
                                         mr->ops->impl.max_access_size,
                                         memory_region_read_accessor,
                                         mr, attrs);
    } else {
        return access_with_adjusted_size(addr, pval, size,
                                         mr->ops->impl.min_access_size,
                                         mr->ops->impl.max_access_size,
                                         memory_region_read_with_attrs_accessor,
                                         mr, attrs);
    }
}

MemTxResult memory_region_dispatch_read(MemoryRegion *mr,
                                        hwaddr addr,
                                        uint64_t *pval,
                                        MemOp op,
                                        MemTxAttrs attrs)
{
    unsigned size = memop_size(op);
    MemTxResult r;

    if (mr->alias) {
        return memory_region_dispatch_read(mr->alias,
                                           mr->alias_offset + addr,
                                           pval, op, attrs);
    }
    if (!memory_region_access_valid(mr, addr, size, false, attrs)) {
        *pval = unassigned_mem_read(mr, addr, size);
        return MEMTX_DECODE_ERROR;
    }

    r = memory_region_dispatch_read1(mr, addr, pval, size, attrs);
    adjust_endianness(mr, pval, op);
    return r;
}

/* Return true if an eventfd was signalled */
static bool memory_region_dispatch_write_eventfds(MemoryRegion *mr,
                                                    hwaddr addr,
                                                    uint64_t data,
                                                    unsigned size,
                                                    MemTxAttrs attrs)
{
    MemoryRegionIoeventfd ioeventfd = {
        .addr = addrrange_make(int128_make64(addr), int128_make64(size)),
        .data = data,
    };
    unsigned i;

    for (i = 0; i < mr->ioeventfd_nb; i++) {
        ioeventfd.match_data = mr->ioeventfds[i].match_data;
        ioeventfd.e = mr->ioeventfds[i].e;

        if (memory_region_ioeventfd_equal(&ioeventfd, &mr->ioeventfds[i])) {
            event_notifier_set(ioeventfd.e);
            return true;
        }
    }

    return false;
}

MemTxResult memory_region_dispatch_write(MemoryRegion *mr,
                                         hwaddr addr,
                                         uint64_t data,
                                         MemOp op,
                                         MemTxAttrs attrs)
{
    unsigned size = memop_size(op);

    if (mr->alias) {
        return memory_region_dispatch_write(mr->alias,
                                            mr->alias_offset + addr,
                                            data, op, attrs);
    }
    if (!memory_region_access_valid(mr, addr, size, true, attrs)) {
        unassigned_mem_write(mr, addr, data, size);
        return MEMTX_DECODE_ERROR;
    }

    adjust_endianness(mr, &data, op);

    if ((!kvm_eventfds_enabled()) &&
        memory_region_dispatch_write_eventfds(mr, addr, data, size, attrs)) {
        return MEMTX_OK;
    }

    if (mr->ops->access) {
        return access_with_adjusted_size(addr, &data, size,
                                         mr->ops->impl.min_access_size,
                                         mr->ops->impl.max_access_size,
                                         memory_region_write_accessor_attr,
                                         mr, attrs);
    } else if (mr->ops->write) {
        return access_with_adjusted_size(addr, &data, size,
                                         mr->ops->impl.min_access_size,
                                         mr->ops->impl.max_access_size,
                                         memory_region_write_accessor, mr,
                                         attrs);
    } else {
        return
            access_with_adjusted_size(addr, &data, size,
                                      mr->ops->impl.min_access_size,
                                      mr->ops->impl.max_access_size,
                                      memory_region_write_with_attrs_accessor,
                                      mr, attrs);
    }
}

void memory_region_init_io(MemoryRegion *mr,
                           Object *owner,
                           const MemoryRegionOps *ops,
                           void *opaque,
                           const char *name,
                           uint64_t size)
{
    memory_region_init(mr, owner, name, size);
    mr->ops = ops ? ops : &unassigned_mem_ops;
    mr->opaque = opaque;
    mr->terminates = true;
}

void memory_region_init_ram_nomigrate(MemoryRegion *mr,
                                      Object *owner,
                                      const char *name,
                                      uint64_t size,
                                      Error **errp)
{
    memory_region_init_ram_flags_nomigrate(mr, owner, name, size, 0, errp);
}

void memory_region_init_ram_flags_nomigrate(MemoryRegion *mr,
                                            Object *owner,
                                            const char *name,
                                            uint64_t size,
                                            uint32_t ram_flags,
                                            Error **errp)
{
    Error *err = NULL;
    memory_region_init(mr, owner, name, size);
    mr->ram = 1;
    mr->terminates = true;
    mr->destructor = memory_region_destructor_ram;
    mr->ram_block = qemu_ram_alloc(size, ram_flags, mr, &err);
    if (err) {
        mr->size = int128_zero();
        object_unparent(OBJECT(mr));
        error_propagate(errp, err);
    }
}

void memory_region_init_resizeable_ram(MemoryRegion *mr,
                                       Object *owner,
                                       const char *name,
                                       uint64_t size,
                                       uint64_t max_size,
                                       void (*resized)(const char*,
                                                       uint64_t length,
                                                       void *host),
                                       Error **errp)
{
    Error *err = NULL;
    memory_region_init(mr, owner, name, size);
    mr->ram = true;
    mr->terminates = true;
    mr->destructor = memory_region_destructor_ram;
    mr->ram_block = qemu_ram_alloc_resizeable(size, max_size, resized,
                                              mr, &err);
    if (err) {
        mr->size = int128_zero();
        object_unparent(OBJECT(mr));
        error_propagate(errp, err);
    }
}

#ifdef CONFIG_POSIX
void memory_region_init_ram_from_file(MemoryRegion *mr,
                                      Object *owner,
                                      const char *name,
                                      uint64_t size,
                                      uint64_t align,
                                      uint32_t ram_flags,
                                      const char *path,
                                      bool readonly,
                                      Error **errp)
{
    Error *err = NULL;
    memory_region_init(mr, owner, name, size);
    mr->ram = 2;
    mr->readonly = readonly;
    mr->terminates = true;
    mr->destructor = memory_region_destructor_ram;
    mr->align = align;
    mr->ram_block = qemu_ram_alloc_from_file(size, mr, ram_flags, path,
                                             readonly, &err);
    if (err) {
        mr->size = int128_zero();
        object_unparent(OBJECT(mr));
        error_propagate(errp, err);
    }
}

void memory_region_init_ram_from_fd(MemoryRegion *mr,
                                    Object *owner,
                                    const char *name,
                                    uint64_t size,
                                    uint32_t ram_flags,
                                    int fd,
                                    ram_addr_t offset,
                                    Error **errp)
{
    Error *err = NULL;
    memory_region_init(mr, owner, name, size);
    mr->ram = true;
    mr->terminates = true;
    mr->destructor = memory_region_destructor_ram;
    mr->ram_block = qemu_ram_alloc_from_fd(size, mr, ram_flags, fd, offset,
                                           false, &err);
    if (err) {
        mr->size = int128_zero();
        object_unparent(OBJECT(mr));
        error_propagate(errp, err);
    }
}
#endif

void memory_region_init_ram_ptr(MemoryRegion *mr,
                                Object *owner,
                                const char *name,
                                uint64_t size,
                                void *ptr)
{
    memory_region_init(mr, owner, name, size);
    mr->ram = 3;
    mr->terminates = true;
    mr->destructor = memory_region_destructor_ram;

    /* qemu_ram_alloc_from_ptr cannot fail with ptr != NULL.  */
    assert(ptr != NULL);
    mr->ram_block = qemu_ram_alloc_from_ptr(size, ptr, mr, &error_fatal);
}

void memory_region_init_ram_device_ptr(MemoryRegion *mr,
                                       Object *owner,
                                       const char *name,
                                       uint64_t size,
                                       void *ptr)
{
    memory_region_init(mr, owner, name, size);
    mr->ram = true;
    mr->terminates = true;
    mr->ram_device = true;
    mr->ops = &ram_device_mem_ops;
    mr->opaque = mr;
    mr->destructor = memory_region_destructor_ram;

    /* qemu_ram_alloc_from_ptr cannot fail with ptr != NULL.  */
    assert(ptr != NULL);
    mr->ram_block = qemu_ram_alloc_from_ptr(size, ptr, mr, &error_fatal);
}

void memory_region_init_alias(MemoryRegion *mr,
                              Object *owner,
                              const char *name,
                              MemoryRegion *orig,
                              hwaddr offset,
                              uint64_t size)
{
    memory_region_init(mr, owner, name, size);
    mr->alias = orig;
    mr->alias_offset = offset;
}

void memory_region_init_rom_nomigrate(MemoryRegion *mr,
                                      Object *owner,
                                      const char *name,
                                      uint64_t size,
                                      Error **errp)
{
    memory_region_init_ram_flags_nomigrate(mr, owner, name, size, 0, errp);
    mr->readonly = true;
}

void memory_region_init_rom_device_nomigrate(MemoryRegion *mr,
                                             Object *owner,
                                             const MemoryRegionOps *ops,
                                             void *opaque,
                                             const char *name,
                                             uint64_t size,
                                             Error **errp)
{
    Error *err = NULL;
    assert(ops);
    memory_region_init(mr, owner, name, size);
    mr->ops = ops;
    mr->opaque = opaque;
    mr->terminates = true;
    mr->rom_device = true;
    mr->destructor = memory_region_destructor_ram;
    mr->ram_block = qemu_ram_alloc(size, 0, mr, &err);
    if (err) {
        mr->size = int128_zero();
        object_unparent(OBJECT(mr));
        error_propagate(errp, err);
    }
}

void memory_region_init_iommu(void *_iommu_mr,
                              size_t instance_size,
                              const char *mrtypename,
                              Object *owner,
                              const char *name,
                              uint64_t size)
{
    struct IOMMUMemoryRegion *iommu_mr;
    struct MemoryRegion *mr;

    object_initialize(_iommu_mr, instance_size, mrtypename);
    mr = MEMORY_REGION(_iommu_mr);
    memory_region_do_init(mr, owner, name, size);
    iommu_mr = IOMMU_MEMORY_REGION(mr);
    mr->terminates = true;  /* then re-forwards */
    QLIST_INIT(&iommu_mr->iommu_notify);
    iommu_mr->iommu_notify_flags = IOMMU_NOTIFIER_NONE;
}

static void memory_region_finalize(Object *obj)
{
    MemoryRegion *mr = MEMORY_REGION(obj);

    assert(!mr->container);

    /* We know the region is not visible in any address space (it
     * does not have a container and cannot be a root either because
     * it has no references, so we can blindly clear mr->enabled.
     * memory_region_set_enabled instead could trigger a transaction
     * and cause an infinite loop.
     */
    mr->enabled = false;
    memory_region_transaction_begin();
    while (!QTAILQ_EMPTY(&mr->subregions)) {
        MemoryRegion *subregion = QTAILQ_FIRST(&mr->subregions);
        memory_region_del_subregion(mr, subregion);
    }
    memory_region_transaction_commit();

    mr->destructor(mr);
    memory_region_clear_coalescing(mr);
    g_free((char *)mr->name);
    g_free(mr->ioeventfds);
}

Object *memory_region_owner(MemoryRegion *mr)
{
    Object *obj = OBJECT(mr);
    return obj->parent;
}

void memory_region_ref(MemoryRegion *mr)
{
    /* MMIO callbacks most likely will access data that belongs
     * to the owner, hence the need to ref/unref the owner whenever
     * the memory region is in use.
     *
     * The memory region is a child of its owner.  As long as the
     * owner doesn't call unparent itself on the memory region,
     * ref-ing the owner will also keep the memory region alive.
     * Memory regions without an owner are supposed to never go away;
     * we do not ref/unref them because it slows down DMA sensibly.
     */
    if (mr && mr->owner) {
        object_ref(mr->owner);
    }
}

void memory_region_unref(MemoryRegion *mr)
{
    if (mr && mr->owner) {
        object_unref(mr->owner);
    }
}

uint64_t memory_region_size(MemoryRegion *mr)
{
    if (int128_eq(mr->size, int128_2_64())) {
        return UINT64_MAX;
    }
    return int128_get64(mr->size);
}

const char *memory_region_name(const MemoryRegion *mr)
{
    if (!mr->name) {
        ((MemoryRegion *)mr)->name =
            g_strdup(object_get_canonical_path_component(OBJECT(mr)));
    }
    return mr->name;
}

bool memory_region_is_ram_device(MemoryRegion *mr)
{
    return mr->ram_device;
}

bool memory_region_is_protected(MemoryRegion *mr)
{
    return mr->ram && (mr->ram_block->flags & RAM_PROTECTED);
}

uint8_t memory_region_get_dirty_log_mask(MemoryRegion *mr)
{
    uint8_t mask = mr->dirty_log_mask;
    RAMBlock *rb = mr->ram_block;

    if (global_dirty_tracking && ((rb && qemu_ram_is_migratable(rb)) ||
                             memory_region_is_iommu(mr))) {
        mask |= (1 << DIRTY_MEMORY_MIGRATION);
    }

    if (tcg_enabled() && rb) {
        /* TCG only cares about dirty memory logging for RAM, not IOMMU.  */
        mask |= (1 << DIRTY_MEMORY_CODE);
    }
    return mask;
}

bool memory_region_is_logging(MemoryRegion *mr, uint8_t client)
{
    return memory_region_get_dirty_log_mask(mr) & (1 << client);
}

static int memory_region_update_iommu_notify_flags(IOMMUMemoryRegion *iommu_mr,
                                                   Error **errp)
{
    IOMMUNotifierFlag flags = IOMMU_NOTIFIER_NONE;
    IOMMUNotifier *iommu_notifier;
    IOMMUMemoryRegionClass *imrc = IOMMU_MEMORY_REGION_GET_CLASS(iommu_mr);
    int ret = 0;

    IOMMU_NOTIFIER_FOREACH(iommu_notifier, iommu_mr) {
        flags |= iommu_notifier->notifier_flags;
    }

    if (flags != iommu_mr->iommu_notify_flags && imrc->notify_flag_changed) {
        ret = imrc->notify_flag_changed(iommu_mr,
                                        iommu_mr->iommu_notify_flags,
                                        flags, errp);
    }

    if (!ret) {
        iommu_mr->iommu_notify_flags = flags;
    }
    return ret;
}

int memory_region_iommu_set_page_size_mask(IOMMUMemoryRegion *iommu_mr,
                                           uint64_t page_size_mask,
                                           Error **errp)
{
    IOMMUMemoryRegionClass *imrc = IOMMU_MEMORY_REGION_GET_CLASS(iommu_mr);
    int ret = 0;

    if (imrc->iommu_set_page_size_mask) {
        ret = imrc->iommu_set_page_size_mask(iommu_mr, page_size_mask, errp);
    }
    return ret;
}

int memory_region_register_iommu_notifier(MemoryRegion *mr,
                                          IOMMUNotifier *n, Error **errp)
{
    IOMMUMemoryRegion *iommu_mr;
    int ret;

    if (mr->alias) {
        return memory_region_register_iommu_notifier(mr->alias, n, errp);
    }

    /* We need to register for at least one bitfield */
    iommu_mr = IOMMU_MEMORY_REGION(mr);
    assert(n->notifier_flags != IOMMU_NOTIFIER_NONE);
    assert(n->start <= n->end);
    assert(n->iommu_idx >= 0 &&
           n->iommu_idx < memory_region_iommu_num_indexes(iommu_mr));

    QLIST_INSERT_HEAD(&iommu_mr->iommu_notify, n, node);
    ret = memory_region_update_iommu_notify_flags(iommu_mr, errp);
    if (ret) {
        QLIST_REMOVE(n, node);
    }
    return ret;
}

uint64_t memory_region_iommu_get_min_page_size(IOMMUMemoryRegion *iommu_mr)
{
    IOMMUMemoryRegionClass *imrc = IOMMU_MEMORY_REGION_GET_CLASS(iommu_mr);

    if (imrc->get_min_page_size) {
        return imrc->get_min_page_size(iommu_mr);
    }
    return TARGET_PAGE_SIZE;
}

void memory_region_iommu_replay(IOMMUMemoryRegion *iommu_mr, IOMMUNotifier *n)
{
    MemoryRegion *mr = MEMORY_REGION(iommu_mr);
    IOMMUMemoryRegionClass *imrc = IOMMU_MEMORY_REGION_GET_CLASS(iommu_mr);
    hwaddr addr, granularity;
    IOMMUTLBEntry iotlb;

    /* If the IOMMU has its own replay callback, override */
    if (imrc->replay) {
        imrc->replay(iommu_mr, n);
        return;
    }

    granularity = memory_region_iommu_get_min_page_size(iommu_mr);

    for (addr = 0; addr < memory_region_size(mr); addr += granularity) {
        iotlb = imrc->translate(iommu_mr, addr, IOMMU_NONE, n->iommu_idx);
        if (iotlb.perm != IOMMU_NONE) {
            n->notify(n, &iotlb);
        }

        /* if (2^64 - MR size) < granularity, it's possible to get an
         * infinite loop here.  This should catch such a wraparound */
        if ((addr + granularity) < addr) {
            break;
        }
    }
}

void memory_region_unregister_iommu_notifier(MemoryRegion *mr,
                                             IOMMUNotifier *n)
{
    IOMMUMemoryRegion *iommu_mr;

    if (mr->alias) {
        memory_region_unregister_iommu_notifier(mr->alias, n);
        return;
    }
    QLIST_REMOVE(n, node);
    iommu_mr = IOMMU_MEMORY_REGION(mr);
    memory_region_update_iommu_notify_flags(iommu_mr, NULL);
}

void memory_region_notify_iommu_one(IOMMUNotifier *notifier,
                                    IOMMUTLBEvent *event)
{
    IOMMUTLBEntry *entry = &event->entry;
    hwaddr entry_end = entry->iova + entry->addr_mask;
    IOMMUTLBEntry tmp = *entry;

    if (event->type == IOMMU_NOTIFIER_UNMAP) {
        assert(entry->perm == IOMMU_NONE);
    }

    /*
     * Skip the notification if the notification does not overlap
     * with registered range.
     */
    if (notifier->start > entry_end || notifier->end < entry->iova) {
        return;
    }

    if (notifier->notifier_flags & IOMMU_NOTIFIER_DEVIOTLB_UNMAP) {
        /* Crop (iova, addr_mask) to range */
        tmp.iova = MAX(tmp.iova, notifier->start);
        tmp.addr_mask = MIN(entry_end, notifier->end) - tmp.iova;
    } else {
        assert(entry->iova >= notifier->start && entry_end <= notifier->end);
    }

    if (event->type & notifier->notifier_flags) {
        notifier->notify(notifier, &tmp);
    }
}

void memory_region_notify_iommu(IOMMUMemoryRegion *iommu_mr,
                                int iommu_idx,
                                IOMMUTLBEvent event)
{
    IOMMUNotifier *iommu_notifier;

    assert(memory_region_is_iommu(MEMORY_REGION(iommu_mr)));

    IOMMU_NOTIFIER_FOREACH(iommu_notifier, iommu_mr) {
        if (iommu_notifier->iommu_idx == iommu_idx) {
            memory_region_notify_iommu_one(iommu_notifier, &event);
        }
    }
}

int memory_region_iommu_get_attr(IOMMUMemoryRegion *iommu_mr,
                                 enum IOMMUMemoryRegionAttr attr,
                                 void *data)
{
    IOMMUMemoryRegionClass *imrc = IOMMU_MEMORY_REGION_GET_CLASS(iommu_mr);

    if (!imrc->get_attr) {
        return -EINVAL;
    }

    return imrc->get_attr(iommu_mr, attr, data);
}

int memory_region_iommu_attrs_to_index(IOMMUMemoryRegion *iommu_mr,
                                       MemTxAttrs attrs)
{
    IOMMUMemoryRegionClass *imrc = IOMMU_MEMORY_REGION_GET_CLASS(iommu_mr);

    if (!imrc->attrs_to_index) {
        return 0;
    }

    return imrc->attrs_to_index(iommu_mr, attrs);
}

int memory_region_iommu_num_indexes(IOMMUMemoryRegion *iommu_mr)
{
    IOMMUMemoryRegionClass *imrc = IOMMU_MEMORY_REGION_GET_CLASS(iommu_mr);

    if (!imrc->num_indexes) {
        return 1;
    }

    return imrc->num_indexes(iommu_mr);
}

RamDiscardManager *memory_region_get_ram_discard_manager(MemoryRegion *mr)
{
    if (!memory_region_is_mapped(mr) || !memory_region_is_ram(mr)) {
        return NULL;
    }
    return mr->rdm;
}

void memory_region_set_ram_discard_manager(MemoryRegion *mr,
                                           RamDiscardManager *rdm)
{
    g_assert(memory_region_is_ram(mr) && !memory_region_is_mapped(mr));
    g_assert(!rdm || !mr->rdm);
    mr->rdm = rdm;
}

uint64_t ram_discard_manager_get_min_granularity(const RamDiscardManager *rdm,
                                                 const MemoryRegion *mr)
{
    RamDiscardManagerClass *rdmc = RAM_DISCARD_MANAGER_GET_CLASS(rdm);

    g_assert(rdmc->get_min_granularity);
    return rdmc->get_min_granularity(rdm, mr);
}

bool ram_discard_manager_is_populated(const RamDiscardManager *rdm,
                                      const MemoryRegionSection *section)
{
    RamDiscardManagerClass *rdmc = RAM_DISCARD_MANAGER_GET_CLASS(rdm);

    g_assert(rdmc->is_populated);
    return rdmc->is_populated(rdm, section);
}

int ram_discard_manager_replay_populated(const RamDiscardManager *rdm,
                                         MemoryRegionSection *section,
                                         ReplayRamPopulate replay_fn,
                                         void *opaque)
{
    RamDiscardManagerClass *rdmc = RAM_DISCARD_MANAGER_GET_CLASS(rdm);

    g_assert(rdmc->replay_populated);
    return rdmc->replay_populated(rdm, section, replay_fn, opaque);
}

void ram_discard_manager_replay_discarded(const RamDiscardManager *rdm,
                                          MemoryRegionSection *section,
                                          ReplayRamDiscard replay_fn,
                                          void *opaque)
{
    RamDiscardManagerClass *rdmc = RAM_DISCARD_MANAGER_GET_CLASS(rdm);

    g_assert(rdmc->replay_discarded);
    rdmc->replay_discarded(rdm, section, replay_fn, opaque);
}

void ram_discard_manager_register_listener(RamDiscardManager *rdm,
                                           RamDiscardListener *rdl,
                                           MemoryRegionSection *section)
{
    RamDiscardManagerClass *rdmc = RAM_DISCARD_MANAGER_GET_CLASS(rdm);

    g_assert(rdmc->register_listener);
    rdmc->register_listener(rdm, rdl, section);
}

void ram_discard_manager_unregister_listener(RamDiscardManager *rdm,
                                             RamDiscardListener *rdl)
{
    RamDiscardManagerClass *rdmc = RAM_DISCARD_MANAGER_GET_CLASS(rdm);

    g_assert(rdmc->unregister_listener);
    rdmc->unregister_listener(rdm, rdl);
}

void memory_region_set_log(MemoryRegion *mr, bool log, unsigned client)
{
    uint8_t mask = 1 << client;
    uint8_t old_logging;

    assert(client == DIRTY_MEMORY_VGA);
    old_logging = mr->vga_logging_count;
    mr->vga_logging_count += log ? 1 : -1;
    if (!!old_logging == !!mr->vga_logging_count) {
        return;
    }

    memory_region_transaction_begin();
    mr->dirty_log_mask = (mr->dirty_log_mask & ~mask) | (log * mask);
    memory_region_update_pending |= mr->enabled;
    memory_region_transaction_commit();
}

void memory_region_set_dirty(MemoryRegion *mr, hwaddr addr,
                             hwaddr size)
{
    assert(mr->ram_block);
    cpu_physical_memory_set_dirty_range(memory_region_get_ram_addr(mr) + addr,
                                        size,
                                        memory_region_get_dirty_log_mask(mr));
}

/*
 * If memory region `mr' is NULL, do global sync.  Otherwise, sync
 * dirty bitmap for the specified memory region.
 */
static void memory_region_sync_dirty_bitmap(MemoryRegion *mr)
{
    MemoryListener *listener;
    AddressSpace *as;
    FlatView *view;
    FlatRange *fr;

    /* If the same address space has multiple log_sync listeners, we
     * visit that address space's FlatView multiple times.  But because
     * log_sync listeners are rare, it's still cheaper than walking each
     * address space once.
     */
    QTAILQ_FOREACH(listener, &memory_listeners, link) {
        if (listener->log_sync) {
            as = listener->address_space;
            view = address_space_get_flatview(as);
            FOR_EACH_FLAT_RANGE(fr, view) {
                if (fr->dirty_log_mask && (!mr || fr->mr == mr)) {
                    MemoryRegionSection mrs = section_from_flat_range(fr, view);
                    listener->log_sync(listener, &mrs);
                }
            }
            flatview_unref(view);
            trace_memory_region_sync_dirty(mr ? mr->name : "(all)", listener->name, 0);
        } else if (listener->log_sync_global) {
            /*
             * No matter whether MR is specified, what we can do here
             * is to do a global sync, because we are not capable to
             * sync in a finer granularity.
             */
            listener->log_sync_global(listener);
            trace_memory_region_sync_dirty(mr ? mr->name : "(all)", listener->name, 1);
        }
    }
}

void memory_region_clear_dirty_bitmap(MemoryRegion *mr, hwaddr start,
                                      hwaddr len)
{
    MemoryRegionSection mrs;
    MemoryListener *listener;
    AddressSpace *as;
    FlatView *view;
    FlatRange *fr;
    hwaddr sec_start, sec_end, sec_size;

    QTAILQ_FOREACH(listener, &memory_listeners, link) {
        if (!listener->log_clear) {
            continue;
        }
        as = listener->address_space;
        view = address_space_get_flatview(as);
        FOR_EACH_FLAT_RANGE(fr, view) {
            if (!fr->dirty_log_mask || fr->mr != mr) {
                /*
                 * Clear dirty bitmap operation only applies to those
                 * regions whose dirty logging is at least enabled
                 */
                continue;
            }

            mrs = section_from_flat_range(fr, view);

            sec_start = MAX(mrs.offset_within_region, start);
            sec_end = mrs.offset_within_region + int128_get64(mrs.size);
            sec_end = MIN(sec_end, start + len);

            if (sec_start >= sec_end) {
                /*
                 * If this memory region section has no intersection
                 * with the requested range, skip.
                 */
                continue;
            }

            /* Valid case; shrink the section if needed */
            mrs.offset_within_address_space +=
                sec_start - mrs.offset_within_region;
            mrs.offset_within_region = sec_start;
            sec_size = sec_end - sec_start;
            mrs.size = int128_make64(sec_size);
            listener->log_clear(listener, &mrs);
        }
        flatview_unref(view);
    }
}

DirtyBitmapSnapshot *memory_region_snapshot_and_clear_dirty(MemoryRegion *mr,
                                                            hwaddr addr,
                                                            hwaddr size,
                                                            unsigned client)
{
    DirtyBitmapSnapshot *snapshot;
    assert(mr->ram_block);
    memory_region_sync_dirty_bitmap(mr);
    snapshot = cpu_physical_memory_snapshot_and_clear_dirty(mr, addr, size, client);
    memory_global_after_dirty_log_sync();
    return snapshot;
}

bool memory_region_snapshot_get_dirty(MemoryRegion *mr, DirtyBitmapSnapshot *snap,
                                      hwaddr addr, hwaddr size)
{
    assert(mr->ram_block);
    return cpu_physical_memory_snapshot_get_dirty(snap,
                memory_region_get_ram_addr(mr) + addr, size);
}

void memory_region_set_readonly(MemoryRegion *mr, bool readonly)
{
    if (mr->readonly != readonly) {
        memory_region_transaction_begin();
        mr->readonly = readonly;
        memory_region_update_pending |= mr->enabled;
        memory_region_transaction_commit();
    }
}

void memory_region_set_nonvolatile(MemoryRegion *mr, bool nonvolatile)
{
    if (mr->nonvolatile != nonvolatile) {
        memory_region_transaction_begin();
        mr->nonvolatile = nonvolatile;
        memory_region_update_pending |= mr->enabled;
        memory_region_transaction_commit();
    }
}

void memory_region_rom_device_set_romd(MemoryRegion *mr, bool romd_mode)
{
    if (mr->romd_mode != romd_mode) {
        memory_region_transaction_begin();
        mr->romd_mode = romd_mode;
        memory_region_update_pending |= mr->enabled;
        memory_region_transaction_commit();
    }
}

void memory_region_reset_dirty(MemoryRegion *mr, hwaddr addr,
                               hwaddr size, unsigned client)
{
    assert(mr->ram_block);
    cpu_physical_memory_test_and_clear_dirty(
        memory_region_get_ram_addr(mr) + addr, size, client);
}

int memory_region_get_fd(MemoryRegion *mr)
{
    int fd;

    RCU_READ_LOCK_GUARD();
    while (mr->alias) {
        mr = mr->alias;
    }
    fd = mr->ram_block->fd;

    return fd;
}

void *memory_region_get_ram_ptr(MemoryRegion *mr)
{
    void *ptr;
    uint64_t offset = 0;

    RCU_READ_LOCK_GUARD();
    while (mr->alias) {
        offset += mr->alias_offset;
        mr = mr->alias;
    }
    assert(mr->ram_block);
    ptr = qemu_map_ram_ptr(mr->ram_block, offset);

    return ptr;
}

MemoryRegion *memory_region_from_host(void *ptr, ram_addr_t *offset)
{
    RAMBlock *block;

    block = qemu_ram_block_from_host(ptr, false, offset);
    if (!block) {
        return NULL;
    }

    return block->mr;
}

ram_addr_t memory_region_get_ram_addr(MemoryRegion *mr)
{
    return mr->ram_block ? mr->ram_block->offset : RAM_ADDR_INVALID;
}

void memory_region_ram_resize(MemoryRegion *mr, ram_addr_t newsize, Error **errp)
{
    assert(mr->ram_block);

    qemu_ram_resize(mr->ram_block, newsize, errp);
}

void memory_region_msync(MemoryRegion *mr, hwaddr addr, hwaddr size)
{
    if (mr->ram_block) {
        qemu_ram_msync(mr->ram_block, addr, size);
    }
}

void memory_region_writeback(MemoryRegion *mr, hwaddr addr, hwaddr size)
{
    /*
     * Might be extended case needed to cover
     * different types of memory regions
     */
    if (mr->dirty_log_mask) {
        memory_region_msync(mr, addr, size);
    }
}

/*
 * Call proper memory listeners about the change on the newly
 * added/removed CoalescedMemoryRange.
 */
static void memory_region_update_coalesced_range(MemoryRegion *mr,
                                                 CoalescedMemoryRange *cmr,
                                                 bool add)
{
    AddressSpace *as;
    FlatView *view;
    FlatRange *fr;

    QTAILQ_FOREACH(as, &address_spaces, address_spaces_link) {
        view = address_space_get_flatview(as);
        FOR_EACH_FLAT_RANGE(fr, view) {
            if (fr->mr == mr) {
                flat_range_coalesced_io_notify(fr, as, cmr, add);
            }
        }
        flatview_unref(view);
    }
}

void memory_region_set_coalescing(MemoryRegion *mr)
{
    memory_region_clear_coalescing(mr);
    memory_region_add_coalescing(mr, 0, int128_get64(mr->size));
}

void memory_region_add_coalescing(MemoryRegion *mr,
                                  hwaddr offset,
                                  uint64_t size)
{
    CoalescedMemoryRange *cmr = g_malloc(sizeof(*cmr));

    cmr->addr = addrrange_make(int128_make64(offset), int128_make64(size));
    QTAILQ_INSERT_TAIL(&mr->coalesced, cmr, link);
    memory_region_update_coalesced_range(mr, cmr, true);
    memory_region_set_flush_coalesced(mr);
}

void memory_region_clear_coalescing(MemoryRegion *mr)
{
    CoalescedMemoryRange *cmr;

    if (QTAILQ_EMPTY(&mr->coalesced)) {
        return;
    }

    qemu_flush_coalesced_mmio_buffer();
    mr->flush_coalesced_mmio = false;

    while (!QTAILQ_EMPTY(&mr->coalesced)) {
        cmr = QTAILQ_FIRST(&mr->coalesced);
        QTAILQ_REMOVE(&mr->coalesced, cmr, link);
        memory_region_update_coalesced_range(mr, cmr, false);
        g_free(cmr);
    }
}

void memory_region_set_flush_coalesced(MemoryRegion *mr)
{
    mr->flush_coalesced_mmio = true;
}

void memory_region_clear_flush_coalesced(MemoryRegion *mr)
{
    qemu_flush_coalesced_mmio_buffer();
    if (QTAILQ_EMPTY(&mr->coalesced)) {
        mr->flush_coalesced_mmio = false;
    }
}

static bool userspace_eventfd_warning;

void memory_region_add_eventfd(MemoryRegion *mr,
                               hwaddr addr,
                               unsigned size,
                               bool match_data,
                               uint64_t data,
                               EventNotifier *e)
{
    MemoryRegionIoeventfd mrfd = {
        .addr.start = int128_make64(addr),
        .addr.size = int128_make64(size),
        .match_data = match_data,
        .data = data,
        .e = e,
    };
    unsigned i;

    if (kvm_enabled() && (!(kvm_eventfds_enabled() ||
                            userspace_eventfd_warning))) {
        userspace_eventfd_warning = true;
        error_report("Using eventfd without MMIO binding in KVM. "
                     "Suboptimal performance expected");
    }

    if (size) {
        adjust_endianness(mr, &mrfd.data, size_memop(size) | MO_TE);
    }
    memory_region_transaction_begin();
    for (i = 0; i < mr->ioeventfd_nb; ++i) {
        if (memory_region_ioeventfd_before(&mrfd, &mr->ioeventfds[i])) {
            break;
        }
    }
    ++mr->ioeventfd_nb;
    mr->ioeventfds = g_realloc(mr->ioeventfds,
                                  sizeof(*mr->ioeventfds) * mr->ioeventfd_nb);
    memmove(&mr->ioeventfds[i+1], &mr->ioeventfds[i],
            sizeof(*mr->ioeventfds) * (mr->ioeventfd_nb-1 - i));
    mr->ioeventfds[i] = mrfd;
    ioeventfd_update_pending |= mr->enabled;
    memory_region_transaction_commit();
}

void memory_region_del_eventfd(MemoryRegion *mr,
                               hwaddr addr,
                               unsigned size,
                               bool match_data,
                               uint64_t data,
                               EventNotifier *e)
{
    MemoryRegionIoeventfd mrfd = {
        .addr.start = int128_make64(addr),
        .addr.size = int128_make64(size),
        .match_data = match_data,
        .data = data,
        .e = e,
    };
    unsigned i;

    if (size) {
        adjust_endianness(mr, &mrfd.data, size_memop(size) | MO_TE);
    }
    memory_region_transaction_begin();
    for (i = 0; i < mr->ioeventfd_nb; ++i) {
        if (memory_region_ioeventfd_equal(&mrfd, &mr->ioeventfds[i])) {
            break;
        }
    }
    assert(i != mr->ioeventfd_nb);
    memmove(&mr->ioeventfds[i], &mr->ioeventfds[i+1],
            sizeof(*mr->ioeventfds) * (mr->ioeventfd_nb - (i+1)));
    --mr->ioeventfd_nb;
    mr->ioeventfds = g_realloc(mr->ioeventfds,
                                  sizeof(*mr->ioeventfds)*mr->ioeventfd_nb + 1);
    ioeventfd_update_pending |= mr->enabled;
    memory_region_transaction_commit();
}

static void memory_region_update_container_subregions(MemoryRegion *subregion)
{
    MemoryRegion *mr = subregion->container;
    MemoryRegion *other;

    memory_region_transaction_begin();

    memory_region_ref(subregion);
    QTAILQ_FOREACH(other, &mr->subregions, subregions_link) {
        if (subregion->priority >= other->priority) {
            QTAILQ_INSERT_BEFORE(other, subregion, subregions_link);
            goto done;
        }
    }
    QTAILQ_INSERT_TAIL(&mr->subregions, subregion, subregions_link);
done:
    memory_region_update_pending |= mr->enabled && subregion->enabled;
    memory_region_transaction_commit();
}

static void memory_region_add_subregion_common(MemoryRegion *mr,
                                               hwaddr offset,
                                               MemoryRegion *subregion)
{
    assert(!subregion->container);
    subregion->container = mr;
    subregion->addr = offset;
    memory_region_update_container_subregions(subregion);
}

void memory_region_add_subregion(MemoryRegion *mr,
                                 hwaddr offset,
                                 MemoryRegion *subregion)
{
    subregion->priority = 0;
    memory_region_add_subregion_common(mr, offset, subregion);
}

void memory_region_add_subregion_overlap(MemoryRegion *mr,
                                         hwaddr offset,
                                         MemoryRegion *subregion,
                                         int priority)
{
    subregion->priority = priority;
    memory_region_add_subregion_common(mr, offset, subregion);
}

void memory_region_del_subregion(MemoryRegion *mr,
                                 MemoryRegion *subregion)
{
    memory_region_transaction_begin();
    assert(subregion->container == mr);
    subregion->container = NULL;
    QTAILQ_REMOVE(&mr->subregions, subregion, subregions_link);
    memory_region_unref(subregion);
    memory_region_update_pending |= mr->enabled && subregion->enabled;
    memory_region_transaction_commit();
}

void memory_region_set_enabled(MemoryRegion *mr, bool enabled)
{
    if (enabled == mr->enabled) {
        return;
    }
    memory_region_transaction_begin();
    mr->enabled = enabled;
    memory_region_update_pending = true;
    memory_region_transaction_commit();
}

void memory_region_set_size(MemoryRegion *mr, uint64_t size)
{
    Int128 s = int128_make64(size);

    if (size == UINT64_MAX) {
        s = int128_2_64();
    }
    if (int128_eq(s, mr->size)) {
        return;
    }
    memory_region_transaction_begin();
    mr->size = s;
    if (mr->ram) {
        memory_region_do_set_ram(mr);
    }
    memory_region_update_pending = true;
    memory_region_transaction_commit();
}

static void memory_region_readd_subregion(MemoryRegion *mr)
{
    MemoryRegion *container = mr->container;

    if (container) {
        memory_region_transaction_begin();
        memory_region_ref(mr);
        memory_region_del_subregion(container, mr);
        mr->container = container;
        memory_region_update_container_subregions(mr);
        memory_region_unref(mr);
        memory_region_transaction_commit();
    }
}

void memory_region_set_address(MemoryRegion *mr, hwaddr addr)
{
    if (addr != mr->addr) {
        mr->addr = addr;
        memory_region_readd_subregion(mr);
    }
}

void memory_region_set_alias_offset(MemoryRegion *mr, hwaddr offset)
{
    assert(mr->alias);

    if (offset == mr->alias_offset) {
        return;
    }

    memory_region_transaction_begin();
    mr->alias_offset = offset;
    memory_region_update_pending |= mr->enabled;
    memory_region_transaction_commit();
}

uint64_t memory_region_get_alignment(const MemoryRegion *mr)
{
    return mr->align;
}

static int cmp_flatrange_addr(const void *addr_, const void *fr_)
{
    const AddrRange *addr = addr_;
    const FlatRange *fr = fr_;

    if (int128_le(addrrange_end(*addr), fr->addr.start)) {
        return -1;
    } else if (int128_ge(addr->start, addrrange_end(fr->addr))) {
        return 1;
    }
    return 0;
}

static FlatRange *flatview_lookup(FlatView *view, AddrRange addr)
{
    return bsearch(&addr, view->ranges, view->nr,
                   sizeof(FlatRange), cmp_flatrange_addr);
}

bool memory_region_is_mapped(MemoryRegion *mr)
{
    return mr->container ? true : false;
}

/* Same as memory_region_find, but it does not add a reference to the
 * returned region.  It must be called from an RCU critical section.
 */
static MemoryRegionSection memory_region_find_rcu(MemoryRegion *mr,
                                                  hwaddr addr, uint64_t size)
{
    MemoryRegionSection ret = { .mr = NULL };
    MemoryRegion *root;
    AddressSpace *as;
    AddrRange range;
    FlatView *view;
    FlatRange *fr;

    addr += mr->addr;
    for (root = mr; root->container; ) {
        root = root->container;
        addr += root->addr;
    }

    as = memory_region_to_address_space(root);
    if (!as) {
        return ret;
    }
    range = addrrange_make(int128_make64(addr), int128_make64(size));

    view = address_space_to_flatview(as);
    fr = flatview_lookup(view, range);
    if (!fr) {
        return ret;
    }

    while (fr > view->ranges && addrrange_intersects(fr[-1].addr, range)) {
        --fr;
    }

    ret.mr = fr->mr;
    ret.fv = view;
    range = addrrange_intersection(range, fr->addr);
    ret.offset_within_region = fr->offset_in_region;
    ret.offset_within_region += int128_get64(int128_sub(range.start,
                                                        fr->addr.start));
    ret.size = range.size;
    ret.offset_within_address_space = int128_get64(range.start);
    ret.readonly = fr->readonly;
    ret.nonvolatile = fr->nonvolatile;
    return ret;
}

MemoryRegionSection memory_region_find(MemoryRegion *mr,
                                       hwaddr addr, uint64_t size)
{
    MemoryRegionSection ret;
    RCU_READ_LOCK_GUARD();
    ret = memory_region_find_rcu(mr, addr, size);
    if (ret.mr) {
        memory_region_ref(ret.mr);
    }
    return ret;
}

MemoryRegionSection *memory_region_section_new_copy(MemoryRegionSection *s)
{
    MemoryRegionSection *tmp = g_new(MemoryRegionSection, 1);

    *tmp = *s;
    if (tmp->mr) {
        memory_region_ref(tmp->mr);
    }
    if (tmp->fv) {
        bool ret  = flatview_ref(tmp->fv);

        g_assert(ret);
    }
    return tmp;
}

void memory_region_section_free_copy(MemoryRegionSection *s)
{
    if (s->fv) {
        flatview_unref(s->fv);
    }
    if (s->mr) {
        memory_region_unref(s->mr);
    }
    g_free(s);
}

bool memory_region_present(MemoryRegion *container, hwaddr addr)
{
    MemoryRegion *mr;

    RCU_READ_LOCK_GUARD();
    mr = memory_region_find_rcu(container, addr, 1).mr;
    return mr && mr != container;
}

void memory_global_dirty_log_sync(void)
{
    memory_region_sync_dirty_bitmap(NULL);
}

void memory_global_after_dirty_log_sync(void)
{
    MEMORY_LISTENER_CALL_GLOBAL(log_global_after_sync, Forward);
}

static VMChangeStateEntry *vmstate_change;

void memory_global_dirty_log_start(unsigned int flags)
{
    if (vmstate_change) {
        qemu_del_vm_change_state_handler(vmstate_change);
        vmstate_change = NULL;
    }

    assert(flags && !(flags & (~GLOBAL_DIRTY_MASK)));
    assert(!(global_dirty_tracking & flags));
    global_dirty_tracking |= flags;

    trace_global_dirty_changed(global_dirty_tracking);

    MEMORY_LISTENER_CALL_GLOBAL(log_global_start, Forward);

    /* Refresh DIRTY_MEMORY_MIGRATION bit.  */
    memory_region_transaction_begin();
    memory_region_update_pending = true;
    memory_region_transaction_commit();
}

static void memory_global_dirty_log_do_stop(unsigned int flags)
{
    assert(flags && !(flags & (~GLOBAL_DIRTY_MASK)));
    assert((global_dirty_tracking & flags) == flags);
    global_dirty_tracking &= ~flags;

    trace_global_dirty_changed(global_dirty_tracking);

    /* Refresh DIRTY_MEMORY_MIGRATION bit.  */
    memory_region_transaction_begin();
    memory_region_update_pending = true;
    memory_region_transaction_commit();

    MEMORY_LISTENER_CALL_GLOBAL(log_global_stop, Reverse);
}

static void memory_vm_change_state_handler(void *opaque, bool running,
                                           RunState state)
{
    unsigned int flags = (unsigned int)(uintptr_t)opaque;
    if (running) {
        memory_global_dirty_log_do_stop(flags);

        if (vmstate_change) {
            qemu_del_vm_change_state_handler(vmstate_change);
            vmstate_change = NULL;
        }
    }
}

void memory_global_dirty_log_stop(unsigned int flags)
{
    if (!runstate_is_running()) {
        if (vmstate_change) {
            return;
        }
        vmstate_change = qemu_add_vm_change_state_handler(
                                memory_vm_change_state_handler,
                                (void *)(uintptr_t)flags);
        return;
    }

    memory_global_dirty_log_do_stop(flags);
}

static void listener_add_address_space(MemoryListener *listener,
                                       AddressSpace *as)
{
    FlatView *view;
    FlatRange *fr;

    if (listener->begin) {
        listener->begin(listener);
    }
    if (global_dirty_tracking) {
        if (listener->log_global_start) {
            listener->log_global_start(listener);
        }
    }

    view = address_space_get_flatview(as);
    FOR_EACH_FLAT_RANGE(fr, view) {
        MemoryRegionSection section = section_from_flat_range(fr, view);

        if (listener->region_add) {
            listener->region_add(listener, &section);
        }
        if (fr->dirty_log_mask && listener->log_start) {
            listener->log_start(listener, &section, 0, fr->dirty_log_mask);
        }
    }
    if (listener->commit) {
        listener->commit(listener);
    }
    flatview_unref(view);
}

static void listener_del_address_space(MemoryListener *listener,
                                       AddressSpace *as)
{
    FlatView *view;
    FlatRange *fr;

    if (listener->begin) {
        listener->begin(listener);
    }
    view = address_space_get_flatview(as);
    FOR_EACH_FLAT_RANGE(fr, view) {
        MemoryRegionSection section = section_from_flat_range(fr, view);

        if (fr->dirty_log_mask && listener->log_stop) {
            listener->log_stop(listener, &section, fr->dirty_log_mask, 0);
        }
        if (listener->region_del) {
            listener->region_del(listener, &section);
        }
    }
    if (listener->commit) {
        listener->commit(listener);
    }
    flatview_unref(view);
}

void memory_listener_register(MemoryListener *listener, AddressSpace *as)
{
    MemoryListener *other = NULL;

    /* Only one of them can be defined for a listener */
    assert(!(listener->log_sync && listener->log_sync_global));

    listener->address_space = as;
    if (QTAILQ_EMPTY(&memory_listeners)
        || listener->priority >= QTAILQ_LAST(&memory_listeners)->priority) {
        QTAILQ_INSERT_TAIL(&memory_listeners, listener, link);
    } else {
        QTAILQ_FOREACH(other, &memory_listeners, link) {
            if (listener->priority < other->priority) {
                break;
            }
        }
        QTAILQ_INSERT_BEFORE(other, listener, link);
    }

    if (QTAILQ_EMPTY(&as->listeners)
        || listener->priority >= QTAILQ_LAST(&as->listeners)->priority) {
        QTAILQ_INSERT_TAIL(&as->listeners, listener, link_as);
    } else {
        QTAILQ_FOREACH(other, &as->listeners, link_as) {
            if (listener->priority < other->priority) {
                break;
            }
        }
        QTAILQ_INSERT_BEFORE(other, listener, link_as);
    }

    listener_add_address_space(listener, as);
}

void memory_listener_unregister(MemoryListener *listener)
{
    if (!listener->address_space) {
        return;
    }

    listener_del_address_space(listener, listener->address_space);
    QTAILQ_REMOVE(&memory_listeners, listener, link);
    QTAILQ_REMOVE(&listener->address_space->listeners, listener, link_as);
    listener->address_space = NULL;
}

void address_space_remove_listeners(AddressSpace *as)
{
    while (!QTAILQ_EMPTY(&as->listeners)) {
        memory_listener_unregister(QTAILQ_FIRST(&as->listeners));
    }
}

void address_space_init(AddressSpace *as, MemoryRegion *root, const char *name)
{
    memory_region_ref(root);
    as->root = root;
    as->current_map = NULL;
    as->ioeventfd_nb = 0;
    as->ioeventfds = NULL;
    QTAILQ_INIT(&as->listeners);
    QTAILQ_INSERT_TAIL(&address_spaces, as, address_spaces_link);

    /* XILINX
     *
     * Use the root MemoryRegion's name as name if nothing was specified.
     * Since we use device-trees to create the machine, we always
     * have sensible names for the root MR.
     */
    as->name = g_strdup(name ? name : object_get_canonical_path(OBJECT(root)));
    address_space_update_topology(as);
    address_space_update_ioeventfds(as);
}

static void do_address_space_destroy(AddressSpace *as)
{
    assert(QTAILQ_EMPTY(&as->listeners));

    flatview_unref(as->current_map);
    g_free(as->name);
    g_free(as->ioeventfds);
    memory_region_unref(as->root);
}

/* REMOVE THIS */
AddressSpace *address_space_init_shareable(MemoryRegion *root, const char *name)
{
    AddressSpace *as;

    as = g_malloc0(sizeof *as);
    address_space_init(as, root, name);
    return as;
}

void address_space_destroy(AddressSpace *as)
{
    MemoryRegion *root = as->root;

    /* Flush out anything from MemoryListeners listening in on this */
    memory_region_transaction_begin();
    as->root = NULL;
    memory_region_transaction_commit();
    QTAILQ_REMOVE(&address_spaces, as, address_spaces_link);

    /* At this point, as->dispatch and as->current_map are dummy
     * entries that the guest should never use.  Wait for the old
     * values to expire before freeing the data.
     */
    as->root = root;
    call_rcu(as, do_address_space_destroy, rcu);
}

static const char *memory_region_type(MemoryRegion *mr)
{
    if (mr->alias) {
        return memory_region_type(mr->alias);
    }
    if (memory_region_is_ram_device(mr)) {
        return "ramd";
    } else if (memory_region_is_romd(mr)) {
        return "romd";
    } else if (memory_region_is_rom(mr)) {
        return "rom";
    } else if (memory_region_is_ram(mr)) {
        return "ram";
    } else {
        return "i/o";
    }
}

typedef struct MemoryRegionList MemoryRegionList;

struct MemoryRegionList {
    const MemoryRegion *mr;
    QTAILQ_ENTRY(MemoryRegionList) mrqueue;
};

typedef QTAILQ_HEAD(, MemoryRegionList) MemoryRegionListHead;

#define MR_SIZE(size) (int128_nz(size) ? (hwaddr)int128_get64( \
                           int128_sub((size), int128_one())) : 0)
#define MTREE_INDENT "  "

static void mtree_expand_owner(const char *label, Object *obj)
{
    DeviceState *dev = (DeviceState *) object_dynamic_cast(obj, TYPE_DEVICE);

    qemu_printf(" %s:{%s", label, dev ? "dev" : "obj");
    if (dev && dev->id) {
        qemu_printf(" id=%s", dev->id);
    } else {
        char *canonical_path = object_get_canonical_path(obj);
        if (canonical_path) {
            qemu_printf(" path=%s", canonical_path);
            g_free(canonical_path);
        } else {
            qemu_printf(" type=%s", object_get_typename(obj));
        }
    }
    qemu_printf("}");
}

static void mtree_print_mr_owner(const MemoryRegion *mr)
{
    Object *owner = mr->owner;
    Object *parent = memory_region_owner((MemoryRegion *)mr);

    if (!owner && !parent) {
        qemu_printf(" orphan");
        return;
    }
    if (owner) {
        mtree_expand_owner("owner", owner);
    }
    if (parent && parent != owner) {
        mtree_expand_owner("parent", parent);
    }
}

static void mtree_print_mr(const MemoryRegion *mr, unsigned int level,
                           hwaddr base,
                           MemoryRegionListHead *alias_print_queue,
                           bool owner, bool display_disabled)
{
    MemoryRegionList *new_ml, *ml, *next_ml;
    MemoryRegionListHead submr_print_queue;
    const MemoryRegion *submr;
    unsigned int i;
    hwaddr cur_start, cur_end;

    if (!mr) {
        return;
    }

    cur_start = base + mr->addr;
    cur_end = cur_start + MR_SIZE(mr->size);

    /*
     * Try to detect overflow of memory region. This should never
     * happen normally. When it happens, we dump something to warn the
     * user who is observing this.
     */
    if (cur_start < base || cur_end < cur_start) {
        qemu_printf("[DETECTED OVERFLOW!] ");
    }

    if (mr->alias) {
        MemoryRegionList *ml;
        bool found = false;

        /* check if the alias is already in the queue */
        QTAILQ_FOREACH(ml, alias_print_queue, mrqueue) {
            if (ml->mr == mr->alias) {
                found = true;
            }
        }

        if (!found) {
            ml = g_new(MemoryRegionList, 1);
            ml->mr = mr->alias;
            QTAILQ_INSERT_TAIL(alias_print_queue, ml, mrqueue);
        }
        if (mr->enabled || display_disabled) {
            for (i = 0; i < level; i++) {
                qemu_printf(MTREE_INDENT);
            }
            qemu_printf(TARGET_FMT_plx "-" TARGET_FMT_plx
                        " (prio %d, %s%s): alias %s @%s " TARGET_FMT_plx
                        "-" TARGET_FMT_plx "%s",
                        cur_start, cur_end,
                        mr->priority,
                        mr->nonvolatile ? "nv-" : "",
                        memory_region_type((MemoryRegion *)mr),
                        memory_region_name(mr),
                        memory_region_name(mr->alias),
                        mr->alias_offset,
                        mr->alias_offset + MR_SIZE(mr->size),
                        mr->enabled ? "" : " [disabled]");
            if (owner) {
                mtree_print_mr_owner(mr);
            }
            qemu_printf("\n");
        }
    } else {
        if (mr->enabled || display_disabled) {
            for (i = 0; i < level; i++) {
                qemu_printf(MTREE_INDENT);
            }
            qemu_printf(TARGET_FMT_plx "-" TARGET_FMT_plx
                        " (prio %d, %s%s): %s%s",
                        cur_start, cur_end,
                        mr->priority,
                        mr->nonvolatile ? "nv-" : "",
                        memory_region_type((MemoryRegion *)mr),
                        memory_region_name(mr),
                        mr->enabled ? "" : " [disabled]");
            if (owner) {
                mtree_print_mr_owner(mr);
            }
            qemu_printf("\n");
        }
    }

    QTAILQ_INIT(&submr_print_queue);

    QTAILQ_FOREACH(submr, &mr->subregions, subregions_link) {
        new_ml = g_new(MemoryRegionList, 1);
        new_ml->mr = submr;
        QTAILQ_FOREACH(ml, &submr_print_queue, mrqueue) {
            if (new_ml->mr->addr < ml->mr->addr ||
                (new_ml->mr->addr == ml->mr->addr &&
                 new_ml->mr->priority > ml->mr->priority)) {
                QTAILQ_INSERT_BEFORE(ml, new_ml, mrqueue);
                new_ml = NULL;
                break;
            }
        }
        if (new_ml) {
            QTAILQ_INSERT_TAIL(&submr_print_queue, new_ml, mrqueue);
        }
    }

    QTAILQ_FOREACH(ml, &submr_print_queue, mrqueue) {
        mtree_print_mr(ml->mr, level + 1, cur_start,
                       alias_print_queue, owner, display_disabled);
    }

    QTAILQ_FOREACH_SAFE(ml, &submr_print_queue, mrqueue, next_ml) {
        g_free(ml);
    }
}

struct FlatViewInfo {
    int counter;
    bool dispatch_tree;
    bool owner;
    AccelClass *ac;
};

static void mtree_print_flatview(gpointer key, gpointer value,
                                 gpointer user_data)
{
    FlatView *view = key;
    GArray *fv_address_spaces = value;
    struct FlatViewInfo *fvi = user_data;
    FlatRange *range = &view->ranges[0];
    MemoryRegion *mr;
    int n = view->nr;
    int i;
    AddressSpace *as;

    qemu_printf("FlatView #%d\n", fvi->counter);
    ++fvi->counter;

    for (i = 0; i < fv_address_spaces->len; ++i) {
        as = g_array_index(fv_address_spaces, AddressSpace*, i);
        qemu_printf(" AS \"%s\", root: %s",
                    as->name, memory_region_name(as->root));
        if (as->root->alias) {
            qemu_printf(", alias %s", memory_region_name(as->root->alias));
        }
        qemu_printf("\n");
    }

    qemu_printf(" Root memory region: %s\n",
      view->root ? memory_region_name(view->root) : "(none)");

    if (n <= 0) {
        qemu_printf(MTREE_INDENT "No rendered FlatView\n\n");
        return;
    }

    while (n--) {
        mr = range->mr;
        if (range->offset_in_region) {
            qemu_printf(MTREE_INDENT TARGET_FMT_plx "-" TARGET_FMT_plx
                        " (prio %d, %s%s): %s @" TARGET_FMT_plx,
                        int128_get64(range->addr.start),
                        int128_get64(range->addr.start)
                        + MR_SIZE(range->addr.size),
                        mr->priority,
                        range->nonvolatile ? "nv-" : "",
                        range->readonly ? "rom" : memory_region_type(mr),
                        memory_region_name(mr),
                        range->offset_in_region);
        } else {
            qemu_printf(MTREE_INDENT TARGET_FMT_plx "-" TARGET_FMT_plx
                        " (prio %d, %s%s): %s",
                        int128_get64(range->addr.start),
                        int128_get64(range->addr.start)
                        + MR_SIZE(range->addr.size),
                        mr->priority,
                        range->nonvolatile ? "nv-" : "",
                        range->readonly ? "rom" : memory_region_type(mr),
                        memory_region_name(mr));
        }
        if (fvi->owner) {
            mtree_print_mr_owner(mr);
        }

        if (fvi->ac) {
            for (i = 0; i < fv_address_spaces->len; ++i) {
                as = g_array_index(fv_address_spaces, AddressSpace*, i);
                if (fvi->ac->has_memory(current_machine, as,
                                        int128_get64(range->addr.start),
                                        MR_SIZE(range->addr.size) + 1)) {
                    qemu_printf(" %s", fvi->ac->name);
                }
            }
        }
        qemu_printf("\n");
        range++;
    }

#if !defined(CONFIG_USER_ONLY)
    if (fvi->dispatch_tree && view->root) {
        mtree_print_dispatch(view->dispatch, view->root);
    }
#endif

    qemu_printf("\n");
}

static gboolean mtree_info_flatview_free(gpointer key, gpointer value,
                                      gpointer user_data)
{
    FlatView *view = key;
    GArray *fv_address_spaces = value;

    g_array_unref(fv_address_spaces);
    flatview_unref(view);

    return true;
}

static void mtree_info_flatview(bool dispatch_tree, bool owner)
{
    struct FlatViewInfo fvi = {
        .counter = 0,
        .dispatch_tree = dispatch_tree,
        .owner = owner,
    };
    AddressSpace *as;
    FlatView *view;
    GArray *fv_address_spaces;
    GHashTable *views = g_hash_table_new(g_direct_hash, g_direct_equal);
    AccelClass *ac = ACCEL_GET_CLASS(current_accel());

    if (ac->has_memory) {
        fvi.ac = ac;
    }

    /* Gather all FVs in one table */
    QTAILQ_FOREACH(as, &address_spaces, address_spaces_link) {
        view = address_space_get_flatview(as);

        fv_address_spaces = g_hash_table_lookup(views, view);
        if (!fv_address_spaces) {
            fv_address_spaces = g_array_new(false, false, sizeof(as));
            g_hash_table_insert(views, view, fv_address_spaces);
        }

        g_array_append_val(fv_address_spaces, as);
    }

    /* Print */
    g_hash_table_foreach(views, mtree_print_flatview, &fvi);

    /* Free */
    g_hash_table_foreach_remove(views, mtree_info_flatview_free, 0);
    g_hash_table_unref(views);
}

static void mtree_info_as(bool dispatch_tree, bool owner, bool disabled)
{
    MemoryRegionListHead ml_head;
    MemoryRegionList *ml, *ml2;
    AddressSpace *as;

    QTAILQ_INIT(&ml_head);

    QTAILQ_FOREACH(as, &address_spaces, address_spaces_link) {
        qemu_printf("address-space: %s\n", as->name);
        mtree_print_mr(as->root, 1, 0, &ml_head, owner, disabled);
        qemu_printf("\n");
    }

    /* print aliased regions */
    QTAILQ_FOREACH(ml, &ml_head, mrqueue) {
        qemu_printf("memory-region: %s\n", memory_region_name(ml->mr));
        mtree_print_mr(ml->mr, 1, 0, &ml_head, owner, disabled);
        qemu_printf("\n");
    }

    QTAILQ_FOREACH_SAFE(ml, &ml_head, mrqueue, ml2) {
        g_free(ml);
    }
}

<<<<<<< HEAD
static bool memory_region_parse_reg(FDTGenericMMap *obj,
                                    FDTGenericRegPropInfo reg, Error **errp)
{
    MemoryRegion *mr = MEMORY_REGION(obj);
    uint64_t base_addr = ~0ull;
    uint64_t total_size = 0;
    uint64_t max_addr = 0;
    int i;

    if (!reg.n) {
        return false;
    }

    for (i = 0; i < reg.n; ++i) {
        base_addr = MIN(base_addr, reg.a[i]);
        max_addr = MAX(max_addr, reg.a[i] + reg.s[i]);
        total_size += reg.s[i];
        if (reg.p[i] != reg.p[0]) {
            error_setg(errp, "FDT generic memory parser does not support"
                       "mixed priorities\n");
            return false;
        }
    }

    if (total_size != max_addr - base_addr) {
        return false;
        error_setg(errp, "FDT generic memory parse does not "
                   "spport discontiguous or overlapping memory regions");
    }

    /* FIXME: parent should not be optional but we need to implement
     * reg-extended in kernel before we can do things properly
     */
    if (reg.parents[0]) {
        object_property_set_link(OBJECT(mr), "container", reg.parents[0], &error_abort);
    }
    object_property_set_int(OBJECT(mr), "size", total_size, &error_abort);
    object_property_set_int(OBJECT(mr), "addr", base_addr, &error_abort);
    object_property_set_int(OBJECT(mr), "priority", reg.p[0], &error_abort);
    return false;
}

static void memory_region_class_init(ObjectClass *oc, void *data)
{
    FDTGenericMMapClass *fmc = FDT_GENERIC_MMAP_CLASS(oc);

    fmc->parse_reg = memory_region_parse_reg;
=======
void mtree_info(bool flatview, bool dispatch_tree, bool owner, bool disabled)
{
    if (flatview) {
        mtree_info_flatview(dispatch_tree, owner);
    } else {
        mtree_info_as(dispatch_tree, owner, disabled);
    }
>>>>>>> 670c0780
}

void memory_region_init_ram(MemoryRegion *mr,
                            Object *owner,
                            const char *name,
                            uint64_t size,
                            Error **errp)
{
    DeviceState *owner_dev;
    Error *err = NULL;

    memory_region_init_ram_nomigrate(mr, owner, name, size, &err);
    if (err) {
        error_propagate(errp, err);
        return;
    }
    /* This will assert if owner is neither NULL nor a DeviceState.
     * We only want the owner here for the purposes of defining a
     * unique name for migration. TODO: Ideally we should implement
     * a naming scheme for Objects which are not DeviceStates, in
     * which case we can relax this restriction.
     */
    owner_dev = DEVICE(owner);
    vmstate_register_ram(mr, owner_dev);
}

void memory_region_init_rom(MemoryRegion *mr,
                            Object *owner,
                            const char *name,
                            uint64_t size,
                            Error **errp)
{
    DeviceState *owner_dev;
    Error *err = NULL;

    memory_region_init_rom_nomigrate(mr, owner, name, size, &err);
    if (err) {
        error_propagate(errp, err);
        return;
    }
    /* This will assert if owner is neither NULL nor a DeviceState.
     * We only want the owner here for the purposes of defining a
     * unique name for migration. TODO: Ideally we should implement
     * a naming scheme for Objects which are not DeviceStates, in
     * which case we can relax this restriction.
     */
    owner_dev = DEVICE(owner);
    vmstate_register_ram(mr, owner_dev);
}

void memory_region_init_rom_device(MemoryRegion *mr,
                                   Object *owner,
                                   const MemoryRegionOps *ops,
                                   void *opaque,
                                   const char *name,
                                   uint64_t size,
                                   Error **errp)
{
    DeviceState *owner_dev;
    Error *err = NULL;

    memory_region_init_rom_device_nomigrate(mr, owner, ops, opaque,
                                            name, size, &err);
    if (err) {
        error_propagate(errp, err);
        return;
    }
    /* This will assert if owner is neither NULL nor a DeviceState.
     * We only want the owner here for the purposes of defining a
     * unique name for migration. TODO: Ideally we should implement
     * a naming scheme for Objects which are not DeviceStates, in
     * which case we can relax this restriction.
     */
    owner_dev = DEVICE(owner);
    vmstate_register_ram(mr, owner_dev);
}

/*
 * Support softmmu builds with CONFIG_FUZZ using a weak symbol and a stub for
 * the fuzz_dma_read_cb callback
 */
#ifdef CONFIG_FUZZ
void __attribute__((weak)) fuzz_dma_read_cb(size_t addr,
                      size_t len,
                      MemoryRegion *mr)
{
}
#endif

static const TypeInfo memory_region_info = {
    .parent             = TYPE_OBJECT,
    .name               = TYPE_MEMORY_REGION,
    .class_size         = sizeof(MemoryRegionClass),
    .instance_size      = sizeof(MemoryRegion),
    .instance_init      = memory_region_initfn,
    .instance_finalize  = memory_region_finalize,
    .class_init         = memory_region_class_init,
    .interfaces         = (InterfaceInfo[]) {
        { TYPE_FDT_GENERIC_MMAP },
        { },
    },
};

static bool memory_transaction_attr_get_secure(Object *obj, Error **errp)
{
    MemTxAttrs *mattr = MEMORY_TRANSACTION_ATTR(obj);
    return mattr->secure;
}

static void memory_transaction_attr_set_secure(Object *obj, bool value,
                                               Error **errp)
{
    MemTxAttrs *mattr = MEMORY_TRANSACTION_ATTR(obj);
    mattr->secure = value;
}

static void mattr_get_requester_id(Object *obj, Visitor *v, const char *name,
                                   void *opaque, Error **errp)
{
    MemTxAttrs *mattr = MEMORY_TRANSACTION_ATTR(obj);
    uint16_t value = mattr->requester_id;

    visit_type_uint16(v, name, &value, errp);
}


static void mattr_set_requester_id(Object *obj, Visitor *v, const char *name,
                                   void *opaque, Error **errp)
{
    MemTxAttrs *mattr = MEMORY_TRANSACTION_ATTR(obj);
    Error *local_err = NULL;
    uint16_t value;

    visit_type_uint16(v, name, &value, &local_err);
    mattr->requester_id = value;
}

static void mattr_set_master_id(Object *obj, Visitor *v, const char *name,
                                void *opaque, Error **errp)
{
    gchar *path = object_get_canonical_path(obj);

    qemu_log("WARNING: %s: The %s property will be deprecated.\n", path, name);
    g_free(path);
    mattr_set_requester_id(obj, v, name, opaque, errp);
}


static void memory_transaction_attr_initfn(Object *obj)
{
    MemTxAttrs *mattr = MEMORY_TRANSACTION_ATTR(obj);

    object_property_add_bool(OBJECT(mattr), "secure",
                        memory_transaction_attr_get_secure,
                        memory_transaction_attr_set_secure);
    object_property_add(OBJECT(mattr), "requester-id", "uint16",
                        mattr_get_requester_id,
                        mattr_set_requester_id,
                        NULL, NULL);
    /* Will be deprecated.  */
    object_property_add(OBJECT(mattr), "master-id", "uint16",
                        mattr_get_requester_id,
                        mattr_set_master_id,
                        NULL, NULL);
}

static const TypeInfo memory_transaction_attr_info = {
    .parent             = TYPE_OBJECT,
    .name               = TYPE_MEMORY_TRANSACTION_ATTR,
    .instance_size      = sizeof(MemTxAttrs),
    .instance_init      = memory_transaction_attr_initfn,
    .interfaces         = (InterfaceInfo[]) {
        { TYPE_FDT_GENERIC_MMAP },
        { },
    },
};

static const TypeInfo iommu_memory_region_info = {
    .parent             = TYPE_MEMORY_REGION,
    .name               = TYPE_IOMMU_MEMORY_REGION,
    .class_size         = sizeof(IOMMUMemoryRegionClass),
    .instance_size      = sizeof(IOMMUMemoryRegion),
    .instance_init      = iommu_memory_region_initfn,
    .abstract           = true,
};

static const TypeInfo ram_discard_manager_info = {
    .parent             = TYPE_INTERFACE,
    .name               = TYPE_RAM_DISCARD_MANAGER,
    .class_size         = sizeof(RamDiscardManagerClass),
};

static void memory_register_types(void)
{
    type_register_static(&memory_region_info);
    type_register_static(&memory_transaction_attr_info);
    type_register_static(&iommu_memory_region_info);
    type_register_static(&ram_discard_manager_info);
}

type_init(memory_register_types)<|MERGE_RESOLUTION|>--- conflicted
+++ resolved
@@ -3696,7 +3696,6 @@
     }
 }
 
-<<<<<<< HEAD
 static bool memory_region_parse_reg(FDTGenericMMap *obj,
                                     FDTGenericRegPropInfo reg, Error **errp)
 {
@@ -3744,7 +3743,8 @@
     FDTGenericMMapClass *fmc = FDT_GENERIC_MMAP_CLASS(oc);
 
     fmc->parse_reg = memory_region_parse_reg;
-=======
+}
+
 void mtree_info(bool flatview, bool dispatch_tree, bool owner, bool disabled)
 {
     if (flatview) {
@@ -3752,7 +3752,6 @@
     } else {
         mtree_info_as(dispatch_tree, owner, disabled);
     }
->>>>>>> 670c0780
 }
 
 void memory_region_init_ram(MemoryRegion *mr,
