--- conflicted
+++ resolved
@@ -1494,19 +1494,15 @@
 
     *created = false;
     for (;;) {
-<<<<<<< HEAD
 #ifdef _WIN32
         fd = _open_osfhandle((intptr_t)CreateFile(path,
-                   GENERIC_READ | GENERIC_WRITE,
+                   GENERIC_READ | readonly ? 0 : GENERIC_WRITE,
                    FILE_SHARE_READ | FILE_SHARE_WRITE,
                    NULL, OPEN_ALWAYS, FILE_ATTRIBUTE_NORMAL, NULL),
                    _O_RDWR);
 #else
-        fd = open(path, O_RDWR);
+        fd = open(path, readonly ? O_RDONLY : O_RDWR);
 #endif
-=======
-        fd = open(path, readonly ? O_RDONLY : O_RDWR);
->>>>>>> 2f74f45e
         if (fd >= 0) {
             /* @path names an existing file, use it */
             break;
@@ -1620,7 +1616,6 @@
         perror("ftruncate");
     }
 
-<<<<<<< HEAD
 #ifdef _WIN32
     HANDLE fd_temp = (HANDLE)_get_osfhandle(fd);
     block->hMapFile = CreateFileMapping(fd_temp, NULL, PAGE_READWRITE,
@@ -1629,10 +1624,7 @@
     area = MapViewOfFile(block->hMapFile, FILE_MAP_ALL_ACCESS, 0, 0, 0);
     if (area == NULL) {
 #else
-    area = qemu_ram_mmap(fd, memory, block->mr->align,
-=======
     area = qemu_ram_mmap(fd, memory, block->mr->align, readonly,
->>>>>>> 2f74f45e
                          block->flags & RAM_SHARED, block->flags & RAM_PMEM);
     if (area == MAP_FAILED) {
 #endif
