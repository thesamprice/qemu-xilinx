--- conflicted
+++ resolved
@@ -1692,7 +1692,6 @@
         perror("ftruncate");
     }
 
-<<<<<<< HEAD
 #ifdef _WIN32
     HANDLE fd_temp = (HANDLE)_get_osfhandle(fd);
     block->hMapFile = CreateFileMapping(fd_temp, NULL, PAGE_READWRITE,
@@ -1701,16 +1700,11 @@
     area = MapViewOfFile(block->hMapFile, FILE_MAP_ALL_ACCESS, 0, 0, 0);
     if (area == NULL) {
 #else
-    area = qemu_ram_mmap(fd, memory, block->mr->align, readonly,
-                         block->flags & RAM_SHARED, block->flags & RAM_PMEM,
-                         offset);
-=======
     qemu_map_flags = readonly ? QEMU_MAP_READONLY : 0;
     qemu_map_flags |= (block->flags & RAM_SHARED) ? QEMU_MAP_SHARED : 0;
     qemu_map_flags |= (block->flags & RAM_PMEM) ? QEMU_MAP_SYNC : 0;
     qemu_map_flags |= (block->flags & RAM_NORESERVE) ? QEMU_MAP_NORESERVE : 0;
     area = qemu_ram_mmap(fd, memory, block->mr->align, qemu_map_flags, offset);
->>>>>>> e0375ec7
     if (area == MAP_FAILED) {
 #endif
         error_setg_errno(errp, errno,
