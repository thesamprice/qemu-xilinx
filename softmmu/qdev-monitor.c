/*
 *  Dynamic device configuration and creation.
 *
 *  Copyright (c) 2009 CodeSourcery
 *
 * This library is free software; you can redistribute it and/or
 * modify it under the terms of the GNU Lesser General Public
 * License as published by the Free Software Foundation; either
 * version 2.1 of the License, or (at your option) any later version.
 *
 * This library is distributed in the hope that it will be useful,
 * but WITHOUT ANY WARRANTY; without even the implied warranty of
 * MERCHANTABILITY or FITNESS FOR A PARTICULAR PURPOSE.  See the GNU
 * Lesser General Public License for more details.
 *
 * You should have received a copy of the GNU Lesser General Public
 * License along with this library; if not, see <http://www.gnu.org/licenses/>.
 */

#include "qemu/osdep.h"
#include "hw/sysbus.h"
#include "monitor/hmp.h"
#include "monitor/monitor.h"
#include "monitor/qdev.h"
#include "sysemu/arch_init.h"
#include "qapi/error.h"
#include "qapi/qapi-commands-qdev.h"
#include "qapi/qmp/dispatch.h"
#include "qapi/qmp/qdict.h"
#include "qapi/qmp/qerror.h"
#include "qapi/qmp/qstring.h"
#include "qapi/qobject-input-visitor.h"
#include "qemu/config-file.h"
#include "qemu/error-report.h"
#include "qemu/help_option.h"
#include "qemu/option.h"
#include "qemu/qemu-print.h"
#include "qemu/option_int.h"
#include "sysemu/block-backend.h"
#include "sysemu/reset.h"
#include "migration/misc.h"
#include "migration/migration.h"
#include "qemu/cutils.h"
#include "hw/qdev-properties.h"
#include "hw/clock.h"

#include "hw/remote-port.h"
#include "qemu/cutils.h"

/*
 * Aliases were a bad idea from the start.  Let's keep them
 * from spreading further.
 */
typedef struct QDevAlias
{
    const char *typename;
    const char *alias;
    uint32_t arch_mask;
} QDevAlias;

/* default virtio transport per architecture */
#define QEMU_ARCH_VIRTIO_PCI (QEMU_ARCH_ALPHA | QEMU_ARCH_ARM | \
                              QEMU_ARCH_HPPA | QEMU_ARCH_I386 | \
                              QEMU_ARCH_MIPS | QEMU_ARCH_PPC |  \
                              QEMU_ARCH_RISCV | QEMU_ARCH_SH4 | \
                              QEMU_ARCH_SPARC | QEMU_ARCH_XTENSA)
#define QEMU_ARCH_VIRTIO_CCW (QEMU_ARCH_S390X)
#define QEMU_ARCH_VIRTIO_MMIO (QEMU_ARCH_M68K)

/* Please keep this table sorted by typename. */
static const QDevAlias qdev_alias_table[] = {
    { "AC97", "ac97" }, /* -soundhw name */
    { "e1000", "e1000-82540em" },
    { "ES1370", "es1370" }, /* -soundhw name */
    { "ich9-ahci", "ahci" },
    { "lsi53c895a", "lsi" },
    { "virtio-9p-device", "virtio-9p", QEMU_ARCH_VIRTIO_MMIO },
    { "virtio-9p-ccw", "virtio-9p", QEMU_ARCH_VIRTIO_CCW },
    { "virtio-9p-pci", "virtio-9p", QEMU_ARCH_VIRTIO_PCI },
    { "virtio-balloon-device", "virtio-balloon", QEMU_ARCH_VIRTIO_MMIO },
    { "virtio-balloon-ccw", "virtio-balloon", QEMU_ARCH_VIRTIO_CCW },
    { "virtio-balloon-pci", "virtio-balloon", QEMU_ARCH_VIRTIO_PCI },
    { "virtio-blk-device", "virtio-blk", QEMU_ARCH_VIRTIO_MMIO },
    { "virtio-blk-ccw", "virtio-blk", QEMU_ARCH_VIRTIO_CCW },
    { "virtio-blk-pci", "virtio-blk", QEMU_ARCH_VIRTIO_PCI },
    { "virtio-gpu-device", "virtio-gpu", QEMU_ARCH_VIRTIO_MMIO },
    { "virtio-gpu-ccw", "virtio-gpu", QEMU_ARCH_VIRTIO_CCW },
    { "virtio-gpu-pci", "virtio-gpu", QEMU_ARCH_VIRTIO_PCI },
    { "virtio-input-host-device", "virtio-input-host", QEMU_ARCH_VIRTIO_MMIO },
    { "virtio-input-host-ccw", "virtio-input-host", QEMU_ARCH_VIRTIO_CCW },
    { "virtio-input-host-pci", "virtio-input-host", QEMU_ARCH_VIRTIO_PCI },
    { "virtio-iommu-pci", "virtio-iommu", QEMU_ARCH_VIRTIO_PCI },
    { "virtio-keyboard-device", "virtio-keyboard", QEMU_ARCH_VIRTIO_MMIO },
    { "virtio-keyboard-ccw", "virtio-keyboard", QEMU_ARCH_VIRTIO_CCW },
    { "virtio-keyboard-pci", "virtio-keyboard", QEMU_ARCH_VIRTIO_PCI },
    { "virtio-mouse-device", "virtio-mouse", QEMU_ARCH_VIRTIO_MMIO },
    { "virtio-mouse-ccw", "virtio-mouse", QEMU_ARCH_VIRTIO_CCW },
    { "virtio-mouse-pci", "virtio-mouse", QEMU_ARCH_VIRTIO_PCI },
    { "virtio-net-device", "virtio-net", QEMU_ARCH_VIRTIO_MMIO },
    { "virtio-net-ccw", "virtio-net", QEMU_ARCH_VIRTIO_CCW },
    { "virtio-net-pci", "virtio-net", QEMU_ARCH_VIRTIO_PCI },
    { "virtio-rng-device", "virtio-rng", QEMU_ARCH_VIRTIO_MMIO },
    { "virtio-rng-ccw", "virtio-rng", QEMU_ARCH_VIRTIO_CCW },
    { "virtio-rng-pci", "virtio-rng", QEMU_ARCH_VIRTIO_PCI },
    { "virtio-scsi-device", "virtio-scsi", QEMU_ARCH_VIRTIO_MMIO },
    { "virtio-scsi-ccw", "virtio-scsi", QEMU_ARCH_VIRTIO_CCW },
    { "virtio-scsi-pci", "virtio-scsi", QEMU_ARCH_VIRTIO_PCI },
    { "virtio-serial-device", "virtio-serial", QEMU_ARCH_VIRTIO_MMIO },
    { "virtio-serial-ccw", "virtio-serial", QEMU_ARCH_VIRTIO_CCW },
    { "virtio-serial-pci", "virtio-serial", QEMU_ARCH_VIRTIO_PCI},
    { "virtio-tablet-device", "virtio-tablet", QEMU_ARCH_VIRTIO_MMIO },
    { "virtio-tablet-ccw", "virtio-tablet", QEMU_ARCH_VIRTIO_CCW },
    { "virtio-tablet-pci", "virtio-tablet", QEMU_ARCH_VIRTIO_PCI },
    { }
};

static const char *qdev_class_get_alias(DeviceClass *dc)
{
    const char *typename = object_class_get_name(OBJECT_CLASS(dc));
    int i;

    for (i = 0; qdev_alias_table[i].typename; i++) {
        if (qdev_alias_table[i].arch_mask &&
            !(qdev_alias_table[i].arch_mask & arch_type)) {
            continue;
        }

        if (strcmp(qdev_alias_table[i].typename, typename) == 0) {
            return qdev_alias_table[i].alias;
        }
    }

    return NULL;
}

static bool qdev_class_has_alias(DeviceClass *dc)
{
    return (qdev_class_get_alias(dc) != NULL);
}

static void qdev_print_devinfo(DeviceClass *dc)
{
    qemu_printf("name \"%s\"", object_class_get_name(OBJECT_CLASS(dc)));
    if (dc->bus_type) {
        qemu_printf(", bus %s", dc->bus_type);
    }
    if (qdev_class_has_alias(dc)) {
        qemu_printf(", alias \"%s\"", qdev_class_get_alias(dc));
    }
    if (dc->desc) {
        qemu_printf(", desc \"%s\"", dc->desc);
    }
    if (!dc->user_creatable) {
        qemu_printf(", no-user");
    }
    qemu_printf("\n");
}

static void qdev_print_devinfos(bool show_no_user)
{
    static const char *cat_name[DEVICE_CATEGORY_MAX + 1] = {
        [DEVICE_CATEGORY_BRIDGE]  = "Controller/Bridge/Hub",
        [DEVICE_CATEGORY_USB]     = "USB",
        [DEVICE_CATEGORY_STORAGE] = "Storage",
        [DEVICE_CATEGORY_NETWORK] = "Network",
        [DEVICE_CATEGORY_INPUT]   = "Input",
        [DEVICE_CATEGORY_DISPLAY] = "Display",
        [DEVICE_CATEGORY_SOUND]   = "Sound",
        [DEVICE_CATEGORY_MISC]    = "Misc",
        [DEVICE_CATEGORY_CPU]     = "CPU",
        [DEVICE_CATEGORY_MAX]     = "Uncategorized",
    };
    GSList *list, *elt;
    int i;
    bool cat_printed;

    module_load_qom_all();
    list = object_class_get_list_sorted(TYPE_DEVICE, false);

    for (i = 0; i <= DEVICE_CATEGORY_MAX; i++) {
        cat_printed = false;
        for (elt = list; elt; elt = elt->next) {
            DeviceClass *dc = OBJECT_CLASS_CHECK(DeviceClass, elt->data,
                                                 TYPE_DEVICE);
            if ((i < DEVICE_CATEGORY_MAX
                 ? !test_bit(i, dc->categories)
                 : !bitmap_empty(dc->categories, DEVICE_CATEGORY_MAX))
                || (!show_no_user
                    && !dc->user_creatable)) {
                continue;
            }
            if (!cat_printed) {
                qemu_printf("%s%s devices:\n", i ? "\n" : "", cat_name[i]);
                cat_printed = true;
            }
            qdev_print_devinfo(dc);
        }
    }

    g_slist_free(list);
}

<<<<<<< HEAD
static int set_property(void *opaque, const char *name, const char *value,
                        Error **errp)
{
    Object *obj = opaque;

    if (strcmp(name, "driver") == 0)
        return 0;
    if (strcmp(name, "bus") == 0)
        return 0;
    if (strstr(name, "rp-adaptor") == name) {
        return 0;
    }

    if (!object_property_parse(obj, name, value, errp)) {
        return -1;
    }
    return 0;
}

=======
>>>>>>> 253e399b
static const char *find_typename_by_alias(const char *alias)
{
    int i;

    for (i = 0; qdev_alias_table[i].alias; i++) {
        if (qdev_alias_table[i].arch_mask &&
            !(qdev_alias_table[i].arch_mask & arch_type)) {
            continue;
        }

        if (strcmp(qdev_alias_table[i].alias, alias) == 0) {
            return qdev_alias_table[i].typename;
        }
    }

    return NULL;
}

static DeviceClass *qdev_get_device_class(const char **driver, Error **errp)
{
    ObjectClass *oc;
    DeviceClass *dc;
    const char *original_name = *driver;

    oc = module_object_class_by_name(*driver);
    if (!oc) {
        const char *typename = find_typename_by_alias(*driver);

        if (typename) {
            *driver = typename;
            oc = module_object_class_by_name(*driver);
        }
    }

    if (!object_class_dynamic_cast(oc, TYPE_DEVICE)) {
        if (*driver != original_name) {
            error_setg(errp, "'%s' (alias '%s') is not a valid device model"
                       " name", original_name, *driver);
        } else {
            error_setg(errp, "'%s' is not a valid device model name", *driver);
        }
        return NULL;
    }

    if (object_class_is_abstract(oc)) {
        error_setg(errp, QERR_INVALID_PARAMETER_VALUE, "driver",
                   "a non-abstract device type");
        return NULL;
    }

    dc = DEVICE_CLASS(oc);
    if (!dc->user_creatable ||
        (phase_check(PHASE_MACHINE_READY) && !dc->hotpluggable)) {
        error_setg(errp, QERR_INVALID_PARAMETER_VALUE, "driver",
                   "a pluggable device type");
        return NULL;
    }

    return dc;
}


int qdev_device_help(QemuOpts *opts)
{
    Error *local_err = NULL;
    const char *driver;
    ObjectPropertyInfoList *prop_list;
    ObjectPropertyInfoList *prop;
    GPtrArray *array;
    int i;

    driver = qemu_opt_get(opts, "driver");
    if (driver && is_help_option(driver)) {
        qdev_print_devinfos(false);
        return 1;
    }

    if (!driver || !qemu_opt_has_help_opt(opts)) {
        return 0;
    }

    if (!object_class_by_name(driver)) {
        const char *typename = find_typename_by_alias(driver);

        if (typename) {
            driver = typename;
        }
    }

    prop_list = qmp_device_list_properties(driver, &local_err);
    if (local_err) {
        goto error;
    }

    if (prop_list) {
        qemu_printf("%s options:\n", driver);
    } else {
        qemu_printf("There are no options for %s.\n", driver);
    }
    array = g_ptr_array_new();
    for (prop = prop_list; prop; prop = prop->next) {
        g_ptr_array_add(array,
                        object_property_help(prop->value->name,
                                             prop->value->type,
                                             prop->value->default_value,
                                             prop->value->description));
    }
    g_ptr_array_sort(array, (GCompareFunc)qemu_pstrcmp0);
    for (i = 0; i < array->len; i++) {
        qemu_printf("%s\n", (char *)array->pdata[i]);
    }
    g_ptr_array_set_free_func(array, g_free);
    g_ptr_array_free(array, true);
    qapi_free_ObjectPropertyInfoList(prop_list);
    return 1;

error:
    error_report_err(local_err);
    return 1;
}

static Object *qdev_get_peripheral(void)
{
    static Object *dev;

    if (dev == NULL) {
        dev = container_get(qdev_get_machine(), "/peripheral");
    }

    return dev;
}

static Object *qdev_get_peripheral_anon(void)
{
    static Object *dev;

    if (dev == NULL) {
        dev = container_get(qdev_get_machine(), "/peripheral-anon");
    }

    return dev;
}

static void qbus_error_append_bus_list_hint(DeviceState *dev,
                                            Error *const *errp)
{
    BusState *child;
    const char *sep = " ";

    error_append_hint(errp, "child buses at \"%s\":",
                      dev->id ? dev->id : object_get_typename(OBJECT(dev)));
    QLIST_FOREACH(child, &dev->child_bus, sibling) {
        error_append_hint(errp, "%s\"%s\"", sep, child->name);
        sep = ", ";
    }
    error_append_hint(errp, "\n");
}

static void qbus_error_append_dev_list_hint(BusState *bus,
                                            Error *const *errp)
{
    BusChild *kid;
    const char *sep = " ";

    error_append_hint(errp, "devices at \"%s\":", bus->name);
    QTAILQ_FOREACH(kid, &bus->children, sibling) {
        DeviceState *dev = kid->child;
        error_append_hint(errp, "%s\"%s\"", sep,
                          object_get_typename(OBJECT(dev)));
        if (dev->id) {
            error_append_hint(errp, "/\"%s\"", dev->id);
        }
        sep = ", ";
    }
    error_append_hint(errp, "\n");
}

static BusState *qbus_find_bus(DeviceState *dev, char *elem)
{
    BusState *child;

    QLIST_FOREACH(child, &dev->child_bus, sibling) {
        if (strcmp(child->name, elem) == 0) {
            return child;
        }
    }
    return NULL;
}

static DeviceState *qbus_find_dev(BusState *bus, char *elem)
{
    BusChild *kid;

    /*
     * try to match in order:
     *   (1) instance id, if present
     *   (2) driver name
     *   (3) driver alias, if present
     */
    QTAILQ_FOREACH(kid, &bus->children, sibling) {
        DeviceState *dev = kid->child;
        if (dev->id  &&  strcmp(dev->id, elem) == 0) {
            return dev;
        }
    }
    QTAILQ_FOREACH(kid, &bus->children, sibling) {
        DeviceState *dev = kid->child;
        if (strcmp(object_get_typename(OBJECT(dev)), elem) == 0) {
            return dev;
        }
    }
    QTAILQ_FOREACH(kid, &bus->children, sibling) {
        DeviceState *dev = kid->child;
        DeviceClass *dc = DEVICE_GET_CLASS(dev);

        if (qdev_class_has_alias(dc) &&
            strcmp(qdev_class_get_alias(dc), elem) == 0) {
            return dev;
        }
    }
    return NULL;
}

static inline bool qbus_is_full(BusState *bus)
{
    BusClass *bus_class;

    if (bus->full) {
        return true;
    }
    bus_class = BUS_GET_CLASS(bus);
    return bus_class->max_dev && bus->num_children >= bus_class->max_dev;
}

/*
 * Search the tree rooted at @bus for a bus.
 * If @name, search for a bus with that name.  Note that bus names
 * need not be unique.  Yes, that's screwed up.
 * Else search for a bus that is a subtype of @bus_typename.
 * If more than one exists, prefer one that can take another device.
 * Return the bus if found, else %NULL.
 */
static BusState *qbus_find_recursive(BusState *bus, const char *name,
                                     const char *bus_typename)
{
    BusChild *kid;
    BusState *pick, *child, *ret;
    bool match;

    assert(name || bus_typename);
    if (name) {
        match = !strcmp(bus->name, name);
    } else {
        match = !!object_dynamic_cast(OBJECT(bus), bus_typename);
    }

    if (match && !qbus_is_full(bus)) {
        return bus;             /* root matches and isn't full */
    }

    pick = match ? bus : NULL;

    QTAILQ_FOREACH(kid, &bus->children, sibling) {
        DeviceState *dev = kid->child;
        QLIST_FOREACH(child, &dev->child_bus, sibling) {
            ret = qbus_find_recursive(child, name, bus_typename);
            if (ret && !qbus_is_full(ret)) {
                return ret;     /* a descendant matches and isn't full */
            }
            if (ret && !pick) {
                pick = ret;
            }
        }
    }

    /* root or a descendant matches, but is full */
    return pick;
}

static BusState *qbus_find(const char *path, Error **errp)
{
    DeviceState *dev;
    BusState *bus;
    char elem[128];
    int pos, len;

    /* find start element */
    if (path[0] == '/') {
        bus = sysbus_get_default();
        pos = 0;
    } else {
        if (sscanf(path, "%127[^/]%n", elem, &len) != 1) {
            assert(!path[0]);
            elem[0] = len = 0;
        }
        bus = qbus_find_recursive(sysbus_get_default(), elem, NULL);
        if (!bus) {
            error_setg(errp, "Bus '%s' not found", elem);
            return NULL;
        }
        pos = len;
    }

    for (;;) {
        assert(path[pos] == '/' || !path[pos]);
        while (path[pos] == '/') {
            pos++;
        }
        if (path[pos] == '\0') {
            break;
        }

        /* find device */
        if (sscanf(path+pos, "%127[^/]%n", elem, &len) != 1) {
            g_assert_not_reached();
            elem[0] = len = 0;
        }
        pos += len;
        dev = qbus_find_dev(bus, elem);
        if (!dev) {
            error_set(errp, ERROR_CLASS_DEVICE_NOT_FOUND,
                      "Device '%s' not found", elem);
            qbus_error_append_dev_list_hint(bus, errp);
            return NULL;
        }

        assert(path[pos] == '/' || !path[pos]);
        while (path[pos] == '/') {
            pos++;
        }
        if (path[pos] == '\0') {
            /* last specified element is a device.  If it has exactly
             * one child bus accept it nevertheless */
            if (dev->num_child_bus == 1) {
                bus = QLIST_FIRST(&dev->child_bus);
                break;
            }
            if (dev->num_child_bus) {
                error_setg(errp, "Device '%s' has multiple child buses",
                           elem);
                qbus_error_append_bus_list_hint(dev, errp);
            } else {
                error_setg(errp, "Device '%s' has no child bus", elem);
            }
            return NULL;
        }

        /* find bus */
        if (sscanf(path+pos, "%127[^/]%n", elem, &len) != 1) {
            g_assert_not_reached();
            elem[0] = len = 0;
        }
        pos += len;
        bus = qbus_find_bus(dev, elem);
        if (!bus) {
            error_setg(errp, "Bus '%s' not found", elem);
            qbus_error_append_bus_list_hint(dev, errp);
            return NULL;
        }
    }

    if (qbus_is_full(bus)) {
        error_setg(errp, "Bus '%s' is full", path);
        return NULL;
    }
    return bus;
}

/* Takes ownership of @id, will be freed when deleting the device */
const char *qdev_set_id(DeviceState *dev, char *id, Error **errp)
{
<<<<<<< HEAD
    if (id) {
        dev->id = (char *) id;
    }
=======
    ObjectProperty *prop;

    assert(!dev->id && !dev->realized);
>>>>>>> 253e399b

    /*
     * object_property_[try_]add_child() below will assert the device
     * has no parent
     */
    if (id) {
        prop = object_property_try_add_child(qdev_get_peripheral(), id,
                                             OBJECT(dev), NULL);
        if (prop) {
            dev->id = id;
        } else {
            g_free(id);
            error_setg(errp, "Duplicate device ID '%s'", id);
            return NULL;
        }
    } else {
        static int anon_count;
        gchar *name = g_strdup_printf("device[%d]", anon_count++);
        prop = object_property_add_child(qdev_get_peripheral_anon(), name,
                                         OBJECT(dev));
        g_free(name);
    }

    return prop->name;
}

DeviceState *qdev_device_add_from_qdict(const QDict *opts,
                                        bool from_json, Error **errp)
{
    ERRP_GUARD();
    DeviceClass *dc;
    const char *driver, *path;
    char *id;
    DeviceState *dev = NULL;
    BusState *bus = NULL;

    driver = qdict_get_try_str(opts, "driver");
    if (!driver) {
        error_setg(errp, QERR_MISSING_PARAMETER, "driver");
        return NULL;
    }

    /* find driver */
    dc = qdev_get_device_class(&driver, errp);
    if (!dc) {
        return NULL;
    }

    /* find bus */
    path = qdict_get_try_str(opts, "bus");
    if (path != NULL) {
        bus = qbus_find(path, errp);
        if (!bus) {
            return NULL;
        }
        if (!object_dynamic_cast(OBJECT(bus), dc->bus_type)) {
            error_setg(errp, "Device '%s' can't go on %s bus",
                       driver, object_get_typename(OBJECT(bus)));
            return NULL;
        }
    } else if (dc->bus_type != NULL) {
        bus = qbus_find_recursive(sysbus_get_default(), NULL, dc->bus_type);
        if (!bus || qbus_is_full(bus)) {
            error_setg(errp, "No '%s' bus found for device '%s'",
                       dc->bus_type, driver);
            return NULL;
        }
    }

    if (qdict_haskey(opts, "failover_pair_id")) {
        if (!qdict_haskey(opts, "id")) {
            error_setg(errp, "Device with failover_pair_id don't have id");
            return NULL;
        }
        if (qdev_should_hide_device(opts, from_json, errp)) {
            if (bus && !qbus_is_hotpluggable(bus)) {
                error_setg(errp, QERR_BUS_NO_HOTPLUG, bus->name);
            }
            return NULL;
        } else if (*errp) {
            return NULL;
        }
    }

    if (phase_check(PHASE_MACHINE_READY) && bus && !qbus_is_hotpluggable(bus)) {
        error_setg(errp, QERR_BUS_NO_HOTPLUG, bus->name);
        return NULL;
    }

    if (!migration_is_idle()) {
        error_setg(errp, "device_add not allowed while migrating");
        return NULL;
    }

    /* create device */
    dev = qdev_new(driver);

    /* Check whether the hotplug is allowed by the machine */
    if (phase_check(PHASE_MACHINE_READY)) {
        if (!qdev_hotplug_allowed(dev, errp)) {
            goto err_del_dev;
        }

        if (!bus && !qdev_get_machine_hotplug_handler(dev)) {
            /* No bus, no machine hotplug handler --> device is not hotpluggable */
            error_setg(errp, "Device '%s' can not be hotplugged on this machine",
                       driver);
            goto err_del_dev;
        } else {
            if (dc->reset) {
                qemu_register_reset((void (*)(void *))dc->reset, dev);
            }
        }
    }

    /*
     * set dev's parent and register its id.
     * If it fails it means the id is already taken.
     */
    id = g_strdup(qdict_get_try_str(opts, "id"));
    if (!qdev_set_id(dev, id, errp)) {
        goto err_del_dev;
    }

    if (!rp_device_add(opts, dev, errp)) {
        object_unparent(OBJECT(dev));
        object_unref(OBJECT(dev));
        return NULL;
    }

    /* set properties */
    dev->opts = qdict_clone_shallow(opts);
    qdict_del(dev->opts, "driver");
    qdict_del(dev->opts, "bus");
    qdict_del(dev->opts, "id");

    object_set_properties_from_keyval(&dev->parent_obj, dev->opts, from_json,
                                      errp);
    if (*errp) {
        goto err_del_dev;
    }

    if (!qdev_realize(DEVICE(dev), bus, errp)) {
        goto err_del_dev;
    }
    return dev;

err_del_dev:
    if (dev) {
        object_unparent(OBJECT(dev));
        object_unref(OBJECT(dev));
    }
    return NULL;
}

/* Takes ownership of @opts on success */
DeviceState *qdev_device_add(QemuOpts *opts, Error **errp)
{
    QDict *qdict = qemu_opts_to_qdict(opts, NULL);
    DeviceState *ret;

    ret = qdev_device_add_from_qdict(qdict, false, errp);
    if (ret) {
        qemu_opts_del(opts);
    }
    qobject_unref(qdict);
    return ret;
}

#define qdev_printf(fmt, ...) monitor_printf(mon, "%*s" fmt, indent, "", ## __VA_ARGS__)
static void qbus_print(Monitor *mon, BusState *bus, int indent);

static void qdev_print_props(Monitor *mon, DeviceState *dev, Property *props,
                             int indent)
{
    if (!props)
        return;
    for (; props->name; props++) {
        char *value;
        char *legacy_name = g_strdup_printf("legacy-%s", props->name);

        if (object_property_get_type(OBJECT(dev), legacy_name, NULL)) {
            value = object_property_get_str(OBJECT(dev), legacy_name, NULL);
        } else {
            value = object_property_print(OBJECT(dev), props->name, true,
                                          NULL);
        }
        g_free(legacy_name);

        if (!value) {
            continue;
        }
        qdev_printf("%s = %s\n", props->name,
                    *value ? value : "<null>");
        g_free(value);
    }
}

static void bus_print_dev(BusState *bus, Monitor *mon, DeviceState *dev, int indent)
{
    BusClass *bc = BUS_GET_CLASS(bus);

    if (bc->print_dev) {
        bc->print_dev(mon, dev, indent);
    }
}

static void qdev_print(Monitor *mon, DeviceState *dev, int indent)
{
    ObjectClass *class;
    BusState *child;
    NamedGPIOList *ngl;
    NamedClockList *ncl;

    qdev_printf("dev: %s, id \"%s\"\n", object_get_typename(OBJECT(dev)),
                dev->id ? dev->id : "");
    indent += 2;
    QLIST_FOREACH(ngl, &dev->gpios, node) {
        if (ngl->num_in) {
            qdev_printf("gpio-in \"%s\" %d\n", ngl->name ? ngl->name : "",
                        ngl->num_in);
        }
        if (ngl->num_out) {
            qdev_printf("gpio-out \"%s\" %d\n", ngl->name ? ngl->name : "",
                        ngl->num_out);
        }
    }
    QLIST_FOREACH(ncl, &dev->clocks, node) {
        g_autofree char *freq_str = clock_display_freq(ncl->clock);
        qdev_printf("clock-%s%s \"%s\" freq_hz=%s\n",
                    ncl->output ? "out" : "in",
                    ncl->alias ? " (alias)" : "",
                    ncl->name, freq_str);
    }
    class = object_get_class(OBJECT(dev));
    do {
        qdev_print_props(mon, dev, DEVICE_CLASS(class)->props_, indent);
        class = object_class_get_parent(class);
    } while (class != object_class_by_name(TYPE_DEVICE));
    bus_print_dev(dev->parent_bus, mon, dev, indent);
    QLIST_FOREACH(child, &dev->child_bus, sibling) {
        qbus_print(mon, child, indent);
    }
}

static void qbus_print(Monitor *mon, BusState *bus, int indent)
{
    BusChild *kid;

    qdev_printf("bus: %s\n", bus->name);
    indent += 2;
    qdev_printf("type %s\n", object_get_typename(OBJECT(bus)));
    QTAILQ_FOREACH(kid, &bus->children, sibling) {
        DeviceState *dev = kid->child;
        qdev_print(mon, dev, indent);
    }
}
#undef qdev_printf

void hmp_info_qtree(Monitor *mon, const QDict *qdict)
{
    if (sysbus_get_default())
        qbus_print(mon, sysbus_get_default(), 0);
}

void hmp_info_qdm(Monitor *mon, const QDict *qdict)
{
    qdev_print_devinfos(true);
}

void qmp_device_add(QDict *qdict, QObject **ret_data, Error **errp)
{
    QemuOpts *opts;
    DeviceState *dev;

    opts = qemu_opts_from_qdict(qemu_find_opts("device"), qdict, errp);
    if (!opts) {
        return;
    }
    if (!monitor_cur_is_qmp() && qdev_device_help(opts)) {
        qemu_opts_del(opts);
        return;
    }
    dev = qdev_device_add(opts, errp);

    /*
     * Drain all pending RCU callbacks. This is done because
     * some bus related operations can delay a device removal
     * (in this case this can happen if device is added and then
     * removed due to a configuration error)
     * to a RCU callback, but user might expect that this interface
     * will finish its job completely once qmp command returns result
     * to the user
     */
    drain_call_rcu();

    if (!dev) {
        qemu_opts_del(opts);
        return;
    }
    object_unref(OBJECT(dev));
}

static DeviceState *find_device_state(const char *id, Error **errp)
{
    Object *obj;
    DeviceState *dev;

    if (id[0] == '/') {
        obj = object_resolve_path(id, NULL);
    } else {
        obj = object_resolve_path_component(qdev_get_peripheral(), id);
    }

    if (!obj) {
        error_set(errp, ERROR_CLASS_DEVICE_NOT_FOUND,
                  "Device '%s' not found", id);
        return NULL;
    }

    dev = (DeviceState *)object_dynamic_cast(obj, TYPE_DEVICE);
    if (!dev) {
        error_setg(errp, "%s is not a hotpluggable device", id);
        return NULL;
    }

    return dev;
}

void qdev_unplug(DeviceState *dev, Error **errp)
{
    DeviceClass *dc = DEVICE_GET_CLASS(dev);
    HotplugHandler *hotplug_ctrl;
    HotplugHandlerClass *hdc;
    Error *local_err = NULL;

    if (dev->parent_bus && !qbus_is_hotpluggable(dev->parent_bus)) {
        error_setg(errp, QERR_BUS_NO_HOTPLUG, dev->parent_bus->name);
        return;
    }

    if (!dc->hotpluggable) {
        error_setg(errp, QERR_DEVICE_NO_HOTPLUG,
                   object_get_typename(OBJECT(dev)));
        return;
    }

    if (!migration_is_idle() && !dev->allow_unplug_during_migration) {
        error_setg(errp, "device_del not allowed while migrating");
        return;
    }

    qdev_hot_removed = true;

    hotplug_ctrl = qdev_get_hotplug_handler(dev);
    /* hotpluggable device MUST have HotplugHandler, if it doesn't
     * then something is very wrong with it */
    g_assert(hotplug_ctrl);

    /* If device supports async unplug just request it to be done,
     * otherwise just remove it synchronously */
    hdc = HOTPLUG_HANDLER_GET_CLASS(hotplug_ctrl);
    if (hdc->unplug_request) {
        hotplug_handler_unplug_request(hotplug_ctrl, dev, &local_err);
    } else {
        hotplug_handler_unplug(hotplug_ctrl, dev, &local_err);
        if (!local_err) {
            object_unparent(OBJECT(dev));
        }
    }
    error_propagate(errp, local_err);
}

void qmp_device_del(const char *id, Error **errp)
{
    DeviceState *dev = find_device_state(id, errp);
    if (dev != NULL) {
        if (dev->pending_deleted_event) {
            error_setg(errp, "Device %s is already in the "
                             "process of unplug", id);
            return;
        }

        qdev_unplug(dev, errp);
    }
}

void hmp_device_add(Monitor *mon, const QDict *qdict)
{
    Error *err = NULL;

    qmp_device_add((QDict *)qdict, NULL, &err);
    hmp_handle_error(mon, err);
}

void hmp_device_del(Monitor *mon, const QDict *qdict)
{
    const char *id = qdict_get_str(qdict, "id");
    Error *err = NULL;

    qmp_device_del(id, &err);
    hmp_handle_error(mon, err);
}

BlockBackend *blk_by_qdev_id(const char *id, Error **errp)
{
    DeviceState *dev;
    BlockBackend *blk;

    dev = find_device_state(id, errp);
    if (dev == NULL) {
        return NULL;
    }

    blk = blk_by_dev(dev);
    if (!blk) {
        error_setg(errp, "Device does not have a block device backend");
    }
    return blk;
}

QemuOptsList qemu_device_opts = {
    .name = "device",
    .implied_opt_name = "driver",
    .head = QTAILQ_HEAD_INITIALIZER(qemu_device_opts.head),
    .desc = {
        /*
         * no elements => accept any
         * sanity checking will happen later
         * when setting device properties
         */
        { /* end of list */ }
    },
};

QemuOptsList qemu_global_opts = {
    .name = "global",
    .head = QTAILQ_HEAD_INITIALIZER(qemu_global_opts.head),
    .desc = {
        {
            .name = "driver",
            .type = QEMU_OPT_STRING,
        },{
            .name = "property",
            .type = QEMU_OPT_STRING,
        },{
            .name = "value",
            .type = QEMU_OPT_STRING,
        },
        { /* end of list */ }
    },
};

int qemu_global_option(const char *str)
{
    char driver[64], property[64];
    QemuOpts *opts;
    int rc, offset;

    rc = sscanf(str, "%63[^.=].%63[^=]%n", driver, property, &offset);
    if (rc == 2 && str[offset] == '=') {
        opts = qemu_opts_create(&qemu_global_opts, NULL, 0, &error_abort);
        qemu_opt_set(opts, "driver", driver, &error_abort);
        qemu_opt_set(opts, "property", property, &error_abort);
        qemu_opt_set(opts, "value", str + offset + 1, &error_abort);
        return 0;
    }

    opts = qemu_opts_parse_noisily(&qemu_global_opts, str, false);
    if (!opts) {
        return -1;
    }

    return 0;
}

bool qmp_command_available(const QmpCommand *cmd, Error **errp)
{
    if (!phase_check(PHASE_MACHINE_READY) &&
        !(cmd->options & QCO_ALLOW_PRECONFIG)) {
        error_setg(errp, "The command '%s' is permitted only after machine initialization has completed",
                   cmd->name);
        return false;
    }
    return true;
}<|MERGE_RESOLUTION|>--- conflicted
+++ resolved
@@ -200,28 +200,6 @@
     g_slist_free(list);
 }
 
-<<<<<<< HEAD
-static int set_property(void *opaque, const char *name, const char *value,
-                        Error **errp)
-{
-    Object *obj = opaque;
-
-    if (strcmp(name, "driver") == 0)
-        return 0;
-    if (strcmp(name, "bus") == 0)
-        return 0;
-    if (strstr(name, "rp-adaptor") == name) {
-        return 0;
-    }
-
-    if (!object_property_parse(obj, name, value, errp)) {
-        return -1;
-    }
-    return 0;
-}
-
-=======
->>>>>>> 253e399b
 static const char *find_typename_by_alias(const char *alias)
 {
     int i;
@@ -593,15 +571,9 @@
 /* Takes ownership of @id, will be freed when deleting the device */
 const char *qdev_set_id(DeviceState *dev, char *id, Error **errp)
 {
-<<<<<<< HEAD
-    if (id) {
-        dev->id = (char *) id;
-    }
-=======
     ObjectProperty *prop;
 
     assert(!dev->id && !dev->realized);
->>>>>>> 253e399b
 
     /*
      * object_property_[try_]add_child() below will assert the device
@@ -726,17 +698,17 @@
         goto err_del_dev;
     }
 
-    if (!rp_device_add(opts, dev, errp)) {
-        object_unparent(OBJECT(dev));
-        object_unref(OBJECT(dev));
-        return NULL;
-    }
-
     /* set properties */
     dev->opts = qdict_clone_shallow(opts);
     qdict_del(dev->opts, "driver");
     qdict_del(dev->opts, "bus");
     qdict_del(dev->opts, "id");
+
+    if (!rp_device_add(opts, dev, errp)) {
+        goto err_del_dev;
+    }
+    /* Xilinx: only one adaptor is currently supported */
+    qdict_del(dev->opts, "rp-adaptor0");
 
     object_set_properties_from_keyval(&dev->parent_obj, dev->opts, from_json,
                                       errp);
