--- conflicted
+++ resolved
@@ -4,12 +4,7 @@
   'ioport.c',
   'memory.c',
   'physmem.c',
-<<<<<<< HEAD
-  'qtest.c',
   'vl.c',
-  'dirtylimit.c',
-=======
->>>>>>> 1093893f
   'watchpoint.c',
 )])
 
