# -*- Mode: makefile -*-

BUILD_DIR?=$(CURDIR)/..

include ../config-host.mak
include config-target.mak
include config-devices.mak
include $(SRC_PATH)/rules.mak

$(call set-vpath, $(SRC_PATH):$(BUILD_DIR))
ifdef CONFIG_LINUX
QEMU_CFLAGS += -I../linux-headers
endif
QEMU_CFLAGS += -I.. -I$(SRC_PATH)/target-$(TARGET_BASE_ARCH) -DNEED_CPU_H

QEMU_CFLAGS+=-I$(SRC_PATH)/include

ifdef CONFIG_USER_ONLY
# user emulator name
QEMU_PROG=qemu-$(TARGET_NAME)
QEMU_PROG_BUILD = $(QEMU_PROG)
else
# system emulator name
QEMU_PROG=qemu-system-$(TARGET_NAME)$(EXESUF)
ifneq (,$(findstring -mwindows,$(libs_softmmu)))
# Terminate program name with a 'w' because the linker builds a windows executable.
QEMU_PROGW=qemu-system-$(TARGET_NAME)w$(EXESUF)
$(QEMU_PROG): $(QEMU_PROGW)
	$(call quiet-command,$(OBJCOPY) --subsystem console $(QEMU_PROGW) $(QEMU_PROG),"GEN","$(TARGET_DIR)$(QEMU_PROG)")
QEMU_PROG_BUILD = $(QEMU_PROGW)
else
QEMU_PROG_BUILD = $(QEMU_PROG)
endif
endif

PROGS=$(QEMU_PROG) $(QEMU_PROGW)
STPFILES=

config-target.h: config-target.h-timestamp
config-target.h-timestamp: config-target.mak

ifdef CONFIG_TRACE_SYSTEMTAP
stap: $(QEMU_PROG).stp-installed $(QEMU_PROG).stp $(QEMU_PROG)-simpletrace.stp

ifdef CONFIG_USER_ONLY
TARGET_TYPE=user
else
TARGET_TYPE=system
endif

$(QEMU_PROG).stp-installed: $(BUILD_DIR)/trace-events-all
	$(call quiet-command,$(TRACETOOL) \
		--format=stap \
		--backends=$(TRACE_BACKENDS) \
		--binary=$(bindir)/$(QEMU_PROG) \
		--target-name=$(TARGET_NAME) \
		--target-type=$(TARGET_TYPE) \
		$< > $@,"GEN","$(TARGET_DIR)$(QEMU_PROG).stp-installed")

$(QEMU_PROG).stp: $(BUILD_DIR)/trace-events-all
	$(call quiet-command,$(TRACETOOL) \
		--format=stap \
		--backends=$(TRACE_BACKENDS) \
		--binary=$(realpath .)/$(QEMU_PROG) \
		--target-name=$(TARGET_NAME) \
		--target-type=$(TARGET_TYPE) \
		$< > $@,"GEN","$(TARGET_DIR)$(QEMU_PROG).stp")

$(QEMU_PROG)-simpletrace.stp: $(BUILD_DIR)/trace-events-all
	$(call quiet-command,$(TRACETOOL) \
		--format=simpletrace-stap \
		--backends=$(TRACE_BACKENDS) \
		--probe-prefix=qemu.$(TARGET_TYPE).$(TARGET_NAME) \
		$< > $@,"GEN","$(TARGET_DIR)$(QEMU_PROG)-simpletrace.stp")

else
stap:
endif

all: $(PROGS) stap

# Dummy command so that make thinks it has done something
	@true

#########################################################
# cpu emulator library
obj-y = exec.o translate-all.o cpu-exec.o
obj-y += translate-common.o
obj-y += cpu-exec-common.o
obj-y += tcg/tcg.o tcg/tcg-op.o tcg/optimize.o
obj-$(CONFIG_TCG_INTERPRETER) += tci.o
obj-y += tcg/tcg-common.o
obj-$(CONFIG_TCG_INTERPRETER) += disas/tci.o
obj-y += fpu/softfloat.o
obj-y += target-$(TARGET_BASE_ARCH)/
obj-y += etrace.o
obj-y += etrace-gpio.o
obj-y += disas.o
obj-y += tcg-runtime.o
obj-$(call notempty,$(TARGET_XML_FILES)) += gdbstub-xml.o
obj-$(call lnot,$(CONFIG_KVM)) += kvm-stub.o

obj-$(CONFIG_LIBDECNUMBER) += libdecnumber/decContext.o
obj-$(CONFIG_LIBDECNUMBER) += libdecnumber/decNumber.o
obj-$(CONFIG_LIBDECNUMBER) += libdecnumber/dpd/decimal32.o
obj-$(CONFIG_LIBDECNUMBER) += libdecnumber/dpd/decimal64.o
obj-$(CONFIG_LIBDECNUMBER) += libdecnumber/dpd/decimal128.o

#########################################################
# Linux user emulator target

ifdef CONFIG_LINUX_USER

QEMU_CFLAGS+=-I$(SRC_PATH)/linux-user/$(TARGET_ABI_DIR) \
             -I$(SRC_PATH)/linux-user/host/$(ARCH) \
             -I$(SRC_PATH)/linux-user

obj-y += linux-user/
obj-y += gdbstub.o thunk.o user-exec.o

endif #CONFIG_LINUX_USER

#########################################################
# BSD user emulator target

ifdef CONFIG_BSD_USER

QEMU_CFLAGS+=-I$(SRC_PATH)/bsd-user -I$(SRC_PATH)/bsd-user/$(TARGET_ABI_DIR) \
			 -I$(SRC_PATH)/bsd-user/$(HOST_VARIANT_DIR)

obj-y += bsd-user/
obj-y += gdbstub.o user-exec.o

endif #CONFIG_BSD_USER

#########################################################
# System emulator target
ifdef CONFIG_SOFTMMU
obj-y += arch_init.o cpus.o monitor.o gdbstub.o balloon.o ioport.o numa.o
obj-y += qtest.o bootdevice.o
obj-y += hw/
obj-$(CONFIG_KVM) += kvm-all.o
obj-y += memory.o cputlb.o
obj-y += memory_mapping.o
obj-y += dump.o
<<<<<<< HEAD
obj-y += injection.o
=======
>>>>>>> 7124ccf8
obj-y += migration/ram.o migration/savevm.o
LIBS := $(libs_softmmu) $(LIBS)

# xen support
obj-$(CONFIG_XEN) += xen-common.o
obj-$(CONFIG_XEN_I386) += xen-hvm.o xen-mapcache.o
obj-$(call lnot,$(CONFIG_XEN)) += xen-common-stub.o
obj-$(call lnot,$(CONFIG_XEN_I386)) += xen-hvm-stub.o

# Hardware support
ifeq ($(TARGET_NAME), sparc64)
obj-y += hw/sparc64/
else
obj-y += hw/$(TARGET_BASE_ARCH)/
endif

<<<<<<< HEAD
GENERATED_HEADERS += hmp-commands.h hmp-commands-info.h qmp-commands-old.h
=======
GENERATED_HEADERS += hmp-commands.h hmp-commands-info.h
>>>>>>> 7124ccf8

endif # CONFIG_SOFTMMU

# Workaround for http://gcc.gnu.org/PR55489, see configure.
%/translate.o: QEMU_CFLAGS += $(TRANSLATE_OPT_CFLAGS)

dummy := $(call unnest-vars,,obj-y)
all-obj-y := $(obj-y)

target-obj-y :=
block-obj-y :=
common-obj-y :=
include $(SRC_PATH)/Makefile.objs
dummy := $(call unnest-vars,,target-obj-y)
target-obj-y-save := $(target-obj-y)
dummy := $(call unnest-vars,.., \
               block-obj-y \
               block-obj-m \
               crypto-obj-y \
               crypto-aes-obj-y \
               qom-obj-y \
               io-obj-y \
               common-obj-y \
               common-obj-m)
target-obj-y := $(target-obj-y-save)
all-obj-y += $(common-obj-y)
all-obj-y += $(target-obj-y)
all-obj-y += $(qom-obj-y)
all-obj-$(CONFIG_SOFTMMU) += $(block-obj-y)
all-obj-$(CONFIG_USER_ONLY) += $(crypto-aes-obj-y)
all-obj-$(CONFIG_SOFTMMU) += $(crypto-obj-y)
all-obj-$(CONFIG_SOFTMMU) += $(io-obj-y)

$(QEMU_PROG_BUILD): config-devices.mak

# build either PROG or PROGW
$(QEMU_PROG_BUILD): $(all-obj-y) ../libqemuutil.a ../libqemustub.a
	$(call LINK, $(filter-out %.mak, $^))
ifdef CONFIG_DARWIN
<<<<<<< HEAD
	$(call quiet-command,Rez -append $(SRC_PATH)/pc-bios/qemu.rsrc -o $@,"  REZ   $(TARGET_DIR)$@")
	$(call quiet-command,SetFile -a C $@,"  SETFILE $(TARGET_DIR)$@")
=======
	$(call quiet-command,Rez -append $(SRC_PATH)/pc-bios/qemu.rsrc -o $@,"REZ","$(TARGET_DIR)$@")
	$(call quiet-command,SetFile -a C $@,"SETFILE","$(TARGET_DIR)$@")
>>>>>>> 7124ccf8
endif

gdbstub-xml.c: $(TARGET_XML_FILES) $(SRC_PATH)/scripts/feature_to_c.sh
	$(call quiet-command,rm -f $@ && $(SHELL) $(SRC_PATH)/scripts/feature_to_c.sh $@ $(TARGET_XML_FILES),"GEN","$(TARGET_DIR)$@")

hmp-commands.h: $(SRC_PATH)/hmp-commands.hx $(SRC_PATH)/scripts/hxtool
	$(call quiet-command,sh $(SRC_PATH)/scripts/hxtool -h < $< > $@,"GEN","$(TARGET_DIR)$@")

<<<<<<< HEAD
hmp-commands-info.h: $(SRC_PATH)/hmp-commands-info.hx
	$(call quiet-command,sh $(SRC_PATH)/scripts/hxtool -h < $< > $@,"  GEN   $(TARGET_DIR)$@")

qmp-commands-old.h: $(SRC_PATH)/qmp-commands.hx
	$(call quiet-command,sh $(SRC_PATH)/scripts/hxtool -h < $< > $@,"  GEN   $(TARGET_DIR)$@")
=======
hmp-commands-info.h: $(SRC_PATH)/hmp-commands-info.hx $(SRC_PATH)/scripts/hxtool
	$(call quiet-command,sh $(SRC_PATH)/scripts/hxtool -h < $< > $@,"GEN","$(TARGET_DIR)$@")
>>>>>>> 7124ccf8

clean: clean-target
	rm -f *.a *~ $(PROGS)
	rm -f $(shell find . -name '*.[od]')
	rm -f hmp-commands.h gdbstub-xml.c
ifdef CONFIG_TRACE_SYSTEMTAP
	rm -f *.stp
endif

install: all
ifneq ($(PROGS),)
	$(call install-prog,$(PROGS),$(DESTDIR)$(bindir))
endif
ifdef CONFIG_TRACE_SYSTEMTAP
	$(INSTALL_DIR) "$(DESTDIR)$(qemu_datadir)/../systemtap/tapset"
	$(INSTALL_DATA) $(QEMU_PROG).stp-installed "$(DESTDIR)$(qemu_datadir)/../systemtap/tapset/$(QEMU_PROG).stp"
	$(INSTALL_DATA) $(QEMU_PROG)-simpletrace.stp "$(DESTDIR)$(qemu_datadir)/../systemtap/tapset/$(QEMU_PROG)-simpletrace.stp"
endif

GENERATED_HEADERS += config-target.h
Makefile: $(GENERATED_HEADERS)<|MERGE_RESOLUTION|>--- conflicted
+++ resolved
@@ -143,10 +143,7 @@
 obj-y += memory.o cputlb.o
 obj-y += memory_mapping.o
 obj-y += dump.o
-<<<<<<< HEAD
 obj-y += injection.o
-=======
->>>>>>> 7124ccf8
 obj-y += migration/ram.o migration/savevm.o
 LIBS := $(libs_softmmu) $(LIBS)
 
@@ -163,11 +160,7 @@
 obj-y += hw/$(TARGET_BASE_ARCH)/
 endif
 
-<<<<<<< HEAD
-GENERATED_HEADERS += hmp-commands.h hmp-commands-info.h qmp-commands-old.h
-=======
 GENERATED_HEADERS += hmp-commands.h hmp-commands-info.h
->>>>>>> 7124ccf8
 
 endif # CONFIG_SOFTMMU
 
@@ -207,13 +200,8 @@
 $(QEMU_PROG_BUILD): $(all-obj-y) ../libqemuutil.a ../libqemustub.a
 	$(call LINK, $(filter-out %.mak, $^))
 ifdef CONFIG_DARWIN
-<<<<<<< HEAD
-	$(call quiet-command,Rez -append $(SRC_PATH)/pc-bios/qemu.rsrc -o $@,"  REZ   $(TARGET_DIR)$@")
-	$(call quiet-command,SetFile -a C $@,"  SETFILE $(TARGET_DIR)$@")
-=======
 	$(call quiet-command,Rez -append $(SRC_PATH)/pc-bios/qemu.rsrc -o $@,"REZ","$(TARGET_DIR)$@")
 	$(call quiet-command,SetFile -a C $@,"SETFILE","$(TARGET_DIR)$@")
->>>>>>> 7124ccf8
 endif
 
 gdbstub-xml.c: $(TARGET_XML_FILES) $(SRC_PATH)/scripts/feature_to_c.sh
@@ -222,16 +210,8 @@
 hmp-commands.h: $(SRC_PATH)/hmp-commands.hx $(SRC_PATH)/scripts/hxtool
 	$(call quiet-command,sh $(SRC_PATH)/scripts/hxtool -h < $< > $@,"GEN","$(TARGET_DIR)$@")
 
-<<<<<<< HEAD
-hmp-commands-info.h: $(SRC_PATH)/hmp-commands-info.hx
-	$(call quiet-command,sh $(SRC_PATH)/scripts/hxtool -h < $< > $@,"  GEN   $(TARGET_DIR)$@")
-
-qmp-commands-old.h: $(SRC_PATH)/qmp-commands.hx
-	$(call quiet-command,sh $(SRC_PATH)/scripts/hxtool -h < $< > $@,"  GEN   $(TARGET_DIR)$@")
-=======
 hmp-commands-info.h: $(SRC_PATH)/hmp-commands-info.hx $(SRC_PATH)/scripts/hxtool
 	$(call quiet-command,sh $(SRC_PATH)/scripts/hxtool -h < $< > $@,"GEN","$(TARGET_DIR)$@")
->>>>>>> 7124ccf8
 
 clean: clean-target
 	rm -f *.a *~ $(PROGS)
