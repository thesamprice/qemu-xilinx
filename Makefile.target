--- conflicted
+++ resolved
@@ -98,13 +98,9 @@
 obj-$(CONFIG_TCG_INTERPRETER) += tcg/tci.o
 obj-$(CONFIG_TCG_INTERPRETER) += disas/tci.o
 obj-y += fpu/softfloat.o
-<<<<<<< HEAD
-obj-y += target-$(TARGET_BASE_ARCH)/
+obj-y += target/$(TARGET_BASE_ARCH)/
 obj-y += etrace.o
 obj-y += etrace-gpio.o
-=======
-obj-y += target/$(TARGET_BASE_ARCH)/
->>>>>>> 1ab5eb4e
 obj-y += disas.o
 obj-$(call notempty,$(TARGET_XML_FILES)) += gdbstub-xml.o
 obj-$(call lnot,$(CONFIG_HAX)) += hax-stub.o
@@ -151,12 +147,8 @@
 obj-y += memory.o
 obj-y += memory_mapping.o
 obj-y += dump.o
-<<<<<<< HEAD
 obj-y += injection.o
-obj-y += migration/ram.o migration/savevm.o
-=======
 obj-y += migration/ram.o
->>>>>>> 1ab5eb4e
 LIBS := $(libs_softmmu) $(LIBS)
 
 # Hardware support
