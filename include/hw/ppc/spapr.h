--- conflicted
+++ resolved
@@ -105,46 +105,7 @@
 };
 
 /**
-<<<<<<< HEAD
- * Capabilities
- */
-
-/* Hardware Transactional Memory */
-#define SPAPR_CAP_HTM                   0x00
-/* Vector Scalar Extensions */
-#define SPAPR_CAP_VSX                   0x01
-/* Decimal Floating Point */
-#define SPAPR_CAP_DFP                   0x02
-/* Cache Flush on Privilege Change */
-#define SPAPR_CAP_CFPC                  0x03
-/* Speculation Barrier Bounds Checking */
-#define SPAPR_CAP_SBBC                  0x04
-/* Indirect Branch Serialisation */
-#define SPAPR_CAP_IBS                   0x05
-/* Num Caps */
-#define SPAPR_CAP_NUM                   (SPAPR_CAP_IBS + 1)
-
-/*
- * Capability Values
- */
-/* Bool Caps */
-#define SPAPR_CAP_OFF                   0x00
-#define SPAPR_CAP_ON                    0x01
-/* Broken | Workaround | Fixed Caps */
-#define SPAPR_CAP_BROKEN                0x00
-#define SPAPR_CAP_WORKAROUND            0x01
-#define SPAPR_CAP_FIXED                 0x02
-
-typedef struct sPAPRCapabilities sPAPRCapabilities;
-struct sPAPRCapabilities {
-    uint8_t caps[SPAPR_CAP_NUM];
-};
-
-/**
- * sPAPRMachineClass:
-=======
  * SpaprMachineClass:
->>>>>>> 82b2865e
  */
 struct SpaprMachineClass {
     /*< private >*/
@@ -162,17 +123,11 @@
     void (*phb_placement)(SpaprMachineState *spapr, uint32_t index,
                           uint64_t *buid, hwaddr *pio, 
                           hwaddr *mmio32, hwaddr *mmio64,
-<<<<<<< HEAD
-                          unsigned n_dma, uint32_t *liobns, Error **errp);
-    sPAPRResizeHPT resize_hpt_default;
-    sPAPRCapabilities default_caps;
-=======
                           unsigned n_dma, uint32_t *liobns, hwaddr *nv2gpa,
                           hwaddr *nv2atsd, Error **errp);
     SpaprResizeHpt resize_hpt_default;
     SpaprCapabilities default_caps;
     SpaprIrq *irq;
->>>>>>> 82b2865e
 };
 
 /**
@@ -243,17 +198,10 @@
     SpaprIrq *irq;
     qemu_irq *qirqs;
 
-<<<<<<< HEAD
-    const char *icp_type;
-
-    bool cmd_line_caps[SPAPR_CAP_NUM];
-    sPAPRCapabilities def, eff, mig;
-=======
     bool cmd_line_caps[SPAPR_CAP_NUM];
     SpaprCapabilities def, eff, mig;
 
     unsigned gpu_numa_id;
->>>>>>> 82b2865e
 };
 
 #define H_SUCCESS         0
@@ -401,18 +349,12 @@
 #define H_CPU_CHAR_L1D_THREAD_PRIV              PPC_BIT(4)
 #define H_CPU_CHAR_HON_BRANCH_HINTS             PPC_BIT(5)
 #define H_CPU_CHAR_THR_RECONF_TRIG              PPC_BIT(6)
-<<<<<<< HEAD
-#define H_CPU_BEHAV_FAVOUR_SECURITY             PPC_BIT(0)
-#define H_CPU_BEHAV_L1D_FLUSH_PR                PPC_BIT(1)
-#define H_CPU_BEHAV_BNDS_CHK_SPEC_BAR           PPC_BIT(2)
-=======
 #define H_CPU_CHAR_CACHE_COUNT_DIS              PPC_BIT(7)
 #define H_CPU_CHAR_BCCTR_FLUSH_ASSIST           PPC_BIT(9)
 #define H_CPU_BEHAV_FAVOUR_SECURITY             PPC_BIT(0)
 #define H_CPU_BEHAV_L1D_FLUSH_PR                PPC_BIT(1)
 #define H_CPU_BEHAV_BNDS_CHK_SPEC_BAR           PPC_BIT(2)
 #define H_CPU_BEHAV_FLUSH_COUNT_CACHE           PPC_BIT(5)
->>>>>>> 82b2865e
 
 /* Each control block has to be on a 4K boundary */
 #define H_CB_ALIGNMENT     4096
@@ -907,26 +849,15 @@
 extern const VMStateDescription vmstate_spapr_cap_cfpc;
 extern const VMStateDescription vmstate_spapr_cap_sbbc;
 extern const VMStateDescription vmstate_spapr_cap_ibs;
-<<<<<<< HEAD
-
-static inline uint8_t spapr_get_cap(sPAPRMachineState *spapr, int cap)
-=======
 extern const VMStateDescription vmstate_spapr_cap_nested_kvm_hv;
 extern const VMStateDescription vmstate_spapr_cap_large_decr;
 extern const VMStateDescription vmstate_spapr_cap_ccf_assist;
 
 static inline uint8_t spapr_get_cap(SpaprMachineState *spapr, int cap)
->>>>>>> 82b2865e
 {
     return spapr->eff.caps[cap];
 }
 
-<<<<<<< HEAD
-void spapr_caps_reset(sPAPRMachineState *spapr);
-void spapr_caps_add_properties(sPAPRMachineClass *smc, Error **errp);
-int spapr_caps_post_migration(sPAPRMachineState *spapr);
-
-=======
 void spapr_caps_init(SpaprMachineState *spapr);
 void spapr_caps_apply(SpaprMachineState *spapr);
 void spapr_caps_cpu_apply(SpaprMachineState *spapr, PowerPCCPU *cpu);
@@ -943,5 +874,4 @@
 #define SPAPR_OV5_XIVE_BOTH     0x80 /* Only to advertise on the platform */
 
 void spapr_set_all_lpcrs(target_ulong value, target_ulong mask);
->>>>>>> 82b2865e
 #endif /* HW_SPAPR_H */