--- conflicted
+++ resolved
@@ -24,17 +24,6 @@
     sparc_iommu_memory_rw(opaque, addr, buf, len, 1);
 }
 
-<<<<<<< HEAD
-/* slavio_intctl.c */
-void slavio_pic_info(Monitor *mon, DeviceState *dev);
-void slavio_irq_info(Monitor *mon, DeviceState *dev);
-
-/* sun4m.c */
-void sun4m_hmp_info_pic(Monitor *mon, const QDict *qdict);
-void sun4m_hmp_info_irq(Monitor *mon, const QDict *qdict);
-
-=======
->>>>>>> 7124ccf8
 /* sparc32_dma.c */
 #include "hw/sparc/sparc32_dma.h"
 
