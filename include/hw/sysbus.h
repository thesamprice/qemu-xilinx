#ifndef HW_SYSBUS_H
#define HW_SYSBUS_H

/* Devices attached directly to the main system bus.  */

#include "hw/qdev-core.h"
#include "exec/memory.h"
#include "qom/object.h"

#define QDEV_MAX_MMIO 32
#define QDEV_MAX_PIO 32

#define TYPE_SYSTEM_BUS "System"
DECLARE_INSTANCE_CHECKER(BusState, SYSTEM_BUS,
                         TYPE_SYSTEM_BUS)


#define TYPE_SYS_BUS_DEVICE "sys-bus-device"
<<<<<<< HEAD
#define SYS_BUS_DEVICE(obj) \
     OBJECT_CHECK(SysBusDevice, (obj), TYPE_SYS_BUS_DEVICE)
#define SYS_BUS_DEVICE_CLASS(klass) \
     OBJECT_CLASS_CHECK(SysBusDeviceClass, (klass), TYPE_SYS_BUS_DEVICE)
#define SYS_BUS_DEVICE_GET_CLASS(obj) \
     OBJECT_GET_CLASS(SysBusDeviceClass, (obj), TYPE_SYS_BUS_DEVICE)
#define SYS_BUS_DEVICE_PARENT_CLASS \
     object_class_get_parent(object_class_by_name(TYPE_SYS_BUS_DEVICE))
=======
OBJECT_DECLARE_TYPE(SysBusDevice, SysBusDeviceClass,
                    sys_bus_device, SYS_BUS_DEVICE)
>>>>>>> f00f57f3

/**
 * SysBusDeviceClass:
 *
 * SysBusDeviceClass is not overriding #DeviceClass.realize, so derived
 * classes overriding it are not required to invoke its implementation.
 */

#define SYSBUS_DEVICE_GPIO_IRQ "sysbus-irq"

struct SysBusDeviceClass {
    /*< private >*/
    DeviceClass parent_class;

    /*
     * Let the sysbus device format its own non-PIO, non-MMIO unit address.
     *
     * Sometimes a class of SysBusDevices has neither MMIO nor PIO resources,
     * yet instances of it would like to distinguish themselves, in
     * OpenFirmware device paths, from other instances of the same class on the
     * sysbus. For that end we expose this callback.
     *
     * The implementation is not supposed to change *@dev, or incur other
     * observable change.
     *
     * The function returns a dynamically allocated string. On error, NULL
     * should be returned; the unit address portion of the OFW node will be
     * omitted then. (This is not considered a fatal error.)
     */
    char *(*explicit_ofw_unit_address)(const SysBusDevice *dev);
    void (*connect_irq_notifier)(SysBusDevice *dev, qemu_irq irq);
};

struct SysBusDevice {
    /*< private >*/
    DeviceState parent_obj;
    /*< public >*/

    int num_mmio;
    struct {
        hwaddr addr;
        MemoryRegion *memory;
    } mmio[QDEV_MAX_MMIO];
    int num_pio;
    uint32_t pio[QDEV_MAX_PIO];
};

typedef void FindSysbusDeviceFunc(SysBusDevice *sbdev, void *opaque);

void sysbus_init_mmio(SysBusDevice *dev, MemoryRegion *memory);
void sysbus_init_mmio_n(SysBusDevice *dev, MemoryRegion *memory, int n);
MemoryRegion *sysbus_mmio_get_region(SysBusDevice *dev, int n);
void sysbus_init_irq(SysBusDevice *dev, qemu_irq *p);
void sysbus_pass_irq(SysBusDevice *dev, SysBusDevice *target);
void sysbus_init_ioports(SysBusDevice *dev, uint32_t ioport, uint32_t size);


bool sysbus_has_irq(SysBusDevice *dev, int n);
bool sysbus_has_mmio(SysBusDevice *dev, unsigned int n);
void sysbus_connect_irq(SysBusDevice *dev, int n, qemu_irq irq);
bool sysbus_is_irq_connected(SysBusDevice *dev, int n);
qemu_irq sysbus_get_connected_irq(SysBusDevice *dev, int n);
void sysbus_mmio_map(SysBusDevice *dev, int n, hwaddr addr);
void sysbus_mmio_map_overlap(SysBusDevice *dev, int n, hwaddr addr,
                             int priority);
void sysbus_mmio_unmap(SysBusDevice *dev, int n);
void sysbus_add_io(SysBusDevice *dev, hwaddr addr,
                   MemoryRegion *mem);
MemoryRegion *sysbus_address_space(SysBusDevice *dev);

bool sysbus_realize(SysBusDevice *dev, Error **errp);
bool sysbus_realize_and_unref(SysBusDevice *dev, Error **errp);

/* Call func for every dynamically created sysbus device in the system */
void foreach_dynamic_sysbus_device(FindSysbusDeviceFunc *func, void *opaque);

/* Legacy helper function for creating devices.  */
DeviceState *sysbus_create_varargs(const char *name,
                                 hwaddr addr, ...);

static inline DeviceState *sysbus_create_simple(const char *name,
                                              hwaddr addr,
                                              qemu_irq irq)
{
    return sysbus_create_varargs(name, addr, irq, NULL);
}

#endif /* HW_SYSBUS_H */<|MERGE_RESOLUTION|>--- conflicted
+++ resolved
@@ -16,19 +16,11 @@
 
 
 #define TYPE_SYS_BUS_DEVICE "sys-bus-device"
-<<<<<<< HEAD
-#define SYS_BUS_DEVICE(obj) \
-     OBJECT_CHECK(SysBusDevice, (obj), TYPE_SYS_BUS_DEVICE)
-#define SYS_BUS_DEVICE_CLASS(klass) \
-     OBJECT_CLASS_CHECK(SysBusDeviceClass, (klass), TYPE_SYS_BUS_DEVICE)
-#define SYS_BUS_DEVICE_GET_CLASS(obj) \
-     OBJECT_GET_CLASS(SysBusDeviceClass, (obj), TYPE_SYS_BUS_DEVICE)
+OBJECT_DECLARE_TYPE(SysBusDevice, SysBusDeviceClass,
+                    sys_bus_device, SYS_BUS_DEVICE)
+
 #define SYS_BUS_DEVICE_PARENT_CLASS \
      object_class_get_parent(object_class_by_name(TYPE_SYS_BUS_DEVICE))
-=======
-OBJECT_DECLARE_TYPE(SysBusDevice, SysBusDeviceClass,
-                    sys_bus_device, SYS_BUS_DEVICE)
->>>>>>> f00f57f3
 
 /**
  * SysBusDeviceClass:
