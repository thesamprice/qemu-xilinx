--- conflicted
+++ resolved
@@ -410,16 +410,12 @@
 
     struct hax_vcpu_state *hax_vcpu;
 
-<<<<<<< HEAD
     bool reset_pin; /* state of reset pin */
     bool halt_pin; /* state of halt pin */
     bool arch_halt_pin;
 
     char *gdb_id;
-    int hvf_fd;
-=======
     struct hvf_vcpu_state *hvf;
->>>>>>> 453d9c61
 
     /* track IOMMUs whose translations we've cached in the TCG TLB */
     GArray *iommu_notifiers;
