--- conflicted
+++ resolved
@@ -39,16 +39,11 @@
      * returned. If the slave short returns, the master must wait before trying
      * again, the slave may continue to just return 0 waiting for the vm time to
      * advance. The can_push() function can be used to trap the point in time
-<<<<<<< HEAD
-     * where the slave is ready to recieve agai, otherwise polling on a QEMU
-=======
      * where the slave is ready to recieve again, otherwise polling on a QEMU
->>>>>>> 45673671
      * timer will work.
      * @obj: Stream slave to push to
      * @buf: Data to write
      * @len: Maximum number of bytes to write
-<<<<<<< HEAD
      * @attr: Attributes.
      */
     size_t (*push)(StreamSlave *obj, unsigned char *buf, size_t len,
@@ -57,26 +52,15 @@
 
 size_t
 stream_push(StreamSlave *sink, uint8_t *buf, size_t len, uint32_t attr);
-=======
-     */
-    size_t (*push)(StreamSlave *obj, unsigned char *buf, size_t len);
-} StreamSlaveClass;
-
-size_t
-stream_push(StreamSlave *sink, uint8_t *buf, size_t len);
->>>>>>> 45673671
 
 bool
 stream_can_push(StreamSlave *sink, StreamCanPushNotifyFn notify,
                 void *notify_opaque);
 
-<<<<<<< HEAD
 static inline bool stream_attr_has_eop(uint32_t attr)
 {
     return (attr & STREAM_ATTR_EOP) != 0;
 }
 
-=======
->>>>>>> 45673671
 
 #endif /* STREAM_H */