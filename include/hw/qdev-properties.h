--- conflicted
+++ resolved
@@ -158,21 +158,8 @@
     DEFINE_PROP_UNSIGNED(_n, _s, _f, _d, qdev_prop_size, uint64_t)
 #define DEFINE_PROP_STRING(_n, _s, _f)             \
     DEFINE_PROP(_n, _s, _f, qdev_prop_string, char*)
-<<<<<<< HEAD
 #define DEFINE_PROP_STRING_CONST(_n, _s, _f)             \
     DEFINE_PROP(_n, _s, _f, qdev_prop_string, const char*)
-#define DEFINE_PROP_NETDEV(_n, _s, _f)             \
-    DEFINE_PROP(_n, _s, _f, qdev_prop_netdev, NICPeers)
-#define DEFINE_PROP_DRIVE(_n, _s, _f) \
-    DEFINE_PROP(_n, _s, _f, qdev_prop_drive, BlockBackend *)
-#define DEFINE_PROP_DRIVE_IOTHREAD(_n, _s, _f) \
-    DEFINE_PROP(_n, _s, _f, qdev_prop_drive_iothread, BlockBackend *)
-#define DEFINE_PROP_MACADDR(_n, _s, _f)         \
-    DEFINE_PROP(_n, _s, _f, qdev_prop_macaddr, MACAddr)
-#define DEFINE_PROP_RESERVED_REGION(_n, _s, _f)         \
-    DEFINE_PROP(_n, _s, _f, qdev_prop_reserved_region, ReservedRegion)
-=======
->>>>>>> cdad781d
 #define DEFINE_PROP_ON_OFF_AUTO(_n, _s, _f, _d) \
     DEFINE_PROP_SIGNED(_n, _s, _f, _d, qdev_prop_on_off_auto, OnOffAuto)
 #define DEFINE_PROP_SIZE32(_n, _s, _f, _d)                       \
