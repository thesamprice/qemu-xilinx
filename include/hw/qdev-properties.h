--- conflicted
+++ resolved
@@ -168,17 +168,11 @@
 void qdev_prop_set_string(DeviceState *dev, const char *name, const char *value);
 void qdev_prop_set_chr(DeviceState *dev, const char *name, CharDriverState *value);
 void qdev_prop_set_netdev(DeviceState *dev, const char *name, NetClientState *value);
-<<<<<<< HEAD
 int qdev_prop_set_drive(DeviceState *dev, const char *name,
                         BlockBackend *value) QEMU_WARN_UNUSED_RESULT;
 void qdev_prop_set_drive_nofail(DeviceState *dev, const char *name,
                                 BlockBackend *value);
 void qdev_prop_set_macaddr(DeviceState *dev, const char *name, uint8_t *value);
-=======
-int qdev_prop_set_drive(DeviceState *dev, const char *name, BlockDriverState *value) QEMU_WARN_UNUSED_RESULT;
-void qdev_prop_set_drive_nofail(DeviceState *dev, const char *name, BlockDriverState *value);
-int qdev_prop_set_macaddr(DeviceState *dev, const char *name, uint8_t *value);
->>>>>>> 732f3483
 void qdev_prop_set_enum(DeviceState *dev, const char *name, int value);
 /* FIXME: Remove opaque pointer properties.  */
 void qdev_prop_set_ptr(DeviceState *dev, const char *name, void *value);
@@ -213,6 +207,8 @@
 void qdev_prop_set_after_realize(DeviceState *dev, const char *name,
                                  Error **errp);
 
+void qdev_prop_allow_set_link(Object *obj, const char *name,
+                              Object *val, Error **errp);
 /**
  * qdev_prop_allow_set_link_before_realize:
  *
