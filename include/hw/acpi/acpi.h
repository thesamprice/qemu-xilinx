--- conflicted
+++ resolved
@@ -91,13 +91,6 @@
 /* PM2_CNT */
 #define ACPI_BITMASK_ARB_DISABLE                0x0001
 
-/* These values are part of guest ABI, and can not be changed */
-typedef enum {
-    ACPI_PCI_HOTPLUG_STATUS = 2,
-    ACPI_CPU_HOTPLUG_STATUS = 4,
-    ACPI_MEMORY_HOTPLUG_STATUS = 8,
-} AcpiGPEStatusBits;
-
 /* structs */
 typedef struct ACPIPMTimer ACPIPMTimer;
 typedef struct ACPIPM1EVT ACPIPM1EVT;
@@ -152,16 +145,6 @@
                       MemoryRegion *parent);
 void acpi_pm_tmr_reset(ACPIREGS *ar);
 
-<<<<<<< HEAD
-#include "qemu/timer.h"
-static inline int64_t acpi_pm_tmr_get_clock(void)
-{
-    return muldiv64(qemu_clock_get_ns(QEMU_CLOCK_VIRTUAL), PM_TIMER_FREQUENCY,
-                    NANOSECONDS_PER_SECOND);
-}
-
-=======
->>>>>>> 7124ccf8
 /* PM1a_EVT: piix and ich9 don't implement PM1b. */
 uint16_t acpi_pm1_evt_get_sts(ACPIREGS *ar);
 void acpi_pm1_evt_power_down(ACPIREGS *ar);
@@ -184,11 +167,7 @@
 uint32_t acpi_gpe_ioport_readb(ACPIREGS *ar, uint32_t addr);
 
 void acpi_send_gpe_event(ACPIREGS *ar, qemu_irq irq,
-<<<<<<< HEAD
-                         AcpiGPEStatusBits status);
-=======
                          AcpiEventStatusBits status);
->>>>>>> 7124ccf8
 
 void acpi_update_sci(ACPIREGS *acpi_regs, qemu_irq irq);
 
@@ -210,8 +189,4 @@
 };
 int acpi_get_slic_oem(AcpiSlicOem *oem);
 
-<<<<<<< HEAD
-#endif /* !QEMU_HW_ACPI_H */
-=======
-#endif /* QEMU_HW_ACPI_H */
->>>>>>> 7124ccf8
+#endif /* QEMU_HW_ACPI_H */