--- conflicted
+++ resolved
@@ -83,15 +83,12 @@
     qemu_irq irq_rtc_int;
     qemu_irq irq_addr_error_int;
 
-<<<<<<< HEAD
-=======
     struct tm current_tm;
 
     struct {
         char *version;
     } cfg;
 
->>>>>>> a432d7cf
     uint32_t tick_offset;
 
     uint32_t regs[XLNX_ZYNQMP_RTC_R_MAX];
