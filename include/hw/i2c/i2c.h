--- conflicted
+++ resolved
@@ -39,16 +39,12 @@
      * return code is not used and should be zero.
      */
     int (*event)(I2CSlave *s, enum i2c_event event);
-<<<<<<< HEAD
 
     /* Notify the slave what address was decoded. Only needed for slaves that
      * decode multiple addresses. Called after event() for I2C_START_RECV/SEND
      */
     int (*decode_address)(I2CSlave *s, uint8_t address);
-} I2CSlaveClass;
-=======
 };
->>>>>>> f00f57f3
 
 struct I2CSlave {
     DeviceState qdev;
