#ifndef QEMU_PCI_H
#define QEMU_PCI_H

#include "hw/qdev.h"
#include "exec/memory.h"
#include "sysemu/dma.h"

/* PCI includes legacy ISA access.  */
#include "hw/isa/isa.h"

#include "hw/pci/pcie.h"

/* PCI bus */

#define PCI_DEVFN(slot, func)   ((((slot) & 0x1f) << 3) | ((func) & 0x07))
#define PCI_BUS_NUM(x)          (((x) >> 8) & 0xff)
#define PCI_SLOT(devfn)         (((devfn) >> 3) & 0x1f)
#define PCI_FUNC(devfn)         ((devfn) & 0x07)
#define PCI_BUILD_BDF(bus, devfn)     ((bus << 8) | (devfn))
#define PCI_BUS_MAX             256
#define PCI_DEVFN_MAX           256
#define PCI_SLOT_MAX            32
#define PCI_FUNC_MAX            8

/* Class, Vendor and Device IDs from Linux's pci_ids.h */
#include "hw/pci/pci_ids.h"

/* QEMU-specific Vendor and Device ID definitions */

/* IBM (0x1014) */
#define PCI_DEVICE_ID_IBM_440GX          0x027f
#define PCI_DEVICE_ID_IBM_OPENPIC2       0xffff

/* Hitachi (0x1054) */
#define PCI_VENDOR_ID_HITACHI            0x1054
#define PCI_DEVICE_ID_HITACHI_SH7751R    0x350e

/* Apple (0x106b) */
#define PCI_DEVICE_ID_APPLE_343S1201     0x0010
#define PCI_DEVICE_ID_APPLE_UNI_N_I_PCI  0x001e
#define PCI_DEVICE_ID_APPLE_UNI_N_PCI    0x001f
#define PCI_DEVICE_ID_APPLE_UNI_N_KEYL   0x0022
#define PCI_DEVICE_ID_APPLE_IPID_USB     0x003f

/* Realtek (0x10ec) */
#define PCI_DEVICE_ID_REALTEK_8029       0x8029

/* Xilinx (0x10ee) */
#define PCI_DEVICE_ID_XILINX_XC2VP30     0x0300

/* Marvell (0x11ab) */
#define PCI_DEVICE_ID_MARVELL_GT6412X    0x4620

/* QEMU/Bochs VGA (0x1234) */
#define PCI_VENDOR_ID_QEMU               0x1234
#define PCI_DEVICE_ID_QEMU_VGA           0x1111

/* VMWare (0x15ad) */
#define PCI_VENDOR_ID_VMWARE             0x15ad
#define PCI_DEVICE_ID_VMWARE_SVGA2       0x0405
#define PCI_DEVICE_ID_VMWARE_SVGA        0x0710
#define PCI_DEVICE_ID_VMWARE_NET         0x0720
#define PCI_DEVICE_ID_VMWARE_SCSI        0x0730
#define PCI_DEVICE_ID_VMWARE_PVSCSI      0x07C0
#define PCI_DEVICE_ID_VMWARE_IDE         0x1729
#define PCI_DEVICE_ID_VMWARE_VMXNET3     0x07B0

/* Intel (0x8086) */
#define PCI_DEVICE_ID_INTEL_82551IT      0x1209
#define PCI_DEVICE_ID_INTEL_82557        0x1229
#define PCI_DEVICE_ID_INTEL_82801IR      0x2922

/* Red Hat / Qumranet (for QEMU) -- see pci-ids.txt */
#define PCI_VENDOR_ID_REDHAT_QUMRANET    0x1af4
#define PCI_SUBVENDOR_ID_REDHAT_QUMRANET 0x1af4
#define PCI_SUBDEVICE_ID_QEMU            0x1100

#define PCI_DEVICE_ID_VIRTIO_NET         0x1000
#define PCI_DEVICE_ID_VIRTIO_BLOCK       0x1001
#define PCI_DEVICE_ID_VIRTIO_BALLOON     0x1002
#define PCI_DEVICE_ID_VIRTIO_CONSOLE     0x1003
#define PCI_DEVICE_ID_VIRTIO_SCSI        0x1004
#define PCI_DEVICE_ID_VIRTIO_RNG         0x1005
#define PCI_DEVICE_ID_VIRTIO_9P          0x1009
#define PCI_DEVICE_ID_VIRTIO_VSOCK       0x1012

#define PCI_VENDOR_ID_REDHAT             0x1b36
#define PCI_DEVICE_ID_REDHAT_BRIDGE      0x0001
#define PCI_DEVICE_ID_REDHAT_SERIAL      0x0002
#define PCI_DEVICE_ID_REDHAT_SERIAL2     0x0003
#define PCI_DEVICE_ID_REDHAT_SERIAL4     0x0004
#define PCI_DEVICE_ID_REDHAT_TEST        0x0005
#define PCI_DEVICE_ID_REDHAT_ROCKER      0x0006
#define PCI_DEVICE_ID_REDHAT_SDHCI       0x0007
#define PCI_DEVICE_ID_REDHAT_PCIE_HOST   0x0008
#define PCI_DEVICE_ID_REDHAT_PXB         0x0009
#define PCI_DEVICE_ID_REDHAT_BRIDGE_SEAT 0x000a
#define PCI_DEVICE_ID_REDHAT_PXB_PCIE    0x000b
#define PCI_DEVICE_ID_REDHAT_QXL         0x0100

#define FMT_PCIBUS                      PRIx64

typedef uint64_t pcibus_t;

struct PCIHostDeviceAddress {
    unsigned int domain;
    unsigned int bus;
    unsigned int slot;
    unsigned int function;
};

typedef void PCIConfigWriteFunc(PCIDevice *pci_dev,
                                uint32_t address, uint32_t data, int len);
typedef uint32_t PCIConfigReadFunc(PCIDevice *pci_dev,
                                   uint32_t address, int len);
typedef void PCIMapIORegionFunc(PCIDevice *pci_dev, int region_num,
                                pcibus_t addr, pcibus_t size, int type);
typedef void PCIUnregisterFunc(PCIDevice *pci_dev);

typedef struct PCIIORegion {
    pcibus_t addr; /* current PCI mapping address. -1 means not mapped */
#define PCI_BAR_UNMAPPED (~(pcibus_t)0)
    pcibus_t size;
    uint8_t type;
    MemoryRegion *memory;
    MemoryRegion *address_space;
} PCIIORegion;

#define PCI_ROM_SLOT 6
#define PCI_NUM_REGIONS 7

enum {
    QEMU_PCI_VGA_MEM,
    QEMU_PCI_VGA_IO_LO,
    QEMU_PCI_VGA_IO_HI,
    QEMU_PCI_VGA_NUM_REGIONS,
};

#define QEMU_PCI_VGA_MEM_BASE 0xa0000
#define QEMU_PCI_VGA_MEM_SIZE 0x20000
#define QEMU_PCI_VGA_IO_LO_BASE 0x3b0
#define QEMU_PCI_VGA_IO_LO_SIZE 0xc
#define QEMU_PCI_VGA_IO_HI_BASE 0x3c0
#define QEMU_PCI_VGA_IO_HI_SIZE 0x20

#include "hw/pci/pci_regs.h"

/* PCI HEADER_TYPE */
#define  PCI_HEADER_TYPE_MULTI_FUNCTION 0x80

/* Size of the standard PCI config header */
#define PCI_CONFIG_HEADER_SIZE 0x40
/* Size of the standard PCI config space */
#define PCI_CONFIG_SPACE_SIZE 0x100
/* Size of the standard PCIe config space: 4KB */
#define PCIE_CONFIG_SPACE_SIZE  0x1000

#define PCI_NUM_PINS 4 /* A-D */

/* Bits in cap_present field. */
enum {
    QEMU_PCI_CAP_MSI = 0x1,
    QEMU_PCI_CAP_MSIX = 0x2,
    QEMU_PCI_CAP_EXPRESS = 0x4,

    /* multifunction capable device */
#define QEMU_PCI_CAP_MULTIFUNCTION_BITNR        3
    QEMU_PCI_CAP_MULTIFUNCTION = (1 << QEMU_PCI_CAP_MULTIFUNCTION_BITNR),

    /* command register SERR bit enabled */
#define QEMU_PCI_CAP_SERR_BITNR 4
    QEMU_PCI_CAP_SERR = (1 << QEMU_PCI_CAP_SERR_BITNR),
    /* Standard hot plug controller. */
#define QEMU_PCI_SHPC_BITNR 5
    QEMU_PCI_CAP_SHPC = (1 << QEMU_PCI_SHPC_BITNR),
#define QEMU_PCI_SLOTID_BITNR 6
    QEMU_PCI_CAP_SLOTID = (1 << QEMU_PCI_SLOTID_BITNR),
    /* PCI Express capability - Power Controller Present */
#define QEMU_PCIE_SLTCAP_PCP_BITNR 7
    QEMU_PCIE_SLTCAP_PCP = (1 << QEMU_PCIE_SLTCAP_PCP_BITNR),
    /* Link active status in endpoint capability is always set */
#define QEMU_PCIE_LNKSTA_DLLLA_BITNR 8
    QEMU_PCIE_LNKSTA_DLLLA = (1 << QEMU_PCIE_LNKSTA_DLLLA_BITNR),
};

#define TYPE_PCI_DEVICE "pci-device"
#define PCI_DEVICE(obj) \
     OBJECT_CHECK(PCIDevice, (obj), TYPE_PCI_DEVICE)
#define PCI_DEVICE_CLASS(klass) \
     OBJECT_CLASS_CHECK(PCIDeviceClass, (klass), TYPE_PCI_DEVICE)
#define PCI_DEVICE_GET_CLASS(obj) \
     OBJECT_GET_CLASS(PCIDeviceClass, (obj), TYPE_PCI_DEVICE)

typedef struct PCIINTxRoute {
    enum {
        PCI_INTX_ENABLED,
        PCI_INTX_INVERTED,
        PCI_INTX_DISABLED,
    } mode;
    int irq;
} PCIINTxRoute;

typedef struct PCIDeviceClass {
    DeviceClass parent_class;

    void (*realize)(PCIDevice *dev, Error **errp);
    int (*init)(PCIDevice *dev);/* TODO convert to realize() and remove */
    PCIUnregisterFunc *exit;
    PCIConfigReadFunc *config_read;
    PCIConfigWriteFunc *config_write;

    uint16_t vendor_id;
    uint16_t device_id;
    uint8_t revision;
    uint16_t class_id;
    uint16_t subsystem_vendor_id;       /* only for header type = 0 */
    uint16_t subsystem_id;              /* only for header type = 0 */

    /*
     * pci-to-pci bridge or normal device.
     * This doesn't mean pci host switch.
     * When card bus bridge is supported, this would be enhanced.
     */
    int is_bridge;

    /* pcie stuff */
    int is_express;   /* is this device pci express? */

    /* rom bar */
    const char *romfile;
} PCIDeviceClass;

typedef void (*PCIINTxRoutingNotifier)(PCIDevice *dev);
typedef int (*MSIVectorUseNotifier)(PCIDevice *dev, unsigned int vector,
                                      MSIMessage msg);
typedef void (*MSIVectorReleaseNotifier)(PCIDevice *dev, unsigned int vector);
typedef void (*MSIVectorPollNotifier)(PCIDevice *dev,
                                      unsigned int vector_start,
                                      unsigned int vector_end);

enum PCIReqIDType {
    PCI_REQ_ID_INVALID = 0,
    PCI_REQ_ID_BDF,
    PCI_REQ_ID_SECONDARY_BUS,
    PCI_REQ_ID_MAX,
};
typedef enum PCIReqIDType PCIReqIDType;

struct PCIReqIDCache {
    PCIDevice *dev;
    PCIReqIDType type;
};
typedef struct PCIReqIDCache PCIReqIDCache;

struct PCIDevice {
    DeviceState qdev;

    /* PCI config space */
    uint8_t *config;

    /* Used to enable config checks on load. Note that writable bits are
     * never checked even if set in cmask. */
    uint8_t *cmask;

    /* Used to implement R/W bytes */
    uint8_t *wmask;

    /* Used to implement RW1C(Write 1 to Clear) bytes */
    uint8_t *w1cmask;

    /* Used to allocate config space for capabilities. */
    uint8_t *used;

    /* the following fields are read only */
    PCIBus *bus;
    int32_t devfn;
    /* Cached device to fetch requester ID from, to avoid the PCI
     * tree walking every time we invoke PCI request (e.g.,
     * MSI). For conventional PCI root complex, this field is
     * meaningless. */
    PCIReqIDCache requester_id_cache;
    char name[64];
    PCIIORegion io_regions[PCI_NUM_REGIONS];
    AddressSpace bus_master_as;
    MemoryRegion bus_master_enable_region;

    /* do not access the following fields */
    PCIConfigReadFunc *config_read;
    PCIConfigWriteFunc *config_write;

    /* Legacy PCI VGA regions */
    MemoryRegion *vga_regions[QEMU_PCI_VGA_NUM_REGIONS];
    bool has_vga;

    /* Current IRQ levels.  Used internally by the generic PCI code.  */
    uint8_t irq_state;

    /* Capability bits */
    uint32_t cap_present;

    /* Offset of MSI-X capability in config space */
    uint8_t msix_cap;

    /* MSI-X entries */
    int msix_entries_nr;

    /* Space to store MSIX table & pending bit array */
    uint8_t *msix_table;
    uint8_t *msix_pba;
    /* MemoryRegion container for msix exclusive BAR setup */
    MemoryRegion msix_exclusive_bar;
    /* Memory Regions for MSIX table and pending bit entries. */
    MemoryRegion msix_table_mmio;
    MemoryRegion msix_pba_mmio;
    /* Reference-count for entries actually in use by driver. */
    unsigned *msix_entry_used;
    /* MSIX function mask set or MSIX disabled */
    bool msix_function_masked;
    /* Version id needed for VMState */
    int32_t version_id;

    /* Offset of MSI capability in config space */
    uint8_t msi_cap;

    /* PCI Express */
    PCIExpressDevice exp;

    /* SHPC */
    SHPCDevice *shpc;

    /* Location of option rom */
    char *romfile;
    bool has_rom;
    MemoryRegion rom;
    uint32_t rom_bar;

    /* INTx routing notifier */
    PCIINTxRoutingNotifier intx_routing_notifier;

    /* MSI-X notifiers */
    MSIVectorUseNotifier msix_vector_use_notifier;
    MSIVectorReleaseNotifier msix_vector_release_notifier;
    MSIVectorPollNotifier msix_vector_poll_notifier;
};

void pci_register_bar(PCIDevice *pci_dev, int region_num,
                      uint8_t attr, MemoryRegion *memory);
void pci_register_vga(PCIDevice *pci_dev, MemoryRegion *mem,
                      MemoryRegion *io_lo, MemoryRegion *io_hi);
void pci_unregister_vga(PCIDevice *pci_dev);
pcibus_t pci_get_bar_addr(PCIDevice *pci_dev, int region_num);

int pci_add_capability(PCIDevice *pdev, uint8_t cap_id,
                       uint8_t offset, uint8_t size);
int pci_add_capability2(PCIDevice *pdev, uint8_t cap_id,
                       uint8_t offset, uint8_t size,
                       Error **errp);

void pci_del_capability(PCIDevice *pci_dev, uint8_t cap_id, uint8_t cap_size);

uint8_t pci_find_capability(PCIDevice *pci_dev, uint8_t cap_id);


uint32_t pci_default_read_config(PCIDevice *d,
                                 uint32_t address, int len);
void pci_default_write_config(PCIDevice *d,
                              uint32_t address, uint32_t val, int len);
void pci_device_save(PCIDevice *s, QEMUFile *f);
int pci_device_load(PCIDevice *s, QEMUFile *f);
MemoryRegion *pci_address_space(PCIDevice *dev);
MemoryRegion *pci_address_space_io(PCIDevice *dev);

/*
 * Should not normally be used by devices. For use by sPAPR target
 * where QEMU emulates firmware.
 */
int pci_bar(PCIDevice *d, int reg);

typedef void (*pci_set_irq_fn)(void *opaque, int irq_num, int level);
typedef int (*pci_map_irq_fn)(PCIDevice *pci_dev, int irq_num);
typedef PCIINTxRoute (*pci_route_irq_fn)(void *opaque, int pin);

#define TYPE_PCI_BUS "PCI"
#define PCI_BUS(obj) OBJECT_CHECK(PCIBus, (obj), TYPE_PCI_BUS)
#define PCI_BUS_CLASS(klass) OBJECT_CLASS_CHECK(PCIBusClass, (klass), TYPE_PCI_BUS)
#define PCI_BUS_GET_CLASS(obj) OBJECT_GET_CLASS(PCIBusClass, (obj), TYPE_PCI_BUS)
#define TYPE_PCIE_BUS "PCIE"

bool pci_bus_is_express(PCIBus *bus);
bool pci_bus_is_root(PCIBus *bus);
void pci_bus_new_inplace(PCIBus *bus, size_t bus_size, DeviceState *parent,
                         const char *name,
                         MemoryRegion *address_space_mem,
                         MemoryRegion *address_space_io,
                         uint8_t devfn_min, const char *typename);
PCIBus *pci_bus_new(DeviceState *parent, const char *name,
                    MemoryRegion *address_space_mem,
                    MemoryRegion *address_space_io,
                    uint8_t devfn_min, const char *typename);
void pci_bus_irqs(PCIBus *bus, pci_set_irq_fn set_irq, pci_map_irq_fn map_irq,
                  void *irq_opaque, int nirq);
int pci_bus_get_irq_level(PCIBus *bus, int irq_num);
/* 0 <= pin <= 3 0 = INTA, 1 = INTB, 2 = INTC, 3 = INTD */
int pci_swizzle_map_irq_fn(PCIDevice *pci_dev, int pin);
PCIBus *pci_register_bus(DeviceState *parent, const char *name,
                         pci_set_irq_fn set_irq, pci_map_irq_fn map_irq,
                         void *irq_opaque,
                         MemoryRegion *address_space_mem,
                         MemoryRegion *address_space_io,
                         uint8_t devfn_min, int nirq, const char *typename);
void pci_bus_set_route_irq_fn(PCIBus *, pci_route_irq_fn);
PCIINTxRoute pci_device_route_intx_to_irq(PCIDevice *dev, int pin);
bool pci_intx_route_changed(PCIINTxRoute *old, PCIINTxRoute *new);
void pci_bus_fire_intx_routing_notifier(PCIBus *bus);
void pci_device_set_intx_routing_notifier(PCIDevice *dev,
                                          PCIINTxRoutingNotifier notifier);
void pci_device_reset(PCIDevice *dev);

PCIDevice *pci_nic_init_nofail(NICInfo *nd, PCIBus *rootbus,
                               const char *default_model,
                               const char *default_devaddr);

PCIDevice *pci_vga_init(PCIBus *bus);

int pci_bus_num(PCIBus *s);
int pci_bus_numa_node(PCIBus *bus);
void pci_for_each_device(PCIBus *bus, int bus_num,
                         void (*fn)(PCIBus *bus, PCIDevice *d, void *opaque),
                         void *opaque);
void pci_for_each_bus_depth_first(PCIBus *bus,
                                  void *(*begin)(PCIBus *bus, void *parent_state),
                                  void (*end)(PCIBus *bus, void *state),
                                  void *parent_state);
PCIDevice *pci_get_function_0(PCIDevice *pci_dev);

/* Use this wrapper when specific scan order is not required. */
static inline
void pci_for_each_bus(PCIBus *bus,
                      void (*fn)(PCIBus *bus, void *opaque),
                      void *opaque)
{
    pci_for_each_bus_depth_first(bus, NULL, fn, opaque);
}

PCIBus *pci_find_primary_bus(void);
PCIBus *pci_device_root_bus(const PCIDevice *d);
const char *pci_root_bus_path(PCIDevice *dev);
PCIDevice *pci_find_device(PCIBus *bus, int bus_num, uint8_t devfn);
int pci_qdev_find_device(const char *id, PCIDevice **pdev);
void pci_bus_get_w64_range(PCIBus *bus, Range *range);

void pci_device_deassert_intx(PCIDevice *dev);

typedef AddressSpace *(*PCIIOMMUFunc)(PCIBus *, void *, int);

AddressSpace *pci_device_iommu_address_space(PCIDevice *dev);
void pci_setup_iommu(PCIBus *bus, PCIIOMMUFunc fn, void *opaque);

static inline void
pci_set_byte(uint8_t *config, uint8_t val)
{
    *config = val;
}

static inline uint8_t
pci_get_byte(const uint8_t *config)
{
    return *config;
}

static inline void
pci_set_word(uint8_t *config, uint16_t val)
{
    stw_le_p(config, val);
}

static inline uint16_t
pci_get_word(const uint8_t *config)
{
    return lduw_le_p(config);
}

static inline void
pci_set_long(uint8_t *config, uint32_t val)
{
    stl_le_p(config, val);
}

static inline uint32_t
pci_get_long(const uint8_t *config)
{
    return ldl_le_p(config);
}

/*
 * PCI capabilities and/or their fields
 * are generally DWORD aligned only so
 * mechanism used by pci_set/get_quad()
 * must be tolerant to unaligned pointers
 *
 */
static inline void
pci_set_quad(uint8_t *config, uint64_t val)
{
    stq_le_p(config, val);
}

static inline uint64_t
pci_get_quad(const uint8_t *config)
{
    return ldq_le_p(config);
}

static inline void
pci_config_set_vendor_id(uint8_t *pci_config, uint16_t val)
{
    pci_set_word(&pci_config[PCI_VENDOR_ID], val);
}

static inline void
pci_config_set_device_id(uint8_t *pci_config, uint16_t val)
{
    pci_set_word(&pci_config[PCI_DEVICE_ID], val);
}

static inline void
pci_config_set_revision(uint8_t *pci_config, uint8_t val)
{
    pci_set_byte(&pci_config[PCI_REVISION_ID], val);
}

static inline void
pci_config_set_class(uint8_t *pci_config, uint16_t val)
{
    pci_set_word(&pci_config[PCI_CLASS_DEVICE], val);
}

static inline void
pci_config_set_prog_interface(uint8_t *pci_config, uint8_t val)
{
    pci_set_byte(&pci_config[PCI_CLASS_PROG], val);
}

static inline void
pci_config_set_interrupt_pin(uint8_t *pci_config, uint8_t val)
{
    pci_set_byte(&pci_config[PCI_INTERRUPT_PIN], val);
}

/*
 * helper functions to do bit mask operation on configuration space.
 * Just to set bit, use test-and-set and discard returned value.
 * Just to clear bit, use test-and-clear and discard returned value.
 * NOTE: They aren't atomic.
 */
static inline uint8_t
pci_byte_test_and_clear_mask(uint8_t *config, uint8_t mask)
{
    uint8_t val = pci_get_byte(config);
    pci_set_byte(config, val & ~mask);
    return val & mask;
}

static inline uint8_t
pci_byte_test_and_set_mask(uint8_t *config, uint8_t mask)
{
    uint8_t val = pci_get_byte(config);
    pci_set_byte(config, val | mask);
    return val & mask;
}

static inline uint16_t
pci_word_test_and_clear_mask(uint8_t *config, uint16_t mask)
{
    uint16_t val = pci_get_word(config);
    pci_set_word(config, val & ~mask);
    return val & mask;
}

static inline uint16_t
pci_word_test_and_set_mask(uint8_t *config, uint16_t mask)
{
    uint16_t val = pci_get_word(config);
    pci_set_word(config, val | mask);
    return val & mask;
}

static inline uint32_t
pci_long_test_and_clear_mask(uint8_t *config, uint32_t mask)
{
    uint32_t val = pci_get_long(config);
    pci_set_long(config, val & ~mask);
    return val & mask;
}

static inline uint32_t
pci_long_test_and_set_mask(uint8_t *config, uint32_t mask)
{
    uint32_t val = pci_get_long(config);
    pci_set_long(config, val | mask);
    return val & mask;
}

static inline uint64_t
pci_quad_test_and_clear_mask(uint8_t *config, uint64_t mask)
{
    uint64_t val = pci_get_quad(config);
    pci_set_quad(config, val & ~mask);
    return val & mask;
}

static inline uint64_t
pci_quad_test_and_set_mask(uint8_t *config, uint64_t mask)
{
    uint64_t val = pci_get_quad(config);
    pci_set_quad(config, val | mask);
    return val & mask;
}

/* Access a register specified by a mask */
static inline void
pci_set_byte_by_mask(uint8_t *config, uint8_t mask, uint8_t reg)
{
    uint8_t val = pci_get_byte(config);
    uint8_t rval = reg << ctz32(mask);
    pci_set_byte(config, (~mask & val) | (mask & rval));
}

static inline uint8_t
pci_get_byte_by_mask(uint8_t *config, uint8_t mask)
{
    uint8_t val = pci_get_byte(config);
    return (val & mask) >> ctz32(mask);
}

static inline void
pci_set_word_by_mask(uint8_t *config, uint16_t mask, uint16_t reg)
{
    uint16_t val = pci_get_word(config);
    uint16_t rval = reg << ctz32(mask);
    pci_set_word(config, (~mask & val) | (mask & rval));
}

static inline uint16_t
pci_get_word_by_mask(uint8_t *config, uint16_t mask)
{
    uint16_t val = pci_get_word(config);
    return (val & mask) >> ctz32(mask);
}

static inline void
pci_set_long_by_mask(uint8_t *config, uint32_t mask, uint32_t reg)
{
    uint32_t val = pci_get_long(config);
    uint32_t rval = reg << ctz32(mask);
    pci_set_long(config, (~mask & val) | (mask & rval));
}

static inline uint32_t
pci_get_long_by_mask(uint8_t *config, uint32_t mask)
{
    uint32_t val = pci_get_long(config);
    return (val & mask) >> ctz32(mask);
}

static inline void
pci_set_quad_by_mask(uint8_t *config, uint64_t mask, uint64_t reg)
{
    uint64_t val = pci_get_quad(config);
    uint64_t rval = reg << ctz32(mask);
    pci_set_quad(config, (~mask & val) | (mask & rval));
}

static inline uint64_t
pci_get_quad_by_mask(uint8_t *config, uint64_t mask)
{
    uint64_t val = pci_get_quad(config);
    return (val & mask) >> ctz32(mask);
}

PCIDevice *pci_create_multifunction(PCIBus *bus, int devfn, bool multifunction,
                                    const char *name);
PCIDevice *pci_create_simple_multifunction(PCIBus *bus, int devfn,
                                           bool multifunction,
                                           const char *name);
PCIDevice *pci_create(PCIBus *bus, int devfn, const char *name);
PCIDevice *pci_create_simple(PCIBus *bus, int devfn, const char *name);

qemu_irq pci_allocate_irq(PCIDevice *pci_dev);
void pci_set_irq(PCIDevice *pci_dev, int level);

static inline void pci_irq_assert(PCIDevice *pci_dev)
{
    pci_set_irq(pci_dev, 1);
}

static inline void pci_irq_deassert(PCIDevice *pci_dev)
{
    pci_set_irq(pci_dev, 0);
}

/*
 * FIXME: PCI does not work this way.
 * All the callers to this method should be fixed.
 */
static inline void pci_irq_pulse(PCIDevice *pci_dev)
{
    pci_irq_assert(pci_dev);
    pci_irq_deassert(pci_dev);
}

static inline int pci_is_express(const PCIDevice *d)
{
    return d->cap_present & QEMU_PCI_CAP_EXPRESS;
}

static inline uint32_t pci_config_size(const PCIDevice *d)
{
    return pci_is_express(d) ? PCIE_CONFIG_SPACE_SIZE : PCI_CONFIG_SPACE_SIZE;
}

<<<<<<< HEAD
static inline uint16_t pci_requester_id(PCIDevice *dev)
{
    return (pci_bus_num(dev->bus) << 8) | dev->devfn;
}

=======
static inline uint16_t pci_get_bdf(PCIDevice *dev)
{
    return PCI_BUILD_BDF(pci_bus_num(dev->bus), dev->devfn);
}

uint16_t pci_requester_id(PCIDevice *dev);

>>>>>>> 7124ccf8
/* DMA access functions */
static inline AddressSpace *pci_get_address_space(PCIDevice *dev)
{
    return &dev->bus_master_as;
}

static inline int pci_dma_rw(PCIDevice *dev, dma_addr_t addr,
                             void *buf, dma_addr_t len, DMADirection dir)
{
    dma_memory_rw(pci_get_address_space(dev), addr, buf, len, dir);
    return 0;
}

static inline int pci_dma_read(PCIDevice *dev, dma_addr_t addr,
                               void *buf, dma_addr_t len)
{
    return pci_dma_rw(dev, addr, buf, len, DMA_DIRECTION_TO_DEVICE);
}

static inline int pci_dma_write(PCIDevice *dev, dma_addr_t addr,
                                const void *buf, dma_addr_t len)
{
    return pci_dma_rw(dev, addr, (void *) buf, len, DMA_DIRECTION_FROM_DEVICE);
}

#define PCI_DMA_DEFINE_LDST(_l, _s, _bits)                              \
    static inline uint##_bits##_t ld##_l##_pci_dma(PCIDevice *dev,      \
                                                   dma_addr_t addr)     \
    {                                                                   \
        return ld##_l##_dma(pci_get_address_space(dev), addr);          \
    }                                                                   \
    static inline void st##_s##_pci_dma(PCIDevice *dev,                 \
                                        dma_addr_t addr, uint##_bits##_t val) \
    {                                                                   \
        st##_s##_dma(pci_get_address_space(dev), addr, val);            \
    }

PCI_DMA_DEFINE_LDST(ub, b, 8);
PCI_DMA_DEFINE_LDST(uw_le, w_le, 16)
PCI_DMA_DEFINE_LDST(l_le, l_le, 32);
PCI_DMA_DEFINE_LDST(q_le, q_le, 64);
PCI_DMA_DEFINE_LDST(uw_be, w_be, 16)
PCI_DMA_DEFINE_LDST(l_be, l_be, 32);
PCI_DMA_DEFINE_LDST(q_be, q_be, 64);

#undef PCI_DMA_DEFINE_LDST

static inline void *pci_dma_map(PCIDevice *dev, dma_addr_t addr,
                                dma_addr_t *plen, DMADirection dir)
{
    void *buf;

    buf = dma_memory_map(pci_get_address_space(dev), addr, plen, dir);
    return buf;
}

static inline void pci_dma_unmap(PCIDevice *dev, void *buffer, dma_addr_t len,
                                 DMADirection dir, dma_addr_t access_len)
{
    dma_memory_unmap(pci_get_address_space(dev), buffer, len, dir, access_len);
}

static inline void pci_dma_sglist_init(QEMUSGList *qsg, PCIDevice *dev,
                                       int alloc_hint)
{
    qemu_sglist_init(qsg, DEVICE(dev), alloc_hint, pci_get_address_space(dev));
}

extern const VMStateDescription vmstate_pci_device;

#define VMSTATE_PCI_DEVICE(_field, _state) {                         \
    .name       = (stringify(_field)),                               \
    .size       = sizeof(PCIDevice),                                 \
    .vmsd       = &vmstate_pci_device,                               \
    .flags      = VMS_STRUCT,                                        \
    .offset     = vmstate_offset_value(_state, _field, PCIDevice),   \
}

#define VMSTATE_PCI_DEVICE_POINTER(_field, _state) {                 \
    .name       = (stringify(_field)),                               \
    .size       = sizeof(PCIDevice),                                 \
    .vmsd       = &vmstate_pci_device,                               \
    .flags      = VMS_STRUCT|VMS_POINTER,                            \
    .offset     = vmstate_offset_pointer(_state, _field, PCIDevice), \
}

MSIMessage pci_get_msi_message(PCIDevice *dev, int vector);

#endif<|MERGE_RESOLUTION|>--- conflicted
+++ resolved
@@ -719,13 +719,6 @@
     return pci_is_express(d) ? PCIE_CONFIG_SPACE_SIZE : PCI_CONFIG_SPACE_SIZE;
 }
 
-<<<<<<< HEAD
-static inline uint16_t pci_requester_id(PCIDevice *dev)
-{
-    return (pci_bus_num(dev->bus) << 8) | dev->devfn;
-}
-
-=======
 static inline uint16_t pci_get_bdf(PCIDevice *dev)
 {
     return PCI_BUILD_BDF(pci_bus_num(dev->bus), dev->devfn);
@@ -733,7 +726,6 @@
 
 uint16_t pci_requester_id(PCIDevice *dev);
 
->>>>>>> 7124ccf8
 /* DMA access functions */
 static inline AddressSpace *pci_get_address_space(PCIDevice *dev)
 {
