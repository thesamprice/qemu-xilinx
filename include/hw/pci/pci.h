#ifndef QEMU_PCI_H
#define QEMU_PCI_H

#include "exec/memory.h"
#include "sysemu/dma.h"

/* PCI includes legacy ISA access.  */
#include "hw/isa/isa.h"

#include "hw/pci/pcie.h"
#include "qom/object.h"

extern bool pci_available;

/* PCI bus */

#define PCI_DEVFN(slot, func)   ((((slot) & 0x1f) << 3) | ((func) & 0x07))
#define PCI_BUS_NUM(x)          (((x) >> 8) & 0xff)
#define PCI_SLOT(devfn)         (((devfn) >> 3) & 0x1f)
#define PCI_FUNC(devfn)         ((devfn) & 0x07)
#define PCI_BUILD_BDF(bus, devfn)     ((bus << 8) | (devfn))
#define PCI_BUS_MAX             256
#define PCI_DEVFN_MAX           256
#define PCI_SLOT_MAX            32
#define PCI_FUNC_MAX            8

/* Class, Vendor and Device IDs from Linux's pci_ids.h */
#include "hw/pci/pci_ids.h"

/* QEMU-specific Vendor and Device ID definitions */

/* IBM (0x1014) */
#define PCI_DEVICE_ID_IBM_440GX          0x027f
#define PCI_DEVICE_ID_IBM_OPENPIC2       0xffff

/* Hitachi (0x1054) */
#define PCI_VENDOR_ID_HITACHI            0x1054
#define PCI_DEVICE_ID_HITACHI_SH7751R    0x350e

/* Apple (0x106b) */
#define PCI_DEVICE_ID_APPLE_343S1201     0x0010
#define PCI_DEVICE_ID_APPLE_UNI_N_I_PCI  0x001e
#define PCI_DEVICE_ID_APPLE_UNI_N_PCI    0x001f
#define PCI_DEVICE_ID_APPLE_UNI_N_KEYL   0x0022
#define PCI_DEVICE_ID_APPLE_IPID_USB     0x003f

/* Realtek (0x10ec) */
#define PCI_DEVICE_ID_REALTEK_8029       0x8029

/* Xilinx (0x10ee) */
#define PCI_DEVICE_ID_XILINX_XC2VP30     0x0300

/* Marvell (0x11ab) */
#define PCI_DEVICE_ID_MARVELL_GT6412X    0x4620

/* QEMU/Bochs VGA (0x1234) */
#define PCI_VENDOR_ID_QEMU               0x1234
#define PCI_DEVICE_ID_QEMU_VGA           0x1111
#define PCI_DEVICE_ID_QEMU_IPMI          0x1112

/* VMWare (0x15ad) */
#define PCI_VENDOR_ID_VMWARE             0x15ad
#define PCI_DEVICE_ID_VMWARE_SVGA2       0x0405
#define PCI_DEVICE_ID_VMWARE_SVGA        0x0710
#define PCI_DEVICE_ID_VMWARE_NET         0x0720
#define PCI_DEVICE_ID_VMWARE_SCSI        0x0730
#define PCI_DEVICE_ID_VMWARE_PVSCSI      0x07C0
#define PCI_DEVICE_ID_VMWARE_IDE         0x1729
#define PCI_DEVICE_ID_VMWARE_VMXNET3     0x07B0

/* Intel (0x8086) */
#define PCI_DEVICE_ID_INTEL_82551IT      0x1209
#define PCI_DEVICE_ID_INTEL_82557        0x1229
#define PCI_DEVICE_ID_INTEL_82801IR      0x2922

/* Red Hat / Qumranet (for QEMU) -- see pci-ids.txt */
#define PCI_VENDOR_ID_REDHAT_QUMRANET    0x1af4
#define PCI_SUBVENDOR_ID_REDHAT_QUMRANET 0x1af4
#define PCI_SUBDEVICE_ID_QEMU            0x1100

#define PCI_DEVICE_ID_VIRTIO_NET         0x1000
#define PCI_DEVICE_ID_VIRTIO_BLOCK       0x1001
#define PCI_DEVICE_ID_VIRTIO_BALLOON     0x1002
#define PCI_DEVICE_ID_VIRTIO_CONSOLE     0x1003
#define PCI_DEVICE_ID_VIRTIO_SCSI        0x1004
#define PCI_DEVICE_ID_VIRTIO_RNG         0x1005
#define PCI_DEVICE_ID_VIRTIO_9P          0x1009
#define PCI_DEVICE_ID_VIRTIO_VSOCK       0x1012
#define PCI_DEVICE_ID_VIRTIO_PMEM        0x1013
#define PCI_DEVICE_ID_VIRTIO_IOMMU       0x1014
#define PCI_DEVICE_ID_VIRTIO_MEM         0x1015

#define PCI_VENDOR_ID_REDHAT             0x1b36
#define PCI_DEVICE_ID_REDHAT_BRIDGE      0x0001
#define PCI_DEVICE_ID_REDHAT_SERIAL      0x0002
#define PCI_DEVICE_ID_REDHAT_SERIAL2     0x0003
#define PCI_DEVICE_ID_REDHAT_SERIAL4     0x0004
#define PCI_DEVICE_ID_REDHAT_TEST        0x0005
#define PCI_DEVICE_ID_REDHAT_ROCKER      0x0006
#define PCI_DEVICE_ID_REDHAT_SDHCI       0x0007
#define PCI_DEVICE_ID_REDHAT_PCIE_HOST   0x0008
#define PCI_DEVICE_ID_REDHAT_PXB         0x0009
#define PCI_DEVICE_ID_REDHAT_BRIDGE_SEAT 0x000a
#define PCI_DEVICE_ID_REDHAT_PXB_PCIE    0x000b
#define PCI_DEVICE_ID_REDHAT_PCIE_RP     0x000c
#define PCI_DEVICE_ID_REDHAT_XHCI        0x000d
#define PCI_DEVICE_ID_REDHAT_PCIE_BRIDGE 0x000e
#define PCI_DEVICE_ID_REDHAT_MDPY        0x000f
#define PCI_DEVICE_ID_REDHAT_NVME        0x0010
#define PCI_DEVICE_ID_REDHAT_PVPANIC     0x0011
#define PCI_DEVICE_ID_REDHAT_QXL         0x0100

#define FMT_PCIBUS                      PRIx64

typedef uint64_t pcibus_t;

struct PCIHostDeviceAddress {
    unsigned int domain;
    unsigned int bus;
    unsigned int slot;
    unsigned int function;
};

typedef void PCIConfigWriteFunc(PCIDevice *pci_dev,
                                uint32_t address, uint32_t data, int len);
typedef uint32_t PCIConfigReadFunc(PCIDevice *pci_dev,
                                   uint32_t address, int len);
typedef void PCIMapIORegionFunc(PCIDevice *pci_dev, int region_num,
                                pcibus_t addr, pcibus_t size, int type);
typedef void PCIUnregisterFunc(PCIDevice *pci_dev);

typedef struct PCIIORegion {
    pcibus_t addr; /* current PCI mapping address. -1 means not mapped */
#define PCI_BAR_UNMAPPED (~(pcibus_t)0)
    pcibus_t size;
    uint8_t type;
    MemoryRegion *memory;
    MemoryRegion *address_space;
} PCIIORegion;

#define PCI_ROM_SLOT 6
#define PCI_NUM_REGIONS 7

enum {
    QEMU_PCI_VGA_MEM,
    QEMU_PCI_VGA_IO_LO,
    QEMU_PCI_VGA_IO_HI,
    QEMU_PCI_VGA_NUM_REGIONS,
};

#define QEMU_PCI_VGA_MEM_BASE 0xa0000
#define QEMU_PCI_VGA_MEM_SIZE 0x20000
#define QEMU_PCI_VGA_IO_LO_BASE 0x3b0
#define QEMU_PCI_VGA_IO_LO_SIZE 0xc
#define QEMU_PCI_VGA_IO_HI_BASE 0x3c0
#define QEMU_PCI_VGA_IO_HI_SIZE 0x20

#include "hw/pci/pci_regs.h"

/* PCI HEADER_TYPE */
#define  PCI_HEADER_TYPE_MULTI_FUNCTION 0x80

/* Size of the standard PCI config header */
#define PCI_CONFIG_HEADER_SIZE 0x40
/* Size of the standard PCI config space */
#define PCI_CONFIG_SPACE_SIZE 0x100
/* Size of the standard PCIe config space: 4KB */
#define PCIE_CONFIG_SPACE_SIZE  0x1000

#define PCI_NUM_PINS 4 /* A-D */

/* Bits in cap_present field. */
enum {
    QEMU_PCI_CAP_MSI = 0x1,
    QEMU_PCI_CAP_MSIX = 0x2,
    QEMU_PCI_CAP_EXPRESS = 0x4,

    /* multifunction capable device */
#define QEMU_PCI_CAP_MULTIFUNCTION_BITNR        3
    QEMU_PCI_CAP_MULTIFUNCTION = (1 << QEMU_PCI_CAP_MULTIFUNCTION_BITNR),

    /* command register SERR bit enabled - unused since QEMU v5.0 */
#define QEMU_PCI_CAP_SERR_BITNR 4
    QEMU_PCI_CAP_SERR = (1 << QEMU_PCI_CAP_SERR_BITNR),
    /* Standard hot plug controller. */
#define QEMU_PCI_SHPC_BITNR 5
    QEMU_PCI_CAP_SHPC = (1 << QEMU_PCI_SHPC_BITNR),
#define QEMU_PCI_SLOTID_BITNR 6
    QEMU_PCI_CAP_SLOTID = (1 << QEMU_PCI_SLOTID_BITNR),
    /* PCI Express capability - Power Controller Present */
#define QEMU_PCIE_SLTCAP_PCP_BITNR 7
    QEMU_PCIE_SLTCAP_PCP = (1 << QEMU_PCIE_SLTCAP_PCP_BITNR),
    /* Link active status in endpoint capability is always set */
#define QEMU_PCIE_LNKSTA_DLLLA_BITNR 8
    QEMU_PCIE_LNKSTA_DLLLA = (1 << QEMU_PCIE_LNKSTA_DLLLA_BITNR),
#define QEMU_PCIE_EXTCAP_INIT_BITNR 9
    QEMU_PCIE_EXTCAP_INIT = (1 << QEMU_PCIE_EXTCAP_INIT_BITNR),
};

#define TYPE_PCI_DEVICE "pci-device"
typedef struct PCIDeviceClass PCIDeviceClass;
DECLARE_OBJ_CHECKERS(PCIDevice, PCIDeviceClass,
                     PCI_DEVICE, TYPE_PCI_DEVICE)

/* Implemented by devices that can be plugged on PCI Express buses */
#define INTERFACE_PCIE_DEVICE "pci-express-device"

/* Implemented by devices that can be plugged on Conventional PCI buses */
#define INTERFACE_CONVENTIONAL_PCI_DEVICE "conventional-pci-device"

typedef struct PCIINTxRoute {
    enum {
        PCI_INTX_ENABLED,
        PCI_INTX_INVERTED,
        PCI_INTX_DISABLED,
    } mode;
    int irq;
} PCIINTxRoute;

struct PCIDeviceClass {
    DeviceClass parent_class;

    void (*realize)(PCIDevice *dev, Error **errp);
    PCIUnregisterFunc *exit;
    PCIConfigReadFunc *config_read;
    PCIConfigWriteFunc *config_write;

    uint16_t vendor_id;
    uint16_t device_id;
    uint8_t revision;
    uint16_t class_id;
    uint16_t subsystem_vendor_id;       /* only for header type = 0 */
    uint16_t subsystem_id;              /* only for header type = 0 */

    /*
     * pci-to-pci bridge or normal device.
     * This doesn't mean pci host switch.
     * When card bus bridge is supported, this would be enhanced.
     */
    bool is_bridge;

    /* rom bar */
    const char *romfile;
};

typedef void (*PCIINTxRoutingNotifier)(PCIDevice *dev);
typedef int (*MSIVectorUseNotifier)(PCIDevice *dev, unsigned int vector,
                                      MSIMessage msg);
typedef void (*MSIVectorReleaseNotifier)(PCIDevice *dev, unsigned int vector);
typedef void (*MSIVectorPollNotifier)(PCIDevice *dev,
                                      unsigned int vector_start,
                                      unsigned int vector_end);

enum PCIReqIDType {
    PCI_REQ_ID_INVALID = 0,
    PCI_REQ_ID_BDF,
    PCI_REQ_ID_SECONDARY_BUS,
    PCI_REQ_ID_MAX,
};
typedef enum PCIReqIDType PCIReqIDType;

struct PCIReqIDCache {
    PCIDevice *dev;
    PCIReqIDType type;
};
typedef struct PCIReqIDCache PCIReqIDCache;

struct PCIDevice {
    DeviceState qdev;
    bool partially_hotplugged;
    bool has_power;

    /* PCI config space */
    uint8_t *config;

    /* Used to enable config checks on load. Note that writable bits are
     * never checked even if set in cmask. */
    uint8_t *cmask;

    /* Used to implement R/W bytes */
    uint8_t *wmask;

    /* Used to implement RW1C(Write 1 to Clear) bytes */
    uint8_t *w1cmask;

    /* Used to allocate config space for capabilities. */
    uint8_t *used;

    /* the following fields are read only */
    int32_t devfn;
    /* Cached device to fetch requester ID from, to avoid the PCI
     * tree walking every time we invoke PCI request (e.g.,
     * MSI). For conventional PCI root complex, this field is
     * meaningless. */
    PCIReqIDCache requester_id_cache;
    char name[64];
    PCIIORegion io_regions[PCI_NUM_REGIONS];
    AddressSpace bus_master_as;
    MemoryRegion bus_master_container_region;
    MemoryRegion bus_master_enable_region;

    /* do not access the following fields */
    PCIConfigReadFunc *config_read;
    PCIConfigWriteFunc *config_write;

    /* Legacy PCI VGA regions */
    MemoryRegion *vga_regions[QEMU_PCI_VGA_NUM_REGIONS];
    bool has_vga;

    /* Current IRQ levels.  Used internally by the generic PCI code.  */
    uint8_t irq_state;

    /* Capability bits */
    uint32_t cap_present;

    /* Offset of MSI-X capability in config space */
    uint8_t msix_cap;

    /* MSI-X entries */
    int msix_entries_nr;

    /* Space to store MSIX table & pending bit array */
    uint8_t *msix_table;
    uint8_t *msix_pba;
    /* MemoryRegion container for msix exclusive BAR setup */
    MemoryRegion msix_exclusive_bar;
    /* Memory Regions for MSIX table and pending bit entries. */
    MemoryRegion msix_table_mmio;
    MemoryRegion msix_pba_mmio;
    /* Reference-count for entries actually in use by driver. */
    unsigned *msix_entry_used;
    /* MSIX function mask set or MSIX disabled */
    bool msix_function_masked;
    /* Version id needed for VMState */
    int32_t version_id;

    /* Offset of MSI capability in config space */
    uint8_t msi_cap;

    /* PCI Express */
    PCIExpressDevice exp;

    /* SHPC */
    SHPCDevice *shpc;

    /* Location of option rom */
    char *romfile;
    uint32_t romsize;
    bool has_rom;
    MemoryRegion rom;
    uint32_t rom_bar;

    /* INTx routing notifier */
    PCIINTxRoutingNotifier intx_routing_notifier;

    /* MSI-X notifiers */
    MSIVectorUseNotifier msix_vector_use_notifier;
    MSIVectorReleaseNotifier msix_vector_release_notifier;
    MSIVectorPollNotifier msix_vector_poll_notifier;

    /* ID of standby device in net_failover pair */
    char *failover_pair_id;
    uint32_t acpi_index;
};

void pci_register_bar(PCIDevice *pci_dev, int region_num,
                      uint8_t attr, MemoryRegion *memory);
void pci_register_vga(PCIDevice *pci_dev, MemoryRegion *mem,
                      MemoryRegion *io_lo, MemoryRegion *io_hi);
void pci_unregister_vga(PCIDevice *pci_dev);
pcibus_t pci_get_bar_addr(PCIDevice *pci_dev, int region_num);

int pci_add_capability(PCIDevice *pdev, uint8_t cap_id,
                       uint8_t offset, uint8_t size,
                       Error **errp);

void pci_del_capability(PCIDevice *pci_dev, uint8_t cap_id, uint8_t cap_size);

uint8_t pci_find_capability(PCIDevice *pci_dev, uint8_t cap_id);


uint32_t pci_default_read_config(PCIDevice *d,
                                 uint32_t address, int len);
void pci_default_write_config(PCIDevice *d,
                              uint32_t address, uint32_t val, int len);
void pci_device_save(PCIDevice *s, QEMUFile *f);
int pci_device_load(PCIDevice *s, QEMUFile *f);
MemoryRegion *pci_address_space(PCIDevice *dev);
MemoryRegion *pci_address_space_io(PCIDevice *dev);

/*
 * Should not normally be used by devices. For use by sPAPR target
 * where QEMU emulates firmware.
 */
int pci_bar(PCIDevice *d, int reg);

typedef void (*pci_set_irq_fn)(void *opaque, int irq_num, int level);
typedef int (*pci_map_irq_fn)(PCIDevice *pci_dev, int irq_num);
typedef PCIINTxRoute (*pci_route_irq_fn)(void *opaque, int pin);

#define TYPE_PCI_BUS "PCI"
OBJECT_DECLARE_TYPE(PCIBus, PCIBusClass, PCI_BUS)
#define TYPE_PCIE_BUS "PCIE"

typedef void (*pci_bus_dev_fn)(PCIBus *b, PCIDevice *d, void *opaque);
typedef void (*pci_bus_fn)(PCIBus *b, void *opaque);
typedef void *(*pci_bus_ret_fn)(PCIBus *b, void *opaque);

bool pci_bus_is_express(PCIBus *bus);

void pci_root_bus_init(PCIBus *bus, size_t bus_size, DeviceState *parent,
                       const char *name,
                       MemoryRegion *address_space_mem,
                       MemoryRegion *address_space_io,
                       uint8_t devfn_min, const char *typename);
PCIBus *pci_root_bus_new(DeviceState *parent, const char *name,
                         MemoryRegion *address_space_mem,
                         MemoryRegion *address_space_io,
                         uint8_t devfn_min, const char *typename);
void pci_root_bus_cleanup(PCIBus *bus);
void pci_bus_irqs(PCIBus *bus, pci_set_irq_fn set_irq, pci_map_irq_fn map_irq,
                  void *irq_opaque, int nirq);
void pci_bus_irqs_cleanup(PCIBus *bus);
int pci_bus_get_irq_level(PCIBus *bus, int irq_num);
/* 0 <= pin <= 3 0 = INTA, 1 = INTB, 2 = INTC, 3 = INTD */
static inline int pci_swizzle(int slot, int pin)
{
    return (slot + pin) % PCI_NUM_PINS;
}
int pci_swizzle_map_irq_fn(PCIDevice *pci_dev, int pin);
PCIBus *pci_register_root_bus(DeviceState *parent, const char *name,
                              pci_set_irq_fn set_irq, pci_map_irq_fn map_irq,
                              void *irq_opaque,
                              MemoryRegion *address_space_mem,
                              MemoryRegion *address_space_io,
                              uint8_t devfn_min, int nirq,
                              const char *typename);
void pci_unregister_root_bus(PCIBus *bus);
void pci_bus_set_route_irq_fn(PCIBus *, pci_route_irq_fn);
PCIINTxRoute pci_device_route_intx_to_irq(PCIDevice *dev, int pin);
bool pci_intx_route_changed(PCIINTxRoute *old, PCIINTxRoute *new);
void pci_bus_fire_intx_routing_notifier(PCIBus *bus);
void pci_device_set_intx_routing_notifier(PCIDevice *dev,
                                          PCIINTxRoutingNotifier notifier);
void pci_device_reset(PCIDevice *dev);

PCIDevice *pci_nic_init_nofail(NICInfo *nd, PCIBus *rootbus,
                               const char *default_model,
                               const char *default_devaddr);

PCIDevice *pci_vga_init(PCIBus *bus);

static inline PCIBus *pci_get_bus(const PCIDevice *dev)
{
    return PCI_BUS(qdev_get_parent_bus(DEVICE(dev)));
}
int pci_bus_num(PCIBus *s);
void pci_bus_range(PCIBus *bus, int *min_bus, int *max_bus);
static inline int pci_dev_bus_num(const PCIDevice *dev)
{
    return pci_bus_num(pci_get_bus(dev));
}

int pci_bus_numa_node(PCIBus *bus);
void pci_for_each_device(PCIBus *bus, int bus_num,
                         pci_bus_dev_fn fn,
                         void *opaque);
void pci_for_each_device_reverse(PCIBus *bus, int bus_num,
                                 pci_bus_dev_fn fn,
                                 void *opaque);
void pci_for_each_device_under_bus(PCIBus *bus,
                                   pci_bus_dev_fn fn, void *opaque);
void pci_for_each_device_under_bus_reverse(PCIBus *bus,
                                           pci_bus_dev_fn fn,
                                           void *opaque);
void pci_for_each_bus_depth_first(PCIBus *bus, pci_bus_ret_fn begin,
                                  pci_bus_fn end, void *parent_state);
PCIDevice *pci_get_function_0(PCIDevice *pci_dev);

/* Use this wrapper when specific scan order is not required. */
static inline
void pci_for_each_bus(PCIBus *bus, pci_bus_fn fn, void *opaque)
{
    pci_for_each_bus_depth_first(bus, NULL, fn, opaque);
}

PCIBus *pci_device_root_bus(const PCIDevice *d);
const char *pci_root_bus_path(PCIDevice *dev);
bool pci_bus_bypass_iommu(PCIBus *bus);
PCIDevice *pci_find_device(PCIBus *bus, int bus_num, uint8_t devfn);
int pci_qdev_find_device(const char *id, PCIDevice **pdev);
void pci_bus_get_w64_range(PCIBus *bus, Range *range);

void pci_device_deassert_intx(PCIDevice *dev);

typedef AddressSpace *(*PCIIOMMUFunc)(PCIBus *, void *, int);

AddressSpace *pci_device_iommu_address_space(PCIDevice *dev);
void pci_setup_iommu(PCIBus *bus, PCIIOMMUFunc fn, void *opaque);

static inline void
pci_set_byte(uint8_t *config, uint8_t val)
{
    *config = val;
}

static inline uint8_t
pci_get_byte(const uint8_t *config)
{
    return *config;
}

static inline void
pci_set_word(uint8_t *config, uint16_t val)
{
    stw_le_p(config, val);
}

static inline uint16_t
pci_get_word(const uint8_t *config)
{
    return lduw_le_p(config);
}

static inline void
pci_set_long(uint8_t *config, uint32_t val)
{
    stl_le_p(config, val);
}

static inline uint32_t
pci_get_long(const uint8_t *config)
{
    return ldl_le_p(config);
}

/*
 * PCI capabilities and/or their fields
 * are generally DWORD aligned only so
 * mechanism used by pci_set/get_quad()
 * must be tolerant to unaligned pointers
 *
 */
static inline void
pci_set_quad(uint8_t *config, uint64_t val)
{
    stq_le_p(config, val);
}

static inline uint64_t
pci_get_quad(const uint8_t *config)
{
    return ldq_le_p(config);
}

static inline void
pci_config_set_vendor_id(uint8_t *pci_config, uint16_t val)
{
    pci_set_word(&pci_config[PCI_VENDOR_ID], val);
}

static inline void
pci_config_set_device_id(uint8_t *pci_config, uint16_t val)
{
    pci_set_word(&pci_config[PCI_DEVICE_ID], val);
}

static inline void
pci_config_set_revision(uint8_t *pci_config, uint8_t val)
{
    pci_set_byte(&pci_config[PCI_REVISION_ID], val);
}

static inline void
pci_config_set_class(uint8_t *pci_config, uint16_t val)
{
    pci_set_word(&pci_config[PCI_CLASS_DEVICE], val);
}

static inline void
pci_config_set_prog_interface(uint8_t *pci_config, uint8_t val)
{
    pci_set_byte(&pci_config[PCI_CLASS_PROG], val);
}

static inline void
pci_config_set_interrupt_pin(uint8_t *pci_config, uint8_t val)
{
    pci_set_byte(&pci_config[PCI_INTERRUPT_PIN], val);
}

/*
 * helper functions to do bit mask operation on configuration space.
 * Just to set bit, use test-and-set and discard returned value.
 * Just to clear bit, use test-and-clear and discard returned value.
 * NOTE: They aren't atomic.
 */
static inline uint8_t
pci_byte_test_and_clear_mask(uint8_t *config, uint8_t mask)
{
    uint8_t val = pci_get_byte(config);
    pci_set_byte(config, val & ~mask);
    return val & mask;
}

static inline uint8_t
pci_byte_test_and_set_mask(uint8_t *config, uint8_t mask)
{
    uint8_t val = pci_get_byte(config);
    pci_set_byte(config, val | mask);
    return val & mask;
}

static inline uint16_t
pci_word_test_and_clear_mask(uint8_t *config, uint16_t mask)
{
    uint16_t val = pci_get_word(config);
    pci_set_word(config, val & ~mask);
    return val & mask;
}

static inline uint16_t
pci_word_test_and_set_mask(uint8_t *config, uint16_t mask)
{
    uint16_t val = pci_get_word(config);
    pci_set_word(config, val | mask);
    return val & mask;
}

static inline uint32_t
pci_long_test_and_clear_mask(uint8_t *config, uint32_t mask)
{
    uint32_t val = pci_get_long(config);
    pci_set_long(config, val & ~mask);
    return val & mask;
}

static inline uint32_t
pci_long_test_and_set_mask(uint8_t *config, uint32_t mask)
{
    uint32_t val = pci_get_long(config);
    pci_set_long(config, val | mask);
    return val & mask;
}

static inline uint64_t
pci_quad_test_and_clear_mask(uint8_t *config, uint64_t mask)
{
    uint64_t val = pci_get_quad(config);
    pci_set_quad(config, val & ~mask);
    return val & mask;
}

static inline uint64_t
pci_quad_test_and_set_mask(uint8_t *config, uint64_t mask)
{
    uint64_t val = pci_get_quad(config);
    pci_set_quad(config, val | mask);
    return val & mask;
}

/* Access a register specified by a mask */
static inline void
pci_set_byte_by_mask(uint8_t *config, uint8_t mask, uint8_t reg)
{
    uint8_t val = pci_get_byte(config);
    uint8_t rval = reg << ctz32(mask);
    pci_set_byte(config, (~mask & val) | (mask & rval));
}

static inline uint8_t
pci_get_byte_by_mask(uint8_t *config, uint8_t mask)
{
    uint8_t val = pci_get_byte(config);
    return (val & mask) >> ctz32(mask);
}

static inline void
pci_set_word_by_mask(uint8_t *config, uint16_t mask, uint16_t reg)
{
    uint16_t val = pci_get_word(config);
    uint16_t rval = reg << ctz32(mask);
    pci_set_word(config, (~mask & val) | (mask & rval));
}

static inline uint16_t
pci_get_word_by_mask(uint8_t *config, uint16_t mask)
{
    uint16_t val = pci_get_word(config);
    return (val & mask) >> ctz32(mask);
}

static inline void
pci_set_long_by_mask(uint8_t *config, uint32_t mask, uint32_t reg)
{
    uint32_t val = pci_get_long(config);
    uint32_t rval = reg << ctz32(mask);
    pci_set_long(config, (~mask & val) | (mask & rval));
}

static inline uint32_t
pci_get_long_by_mask(uint8_t *config, uint32_t mask)
{
    uint32_t val = pci_get_long(config);
    return (val & mask) >> ctz32(mask);
}

static inline void
pci_set_quad_by_mask(uint8_t *config, uint64_t mask, uint64_t reg)
{
    uint64_t val = pci_get_quad(config);
    uint64_t rval = reg << ctz32(mask);
    pci_set_quad(config, (~mask & val) | (mask & rval));
}

static inline uint64_t
pci_get_quad_by_mask(uint8_t *config, uint64_t mask)
{
    uint64_t val = pci_get_quad(config);
    return (val & mask) >> ctz32(mask);
}

PCIDevice *pci_new_multifunction(int devfn, bool multifunction,
                                    const char *name);
PCIDevice *pci_new(int devfn, const char *name);
bool pci_realize_and_unref(PCIDevice *dev, PCIBus *bus, Error **errp);

PCIDevice *pci_create_simple_multifunction(PCIBus *bus, int devfn,
                                           bool multifunction,
                                           const char *name);
PCIDevice *pci_create_simple(PCIBus *bus, int devfn, const char *name);

void lsi53c8xx_handle_legacy_cmdline(DeviceState *lsi_dev);

qemu_irq pci_allocate_irq(PCIDevice *pci_dev);
void pci_set_irq(PCIDevice *pci_dev, int level);

static inline void pci_irq_assert(PCIDevice *pci_dev)
{
    pci_set_irq(pci_dev, 1);
}

static inline void pci_irq_deassert(PCIDevice *pci_dev)
{
    pci_set_irq(pci_dev, 0);
}

/*
 * FIXME: PCI does not work this way.
 * All the callers to this method should be fixed.
 */
static inline void pci_irq_pulse(PCIDevice *pci_dev)
{
    pci_irq_assert(pci_dev);
    pci_irq_deassert(pci_dev);
}

static inline int pci_is_express(const PCIDevice *d)
{
    return d->cap_present & QEMU_PCI_CAP_EXPRESS;
}

static inline int pci_is_express_downstream_port(const PCIDevice *d)
{
    uint8_t type;

    if (!pci_is_express(d) || !d->exp.exp_cap) {
        return 0;
    }

    type = pcie_cap_get_type(d);

    return type == PCI_EXP_TYPE_DOWNSTREAM || type == PCI_EXP_TYPE_ROOT_PORT;
}

static inline uint32_t pci_config_size(const PCIDevice *d)
{
    return pci_is_express(d) ? PCIE_CONFIG_SPACE_SIZE : PCI_CONFIG_SPACE_SIZE;
}

static inline uint16_t pci_get_bdf(PCIDevice *dev)
{
    return PCI_BUILD_BDF(pci_bus_num(pci_get_bus(dev)), dev->devfn);
}

uint16_t pci_requester_id(PCIDevice *dev);

/* DMA access functions */
static inline AddressSpace *pci_get_address_space(PCIDevice *dev)
{
    return &dev->bus_master_as;
}

/**
 * pci_dma_rw: Read from or write to an address space from PCI device.
 *
 * Return a MemTxResult indicating whether the operation succeeded
 * or failed (eg unassigned memory, device rejected the transaction,
 * IOMMU fault).
 *
 * @dev: #PCIDevice doing the memory access
 * @addr: address within the #PCIDevice address space
 * @buf: buffer with the data transferred
 * @len: the number of bytes to read or write
 * @dir: indicates the transfer direction
 */
static inline MemTxResult pci_dma_rw(PCIDevice *dev, dma_addr_t addr,
                                     void *buf, dma_addr_t len,
                                     DMADirection dir, MemTxAttrs attrs)
{
<<<<<<< HEAD
    MemTxAttrs attr = MEMTXATTRS_UNSPECIFIED;
    attr.requester_id = pci_requester_id(dev);
    dma_memory_rw_attr(pci_get_address_space(dev), addr, buf, len, dir, attr);
    return 0;
=======
    return dma_memory_rw(pci_get_address_space(dev), addr, buf, len,
                         dir, attrs);
>>>>>>> 69f15366
}

/**
 * pci_dma_read: Read from an address space from PCI device.
 *
 * Return a MemTxResult indicating whether the operation succeeded
 * or failed (eg unassigned memory, device rejected the transaction,
 * IOMMU fault).  Called within RCU critical section.
 *
 * @dev: #PCIDevice doing the memory access
 * @addr: address within the #PCIDevice address space
 * @buf: buffer with the data transferred
 * @len: length of the data transferred
 */
static inline MemTxResult pci_dma_read(PCIDevice *dev, dma_addr_t addr,
                                       void *buf, dma_addr_t len)
{
    return pci_dma_rw(dev, addr, buf, len,
                      DMA_DIRECTION_TO_DEVICE, MEMTXATTRS_UNSPECIFIED);
}

/**
 * pci_dma_write: Write to address space from PCI device.
 *
 * Return a MemTxResult indicating whether the operation succeeded
 * or failed (eg unassigned memory, device rejected the transaction,
 * IOMMU fault).
 *
 * @dev: #PCIDevice doing the memory access
 * @addr: address within the #PCIDevice address space
 * @buf: buffer with the data transferred
 * @len: the number of bytes to write
 */
static inline MemTxResult pci_dma_write(PCIDevice *dev, dma_addr_t addr,
                                        const void *buf, dma_addr_t len)
{
    return pci_dma_rw(dev, addr, (void *) buf, len,
                      DMA_DIRECTION_FROM_DEVICE, MEMTXATTRS_UNSPECIFIED);
}

#define PCI_DMA_DEFINE_LDST(_l, _s, _bits) \
    static inline MemTxResult ld##_l##_pci_dma(PCIDevice *dev, \
                                               dma_addr_t addr, \
                                               uint##_bits##_t *val, \
                                               MemTxAttrs attrs) \
    { \
        return ld##_l##_dma(pci_get_address_space(dev), addr, val, attrs); \
    } \
    static inline MemTxResult st##_s##_pci_dma(PCIDevice *dev, \
                                               dma_addr_t addr, \
                                               uint##_bits##_t val, \
                                               MemTxAttrs attrs) \
    { \
        return st##_s##_dma(pci_get_address_space(dev), addr, val, attrs); \
    }

PCI_DMA_DEFINE_LDST(ub, b, 8);
PCI_DMA_DEFINE_LDST(uw_le, w_le, 16)
PCI_DMA_DEFINE_LDST(l_le, l_le, 32);
PCI_DMA_DEFINE_LDST(q_le, q_le, 64);
PCI_DMA_DEFINE_LDST(uw_be, w_be, 16)
PCI_DMA_DEFINE_LDST(l_be, l_be, 32);
PCI_DMA_DEFINE_LDST(q_be, q_be, 64);

#undef PCI_DMA_DEFINE_LDST

static inline void *pci_dma_map(PCIDevice *dev, dma_addr_t addr,
                                dma_addr_t *plen, DMADirection dir)
{
    MemTxAttrs attr = MEMTXATTRS_UNSPECIFIED;
    attr.requester_id = pci_requester_id(dev);
    hwaddr xlen = *plen;
    void *buf;

<<<<<<< HEAD
    buf = address_space_map(pci_get_address_space(dev), addr, &xlen,
                            dir == DMA_DIRECTION_FROM_DEVICE, attr);
    *plen = xlen;
=======
    buf = dma_memory_map(pci_get_address_space(dev), addr, plen, dir,
                         MEMTXATTRS_UNSPECIFIED);
>>>>>>> 69f15366
    return buf;
}

static inline void pci_dma_unmap(PCIDevice *dev, void *buffer, dma_addr_t len,
                                 DMADirection dir, dma_addr_t access_len)
{
    dma_memory_unmap(pci_get_address_space(dev), buffer, len, dir, access_len);
}

static inline void pci_dma_sglist_init(QEMUSGList *qsg, PCIDevice *dev,
                                       int alloc_hint)
{
    qemu_sglist_init(qsg, DEVICE(dev), alloc_hint, pci_get_address_space(dev));
}

extern const VMStateDescription vmstate_pci_device;

#define VMSTATE_PCI_DEVICE(_field, _state) {                         \
    .name       = (stringify(_field)),                               \
    .size       = sizeof(PCIDevice),                                 \
    .vmsd       = &vmstate_pci_device,                               \
    .flags      = VMS_STRUCT,                                        \
    .offset     = vmstate_offset_value(_state, _field, PCIDevice),   \
}

#define VMSTATE_PCI_DEVICE_POINTER(_field, _state) {                 \
    .name       = (stringify(_field)),                               \
    .size       = sizeof(PCIDevice),                                 \
    .vmsd       = &vmstate_pci_device,                               \
    .flags      = VMS_STRUCT|VMS_POINTER,                            \
    .offset     = vmstate_offset_pointer(_state, _field, PCIDevice), \
}

MSIMessage pci_get_msi_message(PCIDevice *dev, int vector);
void pci_set_power(PCIDevice *pci_dev, bool state);

#endif<|MERGE_RESOLUTION|>--- conflicted
+++ resolved
@@ -808,15 +808,9 @@
                                      void *buf, dma_addr_t len,
                                      DMADirection dir, MemTxAttrs attrs)
 {
-<<<<<<< HEAD
-    MemTxAttrs attr = MEMTXATTRS_UNSPECIFIED;
-    attr.requester_id = pci_requester_id(dev);
-    dma_memory_rw_attr(pci_get_address_space(dev), addr, buf, len, dir, attr);
+    attrs.requester_id = pci_requester_id(dev);
+    dma_memory_rw_attr(pci_get_address_space(dev), addr, buf, len, dir, attrs);
     return 0;
-=======
-    return dma_memory_rw(pci_get_address_space(dev), addr, buf, len,
-                         dir, attrs);
->>>>>>> 69f15366
 }
 
 /**
@@ -891,14 +885,9 @@
     hwaddr xlen = *plen;
     void *buf;
 
-<<<<<<< HEAD
     buf = address_space_map(pci_get_address_space(dev), addr, &xlen,
                             dir == DMA_DIRECTION_FROM_DEVICE, attr);
     *plen = xlen;
-=======
-    buf = dma_memory_map(pci_get_address_space(dev), addr, plen, dir,
-                         MEMTXATTRS_UNSPECIFIED);
->>>>>>> 69f15366
     return buf;
 }
 
