--- conflicted
+++ resolved
@@ -784,14 +784,10 @@
 static inline int pci_dma_rw(PCIDevice *dev, dma_addr_t addr,
                              void *buf, dma_addr_t len, DMADirection dir)
 {
-<<<<<<< HEAD
     MemTxAttrs attr = MEMTXATTRS_UNSPECIFIED;
     attr.requester_id = pci_requester_id(dev);
     dma_memory_rw_attr(pci_get_address_space(dev), addr, buf, len, dir, attr);
     return 0;
-=======
-    return dma_memory_rw(pci_get_address_space(dev), addr, buf, len, dir);
->>>>>>> 3d6e3234
 }
 
 static inline int pci_dma_read(PCIDevice *dev, dma_addr_t addr,
