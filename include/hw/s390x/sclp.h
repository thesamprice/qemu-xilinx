--- conflicted
+++ resolved
@@ -58,10 +58,7 @@
 #define SCLP_RC_CONTAINED_EQUIPMENT_CHECK       0x0340
 #define SCLP_RC_INSUFFICIENT_SCCB_LENGTH        0x0300
 #define SCLP_RC_STANDBY_READ_COMPLETION         0x0410
-<<<<<<< HEAD
-=======
 #define SCLP_RC_ADAPTER_IN_RESERVED_STATE       0x05f0
->>>>>>> 7124ccf8
 #define SCLP_RC_ADAPTER_ID_NOT_RECOGNIZED       0x09f0
 #define SCLP_RC_INVALID_FUNCTION                0x40f0
 #define SCLP_RC_NO_EVENT_BUFFERS_STORED         0x60f0
