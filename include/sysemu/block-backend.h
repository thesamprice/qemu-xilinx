--- conflicted
+++ resolved
@@ -14,10 +14,7 @@
 #define BLOCK_BACKEND_H
 
 #include "qemu/iov.h"
-<<<<<<< HEAD
-=======
 #include "block/throttle-groups.h"
->>>>>>> 7124ccf8
 
 /*
  * TODO Have to include block/block.h for a bunch of block layer
@@ -63,10 +60,6 @@
     void (*resize_cb)(void *opaque);
 } BlockDevOps;
 
-<<<<<<< HEAD
-BlockBackend *blk_new(Error **errp);
-BlockBackend *blk_new_with_bs(Error **errp);
-=======
 /* This struct is embedded in (the private) BlockBackend struct and contains
  * fields that must be public. This is in particular for QLIST_ENTRY() and
  * friends so that BlockBackends can be kept in lists outside block-backend.c */
@@ -86,7 +79,6 @@
 } BlockBackendPublic;
 
 BlockBackend *blk_new(void);
->>>>>>> 7124ccf8
 BlockBackend *blk_new_open(const char *filename, const char *reference,
                            QDict *options, int flags, Error **errp);
 int blk_get_refcnt(BlockBackend *blk);
@@ -96,16 +88,6 @@
 const char *blk_name(BlockBackend *blk);
 BlockBackend *blk_by_name(const char *name);
 BlockBackend *blk_next(BlockBackend *blk);
-<<<<<<< HEAD
-BlockDriverState *blk_next_root_bs(BlockDriverState *bs);
-bool monitor_add_blk(BlockBackend *blk, const char *name, Error **errp);
-void monitor_remove_blk(BlockBackend *blk);
-
-BlockDriverState *blk_bs(BlockBackend *blk);
-void blk_remove_bs(BlockBackend *blk);
-void blk_insert_bs(BlockBackend *blk, BlockDriverState *bs);
-
-=======
 bool monitor_add_blk(BlockBackend *blk, const char *name, Error **errp);
 void monitor_remove_blk(BlockBackend *blk);
 
@@ -118,7 +100,6 @@
 bool bdrv_has_blk(BlockDriverState *bs);
 bool bdrv_is_root_node(BlockDriverState *bs);
 
->>>>>>> 7124ccf8
 void blk_set_allow_write_beyond_eof(BlockBackend *blk, bool allow);
 void blk_iostatus_enable(BlockBackend *blk);
 bool blk_iostatus_is_enabled(const BlockBackend *blk);
@@ -126,31 +107,13 @@
 void blk_iostatus_disable(BlockBackend *blk);
 void blk_iostatus_reset(BlockBackend *blk);
 void blk_iostatus_set_err(BlockBackend *blk, int error);
-<<<<<<< HEAD
-int blk_attach_dev(BlockBackend *blk, void *dev);
-void blk_attach_dev_nofail(BlockBackend *blk, void *dev);
-=======
 int blk_attach_dev(BlockBackend *blk, DeviceState *dev);
 void blk_attach_dev_legacy(BlockBackend *blk, void *dev);
->>>>>>> 7124ccf8
 void blk_detach_dev(BlockBackend *blk, void *dev);
 void *blk_get_attached_dev(BlockBackend *blk);
 BlockBackend *blk_by_dev(void *dev);
 BlockBackend *blk_by_qdev_id(const char *id, Error **errp);
 void blk_set_dev_ops(BlockBackend *blk, const BlockDevOps *ops, void *opaque);
-<<<<<<< HEAD
-int blk_read(BlockBackend *blk, int64_t sector_num, uint8_t *buf,
-             int nb_sectors);
-int blk_read_unthrottled(BlockBackend *blk, int64_t sector_num, uint8_t *buf,
-                         int nb_sectors);
-int blk_write(BlockBackend *blk, int64_t sector_num, const uint8_t *buf,
-              int nb_sectors);
-int blk_write_zeroes(BlockBackend *blk, int64_t sector_num,
-                     int nb_sectors, BdrvRequestFlags flags);
-BlockAIOCB *blk_aio_write_zeroes(BlockBackend *blk, int64_t sector_num,
-                                 int nb_sectors, BdrvRequestFlags flags,
-                                 BlockCompletionFunc *cb, void *opaque);
-=======
 int blk_pread_unthrottled(BlockBackend *blk, int64_t offset, uint8_t *buf,
                           int count);
 int coroutine_fn blk_co_preadv(BlockBackend *blk, int64_t offset,
@@ -165,26 +128,14 @@
                                   int count, BdrvRequestFlags flags,
                                   BlockCompletionFunc *cb, void *opaque);
 int blk_make_zero(BlockBackend *blk, BdrvRequestFlags flags);
->>>>>>> 7124ccf8
 int blk_pread(BlockBackend *blk, int64_t offset, void *buf, int count);
 int blk_pwrite(BlockBackend *blk, int64_t offset, const void *buf, int count,
                BdrvRequestFlags flags);
 int64_t blk_getlength(BlockBackend *blk);
 void blk_get_geometry(BlockBackend *blk, uint64_t *nb_sectors_ptr);
 int64_t blk_nb_sectors(BlockBackend *blk);
-<<<<<<< HEAD
-BlockAIOCB *blk_aio_readv(BlockBackend *blk, int64_t sector_num,
-                          QEMUIOVector *iov, int nb_sectors,
-                          BlockCompletionFunc *cb, void *opaque);
 BlockAIOCB *blk_aio_preadv(BlockBackend *blk, int64_t offset,
                            QEMUIOVector *qiov, BdrvRequestFlags flags,
-                           BlockCompletionFunc *cb, void *opaque);
-BlockAIOCB *blk_aio_writev(BlockBackend *blk, int64_t sector_num,
-                           QEMUIOVector *iov, int nb_sectors,
-=======
-BlockAIOCB *blk_aio_preadv(BlockBackend *blk, int64_t offset,
-                           QEMUIOVector *qiov, BdrvRequestFlags flags,
->>>>>>> 7124ccf8
                            BlockCompletionFunc *cb, void *opaque);
 BlockAIOCB *blk_aio_pwritev(BlockBackend *blk, int64_t offset,
                             QEMUIOVector *qiov, BdrvRequestFlags flags,
@@ -202,10 +153,6 @@
 int blk_co_pdiscard(BlockBackend *blk, int64_t offset, int count);
 int blk_co_flush(BlockBackend *blk);
 int blk_flush(BlockBackend *blk);
-<<<<<<< HEAD
-int blk_flush_all(void);
-=======
->>>>>>> 7124ccf8
 int blk_commit_all(void);
 void blk_drain(BlockBackend *blk);
 void blk_drain_all(void);
@@ -226,11 +173,7 @@
 void blk_lock_medium(BlockBackend *blk, bool locked);
 void blk_eject(BlockBackend *blk, bool eject_flag);
 int blk_get_flags(BlockBackend *blk);
-<<<<<<< HEAD
-int blk_get_max_transfer_length(BlockBackend *blk);
-=======
 uint32_t blk_get_max_transfer(BlockBackend *blk);
->>>>>>> 7124ccf8
 int blk_get_max_iov(BlockBackend *blk);
 void blk_set_guest_block_size(BlockBackend *blk, int align);
 void *blk_try_blockalign(BlockBackend *blk, size_t size);
@@ -256,30 +199,17 @@
 BlockAcctStats *blk_get_stats(BlockBackend *blk);
 BlockBackendRootState *blk_get_root_state(BlockBackend *blk);
 void blk_update_root_state(BlockBackend *blk);
-<<<<<<< HEAD
-void blk_apply_root_state(BlockBackend *blk, BlockDriverState *bs);
-=======
 bool blk_get_detect_zeroes_from_root_state(BlockBackend *blk);
->>>>>>> 7124ccf8
 int blk_get_open_flags_from_root_state(BlockBackend *blk);
 
 void *blk_aio_get(const AIOCBInfo *aiocb_info, BlockBackend *blk,
                   BlockCompletionFunc *cb, void *opaque);
-<<<<<<< HEAD
-int coroutine_fn blk_co_write_zeroes(BlockBackend *blk, int64_t sector_num,
-                                     int nb_sectors, BdrvRequestFlags flags);
-int blk_write_compressed(BlockBackend *blk, int64_t sector_num,
-                         const uint8_t *buf, int nb_sectors);
-int blk_truncate(BlockBackend *blk, int64_t offset);
-int blk_discard(BlockBackend *blk, int64_t sector_num, int nb_sectors);
-=======
 int coroutine_fn blk_co_pwrite_zeroes(BlockBackend *blk, int64_t offset,
                                       int count, BdrvRequestFlags flags);
 int blk_pwrite_compressed(BlockBackend *blk, int64_t offset, const void *buf,
                           int count);
 int blk_truncate(BlockBackend *blk, int64_t offset);
 int blk_pdiscard(BlockBackend *blk, int64_t offset, int count);
->>>>>>> 7124ccf8
 int blk_save_vmstate(BlockBackend *blk, const uint8_t *buf,
                      int64_t pos, int size);
 int blk_load_vmstate(BlockBackend *blk, uint8_t *buf, int64_t pos, int size);
@@ -288,13 +218,10 @@
 BlockAIOCB *blk_abort_aio_request(BlockBackend *blk,
                                   BlockCompletionFunc *cb,
                                   void *opaque, int ret);
-<<<<<<< HEAD
-=======
 
 void blk_set_io_limits(BlockBackend *blk, ThrottleConfig *cfg);
 void blk_io_limits_disable(BlockBackend *blk);
 void blk_io_limits_enable(BlockBackend *blk, const char *group);
 void blk_io_limits_update_group(BlockBackend *blk, const char *group);
->>>>>>> 7124ccf8
 
 #endif