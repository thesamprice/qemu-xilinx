/*
 * QEMU host block devices
 *
 * Copyright (c) 2003-2008 Fabrice Bellard
 *
 * This work is licensed under the terms of the GNU GPL, version 2 or
 * later.  See the COPYING file in the top-level directory.
 */

#ifndef BLOCKDEV_H
#define BLOCKDEV_H

#include "block/block.h"
#include "qemu/queue.h"

typedef enum {
    IF_DEFAULT = -1,            /* for use with drive_add() only */
    /*
     * IF_NONE must be zero, because we want MachineClass member
     * block_default_type to default-initialize to IF_NONE
     */
    IF_NONE = 0,
    IF_IDE, IF_SCSI, IF_FLOPPY, IF_PFLASH, IF_MTD, IF_SD, IF_VIRTIO, IF_XEN,
    IF_COUNT
} BlockInterfaceType;

struct DriveInfo {
    BlockInterfaceType type;
    int bus;
    int unit;
    int auto_del;               /* see blockdev_mark_auto_del() */
    bool is_default;            /* Added by default_drive() ?  */
    int media_cd;
    QemuOpts *opts;
    QTAILQ_ENTRY(DriveInfo) next;
};

<<<<<<< HEAD
/* Xilinx: Make this global so blockdev and FDT generic can
 * access it
 */
extern int next_block_unit[IF_COUNT];
=======
/*
 * Global state (GS) API. These functions run under the BQL.
 *
 * See include/block/block-global-state.h for more information about
 * the GS API.
 */

void blockdev_mark_auto_del(BlockBackend *blk);
void blockdev_auto_del(BlockBackend *blk);
>>>>>>> d7e2fe4a

DriveInfo *blk_legacy_dinfo(BlockBackend *blk);
DriveInfo *blk_set_legacy_dinfo(BlockBackend *blk, DriveInfo *dinfo);
BlockBackend *blk_by_legacy_dinfo(DriveInfo *dinfo);

void override_max_devs(BlockInterfaceType type, int max_devs);

DriveInfo *drive_get(BlockInterfaceType type, int bus, int unit);
void drive_check_orphaned(void);
DriveInfo *drive_get_by_index(BlockInterfaceType type, int index);
int drive_get_max_bus(BlockInterfaceType type);
/* Xilinx: keep for fdt_generic */
DriveInfo *drive_get_next(BlockInterfaceType type);

QemuOpts *drive_add(BlockInterfaceType type, int index, const char *file,
                    const char *optstr);
DriveInfo *drive_new(QemuOpts *arg, BlockInterfaceType block_default_type,
                     Error **errp);

#endif<|MERGE_RESOLUTION|>--- conflicted
+++ resolved
@@ -35,12 +35,11 @@
     QTAILQ_ENTRY(DriveInfo) next;
 };
 
-<<<<<<< HEAD
 /* Xilinx: Make this global so blockdev and FDT generic can
  * access it
  */
 extern int next_block_unit[IF_COUNT];
-=======
+
 /*
  * Global state (GS) API. These functions run under the BQL.
  *
@@ -50,7 +49,6 @@
 
 void blockdev_mark_auto_del(BlockBackend *blk);
 void blockdev_auto_del(BlockBackend *blk);
->>>>>>> d7e2fe4a
 
 DriveInfo *blk_legacy_dinfo(BlockBackend *blk);
 DriveInfo *blk_set_legacy_dinfo(BlockBackend *blk, DriveInfo *dinfo);
