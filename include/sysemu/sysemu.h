--- conflicted
+++ resolved
@@ -41,11 +41,8 @@
 int vm_prepare_start(void);
 int vm_stop(RunState state);
 int vm_stop_force_state(RunState state);
-<<<<<<< HEAD
 void vm_stop_from_timer(RunState state);
-=======
 int vm_shutdown(void);
->>>>>>> 82b2865e
 
 typedef enum WakeupReason {
     /* Always keep QEMU_WAKEUP_REASON_NONE = 0 */
