--- conflicted
+++ resolved
@@ -103,8 +103,6 @@
     return resolved_path;
 }
 
-<<<<<<< HEAD
-=======
 /* ??? Mingw appears to export _lock_file and _unlock_file as the functions
  * with which to lock a stdio handle.  But something is wrong in the markup,
  * either in the header or the library, such that we get undefined references
@@ -120,7 +118,6 @@
 static inline void qemu_funlockfile(FILE *f)
 {
 }
->>>>>>> 7124ccf8
 
 /* We wrap all the sockets functions so that we can
  * set errno based on WSAGetLastError()
