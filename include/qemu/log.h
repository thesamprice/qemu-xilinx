#ifndef QEMU_LOG_H
#define QEMU_LOG_H

/* A small part of this API is split into its own header */
#include "qemu/log-for-trace.h"

/* 
 * The new API:
 */

/* Returns true if qemu_log() will really write somewhere. */
bool qemu_log_enabled(void);

/* Returns true if qemu_log() will write somewhere other than stderr. */
bool qemu_log_separate(void);

#define CPU_LOG_TB_OUT_ASM (1 << 0)
#define CPU_LOG_TB_IN_ASM  (1 << 1)
#define CPU_LOG_TB_OP      (1 << 2)
#define CPU_LOG_TB_OP_OPT  (1 << 3)
#define CPU_LOG_INT        (1 << 4)
#define CPU_LOG_EXEC       (1 << 5)
#define CPU_LOG_PCALL      (1 << 6)
#define CPU_LOG_TB_CPU     (1 << 8)
#define CPU_LOG_RESET      (1 << 9)
#define LOG_UNIMP          (1 << 10)
#define LOG_GUEST_ERROR    (1 << 11)
#define CPU_LOG_MMU        (1 << 12)
#define CPU_LOG_TB_NOCHAIN (1 << 13)
#define CPU_LOG_PAGE       (1 << 14)
/* LOG_TRACE (1 << 15) is defined in log-for-trace.h */
#define CPU_LOG_TB_OP_IND  (1 << 16)
#define CPU_LOG_TB_FPU     (1 << 17)
#define CPU_LOG_PLUGIN     (1 << 18)
/* LOG_STRACE is used for user-mode strace logging. */
#define LOG_STRACE         (1 << 19)
#define LOG_PER_THREAD     (1 << 20)

<<<<<<< HEAD
/* device entries */
#define DEV_LOG_NET_DEV    (1 << 24)
#define DEV_LOG_NAND       (1 << 25)
#define DEV_LOG_NANDC      (1 << 26)
#define DEV_LOG_SPI        (1 << 27)
#define DEV_LOG_SPI_DEV    (1 << 28)
#define LOG_FDT            (1 << 29)
#define LOG_PM             (1 << 30)

/* Lock output for a series of related logs.  Since this is not needed
 * for a single qemu_log / qemu_log_mask / qemu_log_mask_and_addr, we
 * assume that qemu_loglevel_mask has already been tested, and that
 * qemu_loglevel is never set when qemu_logfile is unset.
 */
=======
/* Lock/unlock output. */
>>>>>>> 27a98515

FILE *qemu_log_trylock(void) G_GNUC_WARN_UNUSED_RESULT;
void qemu_log_unlock(FILE *fd);

/* Logging functions: */

/* log only if a bit is set on the current loglevel mask:
 * @mask: bit to check in the mask
 * @fmt: printf-style format string
 * @args: optional arguments for format string
 */
#define qemu_log_mask(MASK, FMT, ...)                   \
    do {                                                \
        if (unlikely(qemu_loglevel_mask(MASK))) {       \
            qemu_log(FMT, ## __VA_ARGS__);              \
        }                                               \
    } while (0)

/* log only if a bit is set on the current loglevel mask
 * and we are in the address range we care about:
 * @mask: bit to check in the mask
 * @addr: address to check in dfilter
 * @fmt: printf-style format string
 * @args: optional arguments for format string
 */
#define qemu_log_mask_and_addr(MASK, ADDR, FMT, ...)    \
    do {                                                \
        if (unlikely(qemu_loglevel_mask(MASK)) &&       \
                     qemu_log_in_addr_range(ADDR)) {    \
            qemu_log(FMT, ## __VA_ARGS__);              \
        }                                               \
    } while (0)

/* Maintenance: */

/* define log items */
typedef struct QEMULogItem {
    int mask;
    const char *name;
    const char *help;
} QEMULogItem;

extern const QEMULogItem qemu_log_items[];

bool qemu_set_log(int log_flags, Error **errp);
bool qemu_set_log_filename(const char *filename, Error **errp);
bool qemu_set_log_filename_flags(const char *name, int flags, Error **errp);
void qemu_set_dfilter_ranges(const char *ranges, Error **errp);
bool qemu_log_in_addr_range(uint64_t addr);
int qemu_str_to_log_mask(const char *str);

/* Print a usage message listing all the valid logging categories
 * to the specified FILE*.
 */
void qemu_print_log_usage(FILE *f);

#endif<|MERGE_RESOLUTION|>--- conflicted
+++ resolved
@@ -36,7 +36,6 @@
 #define LOG_STRACE         (1 << 19)
 #define LOG_PER_THREAD     (1 << 20)
 
-<<<<<<< HEAD
 /* device entries */
 #define DEV_LOG_NET_DEV    (1 << 24)
 #define DEV_LOG_NAND       (1 << 25)
@@ -46,14 +45,7 @@
 #define LOG_FDT            (1 << 29)
 #define LOG_PM             (1 << 30)
 
-/* Lock output for a series of related logs.  Since this is not needed
- * for a single qemu_log / qemu_log_mask / qemu_log_mask_and_addr, we
- * assume that qemu_loglevel_mask has already been tested, and that
- * qemu_loglevel is never set when qemu_logfile is unset.
- */
-=======
 /* Lock/unlock output. */
->>>>>>> 27a98515
 
 FILE *qemu_log_trylock(void) G_GNUC_WARN_UNUSED_RESULT;
 void qemu_log_unlock(FILE *fd);
