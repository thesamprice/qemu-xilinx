--- conflicted
+++ resolved
@@ -134,11 +134,7 @@
 /*
  * Get @err's human-readable error message.
  */
-<<<<<<< HEAD
-const char *error_get_pretty(Error *err);
-=======
 const char *error_get_pretty(const Error *err);
->>>>>>> 7124ccf8
 
 /*
  * Get @err's error class.
@@ -269,7 +265,6 @@
 
 /*
  * Convenience function to error_report() and free @err.
-<<<<<<< HEAD
  */
 void error_report_err(Error *err);
 
@@ -293,31 +288,6 @@
     GCC_FMT_ATTR(6, 7);
 
 /*
-=======
- */
-void error_report_err(Error *err);
-
-/*
- * Convenience function to error_prepend(), error_report() and free @err.
- */
-void error_reportf_err(Error *err, const char *fmt, ...)
-    GCC_FMT_ATTR(2, 3);
-
-/*
- * Just like error_setg(), except you get to specify the error class.
- * Note: use of error classes other than ERROR_CLASS_GENERIC_ERROR is
- * strongly discouraged.
- */
-#define error_set(errp, err_class, fmt, ...)                    \
-    error_set_internal((errp), __FILE__, __LINE__, __func__,    \
-                       (err_class), (fmt), ## __VA_ARGS__)
-void error_set_internal(Error **errp,
-                        const char *src, int line, const char *func,
-                        ErrorClass err_class, const char *fmt, ...)
-    GCC_FMT_ATTR(6, 7);
-
-/*
->>>>>>> 7124ccf8
  * Special error destination to abort on error.
  * See error_setg() and error_propagate() for details.
  */
