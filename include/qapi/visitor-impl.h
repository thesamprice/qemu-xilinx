--- conflicted
+++ resolved
@@ -74,55 +74,6 @@
     void (*end_alternate)(Visitor *v, void **obj);
 
     /* Must be set */
-<<<<<<< HEAD
-    void (*start_struct)(Visitor *v, const char *name, void **obj,
-                         size_t size, Error **errp);
-    void (*end_struct)(Visitor *v, Error **errp);
-
-    void (*start_list)(Visitor *v, const char *name, Error **errp);
-    /* Must be set */
-    GenericList *(*next_list)(Visitor *v, GenericList **list, size_t size);
-    /* Must be set */
-    void (*end_list)(Visitor *v);
-
-    /* Optional, needed for input and dealloc visitors.  */
-    void (*start_alternate)(Visitor *v, const char *name,
-                            GenericAlternate **obj, size_t size,
-                            bool promote_int, Error **errp);
-
-    /* Optional, needed for dealloc visitor.  */
-    void (*end_alternate)(Visitor *v);
-
-    /* Must be set. */
-    void (*type_enum)(Visitor *v, const char *name, int *obj,
-                      const char *const strings[], Error **errp);
-
-    /* Must be set. */
-    void (*type_int64)(Visitor *v, const char *name, int64_t *obj,
-                       Error **errp);
-    /* Must be set. */
-    void (*type_uint64)(Visitor *v, const char *name, uint64_t *obj,
-                        Error **errp);
-    /* Optional; fallback is type_uint64().  */
-    void (*type_size)(Visitor *v, const char *name, uint64_t *obj,
-                      Error **errp);
-    /* Must be set. */
-    void (*type_bool)(Visitor *v, const char *name, bool *obj, Error **errp);
-    void (*type_str)(Visitor *v, const char *name, char **obj, Error **errp);
-    void (*type_number)(Visitor *v, const char *name, double *obj,
-                        Error **errp);
-    void (*type_any)(Visitor *v, const char *name, QObject **obj,
-                     Error **errp);
-
-    /* May be NULL; most useful for input visitors. */
-    void (*optional)(Visitor *v, const char *name, bool *present);
-};
-
-void input_type_enum(Visitor *v, const char *name, int *obj,
-                     const char *const strings[], Error **errp);
-void output_type_enum(Visitor *v, const char *name, int *obj,
-                      const char *const strings[], Error **errp);
-=======
     void (*type_int64)(Visitor *v, const char *name, int64_t *obj,
                        Error **errp);
 
@@ -164,6 +115,5 @@
     /* Must be set */
     void (*free)(Visitor *v);
 };
->>>>>>> 7124ccf8
 
 #endif