/*
 * QEMU live migration
 *
 * Copyright IBM, Corp. 2008
 *
 * Authors:
 *  Anthony Liguori   <aliguori@us.ibm.com>
 *
 * This work is licensed under the terms of the GNU GPL, version 2.  See
 * the COPYING file in the top-level directory.
 *
 */

#ifndef QEMU_MIGRATION_H
#define QEMU_MIGRATION_H

#include "qapi/qmp/qdict.h"
#include "qemu-common.h"
#include "qemu/thread.h"
#include "qemu/notify.h"
#include "migration/vmstate.h"
#include "qapi-types.h"
#include "exec/cpu-common.h"
#include "qemu/coroutine_int.h"

#define QEMU_VM_FILE_MAGIC           0x5145564d
#define QEMU_VM_FILE_VERSION_COMPAT  0x00000002
#define QEMU_VM_FILE_VERSION         0x00000003

#define QEMU_VM_EOF                  0x00
#define QEMU_VM_SECTION_START        0x01
#define QEMU_VM_SECTION_PART         0x02
#define QEMU_VM_SECTION_END          0x03
#define QEMU_VM_SECTION_FULL         0x04
#define QEMU_VM_SUBSECTION           0x05
#define QEMU_VM_VMDESCRIPTION        0x06
#define QEMU_VM_CONFIGURATION        0x07
#define QEMU_VM_COMMAND              0x08
#define QEMU_VM_SECTION_FOOTER       0x7e

struct MigrationParams {
    bool blk;
    bool shared;
};

/* Messages sent on the return path from destination to source */
enum mig_rp_message_type {
    MIG_RP_MSG_INVALID = 0,  /* Must be 0 */
    MIG_RP_MSG_SHUT,         /* sibling will not send any more RP messages */
    MIG_RP_MSG_PONG,         /* Response to a PING; data (seq: be32 ) */

    MIG_RP_MSG_REQ_PAGES_ID, /* data (start: be64, len: be32, id: string) */
    MIG_RP_MSG_REQ_PAGES,    /* data (start: be64, len: be32) */

    MIG_RP_MSG_MAX
};

typedef QLIST_HEAD(, LoadStateEntry) LoadStateEntry_Head;

/* The current postcopy state is read/set by postcopy_state_get/set
 * which update it atomically.
 * The state is updated as postcopy messages are received, and
 * in general only one thread should be writing to the state at any one
 * time, initially the main thread and then the listen thread;
 * Corner cases are where either thread finishes early and/or errors.
 * The state is checked as messages are received to ensure that
 * the source is sending us messages in the correct order.
 * The state is also used by the RAM reception code to know if it
 * has to place pages atomically, and the cleanup code at the end of
 * the main thread to know if it has to delay cleanup until the end
 * of postcopy.
 */
typedef enum {
    POSTCOPY_INCOMING_NONE = 0,  /* Initial state - no postcopy */
    POSTCOPY_INCOMING_ADVISE,
    POSTCOPY_INCOMING_DISCARD,
    POSTCOPY_INCOMING_LISTENING,
    POSTCOPY_INCOMING_RUNNING,
    POSTCOPY_INCOMING_END
} PostcopyState;

/* State for the incoming migration */
struct MigrationIncomingState {
    QEMUFile *from_src_file;

    /*
     * Free at the start of the main state load, set as the main thread finishes
     * loading state.
     */
    QemuEvent main_thread_load_event;

    bool           have_fault_thread;
    QemuThread     fault_thread;
    QemuSemaphore  fault_thread_sem;

    bool           have_listen_thread;
    QemuThread     listen_thread;
    QemuSemaphore  listen_thread_sem;

    /* For the kernel to send us notifications */
    int       userfault_fd;
    /* To tell the fault_thread to quit */
    int       userfault_quit_fd;
    QEMUFile *to_src_file;
    QemuMutex rp_mutex;    /* We send replies from multiple threads */
    void     *postcopy_tmp_page;

    QEMUBH *bh;

    int state;
<<<<<<< HEAD
=======

    bool have_colo_incoming_thread;
    QemuThread colo_incoming_thread;
    /* The coroutine we should enter (back) after failover */
    Coroutine *migration_incoming_co;

>>>>>>> 7124ccf8
    /* See savevm.c */
    LoadStateEntry_Head loadvm_handlers;
};

MigrationIncomingState *migration_incoming_get_current(void);
MigrationIncomingState *migration_incoming_state_new(QEMUFile *f);
void migration_incoming_state_destroy(void);

/*
 * An outstanding page request, on the source, having been received
 * and queued
 */
struct MigrationSrcPageRequest {
    RAMBlock *rb;
    hwaddr    offset;
    hwaddr    len;

    QSIMPLEQ_ENTRY(MigrationSrcPageRequest) next_req;
};

struct MigrationState
{
    size_t bytes_xfer;
    size_t xfer_limit;
    QemuThread thread;
    QEMUBH *cleanup_bh;
    QEMUFile *to_dst_file;
<<<<<<< HEAD
    int parameters[MIGRATION_PARAMETER__MAX];
=======

    /* New style params from 'migrate-set-parameters' */
    MigrationParameters parameters;
>>>>>>> 7124ccf8

    int state;
    /* Old style params from 'migrate' command */
    MigrationParams params;

    /* State related to return path */
    struct {
        QEMUFile     *from_dst_file;
        QemuThread    rp_thread;
        bool          error;
    } rp_state;

    double mbps;
    int64_t total_time;
    int64_t downtime;
    int64_t expected_downtime;
    int64_t dirty_pages_rate;
    int64_t dirty_bytes_rate;
    bool enabled_capabilities[MIGRATION_CAPABILITY__MAX];
    int64_t xbzrle_cache_size;
    int64_t setup_time;
    int64_t dirty_sync_count;
<<<<<<< HEAD
=======
    /* Count of requests incoming from destination */
    int64_t postcopy_requests;
>>>>>>> 7124ccf8

    /* Flag set once the migration has been asked to enter postcopy */
    bool start_postcopy;
    /* Flag set after postcopy has sent the device state */
    bool postcopy_after_devices;

    /* Flag set once the migration thread is running (and needs joining) */
    bool migration_thread_running;

    /* Queue of outstanding page requests from the destination */
    QemuMutex src_page_req_mutex;
    QSIMPLEQ_HEAD(src_page_requests, MigrationSrcPageRequest) src_page_requests;
    /* The RAMBlock used in the last src_page_request */
    RAMBlock *last_req_rb;
<<<<<<< HEAD
=======

    /* The last error that occurred */
    Error *error;
>>>>>>> 7124ccf8
};

void migrate_set_state(int *state, int old_state, int new_state);

<<<<<<< HEAD
void process_incoming_migration(QEMUFile *f);
=======
void migration_fd_process_incoming(QEMUFile *f);
>>>>>>> 7124ccf8

void qemu_start_incoming_migration(const char *uri, Error **errp);

void migration_channel_process_incoming(MigrationState *s,
                                        QIOChannel *ioc);

void migration_tls_channel_process_incoming(MigrationState *s,
                                            QIOChannel *ioc,
                                            Error **errp);

<<<<<<< HEAD
=======
void migration_channel_connect(MigrationState *s,
                               QIOChannel *ioc,
                               const char *hostname);

void migration_tls_channel_connect(MigrationState *s,
                                   QIOChannel *ioc,
                                   const char *hostname,
                                   Error **errp);

uint64_t migrate_max_downtime(void);

>>>>>>> 7124ccf8
void exec_start_incoming_migration(const char *host_port, Error **errp);

void exec_start_outgoing_migration(MigrationState *s, const char *host_port, Error **errp);

void tcp_start_incoming_migration(const char *host_port, Error **errp);

void tcp_start_outgoing_migration(MigrationState *s, const char *host_port, Error **errp);

void unix_start_incoming_migration(const char *path, Error **errp);

void unix_start_outgoing_migration(MigrationState *s, const char *path, Error **errp);

void fd_start_incoming_migration(const char *path, Error **errp);

void fd_start_outgoing_migration(MigrationState *s, const char *fdname, Error **errp);

void rdma_start_outgoing_migration(void *opaque, const char *host_port, Error **errp);

void rdma_start_incoming_migration(const char *host_port, Error **errp);

void migrate_fd_error(MigrationState *s, const Error *error);

void migrate_fd_connect(MigrationState *s);

void add_migration_state_change_notifier(Notifier *notify);
void remove_migration_state_change_notifier(Notifier *notify);
MigrationState *migrate_init(const MigrationParams *params);
<<<<<<< HEAD
=======
bool migration_is_blocked(Error **errp);
>>>>>>> 7124ccf8
bool migration_in_setup(MigrationState *);
bool migration_has_finished(MigrationState *);
bool migration_has_failed(MigrationState *);
/* True if outgoing migration has entered postcopy phase */
bool migration_in_postcopy(MigrationState *);
/* ...and after the device transmission */
bool migration_in_postcopy_after_devices(MigrationState *);
MigrationState *migrate_get_current(void);

void migrate_compress_threads_create(void);
void migrate_compress_threads_join(void);
void migrate_decompress_threads_create(void);
void migrate_decompress_threads_join(void);
uint64_t ram_bytes_remaining(void);
uint64_t ram_bytes_transferred(void);
uint64_t ram_bytes_total(void);
void free_xbzrle_decoded_buf(void);

void acct_update_position(QEMUFile *f, size_t size, bool zero);

uint64_t dup_mig_bytes_transferred(void);
uint64_t dup_mig_pages_transferred(void);
uint64_t skipped_mig_bytes_transferred(void);
uint64_t skipped_mig_pages_transferred(void);
uint64_t norm_mig_bytes_transferred(void);
uint64_t norm_mig_pages_transferred(void);
uint64_t xbzrle_mig_bytes_transferred(void);
uint64_t xbzrle_mig_pages_transferred(void);
uint64_t xbzrle_mig_pages_overflow(void);
uint64_t xbzrle_mig_pages_cache_miss(void);
double xbzrle_mig_cache_miss_rate(void);

void ram_handle_compressed(void *host, uint8_t ch, uint64_t size);
void ram_debug_dump_bitmap(unsigned long *todump, bool expected);
/* For outgoing discard bitmap */
int ram_postcopy_send_discard_bitmap(MigrationState *ms);
/* For incoming postcopy discard */
int ram_discard_range(MigrationIncomingState *mis, const char *block_name,
                      uint64_t start, size_t length);
int ram_postcopy_incoming_init(MigrationIncomingState *mis);

/**
 * @migrate_add_blocker - prevent migration from proceeding
 *
 * @reason - an error to be returned whenever migration is attempted
 */
void migrate_add_blocker(Error *reason);

/**
 * @migrate_del_blocker - remove a blocking error from migration
 *
 * @reason - the error blocking migration
 */
void migrate_del_blocker(Error *reason);

bool migrate_postcopy_ram(void);
bool migrate_zero_blocks(void);

bool migrate_auto_converge(void);

int xbzrle_encode_buffer(uint8_t *old_buf, uint8_t *new_buf, int slen,
                         uint8_t *dst, int dlen);
int xbzrle_decode_buffer(uint8_t *src, int slen, uint8_t *dst, int dlen);

int migrate_use_xbzrle(void);
int64_t migrate_xbzrle_cache_size(void);
bool migrate_colo_enabled(void);

int64_t xbzrle_cache_resize(int64_t new_size);

bool migrate_use_compression(void);
int migrate_compress_level(void);
int migrate_compress_threads(void);
int migrate_decompress_threads(void);
bool migrate_use_events(void);

/* Sending on the return path - generic and then for each message type */
void migrate_send_rp_message(MigrationIncomingState *mis,
                             enum mig_rp_message_type message_type,
                             uint16_t len, void *data);
void migrate_send_rp_shut(MigrationIncomingState *mis,
                          uint32_t value);
void migrate_send_rp_pong(MigrationIncomingState *mis,
                          uint32_t value);
void migrate_send_rp_req_pages(MigrationIncomingState *mis, const char* rbname,
                              ram_addr_t start, size_t len);

void ram_control_before_iterate(QEMUFile *f, uint64_t flags);
void ram_control_after_iterate(QEMUFile *f, uint64_t flags);
void ram_control_load_hook(QEMUFile *f, uint64_t flags, void *data);

/* Whenever this is found in the data stream, the flags
 * will be passed to ram_control_load_hook in the incoming-migration
 * side. This lets before_ram_iterate/after_ram_iterate add
 * transport-specific sections to the RAM migration data.
 */
#define RAM_SAVE_FLAG_HOOK     0x80

#define RAM_SAVE_CONTROL_NOT_SUPP -1000
#define RAM_SAVE_CONTROL_DELAYED  -2000

size_t ram_control_save_page(QEMUFile *f, ram_addr_t block_offset,
                             ram_addr_t offset, size_t size,
                             uint64_t *bytes_sent);

void ram_mig_init(void);
void savevm_skip_section_footers(void);
void register_global_state(void);
void global_state_set_optional(void);
void savevm_skip_configuration(void);
int global_state_store(void);
void global_state_store_running(void);

void flush_page_queue(MigrationState *ms);
int ram_save_queue_pages(MigrationState *ms, const char *rbname,
                         ram_addr_t start, ram_addr_t len);

PostcopyState postcopy_state_get(void);
/* Set the state and return the old state */
PostcopyState postcopy_state_set(PostcopyState new_state);
#endif<|MERGE_RESOLUTION|>--- conflicted
+++ resolved
@@ -108,15 +108,12 @@
     QEMUBH *bh;
 
     int state;
-<<<<<<< HEAD
-=======
 
     bool have_colo_incoming_thread;
     QemuThread colo_incoming_thread;
     /* The coroutine we should enter (back) after failover */
     Coroutine *migration_incoming_co;
 
->>>>>>> 7124ccf8
     /* See savevm.c */
     LoadStateEntry_Head loadvm_handlers;
 };
@@ -144,13 +141,9 @@
     QemuThread thread;
     QEMUBH *cleanup_bh;
     QEMUFile *to_dst_file;
-<<<<<<< HEAD
-    int parameters[MIGRATION_PARAMETER__MAX];
-=======
 
     /* New style params from 'migrate-set-parameters' */
     MigrationParameters parameters;
->>>>>>> 7124ccf8
 
     int state;
     /* Old style params from 'migrate' command */
@@ -173,11 +166,8 @@
     int64_t xbzrle_cache_size;
     int64_t setup_time;
     int64_t dirty_sync_count;
-<<<<<<< HEAD
-=======
     /* Count of requests incoming from destination */
     int64_t postcopy_requests;
->>>>>>> 7124ccf8
 
     /* Flag set once the migration has been asked to enter postcopy */
     bool start_postcopy;
@@ -192,21 +182,14 @@
     QSIMPLEQ_HEAD(src_page_requests, MigrationSrcPageRequest) src_page_requests;
     /* The RAMBlock used in the last src_page_request */
     RAMBlock *last_req_rb;
-<<<<<<< HEAD
-=======
 
     /* The last error that occurred */
     Error *error;
->>>>>>> 7124ccf8
 };
 
 void migrate_set_state(int *state, int old_state, int new_state);
 
-<<<<<<< HEAD
-void process_incoming_migration(QEMUFile *f);
-=======
 void migration_fd_process_incoming(QEMUFile *f);
->>>>>>> 7124ccf8
 
 void qemu_start_incoming_migration(const char *uri, Error **errp);
 
@@ -217,8 +200,6 @@
                                             QIOChannel *ioc,
                                             Error **errp);
 
-<<<<<<< HEAD
-=======
 void migration_channel_connect(MigrationState *s,
                                QIOChannel *ioc,
                                const char *hostname);
@@ -230,7 +211,6 @@
 
 uint64_t migrate_max_downtime(void);
 
->>>>>>> 7124ccf8
 void exec_start_incoming_migration(const char *host_port, Error **errp);
 
 void exec_start_outgoing_migration(MigrationState *s, const char *host_port, Error **errp);
@@ -258,10 +238,7 @@
 void add_migration_state_change_notifier(Notifier *notify);
 void remove_migration_state_change_notifier(Notifier *notify);
 MigrationState *migrate_init(const MigrationParams *params);
-<<<<<<< HEAD
-=======
 bool migration_is_blocked(Error **errp);
->>>>>>> 7124ccf8
 bool migration_in_setup(MigrationState *);
 bool migration_has_finished(MigrationState *);
 bool migration_has_failed(MigrationState *);
