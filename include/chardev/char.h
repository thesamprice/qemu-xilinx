#ifndef QEMU_CHAR_H
#define QEMU_CHAR_H

#include "qapi/qapi-types-char.h"
#include "qemu/bitmap.h"
#include "qemu/thread.h"
#include "qom/object.h"

#define IAC_EOR 239
#define IAC_SE 240
#define IAC_NOP 241
#define IAC_BREAK 243
#define IAC_IP 244
#define IAC_SB 250
#define IAC 255

/* character device */
typedef struct CharBackend CharBackend;

typedef enum {
    CHR_EVENT_BREAK, /* serial break char */
    CHR_EVENT_OPENED, /* new connection established */
    CHR_EVENT_MUX_IN, /* mux-focus was set to this terminal */
    CHR_EVENT_MUX_OUT, /* mux-focus will move on */
    CHR_EVENT_CLOSED /* connection closed.  NOTE: currently this event
                      * is only bound to the read port of the chardev.
                      * Normally the read port and write port of a
                      * chardev should be the same, but it can be
                      * different, e.g., for fd chardevs, when the two
                      * fds are different.  So when we received the
                      * CLOSED event it's still possible that the out
                      * port is still open.  TODO: we should only send
                      * the CLOSED event when both ports are closed.
                      */
} QEMUChrEvent;

#define CHR_READ_BUF_LEN 4096

typedef enum {
    /* Whether the chardev peer is able to close and
     * reopen the data channel, thus requiring support
     * for qemu_chr_wait_connected() to wait for a
     * valid connection */
    QEMU_CHAR_FEATURE_RECONNECTABLE,
    /* Whether it is possible to send/recv file descriptors
     * over the data channel */
    QEMU_CHAR_FEATURE_FD_PASS,
    /* Whether replay or record mode is enabled */
    QEMU_CHAR_FEATURE_REPLAY,
    /* Whether the gcontext can be changed after calling
     * qemu_chr_be_update_read_handlers() */
    QEMU_CHAR_FEATURE_GCONTEXT,

    QEMU_CHAR_FEATURE_LAST,
} ChardevFeature;

#define qemu_chr_replay(chr) qemu_chr_has_feature(chr, QEMU_CHAR_FEATURE_REPLAY)

struct Chardev {
    Object parent_obj;

    QemuMutex chr_write_lock;
    CharBackend *be;
    char *label;
    char *filename;
    int logfd;
    int be_open;
    GSource *gsource;
    GMainContext *gcontext;
    DECLARE_BITMAP(features, QEMU_CHAR_FEATURE_LAST);
};

/**
 * qemu_chr_new_from_opts:
 * @opts: see qemu-config.c for a list of valid options
 * @context: the #GMainContext to be used at initialization time
 *
 * Create a new character backend from a QemuOpts list.
 *
 * Returns: on success: a new character backend
 *          otherwise:  NULL; @errp specifies the error
 *                            or left untouched in case of help option
 */
Chardev *qemu_chr_new_from_opts(QemuOpts *opts,
                                GMainContext *context,
                                Error **errp);

/**
 * qemu_chr_parse_common:
 * @opts: the options that still need parsing
 * @backend: a new backend
 *
 * Parse the common options available to all character backends.
 */
void qemu_chr_parse_common(QemuOpts *opts, ChardevCommon *backend);

/**
 * qemu_chr_parse_opts:
 *
 * Parse the options to the ChardevBackend struct.
 *
 * Returns: a new backend or NULL on error
 */
ChardevBackend *qemu_chr_parse_opts(QemuOpts *opts,
                                    Error **errp);

/**
 * qemu_chr_new:
 * @label: the name of the backend
 * @filename: the URI
 * @context: the #GMainContext to be used at initialization time
 *
 * Create a new character backend from a URI.
 * Do not implicitly initialize a monitor if the chardev is muxed.
 *
 * Returns: a new character backend
 */
Chardev *qemu_chr_new(const char *label, const char *filename,
                      GMainContext *context);

/**
 * qemu_chr_new_mux_mon:
 * @label: the name of the backend
 * @filename: the URI
 * @context: the #GMainContext to be used at initialization time
 *
 * Create a new character backend from a URI.
 * Implicitly initialize a monitor if the chardev is muxed.
 *
 * Returns: a new character backend
 */
Chardev *qemu_chr_new_mux_mon(const char *label, const char *filename,
                              GMainContext *context);

/**
* qemu_chr_change:
* @opts: the new backend options
 *
 * Change an existing character backend
 */
void qemu_chr_change(QemuOpts *opts, Error **errp);

/**
 * qemu_chr_cleanup:
 *
 * Delete all chardevs (when leaving qemu)
 */
void qemu_chr_cleanup(void);

/**
 * qemu_chr_new_noreplay:
 * @label: the name of the backend
 * @filename: the URI
 * @permit_mux_mon: if chardev is muxed, initialize a monitor
 * @context: the #GMainContext to be used at initialization time
 *
 * Create a new character backend from a URI.
 * Character device communications are not written
 * into the replay log.
 *
 * Returns: a new character backend
 */
Chardev *qemu_chr_new_noreplay(const char *label, const char *filename,
                               bool permit_mux_mon, GMainContext *context);

/**
 * qemu_chr_be_can_write:
 *
 * Determine how much data the front end can currently accept.  This function
 * returns the number of bytes the front end can accept.  If it returns 0, the
 * front end cannot receive data at the moment.  The function must be polled
 * to determine when data can be received.
 *
 * Returns: the number of bytes the front end can receive via @qemu_chr_be_write
 */
int qemu_chr_be_can_write(Chardev *s);

/**
 * qemu_chr_be_write:
 * @buf: a buffer to receive data from the front end
 * @len: the number of bytes to receive from the front end
 *
 * Write data from the back end to the front end.  Before issuing this call,
 * the caller should call @qemu_chr_be_can_write to determine how much data
 * the front end can currently accept.
 */
void qemu_chr_be_write(Chardev *s, uint8_t *buf, int len);

/**
 * qemu_chr_be_write_impl:
 * @buf: a buffer to receive data from the front end
 * @len: the number of bytes to receive from the front end
 *
 * Implementation of back end writing. Used by replay module.
 */
void qemu_chr_be_write_impl(Chardev *s, uint8_t *buf, int len);

/**
 * qemu_chr_be_update_read_handlers:
 * @context: the gcontext that will be used to attach the watch sources
 *
 * Invoked when frontend read handlers are setup
 */
void qemu_chr_be_update_read_handlers(Chardev *s,
                                      GMainContext *context);

/**
 * qemu_chr_be_event:
 * @event: the event to send
 *
 * Send an event from the back end to the front end.
 */
void qemu_chr_be_event(Chardev *s, QEMUChrEvent event);

int qemu_chr_add_client(Chardev *s, int fd);
Chardev *qemu_chr_find(const char *name);

bool qemu_chr_has_feature(Chardev *chr,
                          ChardevFeature feature);
void qemu_chr_set_feature(Chardev *chr,
                          ChardevFeature feature);
QemuOpts *qemu_chr_parse_compat(const char *label, const char *filename,
                                bool permit_mux_mon);
int qemu_chr_write(Chardev *s, const uint8_t *buf, int len, bool write_all);
#define qemu_chr_write_all(s, buf, len) qemu_chr_write(s, buf, len, true)
int qemu_chr_wait_connected(Chardev *chr, Error **errp);

#define TYPE_CHARDEV "chardev"
#define CHARDEV(obj) OBJECT_CHECK(Chardev, (obj), TYPE_CHARDEV)
#define CHARDEV_CLASS(klass) \
    OBJECT_CLASS_CHECK(ChardevClass, (klass), TYPE_CHARDEV)
#define CHARDEV_GET_CLASS(obj) \
    OBJECT_GET_CLASS(ChardevClass, (obj), TYPE_CHARDEV)

#define TYPE_CHARDEV_NULL "chardev-null"
#define TYPE_CHARDEV_MUX "chardev-mux"
#define TYPE_CHARDEV_RINGBUF "chardev-ringbuf"
#define TYPE_CHARDEV_PTY "chardev-pty"
#define TYPE_CHARDEV_CONSOLE "chardev-console"
#define TYPE_CHARDEV_STDIO "chardev-stdio"
#define TYPE_CHARDEV_PIPE "chardev-pipe"
#define TYPE_CHARDEV_MEMORY "chardev-memory"
#define TYPE_CHARDEV_PARALLEL "chardev-parallel"
#define TYPE_CHARDEV_FILE "chardev-file"
#define TYPE_CHARDEV_SERIAL "chardev-serial"
#define TYPE_CHARDEV_SOCKET "chardev-socket"
#define TYPE_CHARDEV_UDP "chardev-udp"

#define CHARDEV_IS_RINGBUF(chr) \
    object_dynamic_cast(OBJECT(chr), TYPE_CHARDEV_RINGBUF)
#define CHARDEV_IS_PTY(chr) \
    object_dynamic_cast(OBJECT(chr), TYPE_CHARDEV_PTY)

typedef struct ChardevClass {
    ObjectClass parent_class;

    bool internal; /* TODO: eventually use TYPE_USER_CREATABLE */
    void (*parse)(QemuOpts *opts, ChardevBackend *backend, Error **errp);

    void (*open)(Chardev *chr, ChardevBackend *backend,
                 bool *be_opened, Error **errp);

    int (*chr_write)(Chardev *s, const uint8_t *buf, int len);
    int (*chr_sync_read)(Chardev *s, const uint8_t *buf, int len);
    GSource *(*chr_add_watch)(Chardev *s, GIOCondition cond);
    void (*chr_update_read_handler)(Chardev *s);
    int (*chr_ioctl)(Chardev *s, int cmd, void *arg);
    int (*get_msgfds)(Chardev *s, int* fds, int num);
    int (*set_msgfds)(Chardev *s, int *fds, int num);
    int (*chr_add_client)(Chardev *chr, int fd);
    int (*chr_wait_connected)(Chardev *chr, Error **errp);
    void (*chr_disconnect)(Chardev *chr);
    void (*chr_accept_input)(Chardev *chr);
    void (*chr_set_echo)(Chardev *chr, bool echo);
    void (*chr_set_fe_open)(Chardev *chr, int fe_open);
<<<<<<< HEAD
    void (*chr_set_blocking)(Chardev *chr, bool blocking);
    void (*chr_be_event)(Chardev *s, int event);
=======
    void (*chr_be_event)(Chardev *s, QEMUChrEvent event);
>>>>>>> 17e1e498
    /* Return 0 if succeeded, 1 if failed */
    int (*chr_machine_done)(Chardev *chr);
} ChardevClass;

Chardev *qemu_chardev_new(const char *id, const char *typename,
                          ChardevBackend *backend, GMainContext *context,
                          Error **errp);

extern int term_escape_char;

GSource *qemu_chr_timeout_add_ms(Chardev *chr, guint ms,
                                 GSourceFunc func, void *private);

/* console.c */
void qemu_chr_parse_vc(QemuOpts *opts, ChardevBackend *backend, Error **errp);

#endif<|MERGE_RESOLUTION|>--- conflicted
+++ resolved
@@ -273,12 +273,8 @@
     void (*chr_accept_input)(Chardev *chr);
     void (*chr_set_echo)(Chardev *chr, bool echo);
     void (*chr_set_fe_open)(Chardev *chr, int fe_open);
-<<<<<<< HEAD
     void (*chr_set_blocking)(Chardev *chr, bool blocking);
-    void (*chr_be_event)(Chardev *s, int event);
-=======
     void (*chr_be_event)(Chardev *s, QEMUChrEvent event);
->>>>>>> 17e1e498
     /* Return 0 if succeeded, 1 if failed */
     int (*chr_machine_done)(Chardev *chr);
 } ChardevClass;
