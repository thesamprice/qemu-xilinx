--- conflicted
+++ resolved
@@ -24,10 +24,7 @@
 #include "disas/bfd.h"
 #include "exec/hwaddr.h"
 #include "exec/memattrs.h"
-<<<<<<< HEAD
-=======
 #include "qemu/bitmap.h"
->>>>>>> 7124ccf8
 #include "qemu/queue.h"
 #include "qemu/thread.h"
 
@@ -64,15 +61,12 @@
 #define CPU_CLASS(class) OBJECT_CLASS_CHECK(CPUClass, (class), TYPE_CPU)
 #define CPU_GET_CLASS(obj) OBJECT_GET_CLASS(CPUClass, (obj), TYPE_CPU)
 
-<<<<<<< HEAD
-=======
 typedef enum MMUAccessType {
     MMU_DATA_LOAD  = 0,
     MMU_DATA_STORE = 1,
     MMU_INST_FETCH = 2
 } MMUAccessType;
 
->>>>>>> 7124ccf8
 typedef struct CPUWatchpoint CPUWatchpoint;
 
 typedef void (*CPUUnassignedAccess)(CPUState *cpu, hwaddr addr,
@@ -276,10 +270,7 @@
  * @halted: Nonzero if the CPU is in suspended state.
  * @stop: Indicates a pending stop request.
  * @stopped: Indicates the CPU has been artificially stopped.
-<<<<<<< HEAD
-=======
  * @unplug: Indicates a pending CPU unplug request.
->>>>>>> 7124ccf8
  * @crash_occurred: Indicates the OS reported a crash (panic) for this CPU
  * @tcg_exit_req: Set to force TCG to stop executing linked TBs for this
  *           CPU and return to its top level loop.
@@ -307,10 +298,7 @@
  * @kvm_fd: vCPU file descriptor for KVM.
  * @work_mutex: Lock to prevent multiple access to queued_work_*.
  * @queued_work_first: First asynchronous work pending.
-<<<<<<< HEAD
-=======
  * @trace_dstate: Dynamic tracing state of events for this vCPU (bitmask).
->>>>>>> 7124ccf8
  *
  * State of one CPU core or thread.
  */
@@ -335,10 +323,7 @@
     bool created;
     bool stop;
     bool stopped;
-<<<<<<< HEAD
-=======
     bool unplug;
->>>>>>> 7124ccf8
     bool crash_occurred;
     bool exit_request;
     uint32_t interrupt_request;
@@ -410,15 +395,12 @@
        (absolute value) offset as small as possible.  This reduces code
        size, especially for hosts without large memory offsets.  */
     uint32_t tcg_exit_req;
-<<<<<<< HEAD
 
     bool reset_pin; /* state of reset pin */
     bool halt_pin; /* state of halt pin */
     bool arch_halt_pin;
 
     char *gdb_id;
-=======
->>>>>>> 7124ccf8
 };
 
 QTAILQ_HEAD(CPUTailQ, CPUState);
@@ -818,11 +800,7 @@
 {
     CPUClass *cc = CPU_GET_CLASS(cpu);
 
-<<<<<<< HEAD
-    cc->do_unaligned_access(cpu, addr, is_write, is_user, retaddr);
-=======
     cc->do_unaligned_access(cpu, addr, access_type, mmu_idx, retaddr);
->>>>>>> 7124ccf8
 }
 #endif
 
@@ -998,13 +976,9 @@
 
 void QEMU_NORETURN cpu_abort(CPUState *cpu, const char *fmt, ...)
     GCC_FMT_ATTR(2, 3);
-<<<<<<< HEAD
-void cpu_exec_exit(CPUState *cpu);
-=======
 void cpu_exec_initfn(CPUState *cpu);
 void cpu_exec_realizefn(CPUState *cpu, Error **errp);
 void cpu_exec_unrealizefn(CPUState *cpu);
->>>>>>> 7124ccf8
 
 #ifdef CONFIG_SOFTMMU
 extern const struct VMStateDescription vmstate_cpu_common;
@@ -1020,12 +994,10 @@
     .offset = 0,                                                            \
 }
 
-<<<<<<< HEAD
 void cpu_halt_gpio(void *opaque, int irq, int level);
 void cpu_reset_gpio(void *opaque, int irq, int level);
 void cpu_halt_update(CPUState *cpu);
-=======
+
 #define UNASSIGNED_CPU_INDEX -1
->>>>>>> 7124ccf8
 
 #endif