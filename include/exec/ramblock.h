--- conflicted
+++ resolved
@@ -40,14 +40,11 @@
     QLIST_ENTRY(RAMBlock) next;
     QLIST_HEAD(, RAMBlockNotifier) ramblock_notifiers;
     int fd;
-<<<<<<< HEAD
     /* Xilinx: For Win32 filemappings.  */
 #ifdef _WIN32
     HANDLE hMapFile;
 #endif
-=======
     uint64_t fd_offset;
->>>>>>> aa335081
     size_t page_size;
     /* dirty bitmap used during migration */
     unsigned long *bmap;
