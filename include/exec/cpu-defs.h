--- conflicted
+++ resolved
@@ -23,10 +23,7 @@
 #error cpu.h included from common code
 #endif
 
-<<<<<<< HEAD
-=======
 #include "qemu/host-utils.h"
->>>>>>> 7124ccf8
 #include "qemu/queue.h"
 #include "tcg-target.h"
 #ifndef CONFIG_USER_ONLY
@@ -132,23 +129,17 @@
     MemTxAttrs attrs;
 } CPUIOTLBEntry;
 
-<<<<<<< HEAD
 #ifndef NB_MEM_ATTR
 #define NB_MEM_ATTR 2
 #endif
 
-=======
->>>>>>> 7124ccf8
 #define CPU_COMMON_TLB \
     /* The meaning of the MMU modes is defined in the target code. */   \
     CPUTLBEntry tlb_table[NB_MMU_MODES][CPU_TLB_SIZE];                  \
     CPUTLBEntry tlb_v_table[NB_MMU_MODES][CPU_VTLB_SIZE];               \
     CPUIOTLBEntry iotlb[NB_MMU_MODES][CPU_TLB_SIZE];                    \
     CPUIOTLBEntry iotlb_v[NB_MMU_MODES][CPU_VTLB_SIZE];                 \
-<<<<<<< HEAD
     CPUIOTLBEntry memattr[NB_MEM_ATTR];                                 \
-=======
->>>>>>> 7124ccf8
     target_ulong tlb_flush_addr;                                        \
     target_ulong tlb_flush_mask;                                        \
     target_ulong vtlb_index;                                            \
