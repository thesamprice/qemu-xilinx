--- conflicted
+++ resolved
@@ -52,10 +52,6 @@
  */
 #define MEMTXATTRS_UNSPECIFIED ((MemTxAttrs) { .unspecified = 1 })
 
-<<<<<<< HEAD
-void cpu_set_mr(Object *obj, Visitor *v, void *opaque,
-                const char *name, Error **errp);
-=======
 /* New-style MMIO accessors can indicate that the transaction failed.
  * A zero (MEMTX_OK) response means success; anything else is a failure
  * of some kind. The memory subsystem will bitwise-OR together results
@@ -65,6 +61,8 @@
 #define MEMTX_ERROR             (1U << 0) /* device returned an error */
 #define MEMTX_DECODE_ERROR      (1U << 1) /* nothing at that address */
 typedef uint32_t MemTxResult;
->>>>>>> 0a0dc59d
+
+void cpu_set_mr(Object *obj, Visitor *v, void *opaque,
+                const char *name, Error **errp);
 
 #endif