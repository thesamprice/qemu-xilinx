--- conflicted
+++ resolved
@@ -3,10 +3,6 @@
 #ifndef HWADDR_H
 #define HWADDR_H
 
-<<<<<<< HEAD
-#include <inttypes.h>
-=======
->>>>>>> 7124ccf8
 
 #define HWADDR_BITS 64
 /* hwaddr is the type of a physical address (its size can
