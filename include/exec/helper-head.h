/* Helper file for declaring TCG helper functions.
   Used by other helper files.

   Targets should use DEF_HELPER_N and DEF_HELPER_FLAGS_N to declare helper
   functions.  Names should be specified without the helper_ prefix, and
   the return and argument types specified.  3 basic types are understood
   (i32, i64 and ptr).  Additional aliases are provided for convenience and
   to match the types used by the C helper implementation.

   The target helper.h should be included in all files that use/define
   helper functions.  THis will ensure that function prototypes are
   consistent.  In addition it should be included an extra two times for
   helper.c, defining:
    GEN_HELPER 1 to produce op generation functions (gen_helper_*)
    GEN_HELPER 2 to do runtime registration helper functions.
 */

<<<<<<< HEAD
#ifndef DEF_HELPER_H
#define DEF_HELPER_H 1

=======
#ifndef EXEC_HELPER_HEAD_H
#define EXEC_HELPER_HEAD_H
>>>>>>> 7124ccf8

#define HELPER(name) glue(helper_, name)

#define GET_TCGV_i32 GET_TCGV_I32
#define GET_TCGV_i64 GET_TCGV_I64
#define GET_TCGV_ptr GET_TCGV_PTR

/* Some types that make sense in C, but not for TCG.  */
#define dh_alias_i32 i32
#define dh_alias_s32 i32
#define dh_alias_int i32
#define dh_alias_i64 i64
#define dh_alias_s64 i64
#define dh_alias_f32 i32
#define dh_alias_f64 i64
#define dh_alias_ptr ptr
#define dh_alias_void void
#define dh_alias_noreturn noreturn
#define dh_alias(t) glue(dh_alias_, t)

#define dh_ctype_i32 uint32_t
#define dh_ctype_s32 int32_t
#define dh_ctype_int int
#define dh_ctype_i64 uint64_t
#define dh_ctype_s64 int64_t
#define dh_ctype_f32 float32
#define dh_ctype_f64 float64
#define dh_ctype_ptr void *
#define dh_ctype_void void
#define dh_ctype_noreturn void QEMU_NORETURN
#define dh_ctype(t) dh_ctype_##t

#ifdef NEED_CPU_H
# ifdef TARGET_LONG_BITS
#  if TARGET_LONG_BITS == 32
#   define dh_alias_tl i32
#  else
#   define dh_alias_tl i64
#  endif
# endif
# define dh_alias_env ptr
# define dh_ctype_tl target_ulong
# define dh_ctype_env CPUArchState *
#endif

/* We can't use glue() here because it falls foul of C preprocessor
   recursive expansion rules.  */
#define dh_retvar_decl0_void void
#define dh_retvar_decl0_noreturn void
#define dh_retvar_decl0_i32 TCGv_i32 retval
#define dh_retvar_decl0_i64 TCGv_i64 retval
#define dh_retvar_decl0_ptr TCGv_ptr retval
#define dh_retvar_decl0(t) glue(dh_retvar_decl0_, dh_alias(t))

#define dh_retvar_decl_void
#define dh_retvar_decl_noreturn
#define dh_retvar_decl_i32 TCGv_i32 retval,
#define dh_retvar_decl_i64 TCGv_i64 retval,
#define dh_retvar_decl_ptr TCGv_ptr retval,
#define dh_retvar_decl(t) glue(dh_retvar_decl_, dh_alias(t))

#define dh_retvar_void TCG_CALL_DUMMY_ARG
#define dh_retvar_noreturn TCG_CALL_DUMMY_ARG
#define dh_retvar_i32 GET_TCGV_i32(retval)
#define dh_retvar_i64 GET_TCGV_i64(retval)
#define dh_retvar_ptr GET_TCGV_ptr(retval)
#define dh_retvar(t) glue(dh_retvar_, dh_alias(t))

#define dh_is_64bit_void 0
#define dh_is_64bit_noreturn 0
#define dh_is_64bit_i32 0
#define dh_is_64bit_i64 1
#define dh_is_64bit_ptr (sizeof(void *) == 8)
#define dh_is_64bit(t) glue(dh_is_64bit_, dh_alias(t))

#define dh_is_signed_void 0
#define dh_is_signed_noreturn 0
#define dh_is_signed_i32 0
#define dh_is_signed_s32 1
#define dh_is_signed_i64 0
#define dh_is_signed_s64 1
#define dh_is_signed_f32 0
#define dh_is_signed_f64 0
#define dh_is_signed_tl  0
#define dh_is_signed_int 1
/* ??? This is highly specific to the host cpu.  There are even special
   extension instructions that may be required, e.g. ia64's addp4.  But
   for now we don't support any 64-bit targets with 32-bit pointers.  */
#define dh_is_signed_ptr 0
#define dh_is_signed_env dh_is_signed_ptr
#define dh_is_signed(t) dh_is_signed_##t

#define dh_sizemask(t, n) \
  ((dh_is_64bit(t) << (n*2)) | (dh_is_signed(t) << (n*2+1)))

#define dh_arg(t, n) \
  glue(GET_TCGV_, dh_alias(t))(glue(arg, n))

#define dh_arg_decl(t, n) glue(TCGv_, dh_alias(t)) glue(arg, n)

#define DEF_HELPER_0(name, ret) \
    DEF_HELPER_FLAGS_0(name, 0, ret)
#define DEF_HELPER_1(name, ret, t1) \
    DEF_HELPER_FLAGS_1(name, 0, ret, t1)
#define DEF_HELPER_2(name, ret, t1, t2) \
    DEF_HELPER_FLAGS_2(name, 0, ret, t1, t2)
#define DEF_HELPER_3(name, ret, t1, t2, t3) \
    DEF_HELPER_FLAGS_3(name, 0, ret, t1, t2, t3)
#define DEF_HELPER_4(name, ret, t1, t2, t3, t4) \
    DEF_HELPER_FLAGS_4(name, 0, ret, t1, t2, t3, t4)
#define DEF_HELPER_5(name, ret, t1, t2, t3, t4, t5) \
    DEF_HELPER_FLAGS_5(name, 0, ret, t1, t2, t3, t4, t5)

/* MAX_OPC_PARAM_IARGS must be set to n if last entry is DEF_HELPER_FLAGS_n. */

#endif /* EXEC_HELPER_HEAD_H */<|MERGE_RESOLUTION|>--- conflicted
+++ resolved
@@ -15,14 +15,8 @@
     GEN_HELPER 2 to do runtime registration helper functions.
  */
 
-<<<<<<< HEAD
-#ifndef DEF_HELPER_H
-#define DEF_HELPER_H 1
-
-=======
 #ifndef EXEC_HELPER_HEAD_H
 #define EXEC_HELPER_HEAD_H
->>>>>>> 7124ccf8
 
 #define HELPER(name) glue(helper_, name)
 
