--- conflicted
+++ resolved
@@ -793,11 +793,7 @@
     return tcg_get_insn_param(op, arg);
 #else
     return tcg_get_insn_param(op, arg * 2) |
-<<<<<<< HEAD
-           (tcg_get_insn_param(op, arg * 2 + 1) << 32);
-=======
            ((uint64_t)tcg_get_insn_param(op, arg * 2 + 1) << 32);
->>>>>>> 19f27b6c
 #endif
 }
 
