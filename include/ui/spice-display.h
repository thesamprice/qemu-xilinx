--- conflicted
+++ resolved
@@ -119,14 +119,10 @@
     /* opengl rendering */
     QEMUBH *gl_unblock_bh;
     QEMUTimer *gl_unblock_timer;
-<<<<<<< HEAD
-    int dmabuf_fd;
-=======
     ConsoleGLState *gls;
     int gl_updates;
     bool have_scanout;
     bool have_surface;
->>>>>>> 7124ccf8
 #endif
 };
 
