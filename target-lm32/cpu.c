/*
 * QEMU LatticeMico32 CPU
 *
 * Copyright (c) 2012 SUSE LINUX Products GmbH
 *
 * This library is free software; you can redistribute it and/or
 * modify it under the terms of the GNU Lesser General Public
 * License as published by the Free Software Foundation; either
 * version 2.1 of the License, or (at your option) any later version.
 *
 * This library is distributed in the hope that it will be useful,
 * but WITHOUT ANY WARRANTY; without even the implied warranty of
 * MERCHANTABILITY or FITNESS FOR A PARTICULAR PURPOSE.  See the GNU
 * Lesser General Public License for more details.
 *
 * You should have received a copy of the GNU Lesser General Public
 * License along with this library; if not, see
 * <http://www.gnu.org/licenses/lgpl-2.1.html>
 */

#include "qemu/osdep.h"
#include "qapi/error.h"
#include "cpu.h"
#include "qemu-common.h"
#include "exec/exec-all.h"


static void lm32_cpu_set_pc(CPUState *cs, vaddr value)
{
    LM32CPU *cpu = LM32_CPU(cs);

    cpu->env.pc = value;
}

/* Sort alphabetically by type name. */
static gint lm32_cpu_list_compare(gconstpointer a, gconstpointer b)
{
    ObjectClass *class_a = (ObjectClass *)a;
    ObjectClass *class_b = (ObjectClass *)b;
    const char *name_a, *name_b;

    name_a = object_class_get_name(class_a);
    name_b = object_class_get_name(class_b);
    return strcmp(name_a, name_b);
}

static void lm32_cpu_list_entry(gpointer data, gpointer user_data)
{
    ObjectClass *oc = data;
    CPUListState *s = user_data;
    const char *typename = object_class_get_name(oc);
    char *name;

    name = g_strndup(typename, strlen(typename) - strlen("-" TYPE_LM32_CPU));
    (*s->cpu_fprintf)(s->file, "  %s\n", name);
    g_free(name);
}


void lm32_cpu_list(FILE *f, fprintf_function cpu_fprintf)
{
    CPUListState s = {
        .file = f,
        .cpu_fprintf = cpu_fprintf,
    };
    GSList *list;

    list = object_class_get_list(TYPE_LM32_CPU, false);
    list = g_slist_sort(list, lm32_cpu_list_compare);
    (*cpu_fprintf)(f, "Available CPUs:\n");
    g_slist_foreach(list, lm32_cpu_list_entry, &s);
    g_slist_free(list);
}

static void lm32_cpu_init_cfg_reg(LM32CPU *cpu)
{
    CPULM32State *env = &cpu->env;
    uint32_t cfg = 0;

    if (cpu->features & LM32_FEATURE_MULTIPLY) {
        cfg |= CFG_M;
    }

    if (cpu->features & LM32_FEATURE_DIVIDE) {
        cfg |= CFG_D;
    }

    if (cpu->features & LM32_FEATURE_SHIFT) {
        cfg |= CFG_S;
    }

    if (cpu->features & LM32_FEATURE_SIGN_EXTEND) {
        cfg |= CFG_X;
    }

    if (cpu->features & LM32_FEATURE_I_CACHE) {
        cfg |= CFG_IC;
    }

    if (cpu->features & LM32_FEATURE_D_CACHE) {
        cfg |= CFG_DC;
    }

    if (cpu->features & LM32_FEATURE_CYCLE_COUNT) {
        cfg |= CFG_CC;
    }

    cfg |= (cpu->num_interrupts << CFG_INT_SHIFT);
    cfg |= (cpu->num_breakpoints << CFG_BP_SHIFT);
    cfg |= (cpu->num_watchpoints << CFG_WP_SHIFT);
    cfg |= (cpu->revision << CFG_REV_SHIFT);

    env->cfg = cfg;
}

static bool lm32_cpu_has_work(CPUState *cs)
{
    return cs->interrupt_request & CPU_INTERRUPT_HARD;
}

/* CPUClass::reset() */
static void lm32_cpu_reset(CPUState *s)
{
    LM32CPU *cpu = LM32_CPU(s);
    LM32CPUClass *lcc = LM32_CPU_GET_CLASS(cpu);
    CPULM32State *env = &cpu->env;

    lcc->parent_reset(s);

    /* reset cpu state */
    memset(env, 0, offsetof(CPULM32State, eba));

    lm32_cpu_init_cfg_reg(cpu);
    tlb_flush(s, 1);
}

static void lm32_cpu_disas_set_info(CPUState *cpu, disassemble_info *info)
{
    info->mach = bfd_mach_lm32;
    info->print_insn = print_insn_lm32;
}

static void lm32_cpu_realizefn(DeviceState *dev, Error **errp)
{
    CPUState *cs = CPU(dev);
    LM32CPUClass *lcc = LM32_CPU_GET_CLASS(dev);
    Error *local_err = NULL;

    cpu_exec_realizefn(cs, &local_err);
    if (local_err != NULL) {
        error_propagate(errp, local_err);
        return;
    }

    cpu_reset(cs);

    qemu_init_vcpu(cs);

    lcc->parent_realize(dev, errp);
}

static void lm32_cpu_initfn(Object *obj)
{
    CPUState *cs = CPU(obj);
    LM32CPU *cpu = LM32_CPU(obj);
    CPULM32State *env = &cpu->env;
    static bool tcg_initialized;

    cs->env_ptr = env;
<<<<<<< HEAD
    cpu_exec_init(cs, &error_abort);
=======
>>>>>>> 7124ccf8

    env->flags = 0;

    if (tcg_enabled() && !tcg_initialized) {
        tcg_initialized = true;
        lm32_translate_init();
    }
}

static void lm32_basic_cpu_initfn(Object *obj)
{
    LM32CPU *cpu = LM32_CPU(obj);

    cpu->revision = 3;
    cpu->num_interrupts = 32;
    cpu->num_breakpoints = 4;
    cpu->num_watchpoints = 4;
    cpu->features = LM32_FEATURE_SHIFT
                  | LM32_FEATURE_SIGN_EXTEND
                  | LM32_FEATURE_CYCLE_COUNT;
}

static void lm32_standard_cpu_initfn(Object *obj)
{
    LM32CPU *cpu = LM32_CPU(obj);

    cpu->revision = 3;
    cpu->num_interrupts = 32;
    cpu->num_breakpoints = 4;
    cpu->num_watchpoints = 4;
    cpu->features = LM32_FEATURE_MULTIPLY
                  | LM32_FEATURE_DIVIDE
                  | LM32_FEATURE_SHIFT
                  | LM32_FEATURE_SIGN_EXTEND
                  | LM32_FEATURE_I_CACHE
                  | LM32_FEATURE_CYCLE_COUNT;
}

static void lm32_full_cpu_initfn(Object *obj)
{
    LM32CPU *cpu = LM32_CPU(obj);

    cpu->revision = 3;
    cpu->num_interrupts = 32;
    cpu->num_breakpoints = 4;
    cpu->num_watchpoints = 4;
    cpu->features = LM32_FEATURE_MULTIPLY
                  | LM32_FEATURE_DIVIDE
                  | LM32_FEATURE_SHIFT
                  | LM32_FEATURE_SIGN_EXTEND
                  | LM32_FEATURE_I_CACHE
                  | LM32_FEATURE_D_CACHE
                  | LM32_FEATURE_CYCLE_COUNT;
}

typedef struct LM32CPUInfo {
    const char *name;
    void (*initfn)(Object *obj);
} LM32CPUInfo;

static const LM32CPUInfo lm32_cpus[] = {
    {
        .name = "lm32-basic",
        .initfn = lm32_basic_cpu_initfn,
    },
    {
        .name = "lm32-standard",
        .initfn = lm32_standard_cpu_initfn,
    },
    {
        .name = "lm32-full",
        .initfn = lm32_full_cpu_initfn,
    },
};

static ObjectClass *lm32_cpu_class_by_name(const char *cpu_model)
{
    ObjectClass *oc;
    char *typename;

    if (cpu_model == NULL) {
        return NULL;
    }

    typename = g_strdup_printf("%s-" TYPE_LM32_CPU, cpu_model);
    oc = object_class_by_name(typename);
    g_free(typename);
    if (oc != NULL && (!object_class_dynamic_cast(oc, TYPE_LM32_CPU) ||
                       object_class_is_abstract(oc))) {
        oc = NULL;
    }
    return oc;
}

static void lm32_cpu_class_init(ObjectClass *oc, void *data)
{
    LM32CPUClass *lcc = LM32_CPU_CLASS(oc);
    CPUClass *cc = CPU_CLASS(oc);
    DeviceClass *dc = DEVICE_CLASS(oc);

    lcc->parent_realize = dc->realize;
    dc->realize = lm32_cpu_realizefn;

    lcc->parent_reset = cc->reset;
    cc->reset = lm32_cpu_reset;

    cc->class_by_name = lm32_cpu_class_by_name;
    cc->has_work = lm32_cpu_has_work;
    cc->do_interrupt = lm32_cpu_do_interrupt;
    cc->cpu_exec_interrupt = lm32_cpu_exec_interrupt;
    cc->dump_state = lm32_cpu_dump_state;
    cc->set_pc = lm32_cpu_set_pc;
    cc->gdb_read_register = lm32_cpu_gdb_read_register;
    cc->gdb_write_register = lm32_cpu_gdb_write_register;
#ifdef CONFIG_USER_ONLY
    cc->handle_mmu_fault = lm32_cpu_handle_mmu_fault;
#else
    cc->get_phys_page_debug = lm32_cpu_get_phys_page_debug;
    cc->vmsd = &vmstate_lm32_cpu;
#endif
    cc->gdb_num_core_regs = 32 + 7;
    cc->gdb_stop_before_watchpoint = true;
    cc->debug_excp_handler = lm32_debug_excp_handler;
    cc->disas_set_info = lm32_cpu_disas_set_info;
<<<<<<< HEAD

    /*
     * Reason: lm32_cpu_initfn() calls cpu_exec_init(), which saves
     * the object in cpus -> dangling pointer after final
     * object_unref().
     */
    dc->cannot_destroy_with_object_finalize_yet = true;
=======
>>>>>>> 7124ccf8
}

static void lm32_register_cpu_type(const LM32CPUInfo *info)
{
    TypeInfo type_info = {
        .parent = TYPE_LM32_CPU,
        .instance_init = info->initfn,
    };

    type_info.name = g_strdup_printf("%s-" TYPE_LM32_CPU, info->name);
    type_register(&type_info);
    g_free((void *)type_info.name);
}

static const TypeInfo lm32_cpu_type_info = {
    .name = TYPE_LM32_CPU,
    .parent = TYPE_CPU,
    .instance_size = sizeof(LM32CPU),
    .instance_init = lm32_cpu_initfn,
    .abstract = true,
    .class_size = sizeof(LM32CPUClass),
    .class_init = lm32_cpu_class_init,
};

static void lm32_cpu_register_types(void)
{
    int i;

    type_register_static(&lm32_cpu_type_info);
    for (i = 0; i < ARRAY_SIZE(lm32_cpus); i++) {
        lm32_register_cpu_type(&lm32_cpus[i]);
    }
}

type_init(lm32_cpu_register_types)<|MERGE_RESOLUTION|>--- conflicted
+++ resolved
@@ -167,10 +167,6 @@
     static bool tcg_initialized;
 
     cs->env_ptr = env;
-<<<<<<< HEAD
-    cpu_exec_init(cs, &error_abort);
-=======
->>>>>>> 7124ccf8
 
     env->flags = 0;
 
@@ -295,16 +291,6 @@
     cc->gdb_stop_before_watchpoint = true;
     cc->debug_excp_handler = lm32_debug_excp_handler;
     cc->disas_set_info = lm32_cpu_disas_set_info;
-<<<<<<< HEAD
-
-    /*
-     * Reason: lm32_cpu_initfn() calls cpu_exec_init(), which saves
-     * the object in cpus -> dangling pointer after final
-     * object_unref().
-     */
-    dc->cannot_destroy_with_object_finalize_yet = true;
-=======
->>>>>>> 7124ccf8
 }
 
 static void lm32_register_cpu_type(const LM32CPUInfo *info)
