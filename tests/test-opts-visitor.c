/*
 * Options Visitor unit-tests.
 *
 * Copyright (C) 2013 Red Hat, Inc.
 *
 * Authors:
 *   Laszlo Ersek <lersek@redhat.com> (based on test-string-output-visitor)
 *
 * This work is licensed under the terms of the GNU GPL, version 2 or later.
 * See the COPYING file in the top-level directory.
 */

#include "qemu/osdep.h"

#include "qemu/config-file.h"     /* qemu_add_opts() */
#include "qemu/option.h"          /* qemu_opts_parse() */
#include "qapi/error.h"
#include "qapi/opts-visitor.h"    /* opts_visitor_new() */
#include "test-qapi-visit.h"      /* visit_type_UserDefOptions() */

static QemuOptsList userdef_opts = {
    .name = "userdef",
    .head = QTAILQ_HEAD_INITIALIZER(userdef_opts.head),
    .desc = { { 0 } } /* validated with OptsVisitor */
};

/* fixture (= glib test case context) and test case manipulation */

typedef struct OptsVisitorFixture {
    UserDefOptions *userdef;
    Error *err;
} OptsVisitorFixture;


static void
setup_fixture(OptsVisitorFixture *f, gconstpointer test_data)
{
    const char *opts_string = test_data;
    QemuOpts *opts;
    Visitor *v;

    opts = qemu_opts_parse(qemu_find_opts("userdef"), opts_string, false,
                           NULL);
    g_assert(opts != NULL);

    v = opts_visitor_new(opts);
    visit_type_UserDefOptions(v, NULL, &f->userdef, &f->err);
    visit_free(v);
    qemu_opts_del(opts);
}


static void
teardown_fixture(OptsVisitorFixture *f, gconstpointer test_data)
{
    qapi_free_UserDefOptions(f->userdef);
    error_free(f->err);
}


static void
add_test(const char *testpath,
         void (*test_func)(OptsVisitorFixture *f, gconstpointer test_data),
         gconstpointer test_data)
{
    g_test_add(testpath, OptsVisitorFixture, test_data, setup_fixture,
               test_func, teardown_fixture);
}

/* test output evaluation */

static void
expect_ok(OptsVisitorFixture *f, gconstpointer test_data)
{
    g_assert(f->err == NULL);
    g_assert(f->userdef != NULL);
}


static void
expect_fail(OptsVisitorFixture *f, gconstpointer test_data)
{
    g_assert(f->err != NULL);

    /* The error message is printed when this test utility is invoked directly
     * (ie. without gtester) and the --verbose flag is passed:
     *
     * tests/test-opts-visitor --verbose
     */
    g_test_message("'%s': %s", (const char *)test_data,
                   error_get_pretty(f->err));
}


static void
test_value(OptsVisitorFixture *f, gconstpointer test_data)
{
    uint64_t magic, bitval;
    intList *i64;
    uint64List *u64;
    uint16List *u16;

    expect_ok(f, test_data);

    magic = 0;
    for (i64 = f->userdef->i64; i64 != NULL; i64 = i64->next) {
        g_assert(-16 <= i64->value && i64->value < 64-16);
        bitval = 1ull << (i64->value + 16);
        g_assert((magic & bitval) == 0);
        magic |= bitval;
    }
    g_assert(magic == 0xDEADBEEF);

    magic = 0;
    for (u64 = f->userdef->u64; u64 != NULL; u64 = u64->next) {
        g_assert(u64->value < 64);
        bitval = 1ull << u64->value;
        g_assert((magic & bitval) == 0);
        magic |= bitval;
    }
    g_assert(magic == 0xBADC0FFEE0DDF00DULL);

    magic = 0;
    for (u16 = f->userdef->u16; u16 != NULL; u16 = u16->next) {
        g_assert(u16->value < 64);
        bitval = 1ull << u16->value;
        g_assert((magic & bitval) == 0);
        magic |= bitval;
    }
    g_assert(magic == 0xD15EA5E);
}


static void
expect_i64_min(OptsVisitorFixture *f, gconstpointer test_data)
{
    expect_ok(f, test_data);
    g_assert(f->userdef->has_i64);
    g_assert(f->userdef->i64->next == NULL);
    g_assert(f->userdef->i64->value == INT64_MIN);
}


static void
expect_i64_max(OptsVisitorFixture *f, gconstpointer test_data)
{
    expect_ok(f, test_data);
    g_assert(f->userdef->has_i64);
    g_assert(f->userdef->i64->next == NULL);
    g_assert(f->userdef->i64->value == INT64_MAX);
}


static void
expect_zero(OptsVisitorFixture *f, gconstpointer test_data)
{
    expect_ok(f, test_data);
    g_assert(f->userdef->has_u64);
    g_assert(f->userdef->u64->next == NULL);
    g_assert(f->userdef->u64->value == 0);
}


static void
expect_u64_max(OptsVisitorFixture *f, gconstpointer test_data)
{
    expect_ok(f, test_data);
    g_assert(f->userdef->has_u64);
    g_assert(f->userdef->u64->next == NULL);
    g_assert(f->userdef->u64->value == UINT64_MAX);
}

/* test cases */

static void
<<<<<<< HEAD
=======
test_opts_range_unvisited(void)
{
    Error *err = NULL;
    intList *list = NULL;
    intList *tail;
    QemuOpts *opts;
    Visitor *v;

    opts = qemu_opts_parse(qemu_find_opts("userdef"), "ilist=0-2", false,
                           &error_abort);

    v = opts_visitor_new(opts);

    visit_start_struct(v, NULL, NULL, 0, &error_abort);

    /* Would be simpler if the visitor genuinely supported virtual walks */
    visit_start_list(v, "ilist", (GenericList **)&list, sizeof(*list),
                     &error_abort);
    tail = list;
    visit_type_int(v, NULL, &tail->value, &error_abort);
    g_assert_cmpint(tail->value, ==, 0);
    tail = (intList *)visit_next_list(v, (GenericList *)tail, sizeof(*list));
    g_assert(tail);
    visit_type_int(v, NULL, &tail->value, &error_abort);
    g_assert_cmpint(tail->value, ==, 1);
    tail = (intList *)visit_next_list(v, (GenericList *)tail, sizeof(*list));
    g_assert(tail);
    visit_check_list(v, &error_abort); /* unvisited tail ignored until... */
    visit_end_list(v, (void **)&list);

    visit_check_struct(v, &err); /* ...here */
    error_free_or_abort(&err);
    visit_end_struct(v, NULL);

    qapi_free_intList(list);
    visit_free(v);
    qemu_opts_del(opts);
}

static void
test_opts_range_beyond(void)
{
    Error *err = NULL;
    intList *list = NULL;
    intList *tail;
    QemuOpts *opts;
    Visitor *v;
    int64_t val;

    opts = qemu_opts_parse(qemu_find_opts("userdef"), "ilist=0", false,
                           &error_abort);

    v = opts_visitor_new(opts);

    visit_start_struct(v, NULL, NULL, 0, &error_abort);

    /* Would be simpler if the visitor genuinely supported virtual walks */
    visit_start_list(v, "ilist", (GenericList **)&list, sizeof(*list),
                     &error_abort);
    tail = list;
    visit_type_int(v, NULL, &tail->value, &error_abort);
    g_assert_cmpint(tail->value, ==, 0);
    tail = (intList *)visit_next_list(v, (GenericList *)tail, sizeof(*tail));
    g_assert(!tail);
    visit_type_int(v, NULL, &val, &err);
    error_free_or_abort(&err);
    visit_end_list(v, (void **)&list);

    visit_check_struct(v, &error_abort);
    visit_end_struct(v, NULL);

    qapi_free_intList(list);
    visit_free(v);
    qemu_opts_del(opts);
}

static void
>>>>>>> 1ab5eb4e
test_opts_dict_unvisited(void)
{
    Error *err = NULL;
    QemuOpts *opts;
    Visitor *v;
    UserDefOptions *userdef;

    opts = qemu_opts_parse(qemu_find_opts("userdef"), "i64x=0,bogus=1", false,
                           &error_abort);

    v = opts_visitor_new(opts);
    visit_type_UserDefOptions(v, NULL, &userdef, &err);
    error_free_or_abort(&err);
    visit_free(v);
    qemu_opts_del(opts);
    g_assert(!userdef);
}

int
main(int argc, char **argv)
{
    g_test_init(&argc, &argv, NULL);

    qemu_add_opts(&userdef_opts);

    /* Three hexadecimal magic numbers, "dead beef", "bad coffee, odd food" and
     * "disease", from
     * <http://en.wikipedia.org/wiki/Magic_number_%28programming%29>, were
     * converted to binary and dissected into bit ranges. Each magic number is
     * going to be recomposed using the lists called "i64", "u64" and "u16",
     * respectively.
     *
     * (Note that these types pertain to the individual bit shift counts, not
     * the magic numbers themselves; the intent is to exercise opts_type_int()
     * and opts_type_uint64().)
     *
     * The "i64" shift counts have been decreased by 16 (decimal) in order to
     * test negative values as well. Finally, the full list of QemuOpt elements
     * has been permuted with "shuf".
     *
     * Both "i64" and "u64" have some (distinct) single-element ranges
     * represented as both "a" and "a-a". "u16" is a special case of "i64" (see
     * visit_type_uint16()), so it wouldn't add a separate test in this regard.
     */

    add_test("/visitor/opts/flatten/value", &test_value,
             "i64=-1-0,u64=12-16,u64=2-3,i64=-11--9,u64=57,u16=9,i64=5-5,"
             "u16=1-4,u16=20,u64=63-63,i64=-16--13,u64=50-52,i64=14-15,u16=11,"
             "i64=7,u16=18,i64=2-3,u16=6,u64=54-55,u64=0,u64=18-20,u64=33-43,"
             "i64=9-12,u16=26-27,u64=59-61,u16=13-16,u64=29-31,u64=22-23,"
             "u16=24,i64=-7--3");

    add_test("/visitor/opts/i64/val1/errno",    &expect_fail,
             "i64=0x8000000000000000");
    add_test("/visitor/opts/i64/val1/empty",    &expect_fail, "i64=");
    add_test("/visitor/opts/i64/val1/trailing", &expect_fail, "i64=5z");
    add_test("/visitor/opts/i64/nonlist",       &expect_fail, "i64x=5-6");
    add_test("/visitor/opts/i64/val2/errno",    &expect_fail,
             "i64=0x7fffffffffffffff-0x8000000000000000");
    add_test("/visitor/opts/i64/val2/empty",    &expect_fail, "i64=5-");
    add_test("/visitor/opts/i64/val2/trailing", &expect_fail, "i64=5-6z");
    add_test("/visitor/opts/i64/range/empty",   &expect_fail, "i64=6-5");
    add_test("/visitor/opts/i64/range/minval",  &expect_i64_min,
             "i64=-0x8000000000000000--0x8000000000000000");
    add_test("/visitor/opts/i64/range/maxval",  &expect_i64_max,
             "i64=0x7fffffffffffffff-0x7fffffffffffffff");

    add_test("/visitor/opts/u64/val1/errno",    &expect_fail, "u64=-1");
    add_test("/visitor/opts/u64/val1/empty",    &expect_fail, "u64=");
    add_test("/visitor/opts/u64/val1/trailing", &expect_fail, "u64=5z");
    add_test("/visitor/opts/u64/nonlist",       &expect_fail, "u64x=5-6");
    add_test("/visitor/opts/u64/val2/errno",    &expect_fail,
             "u64=0xffffffffffffffff-0x10000000000000000");
    add_test("/visitor/opts/u64/val2/empty",    &expect_fail, "u64=5-");
    add_test("/visitor/opts/u64/val2/trailing", &expect_fail, "u64=5-6z");
    add_test("/visitor/opts/u64/range/empty",   &expect_fail, "u64=6-5");
    add_test("/visitor/opts/u64/range/minval",  &expect_zero, "u64=0-0");
    add_test("/visitor/opts/u64/range/maxval",  &expect_u64_max,
             "u64=0xffffffffffffffff-0xffffffffffffffff");

    /* Test maximum range sizes. The macro value is open-coded here
     * *intentionally*; the test case must use concrete values by design. If
     * OPTS_VISITOR_RANGE_MAX is changed, the following values need to be
     * recalculated as well. The assert and this comment should help with it.
     */
    g_assert(OPTS_VISITOR_RANGE_MAX == 65536);

    /* The unsigned case is simple, a u64-u64 difference can always be
     * represented as a u64.
     */
    add_test("/visitor/opts/u64/range/max",  &expect_ok,   "u64=0-65535");
    add_test("/visitor/opts/u64/range/2big", &expect_fail, "u64=0-65536");

    /* The same cannot be said about an i64-i64 difference. */
    add_test("/visitor/opts/i64/range/max/pos/a", &expect_ok,
             "i64=0x7fffffffffff0000-0x7fffffffffffffff");
    add_test("/visitor/opts/i64/range/max/pos/b", &expect_ok,
             "i64=0x7ffffffffffeffff-0x7ffffffffffffffe");
    add_test("/visitor/opts/i64/range/2big/pos",  &expect_fail,
             "i64=0x7ffffffffffeffff-0x7fffffffffffffff");
    add_test("/visitor/opts/i64/range/max/neg/a", &expect_ok,
             "i64=-0x8000000000000000--0x7fffffffffff0001");
    add_test("/visitor/opts/i64/range/max/neg/b", &expect_ok,
             "i64=-0x7fffffffffffffff--0x7fffffffffff0000");
    add_test("/visitor/opts/i64/range/2big/neg",  &expect_fail,
             "i64=-0x8000000000000000--0x7fffffffffff0000");
    add_test("/visitor/opts/i64/range/2big/full", &expect_fail,
             "i64=-0x8000000000000000-0x7fffffffffffffff");

<<<<<<< HEAD
=======
    g_test_add_func("/visitor/opts/range/unvisited",
                    test_opts_range_unvisited);
    g_test_add_func("/visitor/opts/range/beyond",
                    test_opts_range_beyond);

>>>>>>> 1ab5eb4e
    g_test_add_func("/visitor/opts/dict/unvisited", test_opts_dict_unvisited);

    g_test_run();
    return 0;
}<|MERGE_RESOLUTION|>--- conflicted
+++ resolved
@@ -173,8 +173,6 @@
 /* test cases */
 
 static void
-<<<<<<< HEAD
-=======
 test_opts_range_unvisited(void)
 {
     Error *err = NULL;
@@ -252,7 +250,6 @@
 }
 
 static void
->>>>>>> 1ab5eb4e
 test_opts_dict_unvisited(void)
 {
     Error *err = NULL;
@@ -362,14 +359,11 @@
     add_test("/visitor/opts/i64/range/2big/full", &expect_fail,
              "i64=-0x8000000000000000-0x7fffffffffffffff");
 
-<<<<<<< HEAD
-=======
     g_test_add_func("/visitor/opts/range/unvisited",
                     test_opts_range_unvisited);
     g_test_add_func("/visitor/opts/range/beyond",
                     test_opts_range_beyond);
 
->>>>>>> 1ab5eb4e
     g_test_add_func("/visitor/opts/dict/unvisited", test_opts_dict_unvisited);
 
     g_test_run();
