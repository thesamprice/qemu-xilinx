QA output created by 051
Formatting 'TEST_DIR/t.IMGFMT', fmt=IMGFMT size=134217728
Formatting 'TEST_DIR/t.IMGFMT', fmt=IMGFMT size=134217728 backing_file=TEST_DIR/t.IMGFMT.base

=== Unknown option ===

Testing: -drive file=TEST_DIR/t.qcow2,format=qcow2,unknown_opt=,if=none,id=drive0
QEMU_PROG: -drive file=TEST_DIR/t.qcow2,format=qcow2,unknown_opt=,if=none,id=drive0: Block format 'qcow2' does not support the option 'unknown_opt'

Testing: -drive file=TEST_DIR/t.qcow2,format=qcow2,unknown_opt=on,if=none,id=drive0
QEMU_PROG: -drive file=TEST_DIR/t.qcow2,format=qcow2,unknown_opt=on,if=none,id=drive0: Block format 'qcow2' does not support the option 'unknown_opt'

Testing: -drive file=TEST_DIR/t.qcow2,format=qcow2,unknown_opt=1234,if=none,id=drive0
QEMU_PROG: -drive file=TEST_DIR/t.qcow2,format=qcow2,unknown_opt=1234,if=none,id=drive0: Block format 'qcow2' does not support the option 'unknown_opt'

Testing: -drive file=TEST_DIR/t.qcow2,format=qcow2,unknown_opt=foo,if=none,id=drive0
QEMU_PROG: -drive file=TEST_DIR/t.qcow2,format=qcow2,unknown_opt=foo,if=none,id=drive0: Block format 'qcow2' does not support the option 'unknown_opt'


=== Unknown protocol option ===

Testing: -drive file=TEST_DIR/t.qcow2,format=qcow2,file.unknown_opt=
QEMU_PROG: -drive file=TEST_DIR/t.qcow2,format=qcow2,file.unknown_opt=: Block protocol 'file' doesn't support the option 'unknown_opt'

Testing: -drive file=TEST_DIR/t.qcow2,format=qcow2,file.unknown_opt=on
QEMU_PROG: -drive file=TEST_DIR/t.qcow2,format=qcow2,file.unknown_opt=on: Block protocol 'file' doesn't support the option 'unknown_opt'

Testing: -drive file=TEST_DIR/t.qcow2,format=qcow2,file.unknown_opt=1234
QEMU_PROG: -drive file=TEST_DIR/t.qcow2,format=qcow2,file.unknown_opt=1234: Block protocol 'file' doesn't support the option 'unknown_opt'

Testing: -drive file=TEST_DIR/t.qcow2,format=qcow2,file.unknown_opt=foo
QEMU_PROG: -drive file=TEST_DIR/t.qcow2,format=qcow2,file.unknown_opt=foo: Block protocol 'file' doesn't support the option 'unknown_opt'


=== Invalid format ===

Testing: -drive file=TEST_DIR/t.qcow2,format=foo
QEMU_PROG: -drive file=TEST_DIR/t.qcow2,format=foo: Unknown driver 'foo'

Testing: -drive file=TEST_DIR/t.qcow2,driver=foo
QEMU_PROG: -drive file=TEST_DIR/t.qcow2,driver=foo: Unknown driver 'foo'

Testing: -drive file=TEST_DIR/t.qcow2,driver=raw,format=qcow2
QEMU_PROG: -drive file=TEST_DIR/t.qcow2,driver=raw,format=qcow2: Cannot specify both 'driver' and 'format'

Testing: -drive file=TEST_DIR/t.qcow2,driver=qcow2,format=qcow2
QEMU_PROG: -drive file=TEST_DIR/t.qcow2,driver=qcow2,format=qcow2: Cannot specify both 'driver' and 'format'


=== Device without drive ===

Testing: -device virtio-scsi-pci -device scsi-hd
QEMU X.Y.Z monitor - type 'help' for more information
(qemu) QEMU_PROG: -device scsi-hd: drive property not set


=== Overriding backing file ===

Testing: -drive file=TEST_DIR/t.qcow2,driver=qcow2,backing.file.filename=TEST_DIR/t.qcow2.orig,if=none,id=drive0 -nodefaults
QEMU X.Y.Z monitor - type 'help' for more information
(qemu) i[K[Din[K[D[Dinf[K[D[D[Dinfo[K[D[D[D[Dinfo [K[D[D[D[D[Dinfo b[K[D[D[D[D[D[Dinfo bl[K[D[D[D[D[D[D[Dinfo blo[K[D[D[D[D[D[D[D[Dinfo bloc[K[D[D[D[D[D[D[D[D[Dinfo block[K
drive0 (NODE_NAME): TEST_DIR/t.qcow2 (qcow2)
    Removable device: not locked, tray closed
    Cache mode:       writeback
    Backing file:     TEST_DIR/t.qcow2.orig (chain depth: 1)
(qemu) q[K[Dqu[K[D[Dqui[K[D[D[Dquit[K

Testing: -drive file=TEST_DIR/t.qcow2,driver=raw,backing.file.filename=TEST_DIR/t.qcow2.orig
QEMU_PROG: -drive file=TEST_DIR/t.qcow2,driver=raw,backing.file.filename=TEST_DIR/t.qcow2.orig: Driver doesn't support backing files

Testing: -drive file=TEST_DIR/t.qcow2,file.backing.driver=file,file.backing.filename=TEST_DIR/t.qcow2.orig
QEMU_PROG: -drive file=TEST_DIR/t.qcow2,file.backing.driver=file,file.backing.filename=TEST_DIR/t.qcow2.orig: Driver doesn't support backing files

Testing: -drive file=TEST_DIR/t.qcow2,file.backing.driver=qcow2,file.backing.file.filename=TEST_DIR/t.qcow2.orig
QEMU_PROG: -drive file=TEST_DIR/t.qcow2,file.backing.driver=qcow2,file.backing.file.filename=TEST_DIR/t.qcow2.orig: Driver doesn't support backing files


=== Enable and disable lazy refcounting on the command line, plus some invalid values ===

Testing: -drive file=TEST_DIR/t.qcow2,format=qcow2,lazy-refcounts=on
QEMU X.Y.Z monitor - type 'help' for more information
(qemu) q[K[Dqu[K[D[Dqui[K[D[D[Dquit[K

Testing: -drive file=TEST_DIR/t.qcow2,format=qcow2,lazy-refcounts=off
QEMU X.Y.Z monitor - type 'help' for more information
(qemu) q[K[Dqu[K[D[Dqui[K[D[D[Dquit[K

Testing: -drive file=TEST_DIR/t.qcow2,format=qcow2,lazy-refcounts=
QEMU_PROG: -drive file=TEST_DIR/t.qcow2,format=qcow2,lazy-refcounts=: Parameter 'lazy-refcounts' expects 'on' or 'off'

Testing: -drive file=TEST_DIR/t.qcow2,format=qcow2,lazy-refcounts=42
QEMU_PROG: -drive file=TEST_DIR/t.qcow2,format=qcow2,lazy-refcounts=42: Parameter 'lazy-refcounts' expects 'on' or 'off'

Testing: -drive file=TEST_DIR/t.qcow2,format=qcow2,lazy-refcounts=foo
QEMU_PROG: -drive file=TEST_DIR/t.qcow2,format=qcow2,lazy-refcounts=foo: Parameter 'lazy-refcounts' expects 'on' or 'off'


=== With version 2 images enabling lazy refcounts must fail ===

Formatting 'TEST_DIR/t.IMGFMT', fmt=IMGFMT size=134217728
Testing: -drive file=TEST_DIR/t.qcow2,format=qcow2,lazy-refcounts=on
QEMU_PROG: -drive file=TEST_DIR/t.qcow2,format=qcow2,lazy-refcounts=on: Lazy refcounts require a qcow2 image with at least qemu 1.1 compatibility level

Testing: -drive file=TEST_DIR/t.qcow2,format=qcow2,lazy-refcounts=off
QEMU X.Y.Z monitor - type 'help' for more information
(qemu) q[K[Dqu[K[D[Dqui[K[D[D[Dquit[K


=== No medium ===

Testing: -drive if=virtio
QEMU X.Y.Z monitor - type 'help' for more information
(qemu) QEMU_PROG: -drive if=virtio: Device needs media, but drive is empty


=== Read-only ===

Testing: -drive file=TEST_DIR/t.qcow2,if=virtio,readonly=on
QEMU X.Y.Z monitor - type 'help' for more information
(qemu) q[K[Dqu[K[D[Dqui[K[D[D[Dquit[K


=== Cache modes ===

Testing: -drive driver=null-co,cache=none
QEMU X.Y.Z monitor - type 'help' for more information
(qemu) q[K[Dqu[K[D[Dqui[K[D[D[Dquit[K

Testing: -drive driver=null-co,cache=directsync
QEMU X.Y.Z monitor - type 'help' for more information
(qemu) q[K[Dqu[K[D[Dqui[K[D[D[Dquit[K

Testing: -drive driver=null-co,cache=writeback
QEMU X.Y.Z monitor - type 'help' for more information
(qemu) q[K[Dqu[K[D[Dqui[K[D[D[Dquit[K

Testing: -drive driver=null-co,cache=writethrough
QEMU X.Y.Z monitor - type 'help' for more information
(qemu) q[K[Dqu[K[D[Dqui[K[D[D[Dquit[K

Testing: -drive driver=null-co,cache=unsafe
QEMU X.Y.Z monitor - type 'help' for more information
(qemu) q[K[Dqu[K[D[Dqui[K[D[D[Dquit[K

Testing: -drive driver=null-co,cache=invalid_value
QEMU_PROG: -drive driver=null-co,cache=invalid_value: invalid cache option

Testing: -drive file=TEST_DIR/t.qcow2,cache=writeback,backing.file.filename=TEST_DIR/t.qcow2.base,backing.cache.no-flush=on,backing.node-name=backing,backing.file.node-name=backing-file,file.node-name=file,if=none,id=drive0 -nodefaults
QEMU X.Y.Z monitor - type 'help' for more information
(qemu) i[K[Din[K[D[Dinf[K[D[D[Dinfo[K[D[D[D[Dinfo [K[D[D[D[D[Dinfo b[K[D[D[D[D[D[Dinfo bl[K[D[D[D[D[D[D[Dinfo blo[K[D[D[D[D[D[D[D[Dinfo bloc[K[D[D[D[D[D[D[D[D[Dinfo block[K
drive0 (NODE_NAME): TEST_DIR/t.qcow2 (qcow2)
    Removable device: not locked, tray closed
    Cache mode:       writeback
    Backing file:     TEST_DIR/t.qcow2.base (chain depth: 1)
(qemu) i[K[Din[K[D[Dinf[K[D[D[Dinfo[K[D[D[D[Dinfo [K[D[D[D[D[Dinfo b[K[D[D[D[D[D[Dinfo bl[K[D[D[D[D[D[D[Dinfo blo[K[D[D[D[D[D[D[D[Dinfo bloc[K[D[D[D[D[D[D[D[D[Dinfo block[K[D[D[D[D[D[D[D[D[D[Dinfo block [K[D[D[D[D[D[D[D[D[D[D[Dinfo block f[K[D[D[D[D[D[D[D[D[D[D[D[Dinfo block fi[K[D[D[D[D[D[D[D[D[D[D[D[D[Dinfo block fil[K[D[D[D[D[D[D[D[D[D[D[D[D[D[Dinfo block file[K

file: TEST_DIR/t.qcow2 (file)
    Cache mode:       writeback
(qemu) i[K[Din[K[D[Dinf[K[D[D[Dinfo[K[D[D[D[Dinfo [K[D[D[D[D[Dinfo b[K[D[D[D[D[D[Dinfo bl[K[D[D[D[D[D[D[Dinfo blo[K[D[D[D[D[D[D[D[Dinfo bloc[K[D[D[D[D[D[D[D[D[Dinfo block[K[D[D[D[D[D[D[D[D[D[Dinfo block [K[D[D[D[D[D[D[D[D[D[D[Dinfo block b[K[D[D[D[D[D[D[D[D[D[D[D[Dinfo block ba[K[D[D[D[D[D[D[D[D[D[D[D[D[Dinfo block bac[K[D[D[D[D[D[D[D[D[D[D[D[D[D[Dinfo block back[K[D[D[D[D[D[D[D[D[D[D[D[D[D[D[Dinfo block backi[K[D[D[D[D[D[D[D[D[D[D[D[D[D[D[D[Dinfo block backin[K[D[D[D[D[D[D[D[D[D[D[D[D[D[D[D[D[Dinfo block backing[K
backing: TEST_DIR/t.qcow2.base (qcow2, read-only)
    Cache mode:       writeback, ignore flushes
(qemu) i[K[Din[K[D[Dinf[K[D[D[Dinfo[K[D[D[D[Dinfo [K[D[D[D[D[Dinfo b[K[D[D[D[D[D[Dinfo bl[K[D[D[D[D[D[D[Dinfo blo[K[D[D[D[D[D[D[D[Dinfo bloc[K[D[D[D[D[D[D[D[D[Dinfo block[K[D[D[D[D[D[D[D[D[D[Dinfo block [K[D[D[D[D[D[D[D[D[D[D[Dinfo block b[K[D[D[D[D[D[D[D[D[D[D[D[Dinfo block ba[K[D[D[D[D[D[D[D[D[D[D[D[D[Dinfo block bac[K[D[D[D[D[D[D[D[D[D[D[D[D[D[Dinfo block back[K[D[D[D[D[D[D[D[D[D[D[D[D[D[D[Dinfo block backi[K[D[D[D[D[D[D[D[D[D[D[D[D[D[D[D[Dinfo block backin[K[D[D[D[D[D[D[D[D[D[D[D[D[D[D[D[D[Dinfo block backing[K[D[D[D[D[D[D[D[D[D[D[D[D[D[D[D[D[D[Dinfo block backing-[K[D[D[D[D[D[D[D[D[D[D[D[D[D[D[D[D[D[D[Dinfo block backing-f[K[D[D[D[D[D[D[D[D[D[D[D[D[D[D[D[D[D[D[D[Dinfo block backing-fi[K[D[D[D[D[D[D[D[D[D[D[D[D[D[D[D[D[D[D[D[D[Dinfo block backing-fil[K[D[D[D[D[D[D[D[D[D[D[D[D[D[D[D[D[D[D[D[D[D[Dinfo block backing-file[K

backing-file: TEST_DIR/t.qcow2.base (file, read-only)
    Cache mode:       writeback, ignore flushes
(qemu) q[K[Dqu[K[D[Dqui[K[D[D[Dquit[K

Testing: -drive file=TEST_DIR/t.qcow2,cache=writethrough,backing.file.filename=TEST_DIR/t.qcow2.base,backing.cache.no-flush=on,backing.node-name=backing,backing.file.node-name=backing-file,file.node-name=file,if=none,id=drive0 -nodefaults
QEMU X.Y.Z monitor - type 'help' for more information
(qemu) i[K[Din[K[D[Dinf[K[D[D[Dinfo[K[D[D[D[Dinfo [K[D[D[D[D[Dinfo b[K[D[D[D[D[D[Dinfo bl[K[D[D[D[D[D[D[Dinfo blo[K[D[D[D[D[D[D[D[Dinfo bloc[K[D[D[D[D[D[D[D[D[Dinfo block[K
drive0 (NODE_NAME): TEST_DIR/t.qcow2 (qcow2)
    Removable device: not locked, tray closed
    Cache mode:       writethrough
    Backing file:     TEST_DIR/t.qcow2.base (chain depth: 1)
(qemu) i[K[Din[K[D[Dinf[K[D[D[Dinfo[K[D[D[D[Dinfo [K[D[D[D[D[Dinfo b[K[D[D[D[D[D[Dinfo bl[K[D[D[D[D[D[D[Dinfo blo[K[D[D[D[D[D[D[D[Dinfo bloc[K[D[D[D[D[D[D[D[D[Dinfo block[K[D[D[D[D[D[D[D[D[D[Dinfo block [K[D[D[D[D[D[D[D[D[D[D[Dinfo block f[K[D[D[D[D[D[D[D[D[D[D[D[Dinfo block fi[K[D[D[D[D[D[D[D[D[D[D[D[D[Dinfo block fil[K[D[D[D[D[D[D[D[D[D[D[D[D[D[Dinfo block file[K

file: TEST_DIR/t.qcow2 (file)
    Cache mode:       writeback
(qemu) i[K[Din[K[D[Dinf[K[D[D[Dinfo[K[D[D[D[Dinfo [K[D[D[D[D[Dinfo b[K[D[D[D[D[D[Dinfo bl[K[D[D[D[D[D[D[Dinfo blo[K[D[D[D[D[D[D[D[Dinfo bloc[K[D[D[D[D[D[D[D[D[Dinfo block[K[D[D[D[D[D[D[D[D[D[Dinfo block [K[D[D[D[D[D[D[D[D[D[D[Dinfo block b[K[D[D[D[D[D[D[D[D[D[D[D[Dinfo block ba[K[D[D[D[D[D[D[D[D[D[D[D[D[Dinfo block bac[K[D[D[D[D[D[D[D[D[D[D[D[D[D[Dinfo block back[K[D[D[D[D[D[D[D[D[D[D[D[D[D[D[Dinfo block backi[K[D[D[D[D[D[D[D[D[D[D[D[D[D[D[D[Dinfo block backin[K[D[D[D[D[D[D[D[D[D[D[D[D[D[D[D[D[Dinfo block backing[K
backing: TEST_DIR/t.qcow2.base (qcow2, read-only)
    Cache mode:       writeback, ignore flushes
(qemu) i[K[Din[K[D[Dinf[K[D[D[Dinfo[K[D[D[D[Dinfo [K[D[D[D[D[Dinfo b[K[D[D[D[D[D[Dinfo bl[K[D[D[D[D[D[D[Dinfo blo[K[D[D[D[D[D[D[D[Dinfo bloc[K[D[D[D[D[D[D[D[D[Dinfo block[K[D[D[D[D[D[D[D[D[D[Dinfo block [K[D[D[D[D[D[D[D[D[D[D[Dinfo block b[K[D[D[D[D[D[D[D[D[D[D[D[Dinfo block ba[K[D[D[D[D[D[D[D[D[D[D[D[D[Dinfo block bac[K[D[D[D[D[D[D[D[D[D[D[D[D[D[Dinfo block back[K[D[D[D[D[D[D[D[D[D[D[D[D[D[D[Dinfo block backi[K[D[D[D[D[D[D[D[D[D[D[D[D[D[D[D[Dinfo block backin[K[D[D[D[D[D[D[D[D[D[D[D[D[D[D[D[D[Dinfo block backing[K[D[D[D[D[D[D[D[D[D[D[D[D[D[D[D[D[D[Dinfo block backing-[K[D[D[D[D[D[D[D[D[D[D[D[D[D[D[D[D[D[D[Dinfo block backing-f[K[D[D[D[D[D[D[D[D[D[D[D[D[D[D[D[D[D[D[D[Dinfo block backing-fi[K[D[D[D[D[D[D[D[D[D[D[D[D[D[D[D[D[D[D[D[D[Dinfo block backing-fil[K[D[D[D[D[D[D[D[D[D[D[D[D[D[D[D[D[D[D[D[D[D[Dinfo block backing-file[K

backing-file: TEST_DIR/t.qcow2.base (file, read-only)
    Cache mode:       writeback, ignore flushes
(qemu) q[K[Dqu[K[D[Dqui[K[D[D[Dquit[K

Testing: -drive file=TEST_DIR/t.qcow2,cache=unsafe,backing.file.filename=TEST_DIR/t.qcow2.base,backing.cache.no-flush=on,backing.node-name=backing,backing.file.node-name=backing-file,file.node-name=file,if=none,id=drive0 -nodefaults
QEMU X.Y.Z monitor - type 'help' for more information
(qemu) i[K[Din[K[D[Dinf[K[D[D[Dinfo[K[D[D[D[Dinfo [K[D[D[D[D[Dinfo b[K[D[D[D[D[D[Dinfo bl[K[D[D[D[D[D[D[Dinfo blo[K[D[D[D[D[D[D[D[Dinfo bloc[K[D[D[D[D[D[D[D[D[Dinfo block[K
drive0 (NODE_NAME): TEST_DIR/t.qcow2 (qcow2)
    Removable device: not locked, tray closed
    Cache mode:       writeback, ignore flushes
    Backing file:     TEST_DIR/t.qcow2.base (chain depth: 1)
(qemu) i[K[Din[K[D[Dinf[K[D[D[Dinfo[K[D[D[D[Dinfo [K[D[D[D[D[Dinfo b[K[D[D[D[D[D[Dinfo bl[K[D[D[D[D[D[D[Dinfo blo[K[D[D[D[D[D[D[D[Dinfo bloc[K[D[D[D[D[D[D[D[D[Dinfo block[K[D[D[D[D[D[D[D[D[D[Dinfo block [K[D[D[D[D[D[D[D[D[D[D[Dinfo block f[K[D[D[D[D[D[D[D[D[D[D[D[Dinfo block fi[K[D[D[D[D[D[D[D[D[D[D[D[D[Dinfo block fil[K[D[D[D[D[D[D[D[D[D[D[D[D[D[Dinfo block file[K

file: TEST_DIR/t.qcow2 (file)
    Cache mode:       writeback, ignore flushes
(qemu) i[K[Din[K[D[Dinf[K[D[D[Dinfo[K[D[D[D[Dinfo [K[D[D[D[D[Dinfo b[K[D[D[D[D[D[Dinfo bl[K[D[D[D[D[D[D[Dinfo blo[K[D[D[D[D[D[D[D[Dinfo bloc[K[D[D[D[D[D[D[D[D[Dinfo block[K[D[D[D[D[D[D[D[D[D[Dinfo block [K[D[D[D[D[D[D[D[D[D[D[Dinfo block b[K[D[D[D[D[D[D[D[D[D[D[D[Dinfo block ba[K[D[D[D[D[D[D[D[D[D[D[D[D[Dinfo block bac[K[D[D[D[D[D[D[D[D[D[D[D[D[D[Dinfo block back[K[D[D[D[D[D[D[D[D[D[D[D[D[D[D[Dinfo block backi[K[D[D[D[D[D[D[D[D[D[D[D[D[D[D[D[Dinfo block backin[K[D[D[D[D[D[D[D[D[D[D[D[D[D[D[D[D[Dinfo block backing[K
backing: TEST_DIR/t.qcow2.base (qcow2, read-only)
    Cache mode:       writeback, ignore flushes
(qemu) i[K[Din[K[D[Dinf[K[D[D[Dinfo[K[D[D[D[Dinfo [K[D[D[D[D[Dinfo b[K[D[D[D[D[D[Dinfo bl[K[D[D[D[D[D[D[Dinfo blo[K[D[D[D[D[D[D[D[Dinfo bloc[K[D[D[D[D[D[D[D[D[Dinfo block[K[D[D[D[D[D[D[D[D[D[Dinfo block [K[D[D[D[D[D[D[D[D[D[D[Dinfo block b[K[D[D[D[D[D[D[D[D[D[D[D[Dinfo block ba[K[D[D[D[D[D[D[D[D[D[D[D[D[Dinfo block bac[K[D[D[D[D[D[D[D[D[D[D[D[D[D[Dinfo block back[K[D[D[D[D[D[D[D[D[D[D[D[D[D[D[Dinfo block backi[K[D[D[D[D[D[D[D[D[D[D[D[D[D[D[D[Dinfo block backin[K[D[D[D[D[D[D[D[D[D[D[D[D[D[D[D[D[Dinfo block backing[K[D[D[D[D[D[D[D[D[D[D[D[D[D[D[D[D[D[Dinfo block backing-[K[D[D[D[D[D[D[D[D[D[D[D[D[D[D[D[D[D[D[Dinfo block backing-f[K[D[D[D[D[D[D[D[D[D[D[D[D[D[D[D[D[D[D[D[Dinfo block backing-fi[K[D[D[D[D[D[D[D[D[D[D[D[D[D[D[D[D[D[D[D[D[Dinfo block backing-fil[K[D[D[D[D[D[D[D[D[D[D[D[D[D[D[D[D[D[D[D[D[D[Dinfo block backing-file[K

backing-file: TEST_DIR/t.qcow2.base (file, read-only)
    Cache mode:       writeback, ignore flushes
(qemu) q[K[Dqu[K[D[Dqui[K[D[D[Dquit[K

Testing: -drive file=TEST_DIR/t.qcow2,cache=invalid_value,backing.file.filename=TEST_DIR/t.qcow2.base,backing.cache.no-flush=on,backing.node-name=backing,backing.file.node-name=backing-file,file.node-name=file,if=none,id=drive0 -nodefaults
QEMU_PROG: -drive file=TEST_DIR/t.qcow2,cache=invalid_value,backing.file.filename=TEST_DIR/t.qcow2.base,backing.cache.no-flush=on,backing.node-name=backing,backing.file.node-name=backing-file,file.node-name=file,if=none,id=drive0: invalid cache option


=== Specifying the protocol layer ===

Testing: -drive file=TEST_DIR/t.qcow2,file.driver=file
QEMU X.Y.Z monitor - type 'help' for more information
(qemu) q[K[Dqu[K[D[Dqui[K[D[D[Dquit[K


=== Leaving out required options ===

Testing: -drive driver=file
QEMU_PROG: -drive driver=file: The 'file' block driver requires a file name

Testing: -drive driver=nbd
<<<<<<< HEAD
QEMU_PROG: -drive driver=nbd: one of path and host must be specified.
=======
QEMU_PROG: -drive driver=nbd: NBD server address missing
>>>>>>> 7124ccf8

Testing: -drive driver=raw
QEMU_PROG: -drive driver=raw: Can't use 'raw' as a block driver for the protocol level

Testing: -drive file.driver=file
QEMU_PROG: -drive file.driver=file: The 'file' block driver requires a file name

Testing: -drive file.driver=nbd
<<<<<<< HEAD
QEMU_PROG: -drive file.driver=nbd: one of path and host must be specified.
=======
QEMU_PROG: -drive file.driver=nbd: NBD server address missing
>>>>>>> 7124ccf8

Testing: -drive file.driver=raw
QEMU_PROG: -drive file.driver=raw: Can't use 'raw' as a block driver for the protocol level

Testing: -drive foo=bar
QEMU_PROG: -drive foo=bar: Must specify either driver or file


=== Specifying both an option and its legacy alias ===

Testing: -drive file=TEST_DIR/t.qcow2,iops=1234,throttling.iops-total=5678
QEMU_PROG: -drive file=TEST_DIR/t.qcow2,iops=1234,throttling.iops-total=5678: 'throttling.iops-total' and its alias 'iops' can't be used at the same time

Testing: -drive file=TEST_DIR/t.qcow2,iops_rd=1234,throttling.iops-read=5678
QEMU_PROG: -drive file=TEST_DIR/t.qcow2,iops_rd=1234,throttling.iops-read=5678: 'throttling.iops-read' and its alias 'iops_rd' can't be used at the same time

Testing: -drive file=TEST_DIR/t.qcow2,iops_wr=1234,throttling.iops-write=5678
QEMU_PROG: -drive file=TEST_DIR/t.qcow2,iops_wr=1234,throttling.iops-write=5678: 'throttling.iops-write' and its alias 'iops_wr' can't be used at the same time

Testing: -drive file=TEST_DIR/t.qcow2,bps=1234,throttling.bps-total=5678
QEMU_PROG: -drive file=TEST_DIR/t.qcow2,bps=1234,throttling.bps-total=5678: 'throttling.bps-total' and its alias 'bps' can't be used at the same time

Testing: -drive file=TEST_DIR/t.qcow2,bps_rd=1234,throttling.bps-read=5678
QEMU_PROG: -drive file=TEST_DIR/t.qcow2,bps_rd=1234,throttling.bps-read=5678: 'throttling.bps-read' and its alias 'bps_rd' can't be used at the same time

Testing: -drive file=TEST_DIR/t.qcow2,bps_wr=1234,throttling.bps-write=5678
QEMU_PROG: -drive file=TEST_DIR/t.qcow2,bps_wr=1234,throttling.bps-write=5678: 'throttling.bps-write' and its alias 'bps_wr' can't be used at the same time

Testing: -drive file=TEST_DIR/t.qcow2,iops_max=1234,throttling.iops-total-max=5678
QEMU_PROG: -drive file=TEST_DIR/t.qcow2,iops_max=1234,throttling.iops-total-max=5678: 'throttling.iops-total-max' and its alias 'iops_max' can't be used at the same time

Testing: -drive file=TEST_DIR/t.qcow2,iops_rd_max=1234,throttling.iops-read-max=5678
QEMU_PROG: -drive file=TEST_DIR/t.qcow2,iops_rd_max=1234,throttling.iops-read-max=5678: 'throttling.iops-read-max' and its alias 'iops_rd_max' can't be used at the same time

Testing: -drive file=TEST_DIR/t.qcow2,iops_wr_max=1234,throttling.iops-write-max=5678
QEMU_PROG: -drive file=TEST_DIR/t.qcow2,iops_wr_max=1234,throttling.iops-write-max=5678: 'throttling.iops-write-max' and its alias 'iops_wr_max' can't be used at the same time

Testing: -drive file=TEST_DIR/t.qcow2,bps_max=1234,throttling.bps-total-max=5678
QEMU_PROG: -drive file=TEST_DIR/t.qcow2,bps_max=1234,throttling.bps-total-max=5678: 'throttling.bps-total-max' and its alias 'bps_max' can't be used at the same time

Testing: -drive file=TEST_DIR/t.qcow2,bps_rd_max=1234,throttling.bps-read-max=5678
QEMU_PROG: -drive file=TEST_DIR/t.qcow2,bps_rd_max=1234,throttling.bps-read-max=5678: 'throttling.bps-read-max' and its alias 'bps_rd_max' can't be used at the same time

Testing: -drive file=TEST_DIR/t.qcow2,bps_wr_max=1234,throttling.bps-write-max=5678
QEMU_PROG: -drive file=TEST_DIR/t.qcow2,bps_wr_max=1234,throttling.bps-write-max=5678: 'throttling.bps-write-max' and its alias 'bps_wr_max' can't be used at the same time

Testing: -drive file=TEST_DIR/t.qcow2,iops_size=1234,throttling.iops-size=5678
QEMU_PROG: -drive file=TEST_DIR/t.qcow2,iops_size=1234,throttling.iops-size=5678: 'throttling.iops-size' and its alias 'iops_size' can't be used at the same time

Testing: -drive file=TEST_DIR/t.qcow2,readonly=on,read-only=off
QEMU_PROG: -drive file=TEST_DIR/t.qcow2,readonly=on,read-only=off: 'read-only' and its alias 'readonly' can't be used at the same time


=== Catching negative/large throttling values ===

Testing: -drive file=TEST_DIR/t.qcow2,iops=-1
QEMU_PROG: -drive file=TEST_DIR/t.qcow2,iops=-1: bps/iops/max values must be within [0, 1000000000000000]

Testing: -drive file=TEST_DIR/t.qcow2,bps=-2
QEMU_PROG: -drive file=TEST_DIR/t.qcow2,bps=-2: bps/iops/max values must be within [0, 1000000000000000]

Testing: -drive file=TEST_DIR/t.qcow2,bps_rd=-3
QEMU_PROG: -drive file=TEST_DIR/t.qcow2,bps_rd=-3: bps/iops/max values must be within [0, 1000000000000000]

Testing: -drive file=TEST_DIR/t.qcow2,bps_rd_max=-3
QEMU_PROG: -drive file=TEST_DIR/t.qcow2,bps_rd_max=-3: bps/iops/max values must be within [0, 1000000000000000]

Testing: -drive file=TEST_DIR/t.qcow2,throttling.iops-total=-4
QEMU_PROG: -drive file=TEST_DIR/t.qcow2,throttling.iops-total=-4: bps/iops/max values must be within [0, 1000000000000000]

Testing: -drive file=TEST_DIR/t.qcow2,throttling.bps-total=-5
QEMU_PROG: -drive file=TEST_DIR/t.qcow2,throttling.bps-total=-5: bps/iops/max values must be within [0, 1000000000000000]

Testing: -drive file=TEST_DIR/t.qcow2,bps=0
QEMU X.Y.Z monitor - type 'help' for more information
(qemu) q[K[Dqu[K[D[Dqui[K[D[D[Dquit[K

Testing: -drive file=TEST_DIR/t.qcow2,bps=1
QEMU X.Y.Z monitor - type 'help' for more information
(qemu) q[K[Dqu[K[D[Dqui[K[D[D[Dquit[K

Testing: -drive file=TEST_DIR/t.qcow2,bps=1000000000000000
QEMU X.Y.Z monitor - type 'help' for more information
(qemu) q[K[Dqu[K[D[Dqui[K[D[D[Dquit[K

Testing: -drive file=TEST_DIR/t.qcow2,bps=1000000000000001
QEMU_PROG: -drive file=TEST_DIR/t.qcow2,bps=1000000000000001: bps/iops/max values must be within [0, 1000000000000000]

Testing: -drive file=TEST_DIR/t.qcow2,bps=9999999999999999
QEMU_PROG: -drive file=TEST_DIR/t.qcow2,bps=9999999999999999: bps/iops/max values must be within [0, 1000000000000000]


=== Parsing protocol from file name ===

Testing: -hda foo:bar
QEMU_PROG: -hda foo:bar: Unknown protocol 'foo'

Testing: -drive file=foo:bar
QEMU_PROG: -drive file=foo:bar: Unknown protocol 'foo'

Testing: -drive file.filename=foo:bar
QEMU_PROG: -drive file.filename=foo:bar: Could not open 'foo:bar': No such file or directory

Testing: -hda file:TEST_DIR/t.qcow2
QEMU X.Y.Z monitor - type 'help' for more information
(qemu) q[K[Dqu[K[D[Dqui[K[D[D[Dquit[K

Testing: -drive file=file:TEST_DIR/t.qcow2
QEMU X.Y.Z monitor - type 'help' for more information
(qemu) q[K[Dqu[K[D[Dqui[K[D[D[Dquit[K

Testing: -drive file.filename=file:TEST_DIR/t.qcow2
QEMU_PROG: -drive file.filename=file:TEST_DIR/t.qcow2: Could not open 'file:TEST_DIR/t.qcow2': No such file or directory


=== Snapshot mode ===

wrote 4096/4096 bytes at offset 0
4 KiB, X ops; XX:XX:XX.X (XXX YYY/sec and XXX ops/sec)
Testing: -drive file=TEST_DIR/t.qcow2,if=none,id=drive0 -snapshot
QEMU X.Y.Z monitor - type 'help' for more information
(qemu) q[K[Dqe[K[D[Dqem[K[D[D[Dqemu[K[D[D[D[Dqemu-[K[D[D[D[D[Dqemu-i[K[D[D[D[D[D[Dqemu-io[K[D[D[D[D[D[D[Dqemu-io [K[D[D[D[D[D[D[D[Dqemu-io d[K[D[D[D[D[D[D[D[D[Dqemu-io dr[K[D[D[D[D[D[D[D[D[D[Dqemu-io dri[K[D[D[D[D[D[D[D[D[D[D[Dqemu-io driv[K[D[D[D[D[D[D[D[D[D[D[D[Dqemu-io drive[K[D[D[D[D[D[D[D[D[D[D[D[D[Dqemu-io drive0[K[D[D[D[D[D[D[D[D[D[D[D[D[D[Dqemu-io drive0 [K[D[D[D[D[D[D[D[D[D[D[D[D[D[D[Dqemu-io drive0 "[K[D[D[D[D[D[D[D[D[D[D[D[D[D[D[D[Dqemu-io drive0 "w[K[D[D[D[D[D[D[D[D[D[D[D[D[D[D[D[D[Dqemu-io drive0 "wr[K[D[D[D[D[D[D[D[D[D[D[D[D[D[D[D[D[D[Dqemu-io drive0 "wri[K[D[D[D[D[D[D[D[D[D[D[D[D[D[D[D[D[D[D[Dqemu-io drive0 "writ[K[D[D[D[D[D[D[D[D[D[D[D[D[D[D[D[D[D[D[D[Dqemu-io drive0 "write[K[D[D[D[D[D[D[D[D[D[D[D[D[D[D[D[D[D[D[D[D[Dqemu-io drive0 "write [K[D[D[D[D[D[D[D[D[D[D[D[D[D[D[D[D[D[D[D[D[D[Dqemu-io drive0 "write -[K[D[D[D[D[D[D[D[D[D[D[D[D[D[D[D[D[D[D[D[D[D[D[Dqemu-io drive0 "write -P[K[D[D[D[D[D[D[D[D[D[D[D[D[D[D[D[D[D[D[D[D[D[D[D[Dqemu-io drive0 "write -P [K[D[D[D[D[D[D[D[D[D[D[D[D[D[D[D[D[D[D[D[D[D[D[D[D[Dqemu-io drive0 "write -P 0[K[D[D[D[D[D[D[D[D[D[D[D[D[D[D[D[D[D[D[D[D[D[D[D[D[D[Dqemu-io drive0 "write -P 0x[K[D[D[D[D[D[D[D[D[D[D[D[D[D[D[D[D[D[D[D[D[D[D[D[D[D[D[Dqemu-io drive0 "write -P 0x2[K[D[D[D[D[D[D[D[D[D[D[D[D[D[D[D[D[D[D[D[D[D[D[D[D[D[D[D[Dqemu-io drive0 "write -P 0x22[K[D[D[D[D[D[D[D[D[D[D[D[D[D[D[D[D[D[D[D[D[D[D[D[D[D[D[D[D[Dqemu-io drive0 "write -P 0x22 [K[D[D[D[D[D[D[D[D[D[D[D[D[D[D[D[D[D[D[D[D[D[D[D[D[D[D[D[D[D[Dqemu-io drive0 "write -P 0x22 0[K[D[D[D[D[D[D[D[D[D[D[D[D[D[D[D[D[D[D[D[D[D[D[D[D[D[D[D[D[D[D[Dqemu-io drive0 "write -P 0x22 0 [K[D[D[D[D[D[D[D[D[D[D[D[D[D[D[D[D[D[D[D[D[D[D[D[D[D[D[D[D[D[D[D[Dqemu-io drive0 "write -P 0x22 0 4[K[D[D[D[D[D[D[D[D[D[D[D[D[D[D[D[D[D[D[D[D[D[D[D[D[D[D[D[D[D[D[D[D[Dqemu-io drive0 "write -P 0x22 0 4k[K[D[D[D[D[D[D[D[D[D[D[D[D[D[D[D[D[D[D[D[D[D[D[D[D[D[D[D[D[D[D[D[D[D[Dqemu-io drive0 "write -P 0x22 0 4k"[K
wrote 4096/4096 bytes at offset 0
4 KiB, X ops; XX:XX:XX.X (XXX YYY/sec and XXX ops/sec)
(qemu) q[K[Dqu[K[D[Dqui[K[D[D[Dquit[K

Testing: -drive file=TEST_DIR/t.qcow2,snapshot=on,if=none,id=drive0
QEMU X.Y.Z monitor - type 'help' for more information
(qemu) q[K[Dqe[K[D[Dqem[K[D[D[Dqemu[K[D[D[D[Dqemu-[K[D[D[D[D[Dqemu-i[K[D[D[D[D[D[Dqemu-io[K[D[D[D[D[D[D[Dqemu-io [K[D[D[D[D[D[D[D[Dqemu-io d[K[D[D[D[D[D[D[D[D[Dqemu-io dr[K[D[D[D[D[D[D[D[D[D[Dqemu-io dri[K[D[D[D[D[D[D[D[D[D[D[Dqemu-io driv[K[D[D[D[D[D[D[D[D[D[D[D[Dqemu-io drive[K[D[D[D[D[D[D[D[D[D[D[D[D[Dqemu-io drive0[K[D[D[D[D[D[D[D[D[D[D[D[D[D[Dqemu-io drive0 [K[D[D[D[D[D[D[D[D[D[D[D[D[D[D[Dqemu-io drive0 "[K[D[D[D[D[D[D[D[D[D[D[D[D[D[D[D[Dqemu-io drive0 "w[K[D[D[D[D[D[D[D[D[D[D[D[D[D[D[D[D[Dqemu-io drive0 "wr[K[D[D[D[D[D[D[D[D[D[D[D[D[D[D[D[D[D[Dqemu-io drive0 "wri[K[D[D[D[D[D[D[D[D[D[D[D[D[D[D[D[D[D[D[Dqemu-io drive0 "writ[K[D[D[D[D[D[D[D[D[D[D[D[D[D[D[D[D[D[D[D[Dqemu-io drive0 "write[K[D[D[D[D[D[D[D[D[D[D[D[D[D[D[D[D[D[D[D[D[Dqemu-io drive0 "write [K[D[D[D[D[D[D[D[D[D[D[D[D[D[D[D[D[D[D[D[D[D[Dqemu-io drive0 "write -[K[D[D[D[D[D[D[D[D[D[D[D[D[D[D[D[D[D[D[D[D[D[D[Dqemu-io drive0 "write -P[K[D[D[D[D[D[D[D[D[D[D[D[D[D[D[D[D[D[D[D[D[D[D[D[Dqemu-io drive0 "write -P [K[D[D[D[D[D[D[D[D[D[D[D[D[D[D[D[D[D[D[D[D[D[D[D[D[Dqemu-io drive0 "write -P 0[K[D[D[D[D[D[D[D[D[D[D[D[D[D[D[D[D[D[D[D[D[D[D[D[D[D[Dqemu-io drive0 "write -P 0x[K[D[D[D[D[D[D[D[D[D[D[D[D[D[D[D[D[D[D[D[D[D[D[D[D[D[D[Dqemu-io drive0 "write -P 0x2[K[D[D[D[D[D[D[D[D[D[D[D[D[D[D[D[D[D[D[D[D[D[D[D[D[D[D[D[Dqemu-io drive0 "write -P 0x22[K[D[D[D[D[D[D[D[D[D[D[D[D[D[D[D[D[D[D[D[D[D[D[D[D[D[D[D[D[Dqemu-io drive0 "write -P 0x22 [K[D[D[D[D[D[D[D[D[D[D[D[D[D[D[D[D[D[D[D[D[D[D[D[D[D[D[D[D[D[Dqemu-io drive0 "write -P 0x22 0[K[D[D[D[D[D[D[D[D[D[D[D[D[D[D[D[D[D[D[D[D[D[D[D[D[D[D[D[D[D[D[Dqemu-io drive0 "write -P 0x22 0 [K[D[D[D[D[D[D[D[D[D[D[D[D[D[D[D[D[D[D[D[D[D[D[D[D[D[D[D[D[D[D[D[Dqemu-io drive0 "write -P 0x22 0 4[K[D[D[D[D[D[D[D[D[D[D[D[D[D[D[D[D[D[D[D[D[D[D[D[D[D[D[D[D[D[D[D[D[Dqemu-io drive0 "write -P 0x22 0 4k[K[D[D[D[D[D[D[D[D[D[D[D[D[D[D[D[D[D[D[D[D[D[D[D[D[D[D[D[D[D[D[D[D[D[Dqemu-io drive0 "write -P 0x22 0 4k"[K
wrote 4096/4096 bytes at offset 0
4 KiB, X ops; XX:XX:XX.X (XXX YYY/sec and XXX ops/sec)
(qemu) q[K[Dqu[K[D[Dqui[K[D[D[Dquit[K

Testing: -drive file.filename=TEST_DIR/t.qcow2,driver=qcow2,snapshot=on,if=none,id=drive0
QEMU X.Y.Z monitor - type 'help' for more information
(qemu) q[K[Dqe[K[D[Dqem[K[D[D[Dqemu[K[D[D[D[Dqemu-[K[D[D[D[D[Dqemu-i[K[D[D[D[D[D[Dqemu-io[K[D[D[D[D[D[D[Dqemu-io [K[D[D[D[D[D[D[D[Dqemu-io d[K[D[D[D[D[D[D[D[D[Dqemu-io dr[K[D[D[D[D[D[D[D[D[D[Dqemu-io dri[K[D[D[D[D[D[D[D[D[D[D[Dqemu-io driv[K[D[D[D[D[D[D[D[D[D[D[D[Dqemu-io drive[K[D[D[D[D[D[D[D[D[D[D[D[D[Dqemu-io drive0[K[D[D[D[D[D[D[D[D[D[D[D[D[D[Dqemu-io drive0 [K[D[D[D[D[D[D[D[D[D[D[D[D[D[D[Dqemu-io drive0 "[K[D[D[D[D[D[D[D[D[D[D[D[D[D[D[D[Dqemu-io drive0 "w[K[D[D[D[D[D[D[D[D[D[D[D[D[D[D[D[D[Dqemu-io drive0 "wr[K[D[D[D[D[D[D[D[D[D[D[D[D[D[D[D[D[D[Dqemu-io drive0 "wri[K[D[D[D[D[D[D[D[D[D[D[D[D[D[D[D[D[D[D[Dqemu-io drive0 "writ[K[D[D[D[D[D[D[D[D[D[D[D[D[D[D[D[D[D[D[D[Dqemu-io drive0 "write[K[D[D[D[D[D[D[D[D[D[D[D[D[D[D[D[D[D[D[D[D[Dqemu-io drive0 "write [K[D[D[D[D[D[D[D[D[D[D[D[D[D[D[D[D[D[D[D[D[D[Dqemu-io drive0 "write -[K[D[D[D[D[D[D[D[D[D[D[D[D[D[D[D[D[D[D[D[D[D[D[Dqemu-io drive0 "write -P[K[D[D[D[D[D[D[D[D[D[D[D[D[D[D[D[D[D[D[D[D[D[D[D[Dqemu-io drive0 "write -P [K[D[D[D[D[D[D[D[D[D[D[D[D[D[D[D[D[D[D[D[D[D[D[D[D[Dqemu-io drive0 "write -P 0[K[D[D[D[D[D[D[D[D[D[D[D[D[D[D[D[D[D[D[D[D[D[D[D[D[D[Dqemu-io drive0 "write -P 0x[K[D[D[D[D[D[D[D[D[D[D[D[D[D[D[D[D[D[D[D[D[D[D[D[D[D[D[Dqemu-io drive0 "write -P 0x2[K[D[D[D[D[D[D[D[D[D[D[D[D[D[D[D[D[D[D[D[D[D[D[D[D[D[D[D[Dqemu-io drive0 "write -P 0x22[K[D[D[D[D[D[D[D[D[D[D[D[D[D[D[D[D[D[D[D[D[D[D[D[D[D[D[D[D[Dqemu-io drive0 "write -P 0x22 [K[D[D[D[D[D[D[D[D[D[D[D[D[D[D[D[D[D[D[D[D[D[D[D[D[D[D[D[D[D[Dqemu-io drive0 "write -P 0x22 0[K[D[D[D[D[D[D[D[D[D[D[D[D[D[D[D[D[D[D[D[D[D[D[D[D[D[D[D[D[D[D[Dqemu-io drive0 "write -P 0x22 0 [K[D[D[D[D[D[D[D[D[D[D[D[D[D[D[D[D[D[D[D[D[D[D[D[D[D[D[D[D[D[D[D[Dqemu-io drive0 "write -P 0x22 0 4[K[D[D[D[D[D[D[D[D[D[D[D[D[D[D[D[D[D[D[D[D[D[D[D[D[D[D[D[D[D[D[D[D[Dqemu-io drive0 "write -P 0x22 0 4k[K[D[D[D[D[D[D[D[D[D[D[D[D[D[D[D[D[D[D[D[D[D[D[D[D[D[D[D[D[D[D[D[D[D[Dqemu-io drive0 "write -P 0x22 0 4k"[K
wrote 4096/4096 bytes at offset 0
4 KiB, X ops; XX:XX:XX.X (XXX YYY/sec and XXX ops/sec)
(qemu) q[K[Dqu[K[D[Dqui[K[D[D[Dquit[K

Testing: -drive file.filename=TEST_DIR/t.qcow2,driver=qcow2,if=none,id=drive0 -snapshot
QEMU X.Y.Z monitor - type 'help' for more information
(qemu) q[K[Dqe[K[D[Dqem[K[D[D[Dqemu[K[D[D[D[Dqemu-[K[D[D[D[D[Dqemu-i[K[D[D[D[D[D[Dqemu-io[K[D[D[D[D[D[D[Dqemu-io [K[D[D[D[D[D[D[D[Dqemu-io d[K[D[D[D[D[D[D[D[D[Dqemu-io dr[K[D[D[D[D[D[D[D[D[D[Dqemu-io dri[K[D[D[D[D[D[D[D[D[D[D[Dqemu-io driv[K[D[D[D[D[D[D[D[D[D[D[D[Dqemu-io drive[K[D[D[D[D[D[D[D[D[D[D[D[D[Dqemu-io drive0[K[D[D[D[D[D[D[D[D[D[D[D[D[D[Dqemu-io drive0 [K[D[D[D[D[D[D[D[D[D[D[D[D[D[D[Dqemu-io drive0 "[K[D[D[D[D[D[D[D[D[D[D[D[D[D[D[D[Dqemu-io drive0 "w[K[D[D[D[D[D[D[D[D[D[D[D[D[D[D[D[D[Dqemu-io drive0 "wr[K[D[D[D[D[D[D[D[D[D[D[D[D[D[D[D[D[D[Dqemu-io drive0 "wri[K[D[D[D[D[D[D[D[D[D[D[D[D[D[D[D[D[D[D[Dqemu-io drive0 "writ[K[D[D[D[D[D[D[D[D[D[D[D[D[D[D[D[D[D[D[D[Dqemu-io drive0 "write[K[D[D[D[D[D[D[D[D[D[D[D[D[D[D[D[D[D[D[D[D[Dqemu-io drive0 "write [K[D[D[D[D[D[D[D[D[D[D[D[D[D[D[D[D[D[D[D[D[D[Dqemu-io drive0 "write -[K[D[D[D[D[D[D[D[D[D[D[D[D[D[D[D[D[D[D[D[D[D[D[Dqemu-io drive0 "write -P[K[D[D[D[D[D[D[D[D[D[D[D[D[D[D[D[D[D[D[D[D[D[D[D[Dqemu-io drive0 "write -P [K[D[D[D[D[D[D[D[D[D[D[D[D[D[D[D[D[D[D[D[D[D[D[D[D[Dqemu-io drive0 "write -P 0[K[D[D[D[D[D[D[D[D[D[D[D[D[D[D[D[D[D[D[D[D[D[D[D[D[D[Dqemu-io drive0 "write -P 0x[K[D[D[D[D[D[D[D[D[D[D[D[D[D[D[D[D[D[D[D[D[D[D[D[D[D[D[Dqemu-io drive0 "write -P 0x2[K[D[D[D[D[D[D[D[D[D[D[D[D[D[D[D[D[D[D[D[D[D[D[D[D[D[D[D[Dqemu-io drive0 "write -P 0x22[K[D[D[D[D[D[D[D[D[D[D[D[D[D[D[D[D[D[D[D[D[D[D[D[D[D[D[D[D[Dqemu-io drive0 "write -P 0x22 [K[D[D[D[D[D[D[D[D[D[D[D[D[D[D[D[D[D[D[D[D[D[D[D[D[D[D[D[D[D[Dqemu-io drive0 "write -P 0x22 0[K[D[D[D[D[D[D[D[D[D[D[D[D[D[D[D[D[D[D[D[D[D[D[D[D[D[D[D[D[D[D[Dqemu-io drive0 "write -P 0x22 0 [K[D[D[D[D[D[D[D[D[D[D[D[D[D[D[D[D[D[D[D[D[D[D[D[D[D[D[D[D[D[D[D[Dqemu-io drive0 "write -P 0x22 0 4[K[D[D[D[D[D[D[D[D[D[D[D[D[D[D[D[D[D[D[D[D[D[D[D[D[D[D[D[D[D[D[D[D[Dqemu-io drive0 "write -P 0x22 0 4k[K[D[D[D[D[D[D[D[D[D[D[D[D[D[D[D[D[D[D[D[D[D[D[D[D[D[D[D[D[D[D[D[D[D[Dqemu-io drive0 "write -P 0x22 0 4k"[K
wrote 4096/4096 bytes at offset 0
4 KiB, X ops; XX:XX:XX.X (XXX YYY/sec and XXX ops/sec)
(qemu) q[K[Dqu[K[D[Dqui[K[D[D[Dquit[K

Testing: -drive file=file:TEST_DIR/t.qcow2,if=none,id=drive0 -snapshot
QEMU X.Y.Z monitor - type 'help' for more information
(qemu) q[K[Dqe[K[D[Dqem[K[D[D[Dqemu[K[D[D[D[Dqemu-[K[D[D[D[D[Dqemu-i[K[D[D[D[D[D[Dqemu-io[K[D[D[D[D[D[D[Dqemu-io [K[D[D[D[D[D[D[D[Dqemu-io d[K[D[D[D[D[D[D[D[D[Dqemu-io dr[K[D[D[D[D[D[D[D[D[D[Dqemu-io dri[K[D[D[D[D[D[D[D[D[D[D[Dqemu-io driv[K[D[D[D[D[D[D[D[D[D[D[D[Dqemu-io drive[K[D[D[D[D[D[D[D[D[D[D[D[D[Dqemu-io drive0[K[D[D[D[D[D[D[D[D[D[D[D[D[D[Dqemu-io drive0 [K[D[D[D[D[D[D[D[D[D[D[D[D[D[D[Dqemu-io drive0 "[K[D[D[D[D[D[D[D[D[D[D[D[D[D[D[D[Dqemu-io drive0 "w[K[D[D[D[D[D[D[D[D[D[D[D[D[D[D[D[D[Dqemu-io drive0 "wr[K[D[D[D[D[D[D[D[D[D[D[D[D[D[D[D[D[D[Dqemu-io drive0 "wri[K[D[D[D[D[D[D[D[D[D[D[D[D[D[D[D[D[D[D[Dqemu-io drive0 "writ[K[D[D[D[D[D[D[D[D[D[D[D[D[D[D[D[D[D[D[D[Dqemu-io drive0 "write[K[D[D[D[D[D[D[D[D[D[D[D[D[D[D[D[D[D[D[D[D[Dqemu-io drive0 "write [K[D[D[D[D[D[D[D[D[D[D[D[D[D[D[D[D[D[D[D[D[D[Dqemu-io drive0 "write -[K[D[D[D[D[D[D[D[D[D[D[D[D[D[D[D[D[D[D[D[D[D[D[Dqemu-io drive0 "write -P[K[D[D[D[D[D[D[D[D[D[D[D[D[D[D[D[D[D[D[D[D[D[D[D[Dqemu-io drive0 "write -P [K[D[D[D[D[D[D[D[D[D[D[D[D[D[D[D[D[D[D[D[D[D[D[D[D[Dqemu-io drive0 "write -P 0[K[D[D[D[D[D[D[D[D[D[D[D[D[D[D[D[D[D[D[D[D[D[D[D[D[D[Dqemu-io drive0 "write -P 0x[K[D[D[D[D[D[D[D[D[D[D[D[D[D[D[D[D[D[D[D[D[D[D[D[D[D[D[Dqemu-io drive0 "write -P 0x2[K[D[D[D[D[D[D[D[D[D[D[D[D[D[D[D[D[D[D[D[D[D[D[D[D[D[D[D[Dqemu-io drive0 "write -P 0x22[K[D[D[D[D[D[D[D[D[D[D[D[D[D[D[D[D[D[D[D[D[D[D[D[D[D[D[D[D[Dqemu-io drive0 "write -P 0x22 [K[D[D[D[D[D[D[D[D[D[D[D[D[D[D[D[D[D[D[D[D[D[D[D[D[D[D[D[D[D[Dqemu-io drive0 "write -P 0x22 0[K[D[D[D[D[D[D[D[D[D[D[D[D[D[D[D[D[D[D[D[D[D[D[D[D[D[D[D[D[D[D[Dqemu-io drive0 "write -P 0x22 0 [K[D[D[D[D[D[D[D[D[D[D[D[D[D[D[D[D[D[D[D[D[D[D[D[D[D[D[D[D[D[D[D[Dqemu-io drive0 "write -P 0x22 0 4[K[D[D[D[D[D[D[D[D[D[D[D[D[D[D[D[D[D[D[D[D[D[D[D[D[D[D[D[D[D[D[D[D[Dqemu-io drive0 "write -P 0x22 0 4k[K[D[D[D[D[D[D[D[D[D[D[D[D[D[D[D[D[D[D[D[D[D[D[D[D[D[D[D[D[D[D[D[D[D[Dqemu-io drive0 "write -P 0x22 0 4k"[K
wrote 4096/4096 bytes at offset 0
4 KiB, X ops; XX:XX:XX.X (XXX YYY/sec and XXX ops/sec)
(qemu) q[K[Dqu[K[D[Dqui[K[D[D[Dquit[K

Testing: -drive file=file:TEST_DIR/t.qcow2,snapshot=on,if=none,id=drive0
QEMU X.Y.Z monitor - type 'help' for more information
(qemu) q[K[Dqe[K[D[Dqem[K[D[D[Dqemu[K[D[D[D[Dqemu-[K[D[D[D[D[Dqemu-i[K[D[D[D[D[D[Dqemu-io[K[D[D[D[D[D[D[Dqemu-io [K[D[D[D[D[D[D[D[Dqemu-io d[K[D[D[D[D[D[D[D[D[Dqemu-io dr[K[D[D[D[D[D[D[D[D[D[Dqemu-io dri[K[D[D[D[D[D[D[D[D[D[D[Dqemu-io driv[K[D[D[D[D[D[D[D[D[D[D[D[Dqemu-io drive[K[D[D[D[D[D[D[D[D[D[D[D[D[Dqemu-io drive0[K[D[D[D[D[D[D[D[D[D[D[D[D[D[Dqemu-io drive0 [K[D[D[D[D[D[D[D[D[D[D[D[D[D[D[Dqemu-io drive0 "[K[D[D[D[D[D[D[D[D[D[D[D[D[D[D[D[Dqemu-io drive0 "w[K[D[D[D[D[D[D[D[D[D[D[D[D[D[D[D[D[Dqemu-io drive0 "wr[K[D[D[D[D[D[D[D[D[D[D[D[D[D[D[D[D[D[Dqemu-io drive0 "wri[K[D[D[D[D[D[D[D[D[D[D[D[D[D[D[D[D[D[D[Dqemu-io drive0 "writ[K[D[D[D[D[D[D[D[D[D[D[D[D[D[D[D[D[D[D[D[Dqemu-io drive0 "write[K[D[D[D[D[D[D[D[D[D[D[D[D[D[D[D[D[D[D[D[D[Dqemu-io drive0 "write [K[D[D[D[D[D[D[D[D[D[D[D[D[D[D[D[D[D[D[D[D[D[Dqemu-io drive0 "write -[K[D[D[D[D[D[D[D[D[D[D[D[D[D[D[D[D[D[D[D[D[D[D[Dqemu-io drive0 "write -P[K[D[D[D[D[D[D[D[D[D[D[D[D[D[D[D[D[D[D[D[D[D[D[D[Dqemu-io drive0 "write -P [K[D[D[D[D[D[D[D[D[D[D[D[D[D[D[D[D[D[D[D[D[D[D[D[D[Dqemu-io drive0 "write -P 0[K[D[D[D[D[D[D[D[D[D[D[D[D[D[D[D[D[D[D[D[D[D[D[D[D[D[Dqemu-io drive0 "write -P 0x[K[D[D[D[D[D[D[D[D[D[D[D[D[D[D[D[D[D[D[D[D[D[D[D[D[D[D[Dqemu-io drive0 "write -P 0x2[K[D[D[D[D[D[D[D[D[D[D[D[D[D[D[D[D[D[D[D[D[D[D[D[D[D[D[D[Dqemu-io drive0 "write -P 0x22[K[D[D[D[D[D[D[D[D[D[D[D[D[D[D[D[D[D[D[D[D[D[D[D[D[D[D[D[D[Dqemu-io drive0 "write -P 0x22 [K[D[D[D[D[D[D[D[D[D[D[D[D[D[D[D[D[D[D[D[D[D[D[D[D[D[D[D[D[D[Dqemu-io drive0 "write -P 0x22 0[K[D[D[D[D[D[D[D[D[D[D[D[D[D[D[D[D[D[D[D[D[D[D[D[D[D[D[D[D[D[D[Dqemu-io drive0 "write -P 0x22 0 [K[D[D[D[D[D[D[D[D[D[D[D[D[D[D[D[D[D[D[D[D[D[D[D[D[D[D[D[D[D[D[D[Dqemu-io drive0 "write -P 0x22 0 4[K[D[D[D[D[D[D[D[D[D[D[D[D[D[D[D[D[D[D[D[D[D[D[D[D[D[D[D[D[D[D[D[D[Dqemu-io drive0 "write -P 0x22 0 4k[K[D[D[D[D[D[D[D[D[D[D[D[D[D[D[D[D[D[D[D[D[D[D[D[D[D[D[D[D[D[D[D[D[D[Dqemu-io drive0 "write -P 0x22 0 4k"[K
wrote 4096/4096 bytes at offset 0
4 KiB, X ops; XX:XX:XX.X (XXX YYY/sec and XXX ops/sec)
(qemu) q[K[Dqu[K[D[Dqui[K[D[D[Dquit[K

Testing: -drive file=TEST_DIR/t.qcow2,if=none,id=drive0 -snapshot
QEMU X.Y.Z monitor - type 'help' for more information
(qemu) q[K[Dqe[K[D[Dqem[K[D[D[Dqemu[K[D[D[D[Dqemu-[K[D[D[D[D[Dqemu-i[K[D[D[D[D[D[Dqemu-io[K[D[D[D[D[D[D[Dqemu-io [K[D[D[D[D[D[D[D[Dqemu-io d[K[D[D[D[D[D[D[D[D[Dqemu-io dr[K[D[D[D[D[D[D[D[D[D[Dqemu-io dri[K[D[D[D[D[D[D[D[D[D[D[Dqemu-io driv[K[D[D[D[D[D[D[D[D[D[D[D[Dqemu-io drive[K[D[D[D[D[D[D[D[D[D[D[D[D[Dqemu-io drive0[K[D[D[D[D[D[D[D[D[D[D[D[D[D[Dqemu-io drive0 [K[D[D[D[D[D[D[D[D[D[D[D[D[D[D[Dqemu-io drive0 "[K[D[D[D[D[D[D[D[D[D[D[D[D[D[D[D[Dqemu-io drive0 "w[K[D[D[D[D[D[D[D[D[D[D[D[D[D[D[D[D[Dqemu-io drive0 "wr[K[D[D[D[D[D[D[D[D[D[D[D[D[D[D[D[D[D[Dqemu-io drive0 "wri[K[D[D[D[D[D[D[D[D[D[D[D[D[D[D[D[D[D[D[Dqemu-io drive0 "writ[K[D[D[D[D[D[D[D[D[D[D[D[D[D[D[D[D[D[D[D[Dqemu-io drive0 "write[K[D[D[D[D[D[D[D[D[D[D[D[D[D[D[D[D[D[D[D[D[Dqemu-io drive0 "write [K[D[D[D[D[D[D[D[D[D[D[D[D[D[D[D[D[D[D[D[D[D[Dqemu-io drive0 "write -[K[D[D[D[D[D[D[D[D[D[D[D[D[D[D[D[D[D[D[D[D[D[D[Dqemu-io drive0 "write -P[K[D[D[D[D[D[D[D[D[D[D[D[D[D[D[D[D[D[D[D[D[D[D[D[Dqemu-io drive0 "write -P [K[D[D[D[D[D[D[D[D[D[D[D[D[D[D[D[D[D[D[D[D[D[D[D[D[Dqemu-io drive0 "write -P 0[K[D[D[D[D[D[D[D[D[D[D[D[D[D[D[D[D[D[D[D[D[D[D[D[D[D[Dqemu-io drive0 "write -P 0x[K[D[D[D[D[D[D[D[D[D[D[D[D[D[D[D[D[D[D[D[D[D[D[D[D[D[D[Dqemu-io drive0 "write -P 0x2[K[D[D[D[D[D[D[D[D[D[D[D[D[D[D[D[D[D[D[D[D[D[D[D[D[D[D[D[Dqemu-io drive0 "write -P 0x22[K[D[D[D[D[D[D[D[D[D[D[D[D[D[D[D[D[D[D[D[D[D[D[D[D[D[D[D[D[Dqemu-io drive0 "write -P 0x22 [K[D[D[D[D[D[D[D[D[D[D[D[D[D[D[D[D[D[D[D[D[D[D[D[D[D[D[D[D[D[Dqemu-io drive0 "write -P 0x22 0[K[D[D[D[D[D[D[D[D[D[D[D[D[D[D[D[D[D[D[D[D[D[D[D[D[D[D[D[D[D[D[Dqemu-io drive0 "write -P 0x22 0 [K[D[D[D[D[D[D[D[D[D[D[D[D[D[D[D[D[D[D[D[D[D[D[D[D[D[D[D[D[D[D[D[Dqemu-io drive0 "write -P 0x22 0 4[K[D[D[D[D[D[D[D[D[D[D[D[D[D[D[D[D[D[D[D[D[D[D[D[D[D[D[D[D[D[D[D[D[Dqemu-io drive0 "write -P 0x22 0 4k[K[D[D[D[D[D[D[D[D[D[D[D[D[D[D[D[D[D[D[D[D[D[D[D[D[D[D[D[D[D[D[D[D[D[Dqemu-io drive0 "write -P 0x22 0 4k"[K
wrote 4096/4096 bytes at offset 0
4 KiB, X ops; XX:XX:XX.X (XXX YYY/sec and XXX ops/sec)
(qemu) q[K[Dqu[K[D[Dqui[K[D[D[Dquit[K

Testing: -drive file=TEST_DIR/t.qcow2,snapshot=on,if=none,id=drive0
QEMU X.Y.Z monitor - type 'help' for more information
(qemu) q[K[Dqe[K[D[Dqem[K[D[D[Dqemu[K[D[D[D[Dqemu-[K[D[D[D[D[Dqemu-i[K[D[D[D[D[D[Dqemu-io[K[D[D[D[D[D[D[Dqemu-io [K[D[D[D[D[D[D[D[Dqemu-io d[K[D[D[D[D[D[D[D[D[Dqemu-io dr[K[D[D[D[D[D[D[D[D[D[Dqemu-io dri[K[D[D[D[D[D[D[D[D[D[D[Dqemu-io driv[K[D[D[D[D[D[D[D[D[D[D[D[Dqemu-io drive[K[D[D[D[D[D[D[D[D[D[D[D[D[Dqemu-io drive0[K[D[D[D[D[D[D[D[D[D[D[D[D[D[Dqemu-io drive0 [K[D[D[D[D[D[D[D[D[D[D[D[D[D[D[Dqemu-io drive0 "[K[D[D[D[D[D[D[D[D[D[D[D[D[D[D[D[Dqemu-io drive0 "w[K[D[D[D[D[D[D[D[D[D[D[D[D[D[D[D[D[Dqemu-io drive0 "wr[K[D[D[D[D[D[D[D[D[D[D[D[D[D[D[D[D[D[Dqemu-io drive0 "wri[K[D[D[D[D[D[D[D[D[D[D[D[D[D[D[D[D[D[D[Dqemu-io drive0 "writ[K[D[D[D[D[D[D[D[D[D[D[D[D[D[D[D[D[D[D[D[Dqemu-io drive0 "write[K[D[D[D[D[D[D[D[D[D[D[D[D[D[D[D[D[D[D[D[D[Dqemu-io drive0 "write [K[D[D[D[D[D[D[D[D[D[D[D[D[D[D[D[D[D[D[D[D[D[Dqemu-io drive0 "write -[K[D[D[D[D[D[D[D[D[D[D[D[D[D[D[D[D[D[D[D[D[D[D[Dqemu-io drive0 "write -P[K[D[D[D[D[D[D[D[D[D[D[D[D[D[D[D[D[D[D[D[D[D[D[D[Dqemu-io drive0 "write -P [K[D[D[D[D[D[D[D[D[D[D[D[D[D[D[D[D[D[D[D[D[D[D[D[D[Dqemu-io drive0 "write -P 0[K[D[D[D[D[D[D[D[D[D[D[D[D[D[D[D[D[D[D[D[D[D[D[D[D[D[Dqemu-io drive0 "write -P 0x[K[D[D[D[D[D[D[D[D[D[D[D[D[D[D[D[D[D[D[D[D[D[D[D[D[D[D[Dqemu-io drive0 "write -P 0x2[K[D[D[D[D[D[D[D[D[D[D[D[D[D[D[D[D[D[D[D[D[D[D[D[D[D[D[D[Dqemu-io drive0 "write -P 0x22[K[D[D[D[D[D[D[D[D[D[D[D[D[D[D[D[D[D[D[D[D[D[D[D[D[D[D[D[D[Dqemu-io drive0 "write -P 0x22 [K[D[D[D[D[D[D[D[D[D[D[D[D[D[D[D[D[D[D[D[D[D[D[D[D[D[D[D[D[D[Dqemu-io drive0 "write -P 0x22 0[K[D[D[D[D[D[D[D[D[D[D[D[D[D[D[D[D[D[D[D[D[D[D[D[D[D[D[D[D[D[D[Dqemu-io drive0 "write -P 0x22 0 [K[D[D[D[D[D[D[D[D[D[D[D[D[D[D[D[D[D[D[D[D[D[D[D[D[D[D[D[D[D[D[D[Dqemu-io drive0 "write -P 0x22 0 4[K[D[D[D[D[D[D[D[D[D[D[D[D[D[D[D[D[D[D[D[D[D[D[D[D[D[D[D[D[D[D[D[D[Dqemu-io drive0 "write -P 0x22 0 4k[K[D[D[D[D[D[D[D[D[D[D[D[D[D[D[D[D[D[D[D[D[D[D[D[D[D[D[D[D[D[D[D[D[D[Dqemu-io drive0 "write -P 0x22 0 4k"[K
wrote 4096/4096 bytes at offset 0
4 KiB, X ops; XX:XX:XX.X (XXX YYY/sec and XXX ops/sec)
(qemu) q[K[Dqu[K[D[Dqui[K[D[D[Dquit[K

read 4096/4096 bytes at offset 0
4 KiB, X ops; XX:XX:XX.X (XXX YYY/sec and XXX ops/sec)
Testing: -drive file=TEST_DIR/t.qcow2,snapshot=off,if=none,id=drive0
QEMU X.Y.Z monitor - type 'help' for more information
(qemu) q[K[Dqe[K[D[Dqem[K[D[D[Dqemu[K[D[D[D[Dqemu-[K[D[D[D[D[Dqemu-i[K[D[D[D[D[D[Dqemu-io[K[D[D[D[D[D[D[Dqemu-io [K[D[D[D[D[D[D[D[Dqemu-io d[K[D[D[D[D[D[D[D[D[Dqemu-io dr[K[D[D[D[D[D[D[D[D[D[Dqemu-io dri[K[D[D[D[D[D[D[D[D[D[D[Dqemu-io driv[K[D[D[D[D[D[D[D[D[D[D[D[Dqemu-io drive[K[D[D[D[D[D[D[D[D[D[D[D[D[Dqemu-io drive0[K[D[D[D[D[D[D[D[D[D[D[D[D[D[Dqemu-io drive0 [K[D[D[D[D[D[D[D[D[D[D[D[D[D[D[Dqemu-io drive0 "[K[D[D[D[D[D[D[D[D[D[D[D[D[D[D[D[Dqemu-io drive0 "w[K[D[D[D[D[D[D[D[D[D[D[D[D[D[D[D[D[Dqemu-io drive0 "wr[K[D[D[D[D[D[D[D[D[D[D[D[D[D[D[D[D[D[Dqemu-io drive0 "wri[K[D[D[D[D[D[D[D[D[D[D[D[D[D[D[D[D[D[D[Dqemu-io drive0 "writ[K[D[D[D[D[D[D[D[D[D[D[D[D[D[D[D[D[D[D[D[Dqemu-io drive0 "write[K[D[D[D[D[D[D[D[D[D[D[D[D[D[D[D[D[D[D[D[D[Dqemu-io drive0 "write [K[D[D[D[D[D[D[D[D[D[D[D[D[D[D[D[D[D[D[D[D[D[Dqemu-io drive0 "write -[K[D[D[D[D[D[D[D[D[D[D[D[D[D[D[D[D[D[D[D[D[D[D[Dqemu-io drive0 "write -P[K[D[D[D[D[D[D[D[D[D[D[D[D[D[D[D[D[D[D[D[D[D[D[D[Dqemu-io drive0 "write -P [K[D[D[D[D[D[D[D[D[D[D[D[D[D[D[D[D[D[D[D[D[D[D[D[D[Dqemu-io drive0 "write -P 0[K[D[D[D[D[D[D[D[D[D[D[D[D[D[D[D[D[D[D[D[D[D[D[D[D[D[Dqemu-io drive0 "write -P 0x[K[D[D[D[D[D[D[D[D[D[D[D[D[D[D[D[D[D[D[D[D[D[D[D[D[D[D[Dqemu-io drive0 "write -P 0x2[K[D[D[D[D[D[D[D[D[D[D[D[D[D[D[D[D[D[D[D[D[D[D[D[D[D[D[D[Dqemu-io drive0 "write -P 0x22[K[D[D[D[D[D[D[D[D[D[D[D[D[D[D[D[D[D[D[D[D[D[D[D[D[D[D[D[D[Dqemu-io drive0 "write -P 0x22 [K[D[D[D[D[D[D[D[D[D[D[D[D[D[D[D[D[D[D[D[D[D[D[D[D[D[D[D[D[D[Dqemu-io drive0 "write -P 0x22 0[K[D[D[D[D[D[D[D[D[D[D[D[D[D[D[D[D[D[D[D[D[D[D[D[D[D[D[D[D[D[D[Dqemu-io drive0 "write -P 0x22 0 [K[D[D[D[D[D[D[D[D[D[D[D[D[D[D[D[D[D[D[D[D[D[D[D[D[D[D[D[D[D[D[D[Dqemu-io drive0 "write -P 0x22 0 4[K[D[D[D[D[D[D[D[D[D[D[D[D[D[D[D[D[D[D[D[D[D[D[D[D[D[D[D[D[D[D[D[D[Dqemu-io drive0 "write -P 0x22 0 4k[K[D[D[D[D[D[D[D[D[D[D[D[D[D[D[D[D[D[D[D[D[D[D[D[D[D[D[D[D[D[D[D[D[D[Dqemu-io drive0 "write -P 0x22 0 4k"[K
wrote 4096/4096 bytes at offset 0
4 KiB, X ops; XX:XX:XX.X (XXX YYY/sec and XXX ops/sec)
(qemu) q[K[Dqu[K[D[Dqui[K[D[D[Dquit[K

read 4096/4096 bytes at offset 0
4 KiB, X ops; XX:XX:XX.X (XXX YYY/sec and XXX ops/sec)
Testing: -drive file=TEST_DIR/t.qcow2,snapshot=on,if=none,id=drive0
QEMU X.Y.Z monitor - type 'help' for more information
(qemu) q[K[Dqe[K[D[Dqem[K[D[D[Dqemu[K[D[D[D[Dqemu-[K[D[D[D[D[Dqemu-i[K[D[D[D[D[D[Dqemu-io[K[D[D[D[D[D[D[Dqemu-io [K[D[D[D[D[D[D[D[Dqemu-io d[K[D[D[D[D[D[D[D[D[Dqemu-io dr[K[D[D[D[D[D[D[D[D[D[Dqemu-io dri[K[D[D[D[D[D[D[D[D[D[D[Dqemu-io driv[K[D[D[D[D[D[D[D[D[D[D[D[Dqemu-io drive[K[D[D[D[D[D[D[D[D[D[D[D[D[Dqemu-io drive0[K[D[D[D[D[D[D[D[D[D[D[D[D[D[Dqemu-io drive0 [K[D[D[D[D[D[D[D[D[D[D[D[D[D[D[Dqemu-io drive0 "[K[D[D[D[D[D[D[D[D[D[D[D[D[D[D[D[Dqemu-io drive0 "w[K[D[D[D[D[D[D[D[D[D[D[D[D[D[D[D[D[Dqemu-io drive0 "wr[K[D[D[D[D[D[D[D[D[D[D[D[D[D[D[D[D[D[Dqemu-io drive0 "wri[K[D[D[D[D[D[D[D[D[D[D[D[D[D[D[D[D[D[D[Dqemu-io drive0 "writ[K[D[D[D[D[D[D[D[D[D[D[D[D[D[D[D[D[D[D[D[Dqemu-io drive0 "write[K[D[D[D[D[D[D[D[D[D[D[D[D[D[D[D[D[D[D[D[D[Dqemu-io drive0 "write [K[D[D[D[D[D[D[D[D[D[D[D[D[D[D[D[D[D[D[D[D[D[Dqemu-io drive0 "write -[K[D[D[D[D[D[D[D[D[D[D[D[D[D[D[D[D[D[D[D[D[D[D[Dqemu-io drive0 "write -P[K[D[D[D[D[D[D[D[D[D[D[D[D[D[D[D[D[D[D[D[D[D[D[D[Dqemu-io drive0 "write -P [K[D[D[D[D[D[D[D[D[D[D[D[D[D[D[D[D[D[D[D[D[D[D[D[D[Dqemu-io drive0 "write -P 0[K[D[D[D[D[D[D[D[D[D[D[D[D[D[D[D[D[D[D[D[D[D[D[D[D[D[Dqemu-io drive0 "write -P 0x[K[D[D[D[D[D[D[D[D[D[D[D[D[D[D[D[D[D[D[D[D[D[D[D[D[D[D[Dqemu-io drive0 "write -P 0x3[K[D[D[D[D[D[D[D[D[D[D[D[D[D[D[D[D[D[D[D[D[D[D[D[D[D[D[D[Dqemu-io drive0 "write -P 0x33[K[D[D[D[D[D[D[D[D[D[D[D[D[D[D[D[D[D[D[D[D[D[D[D[D[D[D[D[D[Dqemu-io drive0 "write -P 0x33 [K[D[D[D[D[D[D[D[D[D[D[D[D[D[D[D[D[D[D[D[D[D[D[D[D[D[D[D[D[D[Dqemu-io drive0 "write -P 0x33 0[K[D[D[D[D[D[D[D[D[D[D[D[D[D[D[D[D[D[D[D[D[D[D[D[D[D[D[D[D[D[D[Dqemu-io drive0 "write -P 0x33 0 [K[D[D[D[D[D[D[D[D[D[D[D[D[D[D[D[D[D[D[D[D[D[D[D[D[D[D[D[D[D[D[D[Dqemu-io drive0 "write -P 0x33 0 4[K[D[D[D[D[D[D[D[D[D[D[D[D[D[D[D[D[D[D[D[D[D[D[D[D[D[D[D[D[D[D[D[D[Dqemu-io drive0 "write -P 0x33 0 4k[K[D[D[D[D[D[D[D[D[D[D[D[D[D[D[D[D[D[D[D[D[D[D[D[D[D[D[D[D[D[D[D[D[D[Dqemu-io drive0 "write -P 0x33 0 4k"[K
wrote 4096/4096 bytes at offset 0
4 KiB, X ops; XX:XX:XX.X (XXX YYY/sec and XXX ops/sec)
(qemu) c[K[Dco[K[D[Dcom[K[D[D[Dcomm[K[D[D[D[Dcommi[K[D[D[D[D[Dcommit[K[D[D[D[D[D[Dcommit [K[D[D[D[D[D[D[Dcommit d[K[D[D[D[D[D[D[D[Dcommit dr[K[D[D[D[D[D[D[D[D[Dcommit dri[K[D[D[D[D[D[D[D[D[D[Dcommit driv[K[D[D[D[D[D[D[D[D[D[D[Dcommit drive[K[D[D[D[D[D[D[D[D[D[D[D[Dcommit drive0[K
(qemu) q[K[Dqu[K[D[Dqui[K[D[D[Dquit[K

read 4096/4096 bytes at offset 0
4 KiB, X ops; XX:XX:XX.X (XXX YYY/sec and XXX ops/sec)
*** done<|MERGE_RESOLUTION|>--- conflicted
+++ resolved
@@ -222,11 +222,7 @@
 QEMU_PROG: -drive driver=file: The 'file' block driver requires a file name
 
 Testing: -drive driver=nbd
-<<<<<<< HEAD
-QEMU_PROG: -drive driver=nbd: one of path and host must be specified.
-=======
 QEMU_PROG: -drive driver=nbd: NBD server address missing
->>>>>>> 7124ccf8
 
 Testing: -drive driver=raw
 QEMU_PROG: -drive driver=raw: Can't use 'raw' as a block driver for the protocol level
@@ -235,11 +231,7 @@
 QEMU_PROG: -drive file.driver=file: The 'file' block driver requires a file name
 
 Testing: -drive file.driver=nbd
-<<<<<<< HEAD
-QEMU_PROG: -drive file.driver=nbd: one of path and host must be specified.
-=======
 QEMU_PROG: -drive file.driver=nbd: NBD server address missing
->>>>>>> 7124ccf8
 
 Testing: -drive file.driver=raw
 QEMU_PROG: -drive file.driver=raw: Can't use 'raw' as a block driver for the protocol level
