--- conflicted
+++ resolved
@@ -149,12 +149,6 @@
 144 rw auto quick
 145 auto quick
 146 auto quick
-<<<<<<< HEAD
-148 rw auto quick
-149 rw auto sudo
-150 rw auto quick
-152 rw auto quick
-=======
 147 auto
 148 rw auto quick
 149 rw auto sudo
@@ -170,5 +164,4 @@
 162 auto quick
 170 rw auto quick
 171 rw auto quick
-172 auto
->>>>>>> 7124ccf8
+172 auto