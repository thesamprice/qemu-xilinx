--- conflicted
+++ resolved
@@ -36,11 +36,7 @@
         qemu_img('create', '-f', iotests.imgfmt, '-o', 'backing_file=%s' % mid_img, test_img)
         qemu_io('-f', 'raw', '-c', 'write -P 0x1 0 512', backing_img)
         qemu_io('-f', iotests.imgfmt, '-c', 'write -P 0x1 524288 512', mid_img)
-<<<<<<< HEAD
-        self.vm = iotests.VM().add_drive("blkdebug::" + test_img)
-=======
         self.vm = iotests.VM().add_drive("blkdebug::" + test_img, "backing.node-name=mid")
->>>>>>> 7124ccf8
         self.vm.launch()
 
     def tearDown(self):
