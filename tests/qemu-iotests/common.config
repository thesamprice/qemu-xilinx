--- conflicted
+++ resolved
@@ -123,14 +123,6 @@
 _qemu_io_wrapper()
 {
     local VALGRIND_LOGFILE="${TEST_DIR}"/$$.valgrind
-<<<<<<< HEAD
-    local RETVAL
-    (
-        if [ "${VALGRIND_QEMU}" == "y" ]; then
-            exec valgrind --log-file="${VALGRIND_LOGFILE}" --error-exitcode=99 "$QEMU_IO_PROG" $QEMU_IO_OPTIONS "$@"
-        else
-            exec "$QEMU_IO_PROG" $QEMU_IO_OPTIONS "$@"
-=======
     local QEMU_IO_ARGS="$QEMU_IO_OPTIONS"
     if [ "$IMGOPTSSYNTAX" = "true" ]; then
         QEMU_IO_ARGS="--image-opts $QEMU_IO_ARGS"
@@ -144,7 +136,6 @@
             exec valgrind --log-file="${VALGRIND_LOGFILE}" --error-exitcode=99 "$QEMU_IO_PROG" $QEMU_IO_ARGS "$@"
         else
             exec "$QEMU_IO_PROG" $QEMU_IO_ARGS "$@"
->>>>>>> 7124ccf8
         fi
     )
     RETVAL=$?
@@ -170,8 +161,6 @@
 export QEMU_IO=_qemu_io_wrapper
 export QEMU_NBD=_qemu_nbd_wrapper
 
-<<<<<<< HEAD
-=======
 QEMU_IMG_EXTRA_ARGS=
 if [ "$IMGOPTSSYNTAX" = "true" ]; then
     QEMU_IMG_EXTRA_ARGS="--image-opts $QEMU_IMG_EXTRA_ARGS"
@@ -182,7 +171,6 @@
 export QEMU_IMG_EXTRA_ARGS
 
 
->>>>>>> 7124ccf8
 default_machine=$($QEMU -machine help | sed -n '/(default)/ s/ .*//p')
 default_alias_machine=$($QEMU -machine help | \
    sed -n "/(alias of $default_machine)/ { s/ .*//p; q; }")
