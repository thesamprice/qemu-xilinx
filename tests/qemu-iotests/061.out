QA output created by 061

=== Testing version downgrade with zero expansion ===

Formatting 'TEST_DIR/t.IMGFMT', fmt=IMGFMT size=67108864
wrote 131072/131072 bytes at offset 0
128 KiB, X ops; XX:XX:XX.X (XXX YYY/sec and XXX ops/sec)
magic                     0x514649fb
version                   3
backing_file_offset       0x0
backing_file_size         0x0
cluster_bits              16
size                      67108864
crypt_method              0
l1_size                   1
l1_table_offset           0x30000
refcount_table_offset     0x10000
refcount_table_clusters   1
nb_snapshots              0
snapshot_offset           0x0
incompatible_features     0x0
compatible_features       0x1
autoclear_features        0x0
refcount_order            4
header_length             104

Header extension:
magic                     0x6803f857
length                    144
data                      <binary>

magic                     0x514649fb
version                   2
backing_file_offset       0x0
backing_file_size         0x0
cluster_bits              16
size                      67108864
crypt_method              0
l1_size                   1
l1_table_offset           0x30000
refcount_table_offset     0x10000
refcount_table_clusters   1
nb_snapshots              0
snapshot_offset           0x0
incompatible_features     0x0
compatible_features       0x0
autoclear_features        0x0
refcount_order            4
header_length             72

read 131072/131072 bytes at offset 0
128 KiB, X ops; XX:XX:XX.X (XXX YYY/sec and XXX ops/sec)
No errors were found on the image.

=== Testing dirty version downgrade ===

Formatting 'TEST_DIR/t.IMGFMT', fmt=IMGFMT size=67108864
wrote 131072/131072 bytes at offset 0
128 KiB, X ops; XX:XX:XX.X (XXX YYY/sec and XXX ops/sec)
./common.config: Killed                  ( if [ "${VALGRIND_QEMU}" == "y" ]; then
<<<<<<< HEAD
    exec valgrind --log-file="${VALGRIND_LOGFILE}" --error-exitcode=99 "$QEMU_IO_PROG" $QEMU_IO_OPTIONS "$@";
else
    exec "$QEMU_IO_PROG" $QEMU_IO_OPTIONS "$@";
=======
    exec valgrind --log-file="${VALGRIND_LOGFILE}" --error-exitcode=99 "$QEMU_IO_PROG" $QEMU_IO_ARGS "$@";
else
    exec "$QEMU_IO_PROG" $QEMU_IO_ARGS "$@";
>>>>>>> 7124ccf8
fi )
magic                     0x514649fb
version                   3
backing_file_offset       0x0
backing_file_size         0x0
cluster_bits              16
size                      67108864
crypt_method              0
l1_size                   1
l1_table_offset           0x30000
refcount_table_offset     0x10000
refcount_table_clusters   1
nb_snapshots              0
snapshot_offset           0x0
incompatible_features     0x1
compatible_features       0x1
autoclear_features        0x0
refcount_order            4
header_length             104

Header extension:
magic                     0x6803f857
length                    144
data                      <binary>

ERROR cluster 5 refcount=0 reference=1
ERROR cluster 6 refcount=0 reference=1
Rebuilding refcount structure
Repairing cluster 1 refcount=1 reference=0
Repairing cluster 2 refcount=1 reference=0
magic                     0x514649fb
version                   2
backing_file_offset       0x0
backing_file_size         0x0
cluster_bits              16
size                      67108864
crypt_method              0
l1_size                   1
l1_table_offset           0x30000
refcount_table_offset     0x80000
refcount_table_clusters   1
nb_snapshots              0
snapshot_offset           0x0
incompatible_features     0x0
compatible_features       0x0
autoclear_features        0x0
refcount_order            4
header_length             72

read 131072/131072 bytes at offset 0
128 KiB, X ops; XX:XX:XX.X (XXX YYY/sec and XXX ops/sec)
No errors were found on the image.

=== Testing version downgrade with unknown compat/autoclear flags ===

Formatting 'TEST_DIR/t.IMGFMT', fmt=IMGFMT size=67108864
magic                     0x514649fb
version                   3
backing_file_offset       0x0
backing_file_size         0x0
cluster_bits              16
size                      67108864
crypt_method              0
l1_size                   1
l1_table_offset           0x30000
refcount_table_offset     0x10000
refcount_table_clusters   1
nb_snapshots              0
snapshot_offset           0x0
incompatible_features     0x0
compatible_features       0x40000000000
autoclear_features        0x40000000000
refcount_order            4
header_length             104

Header extension:
magic                     0x6803f857
length                    144
data                      <binary>

magic                     0x514649fb
version                   2
backing_file_offset       0x0
backing_file_size         0x0
cluster_bits              16
size                      67108864
crypt_method              0
l1_size                   1
l1_table_offset           0x30000
refcount_table_offset     0x10000
refcount_table_clusters   1
nb_snapshots              0
snapshot_offset           0x0
incompatible_features     0x0
compatible_features       0x0
autoclear_features        0x0
refcount_order            4
header_length             72

No errors were found on the image.

=== Testing version upgrade and resize ===

Formatting 'TEST_DIR/t.IMGFMT', fmt=IMGFMT size=67108864
wrote 65536/65536 bytes at offset 44040192
64 KiB, X ops; XX:XX:XX.X (XXX YYY/sec and XXX ops/sec)
magic                     0x514649fb
version                   2
backing_file_offset       0x0
backing_file_size         0x0
cluster_bits              16
size                      67108864
crypt_method              0
l1_size                   1
l1_table_offset           0x30000
refcount_table_offset     0x10000
refcount_table_clusters   1
nb_snapshots              0
snapshot_offset           0x0
incompatible_features     0x0
compatible_features       0x0
autoclear_features        0x0
refcount_order            4
header_length             72

magic                     0x514649fb
version                   3
backing_file_offset       0x0
backing_file_size         0x0
cluster_bits              16
size                      134217728
crypt_method              0
l1_size                   1
l1_table_offset           0x30000
refcount_table_offset     0x10000
refcount_table_clusters   1
nb_snapshots              0
snapshot_offset           0x0
incompatible_features     0x0
compatible_features       0x1
autoclear_features        0x0
refcount_order            4
header_length             104

Header extension:
magic                     0x6803f857
length                    144
data                      <binary>

read 65536/65536 bytes at offset 44040192
64 KiB, X ops; XX:XX:XX.X (XXX YYY/sec and XXX ops/sec)
No errors were found on the image.

=== Testing dirty lazy_refcounts=off ===

Formatting 'TEST_DIR/t.IMGFMT', fmt=IMGFMT size=67108864
wrote 131072/131072 bytes at offset 0
128 KiB, X ops; XX:XX:XX.X (XXX YYY/sec and XXX ops/sec)
./common.config: Killed                  ( if [ "${VALGRIND_QEMU}" == "y" ]; then
<<<<<<< HEAD
    exec valgrind --log-file="${VALGRIND_LOGFILE}" --error-exitcode=99 "$QEMU_IO_PROG" $QEMU_IO_OPTIONS "$@";
else
    exec "$QEMU_IO_PROG" $QEMU_IO_OPTIONS "$@";
=======
    exec valgrind --log-file="${VALGRIND_LOGFILE}" --error-exitcode=99 "$QEMU_IO_PROG" $QEMU_IO_ARGS "$@";
else
    exec "$QEMU_IO_PROG" $QEMU_IO_ARGS "$@";
>>>>>>> 7124ccf8
fi )
magic                     0x514649fb
version                   3
backing_file_offset       0x0
backing_file_size         0x0
cluster_bits              16
size                      67108864
crypt_method              0
l1_size                   1
l1_table_offset           0x30000
refcount_table_offset     0x10000
refcount_table_clusters   1
nb_snapshots              0
snapshot_offset           0x0
incompatible_features     0x1
compatible_features       0x1
autoclear_features        0x0
refcount_order            4
header_length             104

Header extension:
magic                     0x6803f857
length                    144
data                      <binary>

ERROR cluster 5 refcount=0 reference=1
ERROR cluster 6 refcount=0 reference=1
Rebuilding refcount structure
Repairing cluster 1 refcount=1 reference=0
Repairing cluster 2 refcount=1 reference=0
magic                     0x514649fb
version                   3
backing_file_offset       0x0
backing_file_size         0x0
cluster_bits              16
size                      67108864
crypt_method              0
l1_size                   1
l1_table_offset           0x30000
refcount_table_offset     0x80000
refcount_table_clusters   1
nb_snapshots              0
snapshot_offset           0x0
incompatible_features     0x0
compatible_features       0x0
autoclear_features        0x0
refcount_order            4
header_length             104

Header extension:
magic                     0x6803f857
length                    144
data                      <binary>

read 131072/131072 bytes at offset 0
128 KiB, X ops; XX:XX:XX.X (XXX YYY/sec and XXX ops/sec)
No errors were found on the image.

=== Testing backing file ===

Formatting 'TEST_DIR/t.IMGFMT', fmt=IMGFMT size=67108864
Formatting 'TEST_DIR/t.IMGFMT.base', fmt=IMGFMT size=67108864
wrote 131072/131072 bytes at offset 0
128 KiB, X ops; XX:XX:XX.X (XXX YYY/sec and XXX ops/sec)
read 131072/131072 bytes at offset 0
128 KiB, X ops; XX:XX:XX.X (XXX YYY/sec and XXX ops/sec)
read 131072/131072 bytes at offset 0
128 KiB, X ops; XX:XX:XX.X (XXX YYY/sec and XXX ops/sec)
No errors were found on the image.

=== Testing invalid configurations ===

Formatting 'TEST_DIR/t.IMGFMT', fmt=IMGFMT size=67108864
qemu-img: Lazy refcounts only supported with compatibility level 1.1 and above (use compat=1.1 or greater)
qemu-img: Error while amending options: Invalid argument
qemu-img: Lazy refcounts only supported with compatibility level 1.1 and above (use compat=1.1 or greater)
qemu-img: Error while amending options: Invalid argument
qemu-img: Unknown compatibility level 0.42
qemu-img: Error while amending options: Invalid argument
qemu-img: Invalid parameter 'foo'
qemu-img: Changing the cluster size is not supported
qemu-img: Error while amending options: Operation not supported
qemu-img: Changing the encryption flag is not supported
qemu-img: Error while amending options: Operation not supported
qemu-img: Cannot change preallocation mode
qemu-img: Error while amending options: Operation not supported

=== Testing correct handling of unset value ===

Formatting 'TEST_DIR/t.IMGFMT', fmt=IMGFMT size=67108864
Should work:
Should not work:
qemu-img: Changing the cluster size is not supported
qemu-img: Error while amending options: Operation not supported

=== Testing zero expansion on inactive clusters ===

Formatting 'TEST_DIR/t.IMGFMT', fmt=IMGFMT size=67108864
wrote 131072/131072 bytes at offset 0
128 KiB, X ops; XX:XX:XX.X (XXX YYY/sec and XXX ops/sec)
wrote 131072/131072 bytes at offset 0
128 KiB, X ops; XX:XX:XX.X (XXX YYY/sec and XXX ops/sec)
No errors were found on the image.
read 131072/131072 bytes at offset 0
128 KiB, X ops; XX:XX:XX.X (XXX YYY/sec and XXX ops/sec)
No errors were found on the image.
read 131072/131072 bytes at offset 0
128 KiB, X ops; XX:XX:XX.X (XXX YYY/sec and XXX ops/sec)

=== Testing zero expansion on shared L2 table ===

Formatting 'TEST_DIR/t.IMGFMT', fmt=IMGFMT size=67108864
wrote 131072/131072 bytes at offset 0
128 KiB, X ops; XX:XX:XX.X (XXX YYY/sec and XXX ops/sec)
No errors were found on the image.
read 131072/131072 bytes at offset 0
128 KiB, X ops; XX:XX:XX.X (XXX YYY/sec and XXX ops/sec)
No errors were found on the image.
read 131072/131072 bytes at offset 0
128 KiB, X ops; XX:XX:XX.X (XXX YYY/sec and XXX ops/sec)

=== Testing zero expansion on backed image ===

Formatting 'TEST_DIR/t.IMGFMT.base', fmt=IMGFMT size=67108864
wrote 131072/131072 bytes at offset 0
128 KiB, X ops; XX:XX:XX.X (XXX YYY/sec and XXX ops/sec)
Formatting 'TEST_DIR/t.IMGFMT', fmt=IMGFMT size=67108864 backing_file=TEST_DIR/t.IMGFMT.base
read 131072/131072 bytes at offset 0
128 KiB, X ops; XX:XX:XX.X (XXX YYY/sec and XXX ops/sec)
wrote 65536/65536 bytes at offset 0
64 KiB, X ops; XX:XX:XX.X (XXX YYY/sec and XXX ops/sec)
No errors were found on the image.
read 65536/65536 bytes at offset 0
64 KiB, X ops; XX:XX:XX.X (XXX YYY/sec and XXX ops/sec)
read 65536/65536 bytes at offset 65536
64 KiB, X ops; XX:XX:XX.X (XXX YYY/sec and XXX ops/sec)

=== Testing zero expansion on backed inactive clusters ===

Formatting 'TEST_DIR/t.IMGFMT.base', fmt=IMGFMT size=67108864
wrote 131072/131072 bytes at offset 0
128 KiB, X ops; XX:XX:XX.X (XXX YYY/sec and XXX ops/sec)
Formatting 'TEST_DIR/t.IMGFMT', fmt=IMGFMT size=67108864 backing_file=TEST_DIR/t.IMGFMT.base
wrote 65536/65536 bytes at offset 0
64 KiB, X ops; XX:XX:XX.X (XXX YYY/sec and XXX ops/sec)
wrote 131072/131072 bytes at offset 0
128 KiB, X ops; XX:XX:XX.X (XXX YYY/sec and XXX ops/sec)
No errors were found on the image.
read 131072/131072 bytes at offset 0
128 KiB, X ops; XX:XX:XX.X (XXX YYY/sec and XXX ops/sec)
No errors were found on the image.
read 65536/65536 bytes at offset 0
64 KiB, X ops; XX:XX:XX.X (XXX YYY/sec and XXX ops/sec)
read 65536/65536 bytes at offset 65536
64 KiB, X ops; XX:XX:XX.X (XXX YYY/sec and XXX ops/sec)

=== Testing zero expansion on backed image with shared L2 table ===

Formatting 'TEST_DIR/t.IMGFMT.base', fmt=IMGFMT size=67108864
wrote 131072/131072 bytes at offset 0
128 KiB, X ops; XX:XX:XX.X (XXX YYY/sec and XXX ops/sec)
Formatting 'TEST_DIR/t.IMGFMT', fmt=IMGFMT size=67108864 backing_file=TEST_DIR/t.IMGFMT.base
wrote 131072/131072 bytes at offset 0
128 KiB, X ops; XX:XX:XX.X (XXX YYY/sec and XXX ops/sec)
No errors were found on the image.
read 131072/131072 bytes at offset 0
128 KiB, X ops; XX:XX:XX.X (XXX YYY/sec and XXX ops/sec)
No errors were found on the image.
read 131072/131072 bytes at offset 0
128 KiB, X ops; XX:XX:XX.X (XXX YYY/sec and XXX ops/sec)

=== Testing preallocated zero expansion on full image ===

Formatting 'TEST_DIR/t.IMGFMT', fmt=IMGFMT size=67108864
wrote 67108864/67108864 bytes at offset 0
64 MiB, X ops; XX:XX:XX.X (XXX YYY/sec and XXX ops/sec)
wrote 67108864/67108864 bytes at offset 0
64 MiB, X ops; XX:XX:XX.X (XXX YYY/sec and XXX ops/sec)
No errors were found on the image.
read 67108864/67108864 bytes at offset 0
64 MiB, X ops; XX:XX:XX.X (XXX YYY/sec and XXX ops/sec)

=== Testing progress report without snapshot ===

Formatting 'TEST_DIR/t.IMGFMT.base', fmt=IMGFMT size=4294967296
Formatting 'TEST_DIR/t.IMGFMT', fmt=IMGFMT size=4294967296 backing_file=TEST_DIR/t.IMGFMT.base
wrote 65536/65536 bytes at offset 0
64 KiB, X ops; XX:XX:XX.X (XXX YYY/sec and XXX ops/sec)
wrote 65536/65536 bytes at offset 1073741824
64 KiB, X ops; XX:XX:XX.X (XXX YYY/sec and XXX ops/sec)
wrote 65536/65536 bytes at offset 2147483648
64 KiB, X ops; XX:XX:XX.X (XXX YYY/sec and XXX ops/sec)
wrote 65536/65536 bytes at offset 3221225472
64 KiB, X ops; XX:XX:XX.X (XXX YYY/sec and XXX ops/sec)
    (0.00/100%)
    (12.50/100%)
    (25.00/100%)
    (37.50/100%)
    (50.00/100%)
    (62.50/100%)
    (75.00/100%)
    (87.50/100%)
    (100.00/100%)
    (100.00/100%)
No errors were found on the image.

=== Testing progress report with snapshot ===

Formatting 'TEST_DIR/t.IMGFMT.base', fmt=IMGFMT size=4294967296
Formatting 'TEST_DIR/t.IMGFMT', fmt=IMGFMT size=4294967296 backing_file=TEST_DIR/t.IMGFMT.base
wrote 65536/65536 bytes at offset 0
64 KiB, X ops; XX:XX:XX.X (XXX YYY/sec and XXX ops/sec)
wrote 65536/65536 bytes at offset 1073741824
64 KiB, X ops; XX:XX:XX.X (XXX YYY/sec and XXX ops/sec)
wrote 65536/65536 bytes at offset 2147483648
64 KiB, X ops; XX:XX:XX.X (XXX YYY/sec and XXX ops/sec)
wrote 65536/65536 bytes at offset 3221225472
64 KiB, X ops; XX:XX:XX.X (XXX YYY/sec and XXX ops/sec)
    (0.00/100%)
    (6.25/100%)
    (12.50/100%)
    (18.75/100%)
    (25.00/100%)
    (31.25/100%)
    (37.50/100%)
    (43.75/100%)
    (50.00/100%)
    (56.25/100%)
    (62.50/100%)
    (68.75/100%)
    (75.00/100%)
    (81.25/100%)
    (87.50/100%)
    (93.75/100%)
    (100.00/100%)
    (100.00/100%)
No errors were found on the image.
*** done<|MERGE_RESOLUTION|>--- conflicted
+++ resolved
@@ -58,15 +58,9 @@
 wrote 131072/131072 bytes at offset 0
 128 KiB, X ops; XX:XX:XX.X (XXX YYY/sec and XXX ops/sec)
 ./common.config: Killed                  ( if [ "${VALGRIND_QEMU}" == "y" ]; then
-<<<<<<< HEAD
-    exec valgrind --log-file="${VALGRIND_LOGFILE}" --error-exitcode=99 "$QEMU_IO_PROG" $QEMU_IO_OPTIONS "$@";
-else
-    exec "$QEMU_IO_PROG" $QEMU_IO_OPTIONS "$@";
-=======
     exec valgrind --log-file="${VALGRIND_LOGFILE}" --error-exitcode=99 "$QEMU_IO_PROG" $QEMU_IO_ARGS "$@";
 else
     exec "$QEMU_IO_PROG" $QEMU_IO_ARGS "$@";
->>>>>>> 7124ccf8
 fi )
 magic                     0x514649fb
 version                   3
@@ -226,15 +220,9 @@
 wrote 131072/131072 bytes at offset 0
 128 KiB, X ops; XX:XX:XX.X (XXX YYY/sec and XXX ops/sec)
 ./common.config: Killed                  ( if [ "${VALGRIND_QEMU}" == "y" ]; then
-<<<<<<< HEAD
-    exec valgrind --log-file="${VALGRIND_LOGFILE}" --error-exitcode=99 "$QEMU_IO_PROG" $QEMU_IO_OPTIONS "$@";
-else
-    exec "$QEMU_IO_PROG" $QEMU_IO_OPTIONS "$@";
-=======
     exec valgrind --log-file="${VALGRIND_LOGFILE}" --error-exitcode=99 "$QEMU_IO_PROG" $QEMU_IO_ARGS "$@";
 else
     exec "$QEMU_IO_PROG" $QEMU_IO_ARGS "$@";
->>>>>>> 7124ccf8
 fi )
 magic                     0x514649fb
 version                   3
@@ -429,15 +417,15 @@
 64 KiB, X ops; XX:XX:XX.X (XXX YYY/sec and XXX ops/sec)
 wrote 65536/65536 bytes at offset 3221225472
 64 KiB, X ops; XX:XX:XX.X (XXX YYY/sec and XXX ops/sec)
-    (0.00/100%)
-    (12.50/100%)
-    (25.00/100%)
-    (37.50/100%)
-    (50.00/100%)
-    (62.50/100%)
-    (75.00/100%)
-    (87.50/100%)
-    (100.00/100%)
+    (0.00/100%)+    (12.50/100%)+    (25.00/100%)+    (37.50/100%)+    (50.00/100%)+    (62.50/100%)+    (75.00/100%)+    (87.50/100%)+    (100.00/100%)     (100.00/100%)
 No errors were found on the image.
 
@@ -453,23 +441,23 @@
 64 KiB, X ops; XX:XX:XX.X (XXX YYY/sec and XXX ops/sec)
 wrote 65536/65536 bytes at offset 3221225472
 64 KiB, X ops; XX:XX:XX.X (XXX YYY/sec and XXX ops/sec)
-    (0.00/100%)
-    (6.25/100%)
-    (12.50/100%)
-    (18.75/100%)
-    (25.00/100%)
-    (31.25/100%)
-    (37.50/100%)
-    (43.75/100%)
-    (50.00/100%)
-    (56.25/100%)
-    (62.50/100%)
-    (68.75/100%)
-    (75.00/100%)
-    (81.25/100%)
-    (87.50/100%)
-    (93.75/100%)
+    (0.00/100%)+    (6.25/100%)+    (12.50/100%)+    (18.75/100%)+    (25.00/100%)+    (31.25/100%)+    (37.50/100%)+    (43.75/100%)+    (50.00/100%)+    (56.25/100%)+    (62.50/100%)+    (68.75/100%)+    (75.00/100%)+    (81.25/100%)+    (87.50/100%)+    (93.75/100%)+    (100.00/100%)     (100.00/100%)
-    (100.00/100%)
 No errors were found on the image.
 *** done