--- conflicted
+++ resolved
@@ -33,10 +33,7 @@
 #include "sysemu/sysemu.h"
 #include "qmp-commands.h"
 #include "sysemu/blockdev.h"
-<<<<<<< HEAD
-=======
 #include "qemu-version.h"
->>>>>>> 7124ccf8
 #include <Carbon/Carbon.h>
 
 #ifndef MAC_OS_X_VERSION_10_5
@@ -817,10 +814,6 @@
 - (void)doToggleFullScreen:(id)sender;
 - (void)toggleFullScreen:(id)sender;
 - (void)showQEMUDoc:(id)sender;
-<<<<<<< HEAD
-- (void)showQEMUTec:(id)sender;
-=======
->>>>>>> 7124ccf8
 - (void)zoomToFit:(id) sender;
 - (void)displayConsole:(id)sender;
 - (void)pauseQEMU:(id)sender;
@@ -833,11 +826,8 @@
 - (void)changeDeviceMedia:(id)sender;
 - (BOOL)verifyQuit;
 - (void)openDocumentation:(NSString *)filename;
-<<<<<<< HEAD
-=======
 - (IBAction) do_about_menu_item: (id) sender;
 - (void)make_about_window;
->>>>>>> 7124ccf8
 @end
 
 @implementation QemuCocoaAppController
@@ -890,10 +880,7 @@
         supportedImageFileTypes = [NSArray arrayWithObjects: @"img", @"iso", @"dmg",
                                  @"qcow", @"qcow2", @"cloop", @"vmdk", @"cdr",
                                   nil];
-<<<<<<< HEAD
-=======
         [self make_about_window];
->>>>>>> 7124ccf8
     }
     return self;
 }
@@ -970,11 +957,6 @@
 - (void) doToggleFullScreen:(id)sender
 {
     [self toggleFullScreen:(id)sender];
-<<<<<<< HEAD
-}
-
-- (void)toggleFullScreen:(id)sender
-=======
 }
 
 - (void)toggleFullScreen:(id)sender
@@ -1028,7 +1010,6 @@
 
 /* Displays the console on the screen */
 - (void)displayConsole:(id)sender
->>>>>>> 7124ccf8
 {
     console_select([sender tag]);
 }
@@ -1042,36 +1023,8 @@
     [self displayPause];
 }
 
-<<<<<<< HEAD
-/* Tries to find then open the specified filename */
-- (void) openDocumentation: (NSString *) filename
-{
-    /* Where to look for local files */
-    NSString *path_array[] = {@"../share/doc/qemu/", @"../doc/qemu/", @"../"};
-    NSString *full_file_path;
-
-    /* iterate thru the possible paths until the file is found */
-    int index;
-    for (index = 0; index < ARRAY_SIZE(path_array); index++) {
-        full_file_path = [[NSBundle mainBundle] executablePath];
-        full_file_path = [full_file_path stringByDeletingLastPathComponent];
-        full_file_path = [NSString stringWithFormat: @"%@/%@%@", full_file_path,
-                          path_array[index], filename];
-        if ([[NSWorkspace sharedWorkspace] openFile: full_file_path] == YES) {
-            return;
-        }
-    }
-
-    /* If none of the paths opened a file */
-    NSBeep();
-    QEMU_Alert(@"Failed to open file");
-}
-
-- (void)showQEMUDoc:(id)sender
-=======
 /* Resume running the guest operating system */
 - (void)resumeQEMU:(id) sender
->>>>>>> 7124ccf8
 {
     qmp_cont(NULL);
     [sender setEnabled: NO];
@@ -1079,9 +1032,6 @@
     [self removePause];
 }
 
-<<<<<<< HEAD
-    [self openDocumentation: @"qemu-doc.html"];
-=======
 /* Displays the word pause on the screen */
 - (void)displayPause
 {
@@ -1093,7 +1043,6 @@
     height = [pauseLabel frame].size.height;
     [pauseLabel setFrame: NSMakeRect(xCoord, yCoord, width, height)];
     [cocoaView addSubview: pauseLabel];
->>>>>>> 7124ccf8
 }
 
 /* Removes the word pause from the screen */
@@ -1102,148 +1051,6 @@
     [pauseLabel removeFromSuperview];
 }
 
-<<<<<<< HEAD
-    [self openDocumentation: @"qemu-tech.html"];
-}
-
-/* Stretches video to fit host monitor size */
-- (void)zoomToFit:(id) sender
-{
-    stretch_video = !stretch_video;
-    if (stretch_video == true) {
-        [sender setState: NSOnState];
-    } else {
-        [sender setState: NSOffState];
-    }
-}
-
-/* Displays the console on the screen */
-- (void)displayConsole:(id)sender
-{
-    console_select([sender tag]);
-}
-
-/* Pause the guest */
-- (void)pauseQEMU:(id)sender
-{
-    qmp_stop(NULL);
-    [sender setEnabled: NO];
-    [[[sender menu] itemWithTitle: @"Resume"] setEnabled: YES];
-    [self displayPause];
-}
-
-/* Resume running the guest operating system */
-- (void)resumeQEMU:(id) sender
-{
-    qmp_cont(NULL);
-    [sender setEnabled: NO];
-    [[[sender menu] itemWithTitle: @"Pause"] setEnabled: YES];
-    [self removePause];
-}
-
-/* Displays the word pause on the screen */
-- (void)displayPause
-{
-    /* Coordinates have to be calculated each time because the window can change its size */
-    int xCoord, yCoord, width, height;
-    xCoord = ([normalWindow frame].size.width - [pauseLabel frame].size.width)/2;
-    yCoord = [normalWindow frame].size.height - [pauseLabel frame].size.height - ([pauseLabel frame].size.height * .5);
-    width = [pauseLabel frame].size.width;
-    height = [pauseLabel frame].size.height;
-    [pauseLabel setFrame: NSMakeRect(xCoord, yCoord, width, height)];
-    [cocoaView addSubview: pauseLabel];
-}
-
-/* Removes the word pause from the screen */
-- (void)removePause
-{
-    [pauseLabel removeFromSuperview];
-}
-
-/* Restarts QEMU */
-- (void)restartQEMU:(id)sender
-{
-    qmp_system_reset(NULL);
-}
-
-/* Powers down QEMU */
-- (void)powerDownQEMU:(id)sender
-{
-    qmp_system_powerdown(NULL);
-}
-
-/* Ejects the media.
- * Uses sender's tag to figure out the device to eject.
- */
-- (void)ejectDeviceMedia:(id)sender
-{
-    NSString * drive;
-    drive = [sender representedObject];
-    if(drive == nil) {
-        NSBeep();
-        QEMU_Alert(@"Failed to find drive to eject!");
-        return;
-    }
-
-    Error *err = NULL;
-    qmp_eject([drive cStringUsingEncoding: NSASCIIStringEncoding], false, false, &err);
-    handleAnyDeviceErrors(err);
-}
-
-/* Displays a dialog box asking the user to select an image file to load.
- * Uses sender's represented object value to figure out which drive to use.
- */
-- (void)changeDeviceMedia:(id)sender
-{
-    /* Find the drive name */
-    NSString * drive;
-    drive = [sender representedObject];
-    if(drive == nil) {
-        NSBeep();
-        QEMU_Alert(@"Could not find drive!");
-        return;
-    }
-
-    /* Display the file open dialog */
-    NSOpenPanel * openPanel;
-    openPanel = [NSOpenPanel openPanel];
-    [openPanel setCanChooseFiles: YES];
-    [openPanel setAllowsMultipleSelection: NO];
-    [openPanel setAllowedFileTypes: supportedImageFileTypes];
-    if([openPanel runModal] == NSFileHandlingPanelOKButton) {
-        NSString * file = [[[openPanel URLs] objectAtIndex: 0] path];
-        if(file == nil) {
-            NSBeep();
-            QEMU_Alert(@"Failed to convert URL to file path!");
-            return;
-        }
-
-        Error *err = NULL;
-        qmp_blockdev_change_medium([drive cStringUsingEncoding:
-                                          NSASCIIStringEncoding],
-                                   [file cStringUsingEncoding:
-                                         NSASCIIStringEncoding],
-                                   true, "raw",
-                                   false, 0,
-                                   &err);
-        handleAnyDeviceErrors(err);
-    }
-}
-
-/* Verifies if the user really wants to quit */
-- (BOOL)verifyQuit
-{
-    NSAlert *alert = [NSAlert new];
-    [alert autorelease];
-    [alert setMessageText: @"Are you sure you want to quit QEMU?"];
-    [alert addButtonWithTitle: @"Cancel"];
-    [alert addButtonWithTitle: @"Quit"];
-    if([alert runModal] == NSAlertSecondButtonReturn) {
-        return YES;
-    } else {
-        return NO;
-    }
-=======
 /* Restarts QEMU */
 - (void)restartQEMU:(id)sender
 {
@@ -1425,7 +1232,6 @@
     [copyright_label setStringValue: [NSString stringWithFormat: @"%s",
                                      QEMU_COPYRIGHT]];
     [superView addSubview: copyright_label];
->>>>>>> 7124ccf8
 }
 
 @end
@@ -1683,11 +1489,7 @@
     [menuItem setEnabled: NO];
     [menu addItem: menuItem];
 
-<<<<<<< HEAD
-    /* Loop thru all the block devices in the emulator */
-=======
     /* Loop through all the block devices in the emulator */
->>>>>>> 7124ccf8
     while (currentDevice) {
         deviceName = [[NSString stringWithFormat: @"%s", currentDevice->value->device] retain];
 
