/*
 * QEMU VNC display driver
 *
 * Copyright (C) 2006 Anthony Liguori <anthony@codemonkey.ws>
 * Copyright (C) 2006 Fabrice Bellard
 * Copyright (C) 2009 Red Hat, Inc
 *
 * Permission is hereby granted, free of charge, to any person obtaining a copy
 * of this software and associated documentation files (the "Software"), to deal
 * in the Software without restriction, including without limitation the rights
 * to use, copy, modify, merge, publish, distribute, sublicense, and/or sell
 * copies of the Software, and to permit persons to whom the Software is
 * furnished to do so, subject to the following conditions:
 *
 * The above copyright notice and this permission notice shall be included in
 * all copies or substantial portions of the Software.
 *
 * THE SOFTWARE IS PROVIDED "AS IS", WITHOUT WARRANTY OF ANY KIND, EXPRESS OR
 * IMPLIED, INCLUDING BUT NOT LIMITED TO THE WARRANTIES OF MERCHANTABILITY,
 * FITNESS FOR A PARTICULAR PURPOSE AND NONINFRINGEMENT. IN NO EVENT SHALL
 * THE AUTHORS OR COPYRIGHT HOLDERS BE LIABLE FOR ANY CLAIM, DAMAGES OR OTHER
 * LIABILITY, WHETHER IN AN ACTION OF CONTRACT, TORT OR OTHERWISE, ARISING FROM,
 * OUT OF OR IN CONNECTION WITH THE SOFTWARE OR THE USE OR OTHER DEALINGS IN
 * THE SOFTWARE.
 */

#include "qemu/osdep.h"
#include "vnc.h"
#include "vnc-jobs.h"
#include "trace.h"
#include "sysemu/sysemu.h"
#include "qemu/error-report.h"
#include "qemu/option.h"
#include "qemu/sockets.h"
#include "qemu/timer.h"
#include "authz/list.h"
#include "qemu/config-file.h"
#include "qapi/qapi-emit-events.h"
#include "qapi/qapi-events-ui.h"
#include "qapi/error.h"
#include "qapi/qapi-commands-ui.h"
#include "ui/input.h"
#include "crypto/hash.h"
#include "crypto/tlscredsanon.h"
#include "crypto/tlscredsx509.h"
#include "qom/object_interfaces.h"
#include "qemu/cutils.h"
#include "io/dns-resolver.h"

#define VNC_REFRESH_INTERVAL_BASE GUI_REFRESH_INTERVAL_DEFAULT
#define VNC_REFRESH_INTERVAL_INC  50
#define VNC_REFRESH_INTERVAL_MAX  GUI_REFRESH_INTERVAL_IDLE
static const struct timeval VNC_REFRESH_STATS = { 0, 500000 };
static const struct timeval VNC_REFRESH_LOSSY = { 2, 0 };

#include "vnc_keysym.h"
#include "crypto/cipher.h"

static QTAILQ_HEAD(, VncDisplay) vnc_displays =
    QTAILQ_HEAD_INITIALIZER(vnc_displays);

static int vnc_cursor_define(VncState *vs);
<<<<<<< HEAD
static void vnc_release_modifiers(VncState *vs);
=======
>>>>>>> 82b2865e
static void vnc_update_throttle_offset(VncState *vs);

static void vnc_set_share_mode(VncState *vs, VncShareMode mode)
{
#ifdef _VNC_DEBUG
    static const char *mn[] = {
        [0]                           = "undefined",
        [VNC_SHARE_MODE_CONNECTING]   = "connecting",
        [VNC_SHARE_MODE_SHARED]       = "shared",
        [VNC_SHARE_MODE_EXCLUSIVE]    = "exclusive",
        [VNC_SHARE_MODE_DISCONNECTED] = "disconnected",
    };
    fprintf(stderr, "%s/%p: %s -> %s\n", __func__,
            vs->ioc, mn[vs->share_mode], mn[mode]);
#endif

    switch (vs->share_mode) {
    case VNC_SHARE_MODE_CONNECTING:
        vs->vd->num_connecting--;
        break;
    case VNC_SHARE_MODE_SHARED:
        vs->vd->num_shared--;
        break;
    case VNC_SHARE_MODE_EXCLUSIVE:
        vs->vd->num_exclusive--;
        break;
    default:
        break;
    }

    vs->share_mode = mode;

    switch (vs->share_mode) {
    case VNC_SHARE_MODE_CONNECTING:
        vs->vd->num_connecting++;
        break;
    case VNC_SHARE_MODE_SHARED:
        vs->vd->num_shared++;
        break;
    case VNC_SHARE_MODE_EXCLUSIVE:
        vs->vd->num_exclusive++;
        break;
    default:
        break;
    }
}


static void vnc_init_basic_info(SocketAddress *addr,
                                VncBasicInfo *info,
                                Error **errp)
{
    switch (addr->type) {
    case SOCKET_ADDRESS_TYPE_INET:
        info->host = g_strdup(addr->u.inet.host);
        info->service = g_strdup(addr->u.inet.port);
        if (addr->u.inet.ipv6) {
            info->family = NETWORK_ADDRESS_FAMILY_IPV6;
        } else {
            info->family = NETWORK_ADDRESS_FAMILY_IPV4;
        }
        break;

    case SOCKET_ADDRESS_TYPE_UNIX:
        info->host = g_strdup("");
        info->service = g_strdup(addr->u.q_unix.path);
        info->family = NETWORK_ADDRESS_FAMILY_UNIX;
        break;

    case SOCKET_ADDRESS_TYPE_VSOCK:
    case SOCKET_ADDRESS_TYPE_FD:
        error_setg(errp, "Unsupported socket address type %s",
                   SocketAddressType_str(addr->type));
        break;
    default:
        abort();
    }

    return;
}

static void vnc_init_basic_info_from_server_addr(QIOChannelSocket *ioc,
                                                 VncBasicInfo *info,
                                                 Error **errp)
{
    SocketAddress *addr = NULL;

    if (!ioc) {
        error_setg(errp, "No listener socket available");
        return;
    }

    addr = qio_channel_socket_get_local_address(ioc, errp);
    if (!addr) {
        return;
    }

    vnc_init_basic_info(addr, info, errp);
    qapi_free_SocketAddress(addr);
}

static void vnc_init_basic_info_from_remote_addr(QIOChannelSocket *ioc,
                                                 VncBasicInfo *info,
                                                 Error **errp)
{
    SocketAddress *addr = NULL;

    addr = qio_channel_socket_get_remote_address(ioc, errp);
    if (!addr) {
        return;
    }

    vnc_init_basic_info(addr, info, errp);
    qapi_free_SocketAddress(addr);
}

static const char *vnc_auth_name(VncDisplay *vd) {
    switch (vd->auth) {
    case VNC_AUTH_INVALID:
        return "invalid";
    case VNC_AUTH_NONE:
        return "none";
    case VNC_AUTH_VNC:
        return "vnc";
    case VNC_AUTH_RA2:
        return "ra2";
    case VNC_AUTH_RA2NE:
        return "ra2ne";
    case VNC_AUTH_TIGHT:
        return "tight";
    case VNC_AUTH_ULTRA:
        return "ultra";
    case VNC_AUTH_TLS:
        return "tls";
    case VNC_AUTH_VENCRYPT:
        switch (vd->subauth) {
        case VNC_AUTH_VENCRYPT_PLAIN:
            return "vencrypt+plain";
        case VNC_AUTH_VENCRYPT_TLSNONE:
            return "vencrypt+tls+none";
        case VNC_AUTH_VENCRYPT_TLSVNC:
            return "vencrypt+tls+vnc";
        case VNC_AUTH_VENCRYPT_TLSPLAIN:
            return "vencrypt+tls+plain";
        case VNC_AUTH_VENCRYPT_X509NONE:
            return "vencrypt+x509+none";
        case VNC_AUTH_VENCRYPT_X509VNC:
            return "vencrypt+x509+vnc";
        case VNC_AUTH_VENCRYPT_X509PLAIN:
            return "vencrypt+x509+plain";
        case VNC_AUTH_VENCRYPT_TLSSASL:
            return "vencrypt+tls+sasl";
        case VNC_AUTH_VENCRYPT_X509SASL:
            return "vencrypt+x509+sasl";
        default:
            return "vencrypt";
        }
    case VNC_AUTH_SASL:
        return "sasl";
    }
    return "unknown";
}

static VncServerInfo *vnc_server_info_get(VncDisplay *vd)
{
    VncServerInfo *info;
    Error *err = NULL;

    if (!vd->listener || !vd->listener->nsioc) {
        return NULL;
    }

    info = g_malloc0(sizeof(*info));
    vnc_init_basic_info_from_server_addr(vd->listener->sioc[0],
                                         qapi_VncServerInfo_base(info), &err);
    info->has_auth = true;
    info->auth = g_strdup(vnc_auth_name(vd));
    if (err) {
        qapi_free_VncServerInfo(info);
        info = NULL;
        error_free(err);
    }
    return info;
}

static void vnc_client_cache_auth(VncState *client)
{
    if (!client->info) {
        return;
    }

    if (client->tls) {
        client->info->x509_dname =
            qcrypto_tls_session_get_peer_name(client->tls);
        client->info->has_x509_dname =
            client->info->x509_dname != NULL;
    }
#ifdef CONFIG_VNC_SASL
    if (client->sasl.conn &&
        client->sasl.username) {
        client->info->has_sasl_username = true;
        client->info->sasl_username = g_strdup(client->sasl.username);
    }
#endif
}

static void vnc_client_cache_addr(VncState *client)
{
    Error *err = NULL;

    client->info = g_malloc0(sizeof(*client->info));
    vnc_init_basic_info_from_remote_addr(client->sioc,
                                         qapi_VncClientInfo_base(client->info),
                                         &err);
    if (err) {
        qapi_free_VncClientInfo(client->info);
        client->info = NULL;
        error_free(err);
    }
}

static void vnc_qmp_event(VncState *vs, QAPIEvent event)
{
    VncServerInfo *si;

    if (!vs->info) {
        return;
    }

    si = vnc_server_info_get(vs->vd);
    if (!si) {
        return;
    }

    switch (event) {
    case QAPI_EVENT_VNC_CONNECTED:
        qapi_event_send_vnc_connected(si, qapi_VncClientInfo_base(vs->info));
        break;
    case QAPI_EVENT_VNC_INITIALIZED:
        qapi_event_send_vnc_initialized(si, vs->info);
        break;
    case QAPI_EVENT_VNC_DISCONNECTED:
        qapi_event_send_vnc_disconnected(si, vs->info);
        break;
    default:
        break;
    }

    qapi_free_VncServerInfo(si);
}

static VncClientInfo *qmp_query_vnc_client(const VncState *client)
{
    VncClientInfo *info;
    Error *err = NULL;

    info = g_malloc0(sizeof(*info));

    vnc_init_basic_info_from_remote_addr(client->sioc,
                                         qapi_VncClientInfo_base(info),
                                         &err);
    if (err) {
        error_free(err);
        qapi_free_VncClientInfo(info);
        return NULL;
    }

    info->websocket = client->websocket;

    if (client->tls) {
        info->x509_dname = qcrypto_tls_session_get_peer_name(client->tls);
        info->has_x509_dname = info->x509_dname != NULL;
    }
#ifdef CONFIG_VNC_SASL
    if (client->sasl.conn && client->sasl.username) {
        info->has_sasl_username = true;
        info->sasl_username = g_strdup(client->sasl.username);
    }
#endif

    return info;
}

static VncDisplay *vnc_display_find(const char *id)
{
    VncDisplay *vd;

    if (id == NULL) {
        return QTAILQ_FIRST(&vnc_displays);
    }
    QTAILQ_FOREACH(vd, &vnc_displays, next) {
        if (strcmp(id, vd->id) == 0) {
            return vd;
        }
    }
    return NULL;
}

static VncClientInfoList *qmp_query_client_list(VncDisplay *vd)
{
    VncClientInfoList *cinfo, *prev = NULL;
    VncState *client;

    QTAILQ_FOREACH(client, &vd->clients, next) {
        cinfo = g_new0(VncClientInfoList, 1);
        cinfo->value = qmp_query_vnc_client(client);
        cinfo->next = prev;
        prev = cinfo;
    }
    return prev;
}

VncInfo *qmp_query_vnc(Error **errp)
{
    VncInfo *info = g_malloc0(sizeof(*info));
    VncDisplay *vd = vnc_display_find(NULL);
    SocketAddress *addr = NULL;

    if (vd == NULL || !vd->listener || !vd->listener->nsioc) {
        info->enabled = false;
    } else {
        info->enabled = true;

        /* for compatibility with the original command */
        info->has_clients = true;
        info->clients = qmp_query_client_list(vd);

        addr = qio_channel_socket_get_local_address(vd->listener->sioc[0],
                                                    errp);
        if (!addr) {
            goto out_error;
        }

        switch (addr->type) {
        case SOCKET_ADDRESS_TYPE_INET:
            info->host = g_strdup(addr->u.inet.host);
            info->service = g_strdup(addr->u.inet.port);
            if (addr->u.inet.ipv6) {
                info->family = NETWORK_ADDRESS_FAMILY_IPV6;
            } else {
                info->family = NETWORK_ADDRESS_FAMILY_IPV4;
            }
            break;

        case SOCKET_ADDRESS_TYPE_UNIX:
            info->host = g_strdup("");
            info->service = g_strdup(addr->u.q_unix.path);
            info->family = NETWORK_ADDRESS_FAMILY_UNIX;
            break;

        case SOCKET_ADDRESS_TYPE_VSOCK:
        case SOCKET_ADDRESS_TYPE_FD:
            error_setg(errp, "Unsupported socket address type %s",
                       SocketAddressType_str(addr->type));
            goto out_error;
        default:
            abort();
        }

        info->has_host = true;
        info->has_service = true;
        info->has_family = true;

        info->has_auth = true;
        info->auth = g_strdup(vnc_auth_name(vd));
    }

    qapi_free_SocketAddress(addr);
    return info;

out_error:
    qapi_free_SocketAddress(addr);
    qapi_free_VncInfo(info);
    return NULL;
}


static void qmp_query_auth(int auth, int subauth,
                           VncPrimaryAuth *qmp_auth,
                           VncVencryptSubAuth *qmp_vencrypt,
                           bool *qmp_has_vencrypt);

static VncServerInfo2List *qmp_query_server_entry(QIOChannelSocket *ioc,
                                                  bool websocket,
                                                  int auth,
                                                  int subauth,
                                                  VncServerInfo2List *prev)
{
    VncServerInfo2List *list;
    VncServerInfo2 *info;
    Error *err = NULL;
    SocketAddress *addr;

    addr = qio_channel_socket_get_local_address(ioc, &err);
    if (!addr) {
        error_free(err);
        return prev;
    }

    info = g_new0(VncServerInfo2, 1);
    vnc_init_basic_info(addr, qapi_VncServerInfo2_base(info), &err);
    qapi_free_SocketAddress(addr);
    if (err) {
        qapi_free_VncServerInfo2(info);
        error_free(err);
        return prev;
    }
    info->websocket = websocket;

    qmp_query_auth(auth, subauth, &info->auth,
                   &info->vencrypt, &info->has_vencrypt);

    list = g_new0(VncServerInfo2List, 1);
    list->value = info;
    list->next = prev;
    return list;
}

static void qmp_query_auth(int auth, int subauth,
                           VncPrimaryAuth *qmp_auth,
                           VncVencryptSubAuth *qmp_vencrypt,
                           bool *qmp_has_vencrypt)
{
    switch (auth) {
    case VNC_AUTH_VNC:
        *qmp_auth = VNC_PRIMARY_AUTH_VNC;
        break;
    case VNC_AUTH_RA2:
        *qmp_auth = VNC_PRIMARY_AUTH_RA2;
        break;
    case VNC_AUTH_RA2NE:
        *qmp_auth = VNC_PRIMARY_AUTH_RA2NE;
        break;
    case VNC_AUTH_TIGHT:
        *qmp_auth = VNC_PRIMARY_AUTH_TIGHT;
        break;
    case VNC_AUTH_ULTRA:
        *qmp_auth = VNC_PRIMARY_AUTH_ULTRA;
        break;
    case VNC_AUTH_TLS:
        *qmp_auth = VNC_PRIMARY_AUTH_TLS;
        break;
    case VNC_AUTH_VENCRYPT:
        *qmp_auth = VNC_PRIMARY_AUTH_VENCRYPT;
        *qmp_has_vencrypt = true;
        switch (subauth) {
        case VNC_AUTH_VENCRYPT_PLAIN:
            *qmp_vencrypt = VNC_VENCRYPT_SUB_AUTH_PLAIN;
            break;
        case VNC_AUTH_VENCRYPT_TLSNONE:
            *qmp_vencrypt = VNC_VENCRYPT_SUB_AUTH_TLS_NONE;
            break;
        case VNC_AUTH_VENCRYPT_TLSVNC:
            *qmp_vencrypt = VNC_VENCRYPT_SUB_AUTH_TLS_VNC;
            break;
        case VNC_AUTH_VENCRYPT_TLSPLAIN:
            *qmp_vencrypt = VNC_VENCRYPT_SUB_AUTH_TLS_PLAIN;
            break;
        case VNC_AUTH_VENCRYPT_X509NONE:
            *qmp_vencrypt = VNC_VENCRYPT_SUB_AUTH_X509_NONE;
            break;
        case VNC_AUTH_VENCRYPT_X509VNC:
            *qmp_vencrypt = VNC_VENCRYPT_SUB_AUTH_X509_VNC;
            break;
        case VNC_AUTH_VENCRYPT_X509PLAIN:
            *qmp_vencrypt = VNC_VENCRYPT_SUB_AUTH_X509_PLAIN;
            break;
        case VNC_AUTH_VENCRYPT_TLSSASL:
            *qmp_vencrypt = VNC_VENCRYPT_SUB_AUTH_TLS_SASL;
            break;
        case VNC_AUTH_VENCRYPT_X509SASL:
            *qmp_vencrypt = VNC_VENCRYPT_SUB_AUTH_X509_SASL;
            break;
        default:
            *qmp_has_vencrypt = false;
            break;
        }
        break;
    case VNC_AUTH_SASL:
        *qmp_auth = VNC_PRIMARY_AUTH_SASL;
        break;
    case VNC_AUTH_NONE:
    default:
        *qmp_auth = VNC_PRIMARY_AUTH_NONE;
        break;
    }
}

VncInfo2List *qmp_query_vnc_servers(Error **errp)
{
    VncInfo2List *item, *prev = NULL;
    VncInfo2 *info;
    VncDisplay *vd;
    DeviceState *dev;
    size_t i;

    QTAILQ_FOREACH(vd, &vnc_displays, next) {
        info = g_new0(VncInfo2, 1);
        info->id = g_strdup(vd->id);
        info->clients = qmp_query_client_list(vd);
        qmp_query_auth(vd->auth, vd->subauth, &info->auth,
                       &info->vencrypt, &info->has_vencrypt);
        if (vd->dcl.con) {
            dev = DEVICE(object_property_get_link(OBJECT(vd->dcl.con),
                                                  "device", NULL));
            info->has_display = true;
            info->display = g_strdup(dev->id);
        }
        for (i = 0; vd->listener != NULL && i < vd->listener->nsioc; i++) {
            info->server = qmp_query_server_entry(
                vd->listener->sioc[i], false, vd->auth, vd->subauth,
                info->server);
        }
        for (i = 0; vd->wslistener != NULL && i < vd->wslistener->nsioc; i++) {
            info->server = qmp_query_server_entry(
                vd->wslistener->sioc[i], true, vd->ws_auth,
                vd->ws_subauth, info->server);
        }

        item = g_new0(VncInfo2List, 1);
        item->value = info;
        item->next = prev;
        prev = item;
    }
    return prev;
}

/* TODO
   1) Get the queue working for IO.
   2) there is some weirdness when using the -S option (the screen is grey
      and not totally invalidated
   3) resolutions > 1024
*/

static int vnc_update_client(VncState *vs, int has_dirty);
static void vnc_disconnect_start(VncState *vs);

static void vnc_colordepth(VncState *vs);
static void framebuffer_update_request(VncState *vs, int incremental,
                                       int x_position, int y_position,
                                       int w, int h);
static void vnc_refresh(DisplayChangeListener *dcl);
static int vnc_refresh_server_surface(VncDisplay *vd);

static int vnc_width(VncDisplay *vd)
{
    return MIN(VNC_MAX_WIDTH, ROUND_UP(surface_width(vd->ds),
                                       VNC_DIRTY_PIXELS_PER_BIT));
}

static int vnc_height(VncDisplay *vd)
{
    return MIN(VNC_MAX_HEIGHT, surface_height(vd->ds));
}

static void vnc_set_area_dirty(DECLARE_BITMAP(dirty[VNC_MAX_HEIGHT],
                               VNC_MAX_WIDTH / VNC_DIRTY_PIXELS_PER_BIT),
                               VncDisplay *vd,
                               int x, int y, int w, int h)
{
    int width = vnc_width(vd);
    int height = vnc_height(vd);

    /* this is needed this to ensure we updated all affected
     * blocks if x % VNC_DIRTY_PIXELS_PER_BIT != 0 */
    w += (x % VNC_DIRTY_PIXELS_PER_BIT);
    x -= (x % VNC_DIRTY_PIXELS_PER_BIT);

    x = MIN(x, width);
    y = MIN(y, height);
    w = MIN(x + w, width) - x;
    h = MIN(y + h, height);

    for (; y < h; y++) {
        bitmap_set(dirty[y], x / VNC_DIRTY_PIXELS_PER_BIT,
                   DIV_ROUND_UP(w, VNC_DIRTY_PIXELS_PER_BIT));
    }
}

static void vnc_dpy_update(DisplayChangeListener *dcl,
                           int x, int y, int w, int h)
{
    VncDisplay *vd = container_of(dcl, VncDisplay, dcl);
    struct VncSurface *s = &vd->guest;

    vnc_set_area_dirty(s->dirty, vd, x, y, w, h);
}

void vnc_framebuffer_update(VncState *vs, int x, int y, int w, int h,
                            int32_t encoding)
{
    vnc_write_u16(vs, x);
    vnc_write_u16(vs, y);
    vnc_write_u16(vs, w);
    vnc_write_u16(vs, h);

    vnc_write_s32(vs, encoding);
}


static void vnc_desktop_resize(VncState *vs)
{
    if (vs->ioc == NULL || !vnc_has_feature(vs, VNC_FEATURE_RESIZE)) {
        return;
    }
    if (vs->client_width == pixman_image_get_width(vs->vd->server) &&
        vs->client_height == pixman_image_get_height(vs->vd->server)) {
        return;
    }

    assert(pixman_image_get_width(vs->vd->server) < 65536 &&
           pixman_image_get_width(vs->vd->server) >= 0);
    assert(pixman_image_get_height(vs->vd->server) < 65536 &&
           pixman_image_get_height(vs->vd->server) >= 0);
    vs->client_width = pixman_image_get_width(vs->vd->server);
    vs->client_height = pixman_image_get_height(vs->vd->server);
    vnc_lock_output(vs);
    vnc_write_u8(vs, VNC_MSG_SERVER_FRAMEBUFFER_UPDATE);
    vnc_write_u8(vs, 0);
    vnc_write_u16(vs, 1); /* number of rects */
    vnc_framebuffer_update(vs, 0, 0, vs->client_width, vs->client_height,
                           VNC_ENCODING_DESKTOPRESIZE);
    vnc_unlock_output(vs);
    vnc_flush(vs);
}

static void vnc_abort_display_jobs(VncDisplay *vd)
{
    VncState *vs;

    QTAILQ_FOREACH(vs, &vd->clients, next) {
        vnc_lock_output(vs);
        vs->abort = true;
        vnc_unlock_output(vs);
    }
    QTAILQ_FOREACH(vs, &vd->clients, next) {
        vnc_jobs_join(vs);
    }
    QTAILQ_FOREACH(vs, &vd->clients, next) {
        vnc_lock_output(vs);
        if (vs->update == VNC_STATE_UPDATE_NONE &&
            vs->job_update != VNC_STATE_UPDATE_NONE) {
            /* job aborted before completion */
            vs->update = vs->job_update;
            vs->job_update = VNC_STATE_UPDATE_NONE;
        }
        vs->abort = false;
        vnc_unlock_output(vs);
    }
}

int vnc_server_fb_stride(VncDisplay *vd)
{
    return pixman_image_get_stride(vd->server);
}

void *vnc_server_fb_ptr(VncDisplay *vd, int x, int y)
{
    uint8_t *ptr;

    ptr  = (uint8_t *)pixman_image_get_data(vd->server);
    ptr += y * vnc_server_fb_stride(vd);
    ptr += x * VNC_SERVER_FB_BYTES;
    return ptr;
}

static void vnc_update_server_surface(VncDisplay *vd)
{
    int width, height;

    qemu_pixman_image_unref(vd->server);
    vd->server = NULL;

    if (QTAILQ_EMPTY(&vd->clients)) {
        return;
    }

    width = vnc_width(vd);
    height = vnc_height(vd);
    vd->server = pixman_image_create_bits(VNC_SERVER_FB_FORMAT,
                                          width, height,
                                          NULL, 0);

    memset(vd->guest.dirty, 0x00, sizeof(vd->guest.dirty));
    vnc_set_area_dirty(vd->guest.dirty, vd, 0, 0,
                       width, height);
}

static bool vnc_check_pageflip(DisplaySurface *s1,
                               DisplaySurface *s2)
{
    return (s1 != NULL &&
            s2 != NULL &&
            surface_width(s1) == surface_width(s2) &&
            surface_height(s1) == surface_height(s2) &&
            surface_format(s1) == surface_format(s2));

}

static void vnc_dpy_switch(DisplayChangeListener *dcl,
                           DisplaySurface *surface)
{
    static const char placeholder_msg[] =
        "Display output is not active.";
    static DisplaySurface *placeholder;
    VncDisplay *vd = container_of(dcl, VncDisplay, dcl);
    bool pageflip = vnc_check_pageflip(vd->ds, surface);
    VncState *vs;

    if (surface == NULL) {
        if (placeholder == NULL) {
            placeholder = qemu_create_message_surface(640, 480, placeholder_msg);
        }
        surface = placeholder;
    }

    vnc_abort_display_jobs(vd);
    vd->ds = surface;

    /* guest surface */
    qemu_pixman_image_unref(vd->guest.fb);
    vd->guest.fb = pixman_image_ref(surface->image);
    vd->guest.format = surface->format;

    if (pageflip) {
        vnc_set_area_dirty(vd->guest.dirty, vd, 0, 0,
                           surface_width(surface),
                           surface_height(surface));
        return;
    }

    /* server surface */
    vnc_update_server_surface(vd);

    QTAILQ_FOREACH(vs, &vd->clients, next) {
        vnc_colordepth(vs);
        vnc_desktop_resize(vs);
        if (vs->vd->cursor) {
            vnc_cursor_define(vs);
        }
        memset(vs->dirty, 0x00, sizeof(vs->dirty));
        vnc_set_area_dirty(vs->dirty, vd, 0, 0,
                           vnc_width(vd),
                           vnc_height(vd));
        vnc_update_throttle_offset(vs);
    }
}

/* fastest code */
static void vnc_write_pixels_copy(VncState *vs,
                                  void *pixels, int size)
{
    vnc_write(vs, pixels, size);
}

/* slowest but generic code. */
void vnc_convert_pixel(VncState *vs, uint8_t *buf, uint32_t v)
{
    uint8_t r, g, b;

#if VNC_SERVER_FB_FORMAT == PIXMAN_FORMAT(32, PIXMAN_TYPE_ARGB, 0, 8, 8, 8)
    r = (((v & 0x00ff0000) >> 16) << vs->client_pf.rbits) >> 8;
    g = (((v & 0x0000ff00) >>  8) << vs->client_pf.gbits) >> 8;
    b = (((v & 0x000000ff) >>  0) << vs->client_pf.bbits) >> 8;
#else
# error need some bits here if you change VNC_SERVER_FB_FORMAT
#endif
    v = (r << vs->client_pf.rshift) |
        (g << vs->client_pf.gshift) |
        (b << vs->client_pf.bshift);
    switch (vs->client_pf.bytes_per_pixel) {
    case 1:
        buf[0] = v;
        break;
    case 2:
        if (vs->client_be) {
            buf[0] = v >> 8;
            buf[1] = v;
        } else {
            buf[1] = v >> 8;
            buf[0] = v;
        }
        break;
    default:
    case 4:
        if (vs->client_be) {
            buf[0] = v >> 24;
            buf[1] = v >> 16;
            buf[2] = v >> 8;
            buf[3] = v;
        } else {
            buf[3] = v >> 24;
            buf[2] = v >> 16;
            buf[1] = v >> 8;
            buf[0] = v;
        }
        break;
    }
}

static void vnc_write_pixels_generic(VncState *vs,
                                     void *pixels1, int size)
{
    uint8_t buf[4];

    if (VNC_SERVER_FB_BYTES == 4) {
        uint32_t *pixels = pixels1;
        int n, i;
        n = size >> 2;
        for (i = 0; i < n; i++) {
            vnc_convert_pixel(vs, buf, pixels[i]);
            vnc_write(vs, buf, vs->client_pf.bytes_per_pixel);
        }
    }
}

int vnc_raw_send_framebuffer_update(VncState *vs, int x, int y, int w, int h)
{
    int i;
    uint8_t *row;
    VncDisplay *vd = vs->vd;

    row = vnc_server_fb_ptr(vd, x, y);
    for (i = 0; i < h; i++) {
        vs->write_pixels(vs, row, w * VNC_SERVER_FB_BYTES);
        row += vnc_server_fb_stride(vd);
    }
    return 1;
}

int vnc_send_framebuffer_update(VncState *vs, int x, int y, int w, int h)
{
    int n = 0;
    bool encode_raw = false;
    size_t saved_offs = vs->output.offset;

    switch(vs->vnc_encoding) {
        case VNC_ENCODING_ZLIB:
            n = vnc_zlib_send_framebuffer_update(vs, x, y, w, h);
            break;
        case VNC_ENCODING_HEXTILE:
            vnc_framebuffer_update(vs, x, y, w, h, VNC_ENCODING_HEXTILE);
            n = vnc_hextile_send_framebuffer_update(vs, x, y, w, h);
            break;
        case VNC_ENCODING_TIGHT:
            n = vnc_tight_send_framebuffer_update(vs, x, y, w, h);
            break;
        case VNC_ENCODING_TIGHT_PNG:
            n = vnc_tight_png_send_framebuffer_update(vs, x, y, w, h);
            break;
        case VNC_ENCODING_ZRLE:
            n = vnc_zrle_send_framebuffer_update(vs, x, y, w, h);
            break;
        case VNC_ENCODING_ZYWRLE:
            n = vnc_zywrle_send_framebuffer_update(vs, x, y, w, h);
            break;
        default:
            encode_raw = true;
            break;
    }

    /* If the client has the same pixel format as our internal buffer and
     * a RAW encoding would need less space fall back to RAW encoding to
     * save bandwidth and processing power in the client. */
    if (!encode_raw && vs->write_pixels == vnc_write_pixels_copy &&
        12 + h * w * VNC_SERVER_FB_BYTES <= (vs->output.offset - saved_offs)) {
        vs->output.offset = saved_offs;
        encode_raw = true;
    }

    if (encode_raw) {
        vnc_framebuffer_update(vs, x, y, w, h, VNC_ENCODING_RAW);
        n = vnc_raw_send_framebuffer_update(vs, x, y, w, h);
    }

    return n;
}

static void vnc_mouse_set(DisplayChangeListener *dcl,
                          int x, int y, int visible)
{
    /* can we ask the client(s) to move the pointer ??? */
}

static int vnc_cursor_define(VncState *vs)
{
    QEMUCursor *c = vs->vd->cursor;
    int isize;

    if (vnc_has_feature(vs, VNC_FEATURE_RICH_CURSOR)) {
        vnc_lock_output(vs);
        vnc_write_u8(vs,  VNC_MSG_SERVER_FRAMEBUFFER_UPDATE);
        vnc_write_u8(vs,  0);  /*  padding     */
        vnc_write_u16(vs, 1);  /*  # of rects  */
        vnc_framebuffer_update(vs, c->hot_x, c->hot_y, c->width, c->height,
                               VNC_ENCODING_RICH_CURSOR);
        isize = c->width * c->height * vs->client_pf.bytes_per_pixel;
        vnc_write_pixels_generic(vs, c->data, isize);
        vnc_write(vs, vs->vd->cursor_mask, vs->vd->cursor_msize);
        vnc_unlock_output(vs);
        return 0;
    }
    return -1;
}

static void vnc_dpy_cursor_define(DisplayChangeListener *dcl,
                                  QEMUCursor *c)
{
    VncDisplay *vd = container_of(dcl, VncDisplay, dcl);
    VncState *vs;

    cursor_put(vd->cursor);
    g_free(vd->cursor_mask);

    vd->cursor = c;
    cursor_get(vd->cursor);
    vd->cursor_msize = cursor_get_mono_bpl(c) * c->height;
    vd->cursor_mask = g_malloc0(vd->cursor_msize);
    cursor_get_mono_mask(c, 0, vd->cursor_mask);

    QTAILQ_FOREACH(vs, &vd->clients, next) {
        vnc_cursor_define(vs);
    }
}

static int find_and_clear_dirty_height(VncState *vs,
                                       int y, int last_x, int x, int height)
{
    int h;

    for (h = 1; h < (height - y); h++) {
        if (!test_bit(last_x, vs->dirty[y + h])) {
            break;
        }
        bitmap_clear(vs->dirty[y + h], last_x, x - last_x);
    }

    return h;
}

/*
 * Figure out how much pending data we should allow in the output
 * buffer before we throttle incremental display updates, and/or
 * drop audio samples.
 *
 * We allow for equiv of 1 full display's worth of FB updates,
 * and 1 second of audio samples. If audio backlog was larger
 * than that the client would already suffering awful audio
 * glitches, so dropping samples is no worse really).
 */
static void vnc_update_throttle_offset(VncState *vs)
{
    size_t offset =
        vs->client_width * vs->client_height * vs->client_pf.bytes_per_pixel;

    if (vs->audio_cap) {
<<<<<<< HEAD
        int freq = vs->as.freq;
        /* We don't limit freq when reading settings from client, so
         * it could be upto MAX_INT in size. 48khz is a sensible
         * upper bound for trustworthy clients */
        int bps;
        if (freq > 48000) {
            freq = 48000;
        }
        switch (vs->as.fmt) {
        default:
        case  AUD_FMT_U8:
        case  AUD_FMT_S8:
            bps = 1;
            break;
        case  AUD_FMT_U16:
        case  AUD_FMT_S16:
            bps = 2;
            break;
        case  AUD_FMT_U32:
        case  AUD_FMT_S32:
            bps = 4;
            break;
        }
        offset += freq * bps * vs->as.nchannels;
=======
        int bps;
        switch (vs->as.fmt) {
        default:
        case  AUDIO_FORMAT_U8:
        case  AUDIO_FORMAT_S8:
            bps = 1;
            break;
        case  AUDIO_FORMAT_U16:
        case  AUDIO_FORMAT_S16:
            bps = 2;
            break;
        case  AUDIO_FORMAT_U32:
        case  AUDIO_FORMAT_S32:
            bps = 4;
            break;
        }
        offset += vs->as.freq * bps * vs->as.nchannels;
>>>>>>> 82b2865e
    }

    /* Put a floor of 1MB on offset, so that if we have a large pending
     * buffer and the display is resized to a small size & back again
     * we don't suddenly apply a tiny send limit
     */
    offset = MAX(offset, 1024 * 1024);

    if (vs->throttle_output_offset != offset) {
        trace_vnc_client_throttle_threshold(
            vs, vs->ioc, vs->throttle_output_offset, offset, vs->client_width,
            vs->client_height, vs->client_pf.bytes_per_pixel, vs->audio_cap);
    }

    vs->throttle_output_offset = offset;
}

static bool vnc_should_update(VncState *vs)
{
    switch (vs->update) {
    case VNC_STATE_UPDATE_NONE:
        break;
    case VNC_STATE_UPDATE_INCREMENTAL:
        /* Only allow incremental updates if the pending send queue
         * is less than the permitted threshold, and the job worker
         * is completely idle.
         */
        if (vs->output.offset < vs->throttle_output_offset &&
            vs->job_update == VNC_STATE_UPDATE_NONE) {
            return true;
        }
        trace_vnc_client_throttle_incremental(
            vs, vs->ioc, vs->job_update, vs->output.offset);
        break;
    case VNC_STATE_UPDATE_FORCE:
        /* Only allow forced updates if the pending send queue
         * does not contain a previous forced update, and the
         * job worker is completely idle.
         *
         * Note this means we'll queue a forced update, even if
         * the output buffer size is otherwise over the throttle
         * output limit.
         */
        if (vs->force_update_offset == 0 &&
            vs->job_update == VNC_STATE_UPDATE_NONE) {
            return true;
        }
        trace_vnc_client_throttle_forced(
            vs, vs->ioc, vs->job_update, vs->force_update_offset);
        break;
    }
    return false;
}

static int vnc_update_client(VncState *vs, int has_dirty)
{
    VncDisplay *vd = vs->vd;
    VncJob *job;
    int y;
    int height, width;
    int n = 0;

    if (vs->disconnecting) {
        vnc_disconnect_finish(vs);
        return 0;
    }

    vs->has_dirty += has_dirty;
    if (!vnc_should_update(vs)) {
        return 0;
    }

    if (!vs->has_dirty && vs->update != VNC_STATE_UPDATE_FORCE) {
        return 0;
    }

    /*
     * Send screen updates to the vnc client using the server
     * surface and server dirty map.  guest surface updates
     * happening in parallel don't disturb us, the next pass will
     * send them to the client.
     */
    job = vnc_job_new(vs);

    height = pixman_image_get_height(vd->server);
    width = pixman_image_get_width(vd->server);

    y = 0;
    for (;;) {
        int x, h;
        unsigned long x2;
        unsigned long offset = find_next_bit((unsigned long *) &vs->dirty,
                                             height * VNC_DIRTY_BPL(vs),
                                             y * VNC_DIRTY_BPL(vs));
        if (offset == height * VNC_DIRTY_BPL(vs)) {
            /* no more dirty bits */
            break;
        }
        y = offset / VNC_DIRTY_BPL(vs);
        x = offset % VNC_DIRTY_BPL(vs);
        x2 = find_next_zero_bit((unsigned long *) &vs->dirty[y],
                                VNC_DIRTY_BPL(vs), x);
        bitmap_clear(vs->dirty[y], x, x2 - x);
        h = find_and_clear_dirty_height(vs, y, x, x2, height);
        x2 = MIN(x2, width / VNC_DIRTY_PIXELS_PER_BIT);
        if (x2 > x) {
            n += vnc_job_add_rect(job, x * VNC_DIRTY_PIXELS_PER_BIT, y,
                                  (x2 - x) * VNC_DIRTY_PIXELS_PER_BIT, h);
        }
        if (!x && x2 == width / VNC_DIRTY_PIXELS_PER_BIT) {
            y += h;
            if (y == height) {
                break;
            }
        }
    }

    vs->job_update = vs->update;
    vs->update = VNC_STATE_UPDATE_NONE;
    vnc_job_push(job);
    vs->has_dirty = 0;
    return n;
}

/* audio */
static void audio_capture_notify(void *opaque, audcnotification_e cmd)
{
    VncState *vs = opaque;

    assert(vs->magic == VNC_MAGIC);
    switch (cmd) {
    case AUD_CNOTIFY_DISABLE:
        vnc_lock_output(vs);
        vnc_write_u8(vs, VNC_MSG_SERVER_QEMU);
        vnc_write_u8(vs, VNC_MSG_SERVER_QEMU_AUDIO);
        vnc_write_u16(vs, VNC_MSG_SERVER_QEMU_AUDIO_END);
        vnc_unlock_output(vs);
        vnc_flush(vs);
        break;

    case AUD_CNOTIFY_ENABLE:
        vnc_lock_output(vs);
        vnc_write_u8(vs, VNC_MSG_SERVER_QEMU);
        vnc_write_u8(vs, VNC_MSG_SERVER_QEMU_AUDIO);
        vnc_write_u16(vs, VNC_MSG_SERVER_QEMU_AUDIO_BEGIN);
        vnc_unlock_output(vs);
        vnc_flush(vs);
        break;
    }
}

static void audio_capture_destroy(void *opaque)
{
}

static void audio_capture(void *opaque, void *buf, int size)
{
    VncState *vs = opaque;

    assert(vs->magic == VNC_MAGIC);
    vnc_lock_output(vs);
    if (vs->output.offset < vs->throttle_output_offset) {
        vnc_write_u8(vs, VNC_MSG_SERVER_QEMU);
        vnc_write_u8(vs, VNC_MSG_SERVER_QEMU_AUDIO);
        vnc_write_u16(vs, VNC_MSG_SERVER_QEMU_AUDIO_DATA);
        vnc_write_u32(vs, size);
        vnc_write(vs, buf, size);
    } else {
        trace_vnc_client_throttle_audio(vs, vs->ioc, vs->output.offset);
    }
    vnc_unlock_output(vs);
    vnc_flush(vs);
}

static void audio_add(VncState *vs)
{
    struct audio_capture_ops ops;

    if (vs->audio_cap) {
        error_report("audio already running");
        return;
    }

    ops.notify = audio_capture_notify;
    ops.destroy = audio_capture_destroy;
    ops.capture = audio_capture;

    vs->audio_cap = AUD_add_capture(&vs->as, &ops, vs);
    if (!vs->audio_cap) {
        error_report("Failed to add audio capture");
    }
}

static void audio_del(VncState *vs)
{
    if (vs->audio_cap) {
        AUD_del_capture(vs->audio_cap, vs);
        vs->audio_cap = NULL;
    }
}

static void vnc_disconnect_start(VncState *vs)
{
    if (vs->disconnecting) {
        return;
    }
    trace_vnc_client_disconnect_start(vs, vs->ioc);
    vnc_set_share_mode(vs, VNC_SHARE_MODE_DISCONNECTED);
    if (vs->ioc_tag) {
        g_source_remove(vs->ioc_tag);
        vs->ioc_tag = 0;
    }
    qio_channel_close(vs->ioc, NULL);
    vs->disconnecting = TRUE;
}

void vnc_disconnect_finish(VncState *vs)
{
    int i;

    trace_vnc_client_disconnect_finish(vs, vs->ioc);

    vnc_jobs_join(vs); /* Wait encoding jobs */

    vnc_lock_output(vs);
    vnc_qmp_event(vs, QAPI_EVENT_VNC_DISCONNECTED);

    buffer_free(&vs->input);
    buffer_free(&vs->output);

    qapi_free_VncClientInfo(vs->info);

    vnc_zlib_clear(vs);
    vnc_tight_clear(vs);
    vnc_zrle_clear(vs);

#ifdef CONFIG_VNC_SASL
    vnc_sasl_client_cleanup(vs);
#endif /* CONFIG_VNC_SASL */
    audio_del(vs);
    qkbd_state_lift_all_keys(vs->vd->kbd);

    if (vs->mouse_mode_notifier.notify != NULL) {
        qemu_remove_mouse_mode_change_notifier(&vs->mouse_mode_notifier);
    }
    QTAILQ_REMOVE(&vs->vd->clients, vs, next);
    if (QTAILQ_EMPTY(&vs->vd->clients)) {
        /* last client gone */
        vnc_update_server_surface(vs->vd);
    }

    vnc_unlock_output(vs);

    qemu_mutex_destroy(&vs->output_mutex);
    if (vs->bh != NULL) {
        qemu_bh_delete(vs->bh);
    }
    buffer_free(&vs->jobs_buffer);

    for (i = 0; i < VNC_STAT_ROWS; ++i) {
        g_free(vs->lossy_rect[i]);
    }
    g_free(vs->lossy_rect);

    object_unref(OBJECT(vs->ioc));
    vs->ioc = NULL;
    object_unref(OBJECT(vs->sioc));
    vs->sioc = NULL;
    vs->magic = 0;
    g_free(vs);
}

size_t vnc_client_io_error(VncState *vs, ssize_t ret, Error **errp)
{
    if (ret <= 0) {
        if (ret == 0) {
            trace_vnc_client_eof(vs, vs->ioc);
            vnc_disconnect_start(vs);
        } else if (ret != QIO_CHANNEL_ERR_BLOCK) {
            trace_vnc_client_io_error(vs, vs->ioc,
                                      errp ? error_get_pretty(*errp) :
                                      "Unknown");
            vnc_disconnect_start(vs);
        }

        if (errp) {
            error_free(*errp);
            *errp = NULL;
        }
        return 0;
    }
    return ret;
}


void vnc_client_error(VncState *vs)
{
    VNC_DEBUG("Closing down client sock: protocol error\n");
    vnc_disconnect_start(vs);
}


/*
 * Called to write a chunk of data to the client socket. The data may
 * be the raw data, or may have already been encoded by SASL.
 * The data will be written either straight onto the socket, or
 * written via the GNUTLS wrappers, if TLS/SSL encryption is enabled
 *
 * NB, it is theoretically possible to have 2 layers of encryption,
 * both SASL, and this TLS layer. It is highly unlikely in practice
 * though, since SASL encryption will typically be a no-op if TLS
 * is active
 *
 * Returns the number of bytes written, which may be less than
 * the requested 'datalen' if the socket would block. Returns
 * 0 on I/O error, and disconnects the client socket.
 */
size_t vnc_client_write_buf(VncState *vs, const uint8_t *data, size_t datalen)
{
    Error *err = NULL;
    ssize_t ret;
    ret = qio_channel_write(
        vs->ioc, (const char *)data, datalen, &err);
    VNC_DEBUG("Wrote wire %p %zd -> %ld\n", data, datalen, ret);
    return vnc_client_io_error(vs, ret, &err);
}


/*
 * Called to write buffered data to the client socket, when not
 * using any SASL SSF encryption layers. Will write as much data
 * as possible without blocking. If all buffered data is written,
 * will switch the FD poll() handler back to read monitoring.
 *
 * Returns the number of bytes written, which may be less than
 * the buffered output data if the socket would block.  Returns
 * 0 on I/O error, and disconnects the client socket.
 */
static size_t vnc_client_write_plain(VncState *vs)
{
    size_t offset;
    size_t ret;

#ifdef CONFIG_VNC_SASL
    VNC_DEBUG("Write Plain: Pending output %p size %zd offset %zd. Wait SSF %d\n",
              vs->output.buffer, vs->output.capacity, vs->output.offset,
              vs->sasl.waitWriteSSF);

    if (vs->sasl.conn &&
        vs->sasl.runSSF &&
        vs->sasl.waitWriteSSF) {
        ret = vnc_client_write_buf(vs, vs->output.buffer, vs->sasl.waitWriteSSF);
        if (ret)
            vs->sasl.waitWriteSSF -= ret;
    } else
#endif /* CONFIG_VNC_SASL */
        ret = vnc_client_write_buf(vs, vs->output.buffer, vs->output.offset);
    if (!ret)
        return 0;

    if (ret >= vs->force_update_offset) {
        if (vs->force_update_offset != 0) {
            trace_vnc_client_unthrottle_forced(vs, vs->ioc);
        }
        vs->force_update_offset = 0;
    } else {
        vs->force_update_offset -= ret;
    }
    offset = vs->output.offset;
    buffer_advance(&vs->output, ret);
    if (offset >= vs->throttle_output_offset &&
        vs->output.offset < vs->throttle_output_offset) {
        trace_vnc_client_unthrottle_incremental(vs, vs->ioc, vs->output.offset);
    }

    if (vs->output.offset == 0) {
        if (vs->ioc_tag) {
            g_source_remove(vs->ioc_tag);
        }
        vs->ioc_tag = qio_channel_add_watch(
            vs->ioc, G_IO_IN, vnc_client_io, vs, NULL);
    }

    return ret;
}


/*
 * First function called whenever there is data to be written to
 * the client socket. Will delegate actual work according to whether
 * SASL SSF layers are enabled (thus requiring encryption calls)
 */
static void vnc_client_write_locked(VncState *vs)
{
#ifdef CONFIG_VNC_SASL
    if (vs->sasl.conn &&
        vs->sasl.runSSF &&
        !vs->sasl.waitWriteSSF) {
        vnc_client_write_sasl(vs);
    } else
#endif /* CONFIG_VNC_SASL */
    {
        vnc_client_write_plain(vs);
    }
}

static void vnc_client_write(VncState *vs)
{
    assert(vs->magic == VNC_MAGIC);
    vnc_lock_output(vs);
    if (vs->output.offset) {
        vnc_client_write_locked(vs);
    } else if (vs->ioc != NULL) {
        if (vs->ioc_tag) {
            g_source_remove(vs->ioc_tag);
        }
        vs->ioc_tag = qio_channel_add_watch(
            vs->ioc, G_IO_IN, vnc_client_io, vs, NULL);
    }
    vnc_unlock_output(vs);
}

void vnc_read_when(VncState *vs, VncReadEvent *func, size_t expecting)
{
    vs->read_handler = func;
    vs->read_handler_expect = expecting;
}


/*
 * Called to read a chunk of data from the client socket. The data may
 * be the raw data, or may need to be further decoded by SASL.
 * The data will be read either straight from to the socket, or
 * read via the GNUTLS wrappers, if TLS/SSL encryption is enabled
 *
 * NB, it is theoretically possible to have 2 layers of encryption,
 * both SASL, and this TLS layer. It is highly unlikely in practice
 * though, since SASL encryption will typically be a no-op if TLS
 * is active
 *
 * Returns the number of bytes read, which may be less than
 * the requested 'datalen' if the socket would block. Returns
 * 0 on I/O error or EOF, and disconnects the client socket.
 */
size_t vnc_client_read_buf(VncState *vs, uint8_t *data, size_t datalen)
{
    ssize_t ret;
    Error *err = NULL;
    ret = qio_channel_read(
        vs->ioc, (char *)data, datalen, &err);
    VNC_DEBUG("Read wire %p %zd -> %ld\n", data, datalen, ret);
    return vnc_client_io_error(vs, ret, &err);
}


/*
 * Called to read data from the client socket to the input buffer,
 * when not using any SASL SSF encryption layers. Will read as much
 * data as possible without blocking.
 *
 * Returns the number of bytes read, which may be less than
 * the requested 'datalen' if the socket would block. Returns
 * 0 on I/O error or EOF, and disconnects the client socket.
 */
static size_t vnc_client_read_plain(VncState *vs)
{
    size_t ret;
    VNC_DEBUG("Read plain %p size %zd offset %zd\n",
              vs->input.buffer, vs->input.capacity, vs->input.offset);
    buffer_reserve(&vs->input, 4096);
    ret = vnc_client_read_buf(vs, buffer_end(&vs->input), 4096);
    if (!ret)
        return 0;
    vs->input.offset += ret;
    return ret;
}

static void vnc_jobs_bh(void *opaque)
{
    VncState *vs = opaque;

    assert(vs->magic == VNC_MAGIC);
    vnc_jobs_consume_buffer(vs);
}

/*
 * First function called whenever there is more data to be read from
 * the client socket. Will delegate actual work according to whether
 * SASL SSF layers are enabled (thus requiring decryption calls)
 * Returns 0 on success, -1 if client disconnected
 */
static int vnc_client_read(VncState *vs)
{
    size_t ret;

#ifdef CONFIG_VNC_SASL
    if (vs->sasl.conn && vs->sasl.runSSF)
        ret = vnc_client_read_sasl(vs);
    else
#endif /* CONFIG_VNC_SASL */
        ret = vnc_client_read_plain(vs);
    if (!ret) {
        if (vs->disconnecting) {
            vnc_disconnect_finish(vs);
            return -1;
        }
        return 0;
    }

    while (vs->read_handler && vs->input.offset >= vs->read_handler_expect) {
        size_t len = vs->read_handler_expect;
        int ret;

        ret = vs->read_handler(vs, vs->input.buffer, len);
        if (vs->disconnecting) {
            vnc_disconnect_finish(vs);
            return -1;
        }

        if (!ret) {
            buffer_advance(&vs->input, len);
        } else {
            vs->read_handler_expect = ret;
        }
    }
    return 0;
}

gboolean vnc_client_io(QIOChannel *ioc G_GNUC_UNUSED,
                       GIOCondition condition, void *opaque)
{
    VncState *vs = opaque;

    assert(vs->magic == VNC_MAGIC);
    if (condition & G_IO_IN) {
        if (vnc_client_read(vs) < 0) {
            /* vs is free()ed here */
            return TRUE;
        }
    }
    if (condition & G_IO_OUT) {
        vnc_client_write(vs);
    }

    if (vs->disconnecting) {
        if (vs->ioc_tag != 0) {
            g_source_remove(vs->ioc_tag);
        }
        vs->ioc_tag = 0;
    }
    return TRUE;
}


/*
 * Scale factor to apply to vs->throttle_output_offset when checking for
 * hard limit. Worst case normal usage could be x2, if we have a complete
 * incremental update and complete forced update in the output buffer.
 * So x3 should be good enough, but we pick x5 to be conservative and thus
 * (hopefully) never trigger incorrectly.
 */
#define VNC_THROTTLE_OUTPUT_LIMIT_SCALE 5

void vnc_write(VncState *vs, const void *data, size_t len)
{
<<<<<<< HEAD
=======
    assert(vs->magic == VNC_MAGIC);
>>>>>>> 82b2865e
    if (vs->disconnecting) {
        return;
    }
    /* Protection against malicious client/guest to prevent our output
     * buffer growing without bound if client stops reading data. This
     * should rarely trigger, because we have earlier throttling code
     * which stops issuing framebuffer updates and drops audio data
     * if the throttle_output_offset value is exceeded. So we only reach
     * this higher level if a huge number of pseudo-encodings get
     * triggered while data can't be sent on the socket.
     *
     * NB throttle_output_offset can be zero during early protocol
     * handshake, or from the job thread's VncState clone
     */
    if (vs->throttle_output_offset != 0 &&
<<<<<<< HEAD
        vs->output.offset > (vs->throttle_output_offset *
                             VNC_THROTTLE_OUTPUT_LIMIT_SCALE)) {
=======
        (vs->output.offset / VNC_THROTTLE_OUTPUT_LIMIT_SCALE) >
        vs->throttle_output_offset) {
>>>>>>> 82b2865e
        trace_vnc_client_output_limit(vs, vs->ioc, vs->output.offset,
                                      vs->throttle_output_offset);
        vnc_disconnect_start(vs);
        return;
    }
    buffer_reserve(&vs->output, len);

    if (vs->ioc != NULL && buffer_empty(&vs->output)) {
        if (vs->ioc_tag) {
            g_source_remove(vs->ioc_tag);
        }
        vs->ioc_tag = qio_channel_add_watch(
            vs->ioc, G_IO_IN | G_IO_OUT, vnc_client_io, vs, NULL);
    }

    buffer_append(&vs->output, data, len);
}

void vnc_write_s32(VncState *vs, int32_t value)
{
    vnc_write_u32(vs, *(uint32_t *)&value);
}

void vnc_write_u32(VncState *vs, uint32_t value)
{
    uint8_t buf[4];

    buf[0] = (value >> 24) & 0xFF;
    buf[1] = (value >> 16) & 0xFF;
    buf[2] = (value >>  8) & 0xFF;
    buf[3] = value & 0xFF;

    vnc_write(vs, buf, 4);
}

void vnc_write_u16(VncState *vs, uint16_t value)
{
    uint8_t buf[2];

    buf[0] = (value >> 8) & 0xFF;
    buf[1] = value & 0xFF;

    vnc_write(vs, buf, 2);
}

void vnc_write_u8(VncState *vs, uint8_t value)
{
    vnc_write(vs, (char *)&value, 1);
}

void vnc_flush(VncState *vs)
{
    vnc_lock_output(vs);
    if (vs->ioc != NULL && vs->output.offset) {
        vnc_client_write_locked(vs);
    }
    if (vs->disconnecting) {
        if (vs->ioc_tag != 0) {
            g_source_remove(vs->ioc_tag);
        }
        vs->ioc_tag = 0;
    }
    vnc_unlock_output(vs);
}

static uint8_t read_u8(uint8_t *data, size_t offset)
{
    return data[offset];
}

static uint16_t read_u16(uint8_t *data, size_t offset)
{
    return ((data[offset] & 0xFF) << 8) | (data[offset + 1] & 0xFF);
}

static int32_t read_s32(uint8_t *data, size_t offset)
{
    return (int32_t)((data[offset] << 24) | (data[offset + 1] << 16) |
                     (data[offset + 2] << 8) | data[offset + 3]);
}

uint32_t read_u32(uint8_t *data, size_t offset)
{
    return ((data[offset] << 24) | (data[offset + 1] << 16) |
            (data[offset + 2] << 8) | data[offset + 3]);
}

static void client_cut_text(VncState *vs, size_t len, uint8_t *text)
{
}

static void check_pointer_type_change(Notifier *notifier, void *data)
{
    VncState *vs = container_of(notifier, VncState, mouse_mode_notifier);
    int absolute = qemu_input_is_absolute();

    if (vnc_has_feature(vs, VNC_FEATURE_POINTER_TYPE_CHANGE) && vs->absolute != absolute) {
        vnc_lock_output(vs);
        vnc_write_u8(vs, VNC_MSG_SERVER_FRAMEBUFFER_UPDATE);
        vnc_write_u8(vs, 0);
        vnc_write_u16(vs, 1);
        vnc_framebuffer_update(vs, absolute, 0,
                               pixman_image_get_width(vs->vd->server),
                               pixman_image_get_height(vs->vd->server),
                               VNC_ENCODING_POINTER_TYPE_CHANGE);
        vnc_unlock_output(vs);
        vnc_flush(vs);
    }
    vs->absolute = absolute;
}

static void pointer_event(VncState *vs, int button_mask, int x, int y)
{
    static uint32_t bmap[INPUT_BUTTON__MAX] = {
        [INPUT_BUTTON_LEFT]       = 0x01,
        [INPUT_BUTTON_MIDDLE]     = 0x02,
        [INPUT_BUTTON_RIGHT]      = 0x04,
        [INPUT_BUTTON_WHEEL_UP]   = 0x08,
        [INPUT_BUTTON_WHEEL_DOWN] = 0x10,
    };
    QemuConsole *con = vs->vd->dcl.con;
    int width = pixman_image_get_width(vs->vd->server);
    int height = pixman_image_get_height(vs->vd->server);

    if (vs->last_bmask != button_mask) {
        qemu_input_update_buttons(con, bmap, vs->last_bmask, button_mask);
        vs->last_bmask = button_mask;
    }

    if (vs->absolute) {
        qemu_input_queue_abs(con, INPUT_AXIS_X, x, 0, width);
        qemu_input_queue_abs(con, INPUT_AXIS_Y, y, 0, height);
    } else if (vnc_has_feature(vs, VNC_FEATURE_POINTER_TYPE_CHANGE)) {
        qemu_input_queue_rel(con, INPUT_AXIS_X, x - 0x7FFF);
        qemu_input_queue_rel(con, INPUT_AXIS_Y, y - 0x7FFF);
    } else {
        if (vs->last_x != -1) {
            qemu_input_queue_rel(con, INPUT_AXIS_X, x - vs->last_x);
            qemu_input_queue_rel(con, INPUT_AXIS_Y, y - vs->last_y);
        }
        vs->last_x = x;
        vs->last_y = y;
    }
    qemu_input_event_sync();
}

static void press_key(VncState *vs, QKeyCode qcode)
{
    qkbd_state_key_event(vs->vd->kbd, qcode, true);
    qkbd_state_key_event(vs->vd->kbd, qcode, false);
}

static void vnc_led_state_change(VncState *vs)
{
    if (!vnc_has_feature(vs, VNC_FEATURE_LED_STATE)) {
        return;
    }

    vnc_lock_output(vs);
    vnc_write_u8(vs, VNC_MSG_SERVER_FRAMEBUFFER_UPDATE);
    vnc_write_u8(vs, 0);
    vnc_write_u16(vs, 1);
    vnc_framebuffer_update(vs, 0, 0, 1, 1, VNC_ENCODING_LED_STATE);
    vnc_write_u8(vs, vs->vd->ledstate);
    vnc_unlock_output(vs);
    vnc_flush(vs);
}

static void kbd_leds(void *opaque, int ledstate)
{
    VncDisplay *vd = opaque;
    VncState *client;

    trace_vnc_key_guest_leds((ledstate & QEMU_CAPS_LOCK_LED),
                             (ledstate & QEMU_NUM_LOCK_LED),
                             (ledstate & QEMU_SCROLL_LOCK_LED));

    if (ledstate == vd->ledstate) {
        return;
    }

    vd->ledstate = ledstate;

    QTAILQ_FOREACH(client, &vd->clients, next) {
        vnc_led_state_change(client);
    }
}

static void do_key_event(VncState *vs, int down, int keycode, int sym)
{
    QKeyCode qcode = qemu_input_key_number_to_qcode(keycode);

    /* QEMU console switch */
    switch (qcode) {
    case Q_KEY_CODE_1 ... Q_KEY_CODE_9: /* '1' to '9' keys */
        if (vs->vd->dcl.con == NULL && down &&
            qkbd_state_modifier_get(vs->vd->kbd, QKBD_MOD_CTRL) &&
            qkbd_state_modifier_get(vs->vd->kbd, QKBD_MOD_ALT)) {
            /* Reset the modifiers sent to the current console */
            qkbd_state_lift_all_keys(vs->vd->kbd);
            console_select(qcode - Q_KEY_CODE_1);
            return;
        }
    default:
        break;
    }

    /* Turn off the lock state sync logic if the client support the led
       state extension.
    */
    if (down && vs->vd->lock_key_sync &&
        !vnc_has_feature(vs, VNC_FEATURE_LED_STATE) &&
        keycode_is_keypad(vs->vd->kbd_layout, keycode)) {
        /* If the numlock state needs to change then simulate an additional
           keypress before sending this one.  This will happen if the user
           toggles numlock away from the VNC window.
        */
        if (keysym_is_numlock(vs->vd->kbd_layout, sym & 0xFFFF)) {
            if (!qkbd_state_modifier_get(vs->vd->kbd, QKBD_MOD_NUMLOCK)) {
                trace_vnc_key_sync_numlock(true);
                press_key(vs, Q_KEY_CODE_NUM_LOCK);
            }
        } else {
            if (qkbd_state_modifier_get(vs->vd->kbd, QKBD_MOD_NUMLOCK)) {
                trace_vnc_key_sync_numlock(false);
                press_key(vs, Q_KEY_CODE_NUM_LOCK);
            }
        }
    }

    if (down && vs->vd->lock_key_sync &&
        !vnc_has_feature(vs, VNC_FEATURE_LED_STATE) &&
        ((sym >= 'A' && sym <= 'Z') || (sym >= 'a' && sym <= 'z'))) {
        /* If the capslock state needs to change then simulate an additional
           keypress before sending this one.  This will happen if the user
           toggles capslock away from the VNC window.
        */
        int uppercase = !!(sym >= 'A' && sym <= 'Z');
        bool shift = qkbd_state_modifier_get(vs->vd->kbd, QKBD_MOD_SHIFT);
        bool capslock = qkbd_state_modifier_get(vs->vd->kbd, QKBD_MOD_CAPSLOCK);
        if (capslock) {
            if (uppercase == shift) {
                trace_vnc_key_sync_capslock(false);
                press_key(vs, Q_KEY_CODE_CAPS_LOCK);
            }
        } else {
            if (uppercase != shift) {
                trace_vnc_key_sync_capslock(true);
                press_key(vs, Q_KEY_CODE_CAPS_LOCK);
            }
        }
    }

    qkbd_state_key_event(vs->vd->kbd, qcode, down);
    if (!qemu_console_is_graphic(NULL)) {
        bool numlock = qkbd_state_modifier_get(vs->vd->kbd, QKBD_MOD_NUMLOCK);
        bool control = qkbd_state_modifier_get(vs->vd->kbd, QKBD_MOD_CTRL);
        /* QEMU console emulation */
        if (down) {
            switch (keycode) {
            case 0x2a:                          /* Left Shift */
            case 0x36:                          /* Right Shift */
            case 0x1d:                          /* Left CTRL */
            case 0x9d:                          /* Right CTRL */
            case 0x38:                          /* Left ALT */
            case 0xb8:                          /* Right ALT */
                break;
            case 0xc8:
                kbd_put_keysym(QEMU_KEY_UP);
                break;
            case 0xd0:
                kbd_put_keysym(QEMU_KEY_DOWN);
                break;
            case 0xcb:
                kbd_put_keysym(QEMU_KEY_LEFT);
                break;
            case 0xcd:
                kbd_put_keysym(QEMU_KEY_RIGHT);
                break;
            case 0xd3:
                kbd_put_keysym(QEMU_KEY_DELETE);
                break;
            case 0xc7:
                kbd_put_keysym(QEMU_KEY_HOME);
                break;
            case 0xcf:
                kbd_put_keysym(QEMU_KEY_END);
                break;
            case 0xc9:
                kbd_put_keysym(QEMU_KEY_PAGEUP);
                break;
            case 0xd1:
                kbd_put_keysym(QEMU_KEY_PAGEDOWN);
                break;

            case 0x47:
                kbd_put_keysym(numlock ? '7' : QEMU_KEY_HOME);
                break;
            case 0x48:
                kbd_put_keysym(numlock ? '8' : QEMU_KEY_UP);
                break;
            case 0x49:
                kbd_put_keysym(numlock ? '9' : QEMU_KEY_PAGEUP);
                break;
            case 0x4b:
                kbd_put_keysym(numlock ? '4' : QEMU_KEY_LEFT);
                break;
            case 0x4c:
                kbd_put_keysym('5');
                break;
            case 0x4d:
                kbd_put_keysym(numlock ? '6' : QEMU_KEY_RIGHT);
                break;
            case 0x4f:
                kbd_put_keysym(numlock ? '1' : QEMU_KEY_END);
                break;
            case 0x50:
                kbd_put_keysym(numlock ? '2' : QEMU_KEY_DOWN);
                break;
            case 0x51:
                kbd_put_keysym(numlock ? '3' : QEMU_KEY_PAGEDOWN);
                break;
            case 0x52:
                kbd_put_keysym('0');
                break;
            case 0x53:
                kbd_put_keysym(numlock ? '.' : QEMU_KEY_DELETE);
                break;

            case 0xb5:
                kbd_put_keysym('/');
                break;
            case 0x37:
                kbd_put_keysym('*');
                break;
            case 0x4a:
                kbd_put_keysym('-');
                break;
            case 0x4e:
                kbd_put_keysym('+');
                break;
            case 0x9c:
                kbd_put_keysym('\n');
                break;

            default:
                if (control) {
                    kbd_put_keysym(sym & 0x1f);
                } else {
                    kbd_put_keysym(sym);
                }
                break;
            }
        }
    }
}

static const char *code2name(int keycode)
{
    return QKeyCode_str(qemu_input_key_number_to_qcode(keycode));
}

static void key_event(VncState *vs, int down, uint32_t sym)
{
    int keycode;
    int lsym = sym;

    if (lsym >= 'A' && lsym <= 'Z' && qemu_console_is_graphic(NULL)) {
        lsym = lsym - 'A' + 'a';
    }

    keycode = keysym2scancode(vs->vd->kbd_layout, lsym & 0xFFFF,
                              vs->vd->kbd, down) & SCANCODE_KEYMASK;
    trace_vnc_key_event_map(down, sym, keycode, code2name(keycode));
    do_key_event(vs, down, keycode, sym);
}

static void ext_key_event(VncState *vs, int down,
                          uint32_t sym, uint16_t keycode)
{
    /* if the user specifies a keyboard layout, always use it */
    if (keyboard_layout) {
        key_event(vs, down, sym);
    } else {
        trace_vnc_key_event_ext(down, sym, keycode, code2name(keycode));
        do_key_event(vs, down, keycode, sym);
    }
}

static void framebuffer_update_request(VncState *vs, int incremental,
                                       int x, int y, int w, int h)
{
    if (incremental) {
        if (vs->update != VNC_STATE_UPDATE_FORCE) {
            vs->update = VNC_STATE_UPDATE_INCREMENTAL;
        }
    } else {
        vs->update = VNC_STATE_UPDATE_FORCE;
        vnc_set_area_dirty(vs->dirty, vs->vd, x, y, w, h);
    }
}

static void send_ext_key_event_ack(VncState *vs)
{
    vnc_lock_output(vs);
    vnc_write_u8(vs, VNC_MSG_SERVER_FRAMEBUFFER_UPDATE);
    vnc_write_u8(vs, 0);
    vnc_write_u16(vs, 1);
    vnc_framebuffer_update(vs, 0, 0,
                           pixman_image_get_width(vs->vd->server),
                           pixman_image_get_height(vs->vd->server),
                           VNC_ENCODING_EXT_KEY_EVENT);
    vnc_unlock_output(vs);
    vnc_flush(vs);
}

static void send_ext_audio_ack(VncState *vs)
{
    vnc_lock_output(vs);
    vnc_write_u8(vs, VNC_MSG_SERVER_FRAMEBUFFER_UPDATE);
    vnc_write_u8(vs, 0);
    vnc_write_u16(vs, 1);
    vnc_framebuffer_update(vs, 0, 0,
                           pixman_image_get_width(vs->vd->server),
                           pixman_image_get_height(vs->vd->server),
                           VNC_ENCODING_AUDIO);
    vnc_unlock_output(vs);
    vnc_flush(vs);
}

static void set_encodings(VncState *vs, int32_t *encodings, size_t n_encodings)
{
    int i;
    unsigned int enc = 0;

    vs->features = 0;
    vs->vnc_encoding = 0;
    vs->tight.compression = 9;
    vs->tight.quality = -1; /* Lossless by default */
    vs->absolute = -1;

    /*
     * Start from the end because the encodings are sent in order of preference.
     * This way the preferred encoding (first encoding defined in the array)
     * will be set at the end of the loop.
     */
    for (i = n_encodings - 1; i >= 0; i--) {
        enc = encodings[i];
        switch (enc) {
        case VNC_ENCODING_RAW:
            vs->vnc_encoding = enc;
            break;
        case VNC_ENCODING_COPYRECT:
            vs->features |= VNC_FEATURE_COPYRECT_MASK;
            break;
        case VNC_ENCODING_HEXTILE:
            vs->features |= VNC_FEATURE_HEXTILE_MASK;
            vs->vnc_encoding = enc;
            break;
        case VNC_ENCODING_TIGHT:
            vs->features |= VNC_FEATURE_TIGHT_MASK;
            vs->vnc_encoding = enc;
            break;
#ifdef CONFIG_VNC_PNG
        case VNC_ENCODING_TIGHT_PNG:
            vs->features |= VNC_FEATURE_TIGHT_PNG_MASK;
            vs->vnc_encoding = enc;
            break;
#endif
        case VNC_ENCODING_ZLIB:
            vs->features |= VNC_FEATURE_ZLIB_MASK;
            vs->vnc_encoding = enc;
            break;
        case VNC_ENCODING_ZRLE:
            vs->features |= VNC_FEATURE_ZRLE_MASK;
            vs->vnc_encoding = enc;
            break;
        case VNC_ENCODING_ZYWRLE:
            vs->features |= VNC_FEATURE_ZYWRLE_MASK;
            vs->vnc_encoding = enc;
            break;
        case VNC_ENCODING_DESKTOPRESIZE:
            vs->features |= VNC_FEATURE_RESIZE_MASK;
            break;
        case VNC_ENCODING_POINTER_TYPE_CHANGE:
            vs->features |= VNC_FEATURE_POINTER_TYPE_CHANGE_MASK;
            break;
        case VNC_ENCODING_RICH_CURSOR:
            vs->features |= VNC_FEATURE_RICH_CURSOR_MASK;
            if (vs->vd->cursor) {
                vnc_cursor_define(vs);
            }
            break;
        case VNC_ENCODING_EXT_KEY_EVENT:
            send_ext_key_event_ack(vs);
            break;
        case VNC_ENCODING_AUDIO:
            send_ext_audio_ack(vs);
            break;
        case VNC_ENCODING_WMVi:
            vs->features |= VNC_FEATURE_WMVI_MASK;
            break;
        case VNC_ENCODING_LED_STATE:
            vs->features |= VNC_FEATURE_LED_STATE_MASK;
            break;
        case VNC_ENCODING_COMPRESSLEVEL0 ... VNC_ENCODING_COMPRESSLEVEL0 + 9:
            vs->tight.compression = (enc & 0x0F);
            break;
        case VNC_ENCODING_QUALITYLEVEL0 ... VNC_ENCODING_QUALITYLEVEL0 + 9:
            if (vs->vd->lossy) {
                vs->tight.quality = (enc & 0x0F);
            }
            break;
        default:
            VNC_DEBUG("Unknown encoding: %d (0x%.8x): %d\n", i, enc, enc);
            break;
        }
    }
    vnc_desktop_resize(vs);
    check_pointer_type_change(&vs->mouse_mode_notifier, NULL);
    vnc_led_state_change(vs);
}

static void set_pixel_conversion(VncState *vs)
{
    pixman_format_code_t fmt = qemu_pixman_get_format(&vs->client_pf);

    if (fmt == VNC_SERVER_FB_FORMAT) {
        vs->write_pixels = vnc_write_pixels_copy;
        vnc_hextile_set_pixel_conversion(vs, 0);
    } else {
        vs->write_pixels = vnc_write_pixels_generic;
        vnc_hextile_set_pixel_conversion(vs, 1);
    }
}

static void send_color_map(VncState *vs)
{
    int i;

    vnc_write_u8(vs, VNC_MSG_SERVER_SET_COLOUR_MAP_ENTRIES);
    vnc_write_u8(vs,  0);    /* padding     */
    vnc_write_u16(vs, 0);    /* first color */
    vnc_write_u16(vs, 256);  /* # of colors */

    for (i = 0; i < 256; i++) {
        PixelFormat *pf = &vs->client_pf;

        vnc_write_u16(vs, (((i >> pf->rshift) & pf->rmax) << (16 - pf->rbits)));
        vnc_write_u16(vs, (((i >> pf->gshift) & pf->gmax) << (16 - pf->gbits)));
        vnc_write_u16(vs, (((i >> pf->bshift) & pf->bmax) << (16 - pf->bbits)));
    }
}

static void set_pixel_format(VncState *vs, int bits_per_pixel,
                             int big_endian_flag, int true_color_flag,
                             int red_max, int green_max, int blue_max,
                             int red_shift, int green_shift, int blue_shift)
{
    if (!true_color_flag) {
        /* Expose a reasonable default 256 color map */
        bits_per_pixel = 8;
        red_max = 7;
        green_max = 7;
        blue_max = 3;
        red_shift = 0;
        green_shift = 3;
        blue_shift = 6;
    }

    switch (bits_per_pixel) {
    case 8:
    case 16:
    case 32:
        break;
    default:
        vnc_client_error(vs);
        return;
    }

    vs->client_pf.rmax = red_max ? red_max : 0xFF;
    vs->client_pf.rbits = ctpopl(red_max);
    vs->client_pf.rshift = red_shift;
    vs->client_pf.rmask = red_max << red_shift;
    vs->client_pf.gmax = green_max ? green_max : 0xFF;
    vs->client_pf.gbits = ctpopl(green_max);
    vs->client_pf.gshift = green_shift;
    vs->client_pf.gmask = green_max << green_shift;
    vs->client_pf.bmax = blue_max ? blue_max : 0xFF;
    vs->client_pf.bbits = ctpopl(blue_max);
    vs->client_pf.bshift = blue_shift;
    vs->client_pf.bmask = blue_max << blue_shift;
    vs->client_pf.bits_per_pixel = bits_per_pixel;
    vs->client_pf.bytes_per_pixel = bits_per_pixel / 8;
    vs->client_pf.depth = bits_per_pixel == 32 ? 24 : bits_per_pixel;
    vs->client_be = big_endian_flag;

    if (!true_color_flag) {
        send_color_map(vs);
    }

    set_pixel_conversion(vs);

    graphic_hw_invalidate(vs->vd->dcl.con);
    graphic_hw_update(vs->vd->dcl.con);
}

static void pixel_format_message (VncState *vs) {
    char pad[3] = { 0, 0, 0 };

    vs->client_pf = qemu_default_pixelformat(32);

    vnc_write_u8(vs, vs->client_pf.bits_per_pixel); /* bits-per-pixel */
    vnc_write_u8(vs, vs->client_pf.depth); /* depth */

#ifdef HOST_WORDS_BIGENDIAN
    vnc_write_u8(vs, 1);             /* big-endian-flag */
#else
    vnc_write_u8(vs, 0);             /* big-endian-flag */
#endif
    vnc_write_u8(vs, 1);             /* true-color-flag */
    vnc_write_u16(vs, vs->client_pf.rmax);     /* red-max */
    vnc_write_u16(vs, vs->client_pf.gmax);     /* green-max */
    vnc_write_u16(vs, vs->client_pf.bmax);     /* blue-max */
    vnc_write_u8(vs, vs->client_pf.rshift);    /* red-shift */
    vnc_write_u8(vs, vs->client_pf.gshift);    /* green-shift */
    vnc_write_u8(vs, vs->client_pf.bshift);    /* blue-shift */
    vnc_write(vs, pad, 3);           /* padding */

    vnc_hextile_set_pixel_conversion(vs, 0);
    vs->write_pixels = vnc_write_pixels_copy;
}

static void vnc_colordepth(VncState *vs)
{
    if (vnc_has_feature(vs, VNC_FEATURE_WMVI)) {
        /* Sending a WMVi message to notify the client*/
        vnc_lock_output(vs);
        vnc_write_u8(vs, VNC_MSG_SERVER_FRAMEBUFFER_UPDATE);
        vnc_write_u8(vs, 0);
        vnc_write_u16(vs, 1); /* number of rects */
        vnc_framebuffer_update(vs, 0, 0,
                               pixman_image_get_width(vs->vd->server),
                               pixman_image_get_height(vs->vd->server),
                               VNC_ENCODING_WMVi);
        pixel_format_message(vs);
        vnc_unlock_output(vs);
        vnc_flush(vs);
    } else {
        set_pixel_conversion(vs);
    }
}

static int protocol_client_msg(VncState *vs, uint8_t *data, size_t len)
{
    int i;
    uint16_t limit;
    uint32_t freq;
    VncDisplay *vd = vs->vd;

    if (data[0] > 3) {
        update_displaychangelistener(&vd->dcl, VNC_REFRESH_INTERVAL_BASE);
    }

    switch (data[0]) {
    case VNC_MSG_CLIENT_SET_PIXEL_FORMAT:
        if (len == 1)
            return 20;

        set_pixel_format(vs, read_u8(data, 4),
                         read_u8(data, 6), read_u8(data, 7),
                         read_u16(data, 8), read_u16(data, 10),
                         read_u16(data, 12), read_u8(data, 14),
                         read_u8(data, 15), read_u8(data, 16));
        break;
    case VNC_MSG_CLIENT_SET_ENCODINGS:
        if (len == 1)
            return 4;

        if (len == 4) {
            limit = read_u16(data, 2);
            if (limit > 0)
                return 4 + (limit * 4);
        } else
            limit = read_u16(data, 2);

        for (i = 0; i < limit; i++) {
            int32_t val = read_s32(data, 4 + (i * 4));
            memcpy(data + 4 + (i * 4), &val, sizeof(val));
        }

        set_encodings(vs, (int32_t *)(data + 4), limit);
        break;
    case VNC_MSG_CLIENT_FRAMEBUFFER_UPDATE_REQUEST:
        if (len == 1)
            return 10;

        framebuffer_update_request(vs,
                                   read_u8(data, 1), read_u16(data, 2), read_u16(data, 4),
                                   read_u16(data, 6), read_u16(data, 8));
        break;
    case VNC_MSG_CLIENT_KEY_EVENT:
        if (len == 1)
            return 8;

        key_event(vs, read_u8(data, 1), read_u32(data, 4));
        break;
    case VNC_MSG_CLIENT_POINTER_EVENT:
        if (len == 1)
            return 6;

        pointer_event(vs, read_u8(data, 1), read_u16(data, 2), read_u16(data, 4));
        break;
    case VNC_MSG_CLIENT_CUT_TEXT:
        if (len == 1) {
            return 8;
        }
        if (len == 8) {
            uint32_t dlen = read_u32(data, 4);
            if (dlen > (1 << 20)) {
                error_report("vnc: client_cut_text msg payload has %u bytes"
                             " which exceeds our limit of 1MB.", dlen);
                vnc_client_error(vs);
                break;
            }
            if (dlen > 0) {
                return 8 + dlen;
            }
        }

        client_cut_text(vs, read_u32(data, 4), data + 8);
        break;
    case VNC_MSG_CLIENT_QEMU:
        if (len == 1)
            return 2;

        switch (read_u8(data, 1)) {
        case VNC_MSG_CLIENT_QEMU_EXT_KEY_EVENT:
            if (len == 2)
                return 12;

            ext_key_event(vs, read_u16(data, 2),
                          read_u32(data, 4), read_u32(data, 8));
            break;
        case VNC_MSG_CLIENT_QEMU_AUDIO:
            if (len == 2)
                return 4;

            switch (read_u16 (data, 2)) {
            case VNC_MSG_CLIENT_QEMU_AUDIO_ENABLE:
                audio_add(vs);
                break;
            case VNC_MSG_CLIENT_QEMU_AUDIO_DISABLE:
                audio_del(vs);
                break;
            case VNC_MSG_CLIENT_QEMU_AUDIO_SET_FORMAT:
                if (len == 4)
                    return 10;
                switch (read_u8(data, 4)) {
                case 0: vs->as.fmt = AUDIO_FORMAT_U8; break;
                case 1: vs->as.fmt = AUDIO_FORMAT_S8; break;
                case 2: vs->as.fmt = AUDIO_FORMAT_U16; break;
                case 3: vs->as.fmt = AUDIO_FORMAT_S16; break;
                case 4: vs->as.fmt = AUDIO_FORMAT_U32; break;
                case 5: vs->as.fmt = AUDIO_FORMAT_S32; break;
                default:
                    VNC_DEBUG("Invalid audio format %d\n", read_u8(data, 4));
                    vnc_client_error(vs);
                    break;
                }
                vs->as.nchannels = read_u8(data, 5);
                if (vs->as.nchannels != 1 && vs->as.nchannels != 2) {
                    VNC_DEBUG("Invalid audio channel count %d\n",
                              read_u8(data, 5));
                    vnc_client_error(vs);
                    break;
                }
                freq = read_u32(data, 6);
                /* No official limit for protocol, but 48khz is a sensible
                 * upper bound for trustworthy clients, and this limit
                 * protects calculations involving 'vs->as.freq' later.
                 */
                if (freq > 48000) {
                    VNC_DEBUG("Invalid audio frequency %u > 48000", freq);
                    vnc_client_error(vs);
                    break;
                }
                vs->as.freq = freq;
                break;
            default:
                VNC_DEBUG("Invalid audio message %d\n", read_u8(data, 4));
                vnc_client_error(vs);
                break;
            }
            break;

        default:
            VNC_DEBUG("Msg: %d\n", read_u16(data, 0));
            vnc_client_error(vs);
            break;
        }
        break;
    default:
        VNC_DEBUG("Msg: %d\n", data[0]);
        vnc_client_error(vs);
        break;
    }

    vnc_update_throttle_offset(vs);
    vnc_read_when(vs, protocol_client_msg, 1);
    return 0;
}

static int protocol_client_init(VncState *vs, uint8_t *data, size_t len)
{
    char buf[1024];
    VncShareMode mode;
    int size;

    mode = data[0] ? VNC_SHARE_MODE_SHARED : VNC_SHARE_MODE_EXCLUSIVE;
    switch (vs->vd->share_policy) {
    case VNC_SHARE_POLICY_IGNORE:
        /*
         * Ignore the shared flag.  Nothing to do here.
         *
         * Doesn't conform to the rfb spec but is traditional qemu
         * behavior, thus left here as option for compatibility
         * reasons.
         */
        break;
    case VNC_SHARE_POLICY_ALLOW_EXCLUSIVE:
        /*
         * Policy: Allow clients ask for exclusive access.
         *
         * Implementation: When a client asks for exclusive access,
         * disconnect all others. Shared connects are allowed as long
         * as no exclusive connection exists.
         *
         * This is how the rfb spec suggests to handle the shared flag.
         */
        if (mode == VNC_SHARE_MODE_EXCLUSIVE) {
            VncState *client;
            QTAILQ_FOREACH(client, &vs->vd->clients, next) {
                if (vs == client) {
                    continue;
                }
                if (client->share_mode != VNC_SHARE_MODE_EXCLUSIVE &&
                    client->share_mode != VNC_SHARE_MODE_SHARED) {
                    continue;
                }
                vnc_disconnect_start(client);
            }
        }
        if (mode == VNC_SHARE_MODE_SHARED) {
            if (vs->vd->num_exclusive > 0) {
                vnc_disconnect_start(vs);
                return 0;
            }
        }
        break;
    case VNC_SHARE_POLICY_FORCE_SHARED:
        /*
         * Policy: Shared connects only.
         * Implementation: Disallow clients asking for exclusive access.
         *
         * Useful for shared desktop sessions where you don't want
         * someone forgetting to say -shared when running the vnc
         * client disconnect everybody else.
         */
        if (mode == VNC_SHARE_MODE_EXCLUSIVE) {
            vnc_disconnect_start(vs);
            return 0;
        }
        break;
    }
    vnc_set_share_mode(vs, mode);

    if (vs->vd->num_shared > vs->vd->connections_limit) {
        vnc_disconnect_start(vs);
        return 0;
    }

    assert(pixman_image_get_width(vs->vd->server) < 65536 &&
           pixman_image_get_width(vs->vd->server) >= 0);
    assert(pixman_image_get_height(vs->vd->server) < 65536 &&
           pixman_image_get_height(vs->vd->server) >= 0);
    vs->client_width = pixman_image_get_width(vs->vd->server);
    vs->client_height = pixman_image_get_height(vs->vd->server);
    vnc_write_u16(vs, vs->client_width);
    vnc_write_u16(vs, vs->client_height);

    pixel_format_message(vs);

    if (qemu_name) {
        size = snprintf(buf, sizeof(buf), "QEMU (%s)", qemu_name);
        if (size > sizeof(buf)) {
            size = sizeof(buf);
        }
    } else {
        size = snprintf(buf, sizeof(buf), "QEMU");
    }

    vnc_write_u32(vs, size);
    vnc_write(vs, buf, size);
    vnc_flush(vs);

    vnc_client_cache_auth(vs);
    vnc_qmp_event(vs, QAPI_EVENT_VNC_INITIALIZED);

    vnc_read_when(vs, protocol_client_msg, 1);

    return 0;
}

void start_client_init(VncState *vs)
{
    vnc_read_when(vs, protocol_client_init, 1);
}

static void make_challenge(VncState *vs)
{
    int i;

    srand(time(NULL)+getpid()+getpid()*987654+rand());

    for (i = 0 ; i < sizeof(vs->challenge) ; i++)
        vs->challenge[i] = (int) (256.0*rand()/(RAND_MAX+1.0));
}

static int protocol_client_auth_vnc(VncState *vs, uint8_t *data, size_t len)
{
    unsigned char response[VNC_AUTH_CHALLENGE_SIZE];
    size_t i, pwlen;
    unsigned char key[8];
    time_t now = time(NULL);
    QCryptoCipher *cipher = NULL;
    Error *err = NULL;

    if (!vs->vd->password) {
        trace_vnc_auth_fail(vs, vs->auth, "password is not set", "");
        goto reject;
    }
    if (vs->vd->expires < now) {
        trace_vnc_auth_fail(vs, vs->auth, "password is expired", "");
        goto reject;
    }

    memcpy(response, vs->challenge, VNC_AUTH_CHALLENGE_SIZE);

    /* Calculate the expected challenge response */
    pwlen = strlen(vs->vd->password);
    for (i=0; i<sizeof(key); i++)
        key[i] = i<pwlen ? vs->vd->password[i] : 0;

    cipher = qcrypto_cipher_new(
        QCRYPTO_CIPHER_ALG_DES_RFB,
        QCRYPTO_CIPHER_MODE_ECB,
        key, G_N_ELEMENTS(key),
        &err);
    if (!cipher) {
        trace_vnc_auth_fail(vs, vs->auth, "cannot create cipher",
                            error_get_pretty(err));
        error_free(err);
        goto reject;
    }

    if (qcrypto_cipher_encrypt(cipher,
                               vs->challenge,
                               response,
                               VNC_AUTH_CHALLENGE_SIZE,
                               &err) < 0) {
        trace_vnc_auth_fail(vs, vs->auth, "cannot encrypt challenge response",
                            error_get_pretty(err));
        error_free(err);
        goto reject;
    }

    /* Compare expected vs actual challenge response */
    if (memcmp(response, data, VNC_AUTH_CHALLENGE_SIZE) != 0) {
        trace_vnc_auth_fail(vs, vs->auth, "mis-matched challenge response", "");
        goto reject;
    } else {
        trace_vnc_auth_pass(vs, vs->auth);
        vnc_write_u32(vs, 0); /* Accept auth */
        vnc_flush(vs);

        start_client_init(vs);
    }

    qcrypto_cipher_free(cipher);
    return 0;

reject:
    vnc_write_u32(vs, 1); /* Reject auth */
    if (vs->minor >= 8) {
        static const char err[] = "Authentication failed";
        vnc_write_u32(vs, sizeof(err));
        vnc_write(vs, err, sizeof(err));
    }
    vnc_flush(vs);
    vnc_client_error(vs);
    qcrypto_cipher_free(cipher);
    return 0;
}

void start_auth_vnc(VncState *vs)
{
    make_challenge(vs);
    /* Send client a 'random' challenge */
    vnc_write(vs, vs->challenge, sizeof(vs->challenge));
    vnc_flush(vs);

    vnc_read_when(vs, protocol_client_auth_vnc, sizeof(vs->challenge));
}


static int protocol_client_auth(VncState *vs, uint8_t *data, size_t len)
{
    /* We only advertise 1 auth scheme at a time, so client
     * must pick the one we sent. Verify this */
    if (data[0] != vs->auth) { /* Reject auth */
       trace_vnc_auth_reject(vs, vs->auth, (int)data[0]);
       vnc_write_u32(vs, 1);
       if (vs->minor >= 8) {
           static const char err[] = "Authentication failed";
           vnc_write_u32(vs, sizeof(err));
           vnc_write(vs, err, sizeof(err));
       }
       vnc_client_error(vs);
    } else { /* Accept requested auth */
       trace_vnc_auth_start(vs, vs->auth);
       switch (vs->auth) {
       case VNC_AUTH_NONE:
           if (vs->minor >= 8) {
               vnc_write_u32(vs, 0); /* Accept auth completion */
               vnc_flush(vs);
           }
           trace_vnc_auth_pass(vs, vs->auth);
           start_client_init(vs);
           break;

       case VNC_AUTH_VNC:
           start_auth_vnc(vs);
           break;

       case VNC_AUTH_VENCRYPT:
           start_auth_vencrypt(vs);
           break;

#ifdef CONFIG_VNC_SASL
       case VNC_AUTH_SASL:
           start_auth_sasl(vs);
           break;
#endif /* CONFIG_VNC_SASL */

       default: /* Should not be possible, but just in case */
           trace_vnc_auth_fail(vs, vs->auth, "Unhandled auth method", "");
           vnc_write_u8(vs, 1);
           if (vs->minor >= 8) {
               static const char err[] = "Authentication failed";
               vnc_write_u32(vs, sizeof(err));
               vnc_write(vs, err, sizeof(err));
           }
           vnc_client_error(vs);
       }
    }
    return 0;
}

static int protocol_version(VncState *vs, uint8_t *version, size_t len)
{
    char local[13];

    memcpy(local, version, 12);
    local[12] = 0;

    if (sscanf(local, "RFB %03d.%03d\n", &vs->major, &vs->minor) != 2) {
        VNC_DEBUG("Malformed protocol version %s\n", local);
        vnc_client_error(vs);
        return 0;
    }
    VNC_DEBUG("Client request protocol version %d.%d\n", vs->major, vs->minor);
    if (vs->major != 3 ||
        (vs->minor != 3 &&
         vs->minor != 4 &&
         vs->minor != 5 &&
         vs->minor != 7 &&
         vs->minor != 8)) {
        VNC_DEBUG("Unsupported client version\n");
        vnc_write_u32(vs, VNC_AUTH_INVALID);
        vnc_flush(vs);
        vnc_client_error(vs);
        return 0;
    }
    /* Some broken clients report v3.4 or v3.5, which spec requires to be treated
     * as equivalent to v3.3 by servers
     */
    if (vs->minor == 4 || vs->minor == 5)
        vs->minor = 3;

    if (vs->minor == 3) {
        trace_vnc_auth_start(vs, vs->auth);
        if (vs->auth == VNC_AUTH_NONE) {
            vnc_write_u32(vs, vs->auth);
            vnc_flush(vs);
            trace_vnc_auth_pass(vs, vs->auth);
            start_client_init(vs);
       } else if (vs->auth == VNC_AUTH_VNC) {
            VNC_DEBUG("Tell client VNC auth\n");
            vnc_write_u32(vs, vs->auth);
            vnc_flush(vs);
            start_auth_vnc(vs);
       } else {
            trace_vnc_auth_fail(vs, vs->auth,
                                "Unsupported auth method for v3.3", "");
            vnc_write_u32(vs, VNC_AUTH_INVALID);
            vnc_flush(vs);
            vnc_client_error(vs);
       }
    } else {
        vnc_write_u8(vs, 1); /* num auth */
        vnc_write_u8(vs, vs->auth);
        vnc_read_when(vs, protocol_client_auth, 1);
        vnc_flush(vs);
    }

    return 0;
}

static VncRectStat *vnc_stat_rect(VncDisplay *vd, int x, int y)
{
    struct VncSurface *vs = &vd->guest;

    return &vs->stats[y / VNC_STAT_RECT][x / VNC_STAT_RECT];
}

void vnc_sent_lossy_rect(VncState *vs, int x, int y, int w, int h)
{
    int i, j;

    w = (x + w) / VNC_STAT_RECT;
    h = (y + h) / VNC_STAT_RECT;
    x /= VNC_STAT_RECT;
    y /= VNC_STAT_RECT;

    for (j = y; j <= h; j++) {
        for (i = x; i <= w; i++) {
            vs->lossy_rect[j][i] = 1;
        }
    }
}

static int vnc_refresh_lossy_rect(VncDisplay *vd, int x, int y)
{
    VncState *vs;
    int sty = y / VNC_STAT_RECT;
    int stx = x / VNC_STAT_RECT;
    int has_dirty = 0;

    y = QEMU_ALIGN_DOWN(y, VNC_STAT_RECT);
    x = QEMU_ALIGN_DOWN(x, VNC_STAT_RECT);

    QTAILQ_FOREACH(vs, &vd->clients, next) {
        int j;

        /* kernel send buffers are full -> refresh later */
        if (vs->output.offset) {
            continue;
        }

        if (!vs->lossy_rect[sty][stx]) {
            continue;
        }

        vs->lossy_rect[sty][stx] = 0;
        for (j = 0; j < VNC_STAT_RECT; ++j) {
            bitmap_set(vs->dirty[y + j],
                       x / VNC_DIRTY_PIXELS_PER_BIT,
                       VNC_STAT_RECT / VNC_DIRTY_PIXELS_PER_BIT);
        }
        has_dirty++;
    }

    return has_dirty;
}

static int vnc_update_stats(VncDisplay *vd,  struct timeval * tv)
{
    int width = MIN(pixman_image_get_width(vd->guest.fb),
                    pixman_image_get_width(vd->server));
    int height = MIN(pixman_image_get_height(vd->guest.fb),
                     pixman_image_get_height(vd->server));
    int x, y;
    struct timeval res;
    int has_dirty = 0;

    for (y = 0; y < height; y += VNC_STAT_RECT) {
        for (x = 0; x < width; x += VNC_STAT_RECT) {
            VncRectStat *rect = vnc_stat_rect(vd, x, y);

            rect->updated = false;
        }
    }

    qemu_timersub(tv, &VNC_REFRESH_STATS, &res);

    if (timercmp(&vd->guest.last_freq_check, &res, >)) {
        return has_dirty;
    }
    vd->guest.last_freq_check = *tv;

    for (y = 0; y < height; y += VNC_STAT_RECT) {
        for (x = 0; x < width; x += VNC_STAT_RECT) {
            VncRectStat *rect= vnc_stat_rect(vd, x, y);
            int count = ARRAY_SIZE(rect->times);
            struct timeval min, max;

            if (!timerisset(&rect->times[count - 1])) {
                continue ;
            }

            max = rect->times[(rect->idx + count - 1) % count];
            qemu_timersub(tv, &max, &res);

            if (timercmp(&res, &VNC_REFRESH_LOSSY, >)) {
                rect->freq = 0;
                has_dirty += vnc_refresh_lossy_rect(vd, x, y);
                memset(rect->times, 0, sizeof (rect->times));
                continue ;
            }

            min = rect->times[rect->idx];
            max = rect->times[(rect->idx + count - 1) % count];
            qemu_timersub(&max, &min, &res);

            rect->freq = res.tv_sec + res.tv_usec / 1000000.;
            rect->freq /= count;
            rect->freq = 1. / rect->freq;
        }
    }
    return has_dirty;
}

double vnc_update_freq(VncState *vs, int x, int y, int w, int h)
{
    int i, j;
    double total = 0;
    int num = 0;

    x =  QEMU_ALIGN_DOWN(x, VNC_STAT_RECT);
    y =  QEMU_ALIGN_DOWN(y, VNC_STAT_RECT);

    for (j = y; j <= y + h; j += VNC_STAT_RECT) {
        for (i = x; i <= x + w; i += VNC_STAT_RECT) {
            total += vnc_stat_rect(vs->vd, i, j)->freq;
            num++;
        }
    }

    if (num) {
        return total / num;
    } else {
        return 0;
    }
}

static void vnc_rect_updated(VncDisplay *vd, int x, int y, struct timeval * tv)
{
    VncRectStat *rect;

    rect = vnc_stat_rect(vd, x, y);
    if (rect->updated) {
        return ;
    }
    rect->times[rect->idx] = *tv;
    rect->idx = (rect->idx + 1) % ARRAY_SIZE(rect->times);
    rect->updated = true;
}

static int vnc_refresh_server_surface(VncDisplay *vd)
{
    int width = MIN(pixman_image_get_width(vd->guest.fb),
                    pixman_image_get_width(vd->server));
    int height = MIN(pixman_image_get_height(vd->guest.fb),
                     pixman_image_get_height(vd->server));
    int cmp_bytes, server_stride, line_bytes, guest_ll, guest_stride, y = 0;
    uint8_t *guest_row0 = NULL, *server_row0;
    VncState *vs;
    int has_dirty = 0;
    pixman_image_t *tmpbuf = NULL;

    struct timeval tv = { 0, 0 };

    if (!vd->non_adaptive) {
        gettimeofday(&tv, NULL);
        has_dirty = vnc_update_stats(vd, &tv);
    }

    /*
     * Walk through the guest dirty map.
     * Check and copy modified bits from guest to server surface.
     * Update server dirty map.
     */
    server_row0 = (uint8_t *)pixman_image_get_data(vd->server);
    server_stride = guest_stride = guest_ll =
        pixman_image_get_stride(vd->server);
    cmp_bytes = MIN(VNC_DIRTY_PIXELS_PER_BIT * VNC_SERVER_FB_BYTES,
                    server_stride);
    if (vd->guest.format != VNC_SERVER_FB_FORMAT) {
        int width = pixman_image_get_width(vd->server);
        tmpbuf = qemu_pixman_linebuf_create(VNC_SERVER_FB_FORMAT, width);
    } else {
        int guest_bpp =
            PIXMAN_FORMAT_BPP(pixman_image_get_format(vd->guest.fb));
        guest_row0 = (uint8_t *)pixman_image_get_data(vd->guest.fb);
        guest_stride = pixman_image_get_stride(vd->guest.fb);
        guest_ll = pixman_image_get_width(vd->guest.fb)
                   * DIV_ROUND_UP(guest_bpp, 8);
    }
    line_bytes = MIN(server_stride, guest_ll);

    for (;;) {
        int x;
        uint8_t *guest_ptr, *server_ptr;
        unsigned long offset = find_next_bit((unsigned long *) &vd->guest.dirty,
                                             height * VNC_DIRTY_BPL(&vd->guest),
                                             y * VNC_DIRTY_BPL(&vd->guest));
        if (offset == height * VNC_DIRTY_BPL(&vd->guest)) {
            /* no more dirty bits */
            break;
        }
        y = offset / VNC_DIRTY_BPL(&vd->guest);
        x = offset % VNC_DIRTY_BPL(&vd->guest);

        server_ptr = server_row0 + y * server_stride + x * cmp_bytes;

        if (vd->guest.format != VNC_SERVER_FB_FORMAT) {
            qemu_pixman_linebuf_fill(tmpbuf, vd->guest.fb, width, 0, y);
            guest_ptr = (uint8_t *)pixman_image_get_data(tmpbuf);
        } else {
            guest_ptr = guest_row0 + y * guest_stride;
        }
        guest_ptr += x * cmp_bytes;

        for (; x < DIV_ROUND_UP(width, VNC_DIRTY_PIXELS_PER_BIT);
             x++, guest_ptr += cmp_bytes, server_ptr += cmp_bytes) {
            int _cmp_bytes = cmp_bytes;
            if (!test_and_clear_bit(x, vd->guest.dirty[y])) {
                continue;
            }
            if ((x + 1) * cmp_bytes > line_bytes) {
                _cmp_bytes = line_bytes - x * cmp_bytes;
            }
            assert(_cmp_bytes >= 0);
            if (memcmp(server_ptr, guest_ptr, _cmp_bytes) == 0) {
                continue;
            }
            memcpy(server_ptr, guest_ptr, _cmp_bytes);
            if (!vd->non_adaptive) {
                vnc_rect_updated(vd, x * VNC_DIRTY_PIXELS_PER_BIT,
                                 y, &tv);
            }
            QTAILQ_FOREACH(vs, &vd->clients, next) {
                set_bit(x, vs->dirty[y]);
            }
            has_dirty++;
        }

        y++;
    }
    qemu_pixman_image_unref(tmpbuf);
    return has_dirty;
}

static void vnc_refresh(DisplayChangeListener *dcl)
{
    VncDisplay *vd = container_of(dcl, VncDisplay, dcl);
    VncState *vs, *vn;
    int has_dirty, rects = 0;

    if (QTAILQ_EMPTY(&vd->clients)) {
        update_displaychangelistener(&vd->dcl, VNC_REFRESH_INTERVAL_MAX);
        return;
    }

    graphic_hw_update(vd->dcl.con);

    if (vnc_trylock_display(vd)) {
        update_displaychangelistener(&vd->dcl, VNC_REFRESH_INTERVAL_BASE);
        return;
    }

    has_dirty = vnc_refresh_server_surface(vd);
    vnc_unlock_display(vd);

    QTAILQ_FOREACH_SAFE(vs, &vd->clients, next, vn) {
        rects += vnc_update_client(vs, has_dirty);
        /* vs might be free()ed here */
    }

    if (has_dirty && rects) {
        vd->dcl.update_interval /= 2;
        if (vd->dcl.update_interval < VNC_REFRESH_INTERVAL_BASE) {
            vd->dcl.update_interval = VNC_REFRESH_INTERVAL_BASE;
        }
    } else {
        vd->dcl.update_interval += VNC_REFRESH_INTERVAL_INC;
        if (vd->dcl.update_interval > VNC_REFRESH_INTERVAL_MAX) {
            vd->dcl.update_interval = VNC_REFRESH_INTERVAL_MAX;
        }
    }
}

static void vnc_connect(VncDisplay *vd, QIOChannelSocket *sioc,
                        bool skipauth, bool websocket)
{
    VncState *vs = g_new0(VncState, 1);
    bool first_client = QTAILQ_EMPTY(&vd->clients);
    int i;

    trace_vnc_client_connect(vs, sioc);
    vs->magic = VNC_MAGIC;
    vs->sioc = sioc;
    object_ref(OBJECT(vs->sioc));
    vs->ioc = QIO_CHANNEL(sioc);
    object_ref(OBJECT(vs->ioc));
    vs->vd = vd;

    buffer_init(&vs->input,          "vnc-input/%p", sioc);
    buffer_init(&vs->output,         "vnc-output/%p", sioc);
    buffer_init(&vs->jobs_buffer,    "vnc-jobs_buffer/%p", sioc);

    buffer_init(&vs->tight.tight,    "vnc-tight/%p", sioc);
    buffer_init(&vs->tight.zlib,     "vnc-tight-zlib/%p", sioc);
    buffer_init(&vs->tight.gradient, "vnc-tight-gradient/%p", sioc);
#ifdef CONFIG_VNC_JPEG
    buffer_init(&vs->tight.jpeg,     "vnc-tight-jpeg/%p", sioc);
#endif
#ifdef CONFIG_VNC_PNG
    buffer_init(&vs->tight.png,      "vnc-tight-png/%p", sioc);
#endif
    buffer_init(&vs->zlib.zlib,      "vnc-zlib/%p", sioc);
    buffer_init(&vs->zrle.zrle,      "vnc-zrle/%p", sioc);
    buffer_init(&vs->zrle.fb,        "vnc-zrle-fb/%p", sioc);
    buffer_init(&vs->zrle.zlib,      "vnc-zrle-zlib/%p", sioc);

    if (skipauth) {
        vs->auth = VNC_AUTH_NONE;
        vs->subauth = VNC_AUTH_INVALID;
    } else {
        if (websocket) {
            vs->auth = vd->ws_auth;
            vs->subauth = VNC_AUTH_INVALID;
        } else {
            vs->auth = vd->auth;
            vs->subauth = vd->subauth;
        }
    }
    VNC_DEBUG("Client sioc=%p ws=%d auth=%d subauth=%d\n",
              sioc, websocket, vs->auth, vs->subauth);

    vs->lossy_rect = g_malloc0(VNC_STAT_ROWS * sizeof (*vs->lossy_rect));
    for (i = 0; i < VNC_STAT_ROWS; ++i) {
        vs->lossy_rect[i] = g_new0(uint8_t, VNC_STAT_COLS);
    }

    VNC_DEBUG("New client on socket %p\n", vs->sioc);
    update_displaychangelistener(&vd->dcl, VNC_REFRESH_INTERVAL_BASE);
    qio_channel_set_blocking(vs->ioc, false, NULL);
    if (vs->ioc_tag) {
        g_source_remove(vs->ioc_tag);
    }
    if (websocket) {
        vs->websocket = 1;
        if (vd->tlscreds) {
            vs->ioc_tag = qio_channel_add_watch(
                vs->ioc, G_IO_IN, vncws_tls_handshake_io, vs, NULL);
        } else {
            vs->ioc_tag = qio_channel_add_watch(
                vs->ioc, G_IO_IN, vncws_handshake_io, vs, NULL);
        }
    } else {
        vs->ioc_tag = qio_channel_add_watch(
            vs->ioc, G_IO_IN, vnc_client_io, vs, NULL);
    }

    vnc_client_cache_addr(vs);
    vnc_qmp_event(vs, QAPI_EVENT_VNC_CONNECTED);
    vnc_set_share_mode(vs, VNC_SHARE_MODE_CONNECTING);

    vs->last_x = -1;
    vs->last_y = -1;

    vs->as.freq = 44100;
    vs->as.nchannels = 2;
    vs->as.fmt = AUDIO_FORMAT_S16;
    vs->as.endianness = 0;

    qemu_mutex_init(&vs->output_mutex);
    vs->bh = qemu_bh_new(vnc_jobs_bh, vs);

    QTAILQ_INSERT_TAIL(&vd->clients, vs, next);
    if (first_client) {
        vnc_update_server_surface(vd);
    }

    graphic_hw_update(vd->dcl.con);

    if (!vs->websocket) {
        vnc_start_protocol(vs);
    }

    if (vd->num_connecting > vd->connections_limit) {
        QTAILQ_FOREACH(vs, &vd->clients, next) {
            if (vs->share_mode == VNC_SHARE_MODE_CONNECTING) {
                vnc_disconnect_start(vs);
                return;
            }
        }
    }
}

void vnc_start_protocol(VncState *vs)
{
    vnc_write(vs, "RFB 003.008\n", 12);
    vnc_flush(vs);
    vnc_read_when(vs, protocol_version, 12);

    vs->mouse_mode_notifier.notify = check_pointer_type_change;
    qemu_add_mouse_mode_change_notifier(&vs->mouse_mode_notifier);
}

static void vnc_listen_io(QIONetListener *listener,
                          QIOChannelSocket *cioc,
                          void *opaque)
{
    VncDisplay *vd = opaque;
    bool isWebsock = listener == vd->wslistener;

    qio_channel_set_name(QIO_CHANNEL(cioc),
                         isWebsock ? "vnc-ws-server" : "vnc-server");
    qio_channel_set_delay(QIO_CHANNEL(cioc), false);
    vnc_connect(vd, cioc, false, isWebsock);
}

static const DisplayChangeListenerOps dcl_ops = {
    .dpy_name             = "vnc",
    .dpy_refresh          = vnc_refresh,
    .dpy_gfx_update       = vnc_dpy_update,
    .dpy_gfx_switch       = vnc_dpy_switch,
    .dpy_gfx_check_format = qemu_pixman_check_format,
    .dpy_mouse_set        = vnc_mouse_set,
    .dpy_cursor_define    = vnc_dpy_cursor_define,
};

void vnc_display_init(const char *id, Error **errp)
{
    VncDisplay *vd;

    if (vnc_display_find(id) != NULL) {
        return;
    }
    vd = g_malloc0(sizeof(*vd));

    vd->id = strdup(id);
    QTAILQ_INSERT_TAIL(&vnc_displays, vd, next);

    QTAILQ_INIT(&vd->clients);
    vd->expires = TIME_MAX;

    if (keyboard_layout) {
        trace_vnc_key_map_init(keyboard_layout);
        vd->kbd_layout = init_keyboard_layout(name2keysym,
                                              keyboard_layout, errp);
    } else {
        vd->kbd_layout = init_keyboard_layout(name2keysym, "en-us", errp);
    }

    if (!vd->kbd_layout) {
        return;
    }

    vd->share_policy = VNC_SHARE_POLICY_ALLOW_EXCLUSIVE;
    vd->connections_limit = 32;

    qemu_mutex_init(&vd->mutex);
    vnc_start_worker_thread();

    vd->dcl.ops = &dcl_ops;
    register_displaychangelistener(&vd->dcl);
    vd->kbd = qkbd_state_init(vd->dcl.con);
}


static void vnc_display_close(VncDisplay *vd)
{
    if (!vd) {
        return;
    }
    vd->is_unix = false;

    if (vd->listener) {
        qio_net_listener_disconnect(vd->listener);
        object_unref(OBJECT(vd->listener));
    }
    vd->listener = NULL;

    if (vd->wslistener) {
        qio_net_listener_disconnect(vd->wslistener);
        object_unref(OBJECT(vd->wslistener));
    }
    vd->wslistener = NULL;

    vd->auth = VNC_AUTH_INVALID;
    vd->subauth = VNC_AUTH_INVALID;
    if (vd->tlscreds) {
        object_unparent(OBJECT(vd->tlscreds));
        vd->tlscreds = NULL;
    }
    if (vd->tlsauthz) {
        object_unparent(OBJECT(vd->tlsauthz));
        vd->tlsauthz = NULL;
    }
    g_free(vd->tlsauthzid);
    vd->tlsauthzid = NULL;
    if (vd->lock_key_sync) {
        qemu_remove_led_event_handler(vd->led);
        vd->led = NULL;
    }
#ifdef CONFIG_VNC_SASL
    if (vd->sasl.authz) {
        object_unparent(OBJECT(vd->sasl.authz));
        vd->sasl.authz = NULL;
    }
    g_free(vd->sasl.authzid);
    vd->sasl.authzid = NULL;
#endif
}

int vnc_display_password(const char *id, const char *password)
{
    VncDisplay *vd = vnc_display_find(id);

    if (!vd) {
        return -EINVAL;
    }
    if (vd->auth == VNC_AUTH_NONE) {
        error_printf_unless_qmp("If you want use passwords please enable "
                                "password auth using '-vnc ${dpy},password'.\n");
        return -EINVAL;
    }

    g_free(vd->password);
    vd->password = g_strdup(password);

    return 0;
}

int vnc_display_pw_expire(const char *id, time_t expires)
{
    VncDisplay *vd = vnc_display_find(id);

    if (!vd) {
        return -EINVAL;
    }

    vd->expires = expires;
    return 0;
}

static void vnc_display_print_local_addr(VncDisplay *vd)
{
    SocketAddress *addr;
    Error *err = NULL;

    if (!vd->listener || !vd->listener->nsioc) {
        return;
    }

    addr = qio_channel_socket_get_local_address(vd->listener->sioc[0], &err);
    if (!addr) {
        return;
    }

    if (addr->type != SOCKET_ADDRESS_TYPE_INET) {
        qapi_free_SocketAddress(addr);
        return;
    }
    error_printf_unless_qmp("VNC server running on %s:%s\n",
                            addr->u.inet.host,
                            addr->u.inet.port);
    qapi_free_SocketAddress(addr);
}

static QemuOptsList qemu_vnc_opts = {
    .name = "vnc",
    .head = QTAILQ_HEAD_INITIALIZER(qemu_vnc_opts.head),
    .implied_opt_name = "vnc",
    .desc = {
        {
            .name = "vnc",
            .type = QEMU_OPT_STRING,
        },{
            .name = "websocket",
            .type = QEMU_OPT_STRING,
        },{
            .name = "tls-creds",
            .type = QEMU_OPT_STRING,
        },{
            .name = "share",
            .type = QEMU_OPT_STRING,
        },{
            .name = "display",
            .type = QEMU_OPT_STRING,
        },{
            .name = "head",
            .type = QEMU_OPT_NUMBER,
        },{
            .name = "connections",
            .type = QEMU_OPT_NUMBER,
        },{
            .name = "to",
            .type = QEMU_OPT_NUMBER,
        },{
            .name = "ipv4",
            .type = QEMU_OPT_BOOL,
        },{
            .name = "ipv6",
            .type = QEMU_OPT_BOOL,
        },{
            .name = "password",
            .type = QEMU_OPT_BOOL,
        },{
            .name = "reverse",
            .type = QEMU_OPT_BOOL,
        },{
            .name = "lock-key-sync",
            .type = QEMU_OPT_BOOL,
        },{
            .name = "key-delay-ms",
            .type = QEMU_OPT_NUMBER,
        },{
            .name = "sasl",
            .type = QEMU_OPT_BOOL,
        },{
            .name = "acl",
            .type = QEMU_OPT_BOOL,
        },{
            .name = "tls-authz",
            .type = QEMU_OPT_STRING,
        },{
            .name = "sasl-authz",
            .type = QEMU_OPT_STRING,
        },{
            .name = "lossy",
            .type = QEMU_OPT_BOOL,
        },{
            .name = "non-adaptive",
            .type = QEMU_OPT_BOOL,
        },
        { /* end of list */ }
    },
};


static int
vnc_display_setup_auth(int *auth,
                       int *subauth,
                       QCryptoTLSCreds *tlscreds,
                       bool password,
                       bool sasl,
                       bool websocket,
                       Error **errp)
{
    /*
     * We have a choice of 3 authentication options
     *
     *   1. none
     *   2. vnc
     *   3. sasl
     *
     * The channel can be run in 2 modes
     *
     *   1. clear
     *   2. tls
     *
     * And TLS can use 2 types of credentials
     *
     *   1. anon
     *   2. x509
     *
     * We thus have 9 possible logical combinations
     *
     *   1. clear + none
     *   2. clear + vnc
     *   3. clear + sasl
     *   4. tls + anon + none
     *   5. tls + anon + vnc
     *   6. tls + anon + sasl
     *   7. tls + x509 + none
     *   8. tls + x509 + vnc
     *   9. tls + x509 + sasl
     *
     * These need to be mapped into the VNC auth schemes
     * in an appropriate manner. In regular VNC, all the
     * TLS options get mapped into VNC_AUTH_VENCRYPT
     * sub-auth types.
     *
     * In websockets, the https:// protocol already provides
     * TLS support, so there is no need to make use of the
     * VeNCrypt extension. Furthermore, websockets browser
     * clients could not use VeNCrypt even if they wanted to,
     * as they cannot control when the TLS handshake takes
     * place. Thus there is no option but to rely on https://,
     * meaning combinations 4->6 and 7->9 will be mapped to
     * VNC auth schemes in the same way as combos 1->3.
     *
     * Regardless of fact that we have a different mapping to
     * VNC auth mechs for plain VNC vs websockets VNC, the end
     * result has the same security characteristics.
     */
    if (websocket || !tlscreds) {
        if (password) {
            VNC_DEBUG("Initializing VNC server with password auth\n");
            *auth = VNC_AUTH_VNC;
        } else if (sasl) {
            VNC_DEBUG("Initializing VNC server with SASL auth\n");
            *auth = VNC_AUTH_SASL;
        } else {
            VNC_DEBUG("Initializing VNC server with no auth\n");
            *auth = VNC_AUTH_NONE;
        }
        *subauth = VNC_AUTH_INVALID;
    } else {
        bool is_x509 = object_dynamic_cast(OBJECT(tlscreds),
                                           TYPE_QCRYPTO_TLS_CREDS_X509) != NULL;
        bool is_anon = object_dynamic_cast(OBJECT(tlscreds),
                                           TYPE_QCRYPTO_TLS_CREDS_ANON) != NULL;

        if (!is_x509 && !is_anon) {
            error_setg(errp,
                       "Unsupported TLS cred type %s",
                       object_get_typename(OBJECT(tlscreds)));
            return -1;
        }
        *auth = VNC_AUTH_VENCRYPT;
        if (password) {
            if (is_x509) {
                VNC_DEBUG("Initializing VNC server with x509 password auth\n");
                *subauth = VNC_AUTH_VENCRYPT_X509VNC;
            } else {
                VNC_DEBUG("Initializing VNC server with TLS password auth\n");
                *subauth = VNC_AUTH_VENCRYPT_TLSVNC;
            }

        } else if (sasl) {
            if (is_x509) {
                VNC_DEBUG("Initializing VNC server with x509 SASL auth\n");
                *subauth = VNC_AUTH_VENCRYPT_X509SASL;
            } else {
                VNC_DEBUG("Initializing VNC server with TLS SASL auth\n");
                *subauth = VNC_AUTH_VENCRYPT_TLSSASL;
            }
        } else {
            if (is_x509) {
                VNC_DEBUG("Initializing VNC server with x509 no auth\n");
                *subauth = VNC_AUTH_VENCRYPT_X509NONE;
            } else {
                VNC_DEBUG("Initializing VNC server with TLS no auth\n");
                *subauth = VNC_AUTH_VENCRYPT_TLSNONE;
            }
        }
    }
    return 0;
}


static int vnc_display_get_address(const char *addrstr,
                                   bool websocket,
                                   bool reverse,
                                   int displaynum,
                                   int to,
                                   bool has_ipv4,
                                   bool has_ipv6,
                                   bool ipv4,
                                   bool ipv6,
                                   SocketAddress **retaddr,
                                   Error **errp)
{
    int ret = -1;
    SocketAddress *addr = NULL;

    addr = g_new0(SocketAddress, 1);

    if (strncmp(addrstr, "unix:", 5) == 0) {
        addr->type = SOCKET_ADDRESS_TYPE_UNIX;
        addr->u.q_unix.path = g_strdup(addrstr + 5);

        if (websocket) {
            error_setg(errp, "UNIX sockets not supported with websock");
            goto cleanup;
        }

        if (to) {
            error_setg(errp, "Port range not support with UNIX socket");
            goto cleanup;
        }
        ret = 0;
    } else {
        const char *port;
        size_t hostlen;
        unsigned long long baseport = 0;
        InetSocketAddress *inet;

        port = strrchr(addrstr, ':');
        if (!port) {
            if (websocket) {
                hostlen = 0;
                port = addrstr;
            } else {
                error_setg(errp, "no vnc port specified");
                goto cleanup;
            }
        } else {
            hostlen = port - addrstr;
            port++;
            if (*port == '\0') {
                error_setg(errp, "vnc port cannot be empty");
                goto cleanup;
            }
        }

        addr->type = SOCKET_ADDRESS_TYPE_INET;
        inet = &addr->u.inet;
        if (addrstr[0] == '[' && addrstr[hostlen - 1] == ']') {
            inet->host = g_strndup(addrstr + 1, hostlen - 2);
        } else {
            inet->host = g_strndup(addrstr, hostlen);
        }
        /* plain VNC port is just an offset, for websocket
         * port is absolute */
        if (websocket) {
            if (g_str_equal(addrstr, "") ||
                g_str_equal(addrstr, "on")) {
                if (displaynum == -1) {
                    error_setg(errp, "explicit websocket port is required");
                    goto cleanup;
                }
                inet->port = g_strdup_printf(
                    "%d", displaynum + 5700);
                if (to) {
                    inet->has_to = true;
                    inet->to = to + 5700;
                }
            } else {
                inet->port = g_strdup(port);
            }
        } else {
            int offset = reverse ? 0 : 5900;
            if (parse_uint_full(port, &baseport, 10) < 0) {
                error_setg(errp, "can't convert to a number: %s", port);
                goto cleanup;
            }
            if (baseport > 65535 ||
                baseport + offset > 65535) {
                error_setg(errp, "port %s out of range", port);
                goto cleanup;
            }
            inet->port = g_strdup_printf(
                "%d", (int)baseport + offset);

            if (to) {
                inet->has_to = true;
                inet->to = to + offset;
            }
        }

        inet->ipv4 = ipv4;
        inet->has_ipv4 = has_ipv4;
        inet->ipv6 = ipv6;
        inet->has_ipv6 = has_ipv6;

        ret = baseport;
    }

    *retaddr = addr;

 cleanup:
    if (ret < 0) {
        qapi_free_SocketAddress(addr);
    }
    return ret;
}

static void vnc_free_addresses(SocketAddress ***retsaddr,
                               size_t *retnsaddr)
{
    size_t i;

    for (i = 0; i < *retnsaddr; i++) {
        qapi_free_SocketAddress((*retsaddr)[i]);
    }
    g_free(*retsaddr);

    *retsaddr = NULL;
    *retnsaddr = 0;
}

static int vnc_display_get_addresses(QemuOpts *opts,
                                     bool reverse,
                                     SocketAddress ***retsaddr,
                                     size_t *retnsaddr,
                                     SocketAddress ***retwsaddr,
                                     size_t *retnwsaddr,
                                     Error **errp)
{
    SocketAddress *saddr = NULL;
    SocketAddress *wsaddr = NULL;
    QemuOptsIter addriter;
    const char *addr;
    int to = qemu_opt_get_number(opts, "to", 0);
    bool has_ipv4 = qemu_opt_get(opts, "ipv4");
    bool has_ipv6 = qemu_opt_get(opts, "ipv6");
    bool ipv4 = qemu_opt_get_bool(opts, "ipv4", false);
    bool ipv6 = qemu_opt_get_bool(opts, "ipv6", false);
    int displaynum = -1;
    int ret = -1;

    *retsaddr = NULL;
    *retnsaddr = 0;
    *retwsaddr = NULL;
    *retnwsaddr = 0;

    addr = qemu_opt_get(opts, "vnc");
    if (addr == NULL || g_str_equal(addr, "none")) {
        ret = 0;
        goto cleanup;
    }
    if (qemu_opt_get(opts, "websocket") &&
        !qcrypto_hash_supports(QCRYPTO_HASH_ALG_SHA1)) {
        error_setg(errp,
                   "SHA1 hash support is required for websockets");
        goto cleanup;
    }

    qemu_opt_iter_init(&addriter, opts, "vnc");
    while ((addr = qemu_opt_iter_next(&addriter)) != NULL) {
        int rv;
        rv = vnc_display_get_address(addr, false, reverse, 0, to,
                                     has_ipv4, has_ipv6,
                                     ipv4, ipv6,
                                     &saddr, errp);
        if (rv < 0) {
            goto cleanup;
        }
        /* Historical compat - first listen address can be used
         * to set the default websocket port
         */
        if (displaynum == -1) {
            displaynum = rv;
        }
        *retsaddr = g_renew(SocketAddress *, *retsaddr, *retnsaddr + 1);
        (*retsaddr)[(*retnsaddr)++] = saddr;
    }

    /* If we had multiple primary displays, we don't do defaults
     * for websocket, and require explicit config instead. */
    if (*retnsaddr > 1) {
        displaynum = -1;
    }

    qemu_opt_iter_init(&addriter, opts, "websocket");
    while ((addr = qemu_opt_iter_next(&addriter)) != NULL) {
        if (vnc_display_get_address(addr, true, reverse, displaynum, to,
                                    has_ipv4, has_ipv6,
                                    ipv4, ipv6,
                                    &wsaddr, errp) < 0) {
            goto cleanup;
        }

        /* Historical compat - if only a single listen address was
         * provided, then this is used to set the default listen
         * address for websocket too
         */
        if (*retnsaddr == 1 &&
            (*retsaddr)[0]->type == SOCKET_ADDRESS_TYPE_INET &&
            wsaddr->type == SOCKET_ADDRESS_TYPE_INET &&
            g_str_equal(wsaddr->u.inet.host, "") &&
            !g_str_equal((*retsaddr)[0]->u.inet.host, "")) {
            g_free(wsaddr->u.inet.host);
            wsaddr->u.inet.host = g_strdup((*retsaddr)[0]->u.inet.host);
        }

        *retwsaddr = g_renew(SocketAddress *, *retwsaddr, *retnwsaddr + 1);
        (*retwsaddr)[(*retnwsaddr)++] = wsaddr;
    }

    ret = 0;
 cleanup:
    if (ret < 0) {
        vnc_free_addresses(retsaddr, retnsaddr);
        vnc_free_addresses(retwsaddr, retnwsaddr);
    }
    return ret;
}

static int vnc_display_connect(VncDisplay *vd,
                               SocketAddress **saddr,
                               size_t nsaddr,
                               SocketAddress **wsaddr,
                               size_t nwsaddr,
                               Error **errp)
{
    /* connect to viewer */
    QIOChannelSocket *sioc = NULL;
    if (nwsaddr != 0) {
        error_setg(errp, "Cannot use websockets in reverse mode");
        return -1;
    }
    if (nsaddr != 1) {
        error_setg(errp, "Expected a single address in reverse mode");
        return -1;
    }
    /* TODO SOCKET_ADDRESS_TYPE_FD when fd has AF_UNIX */
    vd->is_unix = saddr[0]->type == SOCKET_ADDRESS_TYPE_UNIX;
    sioc = qio_channel_socket_new();
    qio_channel_set_name(QIO_CHANNEL(sioc), "vnc-reverse");
    if (qio_channel_socket_connect_sync(sioc, saddr[0], errp) < 0) {
        return -1;
    }
    vnc_connect(vd, sioc, false, false);
    object_unref(OBJECT(sioc));
    return 0;
}


static int vnc_display_listen(VncDisplay *vd,
                              SocketAddress **saddr,
                              size_t nsaddr,
                              SocketAddress **wsaddr,
                              size_t nwsaddr,
                              Error **errp)
{
    size_t i;

    if (nsaddr) {
        vd->listener = qio_net_listener_new();
        qio_net_listener_set_name(vd->listener, "vnc-listen");
        for (i = 0; i < nsaddr; i++) {
            if (qio_net_listener_open_sync(vd->listener,
                                           saddr[i],
                                           errp) < 0)  {
                return -1;
            }
        }

        qio_net_listener_set_client_func(vd->listener,
                                         vnc_listen_io, vd, NULL);
    }

    if (nwsaddr) {
        vd->wslistener = qio_net_listener_new();
        qio_net_listener_set_name(vd->wslistener, "vnc-ws-listen");
        for (i = 0; i < nwsaddr; i++) {
            if (qio_net_listener_open_sync(vd->wslistener,
                                           wsaddr[i],
                                           errp) < 0)  {
                return -1;
            }
        }

        qio_net_listener_set_client_func(vd->wslistener,
                                         vnc_listen_io, vd, NULL);
    }

    return 0;
}


void vnc_display_open(const char *id, Error **errp)
{
    VncDisplay *vd = vnc_display_find(id);
    QemuOpts *opts = qemu_opts_find(&qemu_vnc_opts, id);
    SocketAddress **saddr = NULL, **wsaddr = NULL;
    size_t nsaddr, nwsaddr;
    const char *share, *device_id;
    QemuConsole *con;
    bool password = false;
    bool reverse = false;
    const char *credid;
    bool sasl = false;
    int acl = 0;
    const char *tlsauthz;
    const char *saslauthz;
    int lock_key_sync = 1;
    int key_delay_ms;

    if (!vd) {
        error_setg(errp, "VNC display not active");
        return;
    }
    vnc_display_close(vd);

    if (!opts) {
        return;
    }

    reverse = qemu_opt_get_bool(opts, "reverse", false);
    if (vnc_display_get_addresses(opts, reverse, &saddr, &nsaddr,
                                  &wsaddr, &nwsaddr, errp) < 0) {
        goto fail;
    }

    password = qemu_opt_get_bool(opts, "password", false);
    if (password) {
        if (fips_get_state()) {
            error_setg(errp,
                       "VNC password auth disabled due to FIPS mode, "
                       "consider using the VeNCrypt or SASL authentication "
                       "methods as an alternative");
            goto fail;
        }
        if (!qcrypto_cipher_supports(
                QCRYPTO_CIPHER_ALG_DES_RFB, QCRYPTO_CIPHER_MODE_ECB)) {
            error_setg(errp,
                       "Cipher backend does not support DES RFB algorithm");
            goto fail;
        }
    }

    lock_key_sync = qemu_opt_get_bool(opts, "lock-key-sync", true);
    key_delay_ms = qemu_opt_get_number(opts, "key-delay-ms", 10);
    sasl = qemu_opt_get_bool(opts, "sasl", false);
#ifndef CONFIG_VNC_SASL
    if (sasl) {
        error_setg(errp, "VNC SASL auth requires cyrus-sasl support");
        goto fail;
    }
#endif /* CONFIG_VNC_SASL */
    credid = qemu_opt_get(opts, "tls-creds");
    if (credid) {
        Object *creds;
        creds = object_resolve_path_component(
            object_get_objects_root(), credid);
        if (!creds) {
            error_setg(errp, "No TLS credentials with id '%s'",
                       credid);
            goto fail;
        }
        vd->tlscreds = (QCryptoTLSCreds *)
            object_dynamic_cast(creds,
                                TYPE_QCRYPTO_TLS_CREDS);
        if (!vd->tlscreds) {
            error_setg(errp, "Object with id '%s' is not TLS credentials",
                       credid);
            goto fail;
        }
        object_ref(OBJECT(vd->tlscreds));

        if (vd->tlscreds->endpoint != QCRYPTO_TLS_CREDS_ENDPOINT_SERVER) {
            error_setg(errp,
                       "Expecting TLS credentials with a server endpoint");
            goto fail;
        }
    }
    if (qemu_opt_get(opts, "acl")) {
        error_report("The 'acl' option to -vnc is deprecated. "
                     "Please use the 'tls-authz' and 'sasl-authz' "
                     "options instead");
    }
    acl = qemu_opt_get_bool(opts, "acl", false);
    tlsauthz = qemu_opt_get(opts, "tls-authz");
    if (acl && tlsauthz) {
        error_setg(errp, "'acl' option is mutually exclusive with the "
                   "'tls-authz' option");
        goto fail;
    }
    if (tlsauthz && !vd->tlscreds) {
        error_setg(errp, "'tls-authz' provided but TLS is not enabled");
        goto fail;
    }

    saslauthz = qemu_opt_get(opts, "sasl-authz");
    if (acl && saslauthz) {
        error_setg(errp, "'acl' option is mutually exclusive with the "
                   "'sasl-authz' option");
        goto fail;
    }
    if (saslauthz && !sasl) {
        error_setg(errp, "'sasl-authz' provided but SASL auth is not enabled");
        goto fail;
    }

    share = qemu_opt_get(opts, "share");
    if (share) {
        if (strcmp(share, "ignore") == 0) {
            vd->share_policy = VNC_SHARE_POLICY_IGNORE;
        } else if (strcmp(share, "allow-exclusive") == 0) {
            vd->share_policy = VNC_SHARE_POLICY_ALLOW_EXCLUSIVE;
        } else if (strcmp(share, "force-shared") == 0) {
            vd->share_policy = VNC_SHARE_POLICY_FORCE_SHARED;
        } else {
            error_setg(errp, "unknown vnc share= option");
            goto fail;
        }
    } else {
        vd->share_policy = VNC_SHARE_POLICY_ALLOW_EXCLUSIVE;
    }
    vd->connections_limit = qemu_opt_get_number(opts, "connections", 32);

#ifdef CONFIG_VNC_JPEG
    vd->lossy = qemu_opt_get_bool(opts, "lossy", false);
#endif
    vd->non_adaptive = qemu_opt_get_bool(opts, "non-adaptive", false);
    /* adaptive updates are only used with tight encoding and
     * if lossy updates are enabled so we can disable all the
     * calculations otherwise */
    if (!vd->lossy) {
        vd->non_adaptive = true;
    }

    if (tlsauthz) {
        vd->tlsauthzid = g_strdup(tlsauthz);
    } else if (acl) {
        if (strcmp(vd->id, "default") == 0) {
            vd->tlsauthzid = g_strdup("vnc.x509dname");
        } else {
            vd->tlsauthzid = g_strdup_printf("vnc.%s.x509dname", vd->id);
        }
        vd->tlsauthz = QAUTHZ(qauthz_list_new(vd->tlsauthzid,
                                              QAUTHZ_LIST_POLICY_DENY,
                                              &error_abort));
    }
#ifdef CONFIG_VNC_SASL
    if (sasl) {
        if (saslauthz) {
            vd->sasl.authzid = g_strdup(saslauthz);
        } else if (acl) {
            if (strcmp(vd->id, "default") == 0) {
                vd->sasl.authzid = g_strdup("vnc.username");
            } else {
                vd->sasl.authzid = g_strdup_printf("vnc.%s.username", vd->id);
            }
            vd->sasl.authz = QAUTHZ(qauthz_list_new(vd->sasl.authzid,
                                                    QAUTHZ_LIST_POLICY_DENY,
                                                    &error_abort));
        }
    }
#endif

    if (vnc_display_setup_auth(&vd->auth, &vd->subauth,
                               vd->tlscreds, password,
                               sasl, false, errp) < 0) {
        goto fail;
    }
    trace_vnc_auth_init(vd, 0, vd->auth, vd->subauth);

    if (vnc_display_setup_auth(&vd->ws_auth, &vd->ws_subauth,
                               vd->tlscreds, password,
                               sasl, true, errp) < 0) {
        goto fail;
    }
    trace_vnc_auth_init(vd, 1, vd->ws_auth, vd->ws_subauth);

#ifdef CONFIG_VNC_SASL
    if (sasl) {
        int saslErr = sasl_server_init(NULL, "qemu");

        if (saslErr != SASL_OK) {
            error_setg(errp, "Failed to initialize SASL auth: %s",
                       sasl_errstring(saslErr, NULL, NULL));
            goto fail;
        }
    }
#endif
    vd->lock_key_sync = lock_key_sync;
    if (lock_key_sync) {
        vd->led = qemu_add_led_event_handler(kbd_leds, vd);
    }
    vd->ledstate = 0;

    device_id = qemu_opt_get(opts, "display");
    if (device_id) {
        int head = qemu_opt_get_number(opts, "head", 0);
        Error *err = NULL;

        con = qemu_console_lookup_by_device_name(device_id, head, &err);
        if (err) {
            error_propagate(errp, err);
            goto fail;
        }
    } else {
        con = NULL;
    }

    if (con != vd->dcl.con) {
        qkbd_state_free(vd->kbd);
        unregister_displaychangelistener(&vd->dcl);
        vd->dcl.con = con;
        register_displaychangelistener(&vd->dcl);
        vd->kbd = qkbd_state_init(vd->dcl.con);
    }
    qkbd_state_set_delay(vd->kbd, key_delay_ms);

    if (saddr == NULL) {
        goto cleanup;
    }

    if (reverse) {
        if (vnc_display_connect(vd, saddr, nsaddr, wsaddr, nwsaddr, errp) < 0) {
            goto fail;
        }
    } else {
        if (vnc_display_listen(vd, saddr, nsaddr, wsaddr, nwsaddr, errp) < 0) {
            goto fail;
        }
    }

    if (qemu_opt_get(opts, "to")) {
        vnc_display_print_local_addr(vd);
    }

 cleanup:
    vnc_free_addresses(&saddr, &nsaddr);
    vnc_free_addresses(&wsaddr, &nwsaddr);
    return;

fail:
    vnc_display_close(vd);
    goto cleanup;
}

void vnc_display_add_client(const char *id, int csock, bool skipauth)
{
    VncDisplay *vd = vnc_display_find(id);
    QIOChannelSocket *sioc;

    if (!vd) {
        return;
    }

    sioc = qio_channel_socket_new_fd(csock, NULL);
    if (sioc) {
        qio_channel_set_name(QIO_CHANNEL(sioc), "vnc-server");
        vnc_connect(vd, sioc, skipauth, false);
        object_unref(OBJECT(sioc));
    }
}

static void vnc_auto_assign_id(QemuOptsList *olist, QemuOpts *opts)
{
    int i = 2;
    char *id;

    id = g_strdup("default");
    while (qemu_opts_find(olist, id)) {
        g_free(id);
        id = g_strdup_printf("vnc%d", i++);
    }
    qemu_opts_set_id(opts, id);
}

QemuOpts *vnc_parse(const char *str, Error **errp)
{
    QemuOptsList *olist = qemu_find_opts("vnc");
    QemuOpts *opts = qemu_opts_parse(olist, str, true, errp);
    const char *id;

    if (!opts) {
        return NULL;
    }

    id = qemu_opts_id(opts);
    if (!id) {
        /* auto-assign id if not present */
        vnc_auto_assign_id(olist, opts);
    }
    return opts;
}

int vnc_init_func(void *opaque, QemuOpts *opts, Error **errp)
{
    Error *local_err = NULL;
    char *id = (char *)qemu_opts_id(opts);

    assert(id);
    vnc_display_init(id, &local_err);
    if (local_err) {
        error_propagate(errp, local_err);
        return -1;
    }
    vnc_display_open(id, &local_err);
    if (local_err != NULL) {
        error_propagate(errp, local_err);
        return -1;
    }
    return 0;
}

static void vnc_register_config(void)
{
    qemu_add_opts(&qemu_vnc_opts);
}
opts_init(vnc_register_config);<|MERGE_RESOLUTION|>--- conflicted
+++ resolved
@@ -60,10 +60,6 @@
     QTAILQ_HEAD_INITIALIZER(vnc_displays);
 
 static int vnc_cursor_define(VncState *vs);
-<<<<<<< HEAD
-static void vnc_release_modifiers(VncState *vs);
-=======
->>>>>>> 82b2865e
 static void vnc_update_throttle_offset(VncState *vs);
 
 static void vnc_set_share_mode(VncState *vs, VncShareMode mode)
@@ -1020,32 +1016,6 @@
         vs->client_width * vs->client_height * vs->client_pf.bytes_per_pixel;
 
     if (vs->audio_cap) {
-<<<<<<< HEAD
-        int freq = vs->as.freq;
-        /* We don't limit freq when reading settings from client, so
-         * it could be upto MAX_INT in size. 48khz is a sensible
-         * upper bound for trustworthy clients */
-        int bps;
-        if (freq > 48000) {
-            freq = 48000;
-        }
-        switch (vs->as.fmt) {
-        default:
-        case  AUD_FMT_U8:
-        case  AUD_FMT_S8:
-            bps = 1;
-            break;
-        case  AUD_FMT_U16:
-        case  AUD_FMT_S16:
-            bps = 2;
-            break;
-        case  AUD_FMT_U32:
-        case  AUD_FMT_S32:
-            bps = 4;
-            break;
-        }
-        offset += freq * bps * vs->as.nchannels;
-=======
         int bps;
         switch (vs->as.fmt) {
         default:
@@ -1063,7 +1033,6 @@
             break;
         }
         offset += vs->as.freq * bps * vs->as.nchannels;
->>>>>>> 82b2865e
     }
 
     /* Put a floor of 1MB on offset, so that if we have a large pending
@@ -1629,10 +1598,7 @@
 
 void vnc_write(VncState *vs, const void *data, size_t len)
 {
-<<<<<<< HEAD
-=======
     assert(vs->magic == VNC_MAGIC);
->>>>>>> 82b2865e
     if (vs->disconnecting) {
         return;
     }
@@ -1648,13 +1614,8 @@
      * handshake, or from the job thread's VncState clone
      */
     if (vs->throttle_output_offset != 0 &&
-<<<<<<< HEAD
-        vs->output.offset > (vs->throttle_output_offset *
-                             VNC_THROTTLE_OUTPUT_LIMIT_SCALE)) {
-=======
         (vs->output.offset / VNC_THROTTLE_OUTPUT_LIMIT_SCALE) >
         vs->throttle_output_offset) {
->>>>>>> 82b2865e
         trace_vnc_client_output_limit(vs, vs->ioc, vs->output.offset,
                                       vs->throttle_output_offset);
         vnc_disconnect_start(vs);
