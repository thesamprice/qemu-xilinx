/*
 * QEMU VNC display driver: palette hash table
 *
 * From libvncserver/libvncserver/tight.c
 * Copyright (C) 2000, 2001 Const Kaplinsky.  All Rights Reserved.
 * Copyright (C) 1999 AT&T Laboratories Cambridge.  All Rights Reserved.
 *
 * Copyright (C) 2010 Corentin Chary <corentin.chary@gmail.com>
 *
 * Permission is hereby granted, free of charge, to any person obtaining a copy
 * of this software and associated documentation files (the "Software"), to deal
 * in the Software without restriction, including without limitation the rights
 * to use, copy, modify, merge, publish, distribute, sublicense, and/or sell
 * copies of the Software, and to permit persons to whom the Software is
 * furnished to do so, subject to the following conditions:
 *
 * The above copyright notice and this permission notice shall be included in
 * all copies or substantial portions of the Software.
 *
 * THE SOFTWARE IS PROVIDED "AS IS", WITHOUT WARRANTY OF ANY KIND, EXPRESS OR
 * IMPLIED, INCLUDING BUT NOT LIMITED TO THE WARRANTIES OF MERCHANTABILITY,
 * FITNESS FOR A PARTICULAR PURPOSE AND NONINFRINGEMENT. IN NO EVENT SHALL
 * THE AUTHORS OR COPYRIGHT HOLDERS BE LIABLE FOR ANY CLAIM, DAMAGES OR OTHER
 * LIABILITY, WHETHER IN AN ACTION OF CONTRACT, TORT OR OTHERWISE, ARISING FROM,
 * OUT OF OR IN CONNECTION WITH THE SOFTWARE OR THE USE OR OTHER DEALINGS IN
 * THE SOFTWARE.
 */

#include "qemu/osdep.h"
#include "vnc-palette.h"
<<<<<<< HEAD
#include <glib.h>
=======
>>>>>>> 7124ccf8

static VncPaletteEntry *palette_find(const VncPalette *palette,
                                     uint32_t color, unsigned int hash)
{
    VncPaletteEntry *entry;

    QLIST_FOREACH(entry, &palette->table[hash], next) {
        if (entry->color == color) {
            return entry;
        }
    }

    return NULL;
}

static unsigned int palette_hash(uint32_t rgb, int bpp)
{
    if (bpp == 16) {
        return ((unsigned int)(((rgb >> 8) + rgb) & 0xFF));
    } else {
        return ((unsigned int)(((rgb >> 16) + (rgb >> 8)) & 0xFF));
    }
}

VncPalette *palette_new(size_t max, int bpp)
{
    VncPalette *palette;

    palette = g_malloc0(sizeof(*palette));
    palette_init(palette, max, bpp);
    return palette;
}

void palette_init(VncPalette *palette, size_t max, int bpp)
{
    memset(palette, 0, sizeof (*palette));
    palette->max = max;
    palette->bpp = bpp;
}

void palette_destroy(VncPalette *palette)
{
    g_free(palette);
}

int palette_put(VncPalette *palette, uint32_t color)
{
    unsigned int hash;
    unsigned int idx = palette->size;
    VncPaletteEntry *entry;

    hash = palette_hash(color, palette->bpp) % VNC_PALETTE_HASH_SIZE;
    entry = palette_find(palette, color, hash);

    if (!entry && palette->size >= palette->max) {
        return 0;
    }
    if (!entry) {
        VncPaletteEntry *entry;

        entry = &palette->pool[palette->size];
        entry->color = color;
        entry->idx = idx;
        QLIST_INSERT_HEAD(&palette->table[hash], entry, next);
        palette->size++;
    }
    return palette->size;
}

int palette_idx(const VncPalette *palette, uint32_t color)
{
    VncPaletteEntry *entry;
    unsigned int hash;

    hash = palette_hash(color, palette->bpp) % VNC_PALETTE_HASH_SIZE;
    entry = palette_find(palette, color, hash);
    return (entry == NULL ? -1 : entry->idx);
}

size_t palette_size(const VncPalette *palette)
{
    return palette->size;
}

void palette_iter(const VncPalette *palette,
                  void (*iter)(int idx, uint32_t color, void *opaque),
                  void *opaque)
{
    int i;
    VncPaletteEntry *entry;

    for (i = 0; i < VNC_PALETTE_HASH_SIZE; i++) {
        QLIST_FOREACH(entry, &palette->table[i], next) {
            iter(entry->idx, entry->color, opaque);
        }
    }
}

uint32_t palette_color(const VncPalette *palette, int idx, bool *found)
{
    int i;
    VncPaletteEntry *entry;

    for (i = 0; i < VNC_PALETTE_HASH_SIZE; i++) {
        QLIST_FOREACH(entry, &palette->table[i], next) {
            if (entry->idx == idx) {
                *found = true;
                return entry->color;
            }
        }
    }

    *found = false;
    return -1;
}

static void palette_fill_cb(int idx, uint32_t color, void *opaque)
{
    uint32_t *colors = opaque;

    colors[idx] = color;
}

size_t palette_fill(const VncPalette *palette,
                    uint32_t colors[VNC_PALETTE_MAX_SIZE])
{
    palette_iter(palette, palette_fill_cb, colors);
    return palette_size(palette);
}<|MERGE_RESOLUTION|>--- conflicted
+++ resolved
@@ -28,10 +28,6 @@
 
 #include "qemu/osdep.h"
 #include "vnc-palette.h"
-<<<<<<< HEAD
-#include <glib.h>
-=======
->>>>>>> 7124ccf8
 
 static VncPaletteEntry *palette_find(const VncPalette *palette,
                                      uint32_t color, unsigned int hash)
