/*
 * SDL_zoom - surface scaling
 * 
 * Copyright (c) 2009 Citrix Systems, Inc.
 *
 * Derived from: SDL_rotozoom,  LGPL (c) A. Schiffler from the SDL_gfx library.
 * Modifications by Stefano Stabellini.
 *
 * This work is licensed under the terms of the GNU GPL version 2.
 * See the COPYING file in the top-level directory.
 *
 */

#include "qemu/osdep.h"
#include "sdl_zoom.h"
<<<<<<< HEAD
#include <glib.h>
=======
>>>>>>> 7124ccf8

static void sdl_zoom_rgb16(SDL_Surface *src, SDL_Surface *dst, int smooth,
                           SDL_Rect *dst_rect);
static void sdl_zoom_rgb32(SDL_Surface *src, SDL_Surface *dst, int smooth,
                           SDL_Rect *dst_rect);

#define BPP 32
#include  "sdl_zoom_template.h"
#undef BPP
#define BPP 16
#include  "sdl_zoom_template.h"
#undef BPP

int sdl_zoom_blit(SDL_Surface *src_sfc, SDL_Surface *dst_sfc, int smooth,
                  SDL_Rect *in_rect)
{
    SDL_Rect zoom, src_rect;
    int extra;

    /* Grow the size of the modified rectangle to avoid edge artefacts */
    src_rect.x = (in_rect->x > 0) ? (in_rect->x - 1) : 0;
    src_rect.y = (in_rect->y > 0) ? (in_rect->y - 1) : 0;

    src_rect.w = in_rect->w + 1;
    if (src_rect.x + src_rect.w > src_sfc->w)
        src_rect.w = src_sfc->w - src_rect.x;

    src_rect.h = in_rect->h + 1;
    if (src_rect.y + src_rect.h > src_sfc->h)
        src_rect.h = src_sfc->h - src_rect.y;

    /* (x,y) : round down */
    zoom.x = (int)(((float)(src_rect.x * dst_sfc->w)) / (float)(src_sfc->w));
    zoom.y = (int)(((float)(src_rect.y * dst_sfc->h)) / (float)(src_sfc->h));

    /* (w,h) : round up */
    zoom.w = (int)( ((double)((src_rect.w * dst_sfc->w) + (src_sfc->w - 1))) /
                     (double)(src_sfc->w));

    zoom.h = (int)( ((double)((src_rect.h * dst_sfc->h) + (src_sfc->h - 1))) /
                     (double)(src_sfc->h));

    /* Account for any (x,y) rounding by adding one-source-pixel's worth
     * of destination pixels and then edge checking.
     */

    extra = ((dst_sfc->w-1) / src_sfc->w) + 1;

    if ((zoom.x + zoom.w) < (dst_sfc->w - extra))
        zoom.w += extra;
    else
        zoom.w = dst_sfc->w - zoom.x;

    extra = ((dst_sfc->h-1) / src_sfc->h) + 1;

    if ((zoom.y + zoom.h) < (dst_sfc->h - extra))
        zoom.h += extra;
    else
        zoom.h = dst_sfc->h - zoom.y;

    /* The rectangle (zoom.x, zoom.y, zoom.w, zoom.h) is the area on the
     * destination surface that needs to be updated.
     */
    if (src_sfc->format->BitsPerPixel == 32)
        sdl_zoom_rgb32(src_sfc, dst_sfc, smooth, &zoom);
    else if (src_sfc->format->BitsPerPixel == 16)
        sdl_zoom_rgb16(src_sfc, dst_sfc, smooth, &zoom);
    else {
        fprintf(stderr, "pixel format not supported\n");
        return -1;
    }

    /* Return the rectangle of the update to the caller */
    *in_rect = zoom;

    return 0;
}
<|MERGE_RESOLUTION|>--- conflicted
+++ resolved
@@ -13,10 +13,6 @@
 
 #include "qemu/osdep.h"
 #include "sdl_zoom.h"
-<<<<<<< HEAD
-#include <glib.h>
-=======
->>>>>>> 7124ccf8
 
 static void sdl_zoom_rgb16(SDL_Surface *src, SDL_Surface *dst, int smooth,
                            SDL_Rect *dst_rect);
