--- conflicted
+++ resolved
@@ -31,19 +31,6 @@
     uint64_t oldv, cmpv, newv;
     int eflags;
 
-<<<<<<< HEAD
-#if defined(CONFIG_USER_ONLY)
-QemuMutex global_cpu_lock;
-
-void helper_lock(void)
-{
-    qemu_mutex_lock(&global_cpu_lock);
-}
-
-void helper_unlock(void)
-{
-    qemu_mutex_unlock(&global_cpu_lock);
-=======
     eflags = cpu_cc_compute_all(env, CC_OP);
 
     cmpv = deposit64(env->regs[R_EAX], 32, 32, env->regs[R_EDX]);
@@ -62,26 +49,7 @@
         eflags &= ~CC_Z;
     }
     CC_SRC = eflags;
->>>>>>> 7124ccf8
-}
-
-void helper_lock_init(void)
-{
-    qemu_mutex_init(&global_cpu_lock);
-}
-#else
-void helper_lock(void)
-{
-}
-
-void helper_unlock(void)
-{
-}
-
-void helper_lock_init(void)
-{
-}
-#endif
+}
 
 void helper_cmpxchg8b(CPUX86State *env, target_ulong a0)
 {
@@ -90,18 +58,6 @@
     int eflags;
 
     eflags = cpu_cc_compute_all(env, CC_OP);
-<<<<<<< HEAD
-    d = cpu_ldq_data_ra(env, a0, GETPC());
-    if (d == (((uint64_t)env->regs[R_EDX] << 32) | (uint32_t)env->regs[R_EAX])) {
-        cpu_stq_data_ra(env, a0, ((uint64_t)env->regs[R_ECX] << 32)
-                                  | (uint32_t)env->regs[R_EBX], GETPC());
-        eflags |= CC_Z;
-    } else {
-        /* always do the store */
-        cpu_stq_data_ra(env, a0, d, GETPC());
-        env->regs[R_EDX] = (uint32_t)(d >> 32);
-        env->regs[R_EAX] = (uint32_t)d;
-=======
 
     cmpv = deposit64(env->regs[R_EAX], 32, 32, env->regs[R_EDX]);
     newv = deposit64(env->regs[R_EBX], 32, 32, env->regs[R_ECX]);
@@ -128,7 +84,6 @@
     } else {
         env->regs[R_EAX] = (uint32_t)oldv;
         env->regs[R_EDX] = (uint32_t)(oldv >> 32);
->>>>>>> 7124ccf8
         eflags &= ~CC_Z;
     }
     CC_SRC = eflags;
@@ -150,20 +105,6 @@
         raise_exception_ra(env, EXCP0D_GPF, GETPC());
     }
     eflags = cpu_cc_compute_all(env, CC_OP);
-<<<<<<< HEAD
-    d0 = cpu_ldq_data_ra(env, a0, GETPC());
-    d1 = cpu_ldq_data_ra(env, a0 + 8, GETPC());
-    if (d0 == env->regs[R_EAX] && d1 == env->regs[R_EDX]) {
-        cpu_stq_data_ra(env, a0, env->regs[R_EBX], GETPC());
-        cpu_stq_data_ra(env, a0 + 8, env->regs[R_ECX], GETPC());
-        eflags |= CC_Z;
-    } else {
-        /* always do the store */
-        cpu_stq_data_ra(env, a0, d0, GETPC());
-        cpu_stq_data_ra(env, a0 + 8, d1, GETPC());
-        env->regs[R_EDX] = d1;
-        env->regs[R_EAX] = d0;
-=======
 
     cmpv = int128_make128(env->regs[R_EAX], env->regs[R_EDX]);
     newv = int128_make128(env->regs[R_EBX], env->regs[R_ECX]);
@@ -185,7 +126,6 @@
     } else {
         env->regs[R_EAX] = int128_getlo(oldv);
         env->regs[R_EDX] = int128_gethi(oldv);
->>>>>>> 7124ccf8
         eflags &= ~CC_Z;
     }
     CC_SRC = eflags;
