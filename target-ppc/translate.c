--- conflicted
+++ resolved
@@ -202,16 +202,6 @@
     /* Translation flags */
     TCGMemOp default_tcg_memop_mask;
 #if defined(TARGET_PPC64)
-<<<<<<< HEAD
-    int sf_mode;
-    int has_cfar;
-#endif
-    int fpu_enabled;
-    int altivec_enabled;
-    int vsx_enabled;
-    int spe_enabled;
-    int tm_enabled;
-=======
     bool sf_mode;
     bool has_cfar;
 #endif
@@ -220,7 +210,6 @@
     bool vsx_enabled;
     bool spe_enabled;
     bool tm_enabled;
->>>>>>> 7124ccf8
     ppc_spr_t *spr_cb; /* Needed to check rights for mfspr/mtspr */
     int singlestep_enabled;
     uint64_t insns_flags;
@@ -263,20 +252,6 @@
 #endif
 };
 
-<<<<<<< HEAD
-static inline void gen_reset_fpstatus(void)
-{
-    gen_helper_reset_fpstatus(cpu_env);
-}
-
-static inline void gen_compute_fprf(TCGv_i64 arg)
-{
-    gen_helper_compute_fprf(cpu_env, arg);
-    gen_helper_float_check_status(cpu_env);
-}
-
-=======
->>>>>>> 7124ccf8
 static inline void gen_set_access_type(DisasContext *ctx, int access_type)
 {
     if (ctx->need_access_type && ctx->access_type != access_type) {
@@ -943,10 +918,6 @@
 /* isel (PowerPC 2.03 specification) */
 static void gen_isel(DisasContext *ctx)
 {
-<<<<<<< HEAD
-    TCGLabel *l1, *l2;
-=======
->>>>>>> 7124ccf8
     uint32_t bi = rC(ctx->opcode);
     uint32_t mask = 0x08 >> (bi & 0x03);
     TCGv t0 = tcg_temp_new();
@@ -1139,30 +1110,6 @@
 static inline void gen_op_arith_divw(DisasContext *ctx, TCGv ret, TCGv arg1,
                                      TCGv arg2, int sign, int compute_ov)
 {
-<<<<<<< HEAD
-    TCGLabel *l1 = gen_new_label();
-    TCGLabel *l2 = gen_new_label();
-    TCGv_i32 t0 = tcg_temp_local_new_i32();
-    TCGv_i32 t1 = tcg_temp_local_new_i32();
-
-    tcg_gen_trunc_tl_i32(t0, arg1);
-    tcg_gen_trunc_tl_i32(t1, arg2);
-    tcg_gen_brcondi_i32(TCG_COND_EQ, t1, 0, l1);
-    if (sign) {
-        TCGLabel *l3 = gen_new_label();
-        tcg_gen_brcondi_i32(TCG_COND_NE, t1, -1, l3);
-        tcg_gen_brcondi_i32(TCG_COND_EQ, t0, INT32_MIN, l1);
-        gen_set_label(l3);
-        tcg_gen_div_i32(t0, t0, t1);
-    } else {
-        tcg_gen_divu_i32(t0, t0, t1);
-    }
-    if (compute_ov) {
-        tcg_gen_movi_tl(cpu_ov, 0);
-    }
-    tcg_gen_br(l2);
-    gen_set_label(l1);
-=======
     TCGv_i32 t0 = tcg_temp_new_i32();
     TCGv_i32 t1 = tcg_temp_new_i32();
     TCGv_i32 t2 = tcg_temp_new_i32();
@@ -1170,7 +1117,6 @@
 
     tcg_gen_trunc_tl_i32(t0, arg1);
     tcg_gen_trunc_tl_i32(t1, arg2);
->>>>>>> 7124ccf8
     if (sign) {
         tcg_gen_setcondi_i32(TCG_COND_EQ, t2, t0, INT_MIN);
         tcg_gen_setcondi_i32(TCG_COND_EQ, t3, t1, -1);
@@ -1237,26 +1183,6 @@
 static inline void gen_op_arith_divd(DisasContext *ctx, TCGv ret, TCGv arg1,
                                      TCGv arg2, int sign, int compute_ov)
 {
-<<<<<<< HEAD
-    TCGLabel *l1 = gen_new_label();
-    TCGLabel *l2 = gen_new_label();
-
-    tcg_gen_brcondi_i64(TCG_COND_EQ, arg2, 0, l1);
-    if (sign) {
-        TCGLabel *l3 = gen_new_label();
-        tcg_gen_brcondi_i64(TCG_COND_NE, arg2, -1, l3);
-        tcg_gen_brcondi_i64(TCG_COND_EQ, arg1, INT64_MIN, l1);
-        gen_set_label(l3);
-        tcg_gen_div_i64(ret, arg1, arg2);
-    } else {
-        tcg_gen_divu_i64(ret, arg1, arg2);
-    }
-    if (compute_ov) {
-        tcg_gen_movi_tl(cpu_ov, 0);
-    }
-    tcg_gen_br(l2);
-    gen_set_label(l1);
-=======
     TCGv_i64 t0 = tcg_temp_new_i64();
     TCGv_i64 t1 = tcg_temp_new_i64();
     TCGv_i64 t2 = tcg_temp_new_i64();
@@ -1264,7 +1190,6 @@
 
     tcg_gen_mov_i64(t0, arg1);
     tcg_gen_mov_i64(t1, arg2);
->>>>>>> 7124ccf8
     if (sign) {
         tcg_gen_setcondi_i64(TCG_COND_EQ, t2, t0, INT64_MIN);
         tcg_gen_setcondi_i64(TCG_COND_EQ, t3, t1, -1);
@@ -2476,197 +2401,12 @@
 }
 #endif
 
-<<<<<<< HEAD
-#if defined(TARGET_PPC64)
-static void gen_set_cr1_from_fpscr(DisasContext *ctx)
-{
-    TCGv_i32 tmp = tcg_temp_new_i32();
-    tcg_gen_trunc_tl_i32(tmp, cpu_fpscr);
-    tcg_gen_shri_i32(cpu_crf[1], tmp, 28);
-    tcg_temp_free_i32(tmp);
-}
-#else
-static void gen_set_cr1_from_fpscr(DisasContext *ctx)
-{
-    tcg_gen_shri_tl(cpu_crf[1], cpu_fpscr, 28);
-}
-#endif
-
-/***                       Floating-Point arithmetic                       ***/
-#define _GEN_FLOAT_ACB(name, op, op1, op2, isfloat, set_fprf, type)           \
-static void gen_f##name(DisasContext *ctx)                                    \
-{                                                                             \
-    if (unlikely(!ctx->fpu_enabled)) {                                        \
-        gen_exception(ctx, POWERPC_EXCP_FPU);                                 \
-        return;                                                               \
-    }                                                                         \
-    /* NIP cannot be restored if the memory exception comes from an helper */ \
-    gen_update_nip(ctx, ctx->nip - 4);                                        \
-    gen_reset_fpstatus();                                                     \
-    gen_helper_f##op(cpu_fpr[rD(ctx->opcode)], cpu_env,                       \
-                     cpu_fpr[rA(ctx->opcode)],                                \
-                     cpu_fpr[rC(ctx->opcode)], cpu_fpr[rB(ctx->opcode)]);     \
-    if (isfloat) {                                                            \
-        gen_helper_frsp(cpu_fpr[rD(ctx->opcode)], cpu_env,                    \
-                        cpu_fpr[rD(ctx->opcode)]);                            \
-    }                                                                         \
-    if (set_fprf) {                                                           \
-        gen_compute_fprf(cpu_fpr[rD(ctx->opcode)]);                           \
-    }                                                                         \
-    if (unlikely(Rc(ctx->opcode) != 0)) {                                     \
-        gen_set_cr1_from_fpscr(ctx);                                          \
-    }                                                                         \
-}
-
-#define GEN_FLOAT_ACB(name, op2, set_fprf, type)                              \
-_GEN_FLOAT_ACB(name, name, 0x3F, op2, 0, set_fprf, type);                     \
-_GEN_FLOAT_ACB(name##s, name, 0x3B, op2, 1, set_fprf, type);
-
-#define _GEN_FLOAT_AB(name, op, op1, op2, inval, isfloat, set_fprf, type)     \
-static void gen_f##name(DisasContext *ctx)                                    \
-{                                                                             \
-    if (unlikely(!ctx->fpu_enabled)) {                                        \
-        gen_exception(ctx, POWERPC_EXCP_FPU);                                 \
-        return;                                                               \
-    }                                                                         \
-    /* NIP cannot be restored if the memory exception comes from an helper */ \
-    gen_update_nip(ctx, ctx->nip - 4);                                        \
-    gen_reset_fpstatus();                                                     \
-    gen_helper_f##op(cpu_fpr[rD(ctx->opcode)], cpu_env,                       \
-                     cpu_fpr[rA(ctx->opcode)],                                \
-                     cpu_fpr[rB(ctx->opcode)]);                               \
-    if (isfloat) {                                                            \
-        gen_helper_frsp(cpu_fpr[rD(ctx->opcode)], cpu_env,                    \
-                        cpu_fpr[rD(ctx->opcode)]);                            \
-    }                                                                         \
-    if (set_fprf) {                                                           \
-        gen_compute_fprf(cpu_fpr[rD(ctx->opcode)]);                           \
-    }                                                                         \
-    if (unlikely(Rc(ctx->opcode) != 0)) {                                     \
-        gen_set_cr1_from_fpscr(ctx);                                          \
-    }                                                                         \
-}
-#define GEN_FLOAT_AB(name, op2, inval, set_fprf, type)                        \
-_GEN_FLOAT_AB(name, name, 0x3F, op2, inval, 0, set_fprf, type);               \
-_GEN_FLOAT_AB(name##s, name, 0x3B, op2, inval, 1, set_fprf, type);
-
-#define _GEN_FLOAT_AC(name, op, op1, op2, inval, isfloat, set_fprf, type)     \
-static void gen_f##name(DisasContext *ctx)                                    \
-{                                                                             \
-    if (unlikely(!ctx->fpu_enabled)) {                                        \
-        gen_exception(ctx, POWERPC_EXCP_FPU);                                 \
-        return;                                                               \
-    }                                                                         \
-    /* NIP cannot be restored if the memory exception comes from an helper */ \
-    gen_update_nip(ctx, ctx->nip - 4);                                        \
-    gen_reset_fpstatus();                                                     \
-    gen_helper_f##op(cpu_fpr[rD(ctx->opcode)], cpu_env,                       \
-                     cpu_fpr[rA(ctx->opcode)],                                \
-                     cpu_fpr[rC(ctx->opcode)]);                               \
-    if (isfloat) {                                                            \
-        gen_helper_frsp(cpu_fpr[rD(ctx->opcode)], cpu_env,                    \
-                        cpu_fpr[rD(ctx->opcode)]);                            \
-    }                                                                         \
-    if (set_fprf) {                                                           \
-        gen_compute_fprf(cpu_fpr[rD(ctx->opcode)]);                           \
-    }                                                                         \
-    if (unlikely(Rc(ctx->opcode) != 0)) {                                     \
-        gen_set_cr1_from_fpscr(ctx);                                          \
-    }                                                                         \
-}
-#define GEN_FLOAT_AC(name, op2, inval, set_fprf, type)                        \
-_GEN_FLOAT_AC(name, name, 0x3F, op2, inval, 0, set_fprf, type);               \
-_GEN_FLOAT_AC(name##s, name, 0x3B, op2, inval, 1, set_fprf, type);
-
-#define GEN_FLOAT_B(name, op2, op3, set_fprf, type)                           \
-static void gen_f##name(DisasContext *ctx)                                    \
-{                                                                             \
-    if (unlikely(!ctx->fpu_enabled)) {                                        \
-        gen_exception(ctx, POWERPC_EXCP_FPU);                                 \
-        return;                                                               \
-    }                                                                         \
-    /* NIP cannot be restored if the memory exception comes from an helper */ \
-    gen_update_nip(ctx, ctx->nip - 4);                                        \
-    gen_reset_fpstatus();                                                     \
-    gen_helper_f##name(cpu_fpr[rD(ctx->opcode)], cpu_env,                     \
-                       cpu_fpr[rB(ctx->opcode)]);                             \
-    if (set_fprf) {                                                           \
-        gen_compute_fprf(cpu_fpr[rD(ctx->opcode)]);                           \
-    }                                                                         \
-    if (unlikely(Rc(ctx->opcode) != 0)) {                                     \
-        gen_set_cr1_from_fpscr(ctx);                                          \
-    }                                                                         \
-}
-
-#define GEN_FLOAT_BS(name, op1, op2, set_fprf, type)                          \
-static void gen_f##name(DisasContext *ctx)                                    \
-{                                                                             \
-    if (unlikely(!ctx->fpu_enabled)) {                                        \
-        gen_exception(ctx, POWERPC_EXCP_FPU);                                 \
-        return;                                                               \
-    }                                                                         \
-    /* NIP cannot be restored if the memory exception comes from an helper */ \
-    gen_update_nip(ctx, ctx->nip - 4);                                        \
-    gen_reset_fpstatus();                                                     \
-    gen_helper_f##name(cpu_fpr[rD(ctx->opcode)], cpu_env,                     \
-                       cpu_fpr[rB(ctx->opcode)]);                             \
-    if (set_fprf) {                                                           \
-        gen_compute_fprf(cpu_fpr[rD(ctx->opcode)]);                           \
-    }                                                                         \
-    if (unlikely(Rc(ctx->opcode) != 0)) {                                     \
-        gen_set_cr1_from_fpscr(ctx);                                          \
-    }                                                                         \
-}
-
-/* fadd - fadds */
-GEN_FLOAT_AB(add, 0x15, 0x000007C0, 1, PPC_FLOAT);
-/* fdiv - fdivs */
-GEN_FLOAT_AB(div, 0x12, 0x000007C0, 1, PPC_FLOAT);
-/* fmul - fmuls */
-GEN_FLOAT_AC(mul, 0x19, 0x0000F800, 1, PPC_FLOAT);
-
-/* fre */
-GEN_FLOAT_BS(re, 0x3F, 0x18, 1, PPC_FLOAT_EXT);
-
-/* fres */
-GEN_FLOAT_BS(res, 0x3B, 0x18, 1, PPC_FLOAT_FRES);
-
-/* frsqrte */
-GEN_FLOAT_BS(rsqrte, 0x3F, 0x1A, 1, PPC_FLOAT_FRSQRTE);
-
-/* frsqrtes */
-static void gen_frsqrtes(DisasContext *ctx)
-{
-    if (unlikely(!ctx->fpu_enabled)) {
-        gen_exception(ctx, POWERPC_EXCP_FPU);
-        return;
-    }
-    /* NIP cannot be restored if the memory exception comes from an helper */
-    gen_update_nip(ctx, ctx->nip - 4);
-    gen_reset_fpstatus();
-    gen_helper_frsqrte(cpu_fpr[rD(ctx->opcode)], cpu_env,
-                       cpu_fpr[rB(ctx->opcode)]);
-    gen_helper_frsp(cpu_fpr[rD(ctx->opcode)], cpu_env,
-                    cpu_fpr[rD(ctx->opcode)]);
-    gen_compute_fprf(cpu_fpr[rD(ctx->opcode)]);
-    if (unlikely(Rc(ctx->opcode) != 0)) {
-        gen_set_cr1_from_fpscr(ctx);
-    }
-}
-
-/* fsel */
-_GEN_FLOAT_ACB(sel, sel, 0x3F, 0x17, 0, 0, PPC_FLOAT_FSEL);
-/* fsub - fsubs */
-GEN_FLOAT_AB(sub, 0x14, 0x000007C0, 1, PPC_FLOAT);
-/* Optional: */
-=======
 /***                           Addressing modes                            ***/
 /* Register indirect with immediate index : EA = (rA|0) + SIMM */
 static inline void gen_addr_imm_index(DisasContext *ctx, TCGv EA,
                                       target_long maskl)
 {
     target_long simm = SIMM(ctx->opcode);
->>>>>>> 7124ccf8
 
     simm &= ~maskl;
     if (rA(ctx->opcode) == 0) {
@@ -2686,93 +2426,10 @@
             tcg_gen_mov_tl(EA, cpu_gpr[rA(ctx->opcode)]);
         }
     }
-<<<<<<< HEAD
-    /* NIP cannot be restored if the memory exception comes from an helper */
-    gen_update_nip(ctx, ctx->nip - 4);
-    gen_reset_fpstatus();
-    gen_helper_fsqrt(cpu_fpr[rD(ctx->opcode)], cpu_env,
-                     cpu_fpr[rB(ctx->opcode)]);
-    gen_compute_fprf(cpu_fpr[rD(ctx->opcode)]);
-    if (unlikely(Rc(ctx->opcode) != 0)) {
-        gen_set_cr1_from_fpscr(ctx);
-    }
-=======
->>>>>>> 7124ccf8
 }
 
 static inline void gen_addr_reg_index(DisasContext *ctx, TCGv EA)
 {
-<<<<<<< HEAD
-    if (unlikely(!ctx->fpu_enabled)) {
-        gen_exception(ctx, POWERPC_EXCP_FPU);
-        return;
-    }
-    /* NIP cannot be restored if the memory exception comes from an helper */
-    gen_update_nip(ctx, ctx->nip - 4);
-    gen_reset_fpstatus();
-    gen_helper_fsqrt(cpu_fpr[rD(ctx->opcode)], cpu_env,
-                     cpu_fpr[rB(ctx->opcode)]);
-    gen_helper_frsp(cpu_fpr[rD(ctx->opcode)], cpu_env,
-                    cpu_fpr[rD(ctx->opcode)]);
-    gen_compute_fprf(cpu_fpr[rD(ctx->opcode)]);
-    if (unlikely(Rc(ctx->opcode) != 0)) {
-        gen_set_cr1_from_fpscr(ctx);
-    }
-}
-
-/***                     Floating-Point multiply-and-add                   ***/
-/* fmadd - fmadds */
-GEN_FLOAT_ACB(madd, 0x1D, 1, PPC_FLOAT);
-/* fmsub - fmsubs */
-GEN_FLOAT_ACB(msub, 0x1C, 1, PPC_FLOAT);
-/* fnmadd - fnmadds */
-GEN_FLOAT_ACB(nmadd, 0x1F, 1, PPC_FLOAT);
-/* fnmsub - fnmsubs */
-GEN_FLOAT_ACB(nmsub, 0x1E, 1, PPC_FLOAT);
-
-/***                     Floating-Point round & convert                    ***/
-/* fctiw */
-GEN_FLOAT_B(ctiw, 0x0E, 0x00, 0, PPC_FLOAT);
-/* fctiwu */
-GEN_FLOAT_B(ctiwu, 0x0E, 0x04, 0, PPC2_FP_CVT_ISA206);
-/* fctiwz */
-GEN_FLOAT_B(ctiwz, 0x0F, 0x00, 0, PPC_FLOAT);
-/* fctiwuz */
-GEN_FLOAT_B(ctiwuz, 0x0F, 0x04, 0, PPC2_FP_CVT_ISA206);
-/* frsp */
-GEN_FLOAT_B(rsp, 0x0C, 0x00, 1, PPC_FLOAT);
-/* fcfid */
-GEN_FLOAT_B(cfid, 0x0E, 0x1A, 1, PPC2_FP_CVT_S64);
-/* fcfids */
-GEN_FLOAT_B(cfids, 0x0E, 0x1A, 0, PPC2_FP_CVT_ISA206);
-/* fcfidu */
-GEN_FLOAT_B(cfidu, 0x0E, 0x1E, 0, PPC2_FP_CVT_ISA206);
-/* fcfidus */
-GEN_FLOAT_B(cfidus, 0x0E, 0x1E, 0, PPC2_FP_CVT_ISA206);
-/* fctid */
-GEN_FLOAT_B(ctid, 0x0E, 0x19, 0, PPC2_FP_CVT_S64);
-/* fctidu */
-GEN_FLOAT_B(ctidu, 0x0E, 0x1D, 0, PPC2_FP_CVT_ISA206);
-/* fctidz */
-GEN_FLOAT_B(ctidz, 0x0F, 0x19, 0, PPC2_FP_CVT_S64);
-/* fctidu */
-GEN_FLOAT_B(ctiduz, 0x0F, 0x1D, 0, PPC2_FP_CVT_ISA206);
-
-/* frin */
-GEN_FLOAT_B(rin, 0x08, 0x0C, 1, PPC_FLOAT_EXT);
-/* friz */
-GEN_FLOAT_B(riz, 0x08, 0x0D, 1, PPC_FLOAT_EXT);
-/* frip */
-GEN_FLOAT_B(rip, 0x08, 0x0E, 1, PPC_FLOAT_EXT);
-/* frim */
-GEN_FLOAT_B(rim, 0x08, 0x0F, 1, PPC_FLOAT_EXT);
-
-static void gen_ftdiv(DisasContext *ctx)
-{
-    if (unlikely(!ctx->fpu_enabled)) {
-        gen_exception(ctx, POWERPC_EXCP_FPU);
-        return;
-=======
     if (rA(ctx->opcode) == 0) {
         if (NARROW_MODE(ctx)) {
             tcg_gen_ext32u_tl(EA, cpu_gpr[rB(ctx->opcode)]);
@@ -2784,7 +2441,6 @@
         if (NARROW_MODE(ctx)) {
             tcg_gen_ext32u_tl(EA, EA);
         }
->>>>>>> 7124ccf8
     }
 }
 
@@ -2827,77 +2483,6 @@
 
 static inline void gen_align_no_le(DisasContext *ctx)
 {
-<<<<<<< HEAD
-    if (unlikely(!ctx->fpu_enabled)) {
-        gen_exception(ctx, POWERPC_EXCP_FPU);
-        return;
-    }
-    tcg_gen_andi_i64(cpu_fpr[rD(ctx->opcode)], cpu_fpr[rB(ctx->opcode)],
-                     ~(1ULL << 63));
-    if (unlikely(Rc(ctx->opcode))) {
-        gen_set_cr1_from_fpscr(ctx);
-    }
-}
-
-/* fmr  - fmr. */
-/* XXX: beware that fmr never checks for NaNs nor update FPSCR */
-static void gen_fmr(DisasContext *ctx)
-{
-    if (unlikely(!ctx->fpu_enabled)) {
-        gen_exception(ctx, POWERPC_EXCP_FPU);
-        return;
-    }
-    tcg_gen_mov_i64(cpu_fpr[rD(ctx->opcode)], cpu_fpr[rB(ctx->opcode)]);
-    if (unlikely(Rc(ctx->opcode))) {
-        gen_set_cr1_from_fpscr(ctx);
-    }
-}
-
-/* fnabs */
-/* XXX: beware that fnabs never checks for NaNs nor update FPSCR */
-static void gen_fnabs(DisasContext *ctx)
-{
-    if (unlikely(!ctx->fpu_enabled)) {
-        gen_exception(ctx, POWERPC_EXCP_FPU);
-        return;
-    }
-    tcg_gen_ori_i64(cpu_fpr[rD(ctx->opcode)], cpu_fpr[rB(ctx->opcode)],
-                    1ULL << 63);
-    if (unlikely(Rc(ctx->opcode))) {
-        gen_set_cr1_from_fpscr(ctx);
-    }
-}
-
-/* fneg */
-/* XXX: beware that fneg never checks for NaNs nor update FPSCR */
-static void gen_fneg(DisasContext *ctx)
-{
-    if (unlikely(!ctx->fpu_enabled)) {
-        gen_exception(ctx, POWERPC_EXCP_FPU);
-        return;
-    }
-    tcg_gen_xori_i64(cpu_fpr[rD(ctx->opcode)], cpu_fpr[rB(ctx->opcode)],
-                     1ULL << 63);
-    if (unlikely(Rc(ctx->opcode))) {
-        gen_set_cr1_from_fpscr(ctx);
-    }
-}
-
-/* fcpsgn: PowerPC 2.05 specification */
-/* XXX: beware that fcpsgn never checks for NaNs nor update FPSCR */
-static void gen_fcpsgn(DisasContext *ctx)
-{
-    if (unlikely(!ctx->fpu_enabled)) {
-        gen_exception(ctx, POWERPC_EXCP_FPU);
-        return;
-    }
-    tcg_gen_deposit_i64(cpu_fpr[rD(ctx->opcode)], cpu_fpr[rA(ctx->opcode)],
-                        cpu_fpr[rB(ctx->opcode)], 0, 63);
-    if (unlikely(Rc(ctx->opcode))) {
-        gen_set_cr1_from_fpscr(ctx);
-    }
-}
-=======
     gen_exception_err(ctx, POWERPC_EXCP_ALIGN,
                       (ctx->opcode & 0x03FF0000) | POWERPC_EXCP_ALIGN_LE);
 }
@@ -2922,7 +2507,6 @@
 
 GEN_QEMU_LOAD_TL(ld16ur, BSWAP_MEMOP(MO_UW))
 GEN_QEMU_LOAD_TL(ld32ur, BSWAP_MEMOP(MO_UL))
->>>>>>> 7124ccf8
 
 #define GEN_QEMU_LOAD_64(ldop, op)                                  \
 static void glue(gen_qemu_, glue(ldop, _i64))(DisasContext *ctx,    \
@@ -2954,324 +2538,6 @@
 GEN_QEMU_STORE_TL(st16, DEF_MEMOP(MO_UW))
 GEN_QEMU_STORE_TL(st32, DEF_MEMOP(MO_UL))
 
-<<<<<<< HEAD
-/* mcrfs */
-static void gen_mcrfs(DisasContext *ctx)
-{
-    TCGv tmp = tcg_temp_new();
-    TCGv_i32 tmask;
-    TCGv_i64 tnew_fpscr = tcg_temp_new_i64();
-    int bfa;
-    int nibble;
-    int shift;
-
-    if (unlikely(!ctx->fpu_enabled)) {
-        gen_exception(ctx, POWERPC_EXCP_FPU);
-        return;
-    }
-    bfa = crfS(ctx->opcode);
-    nibble = 7 - bfa;
-    shift = 4 * nibble;
-    tcg_gen_shri_tl(tmp, cpu_fpscr, shift);
-    tcg_gen_trunc_tl_i32(cpu_crf[crfD(ctx->opcode)], tmp);
-    tcg_gen_andi_i32(cpu_crf[crfD(ctx->opcode)], cpu_crf[crfD(ctx->opcode)], 0xf);
-    tcg_temp_free(tmp);
-    tcg_gen_extu_tl_i64(tnew_fpscr, cpu_fpscr);
-    /* Only the exception bits (including FX) should be cleared if read */
-    tcg_gen_andi_i64(tnew_fpscr, tnew_fpscr, ~((0xF << shift) & FP_EX_CLEAR_BITS));
-    /* FEX and VX need to be updated, so don't set fpscr directly */
-    tmask = tcg_const_i32(1 << nibble);
-    gen_helper_store_fpscr(cpu_env, tnew_fpscr, tmask);
-    tcg_temp_free_i32(tmask);
-    tcg_temp_free_i64(tnew_fpscr);
-}
-
-/* mffs */
-static void gen_mffs(DisasContext *ctx)
-{
-    if (unlikely(!ctx->fpu_enabled)) {
-        gen_exception(ctx, POWERPC_EXCP_FPU);
-        return;
-    }
-    gen_reset_fpstatus();
-    tcg_gen_extu_tl_i64(cpu_fpr[rD(ctx->opcode)], cpu_fpscr);
-    if (unlikely(Rc(ctx->opcode))) {
-        gen_set_cr1_from_fpscr(ctx);
-    }
-}
-
-/* mtfsb0 */
-static void gen_mtfsb0(DisasContext *ctx)
-{
-    uint8_t crb;
-
-    if (unlikely(!ctx->fpu_enabled)) {
-        gen_exception(ctx, POWERPC_EXCP_FPU);
-        return;
-    }
-    crb = 31 - crbD(ctx->opcode);
-    gen_reset_fpstatus();
-    if (likely(crb != FPSCR_FEX && crb != FPSCR_VX)) {
-        TCGv_i32 t0;
-        /* NIP cannot be restored if the memory exception comes from an helper */
-        gen_update_nip(ctx, ctx->nip - 4);
-        t0 = tcg_const_i32(crb);
-        gen_helper_fpscr_clrbit(cpu_env, t0);
-        tcg_temp_free_i32(t0);
-    }
-    if (unlikely(Rc(ctx->opcode) != 0)) {
-        tcg_gen_trunc_tl_i32(cpu_crf[1], cpu_fpscr);
-        tcg_gen_shri_i32(cpu_crf[1], cpu_crf[1], FPSCR_OX);
-    }
-}
-
-/* mtfsb1 */
-static void gen_mtfsb1(DisasContext *ctx)
-{
-    uint8_t crb;
-
-    if (unlikely(!ctx->fpu_enabled)) {
-        gen_exception(ctx, POWERPC_EXCP_FPU);
-        return;
-    }
-    crb = 31 - crbD(ctx->opcode);
-    gen_reset_fpstatus();
-    /* XXX: we pretend we can only do IEEE floating-point computations */
-    if (likely(crb != FPSCR_FEX && crb != FPSCR_VX && crb != FPSCR_NI)) {
-        TCGv_i32 t0;
-        /* NIP cannot be restored if the memory exception comes from an helper */
-        gen_update_nip(ctx, ctx->nip - 4);
-        t0 = tcg_const_i32(crb);
-        gen_helper_fpscr_setbit(cpu_env, t0);
-        tcg_temp_free_i32(t0);
-    }
-    if (unlikely(Rc(ctx->opcode) != 0)) {
-        tcg_gen_trunc_tl_i32(cpu_crf[1], cpu_fpscr);
-        tcg_gen_shri_i32(cpu_crf[1], cpu_crf[1], FPSCR_OX);
-    }
-    /* We can raise a differed exception */
-    gen_helper_float_check_status(cpu_env);
-}
-
-/* mtfsf */
-static void gen_mtfsf(DisasContext *ctx)
-{
-    TCGv_i32 t0;
-    int flm, l, w;
-
-    if (unlikely(!ctx->fpu_enabled)) {
-        gen_exception(ctx, POWERPC_EXCP_FPU);
-        return;
-    }
-    flm = FPFLM(ctx->opcode);
-    l = FPL(ctx->opcode);
-    w = FPW(ctx->opcode);
-    if (unlikely(w & !(ctx->insns_flags2 & PPC2_ISA205))) {
-        gen_inval_exception(ctx, POWERPC_EXCP_INVAL_INVAL);
-        return;
-    }
-    /* NIP cannot be restored if the memory exception comes from an helper */
-    gen_update_nip(ctx, ctx->nip - 4);
-    gen_reset_fpstatus();
-    if (l) {
-        t0 = tcg_const_i32((ctx->insns_flags2 & PPC2_ISA205) ? 0xffff : 0xff);
-    } else {
-        t0 = tcg_const_i32(flm << (w * 8));
-    }
-    gen_helper_store_fpscr(cpu_env, cpu_fpr[rB(ctx->opcode)], t0);
-    tcg_temp_free_i32(t0);
-    if (unlikely(Rc(ctx->opcode) != 0)) {
-        tcg_gen_trunc_tl_i32(cpu_crf[1], cpu_fpscr);
-        tcg_gen_shri_i32(cpu_crf[1], cpu_crf[1], FPSCR_OX);
-    }
-    /* We can raise a differed exception */
-    gen_helper_float_check_status(cpu_env);
-}
-
-/* mtfsfi */
-static void gen_mtfsfi(DisasContext *ctx)
-{
-    int bf, sh, w;
-    TCGv_i64 t0;
-    TCGv_i32 t1;
-
-    if (unlikely(!ctx->fpu_enabled)) {
-        gen_exception(ctx, POWERPC_EXCP_FPU);
-        return;
-    }
-    w = FPW(ctx->opcode);
-    bf = FPBF(ctx->opcode);
-    if (unlikely(w & !(ctx->insns_flags2 & PPC2_ISA205))) {
-        gen_inval_exception(ctx, POWERPC_EXCP_INVAL_INVAL);
-        return;
-    }
-    sh = (8 * w) + 7 - bf;
-    /* NIP cannot be restored if the memory exception comes from an helper */
-    gen_update_nip(ctx, ctx->nip - 4);
-    gen_reset_fpstatus();
-    t0 = tcg_const_i64(((uint64_t)FPIMM(ctx->opcode)) << (4 * sh));
-    t1 = tcg_const_i32(1 << sh);
-    gen_helper_store_fpscr(cpu_env, t0, t1);
-    tcg_temp_free_i64(t0);
-    tcg_temp_free_i32(t1);
-    if (unlikely(Rc(ctx->opcode) != 0)) {
-        tcg_gen_trunc_tl_i32(cpu_crf[1], cpu_fpscr);
-        tcg_gen_shri_i32(cpu_crf[1], cpu_crf[1], FPSCR_OX);
-    }
-    /* We can raise a differed exception */
-    gen_helper_float_check_status(cpu_env);
-}
-
-/***                           Addressing modes                            ***/
-/* Register indirect with immediate index : EA = (rA|0) + SIMM */
-static inline void gen_addr_imm_index(DisasContext *ctx, TCGv EA,
-                                      target_long maskl)
-{
-    target_long simm = SIMM(ctx->opcode);
-
-    simm &= ~maskl;
-    if (rA(ctx->opcode) == 0) {
-        if (NARROW_MODE(ctx)) {
-            simm = (uint32_t)simm;
-        }
-        tcg_gen_movi_tl(EA, simm);
-    } else if (likely(simm != 0)) {
-        tcg_gen_addi_tl(EA, cpu_gpr[rA(ctx->opcode)], simm);
-        if (NARROW_MODE(ctx)) {
-            tcg_gen_ext32u_tl(EA, EA);
-        }
-    } else {
-        if (NARROW_MODE(ctx)) {
-            tcg_gen_ext32u_tl(EA, cpu_gpr[rA(ctx->opcode)]);
-        } else {
-            tcg_gen_mov_tl(EA, cpu_gpr[rA(ctx->opcode)]);
-        }
-    }
-}
-
-static inline void gen_addr_reg_index(DisasContext *ctx, TCGv EA)
-{
-    if (rA(ctx->opcode) == 0) {
-        if (NARROW_MODE(ctx)) {
-            tcg_gen_ext32u_tl(EA, cpu_gpr[rB(ctx->opcode)]);
-        } else {
-            tcg_gen_mov_tl(EA, cpu_gpr[rB(ctx->opcode)]);
-        }
-    } else {
-        tcg_gen_add_tl(EA, cpu_gpr[rA(ctx->opcode)], cpu_gpr[rB(ctx->opcode)]);
-        if (NARROW_MODE(ctx)) {
-            tcg_gen_ext32u_tl(EA, EA);
-        }
-    }
-}
-
-static inline void gen_addr_register(DisasContext *ctx, TCGv EA)
-{
-    if (rA(ctx->opcode) == 0) {
-        tcg_gen_movi_tl(EA, 0);
-    } else if (NARROW_MODE(ctx)) {
-        tcg_gen_ext32u_tl(EA, cpu_gpr[rA(ctx->opcode)]);
-    } else {
-        tcg_gen_mov_tl(EA, cpu_gpr[rA(ctx->opcode)]);
-    }
-}
-
-static inline void gen_addr_add(DisasContext *ctx, TCGv ret, TCGv arg1,
-                                target_long val)
-{
-    tcg_gen_addi_tl(ret, arg1, val);
-    if (NARROW_MODE(ctx)) {
-        tcg_gen_ext32u_tl(ret, ret);
-    }
-}
-
-static inline void gen_check_align(DisasContext *ctx, TCGv EA, int mask)
-{
-    TCGLabel *l1 = gen_new_label();
-    TCGv t0 = tcg_temp_new();
-    TCGv_i32 t1, t2;
-    /* NIP cannot be restored if the memory exception comes from an helper */
-    gen_update_nip(ctx, ctx->nip - 4);
-    tcg_gen_andi_tl(t0, EA, mask);
-    tcg_gen_brcondi_tl(TCG_COND_EQ, t0, 0, l1);
-    t1 = tcg_const_i32(POWERPC_EXCP_ALIGN);
-    t2 = tcg_const_i32(0);
-    gen_helper_raise_exception_err(cpu_env, t1, t2);
-    tcg_temp_free_i32(t1);
-    tcg_temp_free_i32(t2);
-    gen_set_label(l1);
-    tcg_temp_free(t0);
-}
-
-/***                             Integer load                              ***/
-static inline void gen_qemu_ld8u(DisasContext *ctx, TCGv arg1, TCGv arg2)
-{
-    tcg_gen_qemu_ld8u(arg1, arg2, ctx->mem_idx);
-}
-
-static inline void gen_qemu_ld16u(DisasContext *ctx, TCGv arg1, TCGv arg2)
-{
-    TCGMemOp op = MO_UW | ctx->default_tcg_memop_mask;
-    tcg_gen_qemu_ld_tl(arg1, arg2, ctx->mem_idx, op);
-}
-
-static inline void gen_qemu_ld16s(DisasContext *ctx, TCGv arg1, TCGv arg2)
-{
-    TCGMemOp op = MO_SW | ctx->default_tcg_memop_mask;
-    tcg_gen_qemu_ld_tl(arg1, arg2, ctx->mem_idx, op);
-}
-
-static inline void gen_qemu_ld32u(DisasContext *ctx, TCGv arg1, TCGv arg2)
-{
-    TCGMemOp op = MO_UL | ctx->default_tcg_memop_mask;
-    tcg_gen_qemu_ld_tl(arg1, arg2, ctx->mem_idx, op);
-}
-
-static void gen_qemu_ld32u_i64(DisasContext *ctx, TCGv_i64 val, TCGv addr)
-{
-    TCGv tmp = tcg_temp_new();
-    gen_qemu_ld32u(ctx, tmp, addr);
-    tcg_gen_extu_tl_i64(val, tmp);
-    tcg_temp_free(tmp);
-}
-
-static inline void gen_qemu_ld32s(DisasContext *ctx, TCGv arg1, TCGv arg2)
-{
-    TCGMemOp op = MO_SL | ctx->default_tcg_memop_mask;
-    tcg_gen_qemu_ld_tl(arg1, arg2, ctx->mem_idx, op);
-}
-
-static void gen_qemu_ld32s_i64(DisasContext *ctx, TCGv_i64 val, TCGv addr)
-{
-    TCGv tmp = tcg_temp_new();
-    gen_qemu_ld32s(ctx, tmp, addr);
-    tcg_gen_ext_tl_i64(val, tmp);
-    tcg_temp_free(tmp);
-}
-
-static inline void gen_qemu_ld64(DisasContext *ctx, TCGv_i64 arg1, TCGv arg2)
-{
-    TCGMemOp op = MO_Q | ctx->default_tcg_memop_mask;
-    tcg_gen_qemu_ld_i64(arg1, arg2, ctx->mem_idx, op);
-}
-
-static inline void gen_qemu_st8(DisasContext *ctx, TCGv arg1, TCGv arg2)
-{
-    tcg_gen_qemu_st8(arg1, arg2, ctx->mem_idx);
-}
-
-static inline void gen_qemu_st16(DisasContext *ctx, TCGv arg1, TCGv arg2)
-{
-    TCGMemOp op = MO_UW | ctx->default_tcg_memop_mask;
-    tcg_gen_qemu_st_tl(arg1, arg2, ctx->mem_idx, op);
-}
-
-static inline void gen_qemu_st32(DisasContext *ctx, TCGv arg1, TCGv arg2)
-{
-    TCGMemOp op = MO_UL | ctx->default_tcg_memop_mask;
-    tcg_gen_qemu_st_tl(arg1, arg2, ctx->mem_idx, op);
-}
-=======
 GEN_QEMU_STORE_TL(st16r, BSWAP_MEMOP(MO_UW))
 GEN_QEMU_STORE_TL(st32r, BSWAP_MEMOP(MO_UL))
 
@@ -3287,7 +2553,6 @@
 GEN_QEMU_STORE_64(st16, DEF_MEMOP(MO_UW))
 GEN_QEMU_STORE_64(st32, DEF_MEMOP(MO_UL))
 GEN_QEMU_STORE_64(st64, DEF_MEMOP(MO_Q))
->>>>>>> 7124ccf8
 
 #if defined(TARGET_PPC64)
 GEN_QEMU_STORE_64(st64r, BSWAP_MEMOP(MO_Q))
@@ -4611,9 +3876,6 @@
             qemu_log("Trying to read invalid spr %d (0x%03x) at "
                      TARGET_FMT_lx "\n", sprn, sprn, ctx->nip - 4);
         }
-<<<<<<< HEAD
-        gen_inval_exception(ctx, POWERPC_EXCP_INVAL_SPR);
-=======
 
         /* The behaviour depends on MSR:PR and SPR# bit 0x10,
          * it can generate a priv, a hv emu or a no-op
@@ -4627,7 +3889,6 @@
                 gen_hvpriv_exception(ctx, POWERPC_EXCP_INVAL_SPR);
             }
         }
->>>>>>> 7124ccf8
     }
 }
 
@@ -4761,11 +4022,7 @@
                 qemu_log("Trying to write privileged spr %d (0x%03x) at "
                          TARGET_FMT_lx "\n", sprn, sprn, ctx->nip - 4);
             }
-<<<<<<< HEAD
-            gen_inval_exception(ctx, POWERPC_EXCP_PRIV_REG);
-=======
             gen_priv_exception(ctx, POWERPC_EXCP_PRIV_REG);
->>>>>>> 7124ccf8
         }
     } else {
         /* ISA 2.07 defines these as no-ops */
@@ -4782,9 +4039,6 @@
         }
         fprintf(stderr, "Trying to write invalid spr %d (0x%03x) at "
                 TARGET_FMT_lx "\n", sprn, sprn, ctx->nip - 4);
-<<<<<<< HEAD
-        gen_inval_exception(ctx, POWERPC_EXCP_INVAL_SPR);
-=======
 
 
         /* The behaviour depends on MSR:PR and SPR# bit 0x10,
@@ -4799,7 +4053,6 @@
                 gen_hvpriv_exception(ctx, POWERPC_EXCP_INVAL_SPR);
             }
         }
->>>>>>> 7124ccf8
     }
 }
 
@@ -6675,2571 +5928,7 @@
     tcg_gen_add_tl(t0, t0, cpu_gpr[rB(ctx->opcode)]);
     gen_helper_booke206_tlbsx(cpu_env, t0);
     tcg_temp_free(t0);
-<<<<<<< HEAD
-#endif
-}
-
-/* tlbwe */
-static void gen_tlbwe_booke206(DisasContext *ctx)
-{
-#if defined(CONFIG_USER_ONLY)
-    gen_inval_exception(ctx, POWERPC_EXCP_PRIV_OPC);
-#else
-    if (unlikely(ctx->pr)) {
-        gen_inval_exception(ctx, POWERPC_EXCP_PRIV_OPC);
-        return;
-    }
-    gen_update_nip(ctx, ctx->nip - 4);
-    gen_helper_booke206_tlbwe(cpu_env);
-#endif
-}
-
-static void gen_tlbivax_booke206(DisasContext *ctx)
-{
-#if defined(CONFIG_USER_ONLY)
-    gen_inval_exception(ctx, POWERPC_EXCP_PRIV_OPC);
-#else
-    TCGv t0;
-    if (unlikely(ctx->pr)) {
-        gen_inval_exception(ctx, POWERPC_EXCP_PRIV_OPC);
-        return;
-    }
-
-    t0 = tcg_temp_new();
-    gen_addr_reg_index(ctx, t0);
-
-    gen_helper_booke206_tlbivax(cpu_env, t0);
-    tcg_temp_free(t0);
-#endif
-}
-
-static void gen_tlbilx_booke206(DisasContext *ctx)
-{
-#if defined(CONFIG_USER_ONLY)
-    gen_inval_exception(ctx, POWERPC_EXCP_PRIV_OPC);
-#else
-    TCGv t0;
-    if (unlikely(ctx->pr)) {
-        gen_inval_exception(ctx, POWERPC_EXCP_PRIV_OPC);
-        return;
-    }
-
-    t0 = tcg_temp_new();
-    gen_addr_reg_index(ctx, t0);
-
-    switch((ctx->opcode >> 21) & 0x3) {
-    case 0:
-        gen_helper_booke206_tlbilx0(cpu_env, t0);
-        break;
-    case 1:
-        gen_helper_booke206_tlbilx1(cpu_env, t0);
-        break;
-    case 3:
-        gen_helper_booke206_tlbilx3(cpu_env, t0);
-        break;
-    default:
-        gen_inval_exception(ctx, POWERPC_EXCP_INVAL_INVAL);
-        break;
-    }
-
-    tcg_temp_free(t0);
-#endif
-}
-
-
-/* wrtee */
-static void gen_wrtee(DisasContext *ctx)
-{
-#if defined(CONFIG_USER_ONLY)
-    gen_inval_exception(ctx, POWERPC_EXCP_PRIV_OPC);
-#else
-    TCGv t0;
-    if (unlikely(ctx->pr)) {
-        gen_inval_exception(ctx, POWERPC_EXCP_PRIV_OPC);
-        return;
-    }
-    t0 = tcg_temp_new();
-    tcg_gen_andi_tl(t0, cpu_gpr[rD(ctx->opcode)], (1 << MSR_EE));
-    tcg_gen_andi_tl(cpu_msr, cpu_msr, ~(1 << MSR_EE));
-    tcg_gen_or_tl(cpu_msr, cpu_msr, t0);
-    tcg_temp_free(t0);
-    /* Stop translation to have a chance to raise an exception
-     * if we just set msr_ee to 1
-     */
-    gen_stop_exception(ctx);
-#endif
-}
-
-/* wrteei */
-static void gen_wrteei(DisasContext *ctx)
-{
-#if defined(CONFIG_USER_ONLY)
-    gen_inval_exception(ctx, POWERPC_EXCP_PRIV_OPC);
-#else
-    if (unlikely(ctx->pr)) {
-        gen_inval_exception(ctx, POWERPC_EXCP_PRIV_OPC);
-        return;
-    }
-    if (ctx->opcode & 0x00008000) {
-        tcg_gen_ori_tl(cpu_msr, cpu_msr, (1 << MSR_EE));
-        /* Stop translation to have a chance to raise an exception */
-        gen_stop_exception(ctx);
-    } else {
-        tcg_gen_andi_tl(cpu_msr, cpu_msr, ~(1 << MSR_EE));
-    }
-#endif
-}
-
-/* PowerPC 440 specific instructions */
-
-/* dlmzb */
-static void gen_dlmzb(DisasContext *ctx)
-{
-    TCGv_i32 t0 = tcg_const_i32(Rc(ctx->opcode));
-    gen_helper_dlmzb(cpu_gpr[rA(ctx->opcode)], cpu_env,
-                     cpu_gpr[rS(ctx->opcode)], cpu_gpr[rB(ctx->opcode)], t0);
-    tcg_temp_free_i32(t0);
-}
-
-/* mbar replaces eieio on 440 */
-static void gen_mbar(DisasContext *ctx)
-{
-    /* interpreted as no-op */
-}
-
-/* msync replaces sync on 440 */
-static void gen_msync_4xx(DisasContext *ctx)
-{
-    /* interpreted as no-op */
-}
-
-/* icbt */
-static void gen_icbt_440(DisasContext *ctx)
-{
-    /* interpreted as no-op */
-    /* XXX: specification say this is treated as a load by the MMU
-     *      but does not generate any exception
-     */
-}
-
-/* Embedded.Processor Control */
-
-static void gen_msgclr(DisasContext *ctx)
-{
-#if defined(CONFIG_USER_ONLY)
-    gen_inval_exception(ctx, POWERPC_EXCP_PRIV_OPC);
-#else
-    if (unlikely(ctx->pr)) {
-        gen_inval_exception(ctx, POWERPC_EXCP_PRIV_OPC);
-        return;
-    }
-
-    gen_helper_msgclr(cpu_env, cpu_gpr[rB(ctx->opcode)]);
-#endif
-}
-
-static void gen_msgsnd(DisasContext *ctx)
-{
-#if defined(CONFIG_USER_ONLY)
-    gen_inval_exception(ctx, POWERPC_EXCP_PRIV_OPC);
-#else
-    if (unlikely(ctx->pr)) {
-        gen_inval_exception(ctx, POWERPC_EXCP_PRIV_OPC);
-        return;
-    }
-
-    gen_helper_msgsnd(cpu_gpr[rB(ctx->opcode)]);
-#endif
-}
-
-/***                      Altivec vector extension                         ***/
-/* Altivec registers moves */
-
-static inline TCGv_ptr gen_avr_ptr(int reg)
-{
-    TCGv_ptr r = tcg_temp_new_ptr();
-    tcg_gen_addi_ptr(r, cpu_env, offsetof(CPUPPCState, avr[reg]));
-    return r;
-}
-
-#define GEN_VR_LDX(name, opc2, opc3)                                          \
-static void glue(gen_, name)(DisasContext *ctx)                                       \
-{                                                                             \
-    TCGv EA;                                                                  \
-    if (unlikely(!ctx->altivec_enabled)) {                                    \
-        gen_exception(ctx, POWERPC_EXCP_VPU);                                 \
-        return;                                                               \
-    }                                                                         \
-    gen_set_access_type(ctx, ACCESS_INT);                                     \
-    EA = tcg_temp_new();                                                      \
-    gen_addr_reg_index(ctx, EA);                                              \
-    tcg_gen_andi_tl(EA, EA, ~0xf);                                            \
-    /* We only need to swap high and low halves. gen_qemu_ld64 does necessary \
-       64-bit byteswap already. */                                            \
-    if (ctx->le_mode) {                                                       \
-        gen_qemu_ld64(ctx, cpu_avrl[rD(ctx->opcode)], EA);                    \
-        tcg_gen_addi_tl(EA, EA, 8);                                           \
-        gen_qemu_ld64(ctx, cpu_avrh[rD(ctx->opcode)], EA);                    \
-    } else {                                                                  \
-        gen_qemu_ld64(ctx, cpu_avrh[rD(ctx->opcode)], EA);                    \
-        tcg_gen_addi_tl(EA, EA, 8);                                           \
-        gen_qemu_ld64(ctx, cpu_avrl[rD(ctx->opcode)], EA);                    \
-    }                                                                         \
-    tcg_temp_free(EA);                                                        \
-}
-
-#define GEN_VR_STX(name, opc2, opc3)                                          \
-static void gen_st##name(DisasContext *ctx)                                   \
-{                                                                             \
-    TCGv EA;                                                                  \
-    if (unlikely(!ctx->altivec_enabled)) {                                    \
-        gen_exception(ctx, POWERPC_EXCP_VPU);                                 \
-        return;                                                               \
-    }                                                                         \
-    gen_set_access_type(ctx, ACCESS_INT);                                     \
-    EA = tcg_temp_new();                                                      \
-    gen_addr_reg_index(ctx, EA);                                              \
-    tcg_gen_andi_tl(EA, EA, ~0xf);                                            \
-    /* We only need to swap high and low halves. gen_qemu_st64 does necessary \
-       64-bit byteswap already. */                                            \
-    if (ctx->le_mode) {                                                       \
-        gen_qemu_st64(ctx, cpu_avrl[rD(ctx->opcode)], EA);                    \
-        tcg_gen_addi_tl(EA, EA, 8);                                           \
-        gen_qemu_st64(ctx, cpu_avrh[rD(ctx->opcode)], EA);                    \
-    } else {                                                                  \
-        gen_qemu_st64(ctx, cpu_avrh[rD(ctx->opcode)], EA);                    \
-        tcg_gen_addi_tl(EA, EA, 8);                                           \
-        gen_qemu_st64(ctx, cpu_avrl[rD(ctx->opcode)], EA);                    \
-    }                                                                         \
-    tcg_temp_free(EA);                                                        \
-}
-
-#define GEN_VR_LVE(name, opc2, opc3, size)                              \
-static void gen_lve##name(DisasContext *ctx)                            \
-    {                                                                   \
-        TCGv EA;                                                        \
-        TCGv_ptr rs;                                                    \
-        if (unlikely(!ctx->altivec_enabled)) {                          \
-            gen_exception(ctx, POWERPC_EXCP_VPU);                       \
-            return;                                                     \
-        }                                                               \
-        gen_set_access_type(ctx, ACCESS_INT);                           \
-        EA = tcg_temp_new();                                            \
-        gen_addr_reg_index(ctx, EA);                                    \
-        if (size > 1) {                                                 \
-            tcg_gen_andi_tl(EA, EA, ~(size - 1));                       \
-        }                                                               \
-        rs = gen_avr_ptr(rS(ctx->opcode));                              \
-        gen_helper_lve##name(cpu_env, rs, EA);                          \
-        tcg_temp_free(EA);                                              \
-        tcg_temp_free_ptr(rs);                                          \
-    }
-
-#define GEN_VR_STVE(name, opc2, opc3, size)                             \
-static void gen_stve##name(DisasContext *ctx)                           \
-    {                                                                   \
-        TCGv EA;                                                        \
-        TCGv_ptr rs;                                                    \
-        if (unlikely(!ctx->altivec_enabled)) {                          \
-            gen_exception(ctx, POWERPC_EXCP_VPU);                       \
-            return;                                                     \
-        }                                                               \
-        gen_set_access_type(ctx, ACCESS_INT);                           \
-        EA = tcg_temp_new();                                            \
-        gen_addr_reg_index(ctx, EA);                                    \
-        if (size > 1) {                                                 \
-            tcg_gen_andi_tl(EA, EA, ~(size - 1));                       \
-        }                                                               \
-        rs = gen_avr_ptr(rS(ctx->opcode));                              \
-        gen_helper_stve##name(cpu_env, rs, EA);                         \
-        tcg_temp_free(EA);                                              \
-        tcg_temp_free_ptr(rs);                                          \
-    }
-
-GEN_VR_LDX(lvx, 0x07, 0x03);
-/* As we don't emulate the cache, lvxl is stricly equivalent to lvx */
-GEN_VR_LDX(lvxl, 0x07, 0x0B);
-
-GEN_VR_LVE(bx, 0x07, 0x00, 1);
-GEN_VR_LVE(hx, 0x07, 0x01, 2);
-GEN_VR_LVE(wx, 0x07, 0x02, 4);
-
-GEN_VR_STX(svx, 0x07, 0x07);
-/* As we don't emulate the cache, stvxl is stricly equivalent to stvx */
-GEN_VR_STX(svxl, 0x07, 0x0F);
-
-GEN_VR_STVE(bx, 0x07, 0x04, 1);
-GEN_VR_STVE(hx, 0x07, 0x05, 2);
-GEN_VR_STVE(wx, 0x07, 0x06, 4);
-
-static void gen_lvsl(DisasContext *ctx)
-{
-    TCGv_ptr rd;
-    TCGv EA;
-    if (unlikely(!ctx->altivec_enabled)) {
-        gen_exception(ctx, POWERPC_EXCP_VPU);
-        return;
-    }
-    EA = tcg_temp_new();
-    gen_addr_reg_index(ctx, EA);
-    rd = gen_avr_ptr(rD(ctx->opcode));
-    gen_helper_lvsl(rd, EA);
-    tcg_temp_free(EA);
-    tcg_temp_free_ptr(rd);
-}
-
-static void gen_lvsr(DisasContext *ctx)
-{
-    TCGv_ptr rd;
-    TCGv EA;
-    if (unlikely(!ctx->altivec_enabled)) {
-        gen_exception(ctx, POWERPC_EXCP_VPU);
-        return;
-    }
-    EA = tcg_temp_new();
-    gen_addr_reg_index(ctx, EA);
-    rd = gen_avr_ptr(rD(ctx->opcode));
-    gen_helper_lvsr(rd, EA);
-    tcg_temp_free(EA);
-    tcg_temp_free_ptr(rd);
-}
-
-static void gen_mfvscr(DisasContext *ctx)
-{
-    TCGv_i32 t;
-    if (unlikely(!ctx->altivec_enabled)) {
-        gen_exception(ctx, POWERPC_EXCP_VPU);
-        return;
-    }
-    tcg_gen_movi_i64(cpu_avrh[rD(ctx->opcode)], 0);
-    t = tcg_temp_new_i32();
-    tcg_gen_ld_i32(t, cpu_env, offsetof(CPUPPCState, vscr));
-    tcg_gen_extu_i32_i64(cpu_avrl[rD(ctx->opcode)], t);
-    tcg_temp_free_i32(t);
-}
-
-static void gen_mtvscr(DisasContext *ctx)
-{
-    TCGv_ptr p;
-    if (unlikely(!ctx->altivec_enabled)) {
-        gen_exception(ctx, POWERPC_EXCP_VPU);
-        return;
-    }
-    p = gen_avr_ptr(rB(ctx->opcode));
-    gen_helper_mtvscr(cpu_env, p);
-    tcg_temp_free_ptr(p);
-}
-
-/* Logical operations */
-#define GEN_VX_LOGICAL(name, tcg_op, opc2, opc3)                        \
-static void glue(gen_, name)(DisasContext *ctx)                                 \
-{                                                                       \
-    if (unlikely(!ctx->altivec_enabled)) {                              \
-        gen_exception(ctx, POWERPC_EXCP_VPU);                           \
-        return;                                                         \
-    }                                                                   \
-    tcg_op(cpu_avrh[rD(ctx->opcode)], cpu_avrh[rA(ctx->opcode)], cpu_avrh[rB(ctx->opcode)]); \
-    tcg_op(cpu_avrl[rD(ctx->opcode)], cpu_avrl[rA(ctx->opcode)], cpu_avrl[rB(ctx->opcode)]); \
-}
-
-GEN_VX_LOGICAL(vand, tcg_gen_and_i64, 2, 16);
-GEN_VX_LOGICAL(vandc, tcg_gen_andc_i64, 2, 17);
-GEN_VX_LOGICAL(vor, tcg_gen_or_i64, 2, 18);
-GEN_VX_LOGICAL(vxor, tcg_gen_xor_i64, 2, 19);
-GEN_VX_LOGICAL(vnor, tcg_gen_nor_i64, 2, 20);
-GEN_VX_LOGICAL(veqv, tcg_gen_eqv_i64, 2, 26);
-GEN_VX_LOGICAL(vnand, tcg_gen_nand_i64, 2, 22);
-GEN_VX_LOGICAL(vorc, tcg_gen_orc_i64, 2, 21);
-
-#define GEN_VXFORM(name, opc2, opc3)                                    \
-static void glue(gen_, name)(DisasContext *ctx)                                 \
-{                                                                       \
-    TCGv_ptr ra, rb, rd;                                                \
-    if (unlikely(!ctx->altivec_enabled)) {                              \
-        gen_exception(ctx, POWERPC_EXCP_VPU);                           \
-        return;                                                         \
-    }                                                                   \
-    ra = gen_avr_ptr(rA(ctx->opcode));                                  \
-    rb = gen_avr_ptr(rB(ctx->opcode));                                  \
-    rd = gen_avr_ptr(rD(ctx->opcode));                                  \
-    gen_helper_##name (rd, ra, rb);                                     \
-    tcg_temp_free_ptr(ra);                                              \
-    tcg_temp_free_ptr(rb);                                              \
-    tcg_temp_free_ptr(rd);                                              \
-}
-
-#define GEN_VXFORM_ENV(name, opc2, opc3)                                \
-static void glue(gen_, name)(DisasContext *ctx)                         \
-{                                                                       \
-    TCGv_ptr ra, rb, rd;                                                \
-    if (unlikely(!ctx->altivec_enabled)) {                              \
-        gen_exception(ctx, POWERPC_EXCP_VPU);                           \
-        return;                                                         \
-    }                                                                   \
-    ra = gen_avr_ptr(rA(ctx->opcode));                                  \
-    rb = gen_avr_ptr(rB(ctx->opcode));                                  \
-    rd = gen_avr_ptr(rD(ctx->opcode));                                  \
-    gen_helper_##name(cpu_env, rd, ra, rb);                             \
-    tcg_temp_free_ptr(ra);                                              \
-    tcg_temp_free_ptr(rb);                                              \
-    tcg_temp_free_ptr(rd);                                              \
-}
-
-#define GEN_VXFORM3(name, opc2, opc3)                                   \
-static void glue(gen_, name)(DisasContext *ctx)                         \
-{                                                                       \
-    TCGv_ptr ra, rb, rc, rd;                                            \
-    if (unlikely(!ctx->altivec_enabled)) {                              \
-        gen_exception(ctx, POWERPC_EXCP_VPU);                           \
-        return;                                                         \
-    }                                                                   \
-    ra = gen_avr_ptr(rA(ctx->opcode));                                  \
-    rb = gen_avr_ptr(rB(ctx->opcode));                                  \
-    rc = gen_avr_ptr(rC(ctx->opcode));                                  \
-    rd = gen_avr_ptr(rD(ctx->opcode));                                  \
-    gen_helper_##name(rd, ra, rb, rc);                                  \
-    tcg_temp_free_ptr(ra);                                              \
-    tcg_temp_free_ptr(rb);                                              \
-    tcg_temp_free_ptr(rc);                                              \
-    tcg_temp_free_ptr(rd);                                              \
-}
-
-/*
- * Support for Altivec instruction pairs that use bit 31 (Rc) as
- * an opcode bit.  In general, these pairs come from different
- * versions of the ISA, so we must also support a pair of flags for
- * each instruction.
- */
-#define GEN_VXFORM_DUAL(name0, flg0, flg2_0, name1, flg1, flg2_1)          \
-static void glue(gen_, name0##_##name1)(DisasContext *ctx)             \
-{                                                                      \
-    if ((Rc(ctx->opcode) == 0) &&                                      \
-        ((ctx->insns_flags & flg0) || (ctx->insns_flags2 & flg2_0))) { \
-        gen_##name0(ctx);                                              \
-    } else if ((Rc(ctx->opcode) == 1) &&                               \
-        ((ctx->insns_flags & flg1) || (ctx->insns_flags2 & flg2_1))) { \
-        gen_##name1(ctx);                                              \
-    } else {                                                           \
-        gen_inval_exception(ctx, POWERPC_EXCP_INVAL_INVAL);            \
-    }                                                                  \
-}
-
-GEN_VXFORM(vaddubm, 0, 0);
-GEN_VXFORM(vadduhm, 0, 1);
-GEN_VXFORM(vadduwm, 0, 2);
-GEN_VXFORM(vaddudm, 0, 3);
-GEN_VXFORM(vsububm, 0, 16);
-GEN_VXFORM(vsubuhm, 0, 17);
-GEN_VXFORM(vsubuwm, 0, 18);
-GEN_VXFORM(vsubudm, 0, 19);
-GEN_VXFORM(vmaxub, 1, 0);
-GEN_VXFORM(vmaxuh, 1, 1);
-GEN_VXFORM(vmaxuw, 1, 2);
-GEN_VXFORM(vmaxud, 1, 3);
-GEN_VXFORM(vmaxsb, 1, 4);
-GEN_VXFORM(vmaxsh, 1, 5);
-GEN_VXFORM(vmaxsw, 1, 6);
-GEN_VXFORM(vmaxsd, 1, 7);
-GEN_VXFORM(vminub, 1, 8);
-GEN_VXFORM(vminuh, 1, 9);
-GEN_VXFORM(vminuw, 1, 10);
-GEN_VXFORM(vminud, 1, 11);
-GEN_VXFORM(vminsb, 1, 12);
-GEN_VXFORM(vminsh, 1, 13);
-GEN_VXFORM(vminsw, 1, 14);
-GEN_VXFORM(vminsd, 1, 15);
-GEN_VXFORM(vavgub, 1, 16);
-GEN_VXFORM(vavguh, 1, 17);
-GEN_VXFORM(vavguw, 1, 18);
-GEN_VXFORM(vavgsb, 1, 20);
-GEN_VXFORM(vavgsh, 1, 21);
-GEN_VXFORM(vavgsw, 1, 22);
-GEN_VXFORM(vmrghb, 6, 0);
-GEN_VXFORM(vmrghh, 6, 1);
-GEN_VXFORM(vmrghw, 6, 2);
-GEN_VXFORM(vmrglb, 6, 4);
-GEN_VXFORM(vmrglh, 6, 5);
-GEN_VXFORM(vmrglw, 6, 6);
-
-static void gen_vmrgew(DisasContext *ctx)
-{
-    TCGv_i64 tmp;
-    int VT, VA, VB;
-    if (unlikely(!ctx->altivec_enabled)) {
-        gen_exception(ctx, POWERPC_EXCP_VPU);
-        return;
-    }
-    VT = rD(ctx->opcode);
-    VA = rA(ctx->opcode);
-    VB = rB(ctx->opcode);
-    tmp = tcg_temp_new_i64();
-    tcg_gen_shri_i64(tmp, cpu_avrh[VB], 32);
-    tcg_gen_deposit_i64(cpu_avrh[VT], cpu_avrh[VA], tmp, 0, 32);
-    tcg_gen_shri_i64(tmp, cpu_avrl[VB], 32);
-    tcg_gen_deposit_i64(cpu_avrl[VT], cpu_avrl[VA], tmp, 0, 32);
-    tcg_temp_free_i64(tmp);
-}
-
-static void gen_vmrgow(DisasContext *ctx)
-{
-    int VT, VA, VB;
-    if (unlikely(!ctx->altivec_enabled)) {
-        gen_exception(ctx, POWERPC_EXCP_VPU);
-        return;
-    }
-    VT = rD(ctx->opcode);
-    VA = rA(ctx->opcode);
-    VB = rB(ctx->opcode);
-
-    tcg_gen_deposit_i64(cpu_avrh[VT], cpu_avrh[VB], cpu_avrh[VA], 32, 32);
-    tcg_gen_deposit_i64(cpu_avrl[VT], cpu_avrl[VB], cpu_avrl[VA], 32, 32);
-}
-
-GEN_VXFORM(vmuloub, 4, 0);
-GEN_VXFORM(vmulouh, 4, 1);
-GEN_VXFORM(vmulouw, 4, 2);
-GEN_VXFORM(vmuluwm, 4, 2);
-GEN_VXFORM_DUAL(vmulouw, PPC_ALTIVEC, PPC_NONE,
-                vmuluwm, PPC_NONE, PPC2_ALTIVEC_207)
-GEN_VXFORM(vmulosb, 4, 4);
-GEN_VXFORM(vmulosh, 4, 5);
-GEN_VXFORM(vmulosw, 4, 6);
-GEN_VXFORM(vmuleub, 4, 8);
-GEN_VXFORM(vmuleuh, 4, 9);
-GEN_VXFORM(vmuleuw, 4, 10);
-GEN_VXFORM(vmulesb, 4, 12);
-GEN_VXFORM(vmulesh, 4, 13);
-GEN_VXFORM(vmulesw, 4, 14);
-GEN_VXFORM(vslb, 2, 4);
-GEN_VXFORM(vslh, 2, 5);
-GEN_VXFORM(vslw, 2, 6);
-GEN_VXFORM(vsld, 2, 23);
-GEN_VXFORM(vsrb, 2, 8);
-GEN_VXFORM(vsrh, 2, 9);
-GEN_VXFORM(vsrw, 2, 10);
-GEN_VXFORM(vsrd, 2, 27);
-GEN_VXFORM(vsrab, 2, 12);
-GEN_VXFORM(vsrah, 2, 13);
-GEN_VXFORM(vsraw, 2, 14);
-GEN_VXFORM(vsrad, 2, 15);
-GEN_VXFORM(vslo, 6, 16);
-GEN_VXFORM(vsro, 6, 17);
-GEN_VXFORM(vaddcuw, 0, 6);
-GEN_VXFORM(vsubcuw, 0, 22);
-GEN_VXFORM_ENV(vaddubs, 0, 8);
-GEN_VXFORM_ENV(vadduhs, 0, 9);
-GEN_VXFORM_ENV(vadduws, 0, 10);
-GEN_VXFORM_ENV(vaddsbs, 0, 12);
-GEN_VXFORM_ENV(vaddshs, 0, 13);
-GEN_VXFORM_ENV(vaddsws, 0, 14);
-GEN_VXFORM_ENV(vsububs, 0, 24);
-GEN_VXFORM_ENV(vsubuhs, 0, 25);
-GEN_VXFORM_ENV(vsubuws, 0, 26);
-GEN_VXFORM_ENV(vsubsbs, 0, 28);
-GEN_VXFORM_ENV(vsubshs, 0, 29);
-GEN_VXFORM_ENV(vsubsws, 0, 30);
-GEN_VXFORM(vadduqm, 0, 4);
-GEN_VXFORM(vaddcuq, 0, 5);
-GEN_VXFORM3(vaddeuqm, 30, 0);
-GEN_VXFORM3(vaddecuq, 30, 0);
-GEN_VXFORM_DUAL(vaddeuqm, PPC_NONE, PPC2_ALTIVEC_207, \
-            vaddecuq, PPC_NONE, PPC2_ALTIVEC_207)
-GEN_VXFORM(vsubuqm, 0, 20);
-GEN_VXFORM(vsubcuq, 0, 21);
-GEN_VXFORM3(vsubeuqm, 31, 0);
-GEN_VXFORM3(vsubecuq, 31, 0);
-GEN_VXFORM_DUAL(vsubeuqm, PPC_NONE, PPC2_ALTIVEC_207, \
-            vsubecuq, PPC_NONE, PPC2_ALTIVEC_207)
-GEN_VXFORM(vrlb, 2, 0);
-GEN_VXFORM(vrlh, 2, 1);
-GEN_VXFORM(vrlw, 2, 2);
-GEN_VXFORM(vrld, 2, 3);
-GEN_VXFORM(vsl, 2, 7);
-GEN_VXFORM(vsr, 2, 11);
-GEN_VXFORM_ENV(vpkuhum, 7, 0);
-GEN_VXFORM_ENV(vpkuwum, 7, 1);
-GEN_VXFORM_ENV(vpkudum, 7, 17);
-GEN_VXFORM_ENV(vpkuhus, 7, 2);
-GEN_VXFORM_ENV(vpkuwus, 7, 3);
-GEN_VXFORM_ENV(vpkudus, 7, 19);
-GEN_VXFORM_ENV(vpkshus, 7, 4);
-GEN_VXFORM_ENV(vpkswus, 7, 5);
-GEN_VXFORM_ENV(vpksdus, 7, 21);
-GEN_VXFORM_ENV(vpkshss, 7, 6);
-GEN_VXFORM_ENV(vpkswss, 7, 7);
-GEN_VXFORM_ENV(vpksdss, 7, 23);
-GEN_VXFORM(vpkpx, 7, 12);
-GEN_VXFORM_ENV(vsum4ubs, 4, 24);
-GEN_VXFORM_ENV(vsum4sbs, 4, 28);
-GEN_VXFORM_ENV(vsum4shs, 4, 25);
-GEN_VXFORM_ENV(vsum2sws, 4, 26);
-GEN_VXFORM_ENV(vsumsws, 4, 30);
-GEN_VXFORM_ENV(vaddfp, 5, 0);
-GEN_VXFORM_ENV(vsubfp, 5, 1);
-GEN_VXFORM_ENV(vmaxfp, 5, 16);
-GEN_VXFORM_ENV(vminfp, 5, 17);
-
-#define GEN_VXRFORM1(opname, name, str, opc2, opc3)                     \
-static void glue(gen_, name)(DisasContext *ctx)                         \
-    {                                                                   \
-        TCGv_ptr ra, rb, rd;                                            \
-        if (unlikely(!ctx->altivec_enabled)) {                          \
-            gen_exception(ctx, POWERPC_EXCP_VPU);                       \
-            return;                                                     \
-        }                                                               \
-        ra = gen_avr_ptr(rA(ctx->opcode));                              \
-        rb = gen_avr_ptr(rB(ctx->opcode));                              \
-        rd = gen_avr_ptr(rD(ctx->opcode));                              \
-        gen_helper_##opname(cpu_env, rd, ra, rb);                       \
-        tcg_temp_free_ptr(ra);                                          \
-        tcg_temp_free_ptr(rb);                                          \
-        tcg_temp_free_ptr(rd);                                          \
-    }
-
-#define GEN_VXRFORM(name, opc2, opc3)                                \
-    GEN_VXRFORM1(name, name, #name, opc2, opc3)                      \
-    GEN_VXRFORM1(name##_dot, name##_, #name ".", opc2, (opc3 | (0x1 << 4)))
-
-/*
- * Support for Altivec instructions that use bit 31 (Rc) as an opcode
- * bit but also use bit 21 as an actual Rc bit.  In general, thse pairs
- * come from different versions of the ISA, so we must also support a
- * pair of flags for each instruction.
- */
-#define GEN_VXRFORM_DUAL(name0, flg0, flg2_0, name1, flg1, flg2_1)     \
-static void glue(gen_, name0##_##name1)(DisasContext *ctx)             \
-{                                                                      \
-    if ((Rc(ctx->opcode) == 0) &&                                      \
-        ((ctx->insns_flags & flg0) || (ctx->insns_flags2 & flg2_0))) { \
-        if (Rc21(ctx->opcode) == 0) {                                  \
-            gen_##name0(ctx);                                          \
-        } else {                                                       \
-            gen_##name0##_(ctx);                                       \
-        }                                                              \
-    } else if ((Rc(ctx->opcode) == 1) &&                               \
-        ((ctx->insns_flags & flg1) || (ctx->insns_flags2 & flg2_1))) { \
-        if (Rc21(ctx->opcode) == 0) {                                  \
-            gen_##name1(ctx);                                          \
-        } else {                                                       \
-            gen_##name1##_(ctx);                                       \
-        }                                                              \
-    } else {                                                           \
-        gen_inval_exception(ctx, POWERPC_EXCP_INVAL_INVAL);            \
-    }                                                                  \
-}
-
-GEN_VXRFORM(vcmpequb, 3, 0)
-GEN_VXRFORM(vcmpequh, 3, 1)
-GEN_VXRFORM(vcmpequw, 3, 2)
-GEN_VXRFORM(vcmpequd, 3, 3)
-GEN_VXRFORM(vcmpgtsb, 3, 12)
-GEN_VXRFORM(vcmpgtsh, 3, 13)
-GEN_VXRFORM(vcmpgtsw, 3, 14)
-GEN_VXRFORM(vcmpgtsd, 3, 15)
-GEN_VXRFORM(vcmpgtub, 3, 8)
-GEN_VXRFORM(vcmpgtuh, 3, 9)
-GEN_VXRFORM(vcmpgtuw, 3, 10)
-GEN_VXRFORM(vcmpgtud, 3, 11)
-GEN_VXRFORM(vcmpeqfp, 3, 3)
-GEN_VXRFORM(vcmpgefp, 3, 7)
-GEN_VXRFORM(vcmpgtfp, 3, 11)
-GEN_VXRFORM(vcmpbfp, 3, 15)
-
-GEN_VXRFORM_DUAL(vcmpeqfp, PPC_ALTIVEC, PPC_NONE, \
-                 vcmpequd, PPC_NONE, PPC2_ALTIVEC_207)
-GEN_VXRFORM_DUAL(vcmpbfp, PPC_ALTIVEC, PPC_NONE, \
-                 vcmpgtsd, PPC_NONE, PPC2_ALTIVEC_207)
-GEN_VXRFORM_DUAL(vcmpgtfp, PPC_ALTIVEC, PPC_NONE, \
-                 vcmpgtud, PPC_NONE, PPC2_ALTIVEC_207)
-
-#define GEN_VXFORM_SIMM(name, opc2, opc3)                               \
-static void glue(gen_, name)(DisasContext *ctx)                         \
-    {                                                                   \
-        TCGv_ptr rd;                                                    \
-        TCGv_i32 simm;                                                  \
-        if (unlikely(!ctx->altivec_enabled)) {                          \
-            gen_exception(ctx, POWERPC_EXCP_VPU);                       \
-            return;                                                     \
-        }                                                               \
-        simm = tcg_const_i32(SIMM5(ctx->opcode));                       \
-        rd = gen_avr_ptr(rD(ctx->opcode));                              \
-        gen_helper_##name (rd, simm);                                   \
-        tcg_temp_free_i32(simm);                                        \
-        tcg_temp_free_ptr(rd);                                          \
-    }
-
-GEN_VXFORM_SIMM(vspltisb, 6, 12);
-GEN_VXFORM_SIMM(vspltish, 6, 13);
-GEN_VXFORM_SIMM(vspltisw, 6, 14);
-
-#define GEN_VXFORM_NOA(name, opc2, opc3)                                \
-static void glue(gen_, name)(DisasContext *ctx)                                 \
-    {                                                                   \
-        TCGv_ptr rb, rd;                                                \
-        if (unlikely(!ctx->altivec_enabled)) {                          \
-            gen_exception(ctx, POWERPC_EXCP_VPU);                       \
-            return;                                                     \
-        }                                                               \
-        rb = gen_avr_ptr(rB(ctx->opcode));                              \
-        rd = gen_avr_ptr(rD(ctx->opcode));                              \
-        gen_helper_##name (rd, rb);                                     \
-        tcg_temp_free_ptr(rb);                                          \
-        tcg_temp_free_ptr(rd);                                         \
-    }
-
-#define GEN_VXFORM_NOA_ENV(name, opc2, opc3)                            \
-static void glue(gen_, name)(DisasContext *ctx)                         \
-    {                                                                   \
-        TCGv_ptr rb, rd;                                                \
-                                                                        \
-        if (unlikely(!ctx->altivec_enabled)) {                          \
-            gen_exception(ctx, POWERPC_EXCP_VPU);                       \
-            return;                                                     \
-        }                                                               \
-        rb = gen_avr_ptr(rB(ctx->opcode));                              \
-        rd = gen_avr_ptr(rD(ctx->opcode));                              \
-        gen_helper_##name(cpu_env, rd, rb);                             \
-        tcg_temp_free_ptr(rb);                                          \
-        tcg_temp_free_ptr(rd);                                          \
-    }
-
-GEN_VXFORM_NOA(vupkhsb, 7, 8);
-GEN_VXFORM_NOA(vupkhsh, 7, 9);
-GEN_VXFORM_NOA(vupkhsw, 7, 25);
-GEN_VXFORM_NOA(vupklsb, 7, 10);
-GEN_VXFORM_NOA(vupklsh, 7, 11);
-GEN_VXFORM_NOA(vupklsw, 7, 27);
-GEN_VXFORM_NOA(vupkhpx, 7, 13);
-GEN_VXFORM_NOA(vupklpx, 7, 15);
-GEN_VXFORM_NOA_ENV(vrefp, 5, 4);
-GEN_VXFORM_NOA_ENV(vrsqrtefp, 5, 5);
-GEN_VXFORM_NOA_ENV(vexptefp, 5, 6);
-GEN_VXFORM_NOA_ENV(vlogefp, 5, 7);
-GEN_VXFORM_NOA_ENV(vrfim, 5, 11);
-GEN_VXFORM_NOA_ENV(vrfin, 5, 8);
-GEN_VXFORM_NOA_ENV(vrfip, 5, 10);
-GEN_VXFORM_NOA_ENV(vrfiz, 5, 9);
-
-#define GEN_VXFORM_SIMM(name, opc2, opc3)                               \
-static void glue(gen_, name)(DisasContext *ctx)                                 \
-    {                                                                   \
-        TCGv_ptr rd;                                                    \
-        TCGv_i32 simm;                                                  \
-        if (unlikely(!ctx->altivec_enabled)) {                          \
-            gen_exception(ctx, POWERPC_EXCP_VPU);                       \
-            return;                                                     \
-        }                                                               \
-        simm = tcg_const_i32(SIMM5(ctx->opcode));                       \
-        rd = gen_avr_ptr(rD(ctx->opcode));                              \
-        gen_helper_##name (rd, simm);                                   \
-        tcg_temp_free_i32(simm);                                        \
-        tcg_temp_free_ptr(rd);                                          \
-    }
-
-#define GEN_VXFORM_UIMM(name, opc2, opc3)                               \
-static void glue(gen_, name)(DisasContext *ctx)                                 \
-    {                                                                   \
-        TCGv_ptr rb, rd;                                                \
-        TCGv_i32 uimm;                                                  \
-        if (unlikely(!ctx->altivec_enabled)) {                          \
-            gen_exception(ctx, POWERPC_EXCP_VPU);                       \
-            return;                                                     \
-        }                                                               \
-        uimm = tcg_const_i32(UIMM5(ctx->opcode));                       \
-        rb = gen_avr_ptr(rB(ctx->opcode));                              \
-        rd = gen_avr_ptr(rD(ctx->opcode));                              \
-        gen_helper_##name (rd, rb, uimm);                               \
-        tcg_temp_free_i32(uimm);                                        \
-        tcg_temp_free_ptr(rb);                                          \
-        tcg_temp_free_ptr(rd);                                          \
-    }
-
-#define GEN_VXFORM_UIMM_ENV(name, opc2, opc3)                           \
-static void glue(gen_, name)(DisasContext *ctx)                         \
-    {                                                                   \
-        TCGv_ptr rb, rd;                                                \
-        TCGv_i32 uimm;                                                  \
-                                                                        \
-        if (unlikely(!ctx->altivec_enabled)) {                          \
-            gen_exception(ctx, POWERPC_EXCP_VPU);                       \
-            return;                                                     \
-        }                                                               \
-        uimm = tcg_const_i32(UIMM5(ctx->opcode));                       \
-        rb = gen_avr_ptr(rB(ctx->opcode));                              \
-        rd = gen_avr_ptr(rD(ctx->opcode));                              \
-        gen_helper_##name(cpu_env, rd, rb, uimm);                       \
-        tcg_temp_free_i32(uimm);                                        \
-        tcg_temp_free_ptr(rb);                                          \
-        tcg_temp_free_ptr(rd);                                          \
-    }
-
-GEN_VXFORM_UIMM(vspltb, 6, 8);
-GEN_VXFORM_UIMM(vsplth, 6, 9);
-GEN_VXFORM_UIMM(vspltw, 6, 10);
-GEN_VXFORM_UIMM_ENV(vcfux, 5, 12);
-GEN_VXFORM_UIMM_ENV(vcfsx, 5, 13);
-GEN_VXFORM_UIMM_ENV(vctuxs, 5, 14);
-GEN_VXFORM_UIMM_ENV(vctsxs, 5, 15);
-
-static void gen_vsldoi(DisasContext *ctx)
-{
-    TCGv_ptr ra, rb, rd;
-    TCGv_i32 sh;
-    if (unlikely(!ctx->altivec_enabled)) {
-        gen_exception(ctx, POWERPC_EXCP_VPU);
-        return;
-    }
-    ra = gen_avr_ptr(rA(ctx->opcode));
-    rb = gen_avr_ptr(rB(ctx->opcode));
-    rd = gen_avr_ptr(rD(ctx->opcode));
-    sh = tcg_const_i32(VSH(ctx->opcode));
-    gen_helper_vsldoi (rd, ra, rb, sh);
-    tcg_temp_free_ptr(ra);
-    tcg_temp_free_ptr(rb);
-    tcg_temp_free_ptr(rd);
-    tcg_temp_free_i32(sh);
-}
-
-#define GEN_VAFORM_PAIRED(name0, name1, opc2)                           \
-static void glue(gen_, name0##_##name1)(DisasContext *ctx)              \
-    {                                                                   \
-        TCGv_ptr ra, rb, rc, rd;                                        \
-        if (unlikely(!ctx->altivec_enabled)) {                          \
-            gen_exception(ctx, POWERPC_EXCP_VPU);                       \
-            return;                                                     \
-        }                                                               \
-        ra = gen_avr_ptr(rA(ctx->opcode));                              \
-        rb = gen_avr_ptr(rB(ctx->opcode));                              \
-        rc = gen_avr_ptr(rC(ctx->opcode));                              \
-        rd = gen_avr_ptr(rD(ctx->opcode));                              \
-        if (Rc(ctx->opcode)) {                                          \
-            gen_helper_##name1(cpu_env, rd, ra, rb, rc);                \
-        } else {                                                        \
-            gen_helper_##name0(cpu_env, rd, ra, rb, rc);                \
-        }                                                               \
-        tcg_temp_free_ptr(ra);                                          \
-        tcg_temp_free_ptr(rb);                                          \
-        tcg_temp_free_ptr(rc);                                          \
-        tcg_temp_free_ptr(rd);                                          \
-    }
-
-GEN_VAFORM_PAIRED(vmhaddshs, vmhraddshs, 16)
-
-static void gen_vmladduhm(DisasContext *ctx)
-{
-    TCGv_ptr ra, rb, rc, rd;
-    if (unlikely(!ctx->altivec_enabled)) {
-        gen_exception(ctx, POWERPC_EXCP_VPU);
-        return;
-    }
-    ra = gen_avr_ptr(rA(ctx->opcode));
-    rb = gen_avr_ptr(rB(ctx->opcode));
-    rc = gen_avr_ptr(rC(ctx->opcode));
-    rd = gen_avr_ptr(rD(ctx->opcode));
-    gen_helper_vmladduhm(rd, ra, rb, rc);
-    tcg_temp_free_ptr(ra);
-    tcg_temp_free_ptr(rb);
-    tcg_temp_free_ptr(rc);
-    tcg_temp_free_ptr(rd);
-}
-
-GEN_VAFORM_PAIRED(vmsumubm, vmsummbm, 18)
-GEN_VAFORM_PAIRED(vmsumuhm, vmsumuhs, 19)
-GEN_VAFORM_PAIRED(vmsumshm, vmsumshs, 20)
-GEN_VAFORM_PAIRED(vsel, vperm, 21)
-GEN_VAFORM_PAIRED(vmaddfp, vnmsubfp, 23)
-
-GEN_VXFORM_NOA(vclzb, 1, 28)
-GEN_VXFORM_NOA(vclzh, 1, 29)
-GEN_VXFORM_NOA(vclzw, 1, 30)
-GEN_VXFORM_NOA(vclzd, 1, 31)
-GEN_VXFORM_NOA(vpopcntb, 1, 28)
-GEN_VXFORM_NOA(vpopcnth, 1, 29)
-GEN_VXFORM_NOA(vpopcntw, 1, 30)
-GEN_VXFORM_NOA(vpopcntd, 1, 31)
-GEN_VXFORM_DUAL(vclzb, PPC_NONE, PPC2_ALTIVEC_207, \
-                vpopcntb, PPC_NONE, PPC2_ALTIVEC_207)
-GEN_VXFORM_DUAL(vclzh, PPC_NONE, PPC2_ALTIVEC_207, \
-                vpopcnth, PPC_NONE, PPC2_ALTIVEC_207)
-GEN_VXFORM_DUAL(vclzw, PPC_NONE, PPC2_ALTIVEC_207, \
-                vpopcntw, PPC_NONE, PPC2_ALTIVEC_207)
-GEN_VXFORM_DUAL(vclzd, PPC_NONE, PPC2_ALTIVEC_207, \
-                vpopcntd, PPC_NONE, PPC2_ALTIVEC_207)
-GEN_VXFORM(vbpermq, 6, 21);
-GEN_VXFORM_NOA(vgbbd, 6, 20);
-GEN_VXFORM(vpmsumb, 4, 16)
-GEN_VXFORM(vpmsumh, 4, 17)
-GEN_VXFORM(vpmsumw, 4, 18)
-GEN_VXFORM(vpmsumd, 4, 19)
-
-#define GEN_BCD(op)                                 \
-static void gen_##op(DisasContext *ctx)             \
-{                                                   \
-    TCGv_ptr ra, rb, rd;                            \
-    TCGv_i32 ps;                                    \
-                                                    \
-    if (unlikely(!ctx->altivec_enabled)) {          \
-        gen_exception(ctx, POWERPC_EXCP_VPU);       \
-        return;                                     \
-    }                                               \
-                                                    \
-    ra = gen_avr_ptr(rA(ctx->opcode));              \
-    rb = gen_avr_ptr(rB(ctx->opcode));              \
-    rd = gen_avr_ptr(rD(ctx->opcode));              \
-                                                    \
-    ps = tcg_const_i32((ctx->opcode & 0x200) != 0); \
-                                                    \
-    gen_helper_##op(cpu_crf[6], rd, ra, rb, ps);    \
-                                                    \
-    tcg_temp_free_ptr(ra);                          \
-    tcg_temp_free_ptr(rb);                          \
-    tcg_temp_free_ptr(rd);                          \
-    tcg_temp_free_i32(ps);                          \
-}
-
-GEN_BCD(bcdadd)
-GEN_BCD(bcdsub)
-
-GEN_VXFORM_DUAL(vsububm, PPC_ALTIVEC, PPC_NONE, \
-                bcdadd, PPC_NONE, PPC2_ALTIVEC_207)
-GEN_VXFORM_DUAL(vsububs, PPC_ALTIVEC, PPC_NONE, \
-                bcdadd, PPC_NONE, PPC2_ALTIVEC_207)
-GEN_VXFORM_DUAL(vsubuhm, PPC_ALTIVEC, PPC_NONE, \
-                bcdsub, PPC_NONE, PPC2_ALTIVEC_207)
-GEN_VXFORM_DUAL(vsubuhs, PPC_ALTIVEC, PPC_NONE, \
-                bcdsub, PPC_NONE, PPC2_ALTIVEC_207)
-
-static void gen_vsbox(DisasContext *ctx)
-{
-    TCGv_ptr ra, rd;
-    if (unlikely(!ctx->altivec_enabled)) {
-        gen_exception(ctx, POWERPC_EXCP_VPU);
-        return;
-    }
-    ra = gen_avr_ptr(rA(ctx->opcode));
-    rd = gen_avr_ptr(rD(ctx->opcode));
-    gen_helper_vsbox(rd, ra);
-    tcg_temp_free_ptr(ra);
-    tcg_temp_free_ptr(rd);
-}
-
-GEN_VXFORM(vcipher, 4, 20)
-GEN_VXFORM(vcipherlast, 4, 20)
-GEN_VXFORM(vncipher, 4, 21)
-GEN_VXFORM(vncipherlast, 4, 21)
-
-GEN_VXFORM_DUAL(vcipher, PPC_NONE, PPC2_ALTIVEC_207,
-                vcipherlast, PPC_NONE, PPC2_ALTIVEC_207)
-GEN_VXFORM_DUAL(vncipher, PPC_NONE, PPC2_ALTIVEC_207,
-                vncipherlast, PPC_NONE, PPC2_ALTIVEC_207)
-
-#define VSHASIGMA(op)                         \
-static void gen_##op(DisasContext *ctx)       \
-{                                             \
-    TCGv_ptr ra, rd;                          \
-    TCGv_i32 st_six;                          \
-    if (unlikely(!ctx->altivec_enabled)) {    \
-        gen_exception(ctx, POWERPC_EXCP_VPU); \
-        return;                               \
-    }                                         \
-    ra = gen_avr_ptr(rA(ctx->opcode));        \
-    rd = gen_avr_ptr(rD(ctx->opcode));        \
-    st_six = tcg_const_i32(rB(ctx->opcode));  \
-    gen_helper_##op(rd, ra, st_six);          \
-    tcg_temp_free_ptr(ra);                    \
-    tcg_temp_free_ptr(rd);                    \
-    tcg_temp_free_i32(st_six);                \
-}
-
-VSHASIGMA(vshasigmaw)
-VSHASIGMA(vshasigmad)
-
-GEN_VXFORM3(vpermxor, 22, 0xFF)
-GEN_VXFORM_DUAL(vsldoi, PPC_ALTIVEC, PPC_NONE,
-                vpermxor, PPC_NONE, PPC2_ALTIVEC_207)
-
-/***                           VSX extension                               ***/
-
-static inline TCGv_i64 cpu_vsrh(int n)
-{
-    if (n < 32) {
-        return cpu_fpr[n];
-    } else {
-        return cpu_avrh[n-32];
-    }
-}
-
-static inline TCGv_i64 cpu_vsrl(int n)
-{
-    if (n < 32) {
-        return cpu_vsr[n];
-    } else {
-        return cpu_avrl[n-32];
-    }
-}
-
-#define VSX_LOAD_SCALAR(name, operation)                      \
-static void gen_##name(DisasContext *ctx)                     \
-{                                                             \
-    TCGv EA;                                                  \
-    if (unlikely(!ctx->vsx_enabled)) {                        \
-        gen_exception(ctx, POWERPC_EXCP_VSXU);                \
-        return;                                               \
-    }                                                         \
-    gen_set_access_type(ctx, ACCESS_INT);                     \
-    EA = tcg_temp_new();                                      \
-    gen_addr_reg_index(ctx, EA);                              \
-    gen_qemu_##operation(ctx, cpu_vsrh(xT(ctx->opcode)), EA); \
-    /* NOTE: cpu_vsrl is undefined */                         \
-    tcg_temp_free(EA);                                        \
-}
-
-VSX_LOAD_SCALAR(lxsdx, ld64)
-VSX_LOAD_SCALAR(lxsiwax, ld32s_i64)
-VSX_LOAD_SCALAR(lxsiwzx, ld32u_i64)
-VSX_LOAD_SCALAR(lxsspx, ld32fs)
-
-static void gen_lxvd2x(DisasContext *ctx)
-{
-    TCGv EA;
-    if (unlikely(!ctx->vsx_enabled)) {
-        gen_exception(ctx, POWERPC_EXCP_VSXU);
-        return;
-    }
-    gen_set_access_type(ctx, ACCESS_INT);
-    EA = tcg_temp_new();
-    gen_addr_reg_index(ctx, EA);
-    gen_qemu_ld64(ctx, cpu_vsrh(xT(ctx->opcode)), EA);
-    tcg_gen_addi_tl(EA, EA, 8);
-    gen_qemu_ld64(ctx, cpu_vsrl(xT(ctx->opcode)), EA);
-    tcg_temp_free(EA);
-}
-
-static void gen_lxvdsx(DisasContext *ctx)
-{
-    TCGv EA;
-    if (unlikely(!ctx->vsx_enabled)) {
-        gen_exception(ctx, POWERPC_EXCP_VSXU);
-        return;
-    }
-    gen_set_access_type(ctx, ACCESS_INT);
-    EA = tcg_temp_new();
-    gen_addr_reg_index(ctx, EA);
-    gen_qemu_ld64(ctx, cpu_vsrh(xT(ctx->opcode)), EA);
-    tcg_gen_mov_i64(cpu_vsrl(xT(ctx->opcode)), cpu_vsrh(xT(ctx->opcode)));
-    tcg_temp_free(EA);
-}
-
-static void gen_lxvw4x(DisasContext *ctx)
-{
-    TCGv EA;
-    TCGv_i64 tmp;
-    TCGv_i64 xth = cpu_vsrh(xT(ctx->opcode));
-    TCGv_i64 xtl = cpu_vsrl(xT(ctx->opcode));
-    if (unlikely(!ctx->vsx_enabled)) {
-        gen_exception(ctx, POWERPC_EXCP_VSXU);
-        return;
-    }
-    gen_set_access_type(ctx, ACCESS_INT);
-    EA = tcg_temp_new();
-    tmp = tcg_temp_new_i64();
-
-    gen_addr_reg_index(ctx, EA);
-    gen_qemu_ld32u_i64(ctx, tmp, EA);
-    tcg_gen_addi_tl(EA, EA, 4);
-    gen_qemu_ld32u_i64(ctx, xth, EA);
-    tcg_gen_deposit_i64(xth, xth, tmp, 32, 32);
-
-    tcg_gen_addi_tl(EA, EA, 4);
-    gen_qemu_ld32u_i64(ctx, tmp, EA);
-    tcg_gen_addi_tl(EA, EA, 4);
-    gen_qemu_ld32u_i64(ctx, xtl, EA);
-    tcg_gen_deposit_i64(xtl, xtl, tmp, 32, 32);
-
-    tcg_temp_free(EA);
-    tcg_temp_free_i64(tmp);
-}
-
-#define VSX_STORE_SCALAR(name, operation)                     \
-static void gen_##name(DisasContext *ctx)                     \
-{                                                             \
-    TCGv EA;                                                  \
-    if (unlikely(!ctx->vsx_enabled)) {                        \
-        gen_exception(ctx, POWERPC_EXCP_VSXU);                \
-        return;                                               \
-    }                                                         \
-    gen_set_access_type(ctx, ACCESS_INT);                     \
-    EA = tcg_temp_new();                                      \
-    gen_addr_reg_index(ctx, EA);                              \
-    gen_qemu_##operation(ctx, cpu_vsrh(xS(ctx->opcode)), EA); \
-    tcg_temp_free(EA);                                        \
-}
-
-VSX_STORE_SCALAR(stxsdx, st64)
-VSX_STORE_SCALAR(stxsiwx, st32_i64)
-VSX_STORE_SCALAR(stxsspx, st32fs)
-
-static void gen_stxvd2x(DisasContext *ctx)
-{
-    TCGv EA;
-    if (unlikely(!ctx->vsx_enabled)) {
-        gen_exception(ctx, POWERPC_EXCP_VSXU);
-        return;
-    }
-    gen_set_access_type(ctx, ACCESS_INT);
-    EA = tcg_temp_new();
-    gen_addr_reg_index(ctx, EA);
-    gen_qemu_st64(ctx, cpu_vsrh(xS(ctx->opcode)), EA);
-    tcg_gen_addi_tl(EA, EA, 8);
-    gen_qemu_st64(ctx, cpu_vsrl(xS(ctx->opcode)), EA);
-    tcg_temp_free(EA);
-}
-
-static void gen_stxvw4x(DisasContext *ctx)
-{
-    TCGv_i64 tmp;
-    TCGv EA;
-    if (unlikely(!ctx->vsx_enabled)) {
-        gen_exception(ctx, POWERPC_EXCP_VSXU);
-        return;
-    }
-    gen_set_access_type(ctx, ACCESS_INT);
-    EA = tcg_temp_new();
-    gen_addr_reg_index(ctx, EA);
-    tmp = tcg_temp_new_i64();
-
-    tcg_gen_shri_i64(tmp, cpu_vsrh(xS(ctx->opcode)), 32);
-    gen_qemu_st32_i64(ctx, tmp, EA);
-    tcg_gen_addi_tl(EA, EA, 4);
-    gen_qemu_st32_i64(ctx, cpu_vsrh(xS(ctx->opcode)), EA);
-
-    tcg_gen_shri_i64(tmp, cpu_vsrl(xS(ctx->opcode)), 32);
-    tcg_gen_addi_tl(EA, EA, 4);
-    gen_qemu_st32_i64(ctx, tmp, EA);
-    tcg_gen_addi_tl(EA, EA, 4);
-    gen_qemu_st32_i64(ctx, cpu_vsrl(xS(ctx->opcode)), EA);
-
-    tcg_temp_free(EA);
-    tcg_temp_free_i64(tmp);
-}
-
-#define MV_VSRW(name, tcgop1, tcgop2, target, source)           \
-static void gen_##name(DisasContext *ctx)                       \
-{                                                               \
-    if (xS(ctx->opcode) < 32) {                                 \
-        if (unlikely(!ctx->fpu_enabled)) {                      \
-            gen_exception(ctx, POWERPC_EXCP_FPU);               \
-            return;                                             \
-        }                                                       \
-    } else {                                                    \
-        if (unlikely(!ctx->altivec_enabled)) {                  \
-            gen_exception(ctx, POWERPC_EXCP_VPU);               \
-            return;                                             \
-        }                                                       \
-    }                                                           \
-    TCGv_i64 tmp = tcg_temp_new_i64();                          \
-    tcg_gen_##tcgop1(tmp, source);                              \
-    tcg_gen_##tcgop2(target, tmp);                              \
-    tcg_temp_free_i64(tmp);                                     \
-}
-
-
-MV_VSRW(mfvsrwz, ext32u_i64, trunc_i64_tl, cpu_gpr[rA(ctx->opcode)], \
-        cpu_vsrh(xS(ctx->opcode)))
-MV_VSRW(mtvsrwa, extu_tl_i64, ext32s_i64, cpu_vsrh(xT(ctx->opcode)), \
-        cpu_gpr[rA(ctx->opcode)])
-MV_VSRW(mtvsrwz, extu_tl_i64, ext32u_i64, cpu_vsrh(xT(ctx->opcode)), \
-        cpu_gpr[rA(ctx->opcode)])
-
-#if defined(TARGET_PPC64)
-#define MV_VSRD(name, target, source)                           \
-static void gen_##name(DisasContext *ctx)                       \
-{                                                               \
-    if (xS(ctx->opcode) < 32) {                                 \
-        if (unlikely(!ctx->fpu_enabled)) {                      \
-            gen_exception(ctx, POWERPC_EXCP_FPU);               \
-            return;                                             \
-        }                                                       \
-    } else {                                                    \
-        if (unlikely(!ctx->altivec_enabled)) {                  \
-            gen_exception(ctx, POWERPC_EXCP_VPU);               \
-            return;                                             \
-        }                                                       \
-    }                                                           \
-    tcg_gen_mov_i64(target, source);                            \
-}
-
-MV_VSRD(mfvsrd, cpu_gpr[rA(ctx->opcode)], cpu_vsrh(xS(ctx->opcode)))
-MV_VSRD(mtvsrd, cpu_vsrh(xT(ctx->opcode)), cpu_gpr[rA(ctx->opcode)])
-
-#endif
-
-static void gen_xxpermdi(DisasContext *ctx)
-{
-    if (unlikely(!ctx->vsx_enabled)) {
-        gen_exception(ctx, POWERPC_EXCP_VSXU);
-        return;
-    }
-
-    if (unlikely((xT(ctx->opcode) == xA(ctx->opcode)) ||
-                 (xT(ctx->opcode) == xB(ctx->opcode)))) {
-        TCGv_i64 xh, xl;
-
-        xh = tcg_temp_new_i64();
-        xl = tcg_temp_new_i64();
-
-        if ((DM(ctx->opcode) & 2) == 0) {
-            tcg_gen_mov_i64(xh, cpu_vsrh(xA(ctx->opcode)));
-        } else {
-            tcg_gen_mov_i64(xh, cpu_vsrl(xA(ctx->opcode)));
-        }
-        if ((DM(ctx->opcode) & 1) == 0) {
-            tcg_gen_mov_i64(xl, cpu_vsrh(xB(ctx->opcode)));
-        } else {
-            tcg_gen_mov_i64(xl, cpu_vsrl(xB(ctx->opcode)));
-        }
-
-        tcg_gen_mov_i64(cpu_vsrh(xT(ctx->opcode)), xh);
-        tcg_gen_mov_i64(cpu_vsrl(xT(ctx->opcode)), xl);
-
-        tcg_temp_free_i64(xh);
-        tcg_temp_free_i64(xl);
-    } else {
-        if ((DM(ctx->opcode) & 2) == 0) {
-            tcg_gen_mov_i64(cpu_vsrh(xT(ctx->opcode)), cpu_vsrh(xA(ctx->opcode)));
-        } else {
-            tcg_gen_mov_i64(cpu_vsrh(xT(ctx->opcode)), cpu_vsrl(xA(ctx->opcode)));
-        }
-        if ((DM(ctx->opcode) & 1) == 0) {
-            tcg_gen_mov_i64(cpu_vsrl(xT(ctx->opcode)), cpu_vsrh(xB(ctx->opcode)));
-        } else {
-            tcg_gen_mov_i64(cpu_vsrl(xT(ctx->opcode)), cpu_vsrl(xB(ctx->opcode)));
-        }
-    }
-}
-
-#define OP_ABS 1
-#define OP_NABS 2
-#define OP_NEG 3
-#define OP_CPSGN 4
-#define SGN_MASK_DP  0x8000000000000000ull
-#define SGN_MASK_SP 0x8000000080000000ull
-
-#define VSX_SCALAR_MOVE(name, op, sgn_mask)                       \
-static void glue(gen_, name)(DisasContext * ctx)                  \
-    {                                                             \
-        TCGv_i64 xb, sgm;                                         \
-        if (unlikely(!ctx->vsx_enabled)) {                        \
-            gen_exception(ctx, POWERPC_EXCP_VSXU);                \
-            return;                                               \
-        }                                                         \
-        xb = tcg_temp_new_i64();                                  \
-        sgm = tcg_temp_new_i64();                                 \
-        tcg_gen_mov_i64(xb, cpu_vsrh(xB(ctx->opcode)));           \
-        tcg_gen_movi_i64(sgm, sgn_mask);                          \
-        switch (op) {                                             \
-            case OP_ABS: {                                        \
-                tcg_gen_andc_i64(xb, xb, sgm);                    \
-                break;                                            \
-            }                                                     \
-            case OP_NABS: {                                       \
-                tcg_gen_or_i64(xb, xb, sgm);                      \
-                break;                                            \
-            }                                                     \
-            case OP_NEG: {                                        \
-                tcg_gen_xor_i64(xb, xb, sgm);                     \
-                break;                                            \
-            }                                                     \
-            case OP_CPSGN: {                                      \
-                TCGv_i64 xa = tcg_temp_new_i64();                 \
-                tcg_gen_mov_i64(xa, cpu_vsrh(xA(ctx->opcode)));   \
-                tcg_gen_and_i64(xa, xa, sgm);                     \
-                tcg_gen_andc_i64(xb, xb, sgm);                    \
-                tcg_gen_or_i64(xb, xb, xa);                       \
-                tcg_temp_free_i64(xa);                            \
-                break;                                            \
-            }                                                     \
-        }                                                         \
-        tcg_gen_mov_i64(cpu_vsrh(xT(ctx->opcode)), xb);           \
-        tcg_temp_free_i64(xb);                                    \
-        tcg_temp_free_i64(sgm);                                   \
-    }
-
-VSX_SCALAR_MOVE(xsabsdp, OP_ABS, SGN_MASK_DP)
-VSX_SCALAR_MOVE(xsnabsdp, OP_NABS, SGN_MASK_DP)
-VSX_SCALAR_MOVE(xsnegdp, OP_NEG, SGN_MASK_DP)
-VSX_SCALAR_MOVE(xscpsgndp, OP_CPSGN, SGN_MASK_DP)
-
-#define VSX_VECTOR_MOVE(name, op, sgn_mask)                      \
-static void glue(gen_, name)(DisasContext * ctx)                 \
-    {                                                            \
-        TCGv_i64 xbh, xbl, sgm;                                  \
-        if (unlikely(!ctx->vsx_enabled)) {                       \
-            gen_exception(ctx, POWERPC_EXCP_VSXU);               \
-            return;                                              \
-        }                                                        \
-        xbh = tcg_temp_new_i64();                                \
-        xbl = tcg_temp_new_i64();                                \
-        sgm = tcg_temp_new_i64();                                \
-        tcg_gen_mov_i64(xbh, cpu_vsrh(xB(ctx->opcode)));         \
-        tcg_gen_mov_i64(xbl, cpu_vsrl(xB(ctx->opcode)));         \
-        tcg_gen_movi_i64(sgm, sgn_mask);                         \
-        switch (op) {                                            \
-            case OP_ABS: {                                       \
-                tcg_gen_andc_i64(xbh, xbh, sgm);                 \
-                tcg_gen_andc_i64(xbl, xbl, sgm);                 \
-                break;                                           \
-            }                                                    \
-            case OP_NABS: {                                      \
-                tcg_gen_or_i64(xbh, xbh, sgm);                   \
-                tcg_gen_or_i64(xbl, xbl, sgm);                   \
-                break;                                           \
-            }                                                    \
-            case OP_NEG: {                                       \
-                tcg_gen_xor_i64(xbh, xbh, sgm);                  \
-                tcg_gen_xor_i64(xbl, xbl, sgm);                  \
-                break;                                           \
-            }                                                    \
-            case OP_CPSGN: {                                     \
-                TCGv_i64 xah = tcg_temp_new_i64();               \
-                TCGv_i64 xal = tcg_temp_new_i64();               \
-                tcg_gen_mov_i64(xah, cpu_vsrh(xA(ctx->opcode))); \
-                tcg_gen_mov_i64(xal, cpu_vsrl(xA(ctx->opcode))); \
-                tcg_gen_and_i64(xah, xah, sgm);                  \
-                tcg_gen_and_i64(xal, xal, sgm);                  \
-                tcg_gen_andc_i64(xbh, xbh, sgm);                 \
-                tcg_gen_andc_i64(xbl, xbl, sgm);                 \
-                tcg_gen_or_i64(xbh, xbh, xah);                   \
-                tcg_gen_or_i64(xbl, xbl, xal);                   \
-                tcg_temp_free_i64(xah);                          \
-                tcg_temp_free_i64(xal);                          \
-                break;                                           \
-            }                                                    \
-        }                                                        \
-        tcg_gen_mov_i64(cpu_vsrh(xT(ctx->opcode)), xbh);         \
-        tcg_gen_mov_i64(cpu_vsrl(xT(ctx->opcode)), xbl);         \
-        tcg_temp_free_i64(xbh);                                  \
-        tcg_temp_free_i64(xbl);                                  \
-        tcg_temp_free_i64(sgm);                                  \
-    }
-
-VSX_VECTOR_MOVE(xvabsdp, OP_ABS, SGN_MASK_DP)
-VSX_VECTOR_MOVE(xvnabsdp, OP_NABS, SGN_MASK_DP)
-VSX_VECTOR_MOVE(xvnegdp, OP_NEG, SGN_MASK_DP)
-VSX_VECTOR_MOVE(xvcpsgndp, OP_CPSGN, SGN_MASK_DP)
-VSX_VECTOR_MOVE(xvabssp, OP_ABS, SGN_MASK_SP)
-VSX_VECTOR_MOVE(xvnabssp, OP_NABS, SGN_MASK_SP)
-VSX_VECTOR_MOVE(xvnegsp, OP_NEG, SGN_MASK_SP)
-VSX_VECTOR_MOVE(xvcpsgnsp, OP_CPSGN, SGN_MASK_SP)
-
-#define GEN_VSX_HELPER_2(name, op1, op2, inval, type)                         \
-static void gen_##name(DisasContext * ctx)                                    \
-{                                                                             \
-    TCGv_i32 opc;                                                             \
-    if (unlikely(!ctx->vsx_enabled)) {                                        \
-        gen_exception(ctx, POWERPC_EXCP_VSXU);                                \
-        return;                                                               \
-    }                                                                         \
-    /* NIP cannot be restored if the memory exception comes from an helper */ \
-    gen_update_nip(ctx, ctx->nip - 4);                                        \
-    opc = tcg_const_i32(ctx->opcode);                                         \
-    gen_helper_##name(cpu_env, opc);                                          \
-    tcg_temp_free_i32(opc);                                                   \
-}
-
-#define GEN_VSX_HELPER_XT_XB_ENV(name, op1, op2, inval, type) \
-static void gen_##name(DisasContext * ctx)                    \
-{                                                             \
-    if (unlikely(!ctx->vsx_enabled)) {                        \
-        gen_exception(ctx, POWERPC_EXCP_VSXU);                \
-        return;                                               \
-    }                                                         \
-    /* NIP cannot be restored if the exception comes */       \
-    /* from a helper. */                                      \
-    gen_update_nip(ctx, ctx->nip - 4);                        \
-                                                              \
-    gen_helper_##name(cpu_vsrh(xT(ctx->opcode)), cpu_env,     \
-                      cpu_vsrh(xB(ctx->opcode)));             \
-}
-
-GEN_VSX_HELPER_2(xsadddp, 0x00, 0x04, 0, PPC2_VSX)
-GEN_VSX_HELPER_2(xssubdp, 0x00, 0x05, 0, PPC2_VSX)
-GEN_VSX_HELPER_2(xsmuldp, 0x00, 0x06, 0, PPC2_VSX)
-GEN_VSX_HELPER_2(xsdivdp, 0x00, 0x07, 0, PPC2_VSX)
-GEN_VSX_HELPER_2(xsredp, 0x14, 0x05, 0, PPC2_VSX)
-GEN_VSX_HELPER_2(xssqrtdp, 0x16, 0x04, 0, PPC2_VSX)
-GEN_VSX_HELPER_2(xsrsqrtedp, 0x14, 0x04, 0, PPC2_VSX)
-GEN_VSX_HELPER_2(xstdivdp, 0x14, 0x07, 0, PPC2_VSX)
-GEN_VSX_HELPER_2(xstsqrtdp, 0x14, 0x06, 0, PPC2_VSX)
-GEN_VSX_HELPER_2(xsmaddadp, 0x04, 0x04, 0, PPC2_VSX)
-GEN_VSX_HELPER_2(xsmaddmdp, 0x04, 0x05, 0, PPC2_VSX)
-GEN_VSX_HELPER_2(xsmsubadp, 0x04, 0x06, 0, PPC2_VSX)
-GEN_VSX_HELPER_2(xsmsubmdp, 0x04, 0x07, 0, PPC2_VSX)
-GEN_VSX_HELPER_2(xsnmaddadp, 0x04, 0x14, 0, PPC2_VSX)
-GEN_VSX_HELPER_2(xsnmaddmdp, 0x04, 0x15, 0, PPC2_VSX)
-GEN_VSX_HELPER_2(xsnmsubadp, 0x04, 0x16, 0, PPC2_VSX)
-GEN_VSX_HELPER_2(xsnmsubmdp, 0x04, 0x17, 0, PPC2_VSX)
-GEN_VSX_HELPER_2(xscmpodp, 0x0C, 0x05, 0, PPC2_VSX)
-GEN_VSX_HELPER_2(xscmpudp, 0x0C, 0x04, 0, PPC2_VSX)
-GEN_VSX_HELPER_2(xsmaxdp, 0x00, 0x14, 0, PPC2_VSX)
-GEN_VSX_HELPER_2(xsmindp, 0x00, 0x15, 0, PPC2_VSX)
-GEN_VSX_HELPER_2(xscvdpsp, 0x12, 0x10, 0, PPC2_VSX)
-GEN_VSX_HELPER_XT_XB_ENV(xscvdpspn, 0x16, 0x10, 0, PPC2_VSX207)
-GEN_VSX_HELPER_2(xscvspdp, 0x12, 0x14, 0, PPC2_VSX)
-GEN_VSX_HELPER_XT_XB_ENV(xscvspdpn, 0x16, 0x14, 0, PPC2_VSX207)
-GEN_VSX_HELPER_2(xscvdpsxds, 0x10, 0x15, 0, PPC2_VSX)
-GEN_VSX_HELPER_2(xscvdpsxws, 0x10, 0x05, 0, PPC2_VSX)
-GEN_VSX_HELPER_2(xscvdpuxds, 0x10, 0x14, 0, PPC2_VSX)
-GEN_VSX_HELPER_2(xscvdpuxws, 0x10, 0x04, 0, PPC2_VSX)
-GEN_VSX_HELPER_2(xscvsxddp, 0x10, 0x17, 0, PPC2_VSX)
-GEN_VSX_HELPER_2(xscvuxddp, 0x10, 0x16, 0, PPC2_VSX)
-GEN_VSX_HELPER_2(xsrdpi, 0x12, 0x04, 0, PPC2_VSX)
-GEN_VSX_HELPER_2(xsrdpic, 0x16, 0x06, 0, PPC2_VSX)
-GEN_VSX_HELPER_2(xsrdpim, 0x12, 0x07, 0, PPC2_VSX)
-GEN_VSX_HELPER_2(xsrdpip, 0x12, 0x06, 0, PPC2_VSX)
-GEN_VSX_HELPER_2(xsrdpiz, 0x12, 0x05, 0, PPC2_VSX)
-GEN_VSX_HELPER_XT_XB_ENV(xsrsp, 0x12, 0x11, 0, PPC2_VSX207)
-
-GEN_VSX_HELPER_2(xsaddsp, 0x00, 0x00, 0, PPC2_VSX207)
-GEN_VSX_HELPER_2(xssubsp, 0x00, 0x01, 0, PPC2_VSX207)
-GEN_VSX_HELPER_2(xsmulsp, 0x00, 0x02, 0, PPC2_VSX207)
-GEN_VSX_HELPER_2(xsdivsp, 0x00, 0x03, 0, PPC2_VSX207)
-GEN_VSX_HELPER_2(xsresp, 0x14, 0x01, 0, PPC2_VSX207)
-GEN_VSX_HELPER_2(xssqrtsp, 0x16, 0x00, 0, PPC2_VSX207)
-GEN_VSX_HELPER_2(xsrsqrtesp, 0x14, 0x00, 0, PPC2_VSX207)
-GEN_VSX_HELPER_2(xsmaddasp, 0x04, 0x00, 0, PPC2_VSX207)
-GEN_VSX_HELPER_2(xsmaddmsp, 0x04, 0x01, 0, PPC2_VSX207)
-GEN_VSX_HELPER_2(xsmsubasp, 0x04, 0x02, 0, PPC2_VSX207)
-GEN_VSX_HELPER_2(xsmsubmsp, 0x04, 0x03, 0, PPC2_VSX207)
-GEN_VSX_HELPER_2(xsnmaddasp, 0x04, 0x10, 0, PPC2_VSX207)
-GEN_VSX_HELPER_2(xsnmaddmsp, 0x04, 0x11, 0, PPC2_VSX207)
-GEN_VSX_HELPER_2(xsnmsubasp, 0x04, 0x12, 0, PPC2_VSX207)
-GEN_VSX_HELPER_2(xsnmsubmsp, 0x04, 0x13, 0, PPC2_VSX207)
-GEN_VSX_HELPER_2(xscvsxdsp, 0x10, 0x13, 0, PPC2_VSX207)
-GEN_VSX_HELPER_2(xscvuxdsp, 0x10, 0x12, 0, PPC2_VSX207)
-
-GEN_VSX_HELPER_2(xvadddp, 0x00, 0x0C, 0, PPC2_VSX)
-GEN_VSX_HELPER_2(xvsubdp, 0x00, 0x0D, 0, PPC2_VSX)
-GEN_VSX_HELPER_2(xvmuldp, 0x00, 0x0E, 0, PPC2_VSX)
-GEN_VSX_HELPER_2(xvdivdp, 0x00, 0x0F, 0, PPC2_VSX)
-GEN_VSX_HELPER_2(xvredp, 0x14, 0x0D, 0, PPC2_VSX)
-GEN_VSX_HELPER_2(xvsqrtdp, 0x16, 0x0C, 0, PPC2_VSX)
-GEN_VSX_HELPER_2(xvrsqrtedp, 0x14, 0x0C, 0, PPC2_VSX)
-GEN_VSX_HELPER_2(xvtdivdp, 0x14, 0x0F, 0, PPC2_VSX)
-GEN_VSX_HELPER_2(xvtsqrtdp, 0x14, 0x0E, 0, PPC2_VSX)
-GEN_VSX_HELPER_2(xvmaddadp, 0x04, 0x0C, 0, PPC2_VSX)
-GEN_VSX_HELPER_2(xvmaddmdp, 0x04, 0x0D, 0, PPC2_VSX)
-GEN_VSX_HELPER_2(xvmsubadp, 0x04, 0x0E, 0, PPC2_VSX)
-GEN_VSX_HELPER_2(xvmsubmdp, 0x04, 0x0F, 0, PPC2_VSX)
-GEN_VSX_HELPER_2(xvnmaddadp, 0x04, 0x1C, 0, PPC2_VSX)
-GEN_VSX_HELPER_2(xvnmaddmdp, 0x04, 0x1D, 0, PPC2_VSX)
-GEN_VSX_HELPER_2(xvnmsubadp, 0x04, 0x1E, 0, PPC2_VSX)
-GEN_VSX_HELPER_2(xvnmsubmdp, 0x04, 0x1F, 0, PPC2_VSX)
-GEN_VSX_HELPER_2(xvmaxdp, 0x00, 0x1C, 0, PPC2_VSX)
-GEN_VSX_HELPER_2(xvmindp, 0x00, 0x1D, 0, PPC2_VSX)
-GEN_VSX_HELPER_2(xvcmpeqdp, 0x0C, 0x0C, 0, PPC2_VSX)
-GEN_VSX_HELPER_2(xvcmpgtdp, 0x0C, 0x0D, 0, PPC2_VSX)
-GEN_VSX_HELPER_2(xvcmpgedp, 0x0C, 0x0E, 0, PPC2_VSX)
-GEN_VSX_HELPER_2(xvcvdpsp, 0x12, 0x18, 0, PPC2_VSX)
-GEN_VSX_HELPER_2(xvcvdpsxds, 0x10, 0x1D, 0, PPC2_VSX)
-GEN_VSX_HELPER_2(xvcvdpsxws, 0x10, 0x0D, 0, PPC2_VSX)
-GEN_VSX_HELPER_2(xvcvdpuxds, 0x10, 0x1C, 0, PPC2_VSX)
-GEN_VSX_HELPER_2(xvcvdpuxws, 0x10, 0x0C, 0, PPC2_VSX)
-GEN_VSX_HELPER_2(xvcvsxddp, 0x10, 0x1F, 0, PPC2_VSX)
-GEN_VSX_HELPER_2(xvcvuxddp, 0x10, 0x1E, 0, PPC2_VSX)
-GEN_VSX_HELPER_2(xvcvsxwdp, 0x10, 0x0F, 0, PPC2_VSX)
-GEN_VSX_HELPER_2(xvcvuxwdp, 0x10, 0x0E, 0, PPC2_VSX)
-GEN_VSX_HELPER_2(xvrdpi, 0x12, 0x0C, 0, PPC2_VSX)
-GEN_VSX_HELPER_2(xvrdpic, 0x16, 0x0E, 0, PPC2_VSX)
-GEN_VSX_HELPER_2(xvrdpim, 0x12, 0x0F, 0, PPC2_VSX)
-GEN_VSX_HELPER_2(xvrdpip, 0x12, 0x0E, 0, PPC2_VSX)
-GEN_VSX_HELPER_2(xvrdpiz, 0x12, 0x0D, 0, PPC2_VSX)
-
-GEN_VSX_HELPER_2(xvaddsp, 0x00, 0x08, 0, PPC2_VSX)
-GEN_VSX_HELPER_2(xvsubsp, 0x00, 0x09, 0, PPC2_VSX)
-GEN_VSX_HELPER_2(xvmulsp, 0x00, 0x0A, 0, PPC2_VSX)
-GEN_VSX_HELPER_2(xvdivsp, 0x00, 0x0B, 0, PPC2_VSX)
-GEN_VSX_HELPER_2(xvresp, 0x14, 0x09, 0, PPC2_VSX)
-GEN_VSX_HELPER_2(xvsqrtsp, 0x16, 0x08, 0, PPC2_VSX)
-GEN_VSX_HELPER_2(xvrsqrtesp, 0x14, 0x08, 0, PPC2_VSX)
-GEN_VSX_HELPER_2(xvtdivsp, 0x14, 0x0B, 0, PPC2_VSX)
-GEN_VSX_HELPER_2(xvtsqrtsp, 0x14, 0x0A, 0, PPC2_VSX)
-GEN_VSX_HELPER_2(xvmaddasp, 0x04, 0x08, 0, PPC2_VSX)
-GEN_VSX_HELPER_2(xvmaddmsp, 0x04, 0x09, 0, PPC2_VSX)
-GEN_VSX_HELPER_2(xvmsubasp, 0x04, 0x0A, 0, PPC2_VSX)
-GEN_VSX_HELPER_2(xvmsubmsp, 0x04, 0x0B, 0, PPC2_VSX)
-GEN_VSX_HELPER_2(xvnmaddasp, 0x04, 0x18, 0, PPC2_VSX)
-GEN_VSX_HELPER_2(xvnmaddmsp, 0x04, 0x19, 0, PPC2_VSX)
-GEN_VSX_HELPER_2(xvnmsubasp, 0x04, 0x1A, 0, PPC2_VSX)
-GEN_VSX_HELPER_2(xvnmsubmsp, 0x04, 0x1B, 0, PPC2_VSX)
-GEN_VSX_HELPER_2(xvmaxsp, 0x00, 0x18, 0, PPC2_VSX)
-GEN_VSX_HELPER_2(xvminsp, 0x00, 0x19, 0, PPC2_VSX)
-GEN_VSX_HELPER_2(xvcmpeqsp, 0x0C, 0x08, 0, PPC2_VSX)
-GEN_VSX_HELPER_2(xvcmpgtsp, 0x0C, 0x09, 0, PPC2_VSX)
-GEN_VSX_HELPER_2(xvcmpgesp, 0x0C, 0x0A, 0, PPC2_VSX)
-GEN_VSX_HELPER_2(xvcvspdp, 0x12, 0x1C, 0, PPC2_VSX)
-GEN_VSX_HELPER_2(xvcvspsxds, 0x10, 0x19, 0, PPC2_VSX)
-GEN_VSX_HELPER_2(xvcvspsxws, 0x10, 0x09, 0, PPC2_VSX)
-GEN_VSX_HELPER_2(xvcvspuxds, 0x10, 0x18, 0, PPC2_VSX)
-GEN_VSX_HELPER_2(xvcvspuxws, 0x10, 0x08, 0, PPC2_VSX)
-GEN_VSX_HELPER_2(xvcvsxdsp, 0x10, 0x1B, 0, PPC2_VSX)
-GEN_VSX_HELPER_2(xvcvuxdsp, 0x10, 0x1A, 0, PPC2_VSX)
-GEN_VSX_HELPER_2(xvcvsxwsp, 0x10, 0x0B, 0, PPC2_VSX)
-GEN_VSX_HELPER_2(xvcvuxwsp, 0x10, 0x0A, 0, PPC2_VSX)
-GEN_VSX_HELPER_2(xvrspi, 0x12, 0x08, 0, PPC2_VSX)
-GEN_VSX_HELPER_2(xvrspic, 0x16, 0x0A, 0, PPC2_VSX)
-GEN_VSX_HELPER_2(xvrspim, 0x12, 0x0B, 0, PPC2_VSX)
-GEN_VSX_HELPER_2(xvrspip, 0x12, 0x0A, 0, PPC2_VSX)
-GEN_VSX_HELPER_2(xvrspiz, 0x12, 0x09, 0, PPC2_VSX)
-
-#define VSX_LOGICAL(name, tcg_op)                                    \
-static void glue(gen_, name)(DisasContext * ctx)                     \
-    {                                                                \
-        if (unlikely(!ctx->vsx_enabled)) {                           \
-            gen_exception(ctx, POWERPC_EXCP_VSXU);                   \
-            return;                                                  \
-        }                                                            \
-        tcg_op(cpu_vsrh(xT(ctx->opcode)), cpu_vsrh(xA(ctx->opcode)), \
-            cpu_vsrh(xB(ctx->opcode)));                              \
-        tcg_op(cpu_vsrl(xT(ctx->opcode)), cpu_vsrl(xA(ctx->opcode)), \
-            cpu_vsrl(xB(ctx->opcode)));                              \
-    }
-
-VSX_LOGICAL(xxland, tcg_gen_and_i64)
-VSX_LOGICAL(xxlandc, tcg_gen_andc_i64)
-VSX_LOGICAL(xxlor, tcg_gen_or_i64)
-VSX_LOGICAL(xxlxor, tcg_gen_xor_i64)
-VSX_LOGICAL(xxlnor, tcg_gen_nor_i64)
-VSX_LOGICAL(xxleqv, tcg_gen_eqv_i64)
-VSX_LOGICAL(xxlnand, tcg_gen_nand_i64)
-VSX_LOGICAL(xxlorc, tcg_gen_orc_i64)
-
-#define VSX_XXMRG(name, high)                               \
-static void glue(gen_, name)(DisasContext * ctx)            \
-    {                                                       \
-        TCGv_i64 a0, a1, b0, b1;                            \
-        if (unlikely(!ctx->vsx_enabled)) {                  \
-            gen_exception(ctx, POWERPC_EXCP_VSXU);          \
-            return;                                         \
-        }                                                   \
-        a0 = tcg_temp_new_i64();                            \
-        a1 = tcg_temp_new_i64();                            \
-        b0 = tcg_temp_new_i64();                            \
-        b1 = tcg_temp_new_i64();                            \
-        if (high) {                                         \
-            tcg_gen_mov_i64(a0, cpu_vsrh(xA(ctx->opcode))); \
-            tcg_gen_mov_i64(a1, cpu_vsrh(xA(ctx->opcode))); \
-            tcg_gen_mov_i64(b0, cpu_vsrh(xB(ctx->opcode))); \
-            tcg_gen_mov_i64(b1, cpu_vsrh(xB(ctx->opcode))); \
-        } else {                                            \
-            tcg_gen_mov_i64(a0, cpu_vsrl(xA(ctx->opcode))); \
-            tcg_gen_mov_i64(a1, cpu_vsrl(xA(ctx->opcode))); \
-            tcg_gen_mov_i64(b0, cpu_vsrl(xB(ctx->opcode))); \
-            tcg_gen_mov_i64(b1, cpu_vsrl(xB(ctx->opcode))); \
-        }                                                   \
-        tcg_gen_shri_i64(a0, a0, 32);                       \
-        tcg_gen_shri_i64(b0, b0, 32);                       \
-        tcg_gen_deposit_i64(cpu_vsrh(xT(ctx->opcode)),      \
-                            b0, a0, 32, 32);                \
-        tcg_gen_deposit_i64(cpu_vsrl(xT(ctx->opcode)),      \
-                            b1, a1, 32, 32);                \
-        tcg_temp_free_i64(a0);                              \
-        tcg_temp_free_i64(a1);                              \
-        tcg_temp_free_i64(b0);                              \
-        tcg_temp_free_i64(b1);                              \
-    }
-
-VSX_XXMRG(xxmrghw, 1)
-VSX_XXMRG(xxmrglw, 0)
-
-static void gen_xxsel(DisasContext * ctx)
-{
-    TCGv_i64 a, b, c;
-    if (unlikely(!ctx->vsx_enabled)) {
-        gen_exception(ctx, POWERPC_EXCP_VSXU);
-        return;
-    }
-    a = tcg_temp_new_i64();
-    b = tcg_temp_new_i64();
-    c = tcg_temp_new_i64();
-
-    tcg_gen_mov_i64(a, cpu_vsrh(xA(ctx->opcode)));
-    tcg_gen_mov_i64(b, cpu_vsrh(xB(ctx->opcode)));
-    tcg_gen_mov_i64(c, cpu_vsrh(xC(ctx->opcode)));
-
-    tcg_gen_and_i64(b, b, c);
-    tcg_gen_andc_i64(a, a, c);
-    tcg_gen_or_i64(cpu_vsrh(xT(ctx->opcode)), a, b);
-
-    tcg_gen_mov_i64(a, cpu_vsrl(xA(ctx->opcode)));
-    tcg_gen_mov_i64(b, cpu_vsrl(xB(ctx->opcode)));
-    tcg_gen_mov_i64(c, cpu_vsrl(xC(ctx->opcode)));
-
-    tcg_gen_and_i64(b, b, c);
-    tcg_gen_andc_i64(a, a, c);
-    tcg_gen_or_i64(cpu_vsrl(xT(ctx->opcode)), a, b);
-
-    tcg_temp_free_i64(a);
-    tcg_temp_free_i64(b);
-    tcg_temp_free_i64(c);
-}
-
-static void gen_xxspltw(DisasContext *ctx)
-{
-    TCGv_i64 b, b2;
-    TCGv_i64 vsr = (UIM(ctx->opcode) & 2) ?
-                   cpu_vsrl(xB(ctx->opcode)) :
-                   cpu_vsrh(xB(ctx->opcode));
-
-    if (unlikely(!ctx->vsx_enabled)) {
-        gen_exception(ctx, POWERPC_EXCP_VSXU);
-        return;
-    }
-
-    b = tcg_temp_new_i64();
-    b2 = tcg_temp_new_i64();
-
-    if (UIM(ctx->opcode) & 1) {
-        tcg_gen_ext32u_i64(b, vsr);
-    } else {
-        tcg_gen_shri_i64(b, vsr, 32);
-    }
-
-    tcg_gen_shli_i64(b2, b, 32);
-    tcg_gen_or_i64(cpu_vsrh(xT(ctx->opcode)), b, b2);
-    tcg_gen_mov_i64(cpu_vsrl(xT(ctx->opcode)), cpu_vsrh(xT(ctx->opcode)));
-
-    tcg_temp_free_i64(b);
-    tcg_temp_free_i64(b2);
-}
-
-static void gen_xxsldwi(DisasContext *ctx)
-{
-    TCGv_i64 xth, xtl;
-    if (unlikely(!ctx->vsx_enabled)) {
-        gen_exception(ctx, POWERPC_EXCP_VSXU);
-        return;
-    }
-    xth = tcg_temp_new_i64();
-    xtl = tcg_temp_new_i64();
-
-    switch (SHW(ctx->opcode)) {
-        case 0: {
-            tcg_gen_mov_i64(xth, cpu_vsrh(xA(ctx->opcode)));
-            tcg_gen_mov_i64(xtl, cpu_vsrl(xA(ctx->opcode)));
-            break;
-        }
-        case 1: {
-            TCGv_i64 t0 = tcg_temp_new_i64();
-            tcg_gen_mov_i64(xth, cpu_vsrh(xA(ctx->opcode)));
-            tcg_gen_shli_i64(xth, xth, 32);
-            tcg_gen_mov_i64(t0, cpu_vsrl(xA(ctx->opcode)));
-            tcg_gen_shri_i64(t0, t0, 32);
-            tcg_gen_or_i64(xth, xth, t0);
-            tcg_gen_mov_i64(xtl, cpu_vsrl(xA(ctx->opcode)));
-            tcg_gen_shli_i64(xtl, xtl, 32);
-            tcg_gen_mov_i64(t0, cpu_vsrh(xB(ctx->opcode)));
-            tcg_gen_shri_i64(t0, t0, 32);
-            tcg_gen_or_i64(xtl, xtl, t0);
-            tcg_temp_free_i64(t0);
-            break;
-        }
-        case 2: {
-            tcg_gen_mov_i64(xth, cpu_vsrl(xA(ctx->opcode)));
-            tcg_gen_mov_i64(xtl, cpu_vsrh(xB(ctx->opcode)));
-            break;
-        }
-        case 3: {
-            TCGv_i64 t0 = tcg_temp_new_i64();
-            tcg_gen_mov_i64(xth, cpu_vsrl(xA(ctx->opcode)));
-            tcg_gen_shli_i64(xth, xth, 32);
-            tcg_gen_mov_i64(t0, cpu_vsrh(xB(ctx->opcode)));
-            tcg_gen_shri_i64(t0, t0, 32);
-            tcg_gen_or_i64(xth, xth, t0);
-            tcg_gen_mov_i64(xtl, cpu_vsrh(xB(ctx->opcode)));
-            tcg_gen_shli_i64(xtl, xtl, 32);
-            tcg_gen_mov_i64(t0, cpu_vsrl(xB(ctx->opcode)));
-            tcg_gen_shri_i64(t0, t0, 32);
-            tcg_gen_or_i64(xtl, xtl, t0);
-            tcg_temp_free_i64(t0);
-            break;
-        }
-    }
-
-    tcg_gen_mov_i64(cpu_vsrh(xT(ctx->opcode)), xth);
-    tcg_gen_mov_i64(cpu_vsrl(xT(ctx->opcode)), xtl);
-
-    tcg_temp_free_i64(xth);
-    tcg_temp_free_i64(xtl);
-}
-
-/*** Decimal Floating Point ***/
-
-static inline TCGv_ptr gen_fprp_ptr(int reg)
-{
-    TCGv_ptr r = tcg_temp_new_ptr();
-    tcg_gen_addi_ptr(r, cpu_env, offsetof(CPUPPCState, fpr[reg]));
-    return r;
-}
-
-#define GEN_DFP_T_A_B_Rc(name)                   \
-static void gen_##name(DisasContext *ctx)        \
-{                                                \
-    TCGv_ptr rd, ra, rb;                         \
-    if (unlikely(!ctx->fpu_enabled)) {           \
-        gen_exception(ctx, POWERPC_EXCP_FPU);    \
-        return;                                  \
-    }                                            \
-    gen_update_nip(ctx, ctx->nip - 4);           \
-    rd = gen_fprp_ptr(rD(ctx->opcode));          \
-    ra = gen_fprp_ptr(rA(ctx->opcode));          \
-    rb = gen_fprp_ptr(rB(ctx->opcode));          \
-    gen_helper_##name(cpu_env, rd, ra, rb);      \
-    if (unlikely(Rc(ctx->opcode) != 0)) {        \
-        gen_set_cr1_from_fpscr(ctx);             \
-    }                                            \
-    tcg_temp_free_ptr(rd);                       \
-    tcg_temp_free_ptr(ra);                       \
-    tcg_temp_free_ptr(rb);                       \
-}
-
-#define GEN_DFP_BF_A_B(name)                      \
-static void gen_##name(DisasContext *ctx)         \
-{                                                 \
-    TCGv_ptr ra, rb;                              \
-    if (unlikely(!ctx->fpu_enabled)) {            \
-        gen_exception(ctx, POWERPC_EXCP_FPU);     \
-        return;                                   \
-    }                                             \
-    gen_update_nip(ctx, ctx->nip - 4);            \
-    ra = gen_fprp_ptr(rA(ctx->opcode));           \
-    rb = gen_fprp_ptr(rB(ctx->opcode));           \
-    gen_helper_##name(cpu_crf[crfD(ctx->opcode)], \
-                      cpu_env, ra, rb);           \
-    tcg_temp_free_ptr(ra);                        \
-    tcg_temp_free_ptr(rb);                        \
-}
-
-#define GEN_DFP_BF_A_DCM(name)                    \
-static void gen_##name(DisasContext *ctx)         \
-{                                                 \
-    TCGv_ptr ra;                                  \
-    TCGv_i32 dcm;                                 \
-    if (unlikely(!ctx->fpu_enabled)) {            \
-        gen_exception(ctx, POWERPC_EXCP_FPU);     \
-        return;                                   \
-    }                                             \
-    gen_update_nip(ctx, ctx->nip - 4);            \
-    ra = gen_fprp_ptr(rA(ctx->opcode));           \
-    dcm = tcg_const_i32(DCM(ctx->opcode));        \
-    gen_helper_##name(cpu_crf[crfD(ctx->opcode)], \
-                      cpu_env, ra, dcm);          \
-    tcg_temp_free_ptr(ra);                        \
-    tcg_temp_free_i32(dcm);                       \
-}
-
-#define GEN_DFP_T_B_U32_U32_Rc(name, u32f1, u32f2)    \
-static void gen_##name(DisasContext *ctx)             \
-{                                                     \
-    TCGv_ptr rt, rb;                                  \
-    TCGv_i32 u32_1, u32_2;                            \
-    if (unlikely(!ctx->fpu_enabled)) {                \
-        gen_exception(ctx, POWERPC_EXCP_FPU);         \
-        return;                                       \
-    }                                                 \
-    gen_update_nip(ctx, ctx->nip - 4);                \
-    rt = gen_fprp_ptr(rD(ctx->opcode));               \
-    rb = gen_fprp_ptr(rB(ctx->opcode));               \
-    u32_1 = tcg_const_i32(u32f1(ctx->opcode));        \
-    u32_2 = tcg_const_i32(u32f2(ctx->opcode));        \
-    gen_helper_##name(cpu_env, rt, rb, u32_1, u32_2); \
-    if (unlikely(Rc(ctx->opcode) != 0)) {             \
-        gen_set_cr1_from_fpscr(ctx);                  \
-    }                                                 \
-    tcg_temp_free_ptr(rt);                            \
-    tcg_temp_free_ptr(rb);                            \
-    tcg_temp_free_i32(u32_1);                         \
-    tcg_temp_free_i32(u32_2);                         \
-}
-
-#define GEN_DFP_T_A_B_I32_Rc(name, i32fld)       \
-static void gen_##name(DisasContext *ctx)        \
-{                                                \
-    TCGv_ptr rt, ra, rb;                         \
-    TCGv_i32 i32;                                \
-    if (unlikely(!ctx->fpu_enabled)) {           \
-        gen_exception(ctx, POWERPC_EXCP_FPU);    \
-        return;                                  \
-    }                                            \
-    gen_update_nip(ctx, ctx->nip - 4);           \
-    rt = gen_fprp_ptr(rD(ctx->opcode));          \
-    ra = gen_fprp_ptr(rA(ctx->opcode));          \
-    rb = gen_fprp_ptr(rB(ctx->opcode));          \
-    i32 = tcg_const_i32(i32fld(ctx->opcode));    \
-    gen_helper_##name(cpu_env, rt, ra, rb, i32); \
-    if (unlikely(Rc(ctx->opcode) != 0)) {        \
-        gen_set_cr1_from_fpscr(ctx);             \
-    }                                            \
-    tcg_temp_free_ptr(rt);                       \
-    tcg_temp_free_ptr(rb);                       \
-    tcg_temp_free_ptr(ra);                       \
-    tcg_temp_free_i32(i32);                      \
-    }
-
-#define GEN_DFP_T_B_Rc(name)                     \
-static void gen_##name(DisasContext *ctx)        \
-{                                                \
-    TCGv_ptr rt, rb;                             \
-    if (unlikely(!ctx->fpu_enabled)) {           \
-        gen_exception(ctx, POWERPC_EXCP_FPU);    \
-        return;                                  \
-    }                                            \
-    gen_update_nip(ctx, ctx->nip - 4);           \
-    rt = gen_fprp_ptr(rD(ctx->opcode));          \
-    rb = gen_fprp_ptr(rB(ctx->opcode));          \
-    gen_helper_##name(cpu_env, rt, rb);          \
-    if (unlikely(Rc(ctx->opcode) != 0)) {        \
-        gen_set_cr1_from_fpscr(ctx);             \
-    }                                            \
-    tcg_temp_free_ptr(rt);                       \
-    tcg_temp_free_ptr(rb);                       \
-    }
-
-#define GEN_DFP_T_FPR_I32_Rc(name, fprfld, i32fld) \
-static void gen_##name(DisasContext *ctx)          \
-{                                                  \
-    TCGv_ptr rt, rs;                               \
-    TCGv_i32 i32;                                  \
-    if (unlikely(!ctx->fpu_enabled)) {             \
-        gen_exception(ctx, POWERPC_EXCP_FPU);      \
-        return;                                    \
-    }                                              \
-    gen_update_nip(ctx, ctx->nip - 4);             \
-    rt = gen_fprp_ptr(rD(ctx->opcode));            \
-    rs = gen_fprp_ptr(fprfld(ctx->opcode));        \
-    i32 = tcg_const_i32(i32fld(ctx->opcode));      \
-    gen_helper_##name(cpu_env, rt, rs, i32);       \
-    if (unlikely(Rc(ctx->opcode) != 0)) {          \
-        gen_set_cr1_from_fpscr(ctx);               \
-    }                                              \
-    tcg_temp_free_ptr(rt);                         \
-    tcg_temp_free_ptr(rs);                         \
-    tcg_temp_free_i32(i32);                        \
-}
-
-GEN_DFP_T_A_B_Rc(dadd)
-GEN_DFP_T_A_B_Rc(daddq)
-GEN_DFP_T_A_B_Rc(dsub)
-GEN_DFP_T_A_B_Rc(dsubq)
-GEN_DFP_T_A_B_Rc(dmul)
-GEN_DFP_T_A_B_Rc(dmulq)
-GEN_DFP_T_A_B_Rc(ddiv)
-GEN_DFP_T_A_B_Rc(ddivq)
-GEN_DFP_BF_A_B(dcmpu)
-GEN_DFP_BF_A_B(dcmpuq)
-GEN_DFP_BF_A_B(dcmpo)
-GEN_DFP_BF_A_B(dcmpoq)
-GEN_DFP_BF_A_DCM(dtstdc)
-GEN_DFP_BF_A_DCM(dtstdcq)
-GEN_DFP_BF_A_DCM(dtstdg)
-GEN_DFP_BF_A_DCM(dtstdgq)
-GEN_DFP_BF_A_B(dtstex)
-GEN_DFP_BF_A_B(dtstexq)
-GEN_DFP_BF_A_B(dtstsf)
-GEN_DFP_BF_A_B(dtstsfq)
-GEN_DFP_T_B_U32_U32_Rc(dquai, SIMM5, RMC)
-GEN_DFP_T_B_U32_U32_Rc(dquaiq, SIMM5, RMC)
-GEN_DFP_T_A_B_I32_Rc(dqua, RMC)
-GEN_DFP_T_A_B_I32_Rc(dquaq, RMC)
-GEN_DFP_T_A_B_I32_Rc(drrnd, RMC)
-GEN_DFP_T_A_B_I32_Rc(drrndq, RMC)
-GEN_DFP_T_B_U32_U32_Rc(drintx, FPW, RMC)
-GEN_DFP_T_B_U32_U32_Rc(drintxq, FPW, RMC)
-GEN_DFP_T_B_U32_U32_Rc(drintn, FPW, RMC)
-GEN_DFP_T_B_U32_U32_Rc(drintnq, FPW, RMC)
-GEN_DFP_T_B_Rc(dctdp)
-GEN_DFP_T_B_Rc(dctqpq)
-GEN_DFP_T_B_Rc(drsp)
-GEN_DFP_T_B_Rc(drdpq)
-GEN_DFP_T_B_Rc(dcffix)
-GEN_DFP_T_B_Rc(dcffixq)
-GEN_DFP_T_B_Rc(dctfix)
-GEN_DFP_T_B_Rc(dctfixq)
-GEN_DFP_T_FPR_I32_Rc(ddedpd, rB, SP)
-GEN_DFP_T_FPR_I32_Rc(ddedpdq, rB, SP)
-GEN_DFP_T_FPR_I32_Rc(denbcd, rB, SP)
-GEN_DFP_T_FPR_I32_Rc(denbcdq, rB, SP)
-GEN_DFP_T_B_Rc(dxex)
-GEN_DFP_T_B_Rc(dxexq)
-GEN_DFP_T_A_B_Rc(diex)
-GEN_DFP_T_A_B_Rc(diexq)
-GEN_DFP_T_FPR_I32_Rc(dscli, rA, DCM)
-GEN_DFP_T_FPR_I32_Rc(dscliq, rA, DCM)
-GEN_DFP_T_FPR_I32_Rc(dscri, rA, DCM)
-GEN_DFP_T_FPR_I32_Rc(dscriq, rA, DCM)
-
-/***                           SPE extension                               ***/
-/* Register moves */
-
-static inline void gen_evmra(DisasContext *ctx)
-{
-
-    if (unlikely(!ctx->spe_enabled)) {
-        gen_exception(ctx, POWERPC_EXCP_SPEU);
-        return;
-    }
-
-    TCGv_i64 tmp = tcg_temp_new_i64();
-
-    /* tmp := rA_lo + rA_hi << 32 */
-    tcg_gen_concat_tl_i64(tmp, cpu_gpr[rA(ctx->opcode)], cpu_gprh[rA(ctx->opcode)]);
-
-    /* spe_acc := tmp */
-    tcg_gen_st_i64(tmp, cpu_env, offsetof(CPUPPCState, spe_acc));
-    tcg_temp_free_i64(tmp);
-
-    /* rD := rA */
-    tcg_gen_mov_tl(cpu_gpr[rD(ctx->opcode)], cpu_gpr[rA(ctx->opcode)]);
-    tcg_gen_mov_tl(cpu_gprh[rD(ctx->opcode)], cpu_gprh[rA(ctx->opcode)]);
-}
-
-static inline void gen_load_gpr64(TCGv_i64 t, int reg)
-{
-    tcg_gen_concat_tl_i64(t, cpu_gpr[reg], cpu_gprh[reg]);
-}
-
-static inline void gen_store_gpr64(int reg, TCGv_i64 t)
-{
-    tcg_gen_extr_i64_tl(cpu_gpr[reg], cpu_gprh[reg], t);
-}
-
-#define GEN_SPE(name0, name1, opc2, opc3, inval0, inval1, type)         \
-static void glue(gen_, name0##_##name1)(DisasContext *ctx)                    \
-{                                                                             \
-    if (Rc(ctx->opcode))                                                      \
-        gen_##name1(ctx);                                                     \
-    else                                                                      \
-        gen_##name0(ctx);                                                     \
-}
-
-/* Handler for undefined SPE opcodes */
-static inline void gen_speundef(DisasContext *ctx)
-{
-    gen_inval_exception(ctx, POWERPC_EXCP_INVAL_INVAL);
-}
-
-/* SPE logic */
-#define GEN_SPEOP_LOGIC2(name, tcg_op)                                        \
-static inline void gen_##name(DisasContext *ctx)                              \
-{                                                                             \
-    if (unlikely(!ctx->spe_enabled)) {                                        \
-        gen_exception(ctx, POWERPC_EXCP_SPEU);                                \
-        return;                                                               \
-    }                                                                         \
-    tcg_op(cpu_gpr[rD(ctx->opcode)], cpu_gpr[rA(ctx->opcode)],                \
-           cpu_gpr[rB(ctx->opcode)]);                                         \
-    tcg_op(cpu_gprh[rD(ctx->opcode)], cpu_gprh[rA(ctx->opcode)],              \
-           cpu_gprh[rB(ctx->opcode)]);                                        \
-}
-
-GEN_SPEOP_LOGIC2(evand, tcg_gen_and_tl);
-GEN_SPEOP_LOGIC2(evandc, tcg_gen_andc_tl);
-GEN_SPEOP_LOGIC2(evxor, tcg_gen_xor_tl);
-GEN_SPEOP_LOGIC2(evor, tcg_gen_or_tl);
-GEN_SPEOP_LOGIC2(evnor, tcg_gen_nor_tl);
-GEN_SPEOP_LOGIC2(eveqv, tcg_gen_eqv_tl);
-GEN_SPEOP_LOGIC2(evorc, tcg_gen_orc_tl);
-GEN_SPEOP_LOGIC2(evnand, tcg_gen_nand_tl);
-
-/* SPE logic immediate */
-#define GEN_SPEOP_TCG_LOGIC_IMM2(name, tcg_opi)                               \
-static inline void gen_##name(DisasContext *ctx)                              \
-{                                                                             \
-    TCGv_i32 t0;                                                              \
-    if (unlikely(!ctx->spe_enabled)) {                                        \
-        gen_exception(ctx, POWERPC_EXCP_SPEU);                                \
-        return;                                                               \
-    }                                                                         \
-    t0 = tcg_temp_new_i32();                                                  \
-                                                                              \
-    tcg_gen_trunc_tl_i32(t0, cpu_gpr[rA(ctx->opcode)]);                       \
-    tcg_opi(t0, t0, rB(ctx->opcode));                                         \
-    tcg_gen_extu_i32_tl(cpu_gpr[rD(ctx->opcode)], t0);                        \
-                                                                              \
-    tcg_gen_trunc_tl_i32(t0, cpu_gprh[rA(ctx->opcode)]);                      \
-    tcg_opi(t0, t0, rB(ctx->opcode));                                         \
-    tcg_gen_extu_i32_tl(cpu_gprh[rD(ctx->opcode)], t0);                       \
-                                                                              \
-    tcg_temp_free_i32(t0);                                                    \
-}
-GEN_SPEOP_TCG_LOGIC_IMM2(evslwi, tcg_gen_shli_i32);
-GEN_SPEOP_TCG_LOGIC_IMM2(evsrwiu, tcg_gen_shri_i32);
-GEN_SPEOP_TCG_LOGIC_IMM2(evsrwis, tcg_gen_sari_i32);
-GEN_SPEOP_TCG_LOGIC_IMM2(evrlwi, tcg_gen_rotli_i32);
-
-/* SPE arithmetic */
-#define GEN_SPEOP_ARITH1(name, tcg_op)                                        \
-static inline void gen_##name(DisasContext *ctx)                              \
-{                                                                             \
-    TCGv_i32 t0;                                                              \
-    if (unlikely(!ctx->spe_enabled)) {                                        \
-        gen_exception(ctx, POWERPC_EXCP_SPEU);                                \
-        return;                                                               \
-    }                                                                         \
-    t0 = tcg_temp_new_i32();                                                  \
-                                                                              \
-    tcg_gen_trunc_tl_i32(t0, cpu_gpr[rA(ctx->opcode)]);                       \
-    tcg_op(t0, t0);                                                           \
-    tcg_gen_extu_i32_tl(cpu_gpr[rD(ctx->opcode)], t0);                        \
-                                                                              \
-    tcg_gen_trunc_tl_i32(t0, cpu_gprh[rA(ctx->opcode)]);                      \
-    tcg_op(t0, t0);                                                           \
-    tcg_gen_extu_i32_tl(cpu_gprh[rD(ctx->opcode)], t0);                       \
-                                                                              \
-    tcg_temp_free_i32(t0);                                                    \
-}
-
-static inline void gen_op_evabs(TCGv_i32 ret, TCGv_i32 arg1)
-{
-    TCGLabel *l1 = gen_new_label();
-    TCGLabel *l2 = gen_new_label();
-
-    tcg_gen_brcondi_i32(TCG_COND_GE, arg1, 0, l1);
-    tcg_gen_neg_i32(ret, arg1);
-    tcg_gen_br(l2);
-    gen_set_label(l1);
-    tcg_gen_mov_i32(ret, arg1);
-    gen_set_label(l2);
-}
-GEN_SPEOP_ARITH1(evabs, gen_op_evabs);
-GEN_SPEOP_ARITH1(evneg, tcg_gen_neg_i32);
-GEN_SPEOP_ARITH1(evextsb, tcg_gen_ext8s_i32);
-GEN_SPEOP_ARITH1(evextsh, tcg_gen_ext16s_i32);
-static inline void gen_op_evrndw(TCGv_i32 ret, TCGv_i32 arg1)
-{
-    tcg_gen_addi_i32(ret, arg1, 0x8000);
-    tcg_gen_ext16u_i32(ret, ret);
-}
-GEN_SPEOP_ARITH1(evrndw, gen_op_evrndw);
-GEN_SPEOP_ARITH1(evcntlsw, gen_helper_cntlsw32);
-GEN_SPEOP_ARITH1(evcntlzw, gen_helper_cntlzw32);
-
-#define GEN_SPEOP_ARITH2(name, tcg_op)                                        \
-static inline void gen_##name(DisasContext *ctx)                              \
-{                                                                             \
-    TCGv_i32 t0, t1;                                                          \
-    if (unlikely(!ctx->spe_enabled)) {                                        \
-        gen_exception(ctx, POWERPC_EXCP_SPEU);                                \
-        return;                                                               \
-    }                                                                         \
-    t0 = tcg_temp_new_i32();                                                  \
-    t1 = tcg_temp_new_i32();                                                  \
-                                                                              \
-    tcg_gen_trunc_tl_i32(t0, cpu_gpr[rA(ctx->opcode)]);                       \
-    tcg_gen_trunc_tl_i32(t1, cpu_gpr[rB(ctx->opcode)]);                       \
-    tcg_op(t0, t0, t1);                                                       \
-    tcg_gen_extu_i32_tl(cpu_gpr[rD(ctx->opcode)], t0);                        \
-                                                                              \
-    tcg_gen_trunc_tl_i32(t0, cpu_gprh[rA(ctx->opcode)]);                      \
-    tcg_gen_trunc_tl_i32(t1, cpu_gprh[rB(ctx->opcode)]);                      \
-    tcg_op(t0, t0, t1);                                                       \
-    tcg_gen_extu_i32_tl(cpu_gprh[rD(ctx->opcode)], t0);                       \
-                                                                              \
-    tcg_temp_free_i32(t0);                                                    \
-    tcg_temp_free_i32(t1);                                                    \
-}
-
-static inline void gen_op_evsrwu(TCGv_i32 ret, TCGv_i32 arg1, TCGv_i32 arg2)
-{
-    TCGLabel *l1 = gen_new_label();
-    TCGLabel *l2 = gen_new_label();
-    TCGv_i32 t0 = tcg_temp_local_new_i32();
-
-    /* No error here: 6 bits are used */
-    tcg_gen_andi_i32(t0, arg2, 0x3F);
-    tcg_gen_brcondi_i32(TCG_COND_GE, t0, 32, l1);
-    tcg_gen_shr_i32(ret, arg1, t0);
-    tcg_gen_br(l2);
-    gen_set_label(l1);
-    tcg_gen_movi_i32(ret, 0);
-    gen_set_label(l2);
-    tcg_temp_free_i32(t0);
-}
-GEN_SPEOP_ARITH2(evsrwu, gen_op_evsrwu);
-static inline void gen_op_evsrws(TCGv_i32 ret, TCGv_i32 arg1, TCGv_i32 arg2)
-{
-    TCGLabel *l1 = gen_new_label();
-    TCGLabel *l2 = gen_new_label();
-    TCGv_i32 t0 = tcg_temp_local_new_i32();
-
-    /* No error here: 6 bits are used */
-    tcg_gen_andi_i32(t0, arg2, 0x3F);
-    tcg_gen_brcondi_i32(TCG_COND_GE, t0, 32, l1);
-    tcg_gen_sar_i32(ret, arg1, t0);
-    tcg_gen_br(l2);
-    gen_set_label(l1);
-    tcg_gen_movi_i32(ret, 0);
-    gen_set_label(l2);
-    tcg_temp_free_i32(t0);
-}
-GEN_SPEOP_ARITH2(evsrws, gen_op_evsrws);
-static inline void gen_op_evslw(TCGv_i32 ret, TCGv_i32 arg1, TCGv_i32 arg2)
-{
-    TCGLabel *l1 = gen_new_label();
-    TCGLabel *l2 = gen_new_label();
-    TCGv_i32 t0 = tcg_temp_local_new_i32();
-
-    /* No error here: 6 bits are used */
-    tcg_gen_andi_i32(t0, arg2, 0x3F);
-    tcg_gen_brcondi_i32(TCG_COND_GE, t0, 32, l1);
-    tcg_gen_shl_i32(ret, arg1, t0);
-    tcg_gen_br(l2);
-    gen_set_label(l1);
-    tcg_gen_movi_i32(ret, 0);
-    gen_set_label(l2);
-    tcg_temp_free_i32(t0);
-}
-GEN_SPEOP_ARITH2(evslw, gen_op_evslw);
-static inline void gen_op_evrlw(TCGv_i32 ret, TCGv_i32 arg1, TCGv_i32 arg2)
-{
-    TCGv_i32 t0 = tcg_temp_new_i32();
-    tcg_gen_andi_i32(t0, arg2, 0x1F);
-    tcg_gen_rotl_i32(ret, arg1, t0);
-    tcg_temp_free_i32(t0);
-}
-GEN_SPEOP_ARITH2(evrlw, gen_op_evrlw);
-static inline void gen_evmergehi(DisasContext *ctx)
-{
-    if (unlikely(!ctx->spe_enabled)) {
-        gen_exception(ctx, POWERPC_EXCP_SPEU);
-        return;
-    }
-    tcg_gen_mov_tl(cpu_gpr[rD(ctx->opcode)], cpu_gprh[rB(ctx->opcode)]);
-    tcg_gen_mov_tl(cpu_gprh[rD(ctx->opcode)], cpu_gprh[rA(ctx->opcode)]);
-}
-GEN_SPEOP_ARITH2(evaddw, tcg_gen_add_i32);
-static inline void gen_op_evsubf(TCGv_i32 ret, TCGv_i32 arg1, TCGv_i32 arg2)
-{
-    tcg_gen_sub_i32(ret, arg2, arg1);
-}
-GEN_SPEOP_ARITH2(evsubfw, gen_op_evsubf);
-
-/* SPE arithmetic immediate */
-#define GEN_SPEOP_ARITH_IMM2(name, tcg_op)                                    \
-static inline void gen_##name(DisasContext *ctx)                              \
-{                                                                             \
-    TCGv_i32 t0;                                                              \
-    if (unlikely(!ctx->spe_enabled)) {                                        \
-        gen_exception(ctx, POWERPC_EXCP_SPEU);                                \
-        return;                                                               \
-    }                                                                         \
-    t0 = tcg_temp_new_i32();                                                  \
-                                                                              \
-    tcg_gen_trunc_tl_i32(t0, cpu_gpr[rB(ctx->opcode)]);                       \
-    tcg_op(t0, t0, rA(ctx->opcode));                                          \
-    tcg_gen_extu_i32_tl(cpu_gpr[rD(ctx->opcode)], t0);                        \
-                                                                              \
-    tcg_gen_trunc_tl_i32(t0, cpu_gprh[rB(ctx->opcode)]);                      \
-    tcg_op(t0, t0, rA(ctx->opcode));                                          \
-    tcg_gen_extu_i32_tl(cpu_gprh[rD(ctx->opcode)], t0);                       \
-                                                                              \
-    tcg_temp_free_i32(t0);                                                    \
-}
-GEN_SPEOP_ARITH_IMM2(evaddiw, tcg_gen_addi_i32);
-GEN_SPEOP_ARITH_IMM2(evsubifw, tcg_gen_subi_i32);
-
-/* SPE comparison */
-#define GEN_SPEOP_COMP(name, tcg_cond)                                        \
-static inline void gen_##name(DisasContext *ctx)                              \
-{                                                                             \
-    if (unlikely(!ctx->spe_enabled)) {                                        \
-        gen_exception(ctx, POWERPC_EXCP_SPEU);                                \
-        return;                                                               \
-    }                                                                         \
-    TCGLabel *l1 = gen_new_label();                                           \
-    TCGLabel *l2 = gen_new_label();                                           \
-    TCGLabel *l3 = gen_new_label();                                           \
-    TCGLabel *l4 = gen_new_label();                                           \
-                                                                              \
-    tcg_gen_ext32s_tl(cpu_gpr[rA(ctx->opcode)], cpu_gpr[rA(ctx->opcode)]);    \
-    tcg_gen_ext32s_tl(cpu_gpr[rB(ctx->opcode)], cpu_gpr[rB(ctx->opcode)]);    \
-    tcg_gen_ext32s_tl(cpu_gprh[rA(ctx->opcode)], cpu_gprh[rA(ctx->opcode)]);  \
-    tcg_gen_ext32s_tl(cpu_gprh[rB(ctx->opcode)], cpu_gprh[rB(ctx->opcode)]);  \
-                                                                              \
-    tcg_gen_brcond_tl(tcg_cond, cpu_gpr[rA(ctx->opcode)],                     \
-                       cpu_gpr[rB(ctx->opcode)], l1);                         \
-    tcg_gen_movi_i32(cpu_crf[crfD(ctx->opcode)], 0);                          \
-    tcg_gen_br(l2);                                                           \
-    gen_set_label(l1);                                                        \
-    tcg_gen_movi_i32(cpu_crf[crfD(ctx->opcode)],                              \
-                     CRF_CL | CRF_CH_OR_CL | CRF_CH_AND_CL);                  \
-    gen_set_label(l2);                                                        \
-    tcg_gen_brcond_tl(tcg_cond, cpu_gprh[rA(ctx->opcode)],                    \
-                       cpu_gprh[rB(ctx->opcode)], l3);                        \
-    tcg_gen_andi_i32(cpu_crf[crfD(ctx->opcode)], cpu_crf[crfD(ctx->opcode)],  \
-                     ~(CRF_CH | CRF_CH_AND_CL));                              \
-    tcg_gen_br(l4);                                                           \
-    gen_set_label(l3);                                                        \
-    tcg_gen_ori_i32(cpu_crf[crfD(ctx->opcode)], cpu_crf[crfD(ctx->opcode)],   \
-                    CRF_CH | CRF_CH_OR_CL);                                   \
-    gen_set_label(l4);                                                        \
-}
-GEN_SPEOP_COMP(evcmpgtu, TCG_COND_GTU);
-GEN_SPEOP_COMP(evcmpgts, TCG_COND_GT);
-GEN_SPEOP_COMP(evcmpltu, TCG_COND_LTU);
-GEN_SPEOP_COMP(evcmplts, TCG_COND_LT);
-GEN_SPEOP_COMP(evcmpeq, TCG_COND_EQ);
-
-/* SPE misc */
-static inline void gen_brinc(DisasContext *ctx)
-{
-    /* Note: brinc is usable even if SPE is disabled */
-    gen_helper_brinc(cpu_gpr[rD(ctx->opcode)],
-                     cpu_gpr[rA(ctx->opcode)], cpu_gpr[rB(ctx->opcode)]);
-}
-static inline void gen_evmergelo(DisasContext *ctx)
-{
-    if (unlikely(!ctx->spe_enabled)) {
-        gen_exception(ctx, POWERPC_EXCP_SPEU);
-        return;
-    }
-    tcg_gen_mov_tl(cpu_gprh[rD(ctx->opcode)], cpu_gpr[rA(ctx->opcode)]);
-    tcg_gen_mov_tl(cpu_gpr[rD(ctx->opcode)], cpu_gpr[rB(ctx->opcode)]);
-}
-static inline void gen_evmergehilo(DisasContext *ctx)
-{
-    if (unlikely(!ctx->spe_enabled)) {
-        gen_exception(ctx, POWERPC_EXCP_SPEU);
-        return;
-    }
-    tcg_gen_mov_tl(cpu_gpr[rD(ctx->opcode)], cpu_gpr[rB(ctx->opcode)]);
-    tcg_gen_mov_tl(cpu_gprh[rD(ctx->opcode)], cpu_gprh[rA(ctx->opcode)]);
-}
-static inline void gen_evmergelohi(DisasContext *ctx)
-{
-    if (unlikely(!ctx->spe_enabled)) {
-        gen_exception(ctx, POWERPC_EXCP_SPEU);
-        return;
-    }
-    if (rD(ctx->opcode) == rA(ctx->opcode)) {
-        TCGv tmp = tcg_temp_new();
-        tcg_gen_mov_tl(tmp, cpu_gpr[rA(ctx->opcode)]);
-        tcg_gen_mov_tl(cpu_gpr[rD(ctx->opcode)], cpu_gprh[rB(ctx->opcode)]);
-        tcg_gen_mov_tl(cpu_gprh[rD(ctx->opcode)], tmp);
-        tcg_temp_free(tmp);
-    } else {
-        tcg_gen_mov_tl(cpu_gpr[rD(ctx->opcode)], cpu_gprh[rB(ctx->opcode)]);
-        tcg_gen_mov_tl(cpu_gprh[rD(ctx->opcode)], cpu_gpr[rA(ctx->opcode)]);
-    }
-}
-static inline void gen_evsplati(DisasContext *ctx)
-{
-    uint64_t imm = ((int32_t)(rA(ctx->opcode) << 27)) >> 27;
-
-    tcg_gen_movi_tl(cpu_gpr[rD(ctx->opcode)], imm);
-    tcg_gen_movi_tl(cpu_gprh[rD(ctx->opcode)], imm);
-}
-static inline void gen_evsplatfi(DisasContext *ctx)
-{
-    uint64_t imm = rA(ctx->opcode) << 27;
-
-    tcg_gen_movi_tl(cpu_gpr[rD(ctx->opcode)], imm);
-    tcg_gen_movi_tl(cpu_gprh[rD(ctx->opcode)], imm);
-}
-
-static inline void gen_evsel(DisasContext *ctx)
-{
-    TCGLabel *l1 = gen_new_label();
-    TCGLabel *l2 = gen_new_label();
-    TCGLabel *l3 = gen_new_label();
-    TCGLabel *l4 = gen_new_label();
-    TCGv_i32 t0 = tcg_temp_local_new_i32();
-
-    tcg_gen_andi_i32(t0, cpu_crf[ctx->opcode & 0x07], 1 << 3);
-    tcg_gen_brcondi_i32(TCG_COND_EQ, t0, 0, l1);
-    tcg_gen_mov_tl(cpu_gprh[rD(ctx->opcode)], cpu_gprh[rA(ctx->opcode)]);
-    tcg_gen_br(l2);
-    gen_set_label(l1);
-    tcg_gen_mov_tl(cpu_gprh[rD(ctx->opcode)], cpu_gprh[rB(ctx->opcode)]);
-    gen_set_label(l2);
-    tcg_gen_andi_i32(t0, cpu_crf[ctx->opcode & 0x07], 1 << 2);
-    tcg_gen_brcondi_i32(TCG_COND_EQ, t0, 0, l3);
-    tcg_gen_mov_tl(cpu_gpr[rD(ctx->opcode)], cpu_gpr[rA(ctx->opcode)]);
-    tcg_gen_br(l4);
-    gen_set_label(l3);
-    tcg_gen_mov_tl(cpu_gpr[rD(ctx->opcode)], cpu_gpr[rB(ctx->opcode)]);
-    gen_set_label(l4);
-    tcg_temp_free_i32(t0);
-}
-
-static void gen_evsel0(DisasContext *ctx)
-{
-    gen_evsel(ctx);
-}
-
-static void gen_evsel1(DisasContext *ctx)
-{
-    gen_evsel(ctx);
-}
-
-static void gen_evsel2(DisasContext *ctx)
-{
-    gen_evsel(ctx);
-}
-
-static void gen_evsel3(DisasContext *ctx)
-{
-    gen_evsel(ctx);
-}
-
-/* Multiply */
-
-static inline void gen_evmwumi(DisasContext *ctx)
-{
-    TCGv_i64 t0, t1;
-
-    if (unlikely(!ctx->spe_enabled)) {
-        gen_exception(ctx, POWERPC_EXCP_SPEU);
-        return;
-    }
-
-    t0 = tcg_temp_new_i64();
-    t1 = tcg_temp_new_i64();
-
-    /* t0 := rA; t1 := rB */
-    tcg_gen_extu_tl_i64(t0, cpu_gpr[rA(ctx->opcode)]);
-    tcg_gen_ext32u_i64(t0, t0);
-    tcg_gen_extu_tl_i64(t1, cpu_gpr[rB(ctx->opcode)]);
-    tcg_gen_ext32u_i64(t1, t1);
-
-    tcg_gen_mul_i64(t0, t0, t1);  /* t0 := rA * rB */
-
-    gen_store_gpr64(rD(ctx->opcode), t0); /* rD := t0 */
-
-    tcg_temp_free_i64(t0);
-    tcg_temp_free_i64(t1);
-}
-
-static inline void gen_evmwumia(DisasContext *ctx)
-{
-    TCGv_i64 tmp;
-
-    if (unlikely(!ctx->spe_enabled)) {
-        gen_exception(ctx, POWERPC_EXCP_SPEU);
-        return;
-    }
-
-    gen_evmwumi(ctx);            /* rD := rA * rB */
-
-    tmp = tcg_temp_new_i64();
-
-    /* acc := rD */
-    gen_load_gpr64(tmp, rD(ctx->opcode));
-    tcg_gen_st_i64(tmp, cpu_env, offsetof(CPUPPCState, spe_acc));
-    tcg_temp_free_i64(tmp);
-}
-
-static inline void gen_evmwumiaa(DisasContext *ctx)
-{
-    TCGv_i64 acc;
-    TCGv_i64 tmp;
-
-    if (unlikely(!ctx->spe_enabled)) {
-        gen_exception(ctx, POWERPC_EXCP_SPEU);
-        return;
-    }
-
-    gen_evmwumi(ctx);           /* rD := rA * rB */
-
-    acc = tcg_temp_new_i64();
-    tmp = tcg_temp_new_i64();
-
-    /* tmp := rD */
-    gen_load_gpr64(tmp, rD(ctx->opcode));
-
-    /* Load acc */
-    tcg_gen_ld_i64(acc, cpu_env, offsetof(CPUPPCState, spe_acc));
-
-    /* acc := tmp + acc */
-    tcg_gen_add_i64(acc, acc, tmp);
-
-    /* Store acc */
-    tcg_gen_st_i64(acc, cpu_env, offsetof(CPUPPCState, spe_acc));
-
-    /* rD := acc */
-    gen_store_gpr64(rD(ctx->opcode), acc);
-
-    tcg_temp_free_i64(acc);
-    tcg_temp_free_i64(tmp);
-}
-
-static inline void gen_evmwsmi(DisasContext *ctx)
-{
-    TCGv_i64 t0, t1;
-
-    if (unlikely(!ctx->spe_enabled)) {
-        gen_exception(ctx, POWERPC_EXCP_SPEU);
-        return;
-    }
-
-    t0 = tcg_temp_new_i64();
-    t1 = tcg_temp_new_i64();
-
-    /* t0 := rA; t1 := rB */
-    tcg_gen_extu_tl_i64(t0, cpu_gpr[rA(ctx->opcode)]);
-    tcg_gen_ext32s_i64(t0, t0);
-    tcg_gen_extu_tl_i64(t1, cpu_gpr[rB(ctx->opcode)]);
-    tcg_gen_ext32s_i64(t1, t1);
-
-    tcg_gen_mul_i64(t0, t0, t1);  /* t0 := rA * rB */
-
-    gen_store_gpr64(rD(ctx->opcode), t0); /* rD := t0 */
-
-    tcg_temp_free_i64(t0);
-    tcg_temp_free_i64(t1);
-}
-
-static inline void gen_evmwsmia(DisasContext *ctx)
-{
-    TCGv_i64 tmp;
-
-    gen_evmwsmi(ctx);            /* rD := rA * rB */
-
-    tmp = tcg_temp_new_i64();
-
-    /* acc := rD */
-    gen_load_gpr64(tmp, rD(ctx->opcode));
-    tcg_gen_st_i64(tmp, cpu_env, offsetof(CPUPPCState, spe_acc));
-
-    tcg_temp_free_i64(tmp);
-}
-
-static inline void gen_evmwsmiaa(DisasContext *ctx)
-{
-    TCGv_i64 acc = tcg_temp_new_i64();
-    TCGv_i64 tmp = tcg_temp_new_i64();
-
-    gen_evmwsmi(ctx);           /* rD := rA * rB */
-
-    acc = tcg_temp_new_i64();
-    tmp = tcg_temp_new_i64();
-
-    /* tmp := rD */
-    gen_load_gpr64(tmp, rD(ctx->opcode));
-
-    /* Load acc */
-    tcg_gen_ld_i64(acc, cpu_env, offsetof(CPUPPCState, spe_acc));
-
-    /* acc := tmp + acc */
-    tcg_gen_add_i64(acc, acc, tmp);
-
-    /* Store acc */
-    tcg_gen_st_i64(acc, cpu_env, offsetof(CPUPPCState, spe_acc));
-
-    /* rD := acc */
-    gen_store_gpr64(rD(ctx->opcode), acc);
-
-    tcg_temp_free_i64(acc);
-    tcg_temp_free_i64(tmp);
-}
-
-GEN_SPE(evaddw,      speundef,    0x00, 0x08, 0x00000000, 0xFFFFFFFF, PPC_SPE); ////
-GEN_SPE(evaddiw,     speundef,    0x01, 0x08, 0x00000000, 0xFFFFFFFF, PPC_SPE);
-GEN_SPE(evsubfw,     speundef,    0x02, 0x08, 0x00000000, 0xFFFFFFFF, PPC_SPE); ////
-GEN_SPE(evsubifw,    speundef,    0x03, 0x08, 0x00000000, 0xFFFFFFFF, PPC_SPE);
-GEN_SPE(evabs,       evneg,       0x04, 0x08, 0x0000F800, 0x0000F800, PPC_SPE); ////
-GEN_SPE(evextsb,     evextsh,     0x05, 0x08, 0x0000F800, 0x0000F800, PPC_SPE); ////
-GEN_SPE(evrndw,      evcntlzw,    0x06, 0x08, 0x0000F800, 0x0000F800, PPC_SPE); ////
-GEN_SPE(evcntlsw,    brinc,       0x07, 0x08, 0x0000F800, 0x00000000, PPC_SPE); //
-GEN_SPE(evmra,       speundef,    0x02, 0x13, 0x0000F800, 0xFFFFFFFF, PPC_SPE);
-GEN_SPE(speundef,    evand,       0x08, 0x08, 0xFFFFFFFF, 0x00000000, PPC_SPE); ////
-GEN_SPE(evandc,      speundef,    0x09, 0x08, 0x00000000, 0xFFFFFFFF, PPC_SPE); ////
-GEN_SPE(evxor,       evor,        0x0B, 0x08, 0x00000000, 0x00000000, PPC_SPE); ////
-GEN_SPE(evnor,       eveqv,       0x0C, 0x08, 0x00000000, 0x00000000, PPC_SPE); ////
-GEN_SPE(evmwumi,     evmwsmi,     0x0C, 0x11, 0x00000000, 0x00000000, PPC_SPE);
-GEN_SPE(evmwumia,    evmwsmia,    0x1C, 0x11, 0x00000000, 0x00000000, PPC_SPE);
-GEN_SPE(evmwumiaa,   evmwsmiaa,   0x0C, 0x15, 0x00000000, 0x00000000, PPC_SPE);
-GEN_SPE(speundef,    evorc,       0x0D, 0x08, 0xFFFFFFFF, 0x00000000, PPC_SPE); ////
-GEN_SPE(evnand,      speundef,    0x0F, 0x08, 0x00000000, 0xFFFFFFFF, PPC_SPE); ////
-GEN_SPE(evsrwu,      evsrws,      0x10, 0x08, 0x00000000, 0x00000000, PPC_SPE); ////
-GEN_SPE(evsrwiu,     evsrwis,     0x11, 0x08, 0x00000000, 0x00000000, PPC_SPE);
-GEN_SPE(evslw,       speundef,    0x12, 0x08, 0x00000000, 0xFFFFFFFF, PPC_SPE); ////
-GEN_SPE(evslwi,      speundef,    0x13, 0x08, 0x00000000, 0xFFFFFFFF, PPC_SPE);
-GEN_SPE(evrlw,       evsplati,    0x14, 0x08, 0x00000000, 0x0000F800, PPC_SPE); //
-GEN_SPE(evrlwi,      evsplatfi,   0x15, 0x08, 0x00000000, 0x0000F800, PPC_SPE);
-GEN_SPE(evmergehi,   evmergelo,   0x16, 0x08, 0x00000000, 0x00000000, PPC_SPE); ////
-GEN_SPE(evmergehilo, evmergelohi, 0x17, 0x08, 0x00000000, 0x00000000, PPC_SPE); ////
-GEN_SPE(evcmpgtu,    evcmpgts,    0x18, 0x08, 0x00600000, 0x00600000, PPC_SPE); ////
-GEN_SPE(evcmpltu,    evcmplts,    0x19, 0x08, 0x00600000, 0x00600000, PPC_SPE); ////
-GEN_SPE(evcmpeq,     speundef,    0x1A, 0x08, 0x00600000, 0xFFFFFFFF, PPC_SPE); ////
-
-/* SPE load and stores */
-static inline void gen_addr_spe_imm_index(DisasContext *ctx, TCGv EA, int sh)
-{
-    target_ulong uimm = rB(ctx->opcode);
-
-    if (rA(ctx->opcode) == 0) {
-        tcg_gen_movi_tl(EA, uimm << sh);
-    } else {
-        tcg_gen_addi_tl(EA, cpu_gpr[rA(ctx->opcode)], uimm << sh);
-        if (NARROW_MODE(ctx)) {
-            tcg_gen_ext32u_tl(EA, EA);
-        }
-    }
-}
-
-static inline void gen_op_evldd(DisasContext *ctx, TCGv addr)
-{
-    TCGv_i64 t0 = tcg_temp_new_i64();
-    gen_qemu_ld64(ctx, t0, addr);
-    gen_store_gpr64(rD(ctx->opcode), t0);
-    tcg_temp_free_i64(t0);
-}
-
-static inline void gen_op_evldw(DisasContext *ctx, TCGv addr)
-{
-    gen_qemu_ld32u(ctx, cpu_gprh[rD(ctx->opcode)], addr);
-    gen_addr_add(ctx, addr, addr, 4);
-    gen_qemu_ld32u(ctx, cpu_gpr[rD(ctx->opcode)], addr);
-}
-
-static inline void gen_op_evldh(DisasContext *ctx, TCGv addr)
-{
-    TCGv t0 = tcg_temp_new();
-    gen_qemu_ld16u(ctx, t0, addr);
-    tcg_gen_shli_tl(cpu_gprh[rD(ctx->opcode)], t0, 16);
-    gen_addr_add(ctx, addr, addr, 2);
-    gen_qemu_ld16u(ctx, t0, addr);
-    tcg_gen_or_tl(cpu_gprh[rD(ctx->opcode)], cpu_gprh[rD(ctx->opcode)], t0);
-    gen_addr_add(ctx, addr, addr, 2);
-    gen_qemu_ld16u(ctx, t0, addr);
-    tcg_gen_shli_tl(cpu_gprh[rD(ctx->opcode)], t0, 16);
-    gen_addr_add(ctx, addr, addr, 2);
-    gen_qemu_ld16u(ctx, t0, addr);
-    tcg_gen_or_tl(cpu_gpr[rD(ctx->opcode)], cpu_gpr[rD(ctx->opcode)], t0);
-    tcg_temp_free(t0);
-}
-
-static inline void gen_op_evlhhesplat(DisasContext *ctx, TCGv addr)
-{
-    TCGv t0 = tcg_temp_new();
-    gen_qemu_ld16u(ctx, t0, addr);
-    tcg_gen_shli_tl(t0, t0, 16);
-    tcg_gen_mov_tl(cpu_gprh[rD(ctx->opcode)], t0);
-    tcg_gen_mov_tl(cpu_gpr[rD(ctx->opcode)], t0);
-    tcg_temp_free(t0);
-}
-
-static inline void gen_op_evlhhousplat(DisasContext *ctx, TCGv addr)
-{
-    TCGv t0 = tcg_temp_new();
-    gen_qemu_ld16u(ctx, t0, addr);
-    tcg_gen_mov_tl(cpu_gprh[rD(ctx->opcode)], t0);
-    tcg_gen_mov_tl(cpu_gpr[rD(ctx->opcode)], t0);
-    tcg_temp_free(t0);
-=======
 #endif /* defined(CONFIG_USER_ONLY) */
->>>>>>> 7124ccf8
 }
 
 /* tlbwe */
@@ -9514,88 +6203,6 @@
 #include "translate/dfp-impl.inc.c"
 
 #include "translate/spe-impl.inc.c"
-
-static void gen_tbegin(DisasContext *ctx)
-{
-    if (unlikely(!ctx->tm_enabled)) {
-        gen_exception_err(ctx, POWERPC_EXCP_FU, FSCR_IC_TM);
-        return;
-    }
-    gen_helper_tbegin(cpu_env);
-}
-
-#define GEN_TM_NOOP(name)                                      \
-static inline void gen_##name(DisasContext *ctx)               \
-{                                                              \
-    if (unlikely(!ctx->tm_enabled)) {                          \
-        gen_exception_err(ctx, POWERPC_EXCP_FU, FSCR_IC_TM);   \
-        return;                                                \
-    }                                                          \
-    /* Because tbegin always fails in QEMU, these user         \
-     * space instructions all have a simple implementation:    \
-     *                                                         \
-     *     CR[0] = 0b0 || MSR[TS] || 0b0                       \
-     *           = 0b0 || 0b00    || 0b0                       \
-     */                                                        \
-    tcg_gen_movi_i32(cpu_crf[0], 0);                           \
-}
-
-GEN_TM_NOOP(tend);
-GEN_TM_NOOP(tabort);
-GEN_TM_NOOP(tabortwc);
-GEN_TM_NOOP(tabortwci);
-GEN_TM_NOOP(tabortdc);
-GEN_TM_NOOP(tabortdci);
-GEN_TM_NOOP(tsr);
-
-static void gen_tcheck(DisasContext *ctx)
-{
-    if (unlikely(!ctx->tm_enabled)) {
-        gen_exception_err(ctx, POWERPC_EXCP_FU, FSCR_IC_TM);
-        return;
-    }
-    /* Because tbegin always fails, the tcheck implementation
-     * is simple:
-     *
-     * CR[CRF] = TDOOMED || MSR[TS] || 0b0
-     *         = 0b1 || 0b00 || 0b0
-     */
-    tcg_gen_movi_i32(cpu_crf[crfD(ctx->opcode)], 0x8);
-}
-
-#if defined(CONFIG_USER_ONLY)
-#define GEN_TM_PRIV_NOOP(name)                                 \
-static inline void gen_##name(DisasContext *ctx)               \
-{                                                              \
-    gen_inval_exception(ctx, POWERPC_EXCP_PRIV_OPC);           \
-}
-
-#else
-
-#define GEN_TM_PRIV_NOOP(name)                                 \
-static inline void gen_##name(DisasContext *ctx)               \
-{                                                              \
-    if (unlikely(ctx->pr)) {                                   \
-        gen_inval_exception(ctx, POWERPC_EXCP_PRIV_OPC);       \
-        return;                                                \
-    }                                                          \
-    if (unlikely(!ctx->tm_enabled)) {                          \
-        gen_exception_err(ctx, POWERPC_EXCP_FU, FSCR_IC_TM);   \
-        return;                                                \
-    }                                                          \
-    /* Because tbegin always fails, the implementation is      \
-     * simple:                                                 \
-     *                                                         \
-     *   CR[0] = 0b0 || MSR[TS] || 0b0                         \
-     *         = 0b0 || 0b00 | 0b0                             \
-     */                                                        \
-    tcg_gen_movi_i32(cpu_crf[0], 0);                           \
-}
-
-#endif
-
-GEN_TM_PRIV_NOOP(treclaim);
-GEN_TM_PRIV_NOOP(trechkpt);
 
 static opcode_t opcodes[] = {
 GEN_HANDLER(invalid, 0x00, 0x00, 0x00, 0xFFFFFFFF, PPC_NONE),
@@ -9723,11 +6330,7 @@
 GEN_HANDLER(mtmsrd, 0x1F, 0x12, 0x05, 0x001EF801, PPC_64B),
 GEN_HANDLER_E(setb, 0x1F, 0x00, 0x04, 0x0003F801, PPC_NONE, PPC2_ISA300),
 #endif
-<<<<<<< HEAD
-GEN_HANDLER(mtmsr, 0x1F, 0x12, 0x04, 0x001FF801, PPC_MISC),
-=======
 GEN_HANDLER(mtmsr, 0x1F, 0x12, 0x04, 0x001EF801, PPC_MISC),
->>>>>>> 7124ccf8
 GEN_HANDLER(mtspr, 0x1F, 0x13, 0x0E, 0x00000000, PPC_MISC),
 GEN_HANDLER(dcbf, 0x1F, 0x16, 0x02, 0x03C00001, PPC_CACHE),
 GEN_HANDLER(dcbi, 0x1F, 0x16, 0x0E, 0x03E00001, PPC_CACHE),
@@ -10126,810 +6729,6 @@
 GEN_MAC_HANDLER(mullhw, 0x08, 0x0D),
 GEN_MAC_HANDLER(mullhwu, 0x08, 0x0C),
 
-<<<<<<< HEAD
-#undef GEN_VR_LDX
-#undef GEN_VR_STX
-#undef GEN_VR_LVE
-#undef GEN_VR_STVE
-#define GEN_VR_LDX(name, opc2, opc3)                                          \
-GEN_HANDLER(name, 0x1F, opc2, opc3, 0x00000001, PPC_ALTIVEC)
-#define GEN_VR_STX(name, opc2, opc3)                                          \
-GEN_HANDLER(st##name, 0x1F, opc2, opc3, 0x00000001, PPC_ALTIVEC)
-#define GEN_VR_LVE(name, opc2, opc3)                                    \
-    GEN_HANDLER(lve##name, 0x1F, opc2, opc3, 0x00000001, PPC_ALTIVEC)
-#define GEN_VR_STVE(name, opc2, opc3)                                   \
-    GEN_HANDLER(stve##name, 0x1F, opc2, opc3, 0x00000001, PPC_ALTIVEC)
-GEN_VR_LDX(lvx, 0x07, 0x03),
-GEN_VR_LDX(lvxl, 0x07, 0x0B),
-GEN_VR_LVE(bx, 0x07, 0x00),
-GEN_VR_LVE(hx, 0x07, 0x01),
-GEN_VR_LVE(wx, 0x07, 0x02),
-GEN_VR_STX(svx, 0x07, 0x07),
-GEN_VR_STX(svxl, 0x07, 0x0F),
-GEN_VR_STVE(bx, 0x07, 0x04),
-GEN_VR_STVE(hx, 0x07, 0x05),
-GEN_VR_STVE(wx, 0x07, 0x06),
-
-#undef GEN_VX_LOGICAL
-#define GEN_VX_LOGICAL(name, tcg_op, opc2, opc3)                        \
-GEN_HANDLER(name, 0x04, opc2, opc3, 0x00000000, PPC_ALTIVEC)
-
-#undef GEN_VX_LOGICAL_207
-#define GEN_VX_LOGICAL_207(name, tcg_op, opc2, opc3) \
-GEN_HANDLER_E(name, 0x04, opc2, opc3, 0x00000000, PPC_NONE, PPC2_ALTIVEC_207)
-
-GEN_VX_LOGICAL(vand, tcg_gen_and_i64, 2, 16),
-GEN_VX_LOGICAL(vandc, tcg_gen_andc_i64, 2, 17),
-GEN_VX_LOGICAL(vor, tcg_gen_or_i64, 2, 18),
-GEN_VX_LOGICAL(vxor, tcg_gen_xor_i64, 2, 19),
-GEN_VX_LOGICAL(vnor, tcg_gen_nor_i64, 2, 20),
-GEN_VX_LOGICAL_207(veqv, tcg_gen_eqv_i64, 2, 26),
-GEN_VX_LOGICAL_207(vnand, tcg_gen_nand_i64, 2, 22),
-GEN_VX_LOGICAL_207(vorc, tcg_gen_orc_i64, 2, 21),
-
-#undef GEN_VXFORM
-#define GEN_VXFORM(name, opc2, opc3)                                    \
-GEN_HANDLER(name, 0x04, opc2, opc3, 0x00000000, PPC_ALTIVEC)
-
-#undef GEN_VXFORM_207
-#define GEN_VXFORM_207(name, opc2, opc3) \
-GEN_HANDLER_E(name, 0x04, opc2, opc3, 0x00000000, PPC_NONE, PPC2_ALTIVEC_207)
-
-#undef GEN_VXFORM_DUAL
-#define GEN_VXFORM_DUAL(name0, name1, opc2, opc3, type0, type1) \
-GEN_HANDLER_E(name0##_##name1, 0x4, opc2, opc3, 0x00000000, type0, type1)
-
-#undef GEN_VXRFORM_DUAL
-#define GEN_VXRFORM_DUAL(name0, name1, opc2, opc3, tp0, tp1) \
-GEN_HANDLER_E(name0##_##name1, 0x4, opc2, opc3, 0x00000000, tp0, tp1), \
-GEN_HANDLER_E(name0##_##name1, 0x4, opc2, (opc3 | 0x10), 0x00000000, tp0, tp1),
-
-GEN_VXFORM(vaddubm, 0, 0),
-GEN_VXFORM(vadduhm, 0, 1),
-GEN_VXFORM(vadduwm, 0, 2),
-GEN_VXFORM_207(vaddudm, 0, 3),
-GEN_VXFORM_DUAL(vsububm, bcdadd, 0, 16, PPC_ALTIVEC, PPC_NONE),
-GEN_VXFORM_DUAL(vsubuhm, bcdsub, 0, 17, PPC_ALTIVEC, PPC_NONE),
-GEN_VXFORM(vsubuwm, 0, 18),
-GEN_VXFORM_207(vsubudm, 0, 19),
-GEN_VXFORM(vmaxub, 1, 0),
-GEN_VXFORM(vmaxuh, 1, 1),
-GEN_VXFORM(vmaxuw, 1, 2),
-GEN_VXFORM_207(vmaxud, 1, 3),
-GEN_VXFORM(vmaxsb, 1, 4),
-GEN_VXFORM(vmaxsh, 1, 5),
-GEN_VXFORM(vmaxsw, 1, 6),
-GEN_VXFORM_207(vmaxsd, 1, 7),
-GEN_VXFORM(vminub, 1, 8),
-GEN_VXFORM(vminuh, 1, 9),
-GEN_VXFORM(vminuw, 1, 10),
-GEN_VXFORM_207(vminud, 1, 11),
-GEN_VXFORM(vminsb, 1, 12),
-GEN_VXFORM(vminsh, 1, 13),
-GEN_VXFORM(vminsw, 1, 14),
-GEN_VXFORM_207(vminsd, 1, 15),
-GEN_VXFORM(vavgub, 1, 16),
-GEN_VXFORM(vavguh, 1, 17),
-GEN_VXFORM(vavguw, 1, 18),
-GEN_VXFORM(vavgsb, 1, 20),
-GEN_VXFORM(vavgsh, 1, 21),
-GEN_VXFORM(vavgsw, 1, 22),
-GEN_VXFORM(vmrghb, 6, 0),
-GEN_VXFORM(vmrghh, 6, 1),
-GEN_VXFORM(vmrghw, 6, 2),
-GEN_VXFORM(vmrglb, 6, 4),
-GEN_VXFORM(vmrglh, 6, 5),
-GEN_VXFORM(vmrglw, 6, 6),
-GEN_VXFORM_207(vmrgew, 6, 30),
-GEN_VXFORM_207(vmrgow, 6, 26),
-GEN_VXFORM(vmuloub, 4, 0),
-GEN_VXFORM(vmulouh, 4, 1),
-GEN_VXFORM_DUAL(vmulouw, vmuluwm, 4, 2, PPC_ALTIVEC, PPC_NONE),
-GEN_VXFORM(vmulosb, 4, 4),
-GEN_VXFORM(vmulosh, 4, 5),
-GEN_VXFORM_207(vmulosw, 4, 6),
-GEN_VXFORM(vmuleub, 4, 8),
-GEN_VXFORM(vmuleuh, 4, 9),
-GEN_VXFORM_207(vmuleuw, 4, 10),
-GEN_VXFORM(vmulesb, 4, 12),
-GEN_VXFORM(vmulesh, 4, 13),
-GEN_VXFORM_207(vmulesw, 4, 14),
-GEN_VXFORM(vslb, 2, 4),
-GEN_VXFORM(vslh, 2, 5),
-GEN_VXFORM(vslw, 2, 6),
-GEN_VXFORM_207(vsld, 2, 23),
-GEN_VXFORM(vsrb, 2, 8),
-GEN_VXFORM(vsrh, 2, 9),
-GEN_VXFORM(vsrw, 2, 10),
-GEN_VXFORM_207(vsrd, 2, 27),
-GEN_VXFORM(vsrab, 2, 12),
-GEN_VXFORM(vsrah, 2, 13),
-GEN_VXFORM(vsraw, 2, 14),
-GEN_VXFORM_207(vsrad, 2, 15),
-GEN_VXFORM(vslo, 6, 16),
-GEN_VXFORM(vsro, 6, 17),
-GEN_VXFORM(vaddcuw, 0, 6),
-GEN_VXFORM(vsubcuw, 0, 22),
-GEN_VXFORM(vaddubs, 0, 8),
-GEN_VXFORM(vadduhs, 0, 9),
-GEN_VXFORM(vadduws, 0, 10),
-GEN_VXFORM(vaddsbs, 0, 12),
-GEN_VXFORM(vaddshs, 0, 13),
-GEN_VXFORM(vaddsws, 0, 14),
-GEN_VXFORM_DUAL(vsububs, bcdadd, 0, 24, PPC_ALTIVEC, PPC_NONE),
-GEN_VXFORM_DUAL(vsubuhs, bcdsub, 0, 25, PPC_ALTIVEC, PPC_NONE),
-GEN_VXFORM(vsubuws, 0, 26),
-GEN_VXFORM(vsubsbs, 0, 28),
-GEN_VXFORM(vsubshs, 0, 29),
-GEN_VXFORM(vsubsws, 0, 30),
-GEN_VXFORM_207(vadduqm, 0, 4),
-GEN_VXFORM_207(vaddcuq, 0, 5),
-GEN_VXFORM_DUAL(vaddeuqm, vaddecuq, 30, 0xFF, PPC_NONE, PPC2_ALTIVEC_207),
-GEN_VXFORM_207(vsubuqm, 0, 20),
-GEN_VXFORM_207(vsubcuq, 0, 21),
-GEN_VXFORM_DUAL(vsubeuqm, vsubecuq, 31, 0xFF, PPC_NONE, PPC2_ALTIVEC_207),
-GEN_VXFORM(vrlb, 2, 0),
-GEN_VXFORM(vrlh, 2, 1),
-GEN_VXFORM(vrlw, 2, 2),
-GEN_VXFORM_207(vrld, 2, 3),
-GEN_VXFORM(vsl, 2, 7),
-GEN_VXFORM(vsr, 2, 11),
-GEN_VXFORM(vpkuhum, 7, 0),
-GEN_VXFORM(vpkuwum, 7, 1),
-GEN_VXFORM_207(vpkudum, 7, 17),
-GEN_VXFORM(vpkuhus, 7, 2),
-GEN_VXFORM(vpkuwus, 7, 3),
-GEN_VXFORM_207(vpkudus, 7, 19),
-GEN_VXFORM(vpkshus, 7, 4),
-GEN_VXFORM(vpkswus, 7, 5),
-GEN_VXFORM_207(vpksdus, 7, 21),
-GEN_VXFORM(vpkshss, 7, 6),
-GEN_VXFORM(vpkswss, 7, 7),
-GEN_VXFORM_207(vpksdss, 7, 23),
-GEN_VXFORM(vpkpx, 7, 12),
-GEN_VXFORM(vsum4ubs, 4, 24),
-GEN_VXFORM(vsum4sbs, 4, 28),
-GEN_VXFORM(vsum4shs, 4, 25),
-GEN_VXFORM(vsum2sws, 4, 26),
-GEN_VXFORM(vsumsws, 4, 30),
-GEN_VXFORM(vaddfp, 5, 0),
-GEN_VXFORM(vsubfp, 5, 1),
-GEN_VXFORM(vmaxfp, 5, 16),
-GEN_VXFORM(vminfp, 5, 17),
-
-#undef GEN_VXRFORM1
-#undef GEN_VXRFORM
-#define GEN_VXRFORM1(opname, name, str, opc2, opc3)                     \
-    GEN_HANDLER2(name, str, 0x4, opc2, opc3, 0x00000000, PPC_ALTIVEC),
-#define GEN_VXRFORM(name, opc2, opc3)                                \
-    GEN_VXRFORM1(name, name, #name, opc2, opc3)                      \
-    GEN_VXRFORM1(name##_dot, name##_, #name ".", opc2, (opc3 | (0x1 << 4)))
-GEN_VXRFORM(vcmpequb, 3, 0)
-GEN_VXRFORM(vcmpequh, 3, 1)
-GEN_VXRFORM(vcmpequw, 3, 2)
-GEN_VXRFORM(vcmpgtsb, 3, 12)
-GEN_VXRFORM(vcmpgtsh, 3, 13)
-GEN_VXRFORM(vcmpgtsw, 3, 14)
-GEN_VXRFORM(vcmpgtub, 3, 8)
-GEN_VXRFORM(vcmpgtuh, 3, 9)
-GEN_VXRFORM(vcmpgtuw, 3, 10)
-GEN_VXRFORM_DUAL(vcmpeqfp, vcmpequd, 3, 3, PPC_ALTIVEC, PPC_NONE)
-GEN_VXRFORM(vcmpgefp, 3, 7)
-GEN_VXRFORM_DUAL(vcmpgtfp, vcmpgtud, 3, 11, PPC_ALTIVEC, PPC_NONE)
-GEN_VXRFORM_DUAL(vcmpbfp, vcmpgtsd, 3, 15, PPC_ALTIVEC, PPC_NONE)
-
-#undef GEN_VXFORM_SIMM
-#define GEN_VXFORM_SIMM(name, opc2, opc3)                               \
-    GEN_HANDLER(name, 0x04, opc2, opc3, 0x00000000, PPC_ALTIVEC)
-GEN_VXFORM_SIMM(vspltisb, 6, 12),
-GEN_VXFORM_SIMM(vspltish, 6, 13),
-GEN_VXFORM_SIMM(vspltisw, 6, 14),
-
-#undef GEN_VXFORM_NOA
-#define GEN_VXFORM_NOA(name, opc2, opc3)                                \
-    GEN_HANDLER(name, 0x04, opc2, opc3, 0x001f0000, PPC_ALTIVEC)
-GEN_VXFORM_NOA(vupkhsb, 7, 8),
-GEN_VXFORM_NOA(vupkhsh, 7, 9),
-GEN_VXFORM_207(vupkhsw, 7, 25),
-GEN_VXFORM_NOA(vupklsb, 7, 10),
-GEN_VXFORM_NOA(vupklsh, 7, 11),
-GEN_VXFORM_207(vupklsw, 7, 27),
-GEN_VXFORM_NOA(vupkhpx, 7, 13),
-GEN_VXFORM_NOA(vupklpx, 7, 15),
-GEN_VXFORM_NOA(vrefp, 5, 4),
-GEN_VXFORM_NOA(vrsqrtefp, 5, 5),
-GEN_VXFORM_NOA(vexptefp, 5, 6),
-GEN_VXFORM_NOA(vlogefp, 5, 7),
-GEN_VXFORM_NOA(vrfim, 5, 11),
-GEN_VXFORM_NOA(vrfin, 5, 8),
-GEN_VXFORM_NOA(vrfip, 5, 10),
-GEN_VXFORM_NOA(vrfiz, 5, 9),
-
-#undef GEN_VXFORM_UIMM
-#define GEN_VXFORM_UIMM(name, opc2, opc3)                               \
-    GEN_HANDLER(name, 0x04, opc2, opc3, 0x00000000, PPC_ALTIVEC)
-GEN_VXFORM_UIMM(vspltb, 6, 8),
-GEN_VXFORM_UIMM(vsplth, 6, 9),
-GEN_VXFORM_UIMM(vspltw, 6, 10),
-GEN_VXFORM_UIMM(vcfux, 5, 12),
-GEN_VXFORM_UIMM(vcfsx, 5, 13),
-GEN_VXFORM_UIMM(vctuxs, 5, 14),
-GEN_VXFORM_UIMM(vctsxs, 5, 15),
-
-#undef GEN_VAFORM_PAIRED
-#define GEN_VAFORM_PAIRED(name0, name1, opc2)                           \
-    GEN_HANDLER(name0##_##name1, 0x04, opc2, 0xFF, 0x00000000, PPC_ALTIVEC)
-GEN_VAFORM_PAIRED(vmhaddshs, vmhraddshs, 16),
-GEN_VAFORM_PAIRED(vmsumubm, vmsummbm, 18),
-GEN_VAFORM_PAIRED(vmsumuhm, vmsumuhs, 19),
-GEN_VAFORM_PAIRED(vmsumshm, vmsumshs, 20),
-GEN_VAFORM_PAIRED(vsel, vperm, 21),
-GEN_VAFORM_PAIRED(vmaddfp, vnmsubfp, 23),
-
-GEN_VXFORM_DUAL(vclzb, vpopcntb, 1, 28, PPC_NONE, PPC2_ALTIVEC_207),
-GEN_VXFORM_DUAL(vclzh, vpopcnth, 1, 29, PPC_NONE, PPC2_ALTIVEC_207),
-GEN_VXFORM_DUAL(vclzw, vpopcntw, 1, 30, PPC_NONE, PPC2_ALTIVEC_207),
-GEN_VXFORM_DUAL(vclzd, vpopcntd, 1, 31, PPC_NONE, PPC2_ALTIVEC_207),
-
-GEN_VXFORM_207(vbpermq, 6, 21),
-GEN_VXFORM_207(vgbbd, 6, 20),
-GEN_VXFORM_207(vpmsumb, 4, 16),
-GEN_VXFORM_207(vpmsumh, 4, 17),
-GEN_VXFORM_207(vpmsumw, 4, 18),
-GEN_VXFORM_207(vpmsumd, 4, 19),
-
-GEN_VXFORM_207(vsbox, 4, 23),
-
-GEN_VXFORM_DUAL(vcipher, vcipherlast, 4, 20, PPC_NONE, PPC2_ALTIVEC_207),
-GEN_VXFORM_DUAL(vncipher, vncipherlast, 4, 21, PPC_NONE, PPC2_ALTIVEC_207),
-
-GEN_VXFORM_207(vshasigmaw, 1, 26),
-GEN_VXFORM_207(vshasigmad, 1, 27),
-
-GEN_VXFORM_DUAL(vsldoi, vpermxor, 22, 0xFF, PPC_ALTIVEC, PPC_NONE),
-
-GEN_HANDLER_E(lxsdx, 0x1F, 0x0C, 0x12, 0, PPC_NONE, PPC2_VSX),
-GEN_HANDLER_E(lxsiwax, 0x1F, 0x0C, 0x02, 0, PPC_NONE, PPC2_VSX207),
-GEN_HANDLER_E(lxsiwzx, 0x1F, 0x0C, 0x00, 0, PPC_NONE, PPC2_VSX207),
-GEN_HANDLER_E(lxsspx, 0x1F, 0x0C, 0x10, 0, PPC_NONE, PPC2_VSX207),
-GEN_HANDLER_E(lxvd2x, 0x1F, 0x0C, 0x1A, 0, PPC_NONE, PPC2_VSX),
-GEN_HANDLER_E(lxvdsx, 0x1F, 0x0C, 0x0A, 0, PPC_NONE, PPC2_VSX),
-GEN_HANDLER_E(lxvw4x, 0x1F, 0x0C, 0x18, 0, PPC_NONE, PPC2_VSX),
-
-GEN_HANDLER_E(stxsdx, 0x1F, 0xC, 0x16, 0, PPC_NONE, PPC2_VSX),
-GEN_HANDLER_E(stxsiwx, 0x1F, 0xC, 0x04, 0, PPC_NONE, PPC2_VSX207),
-GEN_HANDLER_E(stxsspx, 0x1F, 0xC, 0x14, 0, PPC_NONE, PPC2_VSX207),
-GEN_HANDLER_E(stxvd2x, 0x1F, 0xC, 0x1E, 0, PPC_NONE, PPC2_VSX),
-GEN_HANDLER_E(stxvw4x, 0x1F, 0xC, 0x1C, 0, PPC_NONE, PPC2_VSX),
-
-GEN_HANDLER_E(mfvsrwz, 0x1F, 0x13, 0x03, 0x0000F800, PPC_NONE, PPC2_VSX207),
-GEN_HANDLER_E(mtvsrwa, 0x1F, 0x13, 0x06, 0x0000F800, PPC_NONE, PPC2_VSX207),
-GEN_HANDLER_E(mtvsrwz, 0x1F, 0x13, 0x07, 0x0000F800, PPC_NONE, PPC2_VSX207),
-#if defined(TARGET_PPC64)
-GEN_HANDLER_E(mfvsrd, 0x1F, 0x13, 0x01, 0x0000F800, PPC_NONE, PPC2_VSX207),
-GEN_HANDLER_E(mtvsrd, 0x1F, 0x13, 0x05, 0x0000F800, PPC_NONE, PPC2_VSX207),
-#endif
-
-#undef GEN_XX2FORM
-#define GEN_XX2FORM(name, opc2, opc3, fl2)                           \
-GEN_HANDLER2_E(name, #name, 0x3C, opc2 | 0, opc3, 0, PPC_NONE, fl2), \
-GEN_HANDLER2_E(name, #name, 0x3C, opc2 | 1, opc3, 0, PPC_NONE, fl2)
-
-#undef GEN_XX3FORM
-#define GEN_XX3FORM(name, opc2, opc3, fl2)                           \
-GEN_HANDLER2_E(name, #name, 0x3C, opc2 | 0, opc3, 0, PPC_NONE, fl2), \
-GEN_HANDLER2_E(name, #name, 0x3C, opc2 | 1, opc3, 0, PPC_NONE, fl2), \
-GEN_HANDLER2_E(name, #name, 0x3C, opc2 | 2, opc3, 0, PPC_NONE, fl2), \
-GEN_HANDLER2_E(name, #name, 0x3C, opc2 | 3, opc3, 0, PPC_NONE, fl2)
-
-#undef GEN_XX2IFORM
-#define GEN_XX2IFORM(name, opc2, opc3, fl2)                           \
-GEN_HANDLER2_E(name, #name, 0x3C, opc2 | 0, opc3, 1, PPC_NONE, fl2), \
-GEN_HANDLER2_E(name, #name, 0x3C, opc2 | 1, opc3, 1, PPC_NONE, fl2), \
-GEN_HANDLER2_E(name, #name, 0x3C, opc2 | 2, opc3, 1, PPC_NONE, fl2), \
-GEN_HANDLER2_E(name, #name, 0x3C, opc2 | 3, opc3, 1, PPC_NONE, fl2)
-
-#undef GEN_XX3_RC_FORM
-#define GEN_XX3_RC_FORM(name, opc2, opc3, fl2)                          \
-GEN_HANDLER2_E(name, #name, 0x3C, opc2 | 0x00, opc3 | 0x00, 0, PPC_NONE, fl2), \
-GEN_HANDLER2_E(name, #name, 0x3C, opc2 | 0x01, opc3 | 0x00, 0, PPC_NONE, fl2), \
-GEN_HANDLER2_E(name, #name, 0x3C, opc2 | 0x02, opc3 | 0x00, 0, PPC_NONE, fl2), \
-GEN_HANDLER2_E(name, #name, 0x3C, opc2 | 0x03, opc3 | 0x00, 0, PPC_NONE, fl2), \
-GEN_HANDLER2_E(name, #name, 0x3C, opc2 | 0x00, opc3 | 0x10, 0, PPC_NONE, fl2), \
-GEN_HANDLER2_E(name, #name, 0x3C, opc2 | 0x01, opc3 | 0x10, 0, PPC_NONE, fl2), \
-GEN_HANDLER2_E(name, #name, 0x3C, opc2 | 0x02, opc3 | 0x10, 0, PPC_NONE, fl2), \
-GEN_HANDLER2_E(name, #name, 0x3C, opc2 | 0x03, opc3 | 0x10, 0, PPC_NONE, fl2)
-
-#undef GEN_XX3FORM_DM
-#define GEN_XX3FORM_DM(name, opc2, opc3) \
-GEN_HANDLER2_E(name, #name, 0x3C, opc2|0x00, opc3|0x00, 0, PPC_NONE, PPC2_VSX),\
-GEN_HANDLER2_E(name, #name, 0x3C, opc2|0x01, opc3|0x00, 0, PPC_NONE, PPC2_VSX),\
-GEN_HANDLER2_E(name, #name, 0x3C, opc2|0x02, opc3|0x00, 0, PPC_NONE, PPC2_VSX),\
-GEN_HANDLER2_E(name, #name, 0x3C, opc2|0x03, opc3|0x00, 0, PPC_NONE, PPC2_VSX),\
-GEN_HANDLER2_E(name, #name, 0x3C, opc2|0x00, opc3|0x04, 0, PPC_NONE, PPC2_VSX),\
-GEN_HANDLER2_E(name, #name, 0x3C, opc2|0x01, opc3|0x04, 0, PPC_NONE, PPC2_VSX),\
-GEN_HANDLER2_E(name, #name, 0x3C, opc2|0x02, opc3|0x04, 0, PPC_NONE, PPC2_VSX),\
-GEN_HANDLER2_E(name, #name, 0x3C, opc2|0x03, opc3|0x04, 0, PPC_NONE, PPC2_VSX),\
-GEN_HANDLER2_E(name, #name, 0x3C, opc2|0x00, opc3|0x08, 0, PPC_NONE, PPC2_VSX),\
-GEN_HANDLER2_E(name, #name, 0x3C, opc2|0x01, opc3|0x08, 0, PPC_NONE, PPC2_VSX),\
-GEN_HANDLER2_E(name, #name, 0x3C, opc2|0x02, opc3|0x08, 0, PPC_NONE, PPC2_VSX),\
-GEN_HANDLER2_E(name, #name, 0x3C, opc2|0x03, opc3|0x08, 0, PPC_NONE, PPC2_VSX),\
-GEN_HANDLER2_E(name, #name, 0x3C, opc2|0x00, opc3|0x0C, 0, PPC_NONE, PPC2_VSX),\
-GEN_HANDLER2_E(name, #name, 0x3C, opc2|0x01, opc3|0x0C, 0, PPC_NONE, PPC2_VSX),\
-GEN_HANDLER2_E(name, #name, 0x3C, opc2|0x02, opc3|0x0C, 0, PPC_NONE, PPC2_VSX),\
-GEN_HANDLER2_E(name, #name, 0x3C, opc2|0x03, opc3|0x0C, 0, PPC_NONE, PPC2_VSX)
-
-GEN_XX2FORM(xsabsdp, 0x12, 0x15, PPC2_VSX),
-GEN_XX2FORM(xsnabsdp, 0x12, 0x16, PPC2_VSX),
-GEN_XX2FORM(xsnegdp, 0x12, 0x17, PPC2_VSX),
-GEN_XX3FORM(xscpsgndp, 0x00, 0x16, PPC2_VSX),
-
-GEN_XX2FORM(xvabsdp, 0x12, 0x1D, PPC2_VSX),
-GEN_XX2FORM(xvnabsdp, 0x12, 0x1E, PPC2_VSX),
-GEN_XX2FORM(xvnegdp, 0x12, 0x1F, PPC2_VSX),
-GEN_XX3FORM(xvcpsgndp, 0x00, 0x1E, PPC2_VSX),
-GEN_XX2FORM(xvabssp, 0x12, 0x19, PPC2_VSX),
-GEN_XX2FORM(xvnabssp, 0x12, 0x1A, PPC2_VSX),
-GEN_XX2FORM(xvnegsp, 0x12, 0x1B, PPC2_VSX),
-GEN_XX3FORM(xvcpsgnsp, 0x00, 0x1A, PPC2_VSX),
-
-GEN_XX3FORM(xsadddp, 0x00, 0x04, PPC2_VSX),
-GEN_XX3FORM(xssubdp, 0x00, 0x05, PPC2_VSX),
-GEN_XX3FORM(xsmuldp, 0x00, 0x06, PPC2_VSX),
-GEN_XX3FORM(xsdivdp, 0x00, 0x07, PPC2_VSX),
-GEN_XX2FORM(xsredp,  0x14, 0x05, PPC2_VSX),
-GEN_XX2FORM(xssqrtdp,  0x16, 0x04, PPC2_VSX),
-GEN_XX2FORM(xsrsqrtedp,  0x14, 0x04, PPC2_VSX),
-GEN_XX3FORM(xstdivdp,  0x14, 0x07, PPC2_VSX),
-GEN_XX2FORM(xstsqrtdp,  0x14, 0x06, PPC2_VSX),
-GEN_XX3FORM(xsmaddadp, 0x04, 0x04, PPC2_VSX),
-GEN_XX3FORM(xsmaddmdp, 0x04, 0x05, PPC2_VSX),
-GEN_XX3FORM(xsmsubadp, 0x04, 0x06, PPC2_VSX),
-GEN_XX3FORM(xsmsubmdp, 0x04, 0x07, PPC2_VSX),
-GEN_XX3FORM(xsnmaddadp, 0x04, 0x14, PPC2_VSX),
-GEN_XX3FORM(xsnmaddmdp, 0x04, 0x15, PPC2_VSX),
-GEN_XX3FORM(xsnmsubadp, 0x04, 0x16, PPC2_VSX),
-GEN_XX3FORM(xsnmsubmdp, 0x04, 0x17, PPC2_VSX),
-GEN_XX2IFORM(xscmpodp,  0x0C, 0x05, PPC2_VSX),
-GEN_XX2IFORM(xscmpudp,  0x0C, 0x04, PPC2_VSX),
-GEN_XX3FORM(xsmaxdp, 0x00, 0x14, PPC2_VSX),
-GEN_XX3FORM(xsmindp, 0x00, 0x15, PPC2_VSX),
-GEN_XX2FORM(xscvdpsp, 0x12, 0x10, PPC2_VSX),
-GEN_XX2FORM(xscvdpspn, 0x16, 0x10, PPC2_VSX207),
-GEN_XX2FORM(xscvspdp, 0x12, 0x14, PPC2_VSX),
-GEN_XX2FORM(xscvspdpn, 0x16, 0x14, PPC2_VSX207),
-GEN_XX2FORM(xscvdpsxds, 0x10, 0x15, PPC2_VSX),
-GEN_XX2FORM(xscvdpsxws, 0x10, 0x05, PPC2_VSX),
-GEN_XX2FORM(xscvdpuxds, 0x10, 0x14, PPC2_VSX),
-GEN_XX2FORM(xscvdpuxws, 0x10, 0x04, PPC2_VSX),
-GEN_XX2FORM(xscvsxddp, 0x10, 0x17, PPC2_VSX),
-GEN_XX2FORM(xscvuxddp, 0x10, 0x16, PPC2_VSX),
-GEN_XX2FORM(xsrdpi, 0x12, 0x04, PPC2_VSX),
-GEN_XX2FORM(xsrdpic, 0x16, 0x06, PPC2_VSX),
-GEN_XX2FORM(xsrdpim, 0x12, 0x07, PPC2_VSX),
-GEN_XX2FORM(xsrdpip, 0x12, 0x06, PPC2_VSX),
-GEN_XX2FORM(xsrdpiz, 0x12, 0x05, PPC2_VSX),
-
-GEN_XX3FORM(xsaddsp, 0x00, 0x00, PPC2_VSX207),
-GEN_XX3FORM(xssubsp, 0x00, 0x01, PPC2_VSX207),
-GEN_XX3FORM(xsmulsp, 0x00, 0x02, PPC2_VSX207),
-GEN_XX3FORM(xsdivsp, 0x00, 0x03, PPC2_VSX207),
-GEN_XX2FORM(xsresp,  0x14, 0x01, PPC2_VSX207),
-GEN_XX2FORM(xsrsp, 0x12, 0x11, PPC2_VSX207),
-GEN_XX2FORM(xssqrtsp,  0x16, 0x00, PPC2_VSX207),
-GEN_XX2FORM(xsrsqrtesp,  0x14, 0x00, PPC2_VSX207),
-GEN_XX3FORM(xsmaddasp, 0x04, 0x00, PPC2_VSX207),
-GEN_XX3FORM(xsmaddmsp, 0x04, 0x01, PPC2_VSX207),
-GEN_XX3FORM(xsmsubasp, 0x04, 0x02, PPC2_VSX207),
-GEN_XX3FORM(xsmsubmsp, 0x04, 0x03, PPC2_VSX207),
-GEN_XX3FORM(xsnmaddasp, 0x04, 0x10, PPC2_VSX207),
-GEN_XX3FORM(xsnmaddmsp, 0x04, 0x11, PPC2_VSX207),
-GEN_XX3FORM(xsnmsubasp, 0x04, 0x12, PPC2_VSX207),
-GEN_XX3FORM(xsnmsubmsp, 0x04, 0x13, PPC2_VSX207),
-GEN_XX2FORM(xscvsxdsp, 0x10, 0x13, PPC2_VSX207),
-GEN_XX2FORM(xscvuxdsp, 0x10, 0x12, PPC2_VSX207),
-
-GEN_XX3FORM(xvadddp, 0x00, 0x0C, PPC2_VSX),
-GEN_XX3FORM(xvsubdp, 0x00, 0x0D, PPC2_VSX),
-GEN_XX3FORM(xvmuldp, 0x00, 0x0E, PPC2_VSX),
-GEN_XX3FORM(xvdivdp, 0x00, 0x0F, PPC2_VSX),
-GEN_XX2FORM(xvredp,  0x14, 0x0D, PPC2_VSX),
-GEN_XX2FORM(xvsqrtdp,  0x16, 0x0C, PPC2_VSX),
-GEN_XX2FORM(xvrsqrtedp,  0x14, 0x0C, PPC2_VSX),
-GEN_XX3FORM(xvtdivdp, 0x14, 0x0F, PPC2_VSX),
-GEN_XX2FORM(xvtsqrtdp, 0x14, 0x0E, PPC2_VSX),
-GEN_XX3FORM(xvmaddadp, 0x04, 0x0C, PPC2_VSX),
-GEN_XX3FORM(xvmaddmdp, 0x04, 0x0D, PPC2_VSX),
-GEN_XX3FORM(xvmsubadp, 0x04, 0x0E, PPC2_VSX),
-GEN_XX3FORM(xvmsubmdp, 0x04, 0x0F, PPC2_VSX),
-GEN_XX3FORM(xvnmaddadp, 0x04, 0x1C, PPC2_VSX),
-GEN_XX3FORM(xvnmaddmdp, 0x04, 0x1D, PPC2_VSX),
-GEN_XX3FORM(xvnmsubadp, 0x04, 0x1E, PPC2_VSX),
-GEN_XX3FORM(xvnmsubmdp, 0x04, 0x1F, PPC2_VSX),
-GEN_XX3FORM(xvmaxdp, 0x00, 0x1C, PPC2_VSX),
-GEN_XX3FORM(xvmindp, 0x00, 0x1D, PPC2_VSX),
-GEN_XX3_RC_FORM(xvcmpeqdp, 0x0C, 0x0C, PPC2_VSX),
-GEN_XX3_RC_FORM(xvcmpgtdp, 0x0C, 0x0D, PPC2_VSX),
-GEN_XX3_RC_FORM(xvcmpgedp, 0x0C, 0x0E, PPC2_VSX),
-GEN_XX2FORM(xvcvdpsp, 0x12, 0x18, PPC2_VSX),
-GEN_XX2FORM(xvcvdpsxds, 0x10, 0x1D, PPC2_VSX),
-GEN_XX2FORM(xvcvdpsxws, 0x10, 0x0D, PPC2_VSX),
-GEN_XX2FORM(xvcvdpuxds, 0x10, 0x1C, PPC2_VSX),
-GEN_XX2FORM(xvcvdpuxws, 0x10, 0x0C, PPC2_VSX),
-GEN_XX2FORM(xvcvsxddp, 0x10, 0x1F, PPC2_VSX),
-GEN_XX2FORM(xvcvuxddp, 0x10, 0x1E, PPC2_VSX),
-GEN_XX2FORM(xvcvsxwdp, 0x10, 0x0F, PPC2_VSX),
-GEN_XX2FORM(xvcvuxwdp, 0x10, 0x0E, PPC2_VSX),
-GEN_XX2FORM(xvrdpi, 0x12, 0x0C, PPC2_VSX),
-GEN_XX2FORM(xvrdpic, 0x16, 0x0E, PPC2_VSX),
-GEN_XX2FORM(xvrdpim, 0x12, 0x0F, PPC2_VSX),
-GEN_XX2FORM(xvrdpip, 0x12, 0x0E, PPC2_VSX),
-GEN_XX2FORM(xvrdpiz, 0x12, 0x0D, PPC2_VSX),
-
-GEN_XX3FORM(xvaddsp, 0x00, 0x08, PPC2_VSX),
-GEN_XX3FORM(xvsubsp, 0x00, 0x09, PPC2_VSX),
-GEN_XX3FORM(xvmulsp, 0x00, 0x0A, PPC2_VSX),
-GEN_XX3FORM(xvdivsp, 0x00, 0x0B, PPC2_VSX),
-GEN_XX2FORM(xvresp, 0x14, 0x09, PPC2_VSX),
-GEN_XX2FORM(xvsqrtsp, 0x16, 0x08, PPC2_VSX),
-GEN_XX2FORM(xvrsqrtesp, 0x14, 0x08, PPC2_VSX),
-GEN_XX3FORM(xvtdivsp, 0x14, 0x0B, PPC2_VSX),
-GEN_XX2FORM(xvtsqrtsp, 0x14, 0x0A, PPC2_VSX),
-GEN_XX3FORM(xvmaddasp, 0x04, 0x08, PPC2_VSX),
-GEN_XX3FORM(xvmaddmsp, 0x04, 0x09, PPC2_VSX),
-GEN_XX3FORM(xvmsubasp, 0x04, 0x0A, PPC2_VSX),
-GEN_XX3FORM(xvmsubmsp, 0x04, 0x0B, PPC2_VSX),
-GEN_XX3FORM(xvnmaddasp, 0x04, 0x18, PPC2_VSX),
-GEN_XX3FORM(xvnmaddmsp, 0x04, 0x19, PPC2_VSX),
-GEN_XX3FORM(xvnmsubasp, 0x04, 0x1A, PPC2_VSX),
-GEN_XX3FORM(xvnmsubmsp, 0x04, 0x1B, PPC2_VSX),
-GEN_XX3FORM(xvmaxsp, 0x00, 0x18, PPC2_VSX),
-GEN_XX3FORM(xvminsp, 0x00, 0x19, PPC2_VSX),
-GEN_XX3_RC_FORM(xvcmpeqsp, 0x0C, 0x08, PPC2_VSX),
-GEN_XX3_RC_FORM(xvcmpgtsp, 0x0C, 0x09, PPC2_VSX),
-GEN_XX3_RC_FORM(xvcmpgesp, 0x0C, 0x0A, PPC2_VSX),
-GEN_XX2FORM(xvcvspdp, 0x12, 0x1C, PPC2_VSX),
-GEN_XX2FORM(xvcvspsxds, 0x10, 0x19, PPC2_VSX),
-GEN_XX2FORM(xvcvspsxws, 0x10, 0x09, PPC2_VSX),
-GEN_XX2FORM(xvcvspuxds, 0x10, 0x18, PPC2_VSX),
-GEN_XX2FORM(xvcvspuxws, 0x10, 0x08, PPC2_VSX),
-GEN_XX2FORM(xvcvsxdsp, 0x10, 0x1B, PPC2_VSX),
-GEN_XX2FORM(xvcvuxdsp, 0x10, 0x1A, PPC2_VSX),
-GEN_XX2FORM(xvcvsxwsp, 0x10, 0x0B, PPC2_VSX),
-GEN_XX2FORM(xvcvuxwsp, 0x10, 0x0A, PPC2_VSX),
-GEN_XX2FORM(xvrspi, 0x12, 0x08, PPC2_VSX),
-GEN_XX2FORM(xvrspic, 0x16, 0x0A, PPC2_VSX),
-GEN_XX2FORM(xvrspim, 0x12, 0x0B, PPC2_VSX),
-GEN_XX2FORM(xvrspip, 0x12, 0x0A, PPC2_VSX),
-GEN_XX2FORM(xvrspiz, 0x12, 0x09, PPC2_VSX),
-
-#undef VSX_LOGICAL
-#define VSX_LOGICAL(name, opc2, opc3, fl2) \
-GEN_XX3FORM(name, opc2, opc3, fl2)
-
-VSX_LOGICAL(xxland, 0x8, 0x10, PPC2_VSX),
-VSX_LOGICAL(xxlandc, 0x8, 0x11, PPC2_VSX),
-VSX_LOGICAL(xxlor, 0x8, 0x12, PPC2_VSX),
-VSX_LOGICAL(xxlxor, 0x8, 0x13, PPC2_VSX),
-VSX_LOGICAL(xxlnor, 0x8, 0x14, PPC2_VSX),
-VSX_LOGICAL(xxleqv, 0x8, 0x17, PPC2_VSX207),
-VSX_LOGICAL(xxlnand, 0x8, 0x16, PPC2_VSX207),
-VSX_LOGICAL(xxlorc, 0x8, 0x15, PPC2_VSX207),
-GEN_XX3FORM(xxmrghw, 0x08, 0x02, PPC2_VSX),
-GEN_XX3FORM(xxmrglw, 0x08, 0x06, PPC2_VSX),
-GEN_XX2FORM(xxspltw, 0x08, 0x0A, PPC2_VSX),
-GEN_XX3FORM_DM(xxsldwi, 0x08, 0x00),
-
-#define GEN_XXSEL_ROW(opc3) \
-GEN_HANDLER2_E(xxsel, "xxsel", 0x3C, 0x18, opc3, 0, PPC_NONE, PPC2_VSX), \
-GEN_HANDLER2_E(xxsel, "xxsel", 0x3C, 0x19, opc3, 0, PPC_NONE, PPC2_VSX), \
-GEN_HANDLER2_E(xxsel, "xxsel", 0x3C, 0x1A, opc3, 0, PPC_NONE, PPC2_VSX), \
-GEN_HANDLER2_E(xxsel, "xxsel", 0x3C, 0x1B, opc3, 0, PPC_NONE, PPC2_VSX), \
-GEN_HANDLER2_E(xxsel, "xxsel", 0x3C, 0x1C, opc3, 0, PPC_NONE, PPC2_VSX), \
-GEN_HANDLER2_E(xxsel, "xxsel", 0x3C, 0x1D, opc3, 0, PPC_NONE, PPC2_VSX), \
-GEN_HANDLER2_E(xxsel, "xxsel", 0x3C, 0x1E, opc3, 0, PPC_NONE, PPC2_VSX), \
-GEN_HANDLER2_E(xxsel, "xxsel", 0x3C, 0x1F, opc3, 0, PPC_NONE, PPC2_VSX), \
-
-GEN_XXSEL_ROW(0x00)
-GEN_XXSEL_ROW(0x01)
-GEN_XXSEL_ROW(0x02)
-GEN_XXSEL_ROW(0x03)
-GEN_XXSEL_ROW(0x04)
-GEN_XXSEL_ROW(0x05)
-GEN_XXSEL_ROW(0x06)
-GEN_XXSEL_ROW(0x07)
-GEN_XXSEL_ROW(0x08)
-GEN_XXSEL_ROW(0x09)
-GEN_XXSEL_ROW(0x0A)
-GEN_XXSEL_ROW(0x0B)
-GEN_XXSEL_ROW(0x0C)
-GEN_XXSEL_ROW(0x0D)
-GEN_XXSEL_ROW(0x0E)
-GEN_XXSEL_ROW(0x0F)
-GEN_XXSEL_ROW(0x10)
-GEN_XXSEL_ROW(0x11)
-GEN_XXSEL_ROW(0x12)
-GEN_XXSEL_ROW(0x13)
-GEN_XXSEL_ROW(0x14)
-GEN_XXSEL_ROW(0x15)
-GEN_XXSEL_ROW(0x16)
-GEN_XXSEL_ROW(0x17)
-GEN_XXSEL_ROW(0x18)
-GEN_XXSEL_ROW(0x19)
-GEN_XXSEL_ROW(0x1A)
-GEN_XXSEL_ROW(0x1B)
-GEN_XXSEL_ROW(0x1C)
-GEN_XXSEL_ROW(0x1D)
-GEN_XXSEL_ROW(0x1E)
-GEN_XXSEL_ROW(0x1F)
-
-GEN_XX3FORM_DM(xxpermdi, 0x08, 0x01),
-
-#undef GEN_DFP_T_A_B_Rc
-#undef GEN_DFP_BF_A_B
-#undef GEN_DFP_BF_A_DCM
-#undef GEN_DFP_T_B_U32_U32_Rc
-#undef GEN_DFP_T_A_B_I32_Rc
-#undef GEN_DFP_T_B_Rc
-#undef GEN_DFP_T_FPR_I32_Rc
-
-#define _GEN_DFP_LONG(name, op1, op2, mask) \
-GEN_HANDLER_E(name, 0x3B, op1, op2, mask, PPC_NONE, PPC2_DFP)
-
-#define _GEN_DFP_LONGx2(name, op1, op2, mask) \
-GEN_HANDLER_E(name, 0x3B, op1, 0x00 | op2, mask, PPC_NONE, PPC2_DFP), \
-GEN_HANDLER_E(name, 0x3B, op1, 0x10 | op2, mask, PPC_NONE, PPC2_DFP)
-
-#define _GEN_DFP_LONGx4(name, op1, op2, mask) \
-GEN_HANDLER_E(name, 0x3B, op1, 0x00 | op2, mask, PPC_NONE, PPC2_DFP), \
-GEN_HANDLER_E(name, 0x3B, op1, 0x08 | op2, mask, PPC_NONE, PPC2_DFP), \
-GEN_HANDLER_E(name, 0x3B, op1, 0x10 | op2, mask, PPC_NONE, PPC2_DFP), \
-GEN_HANDLER_E(name, 0x3B, op1, 0x18 | op2, mask, PPC_NONE, PPC2_DFP)
-
-#define _GEN_DFP_QUAD(name, op1, op2, mask) \
-GEN_HANDLER_E(name, 0x3F, op1, op2, mask, PPC_NONE, PPC2_DFP)
-
-#define _GEN_DFP_QUADx2(name, op1, op2, mask) \
-GEN_HANDLER_E(name, 0x3F, op1, 0x00 | op2, mask, PPC_NONE, PPC2_DFP), \
-GEN_HANDLER_E(name, 0x3F, op1, 0x10 | op2, mask, PPC_NONE, PPC2_DFP)
-
-#define _GEN_DFP_QUADx4(name, op1, op2, mask)                         \
-GEN_HANDLER_E(name, 0x3F, op1, 0x00 | op2, mask, PPC_NONE, PPC2_DFP), \
-GEN_HANDLER_E(name, 0x3F, op1, 0x08 | op2, mask, PPC_NONE, PPC2_DFP), \
-GEN_HANDLER_E(name, 0x3F, op1, 0x10 | op2, mask, PPC_NONE, PPC2_DFP), \
-GEN_HANDLER_E(name, 0x3F, op1, 0x18 | op2, mask, PPC_NONE, PPC2_DFP)
-
-#define GEN_DFP_T_A_B_Rc(name, op1, op2) \
-_GEN_DFP_LONG(name, op1, op2, 0x00000000)
-
-#define GEN_DFP_Tp_Ap_Bp_Rc(name, op1, op2) \
-_GEN_DFP_QUAD(name, op1, op2, 0x00210800)
-
-#define GEN_DFP_Tp_A_Bp_Rc(name, op1, op2) \
-_GEN_DFP_QUAD(name, op1, op2, 0x00200800)
-
-#define GEN_DFP_T_B_Rc(name, op1, op2) \
-_GEN_DFP_LONG(name, op1, op2, 0x001F0000)
-
-#define GEN_DFP_Tp_Bp_Rc(name, op1, op2) \
-_GEN_DFP_QUAD(name, op1, op2, 0x003F0800)
-
-#define GEN_DFP_Tp_B_Rc(name, op1, op2) \
-_GEN_DFP_QUAD(name, op1, op2, 0x003F0000)
-
-#define GEN_DFP_T_Bp_Rc(name, op1, op2) \
-_GEN_DFP_QUAD(name, op1, op2, 0x001F0800)
-
-#define GEN_DFP_BF_A_B(name, op1, op2) \
-_GEN_DFP_LONG(name, op1, op2, 0x00000001)
-
-#define GEN_DFP_BF_Ap_Bp(name, op1, op2) \
-_GEN_DFP_QUAD(name, op1, op2, 0x00610801)
-
-#define GEN_DFP_BF_A_Bp(name, op1, op2) \
-_GEN_DFP_QUAD(name, op1, op2, 0x00600801)
-
-#define GEN_DFP_BF_A_DCM(name, op1, op2) \
-_GEN_DFP_LONGx2(name, op1, op2, 0x00600001)
-
-#define GEN_DFP_BF_Ap_DCM(name, op1, op2) \
-_GEN_DFP_QUADx2(name, op1, op2, 0x00610001)
-
-#define GEN_DFP_T_A_B_RMC_Rc(name, op1, op2) \
-_GEN_DFP_LONGx4(name, op1, op2, 0x00000000)
-
-#define GEN_DFP_Tp_Ap_Bp_RMC_Rc(name, op1, op2) \
-_GEN_DFP_QUADx4(name, op1, op2, 0x02010800)
-
-#define GEN_DFP_Tp_A_Bp_RMC_Rc(name, op1, op2) \
-_GEN_DFP_QUADx4(name, op1, op2, 0x02000800)
-
-#define GEN_DFP_TE_T_B_RMC_Rc(name, op1, op2) \
-_GEN_DFP_LONGx4(name, op1, op2, 0x00000000)
-
-#define GEN_DFP_TE_Tp_Bp_RMC_Rc(name, op1, op2) \
-_GEN_DFP_QUADx4(name, op1, op2, 0x00200800)
-
-#define GEN_DFP_R_T_B_RMC_Rc(name, op1, op2) \
-_GEN_DFP_LONGx4(name, op1, op2, 0x001E0000)
-
-#define GEN_DFP_R_Tp_Bp_RMC_Rc(name, op1, op2) \
-_GEN_DFP_QUADx4(name, op1, op2, 0x003E0800)
-
-#define GEN_DFP_SP_T_B_Rc(name, op1, op2) \
-_GEN_DFP_LONG(name, op1, op2, 0x00070000)
-
-#define GEN_DFP_SP_Tp_Bp_Rc(name, op1, op2) \
-_GEN_DFP_QUAD(name, op1, op2, 0x00270800)
-
-#define GEN_DFP_S_T_B_Rc(name, op1, op2) \
-_GEN_DFP_LONG(name, op1, op2, 0x000F0000)
-
-#define GEN_DFP_S_Tp_Bp_Rc(name, op1, op2) \
-_GEN_DFP_QUAD(name, op1, op2, 0x002F0800)
-
-#define GEN_DFP_T_A_SH_Rc(name, op1, op2) \
-_GEN_DFP_LONGx2(name, op1, op2, 0x00000000)
-
-#define GEN_DFP_Tp_Ap_SH_Rc(name, op1, op2) \
-_GEN_DFP_QUADx2(name, op1, op2, 0x00210000)
-
-GEN_DFP_T_A_B_Rc(dadd, 0x02, 0x00),
-GEN_DFP_Tp_Ap_Bp_Rc(daddq, 0x02, 0x00),
-GEN_DFP_T_A_B_Rc(dsub, 0x02, 0x10),
-GEN_DFP_Tp_Ap_Bp_Rc(dsubq, 0x02, 0x10),
-GEN_DFP_T_A_B_Rc(dmul, 0x02, 0x01),
-GEN_DFP_Tp_Ap_Bp_Rc(dmulq, 0x02, 0x01),
-GEN_DFP_T_A_B_Rc(ddiv, 0x02, 0x11),
-GEN_DFP_Tp_Ap_Bp_Rc(ddivq, 0x02, 0x11),
-GEN_DFP_BF_A_B(dcmpu, 0x02, 0x14),
-GEN_DFP_BF_Ap_Bp(dcmpuq, 0x02, 0x14),
-GEN_DFP_BF_A_B(dcmpo, 0x02, 0x04),
-GEN_DFP_BF_Ap_Bp(dcmpoq, 0x02, 0x04),
-GEN_DFP_BF_A_DCM(dtstdc, 0x02, 0x06),
-GEN_DFP_BF_Ap_DCM(dtstdcq, 0x02, 0x06),
-GEN_DFP_BF_A_DCM(dtstdg, 0x02, 0x07),
-GEN_DFP_BF_Ap_DCM(dtstdgq, 0x02, 0x07),
-GEN_DFP_BF_A_B(dtstex, 0x02, 0x05),
-GEN_DFP_BF_Ap_Bp(dtstexq, 0x02, 0x05),
-GEN_DFP_BF_A_B(dtstsf, 0x02, 0x15),
-GEN_DFP_BF_A_Bp(dtstsfq, 0x02, 0x15),
-GEN_DFP_TE_T_B_RMC_Rc(dquai, 0x03, 0x02),
-GEN_DFP_TE_Tp_Bp_RMC_Rc(dquaiq, 0x03, 0x02),
-GEN_DFP_T_A_B_RMC_Rc(dqua, 0x03, 0x00),
-GEN_DFP_Tp_Ap_Bp_RMC_Rc(dquaq, 0x03, 0x00),
-GEN_DFP_T_A_B_RMC_Rc(drrnd, 0x03, 0x01),
-GEN_DFP_Tp_A_Bp_RMC_Rc(drrndq, 0x03, 0x01),
-GEN_DFP_R_T_B_RMC_Rc(drintx, 0x03, 0x03),
-GEN_DFP_R_Tp_Bp_RMC_Rc(drintxq, 0x03, 0x03),
-GEN_DFP_R_T_B_RMC_Rc(drintn, 0x03, 0x07),
-GEN_DFP_R_Tp_Bp_RMC_Rc(drintnq, 0x03, 0x07),
-GEN_DFP_T_B_Rc(dctdp, 0x02, 0x08),
-GEN_DFP_Tp_B_Rc(dctqpq, 0x02, 0x08),
-GEN_DFP_T_B_Rc(drsp, 0x02, 0x18),
-GEN_DFP_Tp_Bp_Rc(drdpq, 0x02, 0x18),
-GEN_DFP_T_B_Rc(dcffix, 0x02, 0x19),
-GEN_DFP_Tp_B_Rc(dcffixq, 0x02, 0x19),
-GEN_DFP_T_B_Rc(dctfix, 0x02, 0x09),
-GEN_DFP_T_Bp_Rc(dctfixq, 0x02, 0x09),
-GEN_DFP_SP_T_B_Rc(ddedpd, 0x02, 0x0a),
-GEN_DFP_SP_Tp_Bp_Rc(ddedpdq, 0x02, 0x0a),
-GEN_DFP_S_T_B_Rc(denbcd, 0x02, 0x1a),
-GEN_DFP_S_Tp_Bp_Rc(denbcdq, 0x02, 0x1a),
-GEN_DFP_T_B_Rc(dxex, 0x02, 0x0b),
-GEN_DFP_T_Bp_Rc(dxexq, 0x02, 0x0b),
-GEN_DFP_T_A_B_Rc(diex, 0x02, 0x1b),
-GEN_DFP_Tp_A_Bp_Rc(diexq, 0x02, 0x1b),
-GEN_DFP_T_A_SH_Rc(dscli, 0x02, 0x02),
-GEN_DFP_Tp_Ap_SH_Rc(dscliq, 0x02, 0x02),
-GEN_DFP_T_A_SH_Rc(dscri, 0x02, 0x03),
-GEN_DFP_Tp_Ap_SH_Rc(dscriq, 0x02, 0x03),
-
-#undef GEN_SPE
-#define GEN_SPE(name0, name1, opc2, opc3, inval0, inval1, type) \
-    GEN_OPCODE_DUAL(name0##_##name1, 0x04, opc2, opc3, inval0, inval1, type, PPC_NONE)
-GEN_SPE(evaddw,      speundef,    0x00, 0x08, 0x00000000, 0xFFFFFFFF, PPC_SPE),
-GEN_SPE(evaddiw,     speundef,    0x01, 0x08, 0x00000000, 0xFFFFFFFF, PPC_SPE),
-GEN_SPE(evsubfw,     speundef,    0x02, 0x08, 0x00000000, 0xFFFFFFFF, PPC_SPE),
-GEN_SPE(evsubifw,    speundef,    0x03, 0x08, 0x00000000, 0xFFFFFFFF, PPC_SPE),
-GEN_SPE(evabs,       evneg,       0x04, 0x08, 0x0000F800, 0x0000F800, PPC_SPE),
-GEN_SPE(evextsb,     evextsh,     0x05, 0x08, 0x0000F800, 0x0000F800, PPC_SPE),
-GEN_SPE(evrndw,      evcntlzw,    0x06, 0x08, 0x0000F800, 0x0000F800, PPC_SPE),
-GEN_SPE(evcntlsw,    brinc,       0x07, 0x08, 0x0000F800, 0x00000000, PPC_SPE),
-GEN_SPE(evmra,       speundef,    0x02, 0x13, 0x0000F800, 0xFFFFFFFF, PPC_SPE),
-GEN_SPE(speundef,    evand,       0x08, 0x08, 0xFFFFFFFF, 0x00000000, PPC_SPE),
-GEN_SPE(evandc,      speundef,    0x09, 0x08, 0x00000000, 0xFFFFFFFF, PPC_SPE),
-GEN_SPE(evxor,       evor,        0x0B, 0x08, 0x00000000, 0x00000000, PPC_SPE),
-GEN_SPE(evnor,       eveqv,       0x0C, 0x08, 0x00000000, 0x00000000, PPC_SPE),
-GEN_SPE(evmwumi,     evmwsmi,     0x0C, 0x11, 0x00000000, 0x00000000, PPC_SPE),
-GEN_SPE(evmwumia,    evmwsmia,    0x1C, 0x11, 0x00000000, 0x00000000, PPC_SPE),
-GEN_SPE(evmwumiaa,   evmwsmiaa,   0x0C, 0x15, 0x00000000, 0x00000000, PPC_SPE),
-GEN_SPE(speundef,    evorc,       0x0D, 0x08, 0xFFFFFFFF, 0x00000000, PPC_SPE),
-GEN_SPE(evnand,      speundef,    0x0F, 0x08, 0x00000000, 0xFFFFFFFF, PPC_SPE),
-GEN_SPE(evsrwu,      evsrws,      0x10, 0x08, 0x00000000, 0x00000000, PPC_SPE),
-GEN_SPE(evsrwiu,     evsrwis,     0x11, 0x08, 0x00000000, 0x00000000, PPC_SPE),
-GEN_SPE(evslw,       speundef,    0x12, 0x08, 0x00000000, 0xFFFFFFFF, PPC_SPE),
-GEN_SPE(evslwi,      speundef,    0x13, 0x08, 0x00000000, 0xFFFFFFFF, PPC_SPE),
-GEN_SPE(evrlw,       evsplati,    0x14, 0x08, 0x00000000, 0x0000F800, PPC_SPE),
-GEN_SPE(evrlwi,      evsplatfi,   0x15, 0x08, 0x00000000, 0x0000F800, PPC_SPE),
-GEN_SPE(evmergehi,   evmergelo,   0x16, 0x08, 0x00000000, 0x00000000, PPC_SPE),
-GEN_SPE(evmergehilo, evmergelohi, 0x17, 0x08, 0x00000000, 0x00000000, PPC_SPE),
-GEN_SPE(evcmpgtu,    evcmpgts,    0x18, 0x08, 0x00600000, 0x00600000, PPC_SPE),
-GEN_SPE(evcmpltu,    evcmplts,    0x19, 0x08, 0x00600000, 0x00600000, PPC_SPE),
-GEN_SPE(evcmpeq,     speundef,    0x1A, 0x08, 0x00600000, 0xFFFFFFFF, PPC_SPE),
-
-GEN_SPE(evfsadd,     evfssub,     0x00, 0x0A, 0x00000000, 0x00000000, PPC_SPE_SINGLE),
-GEN_SPE(evfsabs,     evfsnabs,    0x02, 0x0A, 0x0000F800, 0x0000F800, PPC_SPE_SINGLE),
-GEN_SPE(evfsneg,     speundef,    0x03, 0x0A, 0x0000F800, 0xFFFFFFFF, PPC_SPE_SINGLE),
-GEN_SPE(evfsmul,     evfsdiv,     0x04, 0x0A, 0x00000000, 0x00000000, PPC_SPE_SINGLE),
-GEN_SPE(evfscmpgt,   evfscmplt,   0x06, 0x0A, 0x00600000, 0x00600000, PPC_SPE_SINGLE),
-GEN_SPE(evfscmpeq,   speundef,    0x07, 0x0A, 0x00600000, 0xFFFFFFFF, PPC_SPE_SINGLE),
-GEN_SPE(evfscfui,    evfscfsi,    0x08, 0x0A, 0x00180000, 0x00180000, PPC_SPE_SINGLE),
-GEN_SPE(evfscfuf,    evfscfsf,    0x09, 0x0A, 0x00180000, 0x00180000, PPC_SPE_SINGLE),
-GEN_SPE(evfsctui,    evfsctsi,    0x0A, 0x0A, 0x00180000, 0x00180000, PPC_SPE_SINGLE),
-GEN_SPE(evfsctuf,    evfsctsf,    0x0B, 0x0A, 0x00180000, 0x00180000, PPC_SPE_SINGLE),
-GEN_SPE(evfsctuiz,   speundef,    0x0C, 0x0A, 0x00180000, 0xFFFFFFFF, PPC_SPE_SINGLE),
-GEN_SPE(evfsctsiz,   speundef,    0x0D, 0x0A, 0x00180000, 0xFFFFFFFF, PPC_SPE_SINGLE),
-GEN_SPE(evfststgt,   evfststlt,   0x0E, 0x0A, 0x00600000, 0x00600000, PPC_SPE_SINGLE),
-GEN_SPE(evfststeq,   speundef,    0x0F, 0x0A, 0x00600000, 0xFFFFFFFF, PPC_SPE_SINGLE),
-
-GEN_SPE(efsadd,      efssub,      0x00, 0x0B, 0x00000000, 0x00000000, PPC_SPE_SINGLE),
-GEN_SPE(efsabs,      efsnabs,     0x02, 0x0B, 0x0000F800, 0x0000F800, PPC_SPE_SINGLE),
-GEN_SPE(efsneg,      speundef,    0x03, 0x0B, 0x0000F800, 0xFFFFFFFF, PPC_SPE_SINGLE),
-GEN_SPE(efsmul,      efsdiv,      0x04, 0x0B, 0x00000000, 0x00000000, PPC_SPE_SINGLE),
-GEN_SPE(efscmpgt,    efscmplt,    0x06, 0x0B, 0x00600000, 0x00600000, PPC_SPE_SINGLE),
-GEN_SPE(efscmpeq,    efscfd,      0x07, 0x0B, 0x00600000, 0x00180000, PPC_SPE_SINGLE),
-GEN_SPE(efscfui,     efscfsi,     0x08, 0x0B, 0x00180000, 0x00180000, PPC_SPE_SINGLE),
-GEN_SPE(efscfuf,     efscfsf,     0x09, 0x0B, 0x00180000, 0x00180000, PPC_SPE_SINGLE),
-GEN_SPE(efsctui,     efsctsi,     0x0A, 0x0B, 0x00180000, 0x00180000, PPC_SPE_SINGLE),
-GEN_SPE(efsctuf,     efsctsf,     0x0B, 0x0B, 0x00180000, 0x00180000, PPC_SPE_SINGLE),
-GEN_SPE(efsctuiz,    speundef,    0x0C, 0x0B, 0x00180000, 0xFFFFFFFF, PPC_SPE_SINGLE),
-GEN_SPE(efsctsiz,    speundef,    0x0D, 0x0B, 0x00180000, 0xFFFFFFFF, PPC_SPE_SINGLE),
-GEN_SPE(efststgt,    efststlt,    0x0E, 0x0B, 0x00600000, 0x00600000, PPC_SPE_SINGLE),
-GEN_SPE(efststeq,    speundef,    0x0F, 0x0B, 0x00600000, 0xFFFFFFFF, PPC_SPE_SINGLE),
-
-GEN_SPE(efdadd,      efdsub,      0x10, 0x0B, 0x00000000, 0x00000000, PPC_SPE_DOUBLE),
-GEN_SPE(efdcfuid,    efdcfsid,    0x11, 0x0B, 0x00180000, 0x00180000, PPC_SPE_DOUBLE),
-GEN_SPE(efdabs,      efdnabs,     0x12, 0x0B, 0x0000F800, 0x0000F800, PPC_SPE_DOUBLE),
-GEN_SPE(efdneg,      speundef,    0x13, 0x0B, 0x0000F800, 0xFFFFFFFF, PPC_SPE_DOUBLE),
-GEN_SPE(efdmul,      efddiv,      0x14, 0x0B, 0x00000000, 0x00000000, PPC_SPE_DOUBLE),
-GEN_SPE(efdctuidz,   efdctsidz,   0x15, 0x0B, 0x00180000, 0x00180000, PPC_SPE_DOUBLE),
-GEN_SPE(efdcmpgt,    efdcmplt,    0x16, 0x0B, 0x00600000, 0x00600000, PPC_SPE_DOUBLE),
-GEN_SPE(efdcmpeq,    efdcfs,      0x17, 0x0B, 0x00600000, 0x00180000, PPC_SPE_DOUBLE),
-GEN_SPE(efdcfui,     efdcfsi,     0x18, 0x0B, 0x00180000, 0x00180000, PPC_SPE_DOUBLE),
-GEN_SPE(efdcfuf,     efdcfsf,     0x19, 0x0B, 0x00180000, 0x00180000, PPC_SPE_DOUBLE),
-GEN_SPE(efdctui,     efdctsi,     0x1A, 0x0B, 0x00180000, 0x00180000, PPC_SPE_DOUBLE),
-GEN_SPE(efdctuf,     efdctsf,     0x1B, 0x0B, 0x00180000, 0x00180000, PPC_SPE_DOUBLE),
-GEN_SPE(efdctuiz,    speundef,    0x1C, 0x0B, 0x00180000, 0xFFFFFFFF, PPC_SPE_DOUBLE),
-GEN_SPE(efdctsiz,    speundef,    0x1D, 0x0B, 0x00180000, 0xFFFFFFFF, PPC_SPE_DOUBLE),
-GEN_SPE(efdtstgt,    efdtstlt,    0x1E, 0x0B, 0x00600000, 0x00600000, PPC_SPE_DOUBLE),
-GEN_SPE(efdtsteq,    speundef,    0x1F, 0x0B, 0x00600000, 0xFFFFFFFF, PPC_SPE_DOUBLE),
-
-#undef GEN_SPEOP_LDST
-#define GEN_SPEOP_LDST(name, opc2, sh)                                        \
-GEN_HANDLER(name, 0x04, opc2, 0x0C, 0x00000000, PPC_SPE)
-GEN_SPEOP_LDST(evldd, 0x00, 3),
-GEN_SPEOP_LDST(evldw, 0x01, 3),
-GEN_SPEOP_LDST(evldh, 0x02, 3),
-GEN_SPEOP_LDST(evlhhesplat, 0x04, 1),
-GEN_SPEOP_LDST(evlhhousplat, 0x06, 1),
-GEN_SPEOP_LDST(evlhhossplat, 0x07, 1),
-GEN_SPEOP_LDST(evlwhe, 0x08, 2),
-GEN_SPEOP_LDST(evlwhou, 0x0A, 2),
-GEN_SPEOP_LDST(evlwhos, 0x0B, 2),
-GEN_SPEOP_LDST(evlwwsplat, 0x0C, 2),
-GEN_SPEOP_LDST(evlwhsplat, 0x0E, 2),
-
-GEN_SPEOP_LDST(evstdd, 0x10, 3),
-GEN_SPEOP_LDST(evstdw, 0x11, 3),
-GEN_SPEOP_LDST(evstdh, 0x12, 3),
-GEN_SPEOP_LDST(evstwhe, 0x18, 2),
-GEN_SPEOP_LDST(evstwho, 0x1A, 2),
-GEN_SPEOP_LDST(evstwwe, 0x1C, 2),
-GEN_SPEOP_LDST(evstwwo, 0x1E, 2),
-
-=======
->>>>>>> 7124ccf8
 GEN_HANDLER2_E(tbegin, "tbegin", 0x1F, 0x0E, 0x14, 0x01DFF800, \
                PPC_NONE, PPC2_TM),
 GEN_HANDLER2_E(tend,   "tend",   0x1F, 0x0E, 0x15, 0x01FFF800, \
@@ -10952,8 +6751,6 @@
                PPC_NONE, PPC2_TM),
 GEN_HANDLER2_E(trechkpt, "trechkpt", 0x1F, 0x0E, 0x1F, 0x03FFF800, \
                PPC_NONE, PPC2_TM),
-<<<<<<< HEAD
-=======
 
 #include "translate/fp-ops.inc.c"
 
@@ -10964,7 +6761,6 @@
 #include "translate/dfp-ops.inc.c"
 
 #include "translate/spe-ops.inc.c"
->>>>>>> 7124ccf8
 };
 
 #include "helper_regs.h"
@@ -11242,15 +7038,6 @@
     } else {
         ctx.tm_enabled = false;
     }
-<<<<<<< HEAD
-#if defined(TARGET_PPC64)
-    if ((env->flags & POWERPC_FLAG_TM) && msr_tm) {
-        ctx.tm_enabled = msr_tm;
-    } else {
-        ctx.tm_enabled = 0;
-    }
-=======
->>>>>>> 7124ccf8
 #endif
     if ((env->flags & POWERPC_FLAG_SE) && msr_se)
         ctx.singlestep_enabled = CPU_SINGLE_STEP;
@@ -11301,16 +7088,10 @@
         } else {
             ctx.opcode = cpu_ldl_code(env, ctx.nip);
         }
-<<<<<<< HEAD
-        LOG_DISAS("translate opcode %08x (%02x %02x %02x) (%s)\n",
-                    ctx.opcode, opc1(ctx.opcode), opc2(ctx.opcode),
-                    opc3(ctx.opcode), ctx.le_mode ? "little" : "big");
-=======
         LOG_DISAS("translate opcode %08x (%02x %02x %02x %02x) (%s)\n",
                   ctx.opcode, opc1(ctx.opcode), opc2(ctx.opcode),
                   opc3(ctx.opcode), opc4(ctx.opcode),
                   ctx.le_mode ? "little" : "big");
->>>>>>> 7124ccf8
         ctx.nip += 4;
         table = env->opcodes;
         handler = table[opc1(ctx.opcode)];
@@ -11329,17 +7110,11 @@
         /* Is opcode *REALLY* valid ? */
         if (unlikely(handler->handler == &gen_invalid)) {
             qemu_log_mask(LOG_GUEST_ERROR, "invalid/unsupported opcode: "
-<<<<<<< HEAD
-                          "%02x - %02x - %02x (%08x) " TARGET_FMT_lx " %d\n",
-                          opc1(ctx.opcode), opc2(ctx.opcode),
-                          opc3(ctx.opcode), ctx.opcode, ctx.nip - 4, (int)msr_ir);
-=======
                           "%02x - %02x - %02x - %02x (%08x) "
                           TARGET_FMT_lx " %d\n",
                           opc1(ctx.opcode), opc2(ctx.opcode),
                           opc3(ctx.opcode), opc4(ctx.opcode),
                           ctx.opcode, ctx.nip - 4, (int)msr_ir);
->>>>>>> 7124ccf8
         } else {
             uint32_t inval;
 
@@ -11351,16 +7126,10 @@
 
             if (unlikely((ctx.opcode & inval) != 0)) {
                 qemu_log_mask(LOG_GUEST_ERROR, "invalid bits: %08x for opcode: "
-<<<<<<< HEAD
-                              "%02x - %02x - %02x (%08x) " TARGET_FMT_lx "\n",
-                              ctx.opcode & inval, opc1(ctx.opcode),
-                              opc2(ctx.opcode), opc3(ctx.opcode),
-=======
                               "%02x - %02x - %02x - %02x (%08x) "
                               TARGET_FMT_lx "\n", ctx.opcode & inval,
                               opc1(ctx.opcode), opc2(ctx.opcode),
                               opc3(ctx.opcode), opc4(ctx.opcode),
->>>>>>> 7124ccf8
                               ctx.opcode, ctx.nip - 4);
                 gen_inval_exception(ctxp, POWERPC_EXCP_INVAL_INVAL);
                 break;
