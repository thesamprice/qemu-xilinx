--- conflicted
+++ resolved
@@ -23,10 +23,7 @@
 
 #include "qemu-common.h"
 #include "qemu/error-report.h"
-<<<<<<< HEAD
-=======
 #include "cpu.h"
->>>>>>> 7124ccf8
 #include "qemu/timer.h"
 #include "sysemu/sysemu.h"
 #include "sysemu/kvm.h"
@@ -47,12 +44,9 @@
 #include "exec/memattrs.h"
 #include "sysemu/hostmem.h"
 #include "qemu/cutils.h"
-<<<<<<< HEAD
-=======
 #if defined(TARGET_PPC64)
 #include "hw/ppc/spapr_cpu_core.h"
 #endif
->>>>>>> 7124ccf8
 
 //#define DEBUG_KVM
 
@@ -384,12 +378,6 @@
 static long getrampagesize(void)
 {
     long hpsize = LONG_MAX;
-<<<<<<< HEAD
-    Object *memdev_root;
-
-    if (mem_path) {
-        return gethugepagesize(mem_path);
-=======
     long mainrampagesize;
     Object *memdev_root;
 
@@ -397,7 +385,6 @@
         mainrampagesize = gethugepagesize(mem_path);
     } else {
         mainrampagesize = getpagesize();
->>>>>>> 7124ccf8
     }
 
     /* it's possible we have memory-backend objects with
@@ -411,15 +398,6 @@
      * backend isn't backed by hugepages.
      */
     memdev_root = object_resolve_path("/objects", NULL);
-<<<<<<< HEAD
-    if (!memdev_root) {
-        return getpagesize();
-    }
-
-    object_child_foreach(memdev_root, find_max_supported_pagesize, &hpsize);
-
-    return (hpsize == LONG_MAX) ? getpagesize() : hpsize;
-=======
     if (memdev_root) {
         object_child_foreach(memdev_root, find_max_supported_pagesize, &hpsize);
     }
@@ -443,7 +421,6 @@
     }
 
     return hpsize;
->>>>>>> 7124ccf8
 }
 
 static bool kvm_valid_page_size(uint32_t flags, long rampgsize, uint32_t shift)
@@ -2102,15 +2079,12 @@
 void kvmppc_enable_set_mode_hcall(void)
 {
     kvmppc_enable_hcall(kvm_state, H_SET_MODE);
-<<<<<<< HEAD
-=======
 }
 
 void kvmppc_enable_clear_ref_mod_hcalls(void)
 {
     kvmppc_enable_hcall(kvm_state, H_CLEAR_REF);
     kvmppc_enable_hcall(kvm_state, H_CLEAR_MOD);
->>>>>>> 7124ccf8
 }
 
 void kvmppc_set_papr(PowerPCCPU *cpu)
@@ -2674,8 +2648,6 @@
     return 0;
 }
 
-<<<<<<< HEAD
-=======
 int kvm_arch_add_msi_route_post(struct kvm_irq_routing_entry *route,
                                 int vector, PCIDevice *dev)
 {
@@ -2687,7 +2659,6 @@
     return 0;
 }
 
->>>>>>> 7124ccf8
 int kvm_arch_msi_data_to_gsi(uint32_t data)
 {
     return data & 0xffff;
