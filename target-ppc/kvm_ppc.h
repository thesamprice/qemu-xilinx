/*
 * Copyright 2008 IBM Corporation.
 * Authors: Hollis Blanchard <hollisb@us.ibm.com>
 *
 * This work is licensed under the GNU GPL license version 2 or later.
 *
 */

#ifndef KVM_PPC_H
#define KVM_PPC_H

#define TYPE_HOST_POWERPC_CPU "host-" TYPE_POWERPC_CPU

#ifdef CONFIG_KVM

uint32_t kvmppc_get_tbfreq(void);
uint64_t kvmppc_get_clockfreq(void);
uint32_t kvmppc_get_vmx(void);
uint32_t kvmppc_get_dfp(void);
bool kvmppc_get_host_model(char **buf);
bool kvmppc_get_host_serial(char **buf);
int kvmppc_get_hasidle(CPUPPCState *env);
int kvmppc_get_hypercall(CPUPPCState *env, uint8_t *buf, int buf_len);
int kvmppc_set_interrupt(PowerPCCPU *cpu, int irq, int level);
void kvmppc_enable_logical_ci_hcalls(void);
void kvmppc_enable_set_mode_hcall(void);
<<<<<<< HEAD
=======
void kvmppc_enable_clear_ref_mod_hcalls(void);
>>>>>>> 7124ccf8
void kvmppc_set_papr(PowerPCCPU *cpu);
int kvmppc_set_compat(PowerPCCPU *cpu, uint32_t cpu_version);
void kvmppc_set_mpic_proxy(PowerPCCPU *cpu, int mpic_proxy);
int kvmppc_smt_threads(void);
int kvmppc_clear_tsr_bits(PowerPCCPU *cpu, uint32_t tsr_bits);
int kvmppc_or_tsr_bits(PowerPCCPU *cpu, uint32_t tsr_bits);
int kvmppc_set_tcr(PowerPCCPU *cpu);
int kvmppc_booke_watchdog_enable(PowerPCCPU *cpu);
#ifndef CONFIG_USER_ONLY
off_t kvmppc_alloc_rma(void **rma);
bool kvmppc_spapr_use_multitce(void);
void *kvmppc_create_spapr_tce(uint32_t liobn, uint32_t window_size, int *pfd,
                              bool need_vfio);
int kvmppc_remove_spapr_tce(void *table, int pfd, uint32_t window_size);
int kvmppc_reset_htab(int shift_hint);
uint64_t kvmppc_rma_size(uint64_t current_size, unsigned int hash_shift);
#endif /* !CONFIG_USER_ONLY */
bool kvmppc_has_cap_epr(void);
int kvmppc_define_rtas_kernel_token(uint32_t token, const char *function);
bool kvmppc_has_cap_htab_fd(void);
int kvmppc_get_htab_fd(bool write);
int kvmppc_save_htab(QEMUFile *f, int fd, size_t bufsize, int64_t max_ns);
int kvmppc_load_htab_chunk(QEMUFile *f, int fd, uint32_t index,
                           uint16_t n_valid, uint16_t n_invalid);
uint64_t kvmppc_hash64_read_pteg(PowerPCCPU *cpu, target_ulong pte_index);
void kvmppc_hash64_free_pteg(uint64_t token);

void kvmppc_hash64_write_pte(CPUPPCState *env, target_ulong pte_index,
                             target_ulong pte0, target_ulong pte1);
bool kvmppc_has_cap_fixup_hcalls(void);
<<<<<<< HEAD
int kvmppc_enable_hwrng(void);
int kvmppc_put_books_sregs(PowerPCCPU *cpu);
=======
bool kvmppc_has_cap_htm(void);
int kvmppc_enable_hwrng(void);
int kvmppc_put_books_sregs(PowerPCCPU *cpu);
PowerPCCPUClass *kvm_ppc_get_host_cpu_class(void);
>>>>>>> 7124ccf8

#else

static inline uint32_t kvmppc_get_tbfreq(void)
{
    return 0;
}

static inline bool kvmppc_get_host_model(char **buf)
{
    return false;
}

static inline bool kvmppc_get_host_serial(char **buf)
{
    return false;
}

static inline uint64_t kvmppc_get_clockfreq(void)
{
    return 0;
}

static inline uint32_t kvmppc_get_vmx(void)
{
    return 0;
}

static inline uint32_t kvmppc_get_dfp(void)
{
    return 0;
}

static inline int kvmppc_get_hasidle(CPUPPCState *env)
{
    return 0;
}

static inline int kvmppc_get_hypercall(CPUPPCState *env, uint8_t *buf, int buf_len)
{
    return -1;
}

static inline int kvmppc_set_interrupt(PowerPCCPU *cpu, int irq, int level)
{
    return -1;
}

static inline void kvmppc_enable_logical_ci_hcalls(void)
{
}

static inline void kvmppc_enable_set_mode_hcall(void)
<<<<<<< HEAD
=======
{
}

static inline void kvmppc_enable_clear_ref_mod_hcalls(void)
>>>>>>> 7124ccf8
{
}

static inline void kvmppc_set_papr(PowerPCCPU *cpu)
{
}

static inline int kvmppc_set_compat(PowerPCCPU *cpu, uint32_t cpu_version)
{
    return 0;
}

static inline void kvmppc_set_mpic_proxy(PowerPCCPU *cpu, int mpic_proxy)
{
}

static inline int kvmppc_smt_threads(void)
{
    return 1;
}

static inline int kvmppc_or_tsr_bits(PowerPCCPU *cpu, uint32_t tsr_bits)
{
    return 0;
}

static inline int kvmppc_clear_tsr_bits(PowerPCCPU *cpu, uint32_t tsr_bits)
{
    return 0;
}

static inline int kvmppc_set_tcr(PowerPCCPU *cpu)
{
    return 0;
}

static inline int kvmppc_booke_watchdog_enable(PowerPCCPU *cpu)
{
    return -1;
}

#ifndef CONFIG_USER_ONLY
static inline off_t kvmppc_alloc_rma(void **rma)
{
    return 0;
}

static inline bool kvmppc_spapr_use_multitce(void)
{
    return false;
}

static inline void *kvmppc_create_spapr_tce(uint32_t liobn,
                                            uint32_t window_size, int *fd,
                                            bool need_vfio)
{
    return NULL;
}

static inline int kvmppc_remove_spapr_tce(void *table, int pfd,
                                          uint32_t nb_table)
{
    return -1;
}

static inline int kvmppc_reset_htab(int shift_hint)
{
    return 0;
}

static inline uint64_t kvmppc_rma_size(uint64_t current_size,
                                       unsigned int hash_shift)
{
    return ram_size;
}

#endif /* !CONFIG_USER_ONLY */

static inline bool kvmppc_has_cap_epr(void)
{
    return false;
}

static inline int kvmppc_define_rtas_kernel_token(uint32_t token,
                                                  const char *function)
{
    return -1;
}

static inline bool kvmppc_has_cap_htab_fd(void)
{
    return false;
}

static inline int kvmppc_get_htab_fd(bool write)
{
    return -1;
}

static inline int kvmppc_save_htab(QEMUFile *f, int fd, size_t bufsize,
                                   int64_t max_ns)
{
    abort();
}

static inline int kvmppc_load_htab_chunk(QEMUFile *f, int fd, uint32_t index,
                                         uint16_t n_valid, uint16_t n_invalid)
{
    abort();
}

static inline uint64_t kvmppc_hash64_read_pteg(PowerPCCPU *cpu,
                                               target_ulong pte_index)
{
    abort();
}

static inline void kvmppc_hash64_free_pteg(uint64_t token)
{
    abort();
}

static inline void kvmppc_hash64_write_pte(CPUPPCState *env,
                                           target_ulong pte_index,
                                           target_ulong pte0, target_ulong pte1)
{
    abort();
}

static inline bool kvmppc_has_cap_fixup_hcalls(void)
{
    abort();
}

<<<<<<< HEAD
=======
static inline bool kvmppc_has_cap_htm(void)
{
    return false;
}

>>>>>>> 7124ccf8
static inline int kvmppc_enable_hwrng(void)
{
    return -1;
}

static inline int kvmppc_put_books_sregs(PowerPCCPU *cpu)
{
    abort();
}
<<<<<<< HEAD
=======

static inline PowerPCCPUClass *kvm_ppc_get_host_cpu_class(void)
{
    return NULL;
}

>>>>>>> 7124ccf8
#endif

#ifndef CONFIG_KVM

#define kvmppc_eieio() do { } while (0)

static inline void kvmppc_dcbst_range(PowerPCCPU *cpu, uint8_t *addr, int len)
{
}

static inline void kvmppc_icbi_range(PowerPCCPU *cpu, uint8_t *addr, int len)
{
}

#else   /* CONFIG_KVM */

#define kvmppc_eieio() \
    do {                                          \
        if (kvm_enabled()) {                          \
            asm volatile("eieio" : : : "memory"); \
        } \
    } while (0)

/* Store data cache blocks back to memory */
static inline void kvmppc_dcbst_range(PowerPCCPU *cpu, uint8_t *addr, int len)
{
    uint8_t *p;

    for (p = addr; p < addr + len; p += cpu->env.dcache_line_size) {
        asm volatile("dcbst 0,%0" : : "r"(p) : "memory");
    }
}

/* Invalidate instruction cache blocks */
static inline void kvmppc_icbi_range(PowerPCCPU *cpu, uint8_t *addr, int len)
{
    uint8_t *p;

    for (p = addr; p < addr + len; p += cpu->env.icache_line_size) {
        asm volatile("icbi 0,%0" : : "r"(p));
    }
}

#endif  /* CONFIG_KVM */

#ifndef KVM_INTERRUPT_SET
#define KVM_INTERRUPT_SET -1
#endif

#ifndef KVM_INTERRUPT_UNSET
#define KVM_INTERRUPT_UNSET -2
#endif

#ifndef KVM_INTERRUPT_SET_LEVEL
#define KVM_INTERRUPT_SET_LEVEL -3
#endif

#endif /* KVM_PPC_H */<|MERGE_RESOLUTION|>--- conflicted
+++ resolved
@@ -24,10 +24,7 @@
 int kvmppc_set_interrupt(PowerPCCPU *cpu, int irq, int level);
 void kvmppc_enable_logical_ci_hcalls(void);
 void kvmppc_enable_set_mode_hcall(void);
-<<<<<<< HEAD
-=======
 void kvmppc_enable_clear_ref_mod_hcalls(void);
->>>>>>> 7124ccf8
 void kvmppc_set_papr(PowerPCCPU *cpu);
 int kvmppc_set_compat(PowerPCCPU *cpu, uint32_t cpu_version);
 void kvmppc_set_mpic_proxy(PowerPCCPU *cpu, int mpic_proxy);
@@ -58,15 +55,10 @@
 void kvmppc_hash64_write_pte(CPUPPCState *env, target_ulong pte_index,
                              target_ulong pte0, target_ulong pte1);
 bool kvmppc_has_cap_fixup_hcalls(void);
-<<<<<<< HEAD
-int kvmppc_enable_hwrng(void);
-int kvmppc_put_books_sregs(PowerPCCPU *cpu);
-=======
 bool kvmppc_has_cap_htm(void);
 int kvmppc_enable_hwrng(void);
 int kvmppc_put_books_sregs(PowerPCCPU *cpu);
 PowerPCCPUClass *kvm_ppc_get_host_cpu_class(void);
->>>>>>> 7124ccf8
 
 #else
 
@@ -120,13 +112,10 @@
 }
 
 static inline void kvmppc_enable_set_mode_hcall(void)
-<<<<<<< HEAD
-=======
 {
 }
 
 static inline void kvmppc_enable_clear_ref_mod_hcalls(void)
->>>>>>> 7124ccf8
 {
 }
 
@@ -261,14 +250,11 @@
     abort();
 }
 
-<<<<<<< HEAD
-=======
 static inline bool kvmppc_has_cap_htm(void)
 {
     return false;
 }
 
->>>>>>> 7124ccf8
 static inline int kvmppc_enable_hwrng(void)
 {
     return -1;
@@ -278,15 +264,12 @@
 {
     abort();
 }
-<<<<<<< HEAD
-=======
 
 static inline PowerPCCPUClass *kvm_ppc_get_host_cpu_class(void)
 {
     return NULL;
 }
 
->>>>>>> 7124ccf8
 #endif
 
 #ifndef CONFIG_KVM
