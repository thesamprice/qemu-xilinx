/*
 *  PowerPC CPU initialization for qemu.
 *
 *  Copyright (c) 2003-2007 Jocelyn Mayer
 *  Copyright 2011 Freescale Semiconductor, Inc.
 *  Copyright 2013 SUSE LINUX Products GmbH
 *
 * This library is free software; you can redistribute it and/or
 * modify it under the terms of the GNU Lesser General Public
 * License as published by the Free Software Foundation; either
 * version 2 of the License, or (at your option) any later version.
 *
 * This library is distributed in the hope that it will be useful,
 * but WITHOUT ANY WARRANTY; without even the implied warranty of
 * MERCHANTABILITY or FITNESS FOR A PARTICULAR PURPOSE.  See the GNU
 * Lesser General Public License for more details.
 *
 * You should have received a copy of the GNU Lesser General Public
 * License along with this library; if not, see <http://www.gnu.org/licenses/>.
 */

/* A lot of PowerPC definition have been included here.
 * Most of them are not usable for now but have been kept
 * inside "#if defined(TODO) ... #endif" statements to make tests easier.
 */

#include "qemu/osdep.h"
#include "cpu.h"
#include "cpu-models.h"

#if defined(CONFIG_USER_ONLY)
#define TODO_USER_ONLY 1
#endif

/***************************************************************************/
/* PowerPC CPU definitions                                                 */
#define POWERPC_DEF_PREFIX(pvr, svr, type)                                  \
    glue(glue(glue(glue(pvr, _), svr), _), type)
#define POWERPC_DEF_SVR(_name, _desc, _pvr, _svr, _type)                    \
    static void                                                             \
    glue(POWERPC_DEF_PREFIX(_pvr, _svr, _type), _cpu_class_init)            \
    (ObjectClass *oc, void *data)                                           \
    {                                                                       \
        DeviceClass *dc = DEVICE_CLASS(oc);                                 \
        PowerPCCPUClass *pcc = POWERPC_CPU_CLASS(oc);                       \
                                                                            \
        pcc->pvr          = _pvr;                                           \
        pcc->svr          = _svr;                                           \
        dc->desc          = _desc;                                          \
    }                                                                       \
                                                                            \
    static const TypeInfo                                                   \
    glue(POWERPC_DEF_PREFIX(_pvr, _svr, _type), _cpu_type_info) = {         \
        .name       = _name "-" TYPE_POWERPC_CPU,                           \
        .parent     = stringify(_type) "-family-" TYPE_POWERPC_CPU,         \
        .class_init =                                                       \
            glue(POWERPC_DEF_PREFIX(_pvr, _svr, _type), _cpu_class_init),   \
    };                                                                      \
                                                                            \
    static void                                                             \
    glue(POWERPC_DEF_PREFIX(_pvr, _svr, _type), _cpu_register_types)(void)  \
    {                                                                       \
        type_register_static(                                               \
            &glue(POWERPC_DEF_PREFIX(_pvr, _svr, _type), _cpu_type_info));  \
    }                                                                       \
                                                                            \
    type_init(                                                              \
        glue(POWERPC_DEF_PREFIX(_pvr, _svr, _type), _cpu_register_types))

#define POWERPC_DEF(_name, _pvr, _type, _desc)                              \
    POWERPC_DEF_SVR(_name, _desc, _pvr, POWERPC_SVR_NONE, _type)

    /* Embedded PowerPC                                                      */
    /* PowerPC 401 family                                                    */
    POWERPC_DEF("401",           CPU_POWERPC_401,                    401,
                "Generic PowerPC 401")
    /* PowerPC 401 cores                                                     */
    POWERPC_DEF("401A1",         CPU_POWERPC_401A1,                  401,
                "PowerPC 401A1")
    POWERPC_DEF("401B2",         CPU_POWERPC_401B2,                  401x2,
                "PowerPC 401B2")
#if defined(TODO)
    POWERPC_DEF("401B3",         CPU_POWERPC_401B3,                  401x3,
                "PowerPC 401B3")
#endif
    POWERPC_DEF("401C2",         CPU_POWERPC_401C2,                  401x2,
                "PowerPC 401C2")
    POWERPC_DEF("401D2",         CPU_POWERPC_401D2,                  401x2,
                "PowerPC 401D2")
    POWERPC_DEF("401E2",         CPU_POWERPC_401E2,                  401x2,
                "PowerPC 401E2")
    POWERPC_DEF("401F2",         CPU_POWERPC_401F2,                  401x2,
                "PowerPC 401F2")
    /* XXX: to be checked */
    POWERPC_DEF("401G2",         CPU_POWERPC_401G2,                  401x2,
                "PowerPC 401G2")
    /* PowerPC 401 microcontrollers                                          */
#if defined(TODO)
    POWERPC_DEF("401GF",         CPU_POWERPC_401GF,                  401,
                "PowerPC 401GF")
#endif
    POWERPC_DEF("IOP480",        CPU_POWERPC_IOP480,                 IOP480,
                "IOP480 (401 microcontroller)")
    POWERPC_DEF("Cobra",         CPU_POWERPC_COBRA,                  401,
                "IBM Processor for Network Resources")
#if defined(TODO)
    POWERPC_DEF("Xipchip",       CPU_POWERPC_XIPCHIP,                401,
                NULL)
#endif
    /* PowerPC 403 family                                                    */
    /* PowerPC 403 microcontrollers                                          */
    POWERPC_DEF("403GA",         CPU_POWERPC_403GA,                  403,
                "PowerPC 403 GA")
    POWERPC_DEF("403GB",         CPU_POWERPC_403GB,                  403,
                "PowerPC 403 GB")
    POWERPC_DEF("403GC",         CPU_POWERPC_403GC,                  403,
                "PowerPC 403 GC")
    POWERPC_DEF("403GCX",        CPU_POWERPC_403GCX,                 403GCX,
                "PowerPC 403 GCX")
#if defined(TODO)
    POWERPC_DEF("403GP",         CPU_POWERPC_403GP,                  403,
                "PowerPC 403 GP")
#endif
    /* PowerPC 405 family                                                    */
    /* PowerPC 405 cores                                                     */
#if defined(TODO)
    POWERPC_DEF("405A3",         CPU_POWERPC_405A3,                  405,
                "PowerPC 405 A3")
#endif
#if defined(TODO)
    POWERPC_DEF("405A4",         CPU_POWERPC_405A4,                  405,
                "PowerPC 405 A4")
#endif
#if defined(TODO)
    POWERPC_DEF("405B3",         CPU_POWERPC_405B3,                  405,
                "PowerPC 405 B3")
#endif
#if defined(TODO)
    POWERPC_DEF("405B4",         CPU_POWERPC_405B4,                  405,
                "PowerPC 405 B4")
#endif
#if defined(TODO)
    POWERPC_DEF("405C3",         CPU_POWERPC_405C3,                  405,
                "PowerPC 405 C3")
#endif
#if defined(TODO)
    POWERPC_DEF("405C4",         CPU_POWERPC_405C4,                  405,
                "PowerPC 405 C4")
#endif
    POWERPC_DEF("405D2",         CPU_POWERPC_405D2,                  405,
                "PowerPC 405 D2")
#if defined(TODO)
    POWERPC_DEF("405D3",         CPU_POWERPC_405D3,                  405,
                "PowerPC 405 D3")
#endif
    POWERPC_DEF("405D4",         CPU_POWERPC_405D4,                  405,
                "PowerPC 405 D4")
#if defined(TODO)
    POWERPC_DEF("405D5",         CPU_POWERPC_405D5,                  405,
                "PowerPC 405 D5")
#endif
#if defined(TODO)
    POWERPC_DEF("405E4",         CPU_POWERPC_405E4,                  405,
                "PowerPC 405 E4")
#endif
#if defined(TODO)
    POWERPC_DEF("405F4",         CPU_POWERPC_405F4,                  405,
                "PowerPC 405 F4")
#endif
#if defined(TODO)
    POWERPC_DEF("405F5",         CPU_POWERPC_405F5,                  405,
                "PowerPC 405 F5")
#endif
#if defined(TODO)
    POWERPC_DEF("405F6",         CPU_POWERPC_405F6,                  405,
                "PowerPC 405 F6")
#endif
    /* PowerPC 405 microcontrollers                                          */
    POWERPC_DEF("405CRa",        CPU_POWERPC_405CRa,                 405,
                "PowerPC 405 CRa")
    POWERPC_DEF("405CRb",        CPU_POWERPC_405CRb,                 405,
                "PowerPC 405 CRb")
    POWERPC_DEF("405CRc",        CPU_POWERPC_405CRc,                 405,
                "PowerPC 405 CRc")
    POWERPC_DEF("405EP",         CPU_POWERPC_405EP,                  405,
                "PowerPC 405 EP")
#if defined(TODO)
    POWERPC_DEF("405EXr",        CPU_POWERPC_405EXr,                 405,
                "PowerPC 405 EXr")
#endif
    POWERPC_DEF("405EZ",         CPU_POWERPC_405EZ,                  405,
                "PowerPC 405 EZ")
#if defined(TODO)
    POWERPC_DEF("405FX",         CPU_POWERPC_405FX,                  405,
                "PowerPC 405 FX")
#endif
    POWERPC_DEF("405GPa",        CPU_POWERPC_405GPa,                 405,
                "PowerPC 405 GPa")
    POWERPC_DEF("405GPb",        CPU_POWERPC_405GPb,                 405,
                "PowerPC 405 GPb")
    POWERPC_DEF("405GPc",        CPU_POWERPC_405GPc,                 405,
                "PowerPC 405 GPc")
    POWERPC_DEF("405GPd",        CPU_POWERPC_405GPd,                 405,
                "PowerPC 405 GPd")
    POWERPC_DEF("405GPR",        CPU_POWERPC_405GPR,                 405,
                "PowerPC 405 GPR")
#if defined(TODO)
    POWERPC_DEF("405H",          CPU_POWERPC_405H,                   405,
                "PowerPC 405 H")
#endif
#if defined(TODO)
    POWERPC_DEF("405L",          CPU_POWERPC_405L,                   405,
                "PowerPC 405 L")
#endif
    POWERPC_DEF("405LP",         CPU_POWERPC_405LP,                  405,
                "PowerPC 405 LP")
#if defined(TODO)
    POWERPC_DEF("405PM",         CPU_POWERPC_405PM,                  405,
                "PowerPC 405 PM")
#endif
#if defined(TODO)
    POWERPC_DEF("405PS",         CPU_POWERPC_405PS,                  405,
                "PowerPC 405 PS")
#endif
#if defined(TODO)
    POWERPC_DEF("405S",          CPU_POWERPC_405S,                   405,
                "PowerPC 405 S")
#endif
    POWERPC_DEF("Npe405H",       CPU_POWERPC_NPE405H,                405,
                "Npe405 H")
    POWERPC_DEF("Npe405H2",      CPU_POWERPC_NPE405H2,               405,
                "Npe405 H2")
    POWERPC_DEF("Npe405L",       CPU_POWERPC_NPE405L,                405,
                "Npe405 L")
    POWERPC_DEF("Npe4GS3",       CPU_POWERPC_NPE4GS3,                405,
                "Npe4GS3")
#if defined(TODO)
    POWERPC_DEF("Npcxx1",        CPU_POWERPC_NPCxx1,                 405,
                NULL)
#endif
#if defined(TODO)
    POWERPC_DEF("Npr161",        CPU_POWERPC_NPR161,                 405,
                NULL)
#endif
#if defined(TODO)
    POWERPC_DEF("LC77700",       CPU_POWERPC_LC77700,                405,
                "PowerPC LC77700 (Sanyo)")
#endif
    /* PowerPC 401/403/405 based set-top-box microcontrollers                */
#if defined(TODO)
    POWERPC_DEF("STB01000",      CPU_POWERPC_STB01000,               401x2,
                "STB010000")
#endif
#if defined(TODO)
    POWERPC_DEF("STB01010",      CPU_POWERPC_STB01010,               401x2,
                "STB01010")
#endif
#if defined(TODO)
    POWERPC_DEF("STB0210",       CPU_POWERPC_STB0210,                401x3,
                "STB0210")
#endif
    POWERPC_DEF("STB03",         CPU_POWERPC_STB03,                  405,
                "STB03xx")
#if defined(TODO)
    POWERPC_DEF("STB043",        CPU_POWERPC_STB043,                 405,
                "STB043x")
#endif
#if defined(TODO)
    POWERPC_DEF("STB045",        CPU_POWERPC_STB045,                 405,
                "STB045x")
#endif
    POWERPC_DEF("STB04",         CPU_POWERPC_STB04,                  405,
                "STB04xx")
    POWERPC_DEF("STB25",         CPU_POWERPC_STB25,                  405,
                "STB25xx")
#if defined(TODO)
    POWERPC_DEF("STB130",        CPU_POWERPC_STB130,                 405,
                "STB130")
#endif
    /* Xilinx PowerPC 405 cores                                              */
    POWERPC_DEF("x2vp4",         CPU_POWERPC_X2VP4,                  405,
                NULL)
    POWERPC_DEF("x2vp20",        CPU_POWERPC_X2VP20,                 405,
                NULL)
#if defined(TODO)
    POWERPC_DEF("zl10310",       CPU_POWERPC_ZL10310,                405,
                "Zarlink ZL10310")
#endif
#if defined(TODO)
    POWERPC_DEF("zl10311",       CPU_POWERPC_ZL10311,                405,
                "Zarlink ZL10311")
#endif
#if defined(TODO)
    POWERPC_DEF("zl10320",       CPU_POWERPC_ZL10320,                405,
                "Zarlink ZL10320")
#endif
#if defined(TODO)
    POWERPC_DEF("zl10321",       CPU_POWERPC_ZL10321,                405,
                "Zarlink ZL10321")
#endif
    /* PowerPC 440 family                                                    */
#if defined(TODO_USER_ONLY)
    POWERPC_DEF("440",           CPU_POWERPC_440,                    440GP,
                "Generic PowerPC 440")
#endif
    /* PowerPC 440 cores                                                     */
#if defined(TODO)
    POWERPC_DEF("440A4",         CPU_POWERPC_440A4,                  440x4,
                "PowerPC 440 A4")
#endif
    POWERPC_DEF("440-Xilinx",    CPU_POWERPC_440_XILINX,             440x5,
                "PowerPC 440 Xilinx 5")

    POWERPC_DEF("440-Xilinx-w-dfpu",    CPU_POWERPC_440_XILINX, 440x5wDFPU,
                "PowerPC 440 Xilinx 5 With a Double Prec. FPU")
#if defined(TODO)
    POWERPC_DEF("440A5",         CPU_POWERPC_440A5,                  440x5,
                "PowerPC 440 A5")
#endif
#if defined(TODO)
    POWERPC_DEF("440B4",         CPU_POWERPC_440B4,                  440x4,
                "PowerPC 440 B4")
#endif
#if defined(TODO)
    POWERPC_DEF("440G4",         CPU_POWERPC_440G4,                  440x4,
                "PowerPC 440 G4")
#endif
#if defined(TODO)
    POWERPC_DEF("440F5",         CPU_POWERPC_440F5,                  440x5,
                "PowerPC 440 F5")
#endif
#if defined(TODO)
    POWERPC_DEF("440G5",         CPU_POWERPC_440G5,                  440x5,
                "PowerPC 440 G5")
#endif
#if defined(TODO)
    POWERPC_DEF("440H4",         CPU_POWERPC_440H4,                  440x4,
                "PowerPC 440H4")
#endif
#if defined(TODO)
    POWERPC_DEF("440H6",         CPU_POWERPC_440H6,                  440Gx5,
                "PowerPC 440H6")
#endif
    /* PowerPC 440 microcontrollers                                          */
    POWERPC_DEF("440EPa",        CPU_POWERPC_440EPa,                 440EP,
                "PowerPC 440 EPa")
    POWERPC_DEF("440EPb",        CPU_POWERPC_440EPb,                 440EP,
                "PowerPC 440 EPb")
    POWERPC_DEF("440EPX",        CPU_POWERPC_440EPX,                 440EP,
                "PowerPC 440 EPX")
#if defined(TODO_USER_ONLY)
    POWERPC_DEF("440GPb",        CPU_POWERPC_440GPb,                 440GP,
                "PowerPC 440 GPb")
#endif
#if defined(TODO_USER_ONLY)
    POWERPC_DEF("440GPc",        CPU_POWERPC_440GPc,                 440GP,
                "PowerPC 440 GPc")
#endif
#if defined(TODO_USER_ONLY)
    POWERPC_DEF("440GRa",        CPU_POWERPC_440GRa,                 440x5,
                "PowerPC 440 GRa")
#endif
#if defined(TODO_USER_ONLY)
    POWERPC_DEF("440GRX",        CPU_POWERPC_440GRX,                 440x5,
                "PowerPC 440 GRX")
#endif
#if defined(TODO_USER_ONLY)
    POWERPC_DEF("440GXa",        CPU_POWERPC_440GXa,                 440EP,
                "PowerPC 440 GXa")
#endif
#if defined(TODO_USER_ONLY)
    POWERPC_DEF("440GXb",        CPU_POWERPC_440GXb,                 440EP,
                "PowerPC 440 GXb")
#endif
#if defined(TODO_USER_ONLY)
    POWERPC_DEF("440GXc",        CPU_POWERPC_440GXc,                 440EP,
                "PowerPC 440 GXc")
#endif
#if defined(TODO_USER_ONLY)
    POWERPC_DEF("440GXf",        CPU_POWERPC_440GXf,                 440EP,
                "PowerPC 440 GXf")
#endif
#if defined(TODO)
    POWERPC_DEF("440S",          CPU_POWERPC_440S,                   440,
                "PowerPC 440 S")
#endif
#if defined(TODO_USER_ONLY)
    POWERPC_DEF("440SP",         CPU_POWERPC_440SP,                  440EP,
                "PowerPC 440 SP")
#endif
#if defined(TODO_USER_ONLY)
    POWERPC_DEF("440SP2",        CPU_POWERPC_440SP2,                 440EP,
                "PowerPC 440 SP2")
#endif
#if defined(TODO_USER_ONLY)
    POWERPC_DEF("440SPE",        CPU_POWERPC_440SPE,                 440EP,
                "PowerPC 440 SPE")
#endif
    /* PowerPC 460 family                                                    */
#if defined(TODO)
    POWERPC_DEF("464",           CPU_POWERPC_464,                    460,
                "Generic PowerPC 464")
#endif
    /* PowerPC 464 microcontrollers                                          */
#if defined(TODO)
    POWERPC_DEF("464H90",        CPU_POWERPC_464H90,                 460,
                "PowerPC 464H90")
#endif
#if defined(TODO)
    POWERPC_DEF("464H90F",       CPU_POWERPC_464H90F,                460F,
                "PowerPC 464H90F")
#endif
    /* Freescale embedded PowerPC cores                                      */
    /* MPC5xx family (aka RCPU)                                              */
#if defined(TODO_USER_ONLY)
    POWERPC_DEF("MPC5xx",        CPU_POWERPC_MPC5xx,                 MPC5xx,
                "Generic MPC5xx core")
#endif
    /* MPC8xx family (aka PowerQUICC)                                        */
#if defined(TODO_USER_ONLY)
    POWERPC_DEF("MPC8xx",        CPU_POWERPC_MPC8xx,                 MPC8xx,
                "Generic MPC8xx core")
#endif
    /* MPC82xx family (aka PowerQUICC-II)                                    */
    POWERPC_DEF("G2",            CPU_POWERPC_G2,                     G2,
                "PowerPC G2 core")
    POWERPC_DEF("G2H4",          CPU_POWERPC_G2H4,                   G2,
                "PowerPC G2 H4 core")
    POWERPC_DEF("G2GP",          CPU_POWERPC_G2gp,                   G2,
                "PowerPC G2 GP core")
    POWERPC_DEF("G2LS",          CPU_POWERPC_G2ls,                   G2,
                "PowerPC G2 LS core")
    POWERPC_DEF("G2HiP3",        CPU_POWERPC_G2_HIP3,                G2,
                "PowerPC G2 HiP3 core")
    POWERPC_DEF("G2HiP4",        CPU_POWERPC_G2_HIP4,                G2,
                "PowerPC G2 HiP4 core")
    POWERPC_DEF("MPC603",        CPU_POWERPC_MPC603,                 603E,
                "PowerPC MPC603 core")
    POWERPC_DEF("G2le",          CPU_POWERPC_G2LE,                   G2LE,
        "PowerPC G2le core (same as G2 plus little-endian mode support)")
    POWERPC_DEF("G2leGP",        CPU_POWERPC_G2LEgp,                 G2LE,
                "PowerPC G2LE GP core")
    POWERPC_DEF("G2leLS",        CPU_POWERPC_G2LEls,                 G2LE,
                "PowerPC G2LE LS core")
    POWERPC_DEF("G2leGP1",       CPU_POWERPC_G2LEgp1,                G2LE,
                "PowerPC G2LE GP1 core")
    POWERPC_DEF("G2leGP3",       CPU_POWERPC_G2LEgp3,                G2LE,
                "PowerPC G2LE GP3 core")
    /* PowerPC G2 microcontrollers                                           */
#if defined(TODO)
    POWERPC_DEF_SVR("MPC5121", "MPC5121",
                    CPU_POWERPC_MPC5121,      POWERPC_SVR_5121,      G2LE)
#endif
    POWERPC_DEF_SVR("MPC5200_v10", "MPC5200 v1.0",
                    CPU_POWERPC_MPC5200_v10,  POWERPC_SVR_5200_v10,  G2LE)
    POWERPC_DEF_SVR("MPC5200_v11", "MPC5200 v1.1",
                    CPU_POWERPC_MPC5200_v11,  POWERPC_SVR_5200_v11,  G2LE)
    POWERPC_DEF_SVR("MPC5200_v12", "MPC5200 v1.2",
                    CPU_POWERPC_MPC5200_v12,  POWERPC_SVR_5200_v12,  G2LE)
    POWERPC_DEF_SVR("MPC5200B_v20", "MPC5200B v2.0",
                    CPU_POWERPC_MPC5200B_v20, POWERPC_SVR_5200B_v20, G2LE)
    POWERPC_DEF_SVR("MPC5200B_v21", "MPC5200B v2.1",
                    CPU_POWERPC_MPC5200B_v21, POWERPC_SVR_5200B_v21, G2LE)
    /* e200 family                                                           */
#if defined(TODO)
    POWERPC_DEF_SVR("MPC55xx", "Generic MPC55xx core",
                    CPU_POWERPC_MPC55xx,      POWERPC_SVR_55xx,      e200)
#endif
#if defined(TODO)
    POWERPC_DEF("e200z0",        CPU_POWERPC_e200z0,                 e200,
                "PowerPC e200z0 core")
#endif
#if defined(TODO)
    POWERPC_DEF("e200z1",        CPU_POWERPC_e200z1,                 e200,
                "PowerPC e200z1 core")
#endif
#if defined(TODO)
    POWERPC_DEF("e200z3",        CPU_POWERPC_e200z3,                 e200,
                "PowerPC e200z3 core")
#endif
    POWERPC_DEF("e200z5",        CPU_POWERPC_e200z5,                 e200,
                "PowerPC e200z5 core")
    POWERPC_DEF("e200z6",        CPU_POWERPC_e200z6,                 e200,
                "PowerPC e200z6 core")
    /* PowerPC e200 microcontrollers                                         */
#if defined(TODO)
    POWERPC_DEF_SVR("MPC5514E", "MPC5514E",
                    CPU_POWERPC_MPC5514E,     POWERPC_SVR_5514E,     e200)
#endif
#if defined(TODO)
    POWERPC_DEF_SVR("MPC5514E_v0", "MPC5514E v0",
                    CPU_POWERPC_MPC5514E_v0,  POWERPC_SVR_5514E_v0,  e200)
#endif
#if defined(TODO)
    POWERPC_DEF_SVR("MPC5514E_v1", "MPC5514E v1",
                    CPU_POWERPC_MPC5514E_v1,  POWERPC_SVR_5514E_v1,  e200)
#endif
#if defined(TODO)
    POWERPC_DEF_SVR("MPC5514G", "MPC5514G",
                    CPU_POWERPC_MPC5514G,     POWERPC_SVR_5514G,     e200)
#endif
#if defined(TODO)
    POWERPC_DEF_SVR("MPC5514G_v0", "MPC5514G v0",
                    CPU_POWERPC_MPC5514G_v0,  POWERPC_SVR_5514G_v0,  e200)
#endif
#if defined(TODO)
    POWERPC_DEF_SVR("MPC5514G_v1", "MPC5514G v1",
                    CPU_POWERPC_MPC5514G_v1,  POWERPC_SVR_5514G_v1,  e200)
#endif
#if defined(TODO)
    POWERPC_DEF_SVR("MPC5515S", "MPC5515S",
                    CPU_POWERPC_MPC5515S,     POWERPC_SVR_5515S,     e200)
#endif
#if defined(TODO)
    POWERPC_DEF_SVR("MPC5516E", "MPC5516E",
                    CPU_POWERPC_MPC5516E,     POWERPC_SVR_5516E,     e200)
#endif
#if defined(TODO)
    POWERPC_DEF_SVR("MPC5516E_v0", "MPC5516E v0",
                    CPU_POWERPC_MPC5516E_v0,  POWERPC_SVR_5516E_v0,  e200)
#endif
#if defined(TODO)
    POWERPC_DEF_SVR("MPC5516E_v1", "MPC5516E v1",
                    CPU_POWERPC_MPC5516E_v1,  POWERPC_SVR_5516E_v1,  e200)
#endif
#if defined(TODO)
    POWERPC_DEF_SVR("MPC5516G", "MPC5516G",
                    CPU_POWERPC_MPC5516G,     POWERPC_SVR_5516G,     e200)
#endif
#if defined(TODO)
    POWERPC_DEF_SVR("MPC5516G_v0", "MPC5516G v0",
                    CPU_POWERPC_MPC5516G_v0,  POWERPC_SVR_5516G_v0,  e200)
#endif
#if defined(TODO)
    POWERPC_DEF_SVR("MPC5516G_v1", "MPC5516G v1",
                    CPU_POWERPC_MPC5516G_v1,  POWERPC_SVR_5516G_v1,  e200)
#endif
#if defined(TODO)
    POWERPC_DEF_SVR("MPC5516S", "MPC5516S",
                    CPU_POWERPC_MPC5516S,     POWERPC_SVR_5516S,     e200)
#endif
#if defined(TODO)
    POWERPC_DEF_SVR("MPC5533", "MPC5533",
                    CPU_POWERPC_MPC5533,      POWERPC_SVR_5533,      e200)
#endif
#if defined(TODO)
    POWERPC_DEF_SVR("MPC5534", "MPC5534",
                    CPU_POWERPC_MPC5534,      POWERPC_SVR_5534,      e200)
#endif
#if defined(TODO)
    POWERPC_DEF_SVR("MPC5553", "MPC5553",
                    CPU_POWERPC_MPC5553,      POWERPC_SVR_5553,      e200)
#endif
#if defined(TODO)
    POWERPC_DEF_SVR("MPC5554", "MPC5554",
                    CPU_POWERPC_MPC5554,      POWERPC_SVR_5554,      e200)
#endif
#if defined(TODO)
    POWERPC_DEF_SVR("MPC5561", "MPC5561",
                    CPU_POWERPC_MPC5561,      POWERPC_SVR_5561,      e200)
#endif
#if defined(TODO)
    POWERPC_DEF_SVR("MPC5565", "MPC5565",
                    CPU_POWERPC_MPC5565,      POWERPC_SVR_5565,      e200)
#endif
#if defined(TODO)
    POWERPC_DEF_SVR("MPC5566", "MPC5566",
                    CPU_POWERPC_MPC5566,      POWERPC_SVR_5566,      e200)
#endif
#if defined(TODO)
    POWERPC_DEF_SVR("MPC5567", "MPC5567",
                    CPU_POWERPC_MPC5567,      POWERPC_SVR_5567,      e200)
#endif
    /* e300 family                                                           */
    POWERPC_DEF("e300c1",        CPU_POWERPC_e300c1,                 e300,
                "PowerPC e300c1 core")
    POWERPC_DEF("e300c2",        CPU_POWERPC_e300c2,                 e300,
                "PowerPC e300c2 core")
    POWERPC_DEF("e300c3",        CPU_POWERPC_e300c3,                 e300,
                "PowerPC e300c3 core")
    POWERPC_DEF("e300c4",        CPU_POWERPC_e300c4,                 e300,
                "PowerPC e300c4 core")
    /* PowerPC e300 microcontrollers                                         */
#if defined(TODO)
    POWERPC_DEF_SVR("MPC8313", "MPC8313",
                    CPU_POWERPC_MPC831x,      POWERPC_SVR_8313,      e300)
#endif
#if defined(TODO)
    POWERPC_DEF_SVR("MPC8313E", "MPC8313E",
                    CPU_POWERPC_MPC831x,      POWERPC_SVR_8313E,     e300)
#endif
#if defined(TODO)
    POWERPC_DEF_SVR("MPC8314", "MPC8314",
                    CPU_POWERPC_MPC831x,      POWERPC_SVR_8314,      e300)
#endif
#if defined(TODO)
    POWERPC_DEF_SVR("MPC8314E", "MPC8314E",
                    CPU_POWERPC_MPC831x,      POWERPC_SVR_8314E,     e300)
#endif
#if defined(TODO)
    POWERPC_DEF_SVR("MPC8315", "MPC8315",
                    CPU_POWERPC_MPC831x,      POWERPC_SVR_8315,      e300)
#endif
#if defined(TODO)
    POWERPC_DEF_SVR("MPC8315E", "MPC8315E",
                    CPU_POWERPC_MPC831x,      POWERPC_SVR_8315E,     e300)
#endif
#if defined(TODO)
    POWERPC_DEF_SVR("MPC8321", "MPC8321",
                    CPU_POWERPC_MPC832x,      POWERPC_SVR_8321,      e300)
#endif
#if defined(TODO)
    POWERPC_DEF_SVR("MPC8321E", "MPC8321E",
                    CPU_POWERPC_MPC832x,      POWERPC_SVR_8321E,     e300)
#endif
#if defined(TODO)
    POWERPC_DEF_SVR("MPC8323", "MPC8323",
                    CPU_POWERPC_MPC832x,      POWERPC_SVR_8323,      e300)
#endif
#if defined(TODO)
    POWERPC_DEF_SVR("MPC8323E", "MPC8323E",
                    CPU_POWERPC_MPC832x,      POWERPC_SVR_8323E,     e300)
#endif
    POWERPC_DEF_SVR("MPC8343", "MPC8343",
                    CPU_POWERPC_MPC834x,      POWERPC_SVR_8343,      e300)
    POWERPC_DEF_SVR("MPC8343A", "MPC8343A",
                    CPU_POWERPC_MPC834x,      POWERPC_SVR_8343A,     e300)
    POWERPC_DEF_SVR("MPC8343E", "MPC8343E",
                    CPU_POWERPC_MPC834x,      POWERPC_SVR_8343E,     e300)
    POWERPC_DEF_SVR("MPC8343EA", "MPC8343EA",
                    CPU_POWERPC_MPC834x,      POWERPC_SVR_8343EA,    e300)
    POWERPC_DEF_SVR("MPC8347T", "MPC8347T",
                    CPU_POWERPC_MPC834x,      POWERPC_SVR_8347T,     e300)
    POWERPC_DEF_SVR("MPC8347P", "MPC8347P",
                    CPU_POWERPC_MPC834x,      POWERPC_SVR_8347P,     e300)
    POWERPC_DEF_SVR("MPC8347AT", "MPC8347AT",
                    CPU_POWERPC_MPC834x,      POWERPC_SVR_8347AT,    e300)
    POWERPC_DEF_SVR("MPC8347AP", "MPC8347AP",
                    CPU_POWERPC_MPC834x,      POWERPC_SVR_8347AP,    e300)
    POWERPC_DEF_SVR("MPC8347ET", "MPC8347ET",
                    CPU_POWERPC_MPC834x,      POWERPC_SVR_8347ET,    e300)
    POWERPC_DEF_SVR("MPC8347EP", "MPC8343EP",
                    CPU_POWERPC_MPC834x,      POWERPC_SVR_8347EP,    e300)
    POWERPC_DEF_SVR("MPC8347EAT", "MPC8347EAT",
                    CPU_POWERPC_MPC834x,      POWERPC_SVR_8347EAT,   e300)
    POWERPC_DEF_SVR("MPC8347EAP", "MPC8343EAP",
                    CPU_POWERPC_MPC834x,      POWERPC_SVR_8347EAP,   e300)
    POWERPC_DEF_SVR("MPC8349", "MPC8349",
                    CPU_POWERPC_MPC834x,      POWERPC_SVR_8349,      e300)
    POWERPC_DEF_SVR("MPC8349A", "MPC8349A",
                    CPU_POWERPC_MPC834x,      POWERPC_SVR_8349A,     e300)
    POWERPC_DEF_SVR("MPC8349E", "MPC8349E",
                    CPU_POWERPC_MPC834x,      POWERPC_SVR_8349E,     e300)
    POWERPC_DEF_SVR("MPC8349EA", "MPC8349EA",
                    CPU_POWERPC_MPC834x,      POWERPC_SVR_8349EA,    e300)
#if defined(TODO)
    POWERPC_DEF_SVR("MPC8358E", "MPC8358E",
                    CPU_POWERPC_MPC835x,      POWERPC_SVR_8358E,     e300)
#endif
#if defined(TODO)
    POWERPC_DEF_SVR("MPC8360E", "MPC8360E",
                    CPU_POWERPC_MPC836x,      POWERPC_SVR_8360E,     e300)
#endif
    POWERPC_DEF_SVR("MPC8377", "MPC8377",
                    CPU_POWERPC_MPC837x,      POWERPC_SVR_8377,      e300)
    POWERPC_DEF_SVR("MPC8377E", "MPC8377E",
                    CPU_POWERPC_MPC837x,      POWERPC_SVR_8377E,     e300)
    POWERPC_DEF_SVR("MPC8378", "MPC8378",
                    CPU_POWERPC_MPC837x,      POWERPC_SVR_8378,      e300)
    POWERPC_DEF_SVR("MPC8378E", "MPC8378E",
                    CPU_POWERPC_MPC837x,      POWERPC_SVR_8378E,     e300)
    POWERPC_DEF_SVR("MPC8379", "MPC8379",
                    CPU_POWERPC_MPC837x,      POWERPC_SVR_8379,      e300)
    POWERPC_DEF_SVR("MPC8379E", "MPC8379E",
                    CPU_POWERPC_MPC837x,      POWERPC_SVR_8379E,     e300)
    /* e500 family                                                           */
    POWERPC_DEF_SVR("e500_v10", "PowerPC e500 v1.0 core",
                    CPU_POWERPC_e500v1_v10,   POWERPC_SVR_E500,      e500v1);
    POWERPC_DEF_SVR("e500_v20", "PowerPC e500 v2.0 core",
                    CPU_POWERPC_e500v1_v20,   POWERPC_SVR_E500,      e500v1);
    POWERPC_DEF_SVR("e500v2_v10", "PowerPC e500v2 v1.0 core",
                    CPU_POWERPC_e500v2_v10,   POWERPC_SVR_E500,      e500v2);
    POWERPC_DEF_SVR("e500v2_v20", "PowerPC e500v2 v2.0 core",
                    CPU_POWERPC_e500v2_v20,   POWERPC_SVR_E500,      e500v2);
    POWERPC_DEF_SVR("e500v2_v21", "PowerPC e500v2 v2.1 core",
                    CPU_POWERPC_e500v2_v21,   POWERPC_SVR_E500,      e500v2);
    POWERPC_DEF_SVR("e500v2_v22", "PowerPC e500v2 v2.2 core",
                    CPU_POWERPC_e500v2_v22,   POWERPC_SVR_E500,      e500v2);
    POWERPC_DEF_SVR("e500v2_v30", "PowerPC e500v2 v3.0 core",
                    CPU_POWERPC_e500v2_v30,   POWERPC_SVR_E500,      e500v2);
    POWERPC_DEF_SVR("e500mc", "e500mc",
                    CPU_POWERPC_e500mc,       POWERPC_SVR_E500,      e500mc)
#ifdef TARGET_PPC64
    POWERPC_DEF_SVR("e5500", "e5500",
                    CPU_POWERPC_e5500,        POWERPC_SVR_E500,      e5500)
#endif
    /* PowerPC e500 microcontrollers                                         */
    POWERPC_DEF_SVR("MPC8533_v10", "MPC8533 v1.0",
                    CPU_POWERPC_MPC8533_v10,  POWERPC_SVR_8533_v10,  e500v2)
    POWERPC_DEF_SVR("MPC8533_v11", "MPC8533 v1.1",
                    CPU_POWERPC_MPC8533_v11,  POWERPC_SVR_8533_v11,  e500v2)
    POWERPC_DEF_SVR("MPC8533E_v10", "MPC8533E v1.0",
                    CPU_POWERPC_MPC8533E_v10, POWERPC_SVR_8533E_v10, e500v2)
    POWERPC_DEF_SVR("MPC8533E_v11", "MPC8533E v1.1",
                    CPU_POWERPC_MPC8533E_v11, POWERPC_SVR_8533E_v11, e500v2)
    POWERPC_DEF_SVR("MPC8540_v10", "MPC8540 v1.0",
                    CPU_POWERPC_MPC8540_v10,  POWERPC_SVR_8540_v10,  e500v1)
    POWERPC_DEF_SVR("MPC8540_v20", "MPC8540 v2.0",
                    CPU_POWERPC_MPC8540_v20,  POWERPC_SVR_8540_v20,  e500v1)
    POWERPC_DEF_SVR("MPC8540_v21", "MPC8540 v2.1",
                    CPU_POWERPC_MPC8540_v21,  POWERPC_SVR_8540_v21,  e500v1)
    POWERPC_DEF_SVR("MPC8541_v10", "MPC8541 v1.0",
                    CPU_POWERPC_MPC8541_v10,  POWERPC_SVR_8541_v10,  e500v1)
    POWERPC_DEF_SVR("MPC8541_v11", "MPC8541 v1.1",
                    CPU_POWERPC_MPC8541_v11,  POWERPC_SVR_8541_v11,  e500v1)
    POWERPC_DEF_SVR("MPC8541E_v10", "MPC8541E v1.0",
                    CPU_POWERPC_MPC8541E_v10, POWERPC_SVR_8541E_v10, e500v1)
    POWERPC_DEF_SVR("MPC8541E_v11", "MPC8541E v1.1",
                    CPU_POWERPC_MPC8541E_v11, POWERPC_SVR_8541E_v11, e500v1)
    POWERPC_DEF_SVR("MPC8543_v10", "MPC8543 v1.0",
                    CPU_POWERPC_MPC8543_v10,  POWERPC_SVR_8543_v10,  e500v2)
    POWERPC_DEF_SVR("MPC8543_v11", "MPC8543 v1.1",
                    CPU_POWERPC_MPC8543_v11,  POWERPC_SVR_8543_v11,  e500v2)
    POWERPC_DEF_SVR("MPC8543_v20", "MPC8543 v2.0",
                    CPU_POWERPC_MPC8543_v20,  POWERPC_SVR_8543_v20,  e500v2)
    POWERPC_DEF_SVR("MPC8543_v21", "MPC8543 v2.1",
                    CPU_POWERPC_MPC8543_v21,  POWERPC_SVR_8543_v21,  e500v2)
    POWERPC_DEF_SVR("MPC8543E_v10", "MPC8543E v1.0",
                    CPU_POWERPC_MPC8543E_v10, POWERPC_SVR_8543E_v10, e500v2)
    POWERPC_DEF_SVR("MPC8543E_v11", "MPC8543E v1.1",
                    CPU_POWERPC_MPC8543E_v11, POWERPC_SVR_8543E_v11, e500v2)
    POWERPC_DEF_SVR("MPC8543E_v20", "MPC8543E v2.0",
                    CPU_POWERPC_MPC8543E_v20, POWERPC_SVR_8543E_v20, e500v2)
    POWERPC_DEF_SVR("MPC8543E_v21", "MPC8543E v2.1",
                    CPU_POWERPC_MPC8543E_v21, POWERPC_SVR_8543E_v21, e500v2)
    POWERPC_DEF_SVR("MPC8544_v10", "MPC8544 v1.0",
                    CPU_POWERPC_MPC8544_v10,  POWERPC_SVR_8544_v10,  e500v2)
    POWERPC_DEF_SVR("MPC8544_v11", "MPC8544 v1.1",
                    CPU_POWERPC_MPC8544_v11,  POWERPC_SVR_8544_v11,  e500v2)
    POWERPC_DEF_SVR("MPC8544E_v10", "MPC8544E v1.0",
                    CPU_POWERPC_MPC8544E_v10, POWERPC_SVR_8544E_v10, e500v2)
    POWERPC_DEF_SVR("MPC8544E_v11", "MPC8544E v1.1",
                    CPU_POWERPC_MPC8544E_v11, POWERPC_SVR_8544E_v11, e500v2)
    POWERPC_DEF_SVR("MPC8545_v20", "MPC8545 v2.0",
                    CPU_POWERPC_MPC8545_v20,  POWERPC_SVR_8545_v20,  e500v2)
    POWERPC_DEF_SVR("MPC8545_v21", "MPC8545 v2.1",
                    CPU_POWERPC_MPC8545_v21,  POWERPC_SVR_8545_v21,  e500v2)
    POWERPC_DEF_SVR("MPC8545E_v20", "MPC8545E v2.0",
                    CPU_POWERPC_MPC8545E_v20, POWERPC_SVR_8545E_v20, e500v2)
    POWERPC_DEF_SVR("MPC8545E_v21", "MPC8545E v2.1",
                    CPU_POWERPC_MPC8545E_v21, POWERPC_SVR_8545E_v21, e500v2)
    POWERPC_DEF_SVR("MPC8547E_v20", "MPC8547E v2.0",
                    CPU_POWERPC_MPC8547E_v20, POWERPC_SVR_8547E_v20, e500v2)
    POWERPC_DEF_SVR("MPC8547E_v21", "MPC8547E v2.1",
                    CPU_POWERPC_MPC8547E_v21, POWERPC_SVR_8547E_v21, e500v2)
    POWERPC_DEF_SVR("MPC8548_v10", "MPC8548 v1.0",
                    CPU_POWERPC_MPC8548_v10,  POWERPC_SVR_8548_v10,  e500v2)
    POWERPC_DEF_SVR("MPC8548_v11", "MPC8548 v1.1",
                    CPU_POWERPC_MPC8548_v11,  POWERPC_SVR_8548_v11,  e500v2)
    POWERPC_DEF_SVR("MPC8548_v20", "MPC8548 v2.0",
                    CPU_POWERPC_MPC8548_v20,  POWERPC_SVR_8548_v20,  e500v2)
    POWERPC_DEF_SVR("MPC8548_v21", "MPC8548 v2.1",
                    CPU_POWERPC_MPC8548_v21,  POWERPC_SVR_8548_v21,  e500v2)
    POWERPC_DEF_SVR("MPC8548E_v10", "MPC8548E v1.0",
                    CPU_POWERPC_MPC8548E_v10, POWERPC_SVR_8548E_v10, e500v2)
    POWERPC_DEF_SVR("MPC8548E_v11", "MPC8548E v1.1",
                    CPU_POWERPC_MPC8548E_v11, POWERPC_SVR_8548E_v11, e500v2)
    POWERPC_DEF_SVR("MPC8548E_v20", "MPC8548E v2.0",
                    CPU_POWERPC_MPC8548E_v20, POWERPC_SVR_8548E_v20, e500v2)
    POWERPC_DEF_SVR("MPC8548E_v21", "MPC8548E v2.1",
                    CPU_POWERPC_MPC8548E_v21, POWERPC_SVR_8548E_v21, e500v2)
    POWERPC_DEF_SVR("MPC8555_v10", "MPC8555 v1.0",
                    CPU_POWERPC_MPC8555_v10,  POWERPC_SVR_8555_v10,  e500v2)
    POWERPC_DEF_SVR("MPC8555_v11", "MPC8555 v1.1",
                    CPU_POWERPC_MPC8555_v11,  POWERPC_SVR_8555_v11,  e500v2)
    POWERPC_DEF_SVR("MPC8555E_v10", "MPC8555E v1.0",
                    CPU_POWERPC_MPC8555E_v10, POWERPC_SVR_8555E_v10, e500v2)
    POWERPC_DEF_SVR("MPC8555E_v11", "MPC8555E v1.1",
                    CPU_POWERPC_MPC8555E_v11, POWERPC_SVR_8555E_v11, e500v2)
    POWERPC_DEF_SVR("MPC8560_v10", "MPC8560 v1.0",
                    CPU_POWERPC_MPC8560_v10,  POWERPC_SVR_8560_v10,  e500v2)
    POWERPC_DEF_SVR("MPC8560_v20", "MPC8560 v2.0",
                    CPU_POWERPC_MPC8560_v20,  POWERPC_SVR_8560_v20,  e500v2)
    POWERPC_DEF_SVR("MPC8560_v21", "MPC8560 v2.1",
                    CPU_POWERPC_MPC8560_v21,  POWERPC_SVR_8560_v21,  e500v2)
    POWERPC_DEF_SVR("MPC8567", "MPC8567",
                    CPU_POWERPC_MPC8567,      POWERPC_SVR_8567,      e500v2)
    POWERPC_DEF_SVR("MPC8567E", "MPC8567E",
                    CPU_POWERPC_MPC8567E,     POWERPC_SVR_8567E,     e500v2)
    POWERPC_DEF_SVR("MPC8568", "MPC8568",
                    CPU_POWERPC_MPC8568,      POWERPC_SVR_8568,      e500v2)
    POWERPC_DEF_SVR("MPC8568E", "MPC8568E",
                    CPU_POWERPC_MPC8568E,     POWERPC_SVR_8568E,     e500v2)
    POWERPC_DEF_SVR("MPC8572", "MPC8572",
                    CPU_POWERPC_MPC8572,      POWERPC_SVR_8572,      e500v2)
    POWERPC_DEF_SVR("MPC8572E", "MPC8572E",
                    CPU_POWERPC_MPC8572E,     POWERPC_SVR_8572E,     e500v2)
    /* e600 family                                                           */
    POWERPC_DEF("e600",          CPU_POWERPC_e600,                   e600,
                "PowerPC e600 core")
    /* PowerPC e600 microcontrollers                                         */
    POWERPC_DEF_SVR("MPC8610", "MPC8610",
                    CPU_POWERPC_MPC8610,      POWERPC_SVR_8610,      e600)
    POWERPC_DEF_SVR("MPC8641", "MPC8641",
                    CPU_POWERPC_MPC8641,      POWERPC_SVR_8641,      e600)
    POWERPC_DEF_SVR("MPC8641D", "MPC8641D",
                    CPU_POWERPC_MPC8641D,     POWERPC_SVR_8641D,     e600)
    /* 32 bits "classic" PowerPC                                             */
    /* PowerPC 6xx family                                                    */
    POWERPC_DEF("601_v0",        CPU_POWERPC_601_v0,                 601,
                "PowerPC 601v0")
    POWERPC_DEF("601_v1",        CPU_POWERPC_601_v1,                 601,
                "PowerPC 601v1")
    POWERPC_DEF("601_v2",        CPU_POWERPC_601_v2,                 601v,
                "PowerPC 601v2")
    POWERPC_DEF("602",           CPU_POWERPC_602,                    602,
                "PowerPC 602")
    POWERPC_DEF("603",           CPU_POWERPC_603,                    603,
                "PowerPC 603")
    POWERPC_DEF("603e_v1.1",     CPU_POWERPC_603E_v11,               603E,
                "PowerPC 603e v1.1")
    POWERPC_DEF("603e_v1.2",     CPU_POWERPC_603E_v12,               603E,
                "PowerPC 603e v1.2")
    POWERPC_DEF("603e_v1.3",     CPU_POWERPC_603E_v13,               603E,
                "PowerPC 603e v1.3")
    POWERPC_DEF("603e_v1.4",     CPU_POWERPC_603E_v14,               603E,
                "PowerPC 603e v1.4")
    POWERPC_DEF("603e_v2.2",     CPU_POWERPC_603E_v22,               603E,
                "PowerPC 603e v2.2")
    POWERPC_DEF("603e_v3",       CPU_POWERPC_603E_v3,                603E,
                "PowerPC 603e v3")
    POWERPC_DEF("603e_v4",       CPU_POWERPC_603E_v4,                603E,
                "PowerPC 603e v4")
    POWERPC_DEF("603e_v4.1",     CPU_POWERPC_603E_v41,               603E,
                "PowerPC 603e v4.1")
    POWERPC_DEF("603e7",         CPU_POWERPC_603E7,                  603E,
                "PowerPC 603e (aka PID7)")
    POWERPC_DEF("603e7t",        CPU_POWERPC_603E7t,                 603E,
                "PowerPC 603e7t")
    POWERPC_DEF("603e7v",        CPU_POWERPC_603E7v,                 603E,
                "PowerPC 603e7v")
    POWERPC_DEF("603e7v1",       CPU_POWERPC_603E7v1,                603E,
                "PowerPC 603e7v1")
    POWERPC_DEF("603e7v2",       CPU_POWERPC_603E7v2,                603E,
                "PowerPC 603e7v2")
    POWERPC_DEF("603p",          CPU_POWERPC_603P,                   603E,
                "PowerPC 603p (aka PID7v)")
    POWERPC_DEF("604",           CPU_POWERPC_604,                    604,
                "PowerPC 604")
    POWERPC_DEF("604e_v1.0",     CPU_POWERPC_604E_v10,               604E,
                "PowerPC 604e v1.0")
    POWERPC_DEF("604e_v2.2",     CPU_POWERPC_604E_v22,               604E,
                "PowerPC 604e v2.2")
    POWERPC_DEF("604e_v2.4",     CPU_POWERPC_604E_v24,               604E,
                "PowerPC 604e v2.4")
    POWERPC_DEF("604r",          CPU_POWERPC_604R,                   604E,
                "PowerPC 604r (aka PIDA)")
#if defined(TODO)
    POWERPC_DEF("604ev",         CPU_POWERPC_604EV,                  604E,
                "PowerPC 604ev")
#endif
    /* PowerPC 7xx family                                                    */
    POWERPC_DEF("740_v1.0",      CPU_POWERPC_7x0_v10,                740,
                "PowerPC 740 v1.0 (G3)")
    POWERPC_DEF("750_v1.0",      CPU_POWERPC_7x0_v10,                750,
                "PowerPC 750 v1.0 (G3)")
    POWERPC_DEF("740_v2.0",      CPU_POWERPC_7x0_v20,                740,
                "PowerPC 740 v2.0 (G3)")
    POWERPC_DEF("750_v2.0",      CPU_POWERPC_7x0_v20,                750,
                "PowerPC 750 v2.0 (G3)")
    POWERPC_DEF("740_v2.1",      CPU_POWERPC_7x0_v21,                740,
                "PowerPC 740 v2.1 (G3)")
    POWERPC_DEF("750_v2.1",      CPU_POWERPC_7x0_v21,                750,
                "PowerPC 750 v2.1 (G3)")
    POWERPC_DEF("740_v2.2",      CPU_POWERPC_7x0_v22,                740,
                "PowerPC 740 v2.2 (G3)")
    POWERPC_DEF("750_v2.2",      CPU_POWERPC_7x0_v22,                750,
                "PowerPC 750 v2.2 (G3)")
    POWERPC_DEF("740_v3.0",      CPU_POWERPC_7x0_v30,                740,
                "PowerPC 740 v3.0 (G3)")
    POWERPC_DEF("750_v3.0",      CPU_POWERPC_7x0_v30,                750,
                "PowerPC 750 v3.0 (G3)")
    POWERPC_DEF("740_v3.1",      CPU_POWERPC_7x0_v31,                740,
                "PowerPC 740 v3.1 (G3)")
    POWERPC_DEF("750_v3.1",      CPU_POWERPC_7x0_v31,                750,
                "PowerPC 750 v3.1 (G3)")
    POWERPC_DEF("740e",          CPU_POWERPC_740E,                   740,
                "PowerPC 740E (G3)")
    POWERPC_DEF("750e",          CPU_POWERPC_750E,                   750,
                "PowerPC 750E (G3)")
    POWERPC_DEF("740p",          CPU_POWERPC_7x0P,                   740,
                "PowerPC 740P (G3)")
    POWERPC_DEF("750p",          CPU_POWERPC_7x0P,                   750,
                "PowerPC 750P (G3)")
    POWERPC_DEF("750cl_v1.0",    CPU_POWERPC_750CL_v10,              750cl,
                "PowerPC 750CL v1.0")
    POWERPC_DEF("750cl_v2.0",    CPU_POWERPC_750CL_v20,              750cl,
                "PowerPC 750CL v2.0")
    POWERPC_DEF("750cx_v1.0",    CPU_POWERPC_750CX_v10,              750cx,
                "PowerPC 750CX v1.0 (G3 embedded)")
    POWERPC_DEF("750cx_v2.0",    CPU_POWERPC_750CX_v20,              750cx,
                "PowerPC 750CX v2.1 (G3 embedded)")
    POWERPC_DEF("750cx_v2.1",    CPU_POWERPC_750CX_v21,              750cx,
                "PowerPC 750CX v2.1 (G3 embedded)")
    POWERPC_DEF("750cx_v2.2",    CPU_POWERPC_750CX_v22,              750cx,
                "PowerPC 750CX v2.2 (G3 embedded)")
    POWERPC_DEF("750cxe_v2.1",   CPU_POWERPC_750CXE_v21,             750cx,
                "PowerPC 750CXe v2.1 (G3 embedded)")
    POWERPC_DEF("750cxe_v2.2",   CPU_POWERPC_750CXE_v22,             750cx,
                "PowerPC 750CXe v2.2 (G3 embedded)")
    POWERPC_DEF("750cxe_v2.3",   CPU_POWERPC_750CXE_v23,             750cx,
                "PowerPC 750CXe v2.3 (G3 embedded)")
    POWERPC_DEF("750cxe_v2.4",   CPU_POWERPC_750CXE_v24,             750cx,
                "PowerPC 750CXe v2.4 (G3 embedded)")
    POWERPC_DEF("750cxe_v2.4b",  CPU_POWERPC_750CXE_v24b,            750cx,
                "PowerPC 750CXe v2.4b (G3 embedded)")
    POWERPC_DEF("750cxe_v3.0",   CPU_POWERPC_750CXE_v30,             750cx,
                "PowerPC 750CXe v3.0 (G3 embedded)")
    POWERPC_DEF("750cxe_v3.1",   CPU_POWERPC_750CXE_v31,             750cx,
                "PowerPC 750CXe v3.1 (G3 embedded)")
    POWERPC_DEF("750cxe_v3.1b",  CPU_POWERPC_750CXE_v31b,            750cx,
                "PowerPC 750CXe v3.1b (G3 embedded)")
    POWERPC_DEF("750cxr",        CPU_POWERPC_750CXR,                 750cx,
                "PowerPC 750CXr (G3 embedded)")
    POWERPC_DEF("750fl",         CPU_POWERPC_750FL,                  750fx,
                "PowerPC 750FL (G3 embedded)")
    POWERPC_DEF("750fx_v1.0",    CPU_POWERPC_750FX_v10,              750fx,
                "PowerPC 750FX v1.0 (G3 embedded)")
    POWERPC_DEF("750fx_v2.0",    CPU_POWERPC_750FX_v20,              750fx,
                "PowerPC 750FX v2.0 (G3 embedded)")
    POWERPC_DEF("750fx_v2.1",    CPU_POWERPC_750FX_v21,              750fx,
                "PowerPC 750FX v2.1 (G3 embedded)")
    POWERPC_DEF("750fx_v2.2",    CPU_POWERPC_750FX_v22,              750fx,
                "PowerPC 750FX v2.2 (G3 embedded)")
    POWERPC_DEF("750fx_v2.3",    CPU_POWERPC_750FX_v23,              750fx,
                "PowerPC 750FX v2.3 (G3 embedded)")
    POWERPC_DEF("750gl",         CPU_POWERPC_750GL,                  750gx,
                "PowerPC 750GL (G3 embedded)")
    POWERPC_DEF("750gx_v1.0",    CPU_POWERPC_750GX_v10,              750gx,
                "PowerPC 750GX v1.0 (G3 embedded)")
    POWERPC_DEF("750gx_v1.1",    CPU_POWERPC_750GX_v11,              750gx,
                "PowerPC 750GX v1.1 (G3 embedded)")
    POWERPC_DEF("750gx_v1.2",    CPU_POWERPC_750GX_v12,              750gx,
                "PowerPC 750GX v1.2 (G3 embedded)")
    POWERPC_DEF("750l_v2.0",     CPU_POWERPC_750L_v20,               750,
                "PowerPC 750L v2.0 (G3 embedded)")
    POWERPC_DEF("750l_v2.1",     CPU_POWERPC_750L_v21,               750,
                "PowerPC 750L v2.1 (G3 embedded)")
    POWERPC_DEF("750l_v2.2",     CPU_POWERPC_750L_v22,               750,
                "PowerPC 750L v2.2 (G3 embedded)")
    POWERPC_DEF("750l_v3.0",     CPU_POWERPC_750L_v30,               750,
                "PowerPC 750L v3.0 (G3 embedded)")
    POWERPC_DEF("750l_v3.2",     CPU_POWERPC_750L_v32,               750,
                "PowerPC 750L v3.2 (G3 embedded)")
    POWERPC_DEF("745_v1.0",      CPU_POWERPC_7x5_v10,                745,
                "PowerPC 745 v1.0")
    POWERPC_DEF("755_v1.0",      CPU_POWERPC_7x5_v10,                755,
                "PowerPC 755 v1.0")
    POWERPC_DEF("745_v1.1",      CPU_POWERPC_7x5_v11,                745,
                "PowerPC 745 v1.1")
    POWERPC_DEF("755_v1.1",      CPU_POWERPC_7x5_v11,                755,
                "PowerPC 755 v1.1")
    POWERPC_DEF("745_v2.0",      CPU_POWERPC_7x5_v20,                745,
                "PowerPC 745 v2.0")
    POWERPC_DEF("755_v2.0",      CPU_POWERPC_7x5_v20,                755,
                "PowerPC 755 v2.0")
    POWERPC_DEF("745_v2.1",      CPU_POWERPC_7x5_v21,                745,
                "PowerPC 745 v2.1")
    POWERPC_DEF("755_v2.1",      CPU_POWERPC_7x5_v21,                755,
                "PowerPC 755 v2.1")
    POWERPC_DEF("745_v2.2",      CPU_POWERPC_7x5_v22,                745,
                "PowerPC 745 v2.2")
    POWERPC_DEF("755_v2.2",      CPU_POWERPC_7x5_v22,                755,
                "PowerPC 755 v2.2")
    POWERPC_DEF("745_v2.3",      CPU_POWERPC_7x5_v23,                745,
                "PowerPC 745 v2.3")
    POWERPC_DEF("755_v2.3",      CPU_POWERPC_7x5_v23,                755,
                "PowerPC 755 v2.3")
    POWERPC_DEF("745_v2.4",      CPU_POWERPC_7x5_v24,                745,
                "PowerPC 745 v2.4")
    POWERPC_DEF("755_v2.4",      CPU_POWERPC_7x5_v24,                755,
                "PowerPC 755 v2.4")
    POWERPC_DEF("745_v2.5",      CPU_POWERPC_7x5_v25,                745,
                "PowerPC 745 v2.5")
    POWERPC_DEF("755_v2.5",      CPU_POWERPC_7x5_v25,                755,
                "PowerPC 755 v2.5")
    POWERPC_DEF("745_v2.6",      CPU_POWERPC_7x5_v26,                745,
                "PowerPC 745 v2.6")
    POWERPC_DEF("755_v2.6",      CPU_POWERPC_7x5_v26,                755,
                "PowerPC 755 v2.6")
    POWERPC_DEF("745_v2.7",      CPU_POWERPC_7x5_v27,                745,
                "PowerPC 745 v2.7")
    POWERPC_DEF("755_v2.7",      CPU_POWERPC_7x5_v27,                755,
                "PowerPC 755 v2.7")
    POWERPC_DEF("745_v2.8",      CPU_POWERPC_7x5_v28,                745,
                "PowerPC 745 v2.8")
    POWERPC_DEF("755_v2.8",      CPU_POWERPC_7x5_v28,                755,
                "PowerPC 755 v2.8")
#if defined(TODO)
    POWERPC_DEF("745p",          CPU_POWERPC_7x5P,                   745,
                "PowerPC 745P (G3)")
    POWERPC_DEF("755p",          CPU_POWERPC_7x5P,                   755,
                "PowerPC 755P (G3)")
#endif
    /* PowerPC 74xx family                                                   */
    POWERPC_DEF("7400_v1.0",     CPU_POWERPC_7400_v10,               7400,
                "PowerPC 7400 v1.0 (G4)")
    POWERPC_DEF("7400_v1.1",     CPU_POWERPC_7400_v11,               7400,
                "PowerPC 7400 v1.1 (G4)")
    POWERPC_DEF("7400_v2.0",     CPU_POWERPC_7400_v20,               7400,
                "PowerPC 7400 v2.0 (G4)")
    POWERPC_DEF("7400_v2.1",     CPU_POWERPC_7400_v21,               7400,
                "PowerPC 7400 v2.1 (G4)")
    POWERPC_DEF("7400_v2.2",     CPU_POWERPC_7400_v22,               7400,
                "PowerPC 7400 v2.2 (G4)")
    POWERPC_DEF("7400_v2.6",     CPU_POWERPC_7400_v26,               7400,
                "PowerPC 7400 v2.6 (G4)")
    POWERPC_DEF("7400_v2.7",     CPU_POWERPC_7400_v27,               7400,
                "PowerPC 7400 v2.7 (G4)")
    POWERPC_DEF("7400_v2.8",     CPU_POWERPC_7400_v28,               7400,
                "PowerPC 7400 v2.8 (G4)")
    POWERPC_DEF("7400_v2.9",     CPU_POWERPC_7400_v29,               7400,
                "PowerPC 7400 v2.9 (G4)")
    POWERPC_DEF("7410_v1.0",     CPU_POWERPC_7410_v10,               7410,
                "PowerPC 7410 v1.0 (G4)")
    POWERPC_DEF("7410_v1.1",     CPU_POWERPC_7410_v11,               7410,
                "PowerPC 7410 v1.1 (G4)")
    POWERPC_DEF("7410_v1.2",     CPU_POWERPC_7410_v12,               7410,
                "PowerPC 7410 v1.2 (G4)")
    POWERPC_DEF("7410_v1.3",     CPU_POWERPC_7410_v13,               7410,
                "PowerPC 7410 v1.3 (G4)")
    POWERPC_DEF("7410_v1.4",     CPU_POWERPC_7410_v14,               7410,
                "PowerPC 7410 v1.4 (G4)")
    POWERPC_DEF("7448_v1.0",     CPU_POWERPC_7448_v10,               7400,
                "PowerPC 7448 v1.0 (G4)")
    POWERPC_DEF("7448_v1.1",     CPU_POWERPC_7448_v11,               7400,
                "PowerPC 7448 v1.1 (G4)")
    POWERPC_DEF("7448_v2.0",     CPU_POWERPC_7448_v20,               7400,
                "PowerPC 7448 v2.0 (G4)")
    POWERPC_DEF("7448_v2.1",     CPU_POWERPC_7448_v21,               7400,
                "PowerPC 7448 v2.1 (G4)")
    POWERPC_DEF("7450_v1.0",     CPU_POWERPC_7450_v10,               7450,
                "PowerPC 7450 v1.0 (G4)")
    POWERPC_DEF("7450_v1.1",     CPU_POWERPC_7450_v11,               7450,
                "PowerPC 7450 v1.1 (G4)")
    POWERPC_DEF("7450_v1.2",     CPU_POWERPC_7450_v12,               7450,
                "PowerPC 7450 v1.2 (G4)")
    POWERPC_DEF("7450_v2.0",     CPU_POWERPC_7450_v20,               7450,
                "PowerPC 7450 v2.0 (G4)")
    POWERPC_DEF("7450_v2.1",     CPU_POWERPC_7450_v21,               7450,
                "PowerPC 7450 v2.1 (G4)")
    POWERPC_DEF("7441_v2.1",     CPU_POWERPC_7450_v21,               7440,
                "PowerPC 7441 v2.1 (G4)")
    POWERPC_DEF("7441_v2.3",     CPU_POWERPC_74x1_v23,               7440,
                "PowerPC 7441 v2.3 (G4)")
    POWERPC_DEF("7451_v2.3",     CPU_POWERPC_74x1_v23,               7450,
                "PowerPC 7451 v2.3 (G4)")
    POWERPC_DEF("7441_v2.10",    CPU_POWERPC_74x1_v210,              7440,
                "PowerPC 7441 v2.10 (G4)")
    POWERPC_DEF("7451_v2.10",    CPU_POWERPC_74x1_v210,              7450,
                "PowerPC 7451 v2.10 (G4)")
    POWERPC_DEF("7445_v1.0",     CPU_POWERPC_74x5_v10,               7445,
                "PowerPC 7445 v1.0 (G4)")
    POWERPC_DEF("7455_v1.0",     CPU_POWERPC_74x5_v10,               7455,
                "PowerPC 7455 v1.0 (G4)")
    POWERPC_DEF("7445_v2.1",     CPU_POWERPC_74x5_v21,               7445,
                "PowerPC 7445 v2.1 (G4)")
    POWERPC_DEF("7455_v2.1",     CPU_POWERPC_74x5_v21,               7455,
                "PowerPC 7455 v2.1 (G4)")
    POWERPC_DEF("7445_v3.2",     CPU_POWERPC_74x5_v32,               7445,
                "PowerPC 7445 v3.2 (G4)")
    POWERPC_DEF("7455_v3.2",     CPU_POWERPC_74x5_v32,               7455,
                "PowerPC 7455 v3.2 (G4)")
    POWERPC_DEF("7445_v3.3",     CPU_POWERPC_74x5_v33,               7445,
                "PowerPC 7445 v3.3 (G4)")
    POWERPC_DEF("7455_v3.3",     CPU_POWERPC_74x5_v33,               7455,
                "PowerPC 7455 v3.3 (G4)")
    POWERPC_DEF("7445_v3.4",     CPU_POWERPC_74x5_v34,               7445,
                "PowerPC 7445 v3.4 (G4)")
    POWERPC_DEF("7455_v3.4",     CPU_POWERPC_74x5_v34,               7455,
                "PowerPC 7455 v3.4 (G4)")
    POWERPC_DEF("7447_v1.0",     CPU_POWERPC_74x7_v10,               7445,
                "PowerPC 7447 v1.0 (G4)")
    POWERPC_DEF("7457_v1.0",     CPU_POWERPC_74x7_v10,               7455,
                "PowerPC 7457 v1.0 (G4)")
    POWERPC_DEF("7447_v1.1",     CPU_POWERPC_74x7_v11,               7445,
                "PowerPC 7447 v1.1 (G4)")
    POWERPC_DEF("7457_v1.1",     CPU_POWERPC_74x7_v11,               7455,
                "PowerPC 7457 v1.1 (G4)")
    POWERPC_DEF("7457_v1.2",     CPU_POWERPC_74x7_v12,               7455,
                "PowerPC 7457 v1.2 (G4)")
    POWERPC_DEF("7447A_v1.0",    CPU_POWERPC_74x7A_v10,              7445,
                "PowerPC 7447A v1.0 (G4)")
    POWERPC_DEF("7457A_v1.0",    CPU_POWERPC_74x7A_v10,              7455,
                "PowerPC 7457A v1.0 (G4)")
    POWERPC_DEF("7447A_v1.1",    CPU_POWERPC_74x7A_v11,              7445,
                "PowerPC 7447A v1.1 (G4)")
    POWERPC_DEF("7457A_v1.1",    CPU_POWERPC_74x7A_v11,              7455,
                "PowerPC 7457A v1.1 (G4)")
    POWERPC_DEF("7447A_v1.2",    CPU_POWERPC_74x7A_v12,              7445,
                "PowerPC 7447A v1.2 (G4)")
    POWERPC_DEF("7457A_v1.2",    CPU_POWERPC_74x7A_v12,              7455,
                "PowerPC 7457A v1.2 (G4)")
    /* 64 bits PowerPC                                                       */
#if defined (TARGET_PPC64)
#if defined(TODO)
    POWERPC_DEF("620",           CPU_POWERPC_620,                    620,
                "PowerPC 620")
    POWERPC_DEF("630",           CPU_POWERPC_630,                    630,
                "PowerPC 630 (POWER3)")
#endif
#if defined(TODO)
    POWERPC_DEF("631",           CPU_POWERPC_631,                    631,
                "PowerPC 631 (Power 3+)")
#endif
#if defined(TODO)
    POWERPC_DEF("POWER4",        CPU_POWERPC_POWER4,                 POWER4,
                "POWER4")
#endif
#if defined(TODO)
    POWERPC_DEF("POWER4+",       CPU_POWERPC_POWER4P,                POWER4P,
                "POWER4p")
#endif
#if defined(TODO)
    POWERPC_DEF("POWER5",        CPU_POWERPC_POWER5,                 POWER5,
                "POWER5")
#endif
    POWERPC_DEF("POWER5+_v2.1",  CPU_POWERPC_POWER5P_v21,            POWER5P,
                "POWER5+ v2.1")
#if defined(TODO)
    POWERPC_DEF("POWER6",        CPU_POWERPC_POWER6,                 POWER6,
                "POWER6")
#endif
    POWERPC_DEF("POWER7_v2.3",   CPU_POWERPC_POWER7_v23,             POWER7,
                "POWER7 v2.3")
    POWERPC_DEF("POWER7+_v2.1",  CPU_POWERPC_POWER7P_v21,            POWER7,
                "POWER7+ v2.1")
    POWERPC_DEF("POWER8E_v2.1",  CPU_POWERPC_POWER8E_v21,            POWER8,
                "POWER8E v2.1")
    POWERPC_DEF("POWER8_v2.0",   CPU_POWERPC_POWER8_v20,             POWER8,
                "POWER8 v2.0")
    POWERPC_DEF("POWER8NVL_v1.0",CPU_POWERPC_POWER8NVL_v10,          POWER8,
                "POWER8NVL v1.0")
    POWERPC_DEF("970_v2.2",      CPU_POWERPC_970_v22,                970,
                "PowerPC 970 v2.2")
<<<<<<< HEAD
=======

    POWERPC_DEF("POWER9_v1.0",   CPU_POWERPC_POWER9_BASE,            POWER9,
                "POWER9 v1.0")

>>>>>>> 7124ccf8
    POWERPC_DEF("970fx_v1.0",    CPU_POWERPC_970FX_v10,              970,
                "PowerPC 970FX v1.0 (G5)")
    POWERPC_DEF("970fx_v2.0",    CPU_POWERPC_970FX_v20,              970,
                "PowerPC 970FX v2.0 (G5)")
    POWERPC_DEF("970fx_v2.1",    CPU_POWERPC_970FX_v21,              970,
                "PowerPC 970FX v2.1 (G5)")
    POWERPC_DEF("970fx_v3.0",    CPU_POWERPC_970FX_v30,              970,
                "PowerPC 970FX v3.0 (G5)")
    POWERPC_DEF("970fx_v3.1",    CPU_POWERPC_970FX_v31,              970,
                "PowerPC 970FX v3.1 (G5)")
    POWERPC_DEF("970mp_v1.0",    CPU_POWERPC_970MP_v10,              970,
                "PowerPC 970MP v1.0")
    POWERPC_DEF("970mp_v1.1",    CPU_POWERPC_970MP_v11,              970,
                "PowerPC 970MP v1.1")
#if defined(TODO)
    POWERPC_DEF("Cell",          CPU_POWERPC_CELL,                   970,
                "PowerPC Cell")
#endif
#if defined(TODO)
    POWERPC_DEF("Cell_v1.0",     CPU_POWERPC_CELL_v10,               970,
                "PowerPC Cell v1.0")
#endif
#if defined(TODO)
    POWERPC_DEF("Cell_v2.0",     CPU_POWERPC_CELL_v20,               970,
                "PowerPC Cell v2.0")
#endif
#if defined(TODO)
    POWERPC_DEF("Cell_v3.0",     CPU_POWERPC_CELL_v30,               970,
                "PowerPC Cell v3.0")
#endif
#if defined(TODO)
    POWERPC_DEF("Cell_v3.1",     CPU_POWERPC_CELL_v31,               970,
                "PowerPC Cell v3.1")
#endif
#if defined(TODO)
    POWERPC_DEF("Cell_v3.2",     CPU_POWERPC_CELL_v32,               970,
                "PowerPC Cell v3.2")
#endif
#if defined(TODO)
    /* This one seems to support the whole POWER2 instruction set
     * and the PowerPC 64 one.
     */
    /* What about A10 & A30 ? */
    POWERPC_DEF("RS64",          CPU_POWERPC_RS64,                   RS64,
                "RS64 (Apache/A35)")
#endif
#if defined(TODO)
    POWERPC_DEF("RS64-II",       CPU_POWERPC_RS64II,                 RS64,
                "RS64-II (NorthStar/A50)")
#endif
#if defined(TODO)
    POWERPC_DEF("RS64-III",      CPU_POWERPC_RS64III,                RS64,
                "RS64-III (Pulsar)")
#endif
#if defined(TODO)
    POWERPC_DEF("RS64-IV",       CPU_POWERPC_RS64IV,                 RS64,
                "RS64-IV (IceStar/IStar/SStar)")
#endif
#endif /* defined (TARGET_PPC64) */
    /* POWER                                                                 */
#if defined(TODO)
    POWERPC_DEF("POWER",         CPU_POWERPC_POWER,                  POWER,
                "Original POWER")
#endif
#if defined(TODO)
    POWERPC_DEF("POWER2",        CPU_POWERPC_POWER2,                 POWER,
                "POWER2")
#endif
    /* PA semi cores                                                         */
#if defined(TODO)
    POWERPC_DEF("PA6T",          CPU_POWERPC_PA6T,                   PA6T,
                "PA PA6T")
#endif


/***************************************************************************/
/* PowerPC CPU aliases                                                     */

PowerPCCPUAlias ppc_cpu_aliases[] = {
    { "403", "403GC" },
    { "405", "405D4" },
    { "405CR", "405CRc" },
    { "405GP", "405GPd" },
    { "405GPe", "405CRc" },
    { "x2vp7", "x2vp4" },
    { "x2vp50", "x2vp20" },

    { "440EP", "440EPb" },
    { "440GP", "440GPc" },
    { "440GR", "440GRa" },
    { "440GX", "440GXf" },

    { "RCPU", "MPC5xx" },
    /* MPC5xx microcontrollers */
    { "MGT560", "MPC5xx" },
    { "MPC509", "MPC5xx" },
    { "MPC533", "MPC5xx" },
    { "MPC534", "MPC5xx" },
    { "MPC555", "MPC5xx" },
    { "MPC556", "MPC5xx" },
    { "MPC560", "MPC5xx" },
    { "MPC561", "MPC5xx" },
    { "MPC562", "MPC5xx" },
    { "MPC563", "MPC5xx" },
    { "MPC564", "MPC5xx" },
    { "MPC565", "MPC5xx" },
    { "MPC566", "MPC5xx" },

    { "PowerQUICC", "MPC8xx" },
    /* MPC8xx microcontrollers */
    { "MGT823", "MPC8xx" },
    { "MPC821", "MPC8xx" },
    { "MPC823", "MPC8xx" },
    { "MPC850", "MPC8xx" },
    { "MPC852T", "MPC8xx" },
    { "MPC855T", "MPC8xx" },
    { "MPC857", "MPC8xx" },
    { "MPC859", "MPC8xx" },
    { "MPC860", "MPC8xx" },
    { "MPC862", "MPC8xx" },
    { "MPC866", "MPC8xx" },
    { "MPC870", "MPC8xx" },
    { "MPC875", "MPC8xx" },
    { "MPC880", "MPC8xx" },
    { "MPC885", "MPC8xx" },

    /* PowerPC MPC603 microcontrollers */
    { "MPC8240", "603" },

    { "MPC52xx", "MPC5200" },
    { "MPC5200", "MPC5200_v12" },
    { "MPC5200B", "MPC5200B_v21" },

    { "MPC82xx", "MPC8280" },
    { "PowerQUICC-II", "MPC82xx" },
    { "MPC8241", "G2HiP4" },
    { "MPC8245", "G2HiP4" },
    { "MPC8247", "G2leGP3" },
    { "MPC8248", "G2leGP3" },
    { "MPC8250", "MPC8250_HiP4" },
    { "MPC8250_HiP3", "G2HiP3" },
    { "MPC8250_HiP4", "G2HiP4" },
    { "MPC8255", "MPC8255_HiP4" },
    { "MPC8255_HiP3", "G2HiP3" },
    { "MPC8255_HiP4", "G2HiP4" },
    { "MPC8260", "MPC8260_HiP4" },
    { "MPC8260_HiP3", "G2HiP3" },
    { "MPC8260_HiP4", "G2HiP4" },
    { "MPC8264", "MPC8264_HiP4" },
    { "MPC8264_HiP3", "G2HiP3" },
    { "MPC8264_HiP4", "G2HiP4" },
    { "MPC8265", "MPC8265_HiP4" },
    { "MPC8265_HiP3", "G2HiP3" },
    { "MPC8265_HiP4", "G2HiP4" },
    { "MPC8266", "MPC8266_HiP4" },
    { "MPC8266_HiP3", "G2HiP3" },
    { "MPC8266_HiP4", "G2HiP4" },
    { "MPC8270", "G2leGP3" },
    { "MPC8271", "G2leGP3" },
    { "MPC8272", "G2leGP3" },
    { "MPC8275", "G2leGP3" },
    { "MPC8280", "G2leGP3" },
    { "e200", "e200z6" },
    { "e300", "e300c3" },
    { "MPC8347", "MPC8347T" },
    { "MPC8347A", "MPC8347AT" },
    { "MPC8347E", "MPC8347ET" },
    { "MPC8347EA", "MPC8347EAT" },
    { "e500", "e500v2_v22" },
    { "e500v1", "e500_v20" },
    { "e500v2", "e500v2_v22" },
    { "MPC8533", "MPC8533_v11" },
    { "MPC8533E", "MPC8533E_v11" },
    { "MPC8540", "MPC8540_v21" },
    { "MPC8541", "MPC8541_v11" },
    { "MPC8541E", "MPC8541E_v11" },
    { "MPC8543", "MPC8543_v21" },
    { "MPC8543E", "MPC8543E_v21" },
    { "MPC8544", "MPC8544_v11" },
    { "MPC8544E", "MPC8544E_v11" },
    { "MPC8545", "MPC8545_v21" },
    { "MPC8545E", "MPC8545E_v21" },
    { "MPC8547E", "MPC8547E_v21" },
    { "MPC8548", "MPC8548_v21" },
    { "MPC8548E", "MPC8548E_v21" },
    { "MPC8555", "MPC8555_v11" },
    { "MPC8555E", "MPC8555E_v11" },
    { "MPC8560", "MPC8560_v21" },
    { "601",  "601_v2" },
    { "601v", "601_v2" },
    { "Vanilla", "603" },
    { "603e", "603e_v4.1" },
    { "Stretch", "603e" },
    { "Vaillant", "603e7v" },
    { "603r", "603e7t" },
    { "Goldeneye", "603r" },
    { "604e", "604e_v2.4" },
    { "Sirocco", "604e" },
    { "Mach5", "604r" },
    { "740", "740_v3.1" },
    { "Arthur", "740" },
    { "750", "750_v3.1" },
    { "Typhoon", "750" },
    { "G3",      "750" },
    { "Conan/Doyle", "750p" },
    { "750cl", "750cl_v2.0" },
    { "750cx", "750cx_v2.2" },
    { "750cxe", "750cxe_v3.1b" },
    { "750fx", "750fx_v2.3" },
    { "750gx", "750gx_v1.2" },
    { "750l", "750l_v3.2" },
    { "LoneStar", "750l" },
    { "745", "745_v2.8" },
    { "755", "755_v2.8" },
    { "Goldfinger", "755" },
    { "7400", "7400_v2.9" },
    { "Max", "7400" },
    { "G4",  "7400" },
    { "7410", "7410_v1.4" },
    { "Nitro", "7410" },
    { "7448", "7448_v2.1" },
    { "7450", "7450_v2.1" },
    { "Vger", "7450" },
    { "7441", "7441_v2.3" },
    { "7451", "7451_v2.3" },
    { "7445", "7445_v3.2" },
    { "7455", "7455_v3.2" },
    { "Apollo6", "7455" },
    { "7447", "7447_v1.2" },
    { "7457", "7457_v1.2" },
    { "Apollo7", "7457" },
    { "7447A", "7447A_v1.2" },
    { "7457A", "7457A_v1.2" },
    { "Apollo7PM", "7457A_v1.0" },
#if defined(TARGET_PPC64)
    { "Trident", "620" },
    { "POWER3", "630" },
    { "Boxer", "POWER3" },
    { "Dino",  "POWER3" },
    { "POWER3+", "631" },
    { "POWER5gr", "POWER5" },
    { "POWER5+", "POWER5+_v2.1" },
    { "POWER5gs", "POWER5+_v2.1" },
    { "POWER7", "POWER7_v2.3" },
    { "POWER7+", "POWER7+_v2.1" },
    { "POWER8E", "POWER8E_v2.1" },
    { "POWER8", "POWER8_v2.0" },
    { "POWER8NVL", "POWER8NVL_v1.0" },
<<<<<<< HEAD
=======
    { "POWER9", "POWER9_v1.0" },
>>>>>>> 7124ccf8
    { "970", "970_v2.2" },
    { "970fx", "970fx_v3.1" },
    { "970mp", "970mp_v1.1" },
    { "Apache", "RS64" },
    { "A35",    "RS64" },
    { "NorthStar", "RS64-II" },
    { "A50",       "RS64-II" },
    { "Pulsar", "RS64-III" },
    { "IceStar", "RS64-IV" },
    { "IStar",   "RS64-IV" },
    { "SStar",   "RS64-IV" },
#endif
    { "RIOS",    "POWER" },
    { "RSC",     "POWER" },
    { "RSC3308", "POWER" },
    { "RSC4608", "POWER" },
    { "RSC2", "POWER2" },
    { "P2SC", "POWER2" },

    /* Generic PowerPCs */
#if defined(TARGET_PPC64)
    { "ppc64", "970fx" },
#endif
    { "ppc32", "604" },
    { "ppc", "ppc32" },
    { "default", "ppc" },
    { NULL, NULL }
};<|MERGE_RESOLUTION|>--- conflicted
+++ resolved
@@ -1143,13 +1143,10 @@
                 "POWER8NVL v1.0")
     POWERPC_DEF("970_v2.2",      CPU_POWERPC_970_v22,                970,
                 "PowerPC 970 v2.2")
-<<<<<<< HEAD
-=======
 
     POWERPC_DEF("POWER9_v1.0",   CPU_POWERPC_POWER9_BASE,            POWER9,
                 "POWER9 v1.0")
 
->>>>>>> 7124ccf8
     POWERPC_DEF("970fx_v1.0",    CPU_POWERPC_970FX_v10,              970,
                 "PowerPC 970FX v1.0 (G5)")
     POWERPC_DEF("970fx_v2.0",    CPU_POWERPC_970FX_v20,              970,
@@ -1398,10 +1395,7 @@
     { "POWER8E", "POWER8E_v2.1" },
     { "POWER8", "POWER8_v2.0" },
     { "POWER8NVL", "POWER8NVL_v1.0" },
-<<<<<<< HEAD
-=======
     { "POWER9", "POWER9_v1.0" },
->>>>>>> 7124ccf8
     { "970", "970_v2.2" },
     { "970fx", "970fx_v3.1" },
     { "970mp", "970mp_v1.1" },
