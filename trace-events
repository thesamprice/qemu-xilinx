# See docs/devel/tracing.rst for syntax documentation.
#
# This file is processed by the tracetool script during the build.
#
# To add a new trace event:
#
# 1. Choose a name for the trace event.  Declare its arguments and format
#    string.
#
# 2. Call the trace event from code using trace_##name, e.g. multiwrite_cb() ->
#    trace_multiwrite_cb().  The source file must #include "trace.h".
#
# Format of a trace event:
#
# [disable] <name>(<type1> <arg1>[, <type2> <arg2>] ...) "<format-string>"
#
# Example: g_malloc(size_t size) "size %zu"
#
# The "disable" keyword will build without the trace event.
#
# The <name> must be a valid as a C function name.
#
# Types should be standard C types.  Use void * for pointers because the trace
# system may not have the necessary headers included.
#
# The <format-string> should be a sprintf()-compatible format string.

# cpu.c
breakpoint_insert(int cpu_index, uint64_t pc, int flags) "cpu=%d pc=0x%" PRIx64 " flags=0x%x"
breakpoint_remove(int cpu_index, uint64_t pc, int flags) "cpu=%d pc=0x%" PRIx64 " flags=0x%x"
breakpoint_singlestep(int cpu_index, int enabled) "cpu=%d enable=%d"

# dma-helpers.c
dma_blk_io(void *dbs, void *bs, int64_t offset, bool to_dev) "dbs=%p bs=%p offset=%" PRId64 " to_dev=%d"
dma_aio_cancel(void *dbs) "dbs=%p"
dma_complete(void *dbs, int ret, void *cb) "dbs=%p ret=%d cb=%p"
dma_blk_cb(void *dbs, int ret) "dbs=%p ret=%d"
dma_map_wait(void *dbs) "dbs=%p"

# exec.c
find_ram_offset(uint64_t size, uint64_t offset) "size: 0x%" PRIx64 " @ 0x%" PRIx64
find_ram_offset_loop(uint64_t size, uint64_t candidate, uint64_t offset, uint64_t next, uint64_t mingap) "trying size: 0x%" PRIx64 " @ 0x%" PRIx64 ", offset: 0x%" PRIx64" next: 0x%" PRIx64 " mingap: 0x%" PRIx64
ram_block_discard_range(const char *rbname, void *hva, size_t length, bool need_madvise, bool need_fallocate, int ret) "%s@%p + 0x%zx: madvise: %d fallocate: %d ret: %d"

# accel/tcg/cputlb.c
memory_notdirty_write_access(uint64_t vaddr, uint64_t ram_addr, unsigned size) "0x%" PRIx64 " ram_addr 0x%" PRIx64 " size %u"
memory_notdirty_set_dirty(uint64_t vaddr) "0x%" PRIx64

# gdbstub.c
gdbstub_op_start(const char *device) "Starting gdbstub using device %s"
gdbstub_op_exiting(uint8_t code) "notifying exit with code=0x%02x"
gdbstub_op_continue(void) "Continuing all CPUs"
gdbstub_op_continue_cpu(int cpu_index) "Continuing CPU %d"
gdbstub_op_stepping(int cpu_index) "Stepping CPU %d"
gdbstub_op_extra_info(const char *info) "Thread extra info: %s"
gdbstub_hit_watchpoint(const char *type, int cpu_gdb_index, uint64_t vaddr) "Watchpoint hit, type=\"%s\" cpu=%d, vaddr=0x%" PRIx64 ""
gdbstub_hit_internal_error(void) "RUN_STATE_INTERNAL_ERROR"
gdbstub_hit_break(void) "RUN_STATE_DEBUG"
gdbstub_hit_paused(void) "RUN_STATE_PAUSED"
gdbstub_hit_shutdown(void) "RUN_STATE_SHUTDOWN"
gdbstub_hit_io_error(void) "RUN_STATE_IO_ERROR"
gdbstub_hit_watchdog(void) "RUN_STATE_WATCHDOG"
gdbstub_hit_unknown(int state) "Unknown run state=0x%x"
gdbstub_io_reply(const char *message) "Sent: %s"
gdbstub_io_binaryreply(size_t ofs, const char *line) "0x%04zx: %s"
gdbstub_io_command(const char *command) "Received: %s"
gdbstub_io_got_ack(void) "Got ACK"
gdbstub_io_got_unexpected(uint8_t ch) "Got 0x%02x when expecting ACK/NACK"
gdbstub_err_got_nack(void) "Got NACK, retransmitting"
gdbstub_err_garbage(uint8_t ch) "received garbage between packets: 0x%02x"
gdbstub_err_overrun(void) "command buffer overrun, dropping command"
gdbstub_err_invalid_repeat(uint8_t ch) "got invalid RLE count: 0x%02x"
gdbstub_err_invalid_rle(void) "got invalid RLE sequence"
gdbstub_err_checksum_invalid(uint8_t ch) "got invalid command checksum digit: 0x%02x"
gdbstub_err_checksum_incorrect(uint8_t expected, uint8_t got) "got command packet with incorrect checksum, expected=0x%02x, received=0x%02x"

# job.c
job_state_transition(void *job,  int ret, const char *legal, const char *s0, const char *s1) "job %p (ret: %d) attempting %s transition (%s-->%s)"
job_apply_verb(void *job, const char *state, const char *verb, const char *legal) "job %p in state %s; applying verb %s (%s)"
job_completed(void *job, int ret) "job %p ret %d"

# job-qmp.c
qmp_job_cancel(void *job) "job %p"
qmp_job_pause(void *job) "job %p"
qmp_job_resume(void *job) "job %p"
qmp_job_complete(void *job) "job %p"
qmp_job_finalize(void *job) "job %p"
qmp_job_dismiss(void *job) "job %p"


### Guest events, keep at bottom


## vCPU

# trace/control-target.c

# Hot-plug a new virtual (guest) CPU
#
# Mode: user, softmmu
# Targets: all
vcpu guest_cpu_enter(void)

# trace/control.c

# Hot-unplug a virtual (guest) CPU
#
# Mode: user, softmmu
# Targets: all
vcpu guest_cpu_exit(void)

# hw/core/cpu.c

# Reset the state of a virtual (guest) CPU
#
# Mode: user, softmmu
# Targets: all
vcpu guest_cpu_reset(void)

<<<<<<< HEAD
# tcg/tcg-op.c

# @vaddr: Access' virtual address.
# @memopidx: Access' information (see below).
#
# Start virtual memory access (before any potential access violation).
# Does not include memory accesses performed by devices.
#
# Mode: user, softmmu
# Targets: TCG(all)
vcpu tcg guest_ld_before(TCGv vaddr, uint32_t memopidx) "info=%d", "vaddr=0x%016"PRIx64" memopidx=0x%x"
vcpu tcg guest_st_before(TCGv vaddr, uint32_t memopidx) "info=%d", "vaddr=0x%016"PRIx64" memopidx=0x%x"
vcpu tcg guest_rmw_before(TCGv vaddr, uint32_t memopidx) "info=%d", "vaddr=0x%016"PRIx64" memopidx=0x%x"

# translator.c
vcpu tcg tb_enter(uint64_t pc_start, TCGv pc_end) "pc_start:0x%"PRIx64, "pc:0x%"PRIx64" pc_end:0x%"PRIx64

=======
>>>>>>> da36afa2
# include/user/syscall-trace.h

# @num: System call number.
# @arg*: System call argument value.
#
# Start executing a guest system call in syscall emulation mode.
#
# Mode: user
# Targets: TCG(all)
vcpu guest_user_syscall(uint64_t num, uint64_t arg1, uint64_t arg2, uint64_t arg3, uint64_t arg4, uint64_t arg5, uint64_t arg6, uint64_t arg7, uint64_t arg8) "num=0x%016"PRIx64" arg1=0x%016"PRIx64" arg2=0x%016"PRIx64" arg3=0x%016"PRIx64" arg4=0x%016"PRIx64" arg5=0x%016"PRIx64" arg6=0x%016"PRIx64" arg7=0x%016"PRIx64" arg8=0x%016"PRIx64

# @num: System call number.
# @ret: System call result value.
#
# Finish executing a guest system call in syscall emulation mode.
#
# Mode: user
# Targets: TCG(all)
vcpu guest_user_syscall_ret(uint64_t num, uint64_t ret) "num=0x%016"PRIx64" ret=0x%016"PRIx64<|MERGE_RESOLUTION|>--- conflicted
+++ resolved
@@ -117,26 +117,6 @@
 # Targets: all
 vcpu guest_cpu_reset(void)
 
-<<<<<<< HEAD
-# tcg/tcg-op.c
-
-# @vaddr: Access' virtual address.
-# @memopidx: Access' information (see below).
-#
-# Start virtual memory access (before any potential access violation).
-# Does not include memory accesses performed by devices.
-#
-# Mode: user, softmmu
-# Targets: TCG(all)
-vcpu tcg guest_ld_before(TCGv vaddr, uint32_t memopidx) "info=%d", "vaddr=0x%016"PRIx64" memopidx=0x%x"
-vcpu tcg guest_st_before(TCGv vaddr, uint32_t memopidx) "info=%d", "vaddr=0x%016"PRIx64" memopidx=0x%x"
-vcpu tcg guest_rmw_before(TCGv vaddr, uint32_t memopidx) "info=%d", "vaddr=0x%016"PRIx64" memopidx=0x%x"
-
-# translator.c
-vcpu tcg tb_enter(uint64_t pc_start, TCGv pc_end) "pc_start:0x%"PRIx64, "pc:0x%"PRIx64" pc_end:0x%"PRIx64
-
-=======
->>>>>>> da36afa2
 # include/user/syscall-trace.h
 
 # @num: System call number.
