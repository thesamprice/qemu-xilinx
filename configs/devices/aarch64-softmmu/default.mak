# Default configuration for aarch64-softmmu

# We support all the 32 bit boards so need all their config
include ../arm-softmmu/default.mak

<<<<<<< HEAD
# Xilinx
CONFIG_XLNX_VERSAL_ARM=y
CONFIG_XLNX_ZYNQMP_CSU=y
CONFIG_XLNX_VERSAL_PMC=y
CONFIG_REMOTE_PORT_PCI=y
=======
# These are selected by default when TCG is enabled, uncomment them to
# keep out of the build.
# CONFIG_XLNX_ZYNQMP_ARM=n
# CONFIG_XLNX_VERSAL=n
# CONFIG_SBSA_REF=n
>>>>>>> 7fe6cb68
<|MERGE_RESOLUTION|>--- conflicted
+++ resolved
@@ -3,16 +3,14 @@
 # We support all the 32 bit boards so need all their config
 include ../arm-softmmu/default.mak
 
-<<<<<<< HEAD
-# Xilinx
-CONFIG_XLNX_VERSAL_ARM=y
-CONFIG_XLNX_ZYNQMP_CSU=y
-CONFIG_XLNX_VERSAL_PMC=y
-CONFIG_REMOTE_PORT_PCI=y
-=======
 # These are selected by default when TCG is enabled, uncomment them to
 # keep out of the build.
 # CONFIG_XLNX_ZYNQMP_ARM=n
 # CONFIG_XLNX_VERSAL=n
 # CONFIG_SBSA_REF=n
->>>>>>> 7fe6cb68
+
+# Xilinx
+CONFIG_XLNX_VERSAL_ARM=y
+CONFIG_XLNX_ZYNQMP_CSU=y
+CONFIG_XLNX_VERSAL_PMC=y
+CONFIG_REMOTE_PORT_PCI=y