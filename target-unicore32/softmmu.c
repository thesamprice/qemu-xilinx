--- conflicted
+++ resolved
@@ -13,12 +13,8 @@
 #endif
 
 #include "qemu/osdep.h"
-<<<<<<< HEAD
-#include <cpu.h>
-=======
 #include "cpu.h"
 #include "exec/exec-all.h"
->>>>>>> 7124ccf8
 
 #undef DEBUG_UC32
 
