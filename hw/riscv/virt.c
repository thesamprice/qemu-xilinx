--- conflicted
+++ resolved
@@ -63,13 +63,7 @@
     [VIRT_UART0] =       { 0x10000000,         0x100 },
     [VIRT_VIRTIO] =      { 0x10001000,        0x1000 },
     [VIRT_FLASH] =       { 0x20000000,     0x4000000 },
-<<<<<<< HEAD
-    [VIRT_DRAM] =        { 0x80000000,           0x0 },
     [VIRT_COSIM] =       { 0x28000000,    0x01000000 },
-    [VIRT_PCIE_MMIO] =   { 0x40000000,    0x40000000 },
-    [VIRT_PCIE_PIO] =    { 0x03000000,    0x00010000 },
-=======
->>>>>>> 45a150aa
     [VIRT_PCIE_ECAM] =   { 0x30000000,    0x10000000 },
     [VIRT_PCIE_MMIO] =   { 0x40000000,    0x40000000 },
     [VIRT_DRAM] =        { 0x80000000,           0x0 },
@@ -538,9 +532,10 @@
     object_property_set_link(rp_obj, "remote-port-dev12", rpirq_obj, &error_abort);
 
     object_property_set_bool(rp_obj, "realized", true, &error_fatal);
-    object_property_set_bool(rpms_obj, "realized", true, &error_fatal);
-    object_property_set_bool(rpm_obj, "realized", true, &error_fatal);
-    object_property_set_bool(rpirq_obj, "realized", true, &error_fatal);
+
+    sysbus_realize(SYS_BUS_DEVICE(rpms_obj), &error_fatal);
+    sysbus_realize(SYS_BUS_DEVICE(rpm_obj), &error_fatal);
+    sysbus_realize(SYS_BUS_DEVICE(rpirq_obj), &error_fatal);
 
     /* Connect things to the machine.  */
     sbd = SYS_BUS_DEVICE(rpm_obj);
@@ -572,8 +567,10 @@
     /* Initialize SOC */
     object_initialize_child(OBJECT(machine), "soc", &s->soc,
                             TYPE_RISCV_HART_ARRAY);
-    object_property_set_str(OBJECT(&s->soc), machine->cpu_type, "cpu-type", &error_abort);
-    object_property_set_int(OBJECT(&s->soc), "num-harts", smp_cpus, &error_abort);
+    object_property_set_str(OBJECT(&s->soc), "cpu-type", machine->cpu_type,
+                            &error_abort);
+    object_property_set_int(OBJECT(&s->soc), "num-harts", smp_cpus,
+                            &error_abort);
     sysbus_realize(SYS_BUS_DEVICE(&s->soc), &error_abort);
 
     /* register system main memory (actual RAM) */
