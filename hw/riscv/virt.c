--- conflicted
+++ resolved
@@ -188,14 +188,9 @@
     int cpu, i;
     uint32_t *cells;
     char *nodename;
-<<<<<<< HEAD
-    uint32_t plic_phandle, phandle = 1;
-    int i;
+    uint32_t plic_phandle, test_phandle, phandle = 1;
     const char *dtb_filename;
     int size;
-=======
-    uint32_t plic_phandle, test_phandle, phandle = 1;
->>>>>>> 17e1e498
     hwaddr flashsize = virt_memmap[VIRT_FLASH].size / 2;
     hwaddr flashbase = virt_memmap[VIRT_FLASH].base;
 
