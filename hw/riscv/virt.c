/*
 * QEMU RISC-V VirtIO Board
 *
 * Copyright (c) 2017 SiFive, Inc.
 *
 * RISC-V machine with 16550a UART and VirtIO MMIO
 *
 * This program is free software; you can redistribute it and/or modify it
 * under the terms and conditions of the GNU General Public License,
 * version 2 or later, as published by the Free Software Foundation.
 *
 * This program is distributed in the hope it will be useful, but WITHOUT
 * ANY WARRANTY; without even the implied warranty of MERCHANTABILITY or
 * FITNESS FOR A PARTICULAR PURPOSE.  See the GNU General Public License for
 * more details.
 *
 * You should have received a copy of the GNU General Public License along with
 * this program.  If not, see <http://www.gnu.org/licenses/>.
 */

#include "qemu/osdep.h"
#include "qemu/units.h"
#include "qemu/error-report.h"
#include "qemu/help-texts.h"
#include "qemu/guest-random.h"
#include "qapi/error.h"
#include "hw/boards.h"
#include "hw/loader.h"
#include "hw/sysbus.h"
#include "hw/qdev-properties.h"
#include "hw/char/serial.h"
#include "target/riscv/cpu.h"
#include "hw/core/sysbus-fdt.h"
#include "target/riscv/pmu.h"
#include "hw/riscv/riscv_hart.h"
#include "hw/riscv/virt.h"
#include "hw/riscv/boot.h"
#include "hw/riscv/numa.h"
#include "hw/intc/riscv_aclint.h"
#include "hw/intc/riscv_aplic.h"
#include "hw/intc/riscv_imsic.h"
#include "hw/intc/sifive_plic.h"
#include "hw/misc/sifive_test.h"
#include "hw/platform-bus.h"
#include "chardev/char.h"
#include "sysemu/device_tree.h"
#include "sysemu/sysemu.h"
#include "sysemu/reset.h"
#include "sysemu/kvm.h"
#include "sysemu/tpm.h"
#include "hw/pci/pci.h"
#include "hw/pci-host/gpex.h"
#include "hw/display/ramfb.h"

/*
 * The virt machine physical address space used by some of the devices
 * namely ACLINT, PLIC, APLIC, and IMSIC depend on number of Sockets,
 * number of CPUs, and number of IMSIC guest files.
 *
 * Various limits defined by VIRT_SOCKETS_MAX_BITS, VIRT_CPUS_MAX_BITS,
 * and VIRT_IRQCHIP_MAX_GUESTS_BITS are tuned for maximum utilization
 * of virt machine physical address space.
 */

#define VIRT_IMSIC_GROUP_MAX_SIZE      (1U << IMSIC_MMIO_GROUP_MIN_SHIFT)
#if VIRT_IMSIC_GROUP_MAX_SIZE < \
    IMSIC_GROUP_SIZE(VIRT_CPUS_MAX_BITS, VIRT_IRQCHIP_MAX_GUESTS_BITS)
#error "Can't accomodate single IMSIC group in address space"
#endif

#define VIRT_IMSIC_MAX_SIZE            (VIRT_SOCKETS_MAX * \
                                        VIRT_IMSIC_GROUP_MAX_SIZE)
#if 0x4000000 < VIRT_IMSIC_MAX_SIZE
#error "Can't accomodate all IMSIC groups in address space"
#endif

static const MemMapEntry virt_memmap[] = {
    [VIRT_DEBUG] =        {        0x0,         0x100 },
    [VIRT_MROM] =         {     0x1000,        0xf000 },
    [VIRT_TEST] =         {   0x100000,        0x1000 },
    [VIRT_RTC] =          {   0x101000,        0x1000 },
    [VIRT_CLINT] =        {  0x2000000,       0x10000 },
    [VIRT_ACLINT_SSWI] =  {  0x2F00000,        0x4000 },
    [VIRT_PCIE_PIO] =     {  0x3000000,       0x10000 },
    [VIRT_PLATFORM_BUS] = {  0x4000000,     0x2000000 },
    [VIRT_PLIC] =         {  0xc000000, VIRT_PLIC_SIZE(VIRT_CPUS_MAX * 2) },
    [VIRT_APLIC_M] =      {  0xc000000, APLIC_SIZE(VIRT_CPUS_MAX) },
    [VIRT_APLIC_S] =      {  0xd000000, APLIC_SIZE(VIRT_CPUS_MAX) },
    [VIRT_UART0] =        { 0x10000000,         0x100 },
    [VIRT_VIRTIO] =       { 0x10001000,        0x1000 },
    [VIRT_FW_CFG] =       { 0x10100000,          0x18 },
    [VIRT_FLASH] =        { 0x20000000,     0x4000000 },
    [VIRT_COSIM] =        { 0x28000000,    0x01000000 },
    [VIRT_IMSIC_M] =      { 0x24000000, VIRT_IMSIC_MAX_SIZE },
    [VIRT_IMSIC_S] =      { 0x28000000, VIRT_IMSIC_MAX_SIZE },
    [VIRT_PCIE_ECAM] =    { 0x30000000,    0x10000000 },
    [VIRT_PCIE_MMIO] =    { 0x40000000,    0x40000000 },
    [VIRT_DRAM] =         { 0x80000000,           0x0 },
};

/* PCIe high mmio is fixed for RV32 */
#define VIRT32_HIGH_PCIE_MMIO_BASE  0x300000000ULL
#define VIRT32_HIGH_PCIE_MMIO_SIZE  (4 * GiB)

/* PCIe high mmio for RV64, size is fixed but base depends on top of RAM */
#define VIRT64_HIGH_PCIE_MMIO_SIZE  (16 * GiB)

static MemMapEntry virt_high_pcie_memmap;

#define VIRT_FLASH_SECTOR_SIZE (256 * KiB)

static PFlashCFI01 *virt_flash_create1(RISCVVirtState *s,
                                       const char *name,
                                       const char *alias_prop_name)
{
    /*
     * Create a single flash device.  We use the same parameters as
     * the flash devices on the ARM virt board.
     */
    DeviceState *dev = qdev_new(TYPE_PFLASH_CFI01);

    qdev_prop_set_uint64(dev, "sector-length", VIRT_FLASH_SECTOR_SIZE);
    qdev_prop_set_uint8(dev, "width", 4);
    qdev_prop_set_uint8(dev, "device-width", 2);
    qdev_prop_set_bit(dev, "big-endian", false);
    qdev_prop_set_uint16(dev, "id0", 0x89);
    qdev_prop_set_uint16(dev, "id1", 0x18);
    qdev_prop_set_uint16(dev, "id2", 0x00);
    qdev_prop_set_uint16(dev, "id3", 0x00);
    qdev_prop_set_string(dev, "name", name);

    object_property_add_child(OBJECT(s), name, OBJECT(dev));
    object_property_add_alias(OBJECT(s), alias_prop_name,
                              OBJECT(dev), "drive");

    return PFLASH_CFI01(dev);
}

static void virt_flash_create(RISCVVirtState *s)
{
    s->flash[0] = virt_flash_create1(s, "virt.flash0", "pflash0");
    s->flash[1] = virt_flash_create1(s, "virt.flash1", "pflash1");
}

static void virt_flash_map1(PFlashCFI01 *flash,
                            hwaddr base, hwaddr size,
                            MemoryRegion *sysmem)
{
    DeviceState *dev = DEVICE(flash);

    assert(QEMU_IS_ALIGNED(size, VIRT_FLASH_SECTOR_SIZE));
    assert(size / VIRT_FLASH_SECTOR_SIZE <= UINT32_MAX);
    qdev_prop_set_uint32(dev, "num-blocks", size / VIRT_FLASH_SECTOR_SIZE);
    sysbus_realize_and_unref(SYS_BUS_DEVICE(dev), &error_fatal);

    memory_region_add_subregion(sysmem, base,
                                sysbus_mmio_get_region(SYS_BUS_DEVICE(dev),
                                                       0));
}

static void virt_flash_map(RISCVVirtState *s,
                           MemoryRegion *sysmem)
{
    hwaddr flashsize = virt_memmap[VIRT_FLASH].size / 2;
    hwaddr flashbase = virt_memmap[VIRT_FLASH].base;

    virt_flash_map1(s->flash[0], flashbase, flashsize,
                    sysmem);
    virt_flash_map1(s->flash[1], flashbase + flashsize, flashsize,
                    sysmem);
}

static void create_pcie_irq_map(RISCVVirtState *s, void *fdt, char *nodename,
                                uint32_t irqchip_phandle)
{
    int pin, dev;
    uint32_t irq_map_stride = 0;
    uint32_t full_irq_map[GPEX_NUM_IRQS * GPEX_NUM_IRQS *
                          FDT_MAX_INT_MAP_WIDTH] = {};
    uint32_t *irq_map = full_irq_map;

    /* This code creates a standard swizzle of interrupts such that
     * each device's first interrupt is based on it's PCI_SLOT number.
     * (See pci_swizzle_map_irq_fn())
     *
     * We only need one entry per interrupt in the table (not one per
     * possible slot) seeing the interrupt-map-mask will allow the table
     * to wrap to any number of devices.
     */
    for (dev = 0; dev < GPEX_NUM_IRQS; dev++) {
        int devfn = dev * 0x8;

        for (pin = 0; pin < GPEX_NUM_IRQS; pin++) {
            int irq_nr = PCIE_IRQ + ((pin + PCI_SLOT(devfn)) % GPEX_NUM_IRQS);
            int i = 0;

            /* Fill PCI address cells */
            irq_map[i] = cpu_to_be32(devfn << 8);
            i += FDT_PCI_ADDR_CELLS;

            /* Fill PCI Interrupt cells */
            irq_map[i] = cpu_to_be32(pin + 1);
            i += FDT_PCI_INT_CELLS;

            /* Fill interrupt controller phandle and cells */
            irq_map[i++] = cpu_to_be32(irqchip_phandle);
            irq_map[i++] = cpu_to_be32(irq_nr);
            if (s->aia_type != VIRT_AIA_TYPE_NONE) {
                irq_map[i++] = cpu_to_be32(0x4);
            }

            if (!irq_map_stride) {
                irq_map_stride = i;
            }
            irq_map += irq_map_stride;
        }
    }

    qemu_fdt_setprop(fdt, nodename, "interrupt-map", full_irq_map,
                     GPEX_NUM_IRQS * GPEX_NUM_IRQS *
                     irq_map_stride * sizeof(uint32_t));

    qemu_fdt_setprop_cells(fdt, nodename, "interrupt-map-mask",
                           0x1800, 0, 0, 0x7);
}

static void create_fdt_socket_cpus(RISCVVirtState *s, int socket,
                                   char *clust_name, uint32_t *phandle,
                                   uint32_t *intc_phandles)
{
    int cpu;
    uint32_t cpu_phandle;
    MachineState *ms = MACHINE(s);
    char *name, *cpu_name, *core_name, *intc_name;
    bool is_32_bit = riscv_is_32bit(&s->soc[0]);

    for (cpu = s->soc[socket].num_harts - 1; cpu >= 0; cpu--) {
        cpu_phandle = (*phandle)++;

        cpu_name = g_strdup_printf("/cpus/cpu@%d",
            s->soc[socket].hartid_base + cpu);
        qemu_fdt_add_subnode(ms->fdt, cpu_name);
        if (riscv_feature(&s->soc[socket].harts[cpu].env,
                          RISCV_FEATURE_MMU)) {
            qemu_fdt_setprop_string(ms->fdt, cpu_name, "mmu-type",
                                    (is_32_bit) ? "riscv,sv32" : "riscv,sv48");
        } else {
            qemu_fdt_setprop_string(ms->fdt, cpu_name, "mmu-type",
                                    "riscv,none");
        }
        name = riscv_isa_string(&s->soc[socket].harts[cpu]);
        qemu_fdt_setprop_string(ms->fdt, cpu_name, "riscv,isa", name);
        g_free(name);
        qemu_fdt_setprop_string(ms->fdt, cpu_name, "compatible", "riscv");
        qemu_fdt_setprop_string(ms->fdt, cpu_name, "status", "okay");
        qemu_fdt_setprop_cell(ms->fdt, cpu_name, "reg",
            s->soc[socket].hartid_base + cpu);
        qemu_fdt_setprop_string(ms->fdt, cpu_name, "device_type", "cpu");
        riscv_socket_fdt_write_id(ms, cpu_name, socket);
        qemu_fdt_setprop_cell(ms->fdt, cpu_name, "phandle", cpu_phandle);

        intc_phandles[cpu] = (*phandle)++;

        intc_name = g_strdup_printf("%s/interrupt-controller", cpu_name);
        qemu_fdt_add_subnode(ms->fdt, intc_name);
        qemu_fdt_setprop_cell(ms->fdt, intc_name, "phandle",
            intc_phandles[cpu]);
        qemu_fdt_setprop_string(ms->fdt, intc_name, "compatible",
            "riscv,cpu-intc");
        qemu_fdt_setprop(ms->fdt, intc_name, "interrupt-controller", NULL, 0);
        qemu_fdt_setprop_cell(ms->fdt, intc_name, "#interrupt-cells", 1);

        core_name = g_strdup_printf("%s/core%d", clust_name, cpu);
        qemu_fdt_add_subnode(ms->fdt, core_name);
        qemu_fdt_setprop_cell(ms->fdt, core_name, "cpu", cpu_phandle);

        g_free(core_name);
        g_free(intc_name);
        g_free(cpu_name);
    }
}

static void create_fdt_socket_memory(RISCVVirtState *s,
                                     const MemMapEntry *memmap, int socket)
{
    char *mem_name;
    uint64_t addr, size;
    MachineState *ms = MACHINE(s);

    addr = memmap[VIRT_DRAM].base + riscv_socket_mem_offset(ms, socket);
    size = riscv_socket_mem_size(ms, socket);
    mem_name = g_strdup_printf("/memory@%lx", (long)addr);
    qemu_fdt_add_subnode(ms->fdt, mem_name);
    qemu_fdt_setprop_cells(ms->fdt, mem_name, "reg",
        addr >> 32, addr, size >> 32, size);
    qemu_fdt_setprop_string(ms->fdt, mem_name, "device_type", "memory");
    riscv_socket_fdt_write_id(ms, mem_name, socket);
    g_free(mem_name);
}

static void create_fdt_socket_clint(RISCVVirtState *s,
                                    const MemMapEntry *memmap, int socket,
                                    uint32_t *intc_phandles)
{
    int cpu;
    char *clint_name;
    uint32_t *clint_cells;
    unsigned long clint_addr;
    MachineState *ms = MACHINE(s);
    static const char * const clint_compat[2] = {
        "sifive,clint0", "riscv,clint0"
    };

    clint_cells = g_new0(uint32_t, s->soc[socket].num_harts * 4);

    for (cpu = 0; cpu < s->soc[socket].num_harts; cpu++) {
        clint_cells[cpu * 4 + 0] = cpu_to_be32(intc_phandles[cpu]);
        clint_cells[cpu * 4 + 1] = cpu_to_be32(IRQ_M_SOFT);
        clint_cells[cpu * 4 + 2] = cpu_to_be32(intc_phandles[cpu]);
        clint_cells[cpu * 4 + 3] = cpu_to_be32(IRQ_M_TIMER);
    }

    clint_addr = memmap[VIRT_CLINT].base + (memmap[VIRT_CLINT].size * socket);
    clint_name = g_strdup_printf("/soc/clint@%lx", clint_addr);
    qemu_fdt_add_subnode(ms->fdt, clint_name);
    qemu_fdt_setprop_string_array(ms->fdt, clint_name, "compatible",
                                  (char **)&clint_compat,
                                  ARRAY_SIZE(clint_compat));
    qemu_fdt_setprop_cells(ms->fdt, clint_name, "reg",
        0x0, clint_addr, 0x0, memmap[VIRT_CLINT].size);
    qemu_fdt_setprop(ms->fdt, clint_name, "interrupts-extended",
        clint_cells, s->soc[socket].num_harts * sizeof(uint32_t) * 4);
    riscv_socket_fdt_write_id(ms, clint_name, socket);
    g_free(clint_name);

    g_free(clint_cells);
}

static void create_fdt_socket_aclint(RISCVVirtState *s,
                                     const MemMapEntry *memmap, int socket,
                                     uint32_t *intc_phandles)
{
    int cpu;
    char *name;
    unsigned long addr, size;
    uint32_t aclint_cells_size;
    uint32_t *aclint_mswi_cells;
    uint32_t *aclint_sswi_cells;
    uint32_t *aclint_mtimer_cells;
    MachineState *ms = MACHINE(s);

    aclint_mswi_cells = g_new0(uint32_t, s->soc[socket].num_harts * 2);
    aclint_mtimer_cells = g_new0(uint32_t, s->soc[socket].num_harts * 2);
    aclint_sswi_cells = g_new0(uint32_t, s->soc[socket].num_harts * 2);

    for (cpu = 0; cpu < s->soc[socket].num_harts; cpu++) {
        aclint_mswi_cells[cpu * 2 + 0] = cpu_to_be32(intc_phandles[cpu]);
        aclint_mswi_cells[cpu * 2 + 1] = cpu_to_be32(IRQ_M_SOFT);
        aclint_mtimer_cells[cpu * 2 + 0] = cpu_to_be32(intc_phandles[cpu]);
        aclint_mtimer_cells[cpu * 2 + 1] = cpu_to_be32(IRQ_M_TIMER);
        aclint_sswi_cells[cpu * 2 + 0] = cpu_to_be32(intc_phandles[cpu]);
        aclint_sswi_cells[cpu * 2 + 1] = cpu_to_be32(IRQ_S_SOFT);
    }
    aclint_cells_size = s->soc[socket].num_harts * sizeof(uint32_t) * 2;

    if (s->aia_type != VIRT_AIA_TYPE_APLIC_IMSIC) {
        addr = memmap[VIRT_CLINT].base + (memmap[VIRT_CLINT].size * socket);
        name = g_strdup_printf("/soc/mswi@%lx", addr);
        qemu_fdt_add_subnode(ms->fdt, name);
        qemu_fdt_setprop_string(ms->fdt, name, "compatible",
            "riscv,aclint-mswi");
        qemu_fdt_setprop_cells(ms->fdt, name, "reg",
            0x0, addr, 0x0, RISCV_ACLINT_SWI_SIZE);
        qemu_fdt_setprop(ms->fdt, name, "interrupts-extended",
            aclint_mswi_cells, aclint_cells_size);
        qemu_fdt_setprop(ms->fdt, name, "interrupt-controller", NULL, 0);
        qemu_fdt_setprop_cell(ms->fdt, name, "#interrupt-cells", 0);
        riscv_socket_fdt_write_id(ms, name, socket);
        g_free(name);
    }

    if (s->aia_type == VIRT_AIA_TYPE_APLIC_IMSIC) {
        addr = memmap[VIRT_CLINT].base +
               (RISCV_ACLINT_DEFAULT_MTIMER_SIZE * socket);
        size = RISCV_ACLINT_DEFAULT_MTIMER_SIZE;
    } else {
        addr = memmap[VIRT_CLINT].base + RISCV_ACLINT_SWI_SIZE +
            (memmap[VIRT_CLINT].size * socket);
        size = memmap[VIRT_CLINT].size - RISCV_ACLINT_SWI_SIZE;
    }
    name = g_strdup_printf("/soc/mtimer@%lx", addr);
    qemu_fdt_add_subnode(ms->fdt, name);
    qemu_fdt_setprop_string(ms->fdt, name, "compatible",
        "riscv,aclint-mtimer");
    qemu_fdt_setprop_cells(ms->fdt, name, "reg",
        0x0, addr + RISCV_ACLINT_DEFAULT_MTIME,
        0x0, size - RISCV_ACLINT_DEFAULT_MTIME,
        0x0, addr + RISCV_ACLINT_DEFAULT_MTIMECMP,
        0x0, RISCV_ACLINT_DEFAULT_MTIME);
    qemu_fdt_setprop(ms->fdt, name, "interrupts-extended",
        aclint_mtimer_cells, aclint_cells_size);
    riscv_socket_fdt_write_id(ms, name, socket);
    g_free(name);

    if (s->aia_type != VIRT_AIA_TYPE_APLIC_IMSIC) {
        addr = memmap[VIRT_ACLINT_SSWI].base +
            (memmap[VIRT_ACLINT_SSWI].size * socket);
        name = g_strdup_printf("/soc/sswi@%lx", addr);
        qemu_fdt_add_subnode(ms->fdt, name);
        qemu_fdt_setprop_string(ms->fdt, name, "compatible",
            "riscv,aclint-sswi");
        qemu_fdt_setprop_cells(ms->fdt, name, "reg",
            0x0, addr, 0x0, memmap[VIRT_ACLINT_SSWI].size);
        qemu_fdt_setprop(ms->fdt, name, "interrupts-extended",
            aclint_sswi_cells, aclint_cells_size);
        qemu_fdt_setprop(ms->fdt, name, "interrupt-controller", NULL, 0);
        qemu_fdt_setprop_cell(ms->fdt, name, "#interrupt-cells", 0);
        riscv_socket_fdt_write_id(ms, name, socket);
        g_free(name);
    }

    g_free(aclint_mswi_cells);
    g_free(aclint_mtimer_cells);
    g_free(aclint_sswi_cells);
}

static void create_fdt_socket_plic(RISCVVirtState *s,
                                   const MemMapEntry *memmap, int socket,
                                   uint32_t *phandle, uint32_t *intc_phandles,
                                   uint32_t *plic_phandles)
{
    int cpu;
    char *plic_name;
    uint32_t *plic_cells;
    unsigned long plic_addr;
    MachineState *ms = MACHINE(s);
    static const char * const plic_compat[2] = {
        "sifive,plic-1.0.0", "riscv,plic0"
    };

    if (kvm_enabled()) {
        plic_cells = g_new0(uint32_t, s->soc[socket].num_harts * 2);
    } else {
        plic_cells = g_new0(uint32_t, s->soc[socket].num_harts * 4);
    }

    for (cpu = 0; cpu < s->soc[socket].num_harts; cpu++) {
        if (kvm_enabled()) {
            plic_cells[cpu * 2 + 0] = cpu_to_be32(intc_phandles[cpu]);
            plic_cells[cpu * 2 + 1] = cpu_to_be32(IRQ_S_EXT);
        } else {
            plic_cells[cpu * 4 + 0] = cpu_to_be32(intc_phandles[cpu]);
            plic_cells[cpu * 4 + 1] = cpu_to_be32(IRQ_M_EXT);
            plic_cells[cpu * 4 + 2] = cpu_to_be32(intc_phandles[cpu]);
            plic_cells[cpu * 4 + 3] = cpu_to_be32(IRQ_S_EXT);
        }
    }

    plic_phandles[socket] = (*phandle)++;
    plic_addr = memmap[VIRT_PLIC].base + (memmap[VIRT_PLIC].size * socket);
    plic_name = g_strdup_printf("/soc/plic@%lx", plic_addr);
    qemu_fdt_add_subnode(ms->fdt, plic_name);
    qemu_fdt_setprop_cell(ms->fdt, plic_name,
        "#interrupt-cells", FDT_PLIC_INT_CELLS);
    qemu_fdt_setprop_cell(ms->fdt, plic_name,
        "#address-cells", FDT_PLIC_ADDR_CELLS);
    qemu_fdt_setprop_string_array(ms->fdt, plic_name, "compatible",
                                  (char **)&plic_compat,
                                  ARRAY_SIZE(plic_compat));
    qemu_fdt_setprop(ms->fdt, plic_name, "interrupt-controller", NULL, 0);
    qemu_fdt_setprop(ms->fdt, plic_name, "interrupts-extended",
        plic_cells, s->soc[socket].num_harts * sizeof(uint32_t) * 4);
    qemu_fdt_setprop_cells(ms->fdt, plic_name, "reg",
        0x0, plic_addr, 0x0, memmap[VIRT_PLIC].size);
    qemu_fdt_setprop_cell(ms->fdt, plic_name, "riscv,ndev",
                          VIRT_IRQCHIP_NUM_SOURCES - 1);
    riscv_socket_fdt_write_id(ms, plic_name, socket);
    qemu_fdt_setprop_cell(ms->fdt, plic_name, "phandle",
        plic_phandles[socket]);

    if (!socket) {
        platform_bus_add_all_fdt_nodes(ms->fdt, plic_name,
                                       memmap[VIRT_PLATFORM_BUS].base,
                                       memmap[VIRT_PLATFORM_BUS].size,
                                       VIRT_PLATFORM_BUS_IRQ);
    }

    g_free(plic_name);

    g_free(plic_cells);
}

static uint32_t imsic_num_bits(uint32_t count)
{
    uint32_t ret = 0;

    while (BIT(ret) < count) {
        ret++;
    }

    return ret;
}

static void create_fdt_imsic(RISCVVirtState *s, const MemMapEntry *memmap,
                             uint32_t *phandle, uint32_t *intc_phandles,
                             uint32_t *msi_m_phandle, uint32_t *msi_s_phandle)
{
    int cpu, socket;
    char *imsic_name;
    MachineState *ms = MACHINE(s);
    int socket_count = riscv_socket_count(ms);
    uint32_t imsic_max_hart_per_socket, imsic_guest_bits;
    uint32_t *imsic_cells, *imsic_regs, imsic_addr, imsic_size;

    *msi_m_phandle = (*phandle)++;
    *msi_s_phandle = (*phandle)++;
    imsic_cells = g_new0(uint32_t, ms->smp.cpus * 2);
    imsic_regs = g_new0(uint32_t, socket_count * 4);

    /* M-level IMSIC node */
    for (cpu = 0; cpu < ms->smp.cpus; cpu++) {
        imsic_cells[cpu * 2 + 0] = cpu_to_be32(intc_phandles[cpu]);
        imsic_cells[cpu * 2 + 1] = cpu_to_be32(IRQ_M_EXT);
    }
    imsic_max_hart_per_socket = 0;
    for (socket = 0; socket < socket_count; socket++) {
        imsic_addr = memmap[VIRT_IMSIC_M].base +
                     socket * VIRT_IMSIC_GROUP_MAX_SIZE;
        imsic_size = IMSIC_HART_SIZE(0) * s->soc[socket].num_harts;
        imsic_regs[socket * 4 + 0] = 0;
        imsic_regs[socket * 4 + 1] = cpu_to_be32(imsic_addr);
        imsic_regs[socket * 4 + 2] = 0;
        imsic_regs[socket * 4 + 3] = cpu_to_be32(imsic_size);
        if (imsic_max_hart_per_socket < s->soc[socket].num_harts) {
            imsic_max_hart_per_socket = s->soc[socket].num_harts;
        }
    }
    imsic_name = g_strdup_printf("/soc/imsics@%lx",
        (unsigned long)memmap[VIRT_IMSIC_M].base);
    qemu_fdt_add_subnode(ms->fdt, imsic_name);
    qemu_fdt_setprop_string(ms->fdt, imsic_name, "compatible",
        "riscv,imsics");
    qemu_fdt_setprop_cell(ms->fdt, imsic_name, "#interrupt-cells",
        FDT_IMSIC_INT_CELLS);
    qemu_fdt_setprop(ms->fdt, imsic_name, "interrupt-controller",
        NULL, 0);
    qemu_fdt_setprop(ms->fdt, imsic_name, "msi-controller",
        NULL, 0);
    qemu_fdt_setprop(ms->fdt, imsic_name, "interrupts-extended",
        imsic_cells, ms->smp.cpus * sizeof(uint32_t) * 2);
    qemu_fdt_setprop(ms->fdt, imsic_name, "reg", imsic_regs,
        socket_count * sizeof(uint32_t) * 4);
    qemu_fdt_setprop_cell(ms->fdt, imsic_name, "riscv,num-ids",
        VIRT_IRQCHIP_NUM_MSIS);
    if (socket_count > 1) {
        qemu_fdt_setprop_cell(ms->fdt, imsic_name, "riscv,hart-index-bits",
            imsic_num_bits(imsic_max_hart_per_socket));
        qemu_fdt_setprop_cell(ms->fdt, imsic_name, "riscv,group-index-bits",
            imsic_num_bits(socket_count));
        qemu_fdt_setprop_cell(ms->fdt, imsic_name, "riscv,group-index-shift",
            IMSIC_MMIO_GROUP_MIN_SHIFT);
    }
    qemu_fdt_setprop_cell(ms->fdt, imsic_name, "phandle", *msi_m_phandle);

    g_free(imsic_name);

    /* S-level IMSIC node */
    for (cpu = 0; cpu < ms->smp.cpus; cpu++) {
        imsic_cells[cpu * 2 + 0] = cpu_to_be32(intc_phandles[cpu]);
        imsic_cells[cpu * 2 + 1] = cpu_to_be32(IRQ_S_EXT);
    }
    imsic_guest_bits = imsic_num_bits(s->aia_guests + 1);
    imsic_max_hart_per_socket = 0;
    for (socket = 0; socket < socket_count; socket++) {
        imsic_addr = memmap[VIRT_IMSIC_S].base +
                     socket * VIRT_IMSIC_GROUP_MAX_SIZE;
        imsic_size = IMSIC_HART_SIZE(imsic_guest_bits) *
                     s->soc[socket].num_harts;
        imsic_regs[socket * 4 + 0] = 0;
        imsic_regs[socket * 4 + 1] = cpu_to_be32(imsic_addr);
        imsic_regs[socket * 4 + 2] = 0;
        imsic_regs[socket * 4 + 3] = cpu_to_be32(imsic_size);
        if (imsic_max_hart_per_socket < s->soc[socket].num_harts) {
            imsic_max_hart_per_socket = s->soc[socket].num_harts;
        }
    }
    imsic_name = g_strdup_printf("/soc/imsics@%lx",
        (unsigned long)memmap[VIRT_IMSIC_S].base);
    qemu_fdt_add_subnode(ms->fdt, imsic_name);
    qemu_fdt_setprop_string(ms->fdt, imsic_name, "compatible",
        "riscv,imsics");
    qemu_fdt_setprop_cell(ms->fdt, imsic_name, "#interrupt-cells",
        FDT_IMSIC_INT_CELLS);
    qemu_fdt_setprop(ms->fdt, imsic_name, "interrupt-controller",
        NULL, 0);
    qemu_fdt_setprop(ms->fdt, imsic_name, "msi-controller",
        NULL, 0);
    qemu_fdt_setprop(ms->fdt, imsic_name, "interrupts-extended",
        imsic_cells, ms->smp.cpus * sizeof(uint32_t) * 2);
    qemu_fdt_setprop(ms->fdt, imsic_name, "reg", imsic_regs,
        socket_count * sizeof(uint32_t) * 4);
    qemu_fdt_setprop_cell(ms->fdt, imsic_name, "riscv,num-ids",
        VIRT_IRQCHIP_NUM_MSIS);
    if (imsic_guest_bits) {
        qemu_fdt_setprop_cell(ms->fdt, imsic_name, "riscv,guest-index-bits",
            imsic_guest_bits);
    }
    if (socket_count > 1) {
        qemu_fdt_setprop_cell(ms->fdt, imsic_name, "riscv,hart-index-bits",
            imsic_num_bits(imsic_max_hart_per_socket));
        qemu_fdt_setprop_cell(ms->fdt, imsic_name, "riscv,group-index-bits",
            imsic_num_bits(socket_count));
        qemu_fdt_setprop_cell(ms->fdt, imsic_name, "riscv,group-index-shift",
            IMSIC_MMIO_GROUP_MIN_SHIFT);
    }
    qemu_fdt_setprop_cell(ms->fdt, imsic_name, "phandle", *msi_s_phandle);
    g_free(imsic_name);

    g_free(imsic_regs);
    g_free(imsic_cells);
}

static void create_fdt_socket_aplic(RISCVVirtState *s,
                                    const MemMapEntry *memmap, int socket,
                                    uint32_t msi_m_phandle,
                                    uint32_t msi_s_phandle,
                                    uint32_t *phandle,
                                    uint32_t *intc_phandles,
                                    uint32_t *aplic_phandles)
{
    int cpu;
    char *aplic_name;
    uint32_t *aplic_cells;
    unsigned long aplic_addr;
    MachineState *ms = MACHINE(s);
    uint32_t aplic_m_phandle, aplic_s_phandle;

    aplic_m_phandle = (*phandle)++;
    aplic_s_phandle = (*phandle)++;
    aplic_cells = g_new0(uint32_t, s->soc[socket].num_harts * 2);

    /* M-level APLIC node */
    for (cpu = 0; cpu < s->soc[socket].num_harts; cpu++) {
        aplic_cells[cpu * 2 + 0] = cpu_to_be32(intc_phandles[cpu]);
        aplic_cells[cpu * 2 + 1] = cpu_to_be32(IRQ_M_EXT);
    }
    aplic_addr = memmap[VIRT_APLIC_M].base +
                 (memmap[VIRT_APLIC_M].size * socket);
    aplic_name = g_strdup_printf("/soc/aplic@%lx", aplic_addr);
    qemu_fdt_add_subnode(ms->fdt, aplic_name);
    qemu_fdt_setprop_string(ms->fdt, aplic_name, "compatible", "riscv,aplic");
    qemu_fdt_setprop_cell(ms->fdt, aplic_name,
        "#interrupt-cells", FDT_APLIC_INT_CELLS);
    qemu_fdt_setprop(ms->fdt, aplic_name, "interrupt-controller", NULL, 0);
    if (s->aia_type == VIRT_AIA_TYPE_APLIC) {
        qemu_fdt_setprop(ms->fdt, aplic_name, "interrupts-extended",
            aplic_cells, s->soc[socket].num_harts * sizeof(uint32_t) * 2);
    } else {
        qemu_fdt_setprop_cell(ms->fdt, aplic_name, "msi-parent",
            msi_m_phandle);
    }
    qemu_fdt_setprop_cells(ms->fdt, aplic_name, "reg",
        0x0, aplic_addr, 0x0, memmap[VIRT_APLIC_M].size);
    qemu_fdt_setprop_cell(ms->fdt, aplic_name, "riscv,num-sources",
        VIRT_IRQCHIP_NUM_SOURCES);
    qemu_fdt_setprop_cell(ms->fdt, aplic_name, "riscv,children",
        aplic_s_phandle);
    qemu_fdt_setprop_cells(ms->fdt, aplic_name, "riscv,delegate",
        aplic_s_phandle, 0x1, VIRT_IRQCHIP_NUM_SOURCES);
    riscv_socket_fdt_write_id(ms, aplic_name, socket);
    qemu_fdt_setprop_cell(ms->fdt, aplic_name, "phandle", aplic_m_phandle);
    g_free(aplic_name);

    /* S-level APLIC node */
    for (cpu = 0; cpu < s->soc[socket].num_harts; cpu++) {
        aplic_cells[cpu * 2 + 0] = cpu_to_be32(intc_phandles[cpu]);
        aplic_cells[cpu * 2 + 1] = cpu_to_be32(IRQ_S_EXT);
    }
    aplic_addr = memmap[VIRT_APLIC_S].base +
                 (memmap[VIRT_APLIC_S].size * socket);
    aplic_name = g_strdup_printf("/soc/aplic@%lx", aplic_addr);
    qemu_fdt_add_subnode(ms->fdt, aplic_name);
    qemu_fdt_setprop_string(ms->fdt, aplic_name, "compatible", "riscv,aplic");
    qemu_fdt_setprop_cell(ms->fdt, aplic_name,
        "#interrupt-cells", FDT_APLIC_INT_CELLS);
    qemu_fdt_setprop(ms->fdt, aplic_name, "interrupt-controller", NULL, 0);
    if (s->aia_type == VIRT_AIA_TYPE_APLIC) {
        qemu_fdt_setprop(ms->fdt, aplic_name, "interrupts-extended",
            aplic_cells, s->soc[socket].num_harts * sizeof(uint32_t) * 2);
    } else {
        qemu_fdt_setprop_cell(ms->fdt, aplic_name, "msi-parent",
            msi_s_phandle);
    }
    qemu_fdt_setprop_cells(ms->fdt, aplic_name, "reg",
        0x0, aplic_addr, 0x0, memmap[VIRT_APLIC_S].size);
    qemu_fdt_setprop_cell(ms->fdt, aplic_name, "riscv,num-sources",
        VIRT_IRQCHIP_NUM_SOURCES);
    riscv_socket_fdt_write_id(ms, aplic_name, socket);
    qemu_fdt_setprop_cell(ms->fdt, aplic_name, "phandle", aplic_s_phandle);

    if (!socket) {
        platform_bus_add_all_fdt_nodes(ms->fdt, aplic_name,
                                       memmap[VIRT_PLATFORM_BUS].base,
                                       memmap[VIRT_PLATFORM_BUS].size,
                                       VIRT_PLATFORM_BUS_IRQ);
    }

    g_free(aplic_name);

    g_free(aplic_cells);
    aplic_phandles[socket] = aplic_s_phandle;
}

static void create_fdt_pmu(RISCVVirtState *s)
{
    char *pmu_name;
    MachineState *ms = MACHINE(s);
    RISCVCPU hart = s->soc[0].harts[0];

    pmu_name = g_strdup_printf("/soc/pmu");
    qemu_fdt_add_subnode(ms->fdt, pmu_name);
    qemu_fdt_setprop_string(ms->fdt, pmu_name, "compatible", "riscv,pmu");
    riscv_pmu_generate_fdt_node(ms->fdt, hart.cfg.pmu_num, pmu_name);

    g_free(pmu_name);
}

static void create_fdt_sockets(RISCVVirtState *s, const MemMapEntry *memmap,
                               uint32_t *phandle,
                               uint32_t *irq_mmio_phandle,
                               uint32_t *irq_pcie_phandle,
                               uint32_t *irq_virtio_phandle,
                               uint32_t *msi_pcie_phandle)
{
    char *clust_name;
    int socket, phandle_pos;
    MachineState *ms = MACHINE(s);
    uint32_t msi_m_phandle = 0, msi_s_phandle = 0;
    uint32_t *intc_phandles, xplic_phandles[MAX_NODES];
    int socket_count = riscv_socket_count(ms);

    qemu_fdt_add_subnode(ms->fdt, "/cpus");
    qemu_fdt_setprop_cell(ms->fdt, "/cpus", "timebase-frequency",
                          RISCV_ACLINT_DEFAULT_TIMEBASE_FREQ);
    qemu_fdt_setprop_cell(ms->fdt, "/cpus", "#size-cells", 0x0);
    qemu_fdt_setprop_cell(ms->fdt, "/cpus", "#address-cells", 0x1);
    qemu_fdt_add_subnode(ms->fdt, "/cpus/cpu-map");

    intc_phandles = g_new0(uint32_t, ms->smp.cpus);

    phandle_pos = ms->smp.cpus;
    for (socket = (socket_count - 1); socket >= 0; socket--) {
        phandle_pos -= s->soc[socket].num_harts;

        clust_name = g_strdup_printf("/cpus/cpu-map/cluster%d", socket);
        qemu_fdt_add_subnode(ms->fdt, clust_name);

        create_fdt_socket_cpus(s, socket, clust_name, phandle,
                               &intc_phandles[phandle_pos]);

        create_fdt_socket_memory(s, memmap, socket);

        g_free(clust_name);

        if (!kvm_enabled()) {
            if (s->have_aclint) {
                create_fdt_socket_aclint(s, memmap, socket,
                    &intc_phandles[phandle_pos]);
            } else {
                create_fdt_socket_clint(s, memmap, socket,
                    &intc_phandles[phandle_pos]);
            }
        }
    }

    if (s->aia_type == VIRT_AIA_TYPE_APLIC_IMSIC) {
        create_fdt_imsic(s, memmap, phandle, intc_phandles,
            &msi_m_phandle, &msi_s_phandle);
        *msi_pcie_phandle = msi_s_phandle;
    }

    phandle_pos = ms->smp.cpus;
    for (socket = (socket_count - 1); socket >= 0; socket--) {
        phandle_pos -= s->soc[socket].num_harts;

        if (s->aia_type == VIRT_AIA_TYPE_NONE) {
            create_fdt_socket_plic(s, memmap, socket, phandle,
                &intc_phandles[phandle_pos], xplic_phandles);
        } else {
            create_fdt_socket_aplic(s, memmap, socket,
                msi_m_phandle, msi_s_phandle, phandle,
                &intc_phandles[phandle_pos], xplic_phandles);
        }
    }

    g_free(intc_phandles);

    for (socket = 0; socket < socket_count; socket++) {
        if (socket == 0) {
            *irq_mmio_phandle = xplic_phandles[socket];
            *irq_virtio_phandle = xplic_phandles[socket];
            *irq_pcie_phandle = xplic_phandles[socket];
        }
        if (socket == 1) {
            *irq_virtio_phandle = xplic_phandles[socket];
            *irq_pcie_phandle = xplic_phandles[socket];
        }
        if (socket == 2) {
            *irq_pcie_phandle = xplic_phandles[socket];
        }
    }

    riscv_socket_fdt_write_distance_matrix(ms);
}

static void create_fdt_virtio(RISCVVirtState *s, const MemMapEntry *memmap,
                              uint32_t irq_virtio_phandle)
{
    int i;
    char *name;
    MachineState *ms = MACHINE(s);

    for (i = 0; i < VIRTIO_COUNT; i++) {
        name = g_strdup_printf("/soc/virtio_mmio@%lx",
            (long)(memmap[VIRT_VIRTIO].base + i * memmap[VIRT_VIRTIO].size));
        qemu_fdt_add_subnode(ms->fdt, name);
        qemu_fdt_setprop_string(ms->fdt, name, "compatible", "virtio,mmio");
        qemu_fdt_setprop_cells(ms->fdt, name, "reg",
            0x0, memmap[VIRT_VIRTIO].base + i * memmap[VIRT_VIRTIO].size,
            0x0, memmap[VIRT_VIRTIO].size);
        qemu_fdt_setprop_cell(ms->fdt, name, "interrupt-parent",
            irq_virtio_phandle);
        if (s->aia_type == VIRT_AIA_TYPE_NONE) {
            qemu_fdt_setprop_cell(ms->fdt, name, "interrupts",
                                  VIRTIO_IRQ + i);
        } else {
            qemu_fdt_setprop_cells(ms->fdt, name, "interrupts",
                                   VIRTIO_IRQ + i, 0x4);
        }
        g_free(name);
    }
}

static void create_fdt_pcie(RISCVVirtState *s, const MemMapEntry *memmap,
                            uint32_t irq_pcie_phandle,
                            uint32_t msi_pcie_phandle)
{
    char *name;
    MachineState *ms = MACHINE(s);

    name = g_strdup_printf("/soc/pci@%lx",
        (long) memmap[VIRT_PCIE_ECAM].base);
    qemu_fdt_add_subnode(ms->fdt, name);
    qemu_fdt_setprop_cell(ms->fdt, name, "#address-cells",
        FDT_PCI_ADDR_CELLS);
    qemu_fdt_setprop_cell(ms->fdt, name, "#interrupt-cells",
        FDT_PCI_INT_CELLS);
    qemu_fdt_setprop_cell(ms->fdt, name, "#size-cells", 0x2);
    qemu_fdt_setprop_string(ms->fdt, name, "compatible",
        "pci-host-ecam-generic");
    qemu_fdt_setprop_string(ms->fdt, name, "device_type", "pci");
    qemu_fdt_setprop_cell(ms->fdt, name, "linux,pci-domain", 0);
    qemu_fdt_setprop_cells(ms->fdt, name, "bus-range", 0,
        memmap[VIRT_PCIE_ECAM].size / PCIE_MMCFG_SIZE_MIN - 1);
    qemu_fdt_setprop(ms->fdt, name, "dma-coherent", NULL, 0);
    if (s->aia_type == VIRT_AIA_TYPE_APLIC_IMSIC) {
        qemu_fdt_setprop_cell(ms->fdt, name, "msi-parent", msi_pcie_phandle);
    }
    qemu_fdt_setprop_cells(ms->fdt, name, "reg", 0,
        memmap[VIRT_PCIE_ECAM].base, 0, memmap[VIRT_PCIE_ECAM].size);
    qemu_fdt_setprop_sized_cells(ms->fdt, name, "ranges",
        1, FDT_PCI_RANGE_IOPORT, 2, 0,
        2, memmap[VIRT_PCIE_PIO].base, 2, memmap[VIRT_PCIE_PIO].size,
        1, FDT_PCI_RANGE_MMIO,
        2, memmap[VIRT_PCIE_MMIO].base,
        2, memmap[VIRT_PCIE_MMIO].base, 2, memmap[VIRT_PCIE_MMIO].size,
        1, FDT_PCI_RANGE_MMIO_64BIT,
        2, virt_high_pcie_memmap.base,
        2, virt_high_pcie_memmap.base, 2, virt_high_pcie_memmap.size);

    create_pcie_irq_map(s, ms->fdt, name, irq_pcie_phandle);
    g_free(name);
}

static void create_fdt_reset(RISCVVirtState *s, const MemMapEntry *memmap,
                             uint32_t *phandle)
{
    char *name;
    uint32_t test_phandle;
    MachineState *ms = MACHINE(s);

    test_phandle = (*phandle)++;
    name = g_strdup_printf("/soc/test@%lx",
        (long)memmap[VIRT_TEST].base);
    qemu_fdt_add_subnode(ms->fdt, name);
    {
        static const char * const compat[3] = {
            "sifive,test1", "sifive,test0", "syscon"
        };
        qemu_fdt_setprop_string_array(ms->fdt, name, "compatible",
                                      (char **)&compat, ARRAY_SIZE(compat));
    }
    qemu_fdt_setprop_cells(ms->fdt, name, "reg",
        0x0, memmap[VIRT_TEST].base, 0x0, memmap[VIRT_TEST].size);
    qemu_fdt_setprop_cell(ms->fdt, name, "phandle", test_phandle);
    test_phandle = qemu_fdt_get_phandle(ms->fdt, name);
    g_free(name);

    name = g_strdup_printf("/reboot");
    qemu_fdt_add_subnode(ms->fdt, name);
    qemu_fdt_setprop_string(ms->fdt, name, "compatible", "syscon-reboot");
    qemu_fdt_setprop_cell(ms->fdt, name, "regmap", test_phandle);
    qemu_fdt_setprop_cell(ms->fdt, name, "offset", 0x0);
    qemu_fdt_setprop_cell(ms->fdt, name, "value", FINISHER_RESET);
    g_free(name);

    name = g_strdup_printf("/poweroff");
    qemu_fdt_add_subnode(ms->fdt, name);
    qemu_fdt_setprop_string(ms->fdt, name, "compatible", "syscon-poweroff");
    qemu_fdt_setprop_cell(ms->fdt, name, "regmap", test_phandle);
    qemu_fdt_setprop_cell(ms->fdt, name, "offset", 0x0);
    qemu_fdt_setprop_cell(ms->fdt, name, "value", FINISHER_PASS);
    g_free(name);
}

static void create_fdt_uart(RISCVVirtState *s, const MemMapEntry *memmap,
                            uint32_t irq_mmio_phandle)
{
    char *name;
    MachineState *ms = MACHINE(s);

    name = g_strdup_printf("/soc/serial@%lx", (long)memmap[VIRT_UART0].base);
    qemu_fdt_add_subnode(ms->fdt, name);
    qemu_fdt_setprop_string(ms->fdt, name, "compatible", "ns16550a");
    qemu_fdt_setprop_cells(ms->fdt, name, "reg",
        0x0, memmap[VIRT_UART0].base,
        0x0, memmap[VIRT_UART0].size);
    qemu_fdt_setprop_cell(ms->fdt, name, "clock-frequency", 3686400);
    qemu_fdt_setprop_cell(ms->fdt, name, "interrupt-parent", irq_mmio_phandle);
    if (s->aia_type == VIRT_AIA_TYPE_NONE) {
        qemu_fdt_setprop_cell(ms->fdt, name, "interrupts", UART0_IRQ);
    } else {
        qemu_fdt_setprop_cells(ms->fdt, name, "interrupts", UART0_IRQ, 0x4);
    }

    qemu_fdt_add_subnode(ms->fdt, "/chosen");
    qemu_fdt_setprop_string(ms->fdt, "/chosen", "stdout-path", name);
    g_free(name);
}

static void create_fdt_rtc(RISCVVirtState *s, const MemMapEntry *memmap,
                           uint32_t irq_mmio_phandle)
{
    char *name;
    MachineState *ms = MACHINE(s);

    name = g_strdup_printf("/soc/rtc@%lx", (long)memmap[VIRT_RTC].base);
    qemu_fdt_add_subnode(ms->fdt, name);
    qemu_fdt_setprop_string(ms->fdt, name, "compatible",
        "google,goldfish-rtc");
    qemu_fdt_setprop_cells(ms->fdt, name, "reg",
        0x0, memmap[VIRT_RTC].base, 0x0, memmap[VIRT_RTC].size);
    qemu_fdt_setprop_cell(ms->fdt, name, "interrupt-parent",
        irq_mmio_phandle);
    if (s->aia_type == VIRT_AIA_TYPE_NONE) {
        qemu_fdt_setprop_cell(ms->fdt, name, "interrupts", RTC_IRQ);
    } else {
        qemu_fdt_setprop_cells(ms->fdt, name, "interrupts", RTC_IRQ, 0x4);
    }
    g_free(name);
}

static void create_fdt_flash(RISCVVirtState *s, const MemMapEntry *memmap)
{
    char *name;
    MachineState *ms = MACHINE(s);
    hwaddr flashsize = virt_memmap[VIRT_FLASH].size / 2;
    hwaddr flashbase = virt_memmap[VIRT_FLASH].base;

    name = g_strdup_printf("/flash@%" PRIx64, flashbase);
    qemu_fdt_add_subnode(ms->fdt, name);
    qemu_fdt_setprop_string(ms->fdt, name, "compatible", "cfi-flash");
    qemu_fdt_setprop_sized_cells(ms->fdt, name, "reg",
                                 2, flashbase, 2, flashsize,
                                 2, flashbase + flashsize, 2, flashsize);
    qemu_fdt_setprop_cell(ms->fdt, name, "bank-width", 4);
    g_free(name);
}

static void create_fdt_fw_cfg(RISCVVirtState *s, const MemMapEntry *memmap)
{
    char *nodename;
    MachineState *ms = MACHINE(s);
    hwaddr base = memmap[VIRT_FW_CFG].base;
    hwaddr size = memmap[VIRT_FW_CFG].size;

    nodename = g_strdup_printf("/fw-cfg@%" PRIx64, base);
    qemu_fdt_add_subnode(ms->fdt, nodename);
    qemu_fdt_setprop_string(ms->fdt, nodename,
                            "compatible", "qemu,fw-cfg-mmio");
    qemu_fdt_setprop_sized_cells(ms->fdt, nodename, "reg",
                                 2, base, 2, size);
    qemu_fdt_setprop(ms->fdt, nodename, "dma-coherent", NULL, 0);
    g_free(nodename);
}

static void create_fdt(RISCVVirtState *s, const MemMapEntry *memmap)
{
    MachineState *ms = MACHINE(s);
    uint32_t phandle = 1, irq_mmio_phandle = 1, msi_pcie_phandle = 1;
    uint32_t irq_pcie_phandle = 1, irq_virtio_phandle = 1;
    uint8_t rng_seed[32];

    if (ms->dtb) {
        ms->fdt = load_device_tree(ms->dtb, &s->fdt_size);
        if (!ms->fdt) {
            error_report("load_device_tree() failed");
            exit(1);
        }
        return;
    } else {
        ms->fdt = create_device_tree(&s->fdt_size);
        if (!ms->fdt) {
            error_report("create_device_tree() failed");
            exit(1);
        }
    }

    qemu_fdt_setprop_string(ms->fdt, "/", "model", "riscv-virtio,qemu");
    qemu_fdt_setprop_string(ms->fdt, "/", "compatible", "riscv-virtio");
    qemu_fdt_setprop_cell(ms->fdt, "/", "#size-cells", 0x2);
    qemu_fdt_setprop_cell(ms->fdt, "/", "#address-cells", 0x2);

    qemu_fdt_add_subnode(ms->fdt, "/soc");
    qemu_fdt_setprop(ms->fdt, "/soc", "ranges", NULL, 0);
    qemu_fdt_setprop_string(ms->fdt, "/soc", "compatible", "simple-bus");
    qemu_fdt_setprop_cell(ms->fdt, "/soc", "#size-cells", 0x2);
    qemu_fdt_setprop_cell(ms->fdt, "/soc", "#address-cells", 0x2);

    create_fdt_sockets(s, memmap, &phandle, &irq_mmio_phandle,
                       &irq_pcie_phandle, &irq_virtio_phandle,
                       &msi_pcie_phandle);

    create_fdt_virtio(s, memmap, irq_virtio_phandle);

    create_fdt_pcie(s, memmap, irq_pcie_phandle, msi_pcie_phandle);

    create_fdt_reset(s, memmap, &phandle);

    create_fdt_uart(s, memmap, irq_mmio_phandle);

    create_fdt_rtc(s, memmap, irq_mmio_phandle);

    create_fdt_flash(s, memmap);
    create_fdt_fw_cfg(s, memmap);
    create_fdt_pmu(s);

    /* Pass seed to RNG */
    qemu_guest_getrandom_nofail(rng_seed, sizeof(rng_seed));
    qemu_fdt_setprop(ms->fdt, "/chosen", "rng-seed",
                     rng_seed, sizeof(rng_seed));
}

static inline DeviceState *gpex_pcie_init(MemoryRegion *sys_mem,
                                          hwaddr ecam_base, hwaddr ecam_size,
                                          hwaddr mmio_base, hwaddr mmio_size,
                                          hwaddr high_mmio_base,
                                          hwaddr high_mmio_size,
                                          hwaddr pio_base,
                                          DeviceState *irqchip)
{
    DeviceState *dev;
    MemoryRegion *ecam_alias, *ecam_reg;
    MemoryRegion *mmio_alias, *high_mmio_alias, *mmio_reg;
    qemu_irq irq;
    int i;

    dev = qdev_new(TYPE_GPEX_HOST);

    sysbus_realize_and_unref(SYS_BUS_DEVICE(dev), &error_fatal);

    ecam_alias = g_new0(MemoryRegion, 1);
    ecam_reg = sysbus_mmio_get_region(SYS_BUS_DEVICE(dev), 0);
    memory_region_init_alias(ecam_alias, OBJECT(dev), "pcie-ecam",
                             ecam_reg, 0, ecam_size);
    memory_region_add_subregion(get_system_memory(), ecam_base, ecam_alias);

    mmio_alias = g_new0(MemoryRegion, 1);
    mmio_reg = sysbus_mmio_get_region(SYS_BUS_DEVICE(dev), 1);
    memory_region_init_alias(mmio_alias, OBJECT(dev), "pcie-mmio",
                             mmio_reg, mmio_base, mmio_size);
    memory_region_add_subregion(get_system_memory(), mmio_base, mmio_alias);

    /* Map high MMIO space */
    high_mmio_alias = g_new0(MemoryRegion, 1);
    memory_region_init_alias(high_mmio_alias, OBJECT(dev), "pcie-mmio-high",
                             mmio_reg, high_mmio_base, high_mmio_size);
    memory_region_add_subregion(get_system_memory(), high_mmio_base,
                                high_mmio_alias);

    sysbus_mmio_map(SYS_BUS_DEVICE(dev), 2, pio_base);

    for (i = 0; i < GPEX_NUM_IRQS; i++) {
        irq = qdev_get_gpio_in(irqchip, PCIE_IRQ + i);

        sysbus_connect_irq(SYS_BUS_DEVICE(dev), i, irq);
        gpex_set_irq_num(GPEX_HOST(dev), i, PCIE_IRQ + i);
    }

    return dev;
}

<<<<<<< HEAD
static void virt_create_remoteport(MachineState *machine,
                                   MemoryRegion *system_memory)
{
    const MemMapEntry *memmap = virt_memmap;
    RISCVVirtState *s = RISCV_VIRT_MACHINE(machine);
    SysBusDevice *sbd;
    DeviceClass *dc;
    Object *rp_obj;
    Object *rpm_obj;
    Object *rpms_obj;
    Object *rpirq_obj;
    int i;

    rp_obj = object_new("remote-port");
    object_property_add_child(OBJECT(machine), "cosim", rp_obj);
    object_property_set_str(rp_obj, "chrdev-id", "cosim", &error_fatal);
    object_property_set_bool(rp_obj, "sync", true, &error_fatal);

    rpm_obj = object_new("remote-port-memory-master");
    object_property_add_child(OBJECT(machine), "cosim-mmap-0", rpm_obj);
    object_property_set_int(rpm_obj, "map-num", 1, &error_fatal);
    object_property_set_int(rpm_obj, "map-offset", memmap[VIRT_COSIM].base, &error_fatal);
    object_property_set_int(rpm_obj, "map-size", memmap[VIRT_COSIM].size, &error_fatal);
    object_property_set_int(rpm_obj, "rp-chan0", 9, &error_fatal);

    rpms_obj = object_new("remote-port-memory-slave");
    object_property_add_child(OBJECT(machine), "cosim-mmap-slave-0", rpms_obj);
//    object_property_set_int(rpms_obj, 0, "rp-chan0", &error_fatal);

    rpirq_obj = object_new("remote-port-gpio");
    object_property_add_child(OBJECT(machine), "cosim-irq-0", rpirq_obj);
    object_property_set_int(rpirq_obj, "rp-chan0", 12, &error_fatal);


    object_property_set_link(rpm_obj, "rp-adaptor0", rp_obj, &error_abort);
    object_property_set_link(rpms_obj, "rp-adaptor0", rp_obj, &error_abort);
    object_property_set_link(rpirq_obj, "rp-adaptor0", rp_obj, &error_abort);
    object_property_set_link(rp_obj, "remote-port-dev0", rpms_obj, &error_abort);
    object_property_set_link(rp_obj, "remote-port-dev9", rpm_obj, &error_abort);
    object_property_set_link(rp_obj, "remote-port-dev12", rpirq_obj, &error_abort);

    object_property_set_bool(rp_obj, "realized", true, &error_fatal);
    dc = DEVICE_GET_CLASS(DEVICE(rp_obj));
    if (dc->reset) {
        /*
         * RP adaptors don't connect to busses that reset them,
         * manually register the handler.
         */
        qemu_register_reset((void (*)(void *))dc->reset, rp_obj);
    }

    qdev_realize(DEVICE(rpms_obj), NULL, &error_fatal);
    sysbus_realize(SYS_BUS_DEVICE(rpm_obj), &error_fatal);
    sysbus_realize(SYS_BUS_DEVICE(rpirq_obj), &error_fatal);

    /* Connect things to the machine.  */
    sbd = SYS_BUS_DEVICE(rpm_obj);
    memory_region_add_subregion(system_memory, memmap[VIRT_COSIM].base,
                                sysbus_mmio_get_region(sbd, 0));

    /* Hook up IRQs.  */
    for (i = 0; i < 5; i++) {
        qemu_irq irq = qdev_get_gpio_in(DEVICE(s->irqchip[0]), COSIM_IRQ + i);
        sysbus_connect_irq(SYS_BUS_DEVICE(rpirq_obj), i, irq);
    }
};

static FWCfgState *create_fw_cfg(const MachineState *mc)
=======
static FWCfgState *create_fw_cfg(const MachineState *ms)
>>>>>>> 5c71a911
{
    hwaddr base = virt_memmap[VIRT_FW_CFG].base;
    FWCfgState *fw_cfg;

    fw_cfg = fw_cfg_init_mem_wide(base + 8, base, 8, base + 16,
                                  &address_space_memory);
    fw_cfg_add_i16(fw_cfg, FW_CFG_NB_CPUS, (uint16_t)ms->smp.cpus);

    return fw_cfg;
}

static DeviceState *virt_create_plic(const MemMapEntry *memmap, int socket,
                                     int base_hartid, int hart_count)
{
    DeviceState *ret;
    char *plic_hart_config;

    /* Per-socket PLIC hart topology configuration string */
    plic_hart_config = riscv_plic_hart_config_string(hart_count);

    /* Per-socket PLIC */
    ret = sifive_plic_create(
            memmap[VIRT_PLIC].base + socket * memmap[VIRT_PLIC].size,
            plic_hart_config, hart_count, base_hartid,
            VIRT_IRQCHIP_NUM_SOURCES,
            ((1U << VIRT_IRQCHIP_NUM_PRIO_BITS) - 1),
            VIRT_PLIC_PRIORITY_BASE,
            VIRT_PLIC_PENDING_BASE,
            VIRT_PLIC_ENABLE_BASE,
            VIRT_PLIC_ENABLE_STRIDE,
            VIRT_PLIC_CONTEXT_BASE,
            VIRT_PLIC_CONTEXT_STRIDE,
            memmap[VIRT_PLIC].size);

    g_free(plic_hart_config);

    return ret;
}

static DeviceState *virt_create_aia(RISCVVirtAIAType aia_type, int aia_guests,
                                    const MemMapEntry *memmap, int socket,
                                    int base_hartid, int hart_count)
{
    int i;
    hwaddr addr;
    uint32_t guest_bits;
    DeviceState *aplic_m;
    bool msimode = (aia_type == VIRT_AIA_TYPE_APLIC_IMSIC) ? true : false;

    if (msimode) {
        /* Per-socket M-level IMSICs */
        addr = memmap[VIRT_IMSIC_M].base + socket * VIRT_IMSIC_GROUP_MAX_SIZE;
        for (i = 0; i < hart_count; i++) {
            riscv_imsic_create(addr + i * IMSIC_HART_SIZE(0),
                               base_hartid + i, true, 1,
                               VIRT_IRQCHIP_NUM_MSIS);
        }

        /* Per-socket S-level IMSICs */
        guest_bits = imsic_num_bits(aia_guests + 1);
        addr = memmap[VIRT_IMSIC_S].base + socket * VIRT_IMSIC_GROUP_MAX_SIZE;
        for (i = 0; i < hart_count; i++) {
            riscv_imsic_create(addr + i * IMSIC_HART_SIZE(guest_bits),
                               base_hartid + i, false, 1 + aia_guests,
                               VIRT_IRQCHIP_NUM_MSIS);
        }
    }

    /* Per-socket M-level APLIC */
    aplic_m = riscv_aplic_create(
        memmap[VIRT_APLIC_M].base + socket * memmap[VIRT_APLIC_M].size,
        memmap[VIRT_APLIC_M].size,
        (msimode) ? 0 : base_hartid,
        (msimode) ? 0 : hart_count,
        VIRT_IRQCHIP_NUM_SOURCES,
        VIRT_IRQCHIP_NUM_PRIO_BITS,
        msimode, true, NULL);

    if (aplic_m) {
        /* Per-socket S-level APLIC */
        riscv_aplic_create(
            memmap[VIRT_APLIC_S].base + socket * memmap[VIRT_APLIC_S].size,
            memmap[VIRT_APLIC_S].size,
            (msimode) ? 0 : base_hartid,
            (msimode) ? 0 : hart_count,
            VIRT_IRQCHIP_NUM_SOURCES,
            VIRT_IRQCHIP_NUM_PRIO_BITS,
            msimode, false, aplic_m);
    }

    return aplic_m;
}

static void create_platform_bus(RISCVVirtState *s, DeviceState *irqchip)
{
    DeviceState *dev;
    SysBusDevice *sysbus;
    const MemMapEntry *memmap = virt_memmap;
    int i;
    MemoryRegion *sysmem = get_system_memory();

    dev = qdev_new(TYPE_PLATFORM_BUS_DEVICE);
    dev->id = g_strdup(TYPE_PLATFORM_BUS_DEVICE);
    qdev_prop_set_uint32(dev, "num_irqs", VIRT_PLATFORM_BUS_NUM_IRQS);
    qdev_prop_set_uint32(dev, "mmio_size", memmap[VIRT_PLATFORM_BUS].size);
    sysbus_realize_and_unref(SYS_BUS_DEVICE(dev), &error_fatal);
    s->platform_bus_dev = dev;

    sysbus = SYS_BUS_DEVICE(dev);
    for (i = 0; i < VIRT_PLATFORM_BUS_NUM_IRQS; i++) {
        int irq = VIRT_PLATFORM_BUS_IRQ + i;
        sysbus_connect_irq(sysbus, i, qdev_get_gpio_in(irqchip, irq));
    }

    memory_region_add_subregion(sysmem,
                                memmap[VIRT_PLATFORM_BUS].base,
                                sysbus_mmio_get_region(sysbus, 0));
}

static void virt_machine_done(Notifier *notifier, void *data)
{
    RISCVVirtState *s = container_of(notifier, RISCVVirtState,
                                     machine_done);
    const MemMapEntry *memmap = virt_memmap;
    MachineState *machine = MACHINE(s);
    target_ulong start_addr = memmap[VIRT_DRAM].base;
    target_ulong firmware_end_addr, kernel_start_addr;
    const char *firmware_name = riscv_default_firmware_name(&s->soc[0]);
    uint32_t fdt_load_addr;
    uint64_t kernel_entry;

    /*
     * Only direct boot kernel is currently supported for KVM VM,
     * so the "-bios" parameter is not supported when KVM is enabled.
     */
    if (kvm_enabled()) {
        if (machine->firmware) {
            if (strcmp(machine->firmware, "none")) {
                error_report("Machine mode firmware is not supported in "
                             "combination with KVM.");
                exit(1);
            }
        } else {
            machine->firmware = g_strdup("none");
        }
    }

    firmware_end_addr = riscv_find_and_load_firmware(machine, firmware_name,
                                                     start_addr, NULL);

    if (drive_get(IF_PFLASH, 0, 1)) {
        /*
         * S-mode FW like EDK2 will be kept in second plash (unit 1).
         * When both kernel, initrd and pflash options are provided in the
         * command line, the kernel and initrd will be copied to the fw_cfg
         * table and opensbi will jump to the flash address which is the
         * entry point of S-mode FW. It is the job of the S-mode FW to load
         * the kernel and initrd using fw_cfg table.
         *
         * If only pflash is given but not -kernel, then it is the job of
         * of the S-mode firmware to locate and load the kernel.
         * In either case, the next_addr for opensbi will be the flash address.
         */
        riscv_setup_firmware_boot(machine);
        kernel_entry = virt_memmap[VIRT_FLASH].base +
                       virt_memmap[VIRT_FLASH].size / 2;
    } else if (machine->kernel_filename) {
        kernel_start_addr = riscv_calc_kernel_start_addr(&s->soc[0],
                                                         firmware_end_addr);

        kernel_entry = riscv_load_kernel(machine, kernel_start_addr, NULL);

        if (machine->initrd_filename) {
            riscv_load_initrd(machine, kernel_entry);
        }

        if (machine->kernel_cmdline && *machine->kernel_cmdline) {
            qemu_fdt_setprop_string(machine->fdt, "/chosen", "bootargs",
                                    machine->kernel_cmdline);
        }
    } else {
       /*
        * If dynamic firmware is used, it doesn't know where is the next mode
        * if kernel argument is not set.
        */
        kernel_entry = 0;
    }

    if (drive_get(IF_PFLASH, 0, 0)) {
        /*
         * Pflash was supplied, let's overwrite the address we jump to after
         * reset to the base of the flash.
         */
        start_addr = virt_memmap[VIRT_FLASH].base;
    }

    fdt_load_addr = riscv_compute_fdt_addr(memmap[VIRT_DRAM].base,
                                           memmap[VIRT_DRAM].size,
                                           machine);
    riscv_load_fdt(fdt_load_addr, machine->fdt);

    /* load the reset vector */
    riscv_setup_rom_reset_vec(machine, &s->soc[0], start_addr,
                              virt_memmap[VIRT_MROM].base,
                              virt_memmap[VIRT_MROM].size, kernel_entry,
                              fdt_load_addr);

    /*
     * Only direct boot kernel is currently supported for KVM VM,
     * So here setup kernel start address and fdt address.
     * TODO:Support firmware loading and integrate to TCG start
     */
    if (kvm_enabled()) {
        riscv_setup_direct_kernel(kernel_entry, fdt_load_addr);
    }
}

static void virt_machine_init(MachineState *machine)
{
    const MemMapEntry *memmap = virt_memmap;
    RISCVVirtState *s = RISCV_VIRT_MACHINE(machine);
    MemoryRegion *system_memory = get_system_memory();
    MemoryRegion *mask_rom = g_new(MemoryRegion, 1);
    char *soc_name;
    DeviceState *mmio_irqchip, *virtio_irqchip, *pcie_irqchip;
    int i, base_hartid, hart_count;
    int socket_count = riscv_socket_count(machine);

    /* Check socket count limit */
    if (VIRT_SOCKETS_MAX < socket_count) {
        error_report("number of sockets/nodes should be less than %d",
            VIRT_SOCKETS_MAX);
        exit(1);
    }

    /* Initialize sockets */
    mmio_irqchip = virtio_irqchip = pcie_irqchip = NULL;
    for (i = 0; i < socket_count; i++) {
        if (!riscv_socket_check_hartids(machine, i)) {
            error_report("discontinuous hartids in socket%d", i);
            exit(1);
        }

        base_hartid = riscv_socket_first_hartid(machine, i);
        if (base_hartid < 0) {
            error_report("can't find hartid base for socket%d", i);
            exit(1);
        }

        hart_count = riscv_socket_hart_count(machine, i);
        if (hart_count < 0) {
            error_report("can't find hart count for socket%d", i);
            exit(1);
        }

        soc_name = g_strdup_printf("soc%d", i);
        object_initialize_child(OBJECT(machine), soc_name, &s->soc[i],
                                TYPE_RISCV_HART_ARRAY);
        g_free(soc_name);
        object_property_set_str(OBJECT(&s->soc[i]), "cpu-type",
                                machine->cpu_type, &error_abort);
        object_property_set_int(OBJECT(&s->soc[i]), "hartid-base",
                                base_hartid, &error_abort);
        object_property_set_int(OBJECT(&s->soc[i]), "num-harts",
                                hart_count, &error_abort);
        sysbus_realize(SYS_BUS_DEVICE(&s->soc[i]), &error_fatal);

        if (!kvm_enabled()) {
            if (s->have_aclint) {
                if (s->aia_type == VIRT_AIA_TYPE_APLIC_IMSIC) {
                    /* Per-socket ACLINT MTIMER */
                    riscv_aclint_mtimer_create(memmap[VIRT_CLINT].base +
                            i * RISCV_ACLINT_DEFAULT_MTIMER_SIZE,
                        RISCV_ACLINT_DEFAULT_MTIMER_SIZE,
                        base_hartid, hart_count,
                        RISCV_ACLINT_DEFAULT_MTIMECMP,
                        RISCV_ACLINT_DEFAULT_MTIME,
                        RISCV_ACLINT_DEFAULT_TIMEBASE_FREQ, true);
                } else {
                    /* Per-socket ACLINT MSWI, MTIMER, and SSWI */
                    riscv_aclint_swi_create(memmap[VIRT_CLINT].base +
                            i * memmap[VIRT_CLINT].size,
                        base_hartid, hart_count, false);
                    riscv_aclint_mtimer_create(memmap[VIRT_CLINT].base +
                            i * memmap[VIRT_CLINT].size +
                            RISCV_ACLINT_SWI_SIZE,
                        RISCV_ACLINT_DEFAULT_MTIMER_SIZE,
                        base_hartid, hart_count,
                        RISCV_ACLINT_DEFAULT_MTIMECMP,
                        RISCV_ACLINT_DEFAULT_MTIME,
                        RISCV_ACLINT_DEFAULT_TIMEBASE_FREQ, true);
                    riscv_aclint_swi_create(memmap[VIRT_ACLINT_SSWI].base +
                            i * memmap[VIRT_ACLINT_SSWI].size,
                        base_hartid, hart_count, true);
                }
            } else {
                /* Per-socket SiFive CLINT */
                riscv_aclint_swi_create(
                    memmap[VIRT_CLINT].base + i * memmap[VIRT_CLINT].size,
                    base_hartid, hart_count, false);
                riscv_aclint_mtimer_create(memmap[VIRT_CLINT].base +
                        i * memmap[VIRT_CLINT].size + RISCV_ACLINT_SWI_SIZE,
                    RISCV_ACLINT_DEFAULT_MTIMER_SIZE, base_hartid, hart_count,
                    RISCV_ACLINT_DEFAULT_MTIMECMP, RISCV_ACLINT_DEFAULT_MTIME,
                    RISCV_ACLINT_DEFAULT_TIMEBASE_FREQ, true);
            }
        }

        /* Per-socket interrupt controller */
        if (s->aia_type == VIRT_AIA_TYPE_NONE) {
            s->irqchip[i] = virt_create_plic(memmap, i,
                                             base_hartid, hart_count);
        } else {
            s->irqchip[i] = virt_create_aia(s->aia_type, s->aia_guests,
                                            memmap, i, base_hartid,
                                            hart_count);
        }

        /* Try to use different IRQCHIP instance based device type */
        if (i == 0) {
            mmio_irqchip = s->irqchip[i];
            virtio_irqchip = s->irqchip[i];
            pcie_irqchip = s->irqchip[i];
        }
        if (i == 1) {
            virtio_irqchip = s->irqchip[i];
            pcie_irqchip = s->irqchip[i];
        }
        if (i == 2) {
            pcie_irqchip = s->irqchip[i];
        }
    }

    if (riscv_is_32bit(&s->soc[0])) {
#if HOST_LONG_BITS == 64
        /* limit RAM size in a 32-bit system */
        if (machine->ram_size > 10 * GiB) {
            machine->ram_size = 10 * GiB;
            error_report("Limiting RAM size to 10 GiB");
        }
#endif
        virt_high_pcie_memmap.base = VIRT32_HIGH_PCIE_MMIO_BASE;
        virt_high_pcie_memmap.size = VIRT32_HIGH_PCIE_MMIO_SIZE;
    } else {
        virt_high_pcie_memmap.size = VIRT64_HIGH_PCIE_MMIO_SIZE;
        virt_high_pcie_memmap.base = memmap[VIRT_DRAM].base + machine->ram_size;
        virt_high_pcie_memmap.base =
            ROUND_UP(virt_high_pcie_memmap.base, virt_high_pcie_memmap.size);
    }

    /* register system main memory (actual RAM) */
    memory_region_add_subregion(system_memory, memmap[VIRT_DRAM].base,
        machine->ram);

    /* boot rom */
    memory_region_init_rom(mask_rom, NULL, "riscv_virt_board.mrom",
                           memmap[VIRT_MROM].size, &error_fatal);
    memory_region_add_subregion(system_memory, memmap[VIRT_MROM].base,
                                mask_rom);

    /*
     * Init fw_cfg. Must be done before riscv_load_fdt, otherwise the
     * device tree cannot be altered and we get FDT_ERR_NOSPACE.
     */
    s->fw_cfg = create_fw_cfg(machine);
    rom_set_fw(s->fw_cfg);

    /* SiFive Test MMIO device */
    sifive_test_create(memmap[VIRT_TEST].base);

    /* VirtIO MMIO devices */
    for (i = 0; i < VIRTIO_COUNT; i++) {
        sysbus_create_simple("virtio-mmio",
            memmap[VIRT_VIRTIO].base + i * memmap[VIRT_VIRTIO].size,
            qdev_get_gpio_in(DEVICE(virtio_irqchip), VIRTIO_IRQ + i));
    }

    gpex_pcie_init(system_memory,
                   memmap[VIRT_PCIE_ECAM].base,
                   memmap[VIRT_PCIE_ECAM].size,
                   memmap[VIRT_PCIE_MMIO].base,
                   memmap[VIRT_PCIE_MMIO].size,
                   virt_high_pcie_memmap.base,
                   virt_high_pcie_memmap.size,
                   memmap[VIRT_PCIE_PIO].base,
                   DEVICE(pcie_irqchip));

    create_platform_bus(s, DEVICE(mmio_irqchip));

    serial_mm_init(system_memory, memmap[VIRT_UART0].base,
        0, qdev_get_gpio_in(DEVICE(mmio_irqchip), UART0_IRQ), 399193,
        serial_hd(0), DEVICE_LITTLE_ENDIAN);

    sysbus_create_simple("goldfish_rtc", memmap[VIRT_RTC].base,
        qdev_get_gpio_in(DEVICE(mmio_irqchip), RTC_IRQ));

    virt_flash_create(s);

    for (i = 0; i < ARRAY_SIZE(s->flash); i++) {
        /* Map legacy -drive if=pflash to machine properties */
        pflash_cfi01_legacy_drive(s->flash[i],
                                  drive_get(IF_PFLASH, 0, i));
    }
    virt_flash_map(s, system_memory);

    /* create device tree */
    create_fdt(s, memmap);

    s->machine_done.notify = virt_machine_done;
    qemu_add_machine_init_done_notifier(&s->machine_done);
}

static void virt_cosim_board_init(MachineState *machine)
{
    MemoryRegion *system_memory = get_system_memory();

    virt_machine_init(machine);
    if (machine_path) {
        virt_create_remoteport(machine, system_memory);
    }
}

static void virt_machine_instance_init(Object *obj)
{
}

static char *virt_get_aia_guests(Object *obj, Error **errp)
{
    RISCVVirtState *s = RISCV_VIRT_MACHINE(obj);
    char val[32];

    sprintf(val, "%d", s->aia_guests);
    return g_strdup(val);
}

static void virt_set_aia_guests(Object *obj, const char *val, Error **errp)
{
    RISCVVirtState *s = RISCV_VIRT_MACHINE(obj);

    s->aia_guests = atoi(val);
    if (s->aia_guests < 0 || s->aia_guests > VIRT_IRQCHIP_MAX_GUESTS) {
        error_setg(errp, "Invalid number of AIA IMSIC guests");
        error_append_hint(errp, "Valid values be between 0 and %d.\n",
                          VIRT_IRQCHIP_MAX_GUESTS);
    }
}

static char *virt_get_aia(Object *obj, Error **errp)
{
    RISCVVirtState *s = RISCV_VIRT_MACHINE(obj);
    const char *val;

    switch (s->aia_type) {
    case VIRT_AIA_TYPE_APLIC:
        val = "aplic";
        break;
    case VIRT_AIA_TYPE_APLIC_IMSIC:
        val = "aplic-imsic";
        break;
    default:
        val = "none";
        break;
    };

    return g_strdup(val);
}

static void virt_set_aia(Object *obj, const char *val, Error **errp)
{
    RISCVVirtState *s = RISCV_VIRT_MACHINE(obj);

    if (!strcmp(val, "none")) {
        s->aia_type = VIRT_AIA_TYPE_NONE;
    } else if (!strcmp(val, "aplic")) {
        s->aia_type = VIRT_AIA_TYPE_APLIC;
    } else if (!strcmp(val, "aplic-imsic")) {
        s->aia_type = VIRT_AIA_TYPE_APLIC_IMSIC;
    } else {
        error_setg(errp, "Invalid AIA interrupt controller type");
        error_append_hint(errp, "Valid values are none, aplic, and "
                          "aplic-imsic.\n");
    }
}

static bool virt_get_aclint(Object *obj, Error **errp)
{
    RISCVVirtState *s = RISCV_VIRT_MACHINE(obj);

    return s->have_aclint;
}

static void virt_set_aclint(Object *obj, bool value, Error **errp)
{
    RISCVVirtState *s = RISCV_VIRT_MACHINE(obj);

    s->have_aclint = value;
}

static HotplugHandler *virt_machine_get_hotplug_handler(MachineState *machine,
                                                        DeviceState *dev)
{
    MachineClass *mc = MACHINE_GET_CLASS(machine);

    if (device_is_dynamic_sysbus(mc, dev)) {
        return HOTPLUG_HANDLER(machine);
    }
    return NULL;
}

static void virt_machine_device_plug_cb(HotplugHandler *hotplug_dev,
                                        DeviceState *dev, Error **errp)
{
    RISCVVirtState *s = RISCV_VIRT_MACHINE(hotplug_dev);

    if (s->platform_bus_dev) {
        MachineClass *mc = MACHINE_GET_CLASS(s);

        if (device_is_dynamic_sysbus(mc, dev)) {
            platform_bus_link_device(PLATFORM_BUS_DEVICE(s->platform_bus_dev),
                                     SYS_BUS_DEVICE(dev));
        }
    }
}

static void virt_machine_class_init(ObjectClass *oc, void *data)
{
    char str[128];
    MachineClass *mc = MACHINE_CLASS(oc);
    HotplugHandlerClass *hc = HOTPLUG_HANDLER_CLASS(oc);

    mc->desc = "RISC-V VirtIO board";
    mc->init = virt_machine_init;
    mc->max_cpus = VIRT_CPUS_MAX;
    mc->default_cpu_type = TYPE_RISCV_CPU_BASE;
    mc->pci_allow_0_address = true;
    mc->possible_cpu_arch_ids = riscv_numa_possible_cpu_arch_ids;
    mc->cpu_index_to_instance_props = riscv_numa_cpu_index_to_props;
    mc->get_default_cpu_node_id = riscv_numa_get_default_cpu_node_id;
    mc->numa_mem_supported = true;
    mc->default_ram_id = "riscv_virt_board.ram";
    assert(!mc->get_hotplug_handler);
    mc->get_hotplug_handler = virt_machine_get_hotplug_handler;

    hc->plug = virt_machine_device_plug_cb;

    machine_class_allow_dynamic_sysbus_dev(mc, TYPE_RAMFB_DEVICE);
#ifdef CONFIG_TPM
    machine_class_allow_dynamic_sysbus_dev(mc, TYPE_TPM_TIS_SYSBUS);
#endif

    object_class_property_add_bool(oc, "aclint", virt_get_aclint,
                                   virt_set_aclint);
    object_class_property_set_description(oc, "aclint",
                                          "Set on/off to enable/disable "
                                          "emulating ACLINT devices");

    object_class_property_add_str(oc, "aia", virt_get_aia,
                                  virt_set_aia);
    object_class_property_set_description(oc, "aia",
                                          "Set type of AIA interrupt "
                                          "conttoller. Valid values are "
                                          "none, aplic, and aplic-imsic.");

    object_class_property_add_str(oc, "aia-guests",
                                  virt_get_aia_guests,
                                  virt_set_aia_guests);
    sprintf(str, "Set number of guest MMIO pages for AIA IMSIC. Valid value "
                 "should be between 0 and %d.", VIRT_IRQCHIP_MAX_GUESTS);
    object_class_property_set_description(oc, "aia-guests", str);
}

static void virt_machine_class_init_cosim(ObjectClass *oc, void *data)
{
    MachineClass *mc = MACHINE_CLASS(oc);

    mc->desc = "RISC-V VirtIO board Cosim";
    mc->init = virt_cosim_board_init;
    mc->max_cpus = VIRT_CPUS_MAX;
    mc->default_cpu_type = TYPE_RISCV_CPU_BASE;
    mc->pci_allow_0_address = true;
    mc->possible_cpu_arch_ids = riscv_numa_possible_cpu_arch_ids;
    mc->cpu_index_to_instance_props = riscv_numa_cpu_index_to_props;
    mc->get_default_cpu_node_id = riscv_numa_get_default_cpu_node_id;
    mc->numa_mem_supported = true;
}

static const TypeInfo virt_machine_typeinfo = {
    .name       = MACHINE_TYPE_NAME("virt"),
    .parent     = TYPE_MACHINE,
    .class_init = virt_machine_class_init,
    .instance_init = virt_machine_instance_init,
    .instance_size = sizeof(RISCVVirtState),
    .interfaces = (InterfaceInfo[]) {
         { TYPE_HOTPLUG_HANDLER },
         { }
    },
};

static const TypeInfo virt_cosim_machine_typeinfo = {
    .name       = MACHINE_TYPE_NAME("virt-cosim"),
    .parent     = MACHINE_TYPE_NAME("virt"),
    .class_init = virt_machine_class_init_cosim,
    .instance_init = virt_machine_instance_init,
    .instance_size = sizeof(RISCVVirtState),
};

static void virt_machine_init_register_types(void)
{
    type_register_static(&virt_machine_typeinfo);
    type_register_static(&virt_cosim_machine_typeinfo);
}

type_init(virt_machine_init_register_types)<|MERGE_RESOLUTION|>--- conflicted
+++ resolved
@@ -1110,7 +1110,6 @@
     return dev;
 }
 
-<<<<<<< HEAD
 static void virt_create_remoteport(MachineState *machine,
                                    MemoryRegion *system_memory)
 {
@@ -1178,10 +1177,7 @@
     }
 };
 
-static FWCfgState *create_fw_cfg(const MachineState *mc)
-=======
 static FWCfgState *create_fw_cfg(const MachineState *ms)
->>>>>>> 5c71a911
 {
     hwaddr base = virt_memmap[VIRT_FW_CFG].base;
     FWCfgState *fw_cfg;
