--- conflicted
+++ resolved
@@ -28,6 +28,7 @@
 #include "sysemu/dma.h"
 #include "qemu/timer.h"
 #include "qemu/bitops.h"
+#include "qemu/log.h"
 
 #include "sdhci.h"
 
@@ -42,17 +43,17 @@
     #define ERRPRINT(fmt, args...)        do { } while (0)
 #elif SDHC_DEBUG == 1
     #define DPRINT_L1(fmt, args...)       \
-        do {fprintf(stderr, "QEMU SDHC: "fmt, ## args); } while (0)
+        do { qemu_log_mask(DEV_LOG_SDHCI, "sdhci: "fmt, ## args); } while (0)
     #define DPRINT_L2(fmt, args...)       do { } while (0)
     #define ERRPRINT(fmt, args...)        \
-        do {fprintf(stderr, "QEMU SDHC ERROR: "fmt, ## args); } while (0)
+        do { qemu_log_mask(DEV_LOG_SDHCI, "sdhci: ERROR: "fmt, ## args); } while (0)
 #else
     #define DPRINT_L1(fmt, args...)       \
-        do {fprintf(stderr, "QEMU SDHC: "fmt, ## args); } while (0)
+        do { qemu_log_mask(DEV_LOG_SDHCI, "sdhci: "fmt, ## args); } while (0)
     #define DPRINT_L2(fmt, args...)       \
-        do {fprintf(stderr, "QEMU SDHC: "fmt, ## args); } while (0)
+        do { qemu_log_mask_level(DEV_LOG_SDHCI, 1, "sdhci: "fmt, ## args); } while (0)
     #define ERRPRINT(fmt, args...)        \
-        do {fprintf(stderr, "QEMU SDHC ERROR: "fmt, ## args); } while (0)
+        do { qemu_log_mask(DEV_LOG_SDHCI, "sdhci:  ERROR: "fmt, ## args); } while (0)
 #endif
 
 /* Default SD/MMC host controller features information, which will be
@@ -60,6 +61,12 @@
  * If not stated otherwise:
  * 0 - not supported, 1 - supported, other - prohibited.
  */
+#define SDHC_CAPAB_DRIVER_D       1ull       /* Driver type D support */
+#define SDHC_CAPAB_DRIVER_C       1ull       /* Driver type C support */
+#define SDHC_CAPAB_DRIVER_A       1ull       /* Driver type A support */
+#define SDHC_CAPAB_DDR50          1ull       /* DDR50 support */
+#define SDHC_CAPAB_SDR104         1ull       /* SDR104 support */
+#define SDHC_CAPAB_SDR50          1ull       /* SDR50 support */
 #define SDHC_CAPAB_64BITBUS       0ul        /* 64-bit System Bus Support */
 #define SDHC_CAPAB_18V            1ul        /* Voltage support 1.8v */
 #define SDHC_CAPAB_30V            0ul        /* Voltage support 3.0v */
@@ -107,7 +114,10 @@
 #endif
 
 #define SDHC_CAPAB_REG_DEFAULT                                 \
-   ((SDHC_CAPAB_64BITBUS << 28) | (SDHC_CAPAB_18V << 26) |     \
+   ((SDHC_CAPAB_DRIVER_D << 38) | (SDHC_CAPAB_DRIVER_C << 37) |\
+    (SDHC_CAPAB_DRIVER_A << 36) | (SDHC_CAPAB_DDR50 << 34) |   \
+    (SDHC_CAPAB_SDR104 << 33) | (SDHC_CAPAB_SDR50 << 32) |     \
+    (SDHC_CAPAB_64BITBUS << 28) | (SDHC_CAPAB_18V << 26) |     \
     (SDHC_CAPAB_30V << 25) | (SDHC_CAPAB_33V << 24) |          \
     (SDHC_CAPAB_SUSPRESUME << 23) | (SDHC_CAPAB_SDMA << 22) |  \
     (SDHC_CAPAB_HIGHSPEED << 21) | (SDHC_CAPAB_ADMA1 << 20) |  \
@@ -256,11 +266,7 @@
 
     if (s->blksize && (s->cmdreg & SDHC_CMD_DATA_PRESENT)) {
         s->data_count = 0;
-<<<<<<< HEAD
         sdhci_data_transfer(s);
-=======
-        sdhci_do_data_transfer(s);
->>>>>>> 732f3483
     }
 }
 
@@ -409,11 +415,7 @@
     if ((s->trnmod & SDHC_TRNS_MULTI) == 0 ||
             ((s->trnmod & SDHC_TRNS_MULTI) &&
             (s->trnmod & SDHC_TRNS_BLK_CNT_EN) && (s->blkcnt == 0))) {
-<<<<<<< HEAD
         sdhci_end_transfer(s);
-=======
-        SDHCI_GET_CLASS(s)->end_data_transfer(s);
->>>>>>> 732f3483
     } else if (s->norintstsen & SDHC_NISEN_WBUFRDY) {
         s->norintsts |= SDHC_NIS_WBUFRDY;
     }
@@ -499,7 +501,7 @@
                     s->blkcnt--;
                 }
             }
-            dma_memory_write(&address_space_memory, s->sdmasysad,
+            dma_memory_write(s->dma_as, s->sdmasysad,
                              &s->fifo_buffer[begin], s->data_count - begin);
             s->sdmasysad += s->data_count - begin;
             if (s->data_count == block_size) {
@@ -521,7 +523,7 @@
                 s->data_count = block_size;
                 boundary_count -= block_size - begin;
             }
-            dma_memory_read(&address_space_memory, s->sdmasysad,
+            dma_memory_read(s->dma_as, s->sdmasysad,
                             &s->fifo_buffer[begin], s->data_count);
             s->sdmasysad += s->data_count - begin;
             if (s->data_count == block_size) {
@@ -560,11 +562,9 @@
         for (n = 0; n < datacnt; n++) {
             s->fifo_buffer[n] = sd_read_data(s->card);
         }
-        dma_memory_write(&address_space_memory, s->sdmasysad, s->fifo_buffer,
-                         datacnt);
+        dma_memory_write(s->dma_as, s->sdmasysad, s->fifo_buffer, datacnt);
     } else {
-        dma_memory_read(&address_space_memory, s->sdmasysad, s->fifo_buffer,
-                        datacnt);
+        dma_memory_read(s->dma_as, s->sdmasysad, s->fifo_buffer, datacnt);
         for (n = 0; n < datacnt; n++) {
             sd_write_data(s->card, s->fifo_buffer[n]);
         }
@@ -591,7 +591,7 @@
     hwaddr entry_addr = (hwaddr)s->admasysaddr;
     switch (SDHC_DMA_TYPE(s->hostctl)) {
     case SDHC_CTRL_ADMA2_32:
-        dma_memory_read(&address_space_memory, entry_addr, (uint8_t *)&adma2,
+        dma_memory_read(s->dma_as, entry_addr, (uint8_t *)&adma2,
                         sizeof(adma2));
         adma2 = le64_to_cpu(adma2);
         /* The spec does not specify endianness of descriptor table.
@@ -603,7 +603,7 @@
         dscr->incr = 8;
         break;
     case SDHC_CTRL_ADMA1_32:
-        dma_memory_read(&address_space_memory, entry_addr, (uint8_t *)&adma1,
+        dma_memory_read(s->dma_as, entry_addr, (uint8_t *)&adma1,
                         sizeof(adma1));
         adma1 = le32_to_cpu(adma1);
         dscr->addr = (hwaddr)(adma1 & 0xFFFFF000);
@@ -616,12 +616,11 @@
         }
         break;
     case SDHC_CTRL_ADMA2_64:
-        dma_memory_read(&address_space_memory, entry_addr,
-                        (uint8_t *)(&dscr->attr), 1);
-        dma_memory_read(&address_space_memory, entry_addr + 2,
+        dma_memory_read(s->dma_as, entry_addr, (uint8_t *)(&dscr->attr), 1);
+        dma_memory_read(s->dma_as, entry_addr + 2,
                         (uint8_t *)(&dscr->length), 2);
         dscr->length = le16_to_cpu(dscr->length);
-        dma_memory_read(&address_space_memory, entry_addr + 4,
+        dma_memory_read(s->dma_as, entry_addr + 4,
                         (uint8_t *)(&dscr->addr), 8);
         dscr->attr = le64_to_cpu(dscr->attr);
         dscr->attr &= 0xfffffff8;
@@ -639,7 +638,7 @@
     ADMADescr dscr;
     int i;
 
-    for (i = 0; i < SDHC_ADMA_DESCS_PER_DELAY; ++i) {
+    for (i = 0; ; ++i) {
         s->admaerr &= ~SDHC_ADMAERR_LENGTH_MISMATCH;
 
         get_adma_description(s, &dscr);
@@ -661,11 +660,11 @@
             return;
         }
 
-        length = dscr.length ? dscr.length : 65536;
+        length = 0;
 
         switch (dscr.attr & SDHC_ADMA_ATTR_ACT_MASK) {
         case SDHC_ADMA_ATTR_ACT_TRAN:  /* data transfer */
-
+            length = dscr.length ? dscr.length : 65536;
             if (s->trnmod & SDHC_TRNS_READ) {
                 while (length) {
                     if (s->data_count == 0) {
@@ -681,7 +680,7 @@
                         s->data_count = block_size;
                         length -= block_size - begin;
                     }
-                    dma_memory_write(&address_space_memory, dscr.addr,
+                    dma_memory_write(s->dma_as, dscr.addr,
                                      &s->fifo_buffer[begin],
                                      s->data_count - begin);
                     dscr.addr += s->data_count - begin;
@@ -705,7 +704,7 @@
                         s->data_count = block_size;
                         length -= block_size - begin;
                     }
-                    dma_memory_read(&address_space_memory, dscr.addr,
+                    dma_memory_read(s->dma_as, dscr.addr,
                                     &s->fifo_buffer[begin],
                                     s->data_count - begin);
                     dscr.addr += s->data_count - begin;
@@ -769,18 +768,14 @@
 
     /* we have unfinished business - reschedule to continue ADMA */
     timer_mod(s->transfer_timer,
-                   qemu_clock_get_ns(QEMU_CLOCK_VIRTUAL) + SDHC_TRANSFER_DELAY);
+                   qemu_clock_get_ns(QEMU_CLOCK_VIRTUAL) + SDHC_TRANSFER_DELAY / 16);
 }
 
 /* Perform data transfer according to controller configuration */
 
 static void sdhci_data_transfer(void *opaque)
 {
-<<<<<<< HEAD
     SDHCIState *s = (SDHCIState *)opaque;
-=======
-    SDHCIClass *k = SDHCI_GET_CLASS(s);
->>>>>>> 732f3483
 
     if (s->trnmod & SDHC_TRNS_DMA) {
         switch (SDHC_DMA_TYPE(s->hostctl)) {
@@ -841,7 +836,7 @@
 
 static bool sdhci_can_issue_command(SDHCIState *s)
 {
-    if (!SDHC_CLOCK_IS_ON(s->clkcon) || !(s->pwrcon & SDHC_POWER_ON) ||
+    if (!SDHC_CLOCK_IS_ON(s->clkcon) ||
         (((s->prnsts & SDHC_DATA_INHIBIT) || s->stopped_state) &&
         ((s->cmdreg & SDHC_CMD_DATA_PRESENT) ||
         ((s->cmdreg & SDHC_CMD_RESPONSE) == SDHC_CMD_RSP_WITH_BUSY &&
@@ -888,19 +883,16 @@
         break;
     case  SDHC_BDATA:
         if (sdhci_buff_access_is_sequential(s, offset - SDHC_BDATA)) {
-<<<<<<< HEAD
             ret = sdhci_read_dataport(s, size);
             DPRINT_L2("read %ub: addr[0x%04x] -> %u(0x%x)\n", size, (int)offset,
-=======
-            ret = SDHCI_GET_CLASS(s)->bdata_read(s, size);
-            DPRINT_L2("read %ub: addr[0x%04x] -> %u(0x%x)\n", size, offset,
->>>>>>> 732f3483
                       ret, ret);
             return ret;
         }
         break;
     case SDHC_PRNSTS:
         ret = s->prnsts;
+        ret = deposit32(ret, SDHC_DAT_LVL_SHIFT, SDHC_DAT_LVL_LENGTH,
+                        sd_get_dat_lines(s->card));
         break;
     case SDHC_HOSTCTL:
         ret = s->hostctl | (s->pwrcon << 8) | (s->blkgap << 16) |
@@ -919,10 +911,13 @@
         ret = s->norintsigen | (s->errintsigen << 16);
         break;
     case SDHC_ACMD12ERRSTS:
-        ret = s->acmd12errsts;
-        break;
+        ret = s->acmd12errsts | (s->hostctl2 << 16);
+        break;
+    case SDHC_CAPAREG_HI:
+	ret = extract64(s->capareg, 32, 32);
+	break;
     case SDHC_CAPAREG:
-        ret = s->capareg;
+	ret = extract64(s->capareg, 0, 32);
         break;
     case SDHC_MAXCURR:
         ret = s->maxcurr;
@@ -1008,6 +1003,9 @@
     uint32_t value = val;
     value <<= shift;
 
+    DPRINT_L1("%s: addr %" HWADDR_PRIx " data %" PRIx32 " size %u\n", __func__,
+              offset, value, size);
+
     switch (offset & ~0x3) {
     case SDHC_SYSAD:
         s->sdmasysad = (s->sdmasysad & mask) | value;
@@ -1055,10 +1053,18 @@
         MASKED_WRITE(s->hostctl, mask, value);
         MASKED_WRITE(s->pwrcon, mask >> 8, value >> 8);
         MASKED_WRITE(s->wakcon, mask >> 24, value >> 24);
-        if (!(s->prnsts & SDHC_CARD_PRESENT) || ((s->pwrcon >> 1) & 0x7) < 5 ||
-                !(s->capareg & (1 << (31 - ((s->pwrcon >> 1) & 0x7))))) {
-            s->pwrcon &= ~SDHC_POWER_ON;
-        }
+        break;
+    case SDHC_ACMD12ERRSTS:
+        /* This implements a very simplified view.  */
+        if (value & SDHC_CTRL2_EXECUTE_TUNING) {
+            /* Signal immediate completition of tuning.  */
+            value &= ~SDHC_CTRL2_EXECUTE_TUNING;
+            value |= SDHC_CTRL2_SAMPLING_CLKSEL;
+        }
+        s->acmd12errsts = value;
+        MASKED_WRITE(s->hostctl2, mask >> 16, value >> 16);
+        sd_set_voltage(s->card, s->hostctl2 & SDHC_CTRL2_VOLTAGE_SWITCH ?
+                                SD_VOLTAGE_18 : SD_VOLTAGE_33);
         break;
     case SDHC_CLKCON:
         if (!(mask & 0xFF000000)) {
@@ -1161,19 +1167,14 @@
 
 static void sdhci_initfn(SDHCIState *s)
 {
-    DriveInfo *di;
-
-    di = drive_get_next(IF_SD);
-    s->card = sd_init(di ? blk_by_legacy_dinfo(di) : NULL, false);
-    if (s->card == NULL) {
-        exit(1);
-    }
-    s->eject_cb = qemu_allocate_irq(sdhci_insert_eject_cb, s, 0);
-    s->ro_cb = qemu_allocate_irq(sdhci_card_readonly_cb, s, 0);
-    sd_set_cb(s->card, s->ro_cb, s->eject_cb);
-
     s->insert_timer = timer_new_ns(QEMU_CLOCK_VIRTUAL, sdhci_raise_insertion_irq, s);
     s->transfer_timer = timer_new_ns(QEMU_CLOCK_VIRTUAL, sdhci_data_transfer, s);
+
+    object_property_add_link(OBJECT(s), "dma", TYPE_MEMORY_REGION,
+                             (Object **)&s->dma_mr,
+                             qdev_prop_allow_set_link_before_realize,
+                             OBJ_PROP_LINK_UNREF_ON_RELEASE,
+                             &error_abort);
 }
 
 static void sdhci_uninitfn(SDHCIState *s)
@@ -1224,6 +1225,7 @@
         VMSTATE_VBUFFER_UINT32(fifo_buffer, SDHCIState, 1, NULL, 0, buf_maxsz),
         VMSTATE_TIMER(insert_timer, SDHCIState),
         VMSTATE_TIMER(transfer_timer, SDHCIState),
+        VMSTATE_UINT16(hostctl2, SDHCIState),
         VMSTATE_END_OF_LIST()
     }
 };
@@ -1231,8 +1233,8 @@
 /* Capabilities registers provide information on supported features of this
  * specific host controller implementation */
 static Property sdhci_properties[] = {
-    DEFINE_PROP_UINT32("capareg", SDHCIState, capareg,
-            SDHC_CAPAB_REG_DEFAULT),
+    DEFINE_PROP_UINT64("capareg", SDHCIState, capareg,
+                       SDHC_CAPAB_REG_DEFAULT),
     DEFINE_PROP_UINT32("maxcurr", SDHCIState, maxcurr, 0),
     DEFINE_PROP_END_OF_LIST(),
 };
@@ -1297,12 +1299,17 @@
     SDHCIState *s = SYSBUS_SDHCI(dev);
     SysBusDevice *sbd = SYS_BUS_DEVICE(dev);
 
+    s->eject_cb = qemu_allocate_irq(sdhci_insert_eject_cb, s, 0);
+    s->ro_cb = qemu_allocate_irq(sdhci_card_readonly_cb, s, 0);
+
     s->buf_maxsz = sdhci_get_fifolen(s);
     s->fifo_buffer = g_malloc0(s->buf_maxsz);
     sysbus_init_irq(sbd, &s->irq);
     memory_region_init_io(&s->iomem, OBJECT(s), &sdhci_mmio_ops, s, "sdhci",
             SDHC_REGISTERS_MAP_SIZE);
     sysbus_init_mmio(sbd, &s->iomem);
+    s->dma_as = s->dma_mr ? address_space_init_shareable(s->dma_mr, NULL)
+                          : &address_space_memory;
 }
 
 static void sdhci_sysbus_class_init(ObjectClass *klass, void *data)
