/*
 * SD Association Host Standard Specification v2.0 controller emulation
 *
 * Datasheet: PartA2_SD_Host_Controller_Simplified_Specification_Ver2.00.pdf
 *
 * Copyright (c) 2011 Samsung Electronics Co., Ltd.
 * Mitsyanko Igor <i.mitsyanko@samsung.com>
 * Peter A.G. Crosthwaite <peter.crosthwaite@petalogix.com>
 *
 * Based on MMC controller for Samsung S5PC1xx-based board emulation
 * by Alexey Merkulov and Vladimir Monakhov.
 *
 * This program is free software; you can redistribute it and/or modify it
 * under the terms of the GNU General Public License as published by the
 * Free Software Foundation; either version 2 of the License, or (at your
 * option) any later version.
 *
 * This program is distributed in the hope that it will be useful,
 * but WITHOUT ANY WARRANTY; without even the implied warranty of
 * MERCHANTABILITY or FITNESS FOR A PARTICULAR PURPOSE.
 * See the GNU General Public License for more details.
 *
 * You should have received a copy of the GNU General Public License along
 * with this program; if not, see <http://www.gnu.org/licenses/>.
 */

#include "qemu/osdep.h"
#include "qemu/units.h"
#include "qemu/error-report.h"
#include "qapi/error.h"
#include "hw/irq.h"
#include "hw/qdev-properties.h"
#include "sysemu/dma.h"
#include "qemu/timer.h"
#include "qemu/bitops.h"
#include "hw/sd/sdhci.h"
#include "migration/vmstate.h"
#include "sdhci-internal.h"
#include "qemu/log.h"
#include "qemu/module.h"
#include "trace.h"
#include "qom/object.h"

#define TYPE_SDHCI_BUS "sdhci-bus"
/* This is reusing the SDBus typedef from SD_BUS */
DECLARE_INSTANCE_CHECKER(SDBus, SDHCI_BUS,
                         TYPE_SDHCI_BUS)

#define MASKED_WRITE(reg, mask, val)  (reg = (reg & (mask)) | (val))

/* Default SD/MMC host controller features information, which will be
 * presented in CAPABILITIES register of generic SD host controller at reset.
 *
 * support:
 * - 3.3v and 1.8v voltages
 * - SDMA/ADMA1/ADMA2
 * - high-speed
 * max host controller R/W buffers size: 512B
 * max clock frequency for SDclock: 52 MHz
 * timeout clock frequency: 52 MHz
 *
 * does not support:
 * - 3.0v voltage
 * - 64-bit system bus
 * - suspend/resume
 */
#define SDHC_CAPAB_REG_DEFAULT 0x057834b4

static inline unsigned int sdhci_get_fifolen(SDHCIState *s)
{
    return 1 << (9 + FIELD_EX32(s->capareg, SDHC_CAPAB, MAXBLOCKLENGTH));
}

/* return true on error */
static bool sdhci_check_capab_freq_range(SDHCIState *s, const char *desc,
                                         uint8_t freq, Error **errp)
{
    if (s->sd_spec_version >= 3) {
        return false;
    }
    switch (freq) {
    case 0:
    case 10 ... 63:
        break;
    default:
        error_setg(errp, "SD %s clock frequency can have value"
                   "in range 0-63 only", desc);
        return true;
    }
    return false;
}

static void sdhci_check_capareg(SDHCIState *s, Error **errp)
{
    uint64_t msk = s->capareg;
    uint32_t val;
    bool y;

    switch (s->sd_spec_version) {
    case 4:
        val = FIELD_EX64(s->capareg, SDHC_CAPAB, BUS64BIT_V4);
        trace_sdhci_capareg("64-bit system bus (v4)", val);
        msk = FIELD_DP64(msk, SDHC_CAPAB, BUS64BIT_V4, 0);

        val = FIELD_EX64(s->capareg, SDHC_CAPAB, UHS_II);
        trace_sdhci_capareg("UHS-II", val);
        msk = FIELD_DP64(msk, SDHC_CAPAB, UHS_II, 0);

        val = FIELD_EX64(s->capareg, SDHC_CAPAB, ADMA3);
        trace_sdhci_capareg("ADMA3", val);
        msk = FIELD_DP64(msk, SDHC_CAPAB, ADMA3, 0);

    /* fallthrough */
    case 3:
        val = FIELD_EX64(s->capareg, SDHC_CAPAB, ASYNC_INT);
        trace_sdhci_capareg("async interrupt", val);
        msk = FIELD_DP64(msk, SDHC_CAPAB, ASYNC_INT, 0);

        val = FIELD_EX64(s->capareg, SDHC_CAPAB, SLOT_TYPE);
        if (val) {
            error_setg(errp, "slot-type not supported");
            return;
        }
        trace_sdhci_capareg("slot type", val);
        msk = FIELD_DP64(msk, SDHC_CAPAB, SLOT_TYPE, 0);

        if (val != 2) {
            val = FIELD_EX64(s->capareg, SDHC_CAPAB, EMBEDDED_8BIT);
            trace_sdhci_capareg("8-bit bus", val);
        }
        msk = FIELD_DP64(msk, SDHC_CAPAB, EMBEDDED_8BIT, 0);

        val = FIELD_EX64(s->capareg, SDHC_CAPAB, BUS_SPEED);
        trace_sdhci_capareg("bus speed mask", val);
        msk = FIELD_DP64(msk, SDHC_CAPAB, BUS_SPEED, 0);

        val = FIELD_EX64(s->capareg, SDHC_CAPAB, DRIVER_STRENGTH);
        trace_sdhci_capareg("driver strength mask", val);
        msk = FIELD_DP64(msk, SDHC_CAPAB, DRIVER_STRENGTH, 0);

        val = FIELD_EX64(s->capareg, SDHC_CAPAB, TIMER_RETUNING);
        trace_sdhci_capareg("timer re-tuning", val);
        msk = FIELD_DP64(msk, SDHC_CAPAB, TIMER_RETUNING, 0);

        val = FIELD_EX64(s->capareg, SDHC_CAPAB, SDR50_TUNING);
        trace_sdhci_capareg("use SDR50 tuning", val);
        msk = FIELD_DP64(msk, SDHC_CAPAB, SDR50_TUNING, 0);

        val = FIELD_EX64(s->capareg, SDHC_CAPAB, RETUNING_MODE);
        trace_sdhci_capareg("re-tuning mode", val);
        msk = FIELD_DP64(msk, SDHC_CAPAB, RETUNING_MODE, 0);

        val = FIELD_EX64(s->capareg, SDHC_CAPAB, CLOCK_MULT);
        trace_sdhci_capareg("clock multiplier", val);
        msk = FIELD_DP64(msk, SDHC_CAPAB, CLOCK_MULT, 0);

    /* fallthrough */
    case 2: /* default version */
        val = FIELD_EX64(s->capareg, SDHC_CAPAB, ADMA2);
        trace_sdhci_capareg("ADMA2", val);
        msk = FIELD_DP64(msk, SDHC_CAPAB, ADMA2, 0);

        val = FIELD_EX64(s->capareg, SDHC_CAPAB, ADMA1);
        trace_sdhci_capareg("ADMA1", val);
        msk = FIELD_DP64(msk, SDHC_CAPAB, ADMA1, 0);

        val = FIELD_EX64(s->capareg, SDHC_CAPAB, BUS64BIT);
        trace_sdhci_capareg("64-bit system bus (v3)", val);
        msk = FIELD_DP64(msk, SDHC_CAPAB, BUS64BIT, 0);

    /* fallthrough */
    case 1:
        y = FIELD_EX64(s->capareg, SDHC_CAPAB, TOUNIT);
        msk = FIELD_DP64(msk, SDHC_CAPAB, TOUNIT, 0);

        val = FIELD_EX64(s->capareg, SDHC_CAPAB, TOCLKFREQ);
        trace_sdhci_capareg(y ? "timeout (MHz)" : "Timeout (KHz)", val);
        if (sdhci_check_capab_freq_range(s, "timeout", val, errp)) {
            return;
        }
        msk = FIELD_DP64(msk, SDHC_CAPAB, TOCLKFREQ, 0);

        val = FIELD_EX64(s->capareg, SDHC_CAPAB, BASECLKFREQ);
        trace_sdhci_capareg(y ? "base (MHz)" : "Base (KHz)", val);
        if (sdhci_check_capab_freq_range(s, "base", val, errp)) {
            return;
        }
        msk = FIELD_DP64(msk, SDHC_CAPAB, BASECLKFREQ, 0);

        val = FIELD_EX64(s->capareg, SDHC_CAPAB, MAXBLOCKLENGTH);
        if (val >= 3) {
            error_setg(errp, "block size can be 512, 1024 or 2048 only");
            return;
        }
        trace_sdhci_capareg("max block length", sdhci_get_fifolen(s));
        msk = FIELD_DP64(msk, SDHC_CAPAB, MAXBLOCKLENGTH, 0);

        val = FIELD_EX64(s->capareg, SDHC_CAPAB, HIGHSPEED);
        trace_sdhci_capareg("high speed", val);
        msk = FIELD_DP64(msk, SDHC_CAPAB, HIGHSPEED, 0);

        val = FIELD_EX64(s->capareg, SDHC_CAPAB, SDMA);
        trace_sdhci_capareg("SDMA", val);
        msk = FIELD_DP64(msk, SDHC_CAPAB, SDMA, 0);

        val = FIELD_EX64(s->capareg, SDHC_CAPAB, SUSPRESUME);
        trace_sdhci_capareg("suspend/resume", val);
        msk = FIELD_DP64(msk, SDHC_CAPAB, SUSPRESUME, 0);

        val = FIELD_EX64(s->capareg, SDHC_CAPAB, V33);
        trace_sdhci_capareg("3.3v", val);
        msk = FIELD_DP64(msk, SDHC_CAPAB, V33, 0);

        val = FIELD_EX64(s->capareg, SDHC_CAPAB, V30);
        trace_sdhci_capareg("3.0v", val);
        msk = FIELD_DP64(msk, SDHC_CAPAB, V30, 0);

        val = FIELD_EX64(s->capareg, SDHC_CAPAB, V18);
        trace_sdhci_capareg("1.8v", val);
        msk = FIELD_DP64(msk, SDHC_CAPAB, V18, 0);
        break;

    default:
        error_setg(errp, "Unsupported spec version: %u", s->sd_spec_version);
    }
    if (msk) {
        qemu_log_mask(LOG_UNIMP,
                      "SDHCI: unknown CAPAB mask: 0x%016" PRIx64 "\n", msk);
    }
}

static uint8_t sdhci_slotint(SDHCIState *s)
{
    return (s->norintsts & s->norintsigen) || (s->errintsts & s->errintsigen) ||
         ((s->norintsts & SDHC_NIS_INSERT) && (s->wakcon & SDHC_WKUP_ON_INS)) ||
         ((s->norintsts & SDHC_NIS_REMOVE) && (s->wakcon & SDHC_WKUP_ON_RMV));
}

/* Return true if IRQ was pending and delivered */
static bool sdhci_update_irq(SDHCIState *s)
{
    bool pending = sdhci_slotint(s);

    qemu_set_irq(s->irq, pending);

    return pending;
}

static void sdhci_raise_insertion_irq(void *opaque)
{
    SDHCIState *s = (SDHCIState *)opaque;

    if (s->norintsts & SDHC_NIS_REMOVE) {
        timer_mod(s->insert_timer,
                       qemu_clock_get_ns(QEMU_CLOCK_VIRTUAL) + SDHC_INSERTION_DELAY);
    } else {
        s->prnsts = 0x1ff0000;
        if (s->norintstsen & SDHC_NISEN_INSERT) {
            s->norintsts |= SDHC_NIS_INSERT;
        }
        sdhci_update_irq(s);
    }
}

static void sdhci_set_inserted(DeviceState *dev, bool level)
{
    SDHCIState *s = (SDHCIState *)dev;

    trace_sdhci_set_inserted(level ? "insert" : "eject");
    if ((s->norintsts & SDHC_NIS_REMOVE) && level) {
        /* Give target some time to notice card ejection */
        timer_mod(s->insert_timer,
                       qemu_clock_get_ns(QEMU_CLOCK_VIRTUAL) + SDHC_INSERTION_DELAY);
    } else {
        if (level) {
            s->prnsts = 0x1ff0000;
            if (s->norintstsen & SDHC_NISEN_INSERT) {
                s->norintsts |= SDHC_NIS_INSERT;
            }
        } else {
            s->prnsts = 0x1fa0000;
            s->pwrcon &= ~SDHC_POWER_ON;
            s->clkcon &= ~SDHC_CLOCK_SDCLK_EN;
            if (s->norintstsen & SDHC_NISEN_REMOVE) {
                s->norintsts |= SDHC_NIS_REMOVE;
            }
        }
        sdhci_update_irq(s);
    }
}

static void sdhci_set_readonly(DeviceState *dev, bool level)
{
    SDHCIState *s = (SDHCIState *)dev;

    if (level) {
        s->prnsts &= ~SDHC_WRITE_PROTECT;
    } else {
        /* Write enabled */
        s->prnsts |= SDHC_WRITE_PROTECT;
    }
}

static void sdhci_reset(SDHCIState *s)
{
    DeviceState *dev = DEVICE(s);

    timer_del(s->insert_timer);
    timer_del(s->transfer_timer);

    /* Set all registers to 0. Capabilities/Version registers are not cleared
     * and assumed to always preserve their value, given to them during
     * initialization */
    memset(&s->sdmasysad, 0, (uintptr_t)&s->capareg - (uintptr_t)&s->sdmasysad);

    /* Reset other state based on current card insertion/readonly status */
    sdhci_set_inserted(dev, sdbus_get_inserted(&s->sdbus));
    sdhci_set_readonly(dev, sdbus_get_readonly(&s->sdbus));

    s->data_count = 0;
    s->stopped_state = sdhc_not_stopped;
    s->pending_insert_state = false;
}

static void sdhci_poweron_reset(DeviceState *dev)
{
    /* QOM (ie power-on) reset. This is identical to reset
     * commanded via device register apart from handling of the
     * 'pending insert on powerup' quirk.
     */
    SDHCIState *s = (SDHCIState *)dev;

    sdhci_reset(s);

    if (s->pending_insert_quirk) {
        s->pending_insert_state = true;
    }
}

static void sdhci_send_cmd23(SDHCIState *s)
{
    SDRequest request;
    uint8_t response[16];
    request.cmd = 23;
    request.arg = s->sdmasysad;
    trace_sdhci_send_command(request.cmd, request.arg);
    sdbus_do_command(&s->sdbus, &request, response);
    s->rspreg[3] = ldl_be_p(response);
}

static void sdhci_data_transfer(void *opaque);

static void sdhci_send_command(SDHCIState *s)
{
    SDRequest request;
    uint8_t response[16];
    int rlen;
    bool timeout = false;

    s->errintsts = 0;
    s->acmd12errsts = 0;
    request.cmd = s->cmdreg >> 8;
    request.arg = s->argument;

    if ((request.cmd == 18 || request.cmd == 25) &&
        (s->trnmod & SDHC_TRNS_ACMD23)) {
        sdhci_send_cmd23(s);
    }
    trace_sdhci_send_command(request.cmd, request.arg);
    rlen = sdbus_do_command(&s->sdbus, &request, response);

    if (s->cmdreg & SDHC_CMD_RESPONSE) {
        if (rlen == 4) {
            s->rspreg[0] = ldl_be_p(response);
            s->rspreg[1] = s->rspreg[2] = s->rspreg[3] = 0;
            trace_sdhci_response4(s->rspreg[0]);
        } else if (rlen == 16) {
            s->rspreg[0] = ldl_be_p(&response[11]);
            s->rspreg[1] = ldl_be_p(&response[7]);
            s->rspreg[2] = ldl_be_p(&response[3]);
            s->rspreg[3] = (response[0] << 16) | (response[1] << 8) |
                            response[2];
            trace_sdhci_response16(s->rspreg[3], s->rspreg[2],
                                   s->rspreg[1], s->rspreg[0]);
        } else {
            timeout = true;
            trace_sdhci_error("timeout waiting for command response");
            if (s->errintstsen & SDHC_EISEN_CMDTIMEOUT) {
                s->errintsts |= SDHC_EIS_CMDTIMEOUT;
                s->norintsts |= SDHC_NIS_ERR;
            }
        }

        if (!(s->quirks & SDHCI_QUIRK_NO_BUSY_IRQ) &&
            (s->norintstsen & SDHC_NISEN_TRSCMP) &&
            (s->cmdreg & SDHC_CMD_RESPONSE) == SDHC_CMD_RSP_WITH_BUSY) {
            s->norintsts |= SDHC_NIS_TRSCMP;
        }
    }

    if (s->norintstsen & SDHC_NISEN_CMDCMP) {
        s->norintsts |= SDHC_NIS_CMDCMP;
    }

    sdhci_update_irq(s);

    if (!timeout && s->blksize && (s->cmdreg & SDHC_CMD_DATA_PRESENT)) {
        s->data_count = 0;
        sdhci_data_transfer(s);
    }
}

static void sdhci_end_transfer(SDHCIState *s)
{
    /* Automatically send CMD12 to stop transfer if AutoCMD12 enabled */
    if ((s->trnmod & SDHC_TRNS_ACMD12) != 0) {
        SDRequest request;
        uint8_t response[16];

        request.cmd = 0x0C;
        request.arg = 0;
        trace_sdhci_end_transfer(request.cmd, request.arg);
        sdbus_do_command(&s->sdbus, &request, response);
        /* Auto CMD12 response goes to the upper Response register */
        s->rspreg[3] = ldl_be_p(response);
    }

    s->prnsts &= ~(SDHC_DOING_READ | SDHC_DOING_WRITE |
            SDHC_DAT_LINE_ACTIVE | SDHC_DATA_INHIBIT |
            SDHC_SPACE_AVAILABLE | SDHC_DATA_AVAILABLE);

    if (s->norintstsen & SDHC_NISEN_TRSCMP) {
        s->norintsts |= SDHC_NIS_TRSCMP;
    }

    sdhci_update_irq(s);
}

/*
 * Programmed i/o data transfer
 */
#define BLOCK_SIZE_MASK (4 * KiB - 1)

/* Fill host controller's read buffer with BLKSIZE bytes of data from card */
static void sdhci_read_block_from_card(SDHCIState *s)
{
    const uint16_t blk_size = s->blksize & BLOCK_SIZE_MASK;

    if ((s->trnmod & SDHC_TRNS_MULTI) &&
            (s->trnmod & SDHC_TRNS_BLK_CNT_EN) && (s->blkcnt == 0)) {
        return;
    }

    sdbus_read_data(&s->sdbus, s->fifo_buffer, blk_size);

    /* New data now available for READ through Buffer Port Register */
    if (!FIELD_EX32(s->hostctl2, SDHC_HOSTCTL2, EXECUTE_TUNING)) {
        s->prnsts |= SDHC_DATA_AVAILABLE;
    }
    if (s->norintstsen & SDHC_NISEN_RBUFRDY) {
        s->norintsts |= SDHC_NIS_RBUFRDY;
    }

    if (FIELD_EX32(s->hostctl2, SDHC_HOSTCTL2, EXECUTE_TUNING)) {
        /* Device is in tuning */
        s->hostctl2 &= ~R_SDHC_HOSTCTL2_EXECUTE_TUNING_MASK;
        s->hostctl2 |= R_SDHC_HOSTCTL2_SAMPLING_CLKSEL_MASK;
        s->prnsts &= ~(SDHC_DAT_LINE_ACTIVE | SDHC_DOING_READ |
                       SDHC_DATA_INHIBIT);
        goto read_done;
    }

    /* Clear DAT line active status if that was the last block */
    if ((s->trnmod & SDHC_TRNS_MULTI) == 0 ||
            ((s->trnmod & SDHC_TRNS_MULTI) && s->blkcnt == 1)) {
        s->prnsts &= ~SDHC_DAT_LINE_ACTIVE;
    }

    /* If stop at block gap request was set and it's not the last block of
     * data - generate Block Event interrupt */
    if (s->stopped_state == sdhc_gap_read && (s->trnmod & SDHC_TRNS_MULTI) &&
            s->blkcnt != 1)    {
        s->prnsts &= ~SDHC_DAT_LINE_ACTIVE;
        if (s->norintstsen & SDHC_EISEN_BLKGAP) {
            s->norintsts |= SDHC_EIS_BLKGAP;
        }
    }

read_done:
    sdhci_update_irq(s);
}

/* Read @size byte of data from host controller @s BUFFER DATA PORT register */
static uint32_t sdhci_read_dataport(SDHCIState *s, unsigned size)
{
    uint32_t value = 0;
    int i;

    /* first check that a valid data exists in host controller input buffer */
    if ((s->prnsts & SDHC_DATA_AVAILABLE) == 0) {
        trace_sdhci_error("read from empty buffer");
        return 0;
    }

    for (i = 0; i < size; i++) {
        value |= s->fifo_buffer[s->data_count] << i * 8;
        s->data_count++;
        /* check if we've read all valid data (blksize bytes) from buffer */
        if ((s->data_count) >= (s->blksize & BLOCK_SIZE_MASK)) {
            trace_sdhci_read_dataport(s->data_count);
            s->prnsts &= ~SDHC_DATA_AVAILABLE; /* no more data in a buffer */
            s->data_count = 0;  /* next buff read must start at position [0] */

            if (s->trnmod & SDHC_TRNS_BLK_CNT_EN) {
                s->blkcnt--;
            }

            /* if that was the last block of data */
            if ((s->trnmod & SDHC_TRNS_MULTI) == 0 ||
                ((s->trnmod & SDHC_TRNS_BLK_CNT_EN) && (s->blkcnt == 0)) ||
                 /* stop at gap request */
                (s->stopped_state == sdhc_gap_read &&
                 !(s->prnsts & SDHC_DAT_LINE_ACTIVE))) {
                sdhci_end_transfer(s);
            } else { /* if there are more data, read next block from card */
                sdhci_read_block_from_card(s);
            }
            break;
        }
    }

    return value;
}

/* Write data from host controller FIFO to card */
static void sdhci_write_block_to_card(SDHCIState *s)
{
    if (s->prnsts & SDHC_SPACE_AVAILABLE) {
        if (s->norintstsen & SDHC_NISEN_WBUFRDY) {
            s->norintsts |= SDHC_NIS_WBUFRDY;
        }
        sdhci_update_irq(s);
        return;
    }

    if (s->trnmod & SDHC_TRNS_BLK_CNT_EN) {
        if (s->blkcnt == 0) {
            return;
        } else {
            s->blkcnt--;
        }
    }

    sdbus_write_data(&s->sdbus, s->fifo_buffer, s->blksize & BLOCK_SIZE_MASK);

    /* Next data can be written through BUFFER DATORT register */
    s->prnsts |= SDHC_SPACE_AVAILABLE;

    /* Finish transfer if that was the last block of data */
    if ((s->trnmod & SDHC_TRNS_MULTI) == 0 ||
            ((s->trnmod & SDHC_TRNS_MULTI) &&
            (s->trnmod & SDHC_TRNS_BLK_CNT_EN) && (s->blkcnt == 0))) {
        sdhci_end_transfer(s);
    } else if (s->norintstsen & SDHC_NISEN_WBUFRDY) {
        s->norintsts |= SDHC_NIS_WBUFRDY;
    }

    /* Generate Block Gap Event if requested and if not the last block */
    if (s->stopped_state == sdhc_gap_write && (s->trnmod & SDHC_TRNS_MULTI) &&
            s->blkcnt > 0) {
        s->prnsts &= ~SDHC_DOING_WRITE;
        if (s->norintstsen & SDHC_EISEN_BLKGAP) {
            s->norintsts |= SDHC_EIS_BLKGAP;
        }
        sdhci_end_transfer(s);
    }

    sdhci_update_irq(s);
}

/* Write @size bytes of @value data to host controller @s Buffer Data Port
 * register */
static void sdhci_write_dataport(SDHCIState *s, uint32_t value, unsigned size)
{
    unsigned i;

    /* Check that there is free space left in a buffer */
    if (!(s->prnsts & SDHC_SPACE_AVAILABLE)) {
        trace_sdhci_error("Can't write to data buffer: buffer full");
        return;
    }

    for (i = 0; i < size; i++) {
        s->fifo_buffer[s->data_count] = value & 0xFF;
        s->data_count++;
        value >>= 8;
        if (s->data_count >= (s->blksize & BLOCK_SIZE_MASK)) {
            trace_sdhci_write_dataport(s->data_count);
            s->data_count = 0;
            s->prnsts &= ~SDHC_SPACE_AVAILABLE;
            if (s->prnsts & SDHC_DOING_WRITE) {
                sdhci_write_block_to_card(s);
            }
        }
    }
}

/*
 * Single DMA data transfer
 */

/* Multi block SDMA transfer */
static void sdhci_sdma_transfer_multi_blocks(SDHCIState *s)
{
    bool page_aligned = false;
    unsigned int begin;
    const uint16_t block_size = s->blksize & BLOCK_SIZE_MASK;
    uint32_t boundary_chk = 1 << (((s->blksize & ~BLOCK_SIZE_MASK) >> 12) + 12);
    uint32_t boundary_count = boundary_chk - (s->sdmasysad % boundary_chk);

    if (!(s->trnmod & SDHC_TRNS_BLK_CNT_EN) || !s->blkcnt) {
        qemu_log_mask(LOG_UNIMP, "infinite transfer is not supported\n");
        return;
    }

    /* XXX: Some sd/mmc drivers (for example, u-boot-slp) do not account for
     * possible stop at page boundary if initial address is not page aligned,
     * allow them to work properly */
    if ((s->sdmasysad % boundary_chk) == 0) {
        page_aligned = true;
    }

    s->prnsts |= SDHC_DATA_INHIBIT | SDHC_DAT_LINE_ACTIVE;
    if (s->trnmod & SDHC_TRNS_READ) {
        s->prnsts |= SDHC_DOING_READ;
        while (s->blkcnt) {
            if (s->data_count == 0) {
                sdbus_read_data(&s->sdbus, s->fifo_buffer, block_size);
            }
            begin = s->data_count;
            if (((boundary_count + begin) < block_size) && page_aligned) {
                s->data_count = boundary_count + begin;
                boundary_count = 0;
             } else {
                s->data_count = block_size;
                boundary_count -= block_size - begin;
                if (s->trnmod & SDHC_TRNS_BLK_CNT_EN) {
                    s->blkcnt--;
                }
            }
            dma_memory_rw_attr(s->dma_as, s->sdmasysad,
                             &s->fifo_buffer[begin], s->data_count - begin,
                             DMA_DIRECTION_FROM_DEVICE, *s->memattr_r);
            s->sdmasysad += s->data_count - begin;
            if (s->data_count == block_size) {
                s->data_count = 0;
            }
            if (page_aligned && boundary_count == 0) {
                break;
            }
        }
    } else {
        s->prnsts |= SDHC_DOING_WRITE;
        while (s->blkcnt) {
            begin = s->data_count;
            if (((boundary_count + begin) < block_size) && page_aligned) {
                s->data_count = boundary_count + begin;
                boundary_count = 0;
             } else {
                s->data_count = block_size;
                boundary_count -= block_size - begin;
            }
            dma_memory_rw_attr(s->dma_as, s->sdmasysad,
                            &s->fifo_buffer[begin], s->data_count - begin,
                            DMA_DIRECTION_TO_DEVICE, *s->memattr_w);
            s->sdmasysad += s->data_count - begin;
            if (s->data_count == block_size) {
                sdbus_write_data(&s->sdbus, s->fifo_buffer, block_size);
                s->data_count = 0;
                if (s->trnmod & SDHC_TRNS_BLK_CNT_EN) {
                    s->blkcnt--;
                }
            }
            if (page_aligned && boundary_count == 0) {
                break;
            }
        }
    }

    if (s->blkcnt == 0) {
        sdhci_end_transfer(s);
    } else {
        if (s->norintstsen & SDHC_NISEN_DMA) {
            s->norintsts |= SDHC_NIS_DMA;
        }
        sdhci_update_irq(s);
    }
}

/* single block SDMA transfer */
static void sdhci_sdma_transfer_single_block(SDHCIState *s)
{
    uint32_t datacnt = s->blksize & BLOCK_SIZE_MASK;

    if (s->trnmod & SDHC_TRNS_READ) {
        sdbus_read_data(&s->sdbus, s->fifo_buffer, datacnt);
        dma_memory_rw_attr(s->dma_as, s->sdmasysad, s->fifo_buffer, datacnt,
                         DMA_DIRECTION_FROM_DEVICE, *s->memattr_r);
    } else {
        dma_memory_rw_attr(s->dma_as, s->sdmasysad, s->fifo_buffer, datacnt,
                         DMA_DIRECTION_TO_DEVICE, *s->memattr_w);
        sdbus_write_data(&s->sdbus, s->fifo_buffer, datacnt);
    }
    s->blkcnt--;

    sdhci_end_transfer(s);
}

typedef struct ADMADescr {
    hwaddr addr;
    uint16_t length;
    uint8_t attr;
    uint8_t incr;
} ADMADescr;

static void get_adma_description(SDHCIState *s, ADMADescr *dscr)
{
    uint32_t adma1 = 0;
    uint64_t adma2 = 0;
    hwaddr entry_addr = (hwaddr)s->admasysaddr;
    switch (SDHC_DMA_TYPE(s->hostctl1)) {
    case SDHC_CTRL_ADMA2_32:
        dma_memory_rw_attr(s->dma_as, entry_addr, (uint8_t *)&adma2,
                        sizeof(adma2),
                        DMA_DIRECTION_TO_DEVICE, *s->memattr_w);
        adma2 = le64_to_cpu(adma2);
        /* The spec does not specify endianness of descriptor table.
         * We currently assume that it is LE.
         */
        dscr->addr = (hwaddr)extract64(adma2, 32, 32) & ~0x3ull;
        dscr->length = (uint16_t)extract64(adma2, 16, 16);
        dscr->attr = (uint8_t)extract64(adma2, 0, 7);
        dscr->incr = 8;
        break;
    case SDHC_CTRL_ADMA1_32:
        dma_memory_rw_attr(s->dma_as, entry_addr, (uint8_t *)&adma1,
                        sizeof(adma1),
                        DMA_DIRECTION_TO_DEVICE, *s->memattr_w);
        adma1 = le32_to_cpu(adma1);
        dscr->addr = (hwaddr)(adma1 & 0xFFFFF000);
        dscr->attr = (uint8_t)extract32(adma1, 0, 7);
        dscr->incr = 4;
        if ((dscr->attr & SDHC_ADMA_ATTR_ACT_MASK) == SDHC_ADMA_ATTR_SET_LEN) {
            dscr->length = (uint16_t)extract32(adma1, 12, 16);
        } else {
            dscr->length = 4 * KiB;
        }
        break;
    case SDHC_CTRL_ADMA2_64:
        dma_memory_rw_attr(s->dma_as, entry_addr,
                        (uint8_t *)(&dscr->attr), 1,
                        DMA_DIRECTION_TO_DEVICE, *s->memattr_w);
        dma_memory_rw_attr(s->dma_as, entry_addr + 2,
                        (uint8_t *)(&dscr->length), 2,
                        DMA_DIRECTION_TO_DEVICE, *s->memattr_w);
        dscr->length = le16_to_cpu(dscr->length);
        dma_memory_rw_attr(s->dma_as, entry_addr + 4,
                        (uint8_t *)(&dscr->addr), 8,
                        DMA_DIRECTION_TO_DEVICE, *s->memattr_w);
        dscr->addr = le64_to_cpu(dscr->addr);
        dscr->attr &= (uint8_t) ~0xC0;
        dscr->incr = 12;
        break;
    }
}

/* Advanced DMA data transfer */

static void sdhci_do_adma(SDHCIState *s)
{
    unsigned int begin, length;
    const uint16_t block_size = s->blksize & BLOCK_SIZE_MASK;
    const MemTxAttrs attrs = { .memory = true };
    ADMADescr dscr = {};
    MemTxResult res;
    int i;

    if (s->trnmod & SDHC_TRNS_BLK_CNT_EN && !s->blkcnt) {
        /* Stop Multiple Transfer */
        sdhci_end_transfer(s);
        return;
    }

    for (i = 0; i < SDHC_ADMA_DESCS_PER_DELAY; ++i) {
        s->admaerr &= ~SDHC_ADMAERR_LENGTH_MISMATCH;

        get_adma_description(s, &dscr);
        trace_sdhci_adma_loop(dscr.addr, dscr.length, dscr.attr);

        if ((dscr.attr & SDHC_ADMA_ATTR_VALID) == 0) {
            /* Indicate that error occurred in ST_FDS state */
            s->admaerr &= ~SDHC_ADMAERR_STATE_MASK;
            s->admaerr |= SDHC_ADMAERR_STATE_ST_FDS;

            /* Generate ADMA error interrupt */
            if (s->errintstsen & SDHC_EISEN_ADMAERR) {
                s->errintsts |= SDHC_EIS_ADMAERR;
                s->norintsts |= SDHC_NIS_ERR;
            }

            sdhci_update_irq(s);
            return;
        }

        length = dscr.length ? dscr.length : 64 * KiB;

        switch (dscr.attr & SDHC_ADMA_ATTR_ACT_MASK) {
        case SDHC_ADMA_ATTR_ACT_TRAN:  /* data transfer */
            s->prnsts |= SDHC_DATA_INHIBIT | SDHC_DAT_LINE_ACTIVE;
            if (s->trnmod & SDHC_TRNS_READ) {
                s->prnsts |= SDHC_DOING_READ;
                while (length) {
                    if (s->data_count == 0) {
                        sdbus_read_data(&s->sdbus, s->fifo_buffer, block_size);
                    }
                    begin = s->data_count;
                    if ((length + begin) < block_size) {
                        s->data_count = length + begin;
                        length = 0;
                     } else {
                        s->data_count = block_size;
                        length -= block_size - begin;
                    }
<<<<<<< HEAD
                    dma_memory_rw_attr(s->dma_as, dscr.addr,
                                     &s->fifo_buffer[begin],
                                     s->data_count - begin,
                                     DMA_DIRECTION_FROM_DEVICE, *s->memattr_r);
=======
                    res = dma_memory_write(s->dma_as, dscr.addr,
                                           &s->fifo_buffer[begin],
                                           s->data_count - begin,
                                           attrs);
                    if (res != MEMTX_OK) {
                        break;
                    }
>>>>>>> 15ef89d2
                    dscr.addr += s->data_count - begin;
                    if (s->data_count == block_size) {
                        s->data_count = 0;
                        if (s->trnmod & SDHC_TRNS_BLK_CNT_EN) {
                            s->blkcnt--;
                            if (s->blkcnt == 0) {
                                break;
                            }
                        }
                    }
                }
            } else {
                s->prnsts |= SDHC_DOING_WRITE;
                while (length) {
                    begin = s->data_count;
                    if ((length + begin) < block_size) {
                        s->data_count = length + begin;
                        length = 0;
                     } else {
                        s->data_count = block_size;
                        length -= block_size - begin;
                    }
<<<<<<< HEAD
                    dma_memory_rw_attr(s->dma_as, dscr.addr,
                                    &s->fifo_buffer[begin],
                                    s->data_count - begin,
                                    DMA_DIRECTION_TO_DEVICE, *s->memattr_w);
=======
                    res = dma_memory_read(s->dma_as, dscr.addr,
                                          &s->fifo_buffer[begin],
                                          s->data_count - begin,
                                          attrs);
                    if (res != MEMTX_OK) {
                        break;
                    }
>>>>>>> 15ef89d2
                    dscr.addr += s->data_count - begin;
                    if (s->data_count == block_size) {
                        sdbus_write_data(&s->sdbus, s->fifo_buffer, block_size);
                        s->data_count = 0;
                        if (s->trnmod & SDHC_TRNS_BLK_CNT_EN) {
                            s->blkcnt--;
                            if (s->blkcnt == 0) {
                                break;
                            }
                        }
                    }
                }
            }
            if (res != MEMTX_OK) {
                if (s->errintstsen & SDHC_EISEN_ADMAERR) {
                    trace_sdhci_error("Set ADMA error flag");
                    s->errintsts |= SDHC_EIS_ADMAERR;
                    s->norintsts |= SDHC_NIS_ERR;
                }
                sdhci_update_irq(s);
            } else {
                s->admasysaddr += dscr.incr;
            }
            break;
        case SDHC_ADMA_ATTR_ACT_LINK:   /* link to next descriptor table */
            s->admasysaddr = dscr.addr;
            trace_sdhci_adma("link", s->admasysaddr);
            break;
        default:
            s->admasysaddr += dscr.incr;
            break;
        }

        if (dscr.attr & SDHC_ADMA_ATTR_INT) {
            trace_sdhci_adma("interrupt", s->admasysaddr);
            if (s->norintstsen & SDHC_NISEN_DMA) {
                s->norintsts |= SDHC_NIS_DMA;
            }

            if (sdhci_update_irq(s) && !(dscr.attr & SDHC_ADMA_ATTR_END)) {
                /* IRQ delivered, reschedule current transfer */
                break;
            }
        }

        /* ADMA transfer terminates if blkcnt == 0 or by END attribute */
        if (((s->trnmod & SDHC_TRNS_BLK_CNT_EN) &&
                    (s->blkcnt == 0)) || (dscr.attr & SDHC_ADMA_ATTR_END)) {
            trace_sdhci_adma_transfer_completed();
            if (length || ((dscr.attr & SDHC_ADMA_ATTR_END) &&
                (s->trnmod & SDHC_TRNS_BLK_CNT_EN) &&
                s->blkcnt != 0)) {
                trace_sdhci_error("SD/MMC host ADMA length mismatch");
                s->admaerr |= SDHC_ADMAERR_LENGTH_MISMATCH |
                        SDHC_ADMAERR_STATE_ST_TFR;
                if (s->errintstsen & SDHC_EISEN_ADMAERR) {
                    trace_sdhci_error("Set ADMA error flag");
                    s->errintsts |= SDHC_EIS_ADMAERR;
                    s->norintsts |= SDHC_NIS_ERR;
                }

                sdhci_update_irq(s);
            }
            sdhci_end_transfer(s);
            return;
        }

    }

    /* we have unfinished business - reschedule to continue ADMA */
    timer_mod(s->transfer_timer,
                   qemu_clock_get_ns(QEMU_CLOCK_VIRTUAL) + SDHC_TRANSFER_DELAY);
}

/* Perform data transfer according to controller configuration */

static void sdhci_data_transfer(void *opaque)
{
    SDHCIState *s = (SDHCIState *)opaque;

    if (s->trnmod & SDHC_TRNS_DMA) {
        switch (SDHC_DMA_TYPE(s->hostctl1)) {
        case SDHC_CTRL_SDMA:
            if ((s->blkcnt == 1) || !(s->trnmod & SDHC_TRNS_MULTI)) {
                sdhci_sdma_transfer_single_block(s);
            } else {
                sdhci_sdma_transfer_multi_blocks(s);
            }

            break;
        case SDHC_CTRL_ADMA1_32:
            if (!(s->capareg & R_SDHC_CAPAB_ADMA1_MASK)) {
                trace_sdhci_error("ADMA1 not supported");
                break;
            }

            sdhci_do_adma(s);
            break;
        case SDHC_CTRL_ADMA2_32:
            if (!(s->capareg & R_SDHC_CAPAB_ADMA2_MASK)) {
                trace_sdhci_error("ADMA2 not supported");
                break;
            }

            sdhci_do_adma(s);
            break;
        case SDHC_CTRL_ADMA2_64:
            if (!(s->capareg & R_SDHC_CAPAB_ADMA2_MASK) ||
                    !(s->capareg & R_SDHC_CAPAB_BUS64BIT_MASK)) {
                trace_sdhci_error("64 bit ADMA not supported");
                break;
            }

            sdhci_do_adma(s);
            break;
        default:
            trace_sdhci_error("Unsupported DMA type");
            break;
        }
    } else {
        if ((s->trnmod & SDHC_TRNS_READ) && sdbus_data_ready(&s->sdbus)) {
            s->prnsts |= SDHC_DOING_READ | SDHC_DATA_INHIBIT |
                    SDHC_DAT_LINE_ACTIVE;
            sdhci_read_block_from_card(s);
        } else {
            s->prnsts |= SDHC_DOING_WRITE | SDHC_DAT_LINE_ACTIVE |
                    SDHC_SPACE_AVAILABLE | SDHC_DATA_INHIBIT;
            sdhci_write_block_to_card(s);
        }
    }
}

static bool sdhci_can_issue_command(SDHCIState *s)
{
    if (!SDHC_CLOCK_IS_ON(s->clkcon) ||
        (((s->prnsts & SDHC_DATA_INHIBIT) || s->stopped_state) &&
        ((s->cmdreg & SDHC_CMD_DATA_PRESENT) ||
        ((s->cmdreg & SDHC_CMD_RESPONSE) == SDHC_CMD_RSP_WITH_BUSY &&
        !(SDHC_COMMAND_TYPE(s->cmdreg) == SDHC_CMD_ABORT))))) {
        return false;
    }

    return true;
}

/* The Buffer Data Port register must be accessed in sequential and
 * continuous manner */
static inline bool
sdhci_buff_access_is_sequential(SDHCIState *s, unsigned byte_num)
{
    if ((s->data_count & 0x3) != byte_num) {
        trace_sdhci_error("Non-sequential access to Buffer Data Port register"
                          "is prohibited\n");
        return false;
    }
    return true;
}

static void sdhci_resume_pending_transfer(SDHCIState *s)
{
    timer_del(s->transfer_timer);
    sdhci_data_transfer(s);
}

static uint64_t sdhci_read(void *opaque, hwaddr offset, unsigned size)
{
    SDHCIState *s = (SDHCIState *)opaque;
    uint32_t ret = 0;

    if (timer_pending(s->transfer_timer)) {
        sdhci_resume_pending_transfer(s);
    }

    switch (offset & ~0x3) {
    case SDHC_SYSAD:
        ret = s->sdmasysad;
        break;
    case SDHC_BLKSIZE:
        ret = s->blksize | (s->blkcnt << 16);
        break;
    case SDHC_ARGUMENT:
        ret = s->argument;
        break;
    case SDHC_TRNMOD:
        ret = s->trnmod | (s->cmdreg << 16);
        break;
    case SDHC_RSPREG0 ... SDHC_RSPREG3:
        ret = s->rspreg[((offset & ~0x3) - SDHC_RSPREG0) >> 2];
        break;
    case  SDHC_BDATA:
        if (sdhci_buff_access_is_sequential(s, offset - SDHC_BDATA)) {
            ret = sdhci_read_dataport(s, size);
            trace_sdhci_access("rd", size << 3, offset, "->", ret, ret);
            return ret;
        }
        break;
    case SDHC_PRNSTS:
        ret = s->prnsts;
        ret = FIELD_DP32(ret, SDHC_PRNSTS, DAT_LVL,
                         sdbus_get_dat_lines(&s->sdbus));
        ret = FIELD_DP32(ret, SDHC_PRNSTS, CMD_LVL,
                         sdbus_get_cmd_line(&s->sdbus));
        break;
    case SDHC_HOSTCTL:
        ret = s->hostctl1 | (s->pwrcon << 8) | (s->blkgap << 16) |
              (s->wakcon << 24);
        break;
    case SDHC_CLKCON:
        ret = s->clkcon | (s->timeoutcon << 16);
        break;
    case SDHC_NORINTSTS:
        ret = s->norintsts | (s->errintsts << 16);
        break;
    case SDHC_NORINTSTSEN:
        ret = s->norintstsen | (s->errintstsen << 16);
        break;
    case SDHC_NORINTSIGEN:
        ret = s->norintsigen | (s->errintsigen << 16);
        break;
    case SDHC_ACMD12ERRSTS:
        ret = s->acmd12errsts | (s->hostctl2 << 16);
        break;
    case SDHC_CAPAB:
        ret = (uint32_t)s->capareg;
        break;
    case SDHC_CAPAB + 4:
        ret = (uint32_t)(s->capareg >> 32);
        break;
    case SDHC_MAXCURR:
        ret = (uint32_t)s->maxcurr;
        break;
    case SDHC_MAXCURR + 4:
        ret = (uint32_t)(s->maxcurr >> 32);
        break;
    case SDHC_ADMAERR:
        ret =  s->admaerr;
        break;
    case SDHC_ADMASYSADDR:
        ret = (uint32_t)s->admasysaddr;
        break;
    case SDHC_ADMASYSADDR + 4:
        ret = (uint32_t)(s->admasysaddr >> 32);
        break;
    case SDHC_SLOT_INT_STATUS:
        ret = (s->version << 16) | sdhci_slotint(s);
        break;
    default:
        qemu_log_mask(LOG_UNIMP, "SDHC rd_%ub @0x%02" HWADDR_PRIx " "
                      "not implemented\n", size, offset);
        break;
    }

    ret >>= (offset & 0x3) * 8;
    ret &= (1ULL << (size * 8)) - 1;
    trace_sdhci_access("rd", size << 3, offset, "->", ret, ret);
    return ret;
}

static inline void sdhci_blkgap_write(SDHCIState *s, uint8_t value)
{
    if ((value & SDHC_STOP_AT_GAP_REQ) && (s->blkgap & SDHC_STOP_AT_GAP_REQ)) {
        return;
    }
    s->blkgap = value & SDHC_STOP_AT_GAP_REQ;

    if ((value & SDHC_CONTINUE_REQ) && s->stopped_state &&
            (s->blkgap & SDHC_STOP_AT_GAP_REQ) == 0) {
        if (s->stopped_state == sdhc_gap_read) {
            s->prnsts |= SDHC_DAT_LINE_ACTIVE | SDHC_DOING_READ;
            sdhci_read_block_from_card(s);
        } else {
            s->prnsts |= SDHC_DAT_LINE_ACTIVE | SDHC_DOING_WRITE;
            sdhci_write_block_to_card(s);
        }
        s->stopped_state = sdhc_not_stopped;
    } else if (!s->stopped_state && (value & SDHC_STOP_AT_GAP_REQ)) {
        if (s->prnsts & SDHC_DOING_READ) {
            s->stopped_state = sdhc_gap_read;
        } else if (s->prnsts & SDHC_DOING_WRITE) {
            s->stopped_state = sdhc_gap_write;
        }
    }
}

static inline void sdhci_reset_write(SDHCIState *s, uint8_t value)
{
    switch (value) {
    case SDHC_RESET_ALL:
        sdhci_reset(s);
        break;
    case SDHC_RESET_CMD:
        s->prnsts &= ~SDHC_CMD_INHIBIT;
        s->norintsts &= ~SDHC_NIS_CMDCMP;
        break;
    case SDHC_RESET_DATA:
        s->data_count = 0;
        s->prnsts &= ~(SDHC_SPACE_AVAILABLE | SDHC_DATA_AVAILABLE |
                SDHC_DOING_READ | SDHC_DOING_WRITE |
                SDHC_DATA_INHIBIT | SDHC_DAT_LINE_ACTIVE);
        s->blkgap &= ~(SDHC_STOP_AT_GAP_REQ | SDHC_CONTINUE_REQ);
        s->stopped_state = sdhc_not_stopped;
        s->norintsts &= ~(SDHC_NIS_WBUFRDY | SDHC_NIS_RBUFRDY |
                SDHC_NIS_DMA | SDHC_NIS_TRSCMP | SDHC_NIS_BLKGAP);
        break;
    }
}

static void
sdhci_write(void *opaque, hwaddr offset, uint64_t val, unsigned size)
{
    SDHCIState *s = (SDHCIState *)opaque;
    unsigned shift =  8 * (offset & 0x3);
    uint32_t mask = ~(((1ULL << (size * 8)) - 1) << shift);
    uint32_t value = val;
    value <<= shift;

    if (timer_pending(s->transfer_timer)) {
        sdhci_resume_pending_transfer(s);
    }

    switch (offset & ~0x3) {
    case SDHC_SYSAD:
        if (!TRANSFERRING_DATA(s->prnsts)) {
            s->sdmasysad = (s->sdmasysad & mask) | value;
            MASKED_WRITE(s->sdmasysad, mask, value);
            /* Writing to last byte of sdmasysad might trigger transfer */
            if (!(mask & 0xFF000000) && s->blkcnt && s->blksize &&
                SDHC_DMA_TYPE(s->hostctl1) == SDHC_CTRL_SDMA) {
                if (s->trnmod & SDHC_TRNS_MULTI) {
                    sdhci_sdma_transfer_multi_blocks(s);
                } else {
                    sdhci_sdma_transfer_single_block(s);
                }
            }
        }
        break;
    case SDHC_BLKSIZE:
        if (!TRANSFERRING_DATA(s->prnsts)) {
            uint16_t blksize = s->blksize;

            MASKED_WRITE(s->blksize, mask, extract32(value, 0, 12));
            MASKED_WRITE(s->blkcnt, mask >> 16, value >> 16);

            /* Limit block size to the maximum buffer size */
            if (extract32(s->blksize, 0, 12) > s->buf_maxsz) {
                qemu_log_mask(LOG_GUEST_ERROR, "%s: Size 0x%x is larger than "
                              "the maximum buffer 0x%x\n", __func__, s->blksize,
                              s->buf_maxsz);

                s->blksize = deposit32(s->blksize, 0, 12, s->buf_maxsz);
            }

            /*
             * If the block size is programmed to a different value from
             * the previous one, reset the data pointer of s->fifo_buffer[]
             * so that s->fifo_buffer[] can be filled in using the new block
             * size in the next transfer.
             */
            if (blksize != s->blksize) {
                s->data_count = 0;
            }
        }

        break;
    case SDHC_ARGUMENT:
        MASKED_WRITE(s->argument, mask, value);
        break;
    case SDHC_TRNMOD:
        /* DMA can be enabled only if it is supported as indicated by
         * capabilities register */
        if (!(s->capareg & R_SDHC_CAPAB_SDMA_MASK)) {
            value &= ~SDHC_TRNS_DMA;
        }
        MASKED_WRITE(s->trnmod, mask, value & SDHC_TRNMOD_MASK);
        MASKED_WRITE(s->cmdreg, mask >> 16, value >> 16);

        /* Writing to the upper byte of CMDREG triggers SD command generation */
        if ((mask & 0xFF000000) || !sdhci_can_issue_command(s)) {
            break;
        }

        sdhci_send_command(s);
        break;
    case  SDHC_BDATA:
        if (sdhci_buff_access_is_sequential(s, offset - SDHC_BDATA)) {
            sdhci_write_dataport(s, value >> shift, size);
        }
        break;
    case SDHC_HOSTCTL:
        if (!(mask & 0xFF0000)) {
            sdhci_blkgap_write(s, value >> 16);
        }
        MASKED_WRITE(s->hostctl1, mask, value);
        MASKED_WRITE(s->pwrcon, mask >> 8, value >> 8);
        MASKED_WRITE(s->wakcon, mask >> 24, value >> 24);
        if (!(s->prnsts & SDHC_CARD_PRESENT) || ((s->pwrcon >> 1) & 0x7) < 5 ||
                !(s->capareg & (1 << (31 - ((s->pwrcon >> 1) & 0x7))))) {
            s->pwrcon &= ~SDHC_POWER_ON;
        }
        break;
    case SDHC_CLKCON:
        if (!(mask & 0xFF000000)) {
            sdhci_reset_write(s, value >> 24);
        }
        MASKED_WRITE(s->clkcon, mask, value);
        MASKED_WRITE(s->timeoutcon, mask >> 16, value >> 16);
        if (s->clkcon & SDHC_CLOCK_INT_EN) {
            s->clkcon |= SDHC_CLOCK_INT_STABLE;
        } else {
            s->clkcon &= ~SDHC_CLOCK_INT_STABLE;
        }
        break;
    case SDHC_NORINTSTS:
        if (s->norintstsen & SDHC_NISEN_CARDINT) {
            value &= ~SDHC_NIS_CARDINT;
        }
        s->norintsts &= mask | ~value;
        s->errintsts &= (mask >> 16) | ~(value >> 16);
        if (s->errintsts) {
            s->norintsts |= SDHC_NIS_ERR;
        } else {
            s->norintsts &= ~SDHC_NIS_ERR;
        }
        sdhci_update_irq(s);
        break;
    case SDHC_NORINTSTSEN:
        MASKED_WRITE(s->norintstsen, mask, value);
        MASKED_WRITE(s->errintstsen, mask >> 16, value >> 16);
        s->norintsts &= s->norintstsen;
        s->errintsts &= s->errintstsen;
        if (s->errintsts) {
            s->norintsts |= SDHC_NIS_ERR;
        } else {
            s->norintsts &= ~SDHC_NIS_ERR;
        }
        /* Quirk for Raspberry Pi: pending card insert interrupt
         * appears when first enabled after power on */
        if ((s->norintstsen & SDHC_NISEN_INSERT) && s->pending_insert_state) {
            assert(s->pending_insert_quirk);
            s->norintsts |= SDHC_NIS_INSERT;
            s->pending_insert_state = false;
        }
        sdhci_update_irq(s);
        break;
    case SDHC_NORINTSIGEN:
        MASKED_WRITE(s->norintsigen, mask, value);
        MASKED_WRITE(s->errintsigen, mask >> 16, value >> 16);
        sdhci_update_irq(s);
        break;
    case SDHC_ADMAERR:
        MASKED_WRITE(s->admaerr, mask, value);
        break;
    case SDHC_ADMASYSADDR:
        s->admasysaddr = (s->admasysaddr & (0xFFFFFFFF00000000ULL |
                (uint64_t)mask)) | (uint64_t)value;
        break;
    case SDHC_ADMASYSADDR + 4:
        s->admasysaddr = (s->admasysaddr & (0x00000000FFFFFFFFULL |
                ((uint64_t)mask << 32))) | ((uint64_t)value << 32);
        break;
    case SDHC_FEAER:
        s->acmd12errsts |= value;
        s->errintsts |= (value >> 16) & s->errintstsen;
        if (s->acmd12errsts) {
            s->errintsts |= SDHC_EIS_CMD12ERR;
        }
        if (s->errintsts) {
            s->norintsts |= SDHC_NIS_ERR;
        }
        sdhci_update_irq(s);
        break;
    case SDHC_ACMD12ERRSTS:
        MASKED_WRITE(s->acmd12errsts, mask, value & UINT16_MAX);
        if (s->uhs_mode >= UHS_I) {
            MASKED_WRITE(s->hostctl2, mask >> 16, value >> 16);

            if (FIELD_EX32(s->hostctl2, SDHC_HOSTCTL2, V18_ENA)) {
                sdbus_set_voltage(&s->sdbus, SD_VOLTAGE_1_8V);
            } else {
                sdbus_set_voltage(&s->sdbus, SD_VOLTAGE_3_3V);
            }
        }
        break;

    case SDHC_CAPAB:
    case SDHC_CAPAB + 4:
    case SDHC_MAXCURR:
    case SDHC_MAXCURR + 4:
        qemu_log_mask(LOG_GUEST_ERROR, "SDHC wr_%ub @0x%02" HWADDR_PRIx
                      " <- 0x%08x read-only\n", size, offset, value >> shift);
        break;

    default:
        qemu_log_mask(LOG_UNIMP, "SDHC wr_%ub @0x%02" HWADDR_PRIx " <- 0x%08x "
                      "not implemented\n", size, offset, value >> shift);
        break;
    }
    trace_sdhci_access("wr", size << 3, offset, "<-",
                       value >> shift, value >> shift);
}

static const MemoryRegionOps sdhci_mmio_ops = {
    .read = sdhci_read,
    .write = sdhci_write,
    .valid = {
        .min_access_size = 1,
        .max_access_size = 4,
        .unaligned = false
    },
    .endianness = DEVICE_LITTLE_ENDIAN,
};

static void sdhci_init_readonly_registers(SDHCIState *s, Error **errp)
{
    ERRP_GUARD();

    switch (s->sd_spec_version) {
    case 2 ... 3:
        break;
    default:
        error_setg(errp, "Only Spec v2/v3 are supported");
        return;
    }
    s->version = (SDHC_HCVER_VENDOR << 8) | (s->sd_spec_version - 1);

    sdhci_check_capareg(s, errp);
    if (*errp) {
        return;
    }
}

/* --- qdev common --- */

void sdhci_initfn(SDHCIState *s)
{
    qbus_init(&s->sdbus, sizeof(s->sdbus), TYPE_SDHCI_BUS, DEVICE(s), "sd-bus");

    s->insert_timer = timer_new_ns(QEMU_CLOCK_VIRTUAL, sdhci_raise_insertion_irq, s);
    s->transfer_timer = timer_new_ns(QEMU_CLOCK_VIRTUAL, sdhci_data_transfer, s);

    s->io_ops = &sdhci_mmio_ops;

    object_property_add_link(OBJECT(s), "memattr",
                             TYPE_MEMORY_TRANSACTION_ATTR,
                             (Object **)&s->memattr_r,
                             qdev_prop_allow_set_link_before_realize,
                             OBJ_PROP_LINK_STRONG);
    object_property_add_link(OBJECT(s), "memattr-write",
                             TYPE_MEMORY_TRANSACTION_ATTR,
                             (Object **)&s->memattr_w,
                             qdev_prop_allow_set_link_before_realize,
                             OBJ_PROP_LINK_STRONG);
}

void sdhci_uninitfn(SDHCIState *s)
{
    timer_free(s->insert_timer);
    timer_free(s->transfer_timer);

    g_free(s->fifo_buffer);
    s->fifo_buffer = NULL;
}

void sdhci_common_realize(SDHCIState *s, Error **errp)
{
    ERRP_GUARD();

    sdhci_init_readonly_registers(s, errp);
    if (*errp) {
        return;
    }
    s->buf_maxsz = sdhci_get_fifolen(s);
    s->fifo_buffer = g_malloc0(s->buf_maxsz);

    memory_region_init_io(&s->iomem, OBJECT(s), s->io_ops, s, "sdhci",
                          SDHC_REGISTERS_MAP_SIZE);
}

void sdhci_common_unrealize(SDHCIState *s)
{
    /* This function is expected to be called only once for each class:
     * - SysBus:    via DeviceClass->unrealize(),
     * - PCI:       via PCIDeviceClass->exit().
     * However to avoid double-free and/or use-after-free we still nullify
     * this variable (better safe than sorry!). */
    g_free(s->fifo_buffer);
    s->fifo_buffer = NULL;
}

static bool sdhci_pending_insert_vmstate_needed(void *opaque)
{
    SDHCIState *s = opaque;

    return s->pending_insert_state;
}

static const VMStateDescription sdhci_pending_insert_vmstate = {
    .name = "sdhci/pending-insert",
    .version_id = 1,
    .minimum_version_id = 1,
    .needed = sdhci_pending_insert_vmstate_needed,
    .fields = (VMStateField[]) {
        VMSTATE_BOOL(pending_insert_state, SDHCIState),
        VMSTATE_END_OF_LIST()
    },
};

const VMStateDescription sdhci_vmstate = {
    .name = "sdhci",
    .version_id = 1,
    .minimum_version_id = 1,
    .fields = (VMStateField[]) {
        VMSTATE_UINT32(sdmasysad, SDHCIState),
        VMSTATE_UINT16(blksize, SDHCIState),
        VMSTATE_UINT16(blkcnt, SDHCIState),
        VMSTATE_UINT32(argument, SDHCIState),
        VMSTATE_UINT16(trnmod, SDHCIState),
        VMSTATE_UINT16(cmdreg, SDHCIState),
        VMSTATE_UINT32_ARRAY(rspreg, SDHCIState, 4),
        VMSTATE_UINT32(prnsts, SDHCIState),
        VMSTATE_UINT8(hostctl1, SDHCIState),
        VMSTATE_UINT8(pwrcon, SDHCIState),
        VMSTATE_UINT8(blkgap, SDHCIState),
        VMSTATE_UINT8(wakcon, SDHCIState),
        VMSTATE_UINT16(clkcon, SDHCIState),
        VMSTATE_UINT8(timeoutcon, SDHCIState),
        VMSTATE_UINT8(admaerr, SDHCIState),
        VMSTATE_UINT16(norintsts, SDHCIState),
        VMSTATE_UINT16(errintsts, SDHCIState),
        VMSTATE_UINT16(norintstsen, SDHCIState),
        VMSTATE_UINT16(errintstsen, SDHCIState),
        VMSTATE_UINT16(norintsigen, SDHCIState),
        VMSTATE_UINT16(errintsigen, SDHCIState),
        VMSTATE_UINT16(acmd12errsts, SDHCIState),
        VMSTATE_UINT16(data_count, SDHCIState),
        VMSTATE_UINT64(admasysaddr, SDHCIState),
        VMSTATE_UINT8(stopped_state, SDHCIState),
        VMSTATE_VBUFFER_UINT32(fifo_buffer, SDHCIState, 1, NULL, buf_maxsz),
        VMSTATE_TIMER_PTR(insert_timer, SDHCIState),
        VMSTATE_TIMER_PTR(transfer_timer, SDHCIState),
        VMSTATE_END_OF_LIST()
    },
    .subsections = (const VMStateDescription*[]) {
        &sdhci_pending_insert_vmstate,
        NULL
    },
};

void sdhci_common_class_init(ObjectClass *klass, void *data)
{
    DeviceClass *dc = DEVICE_CLASS(klass);

    set_bit(DEVICE_CATEGORY_STORAGE, dc->categories);
    dc->vmsd = &sdhci_vmstate;
    dc->reset = sdhci_poweron_reset;
}

/* --- qdev SysBus --- */

static Property sdhci_sysbus_properties[] = {
    DEFINE_SDHCI_COMMON_PROPERTIES(SDHCIState),
    DEFINE_PROP_BOOL("pending-insert-quirk", SDHCIState, pending_insert_quirk,
                     false),
    DEFINE_PROP_LINK("dma", SDHCIState,
                     dma_mr, TYPE_MEMORY_REGION, MemoryRegion *),
    DEFINE_PROP_END_OF_LIST(),
};

static void sdhci_sysbus_init(Object *obj)
{
    SDHCIState *s = SYSBUS_SDHCI(obj);

    sdhci_initfn(s);
}

static void sdhci_sysbus_finalize(Object *obj)
{
    SDHCIState *s = SYSBUS_SDHCI(obj);

    if (s->dma_mr) {
        object_unparent(OBJECT(s->dma_mr));
    }

    sdhci_uninitfn(s);
}

static void sdhci_sysbus_realize(DeviceState *dev, Error **errp)
{
    ERRP_GUARD();
    SDHCIState *s = SYSBUS_SDHCI(dev);
    SysBusDevice *sbd = SYS_BUS_DEVICE(dev);

    sdhci_common_realize(s, errp);
    if (*errp) {
        return;
    }

    if (s->dma_mr) {
        s->dma_as = &s->sysbus_dma_as;
        address_space_init(s->dma_as, s->dma_mr, "sdhci-dma");
    } else {
        /* use system_memory() if property "dma" not set */
        s->dma_as = &address_space_memory;
    }

    if (!s->memattr_r) {
        s->memattr_r = g_malloc0(sizeof(MemTxAttrs));
        *s->memattr_r =  MEMTXATTRS_UNSPECIFIED;
    }
    if (!s->memattr_w) {
        s->memattr_w = s->memattr_r;
    }

    sysbus_init_irq(sbd, &s->irq);

    sysbus_init_mmio(sbd, &s->iomem);
}

static void sdhci_sysbus_unrealize(DeviceState *dev)
{
    SDHCIState *s = SYSBUS_SDHCI(dev);

    sdhci_common_unrealize(s);

     if (s->dma_mr) {
        address_space_destroy(s->dma_as);
    }
}

static void sdhci_sysbus_class_init(ObjectClass *klass, void *data)
{
    DeviceClass *dc = DEVICE_CLASS(klass);

    device_class_set_props(dc, sdhci_sysbus_properties);
    dc->realize = sdhci_sysbus_realize;
    dc->unrealize = sdhci_sysbus_unrealize;

    sdhci_common_class_init(klass, data);
}

static const TypeInfo sdhci_sysbus_info = {
    .name = TYPE_SYSBUS_SDHCI,
    .parent = TYPE_SYS_BUS_DEVICE,
    .instance_size = sizeof(SDHCIState),
    .instance_init = sdhci_sysbus_init,
    .instance_finalize = sdhci_sysbus_finalize,
    .class_init = sdhci_sysbus_class_init,
};

/* --- qdev bus master --- */

static void sdhci_bus_class_init(ObjectClass *klass, void *data)
{
    SDBusClass *sbc = SD_BUS_CLASS(klass);

    sbc->set_inserted = sdhci_set_inserted;
    sbc->set_readonly = sdhci_set_readonly;
}

static const TypeInfo sdhci_bus_info = {
    .name = TYPE_SDHCI_BUS,
    .parent = TYPE_SD_BUS,
    .instance_size = sizeof(SDBus),
    .class_init = sdhci_bus_class_init,
};

/* --- qdev i.MX eSDHC --- */

static uint64_t usdhc_read(void *opaque, hwaddr offset, unsigned size)
{
    SDHCIState *s = SYSBUS_SDHCI(opaque);
    uint32_t ret;
    uint16_t hostctl1;

    switch (offset) {
    default:
        return sdhci_read(opaque, offset, size);

    case SDHC_HOSTCTL:
        /*
         * For a detailed explanation on the following bit
         * manipulation code see comments in a similar part of
         * usdhc_write()
         */
        hostctl1 = SDHC_DMA_TYPE(s->hostctl1) << (8 - 3);

        if (s->hostctl1 & SDHC_CTRL_8BITBUS) {
            hostctl1 |= ESDHC_CTRL_8BITBUS;
        }

        if (s->hostctl1 & SDHC_CTRL_4BITBUS) {
            hostctl1 |= ESDHC_CTRL_4BITBUS;
        }

        ret  = hostctl1;
        ret |= (uint32_t)s->blkgap << 16;
        ret |= (uint32_t)s->wakcon << 24;

        break;

    case SDHC_PRNSTS:
        /* Add SDSTB (SD Clock Stable) bit to PRNSTS */
        ret = sdhci_read(opaque, offset, size) & ~ESDHC_PRNSTS_SDSTB;
        if (s->clkcon & SDHC_CLOCK_INT_STABLE) {
            ret |= ESDHC_PRNSTS_SDSTB;
        }
        break;

    case ESDHC_VENDOR_SPEC:
        ret = s->vendor_spec;
        break;
    case ESDHC_DLL_CTRL:
    case ESDHC_TUNE_CTRL_STATUS:
    case ESDHC_UNDOCUMENTED_REG27:
    case ESDHC_TUNING_CTRL:
    case ESDHC_MIX_CTRL:
    case ESDHC_WTMK_LVL:
        ret = 0;
        break;
    }

    return ret;
}

static void
usdhc_write(void *opaque, hwaddr offset, uint64_t val, unsigned size)
{
    SDHCIState *s = SYSBUS_SDHCI(opaque);
    uint8_t hostctl1;
    uint32_t value = (uint32_t)val;

    switch (offset) {
    case ESDHC_DLL_CTRL:
    case ESDHC_TUNE_CTRL_STATUS:
    case ESDHC_UNDOCUMENTED_REG27:
    case ESDHC_TUNING_CTRL:
    case ESDHC_WTMK_LVL:
        break;

    case ESDHC_VENDOR_SPEC:
        s->vendor_spec = value;
        switch (s->vendor) {
        case SDHCI_VENDOR_IMX:
            if (value & ESDHC_IMX_FRC_SDCLK_ON) {
                s->prnsts &= ~SDHC_IMX_CLOCK_GATE_OFF;
            } else {
                s->prnsts |= SDHC_IMX_CLOCK_GATE_OFF;
            }
            break;
        default:
            break;
        }
        break;

    case SDHC_HOSTCTL:
        /*
         * Here's What ESDHCI has at offset 0x28 (SDHC_HOSTCTL)
         *
         *       7         6     5      4      3      2        1      0
         * |-----------+--------+--------+-----------+----------+---------|
         * | Card      | Card   | Endian | DATA3     | Data     | Led     |
         * | Detect    | Detect | Mode   | as Card   | Transfer | Control |
         * | Signal    | Test   |        | Detection | Width    |         |
         * | Selection | Level  |        | Pin       |          |         |
         * |-----------+--------+--------+-----------+----------+---------|
         *
         * and 0x29
         *
         *  15      10 9    8
         * |----------+------|
         * | Reserved | DMA  |
         * |          | Sel. |
         * |          |      |
         * |----------+------|
         *
         * and here's what SDCHI spec expects those offsets to be:
         *
         * 0x28 (Host Control Register)
         *
         *     7        6         5       4  3      2         1        0
         * |--------+--------+----------+------+--------+----------+---------|
         * | Card   | Card   | Extended | DMA  | High   | Data     | LED     |
         * | Detect | Detect | Data     | Sel. | Speed  | Transfer | Control |
         * | Signal | Test   | Transfer |      | Enable | Width    |         |
         * | Sel.   | Level  | Width    |      |        |          |         |
         * |--------+--------+----------+------+--------+----------+---------|
         *
         * and 0x29 (Power Control Register)
         *
         * |----------------------------------|
         * | Power Control Register           |
         * |                                  |
         * | Description omitted,             |
         * | since it has no analog in ESDHCI |
         * |                                  |
         * |----------------------------------|
         *
         * Since offsets 0x2A and 0x2B should be compatible between
         * both IP specs we only need to reconcile least 16-bit of the
         * word we've been given.
         */

        /*
         * First, save bits 7 6 and 0 since they are identical
         */
        hostctl1 = value & (SDHC_CTRL_LED |
                            SDHC_CTRL_CDTEST_INS |
                            SDHC_CTRL_CDTEST_EN);
        /*
         * Second, split "Data Transfer Width" from bits 2 and 1 in to
         * bits 5 and 1
         */
        if (value & ESDHC_CTRL_8BITBUS) {
            hostctl1 |= SDHC_CTRL_8BITBUS;
        }

        if (value & ESDHC_CTRL_4BITBUS) {
            hostctl1 |= ESDHC_CTRL_4BITBUS;
        }

        /*
         * Third, move DMA select from bits 9 and 8 to bits 4 and 3
         */
        hostctl1 |= SDHC_DMA_TYPE(value >> (8 - 3));

        /*
         * Now place the corrected value into low 16-bit of the value
         * we are going to give standard SDHCI write function
         *
         * NOTE: This transformation should be the inverse of what can
         * be found in drivers/mmc/host/sdhci-esdhc-imx.c in Linux
         * kernel
         */
        value &= ~UINT16_MAX;
        value |= hostctl1;
        value |= (uint16_t)s->pwrcon << 8;

        sdhci_write(opaque, offset, value, size);
        break;

    case ESDHC_MIX_CTRL:
        /*
         * So, when SD/MMC stack in Linux tries to write to "Transfer
         * Mode Register", ESDHC i.MX quirk code will translate it
         * into a write to ESDHC_MIX_CTRL, so we do the opposite in
         * order to get where we started
         *
         * Note that Auto CMD23 Enable bit is located in a wrong place
         * on i.MX, but since it is not used by QEMU we do not care.
         *
         * We don't want to call sdhci_write(.., SDHC_TRNMOD, ...)
         * here becuase it will result in a call to
         * sdhci_send_command(s) which we don't want.
         *
         */
        s->trnmod = value & UINT16_MAX;
        break;
    case SDHC_TRNMOD:
        /*
         * Similar to above, but this time a write to "Command
         * Register" will be translated into a 4-byte write to
         * "Transfer Mode register" where lower 16-bit of value would
         * be set to zero. So what we do is fill those bits with
         * cached value from s->trnmod and let the SDHCI
         * infrastructure handle the rest
         */
        sdhci_write(opaque, offset, val | s->trnmod, size);
        break;
    case SDHC_BLKSIZE:
        /*
         * ESDHCI does not implement "Host SDMA Buffer Boundary", and
         * Linux driver will try to zero this field out which will
         * break the rest of SDHCI emulation.
         *
         * Linux defaults to maximum possible setting (512K boundary)
         * and it seems to be the only option that i.MX IP implements,
         * so we artificially set it to that value.
         */
        val |= 0x7 << 12;
        /* FALLTHROUGH */
    default:
        sdhci_write(opaque, offset, val, size);
        break;
    }
}

static const MemoryRegionOps usdhc_mmio_ops = {
    .read = usdhc_read,
    .write = usdhc_write,
    .valid = {
        .min_access_size = 1,
        .max_access_size = 4,
        .unaligned = false
    },
    .endianness = DEVICE_LITTLE_ENDIAN,
};

static void imx_usdhc_init(Object *obj)
{
    SDHCIState *s = SYSBUS_SDHCI(obj);

    s->io_ops = &usdhc_mmio_ops;
    s->quirks = SDHCI_QUIRK_NO_BUSY_IRQ;
}

static const TypeInfo imx_usdhc_info = {
    .name = TYPE_IMX_USDHC,
    .parent = TYPE_SYSBUS_SDHCI,
    .instance_init = imx_usdhc_init,
};

/* --- qdev Samsung s3c --- */

#define S3C_SDHCI_CONTROL2      0x80
#define S3C_SDHCI_CONTROL3      0x84
#define S3C_SDHCI_CONTROL4      0x8c

static uint64_t sdhci_s3c_read(void *opaque, hwaddr offset, unsigned size)
{
    uint64_t ret;

    switch (offset) {
    case S3C_SDHCI_CONTROL2:
    case S3C_SDHCI_CONTROL3:
    case S3C_SDHCI_CONTROL4:
        /* ignore */
        ret = 0;
        break;
    default:
        ret = sdhci_read(opaque, offset, size);
        break;
    }

    return ret;
}

static void sdhci_s3c_write(void *opaque, hwaddr offset, uint64_t val,
                            unsigned size)
{
    switch (offset) {
    case S3C_SDHCI_CONTROL2:
    case S3C_SDHCI_CONTROL3:
    case S3C_SDHCI_CONTROL4:
        /* ignore */
        break;
    default:
        sdhci_write(opaque, offset, val, size);
        break;
    }
}

static const MemoryRegionOps sdhci_s3c_mmio_ops = {
    .read = sdhci_s3c_read,
    .write = sdhci_s3c_write,
    .valid = {
        .min_access_size = 1,
        .max_access_size = 4,
        .unaligned = false
    },
    .endianness = DEVICE_LITTLE_ENDIAN,
};

static void sdhci_s3c_init(Object *obj)
{
    SDHCIState *s = SYSBUS_SDHCI(obj);

    s->io_ops = &sdhci_s3c_mmio_ops;
}

static const TypeInfo sdhci_s3c_info = {
    .name = TYPE_S3C_SDHCI  ,
    .parent = TYPE_SYSBUS_SDHCI,
    .instance_init = sdhci_s3c_init,
};

static void sdhci_register_types(void)
{
    type_register_static(&sdhci_sysbus_info);
    type_register_static(&sdhci_bus_info);
    type_register_static(&imx_usdhc_info);
    type_register_static(&sdhci_s3c_info);
}

type_init(sdhci_register_types)<|MERGE_RESOLUTION|>--- conflicted
+++ resolved
@@ -780,7 +780,6 @@
 {
     unsigned int begin, length;
     const uint16_t block_size = s->blksize & BLOCK_SIZE_MASK;
-    const MemTxAttrs attrs = { .memory = true };
     ADMADescr dscr = {};
     MemTxResult res;
     int i;
@@ -831,20 +830,13 @@
                         s->data_count = block_size;
                         length -= block_size - begin;
                     }
-<<<<<<< HEAD
-                    dma_memory_rw_attr(s->dma_as, dscr.addr,
+                    res = dma_memory_rw_attr(s->dma_as, dscr.addr,
                                      &s->fifo_buffer[begin],
                                      s->data_count - begin,
                                      DMA_DIRECTION_FROM_DEVICE, *s->memattr_r);
-=======
-                    res = dma_memory_write(s->dma_as, dscr.addr,
-                                           &s->fifo_buffer[begin],
-                                           s->data_count - begin,
-                                           attrs);
                     if (res != MEMTX_OK) {
                         break;
                     }
->>>>>>> 15ef89d2
                     dscr.addr += s->data_count - begin;
                     if (s->data_count == block_size) {
                         s->data_count = 0;
@@ -867,20 +859,13 @@
                         s->data_count = block_size;
                         length -= block_size - begin;
                     }
-<<<<<<< HEAD
-                    dma_memory_rw_attr(s->dma_as, dscr.addr,
+                    res = dma_memory_rw_attr(s->dma_as, dscr.addr,
                                     &s->fifo_buffer[begin],
                                     s->data_count - begin,
                                     DMA_DIRECTION_TO_DEVICE, *s->memattr_w);
-=======
-                    res = dma_memory_read(s->dma_as, dscr.addr,
-                                          &s->fifo_buffer[begin],
-                                          s->data_count - begin,
-                                          attrs);
                     if (res != MEMTX_OK) {
                         break;
                     }
->>>>>>> 15ef89d2
                     dscr.addr += s->data_count - begin;
                     if (s->data_count == block_size) {
                         sdbus_write_data(&s->sdbus, s->fifo_buffer, block_size);
