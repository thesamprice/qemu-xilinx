/*
 * SD Association Host Standard Specification v2.0 controller emulation
 *
 * Copyright (c) 2011 Samsung Electronics Co., Ltd.
 * Mitsyanko Igor <i.mitsyanko@samsung.com>
 * Peter A.G. Crosthwaite <peter.crosthwaite@petalogix.com>
 *
 * Based on MMC controller for Samsung S5PC1xx-based board emulation
 * by Alexey Merkulov and Vladimir Monakhov.
 *
 * This program is free software; you can redistribute it and/or modify it
 * under the terms of the GNU General Public License as published by the
 * Free Software Foundation; either version 2 of the License, or (at your
 * option) any later version.
 *
 * This program is distributed in the hope that it will be useful,
 * but WITHOUT ANY WARRANTY; without even the implied warranty of
 * MERCHANTABILITY or FITNESS FOR A PARTICULAR PURPOSE.
 * See the GNU General Public License for more details.
 *
 * You should have received a copy of the GNU General Public License along
 * with this program; if not, see <http://www.gnu.org/licenses/>.
 */
#ifndef SDHCI_INTERNAL_H
#define SDHCI_INTERNAL_H

#include "hw/registerfields.h"

/* R/W SDMA System Address register 0x0 */
#define SDHC_SYSAD                     0x00

/* R/W Host DMA Buffer Boundary and Transfer Block Size Register 0x0 */
#define SDHC_BLKSIZE                   0x04

/* R/W Blocks count for current transfer 0x0 */
#define SDHC_BLKCNT                    0x06

/* R/W Command Argument Register 0x0 */
#define SDHC_ARGUMENT                  0x08

/* R/W Transfer Mode Setting Register 0x0 */
#define SDHC_TRNMOD                    0x0C
#define SDHC_TRNS_DMA                  0x0001
#define SDHC_TRNS_BLK_CNT_EN           0x0002
#define SDHC_TRNS_ACMD12               0x0004
#define SDHC_TRNS_ACMD23               0x0008 /* since v3 */
#define SDHC_TRNS_READ                 0x0010
#define SDHC_TRNS_MULTI                0x0020
#define SDHC_TRNMOD_MASK               0x0037

/* R/W Command Register 0x0 */
#define SDHC_CMDREG                    0x0E
#define SDHC_CMD_RSP_WITH_BUSY         (3 << 0)
#define SDHC_CMD_DATA_PRESENT          (1 << 5)
#define SDHC_CMD_SUSPEND               (1 << 6)
#define SDHC_CMD_RESUME                (1 << 7)
#define SDHC_CMD_ABORT                 ((1 << 6)|(1 << 7))
#define SDHC_CMD_TYPE_MASK             ((1 << 6)|(1 << 7))
#define SDHC_COMMAND_TYPE(x)           ((x) & SDHC_CMD_TYPE_MASK)

/* ROC Response Register 0 0x0 */
#define SDHC_RSPREG0                   0x10
/* ROC Response Register 1 0x0 */
#define SDHC_RSPREG1                   0x14
/* ROC Response Register 2 0x0 */
#define SDHC_RSPREG2                   0x18
/* ROC Response Register 3 0x0 */
#define SDHC_RSPREG3                   0x1C

/* R/W Buffer Data Register 0x0 */
#define SDHC_BDATA                     0x20

/* R/ROC Present State Register 0x000A0000 */
#define SDHC_PRNSTS                    0x24
#define SDHC_CMD_INHIBIT               0x00000001
#define SDHC_DATA_INHIBIT              0x00000002
#define SDHC_DAT_LINE_ACTIVE           0x00000004
#define SDHC_DOING_WRITE               0x00000100
#define SDHC_DOING_READ                0x00000200
#define SDHC_SPACE_AVAILABLE           0x00000400
#define SDHC_DATA_AVAILABLE            0x00000800
#define SDHC_CARD_PRESENT              0x00010000
#define SDHC_CARD_DETECT               0x00040000
#define SDHC_WRITE_PROTECT             0x00080000
FIELD(SDHC_PRNSTS, DAT_LVL,            20, 4);
FIELD(SDHC_PRNSTS, CMD_LVL,            24, 1);
#define TRANSFERRING_DATA(x)           \
    ((x) & (SDHC_DOING_READ | SDHC_DOING_WRITE))

/* R/W Host control Register 0x0 */
#define SDHC_HOSTCTL                   0x28
#define SDHC_CTRL_LED                  0x01
#define SDHC_CTRL_DATATRANSFERWIDTH    0x02 /* SD mode only */
#define SDHC_CTRL_HIGH_SPEED           0x04
#define SDHC_CTRL_DMA_CHECK_MASK       0x18
#define SDHC_CTRL_SDMA                 0x00
#define SDHC_CTRL_ADMA1_32             0x08 /* NOT ALLOWED since v2 */
#define SDHC_CTRL_ADMA2_32             0x10
#define SDHC_CTRL_ADMA2_64             0x18
#define SDHC_DMA_TYPE(x)               ((x) & SDHC_CTRL_DMA_CHECK_MASK)
#define SDHC_CTRL_4BITBUS              0x02
#define SDHC_CTRL_8BITBUS              0x20
#define SDHC_CTRL_CDTEST_INS           0x40
#define SDHC_CTRL_CDTEST_EN            0x80

/* R/W Power Control Register 0x0 */
#define SDHC_PWRCON                    0x29
#define SDHC_POWER_ON                  (1 << 0)
FIELD(SDHC_PWRCON, BUS_VOLTAGE,        1, 3);

/* R/W Block Gap Control Register 0x0 */
#define SDHC_BLKGAP                    0x2A
#define SDHC_STOP_AT_GAP_REQ           0x01
#define SDHC_CONTINUE_REQ              0x02

/* R/W WakeUp Control Register 0x0 */
#define SDHC_WAKCON                    0x2B
#define SDHC_WKUP_ON_INS               (1 << 1)
#define SDHC_WKUP_ON_RMV               (1 << 2)

/* CLKCON */
#define SDHC_CLKCON                    0x2C
#define SDHC_CLOCK_INT_STABLE          0x0002
#define SDHC_CLOCK_INT_EN              0x0001
#define SDHC_CLOCK_SDCLK_EN            (1 << 2)
#define SDHC_CLOCK_CHK_MASK            0x0007
#define SDHC_CLOCK_IS_ON(x)            \
    (((x) & SDHC_CLOCK_CHK_MASK) == SDHC_CLOCK_CHK_MASK)

/* R/W Timeout Control Register 0x0 */
#define SDHC_TIMEOUTCON                0x2E
FIELD(SDHC_TIMEOUTCON, COUNTER,        0, 4);

/* R/W Software Reset Register 0x0 */
#define SDHC_SWRST                     0x2F
#define SDHC_RESET_ALL                 0x01
#define SDHC_RESET_CMD                 0x02
#define SDHC_RESET_DATA                0x04

/* ROC/RW1C Normal Interrupt Status Register 0x0 */
#define SDHC_NORINTSTS                 0x30
#define SDHC_NIS_ERR                   0x8000
#define SDHC_NIS_CMDCMP                0x0001
#define SDHC_NIS_TRSCMP                0x0002
#define SDHC_NIS_BLKGAP                0x0004
#define SDHC_NIS_DMA                   0x0008
#define SDHC_NIS_WBUFRDY               0x0010
#define SDHC_NIS_RBUFRDY               0x0020
#define SDHC_NIS_INSERT                0x0040
#define SDHC_NIS_REMOVE                0x0080
#define SDHC_NIS_CARDINT               0x0100

/* ROC/RW1C Error Interrupt Status Register 0x0 */
#define SDHC_ERRINTSTS                 0x32
#define SDHC_EIS_CMDTIMEOUT            0x0001
#define SDHC_EIS_BLKGAP                0x0004
#define SDHC_EIS_CMDIDX                0x0008
#define SDHC_EIS_CMD12ERR              0x0100
#define SDHC_EIS_ADMAERR               0x0200

/* R/W Normal Interrupt Status Enable Register 0x0 */
#define SDHC_NORINTSTSEN               0x34
#define SDHC_NISEN_CMDCMP              0x0001
#define SDHC_NISEN_TRSCMP              0x0002
#define SDHC_NISEN_DMA                 0x0008
#define SDHC_NISEN_WBUFRDY             0x0010
#define SDHC_NISEN_RBUFRDY             0x0020
#define SDHC_NISEN_INSERT              0x0040
#define SDHC_NISEN_REMOVE              0x0080
#define SDHC_NISEN_CARDINT             0x0100

/* R/W Error Interrupt Status Enable Register 0x0 */
#define SDHC_ERRINTSTSEN               0x36
#define SDHC_EISEN_CMDTIMEOUT          0x0001
#define SDHC_EISEN_BLKGAP              0x0004
#define SDHC_EISEN_CMDIDX              0x0008
#define SDHC_EISEN_ADMAERR             0x0200

/* R/W Normal Interrupt Signal Enable Register 0x0 */
#define SDHC_NORINTSIGEN               0x38
#define SDHC_NORINTSIG_INSERT          (1 << 6)
#define SDHC_NORINTSIG_REMOVE          (1 << 7)

/* R/W Error Interrupt Signal Enable Register 0x0 */
#define SDHC_ERRINTSIGEN               0x3A

/* ROC Auto CMD12 error status register 0x0 */
#define SDHC_ACMD12ERRSTS              0x3C
FIELD(SDHC_ACMD12ERRSTS, TIMEOUT_ERR,  1, 1);
FIELD(SDHC_ACMD12ERRSTS, CRC_ERR,      2, 1);
FIELD(SDHC_ACMD12ERRSTS, INDEX_ERR,    4, 1);

/* Host Control Register 2 (since v3) */
#define SDHC_HOSTCTL2                  0x3E
FIELD(SDHC_HOSTCTL2, UHS_MODE_SEL,     0, 3);
FIELD(SDHC_HOSTCTL2, V18_ENA,          3, 1); /* UHS-I only */
FIELD(SDHC_HOSTCTL2, DRIVER_STRENGTH,  4, 2); /* UHS-I only */
FIELD(SDHC_HOSTCTL2, EXECUTE_TUNING,   6, 1); /* UHS-I only */
FIELD(SDHC_HOSTCTL2, SAMPLING_CLKSEL,  7, 1); /* UHS-I only */
FIELD(SDHC_HOSTCTL2, UHS_II_ENA,       8, 1); /* since v4 */
FIELD(SDHC_HOSTCTL2, ADMA2_LENGTH,    10, 1); /* since v4 */
FIELD(SDHC_HOSTCTL2, CMD23_ENA,       11, 1); /* since v4 */
FIELD(SDHC_HOSTCTL2, VERSION4,        12, 1); /* since v4 */
FIELD(SDHC_HOSTCTL2, ASYNC_INT,       14, 1);
FIELD(SDHC_HOSTCTL2, PRESET_ENA,      15, 1);

/* HWInit Capabilities Register 0x05E80080 */
#define SDHC_CAPAB                     0x40
FIELD(SDHC_CAPAB, TOCLKFREQ,           0, 6);
FIELD(SDHC_CAPAB, TOUNIT,              7, 1);
FIELD(SDHC_CAPAB, BASECLKFREQ,         8, 8);
FIELD(SDHC_CAPAB, MAXBLOCKLENGTH,     16, 2);
FIELD(SDHC_CAPAB, EMBEDDED_8BIT,      18, 1); /* since v3 */
FIELD(SDHC_CAPAB, ADMA2,              19, 1); /* since v2 */
FIELD(SDHC_CAPAB, ADMA1,              20, 1); /* v1 only? */
FIELD(SDHC_CAPAB, HIGHSPEED,          21, 1);
FIELD(SDHC_CAPAB, SDMA,               22, 1);
FIELD(SDHC_CAPAB, SUSPRESUME,         23, 1);
FIELD(SDHC_CAPAB, V33,                24, 1);
FIELD(SDHC_CAPAB, V30,                25, 1);
FIELD(SDHC_CAPAB, V18,                26, 1);
FIELD(SDHC_CAPAB, BUS64BIT_V4,        27, 1); /* since v4.10 */
FIELD(SDHC_CAPAB, BUS64BIT,           28, 1); /* since v2 */
FIELD(SDHC_CAPAB, ASYNC_INT,          29, 1); /* since v3 */
FIELD(SDHC_CAPAB, SLOT_TYPE,          30, 2); /* since v3 */
FIELD(SDHC_CAPAB, BUS_SPEED,          32, 3); /* since v3 */
FIELD(SDHC_CAPAB, UHS_II,             35, 8); /* since v4.20 */
FIELD(SDHC_CAPAB, DRIVER_STRENGTH,    36, 3); /* since v3 */
FIELD(SDHC_CAPAB, DRIVER_TYPE_A,      36, 1); /* since v3 */
FIELD(SDHC_CAPAB, DRIVER_TYPE_C,      37, 1); /* since v3 */
FIELD(SDHC_CAPAB, DRIVER_TYPE_D,      38, 1); /* since v3 */
FIELD(SDHC_CAPAB, TIMER_RETUNING,     40, 4); /* since v3 */
FIELD(SDHC_CAPAB, SDR50_TUNING,       45, 1); /* since v3 */
FIELD(SDHC_CAPAB, RETUNING_MODE,      46, 2); /* since v3 */
FIELD(SDHC_CAPAB, CLOCK_MULT,         48, 8); /* since v3 */
FIELD(SDHC_CAPAB, ADMA3,              59, 1); /* since v4.20 */
FIELD(SDHC_CAPAB, V18_VDD2,           60, 1); /* since v4.20 */

/* HWInit Maximum Current Capabilities Register 0x0 */
#define SDHC_MAXCURR                   0x48
FIELD(SDHC_MAXCURR, V33_VDD1,          0, 8);
FIELD(SDHC_MAXCURR, V30_VDD1,          8, 8);
FIELD(SDHC_MAXCURR, V18_VDD1,         16, 8);
FIELD(SDHC_MAXCURR, V18_VDD2,         32, 8); /* since v4.20 */

/* W Force Event Auto CMD12 Error Interrupt Register 0x0000 */
#define SDHC_FEAER                     0x50
/* W Force Event Error Interrupt Register Error Interrupt 0x0000 */
#define SDHC_FEERR                     0x52

/* R/W ADMA Error Status Register 0x00 */
#define SDHC_ADMAERR                   0x54
#define SDHC_ADMAERR_LENGTH_MISMATCH   (1 << 2)
#define SDHC_ADMAERR_STATE_ST_STOP     (0 << 0)
#define SDHC_ADMAERR_STATE_ST_FDS      (1 << 0)
#define SDHC_ADMAERR_STATE_ST_TFR      (3 << 0)
#define SDHC_ADMAERR_STATE_MASK        (3 << 0)

/* R/W ADMA System Address Register 0x00 */
#define SDHC_ADMASYSADDR               0x58
#define SDHC_ADMA_ATTR_SET_LEN         (1 << 4)
#define SDHC_ADMA_ATTR_ACT_TRAN        (1 << 5)
#define SDHC_ADMA_ATTR_ACT_LINK        (3 << 4)
#define SDHC_ADMA_ATTR_INT             (1 << 2)
#define SDHC_ADMA_ATTR_END             (1 << 1)
#define SDHC_ADMA_ATTR_VALID           (1 << 0)
#define SDHC_ADMA_ATTR_ACT_MASK        ((1 << 4)|(1 << 5))

/* Slot interrupt status */
#define SDHC_SLOT_INT_STATUS            0xFC

/* HWInit Host Controller Version Register */
#define SDHC_HCVER                      0xFE
#define SDHC_HCVER_VENDOR               0x24

#define SDHC_REGISTERS_MAP_SIZE         0x100
#define SDHC_INSERTION_DELAY            (NANOSECONDS_PER_SECOND)
#define SDHC_TRANSFER_DELAY             100
#define SDHC_ADMA_DESCS_PER_DELAY       5
#define SDHC_CMD_RESPONSE               (3 << 0)

enum {
    sdhc_not_stopped = 0, /* normal SDHC state */
    sdhc_gap_read   = 1,  /* SDHC stopped at block gap during read operation */
    sdhc_gap_write  = 2   /* SDHC stopped at block gap during write operation */
};

extern const VMStateDescription sdhci_vmstate;


#define ESDHC_MIX_CTRL                  0x48
#define ESDHC_VENDOR_SPEC               0xc0
#define ESDHC_DLL_CTRL                  0x60

#define ESDHC_TUNING_CTRL               0xcc
#define ESDHC_TUNE_CTRL_STATUS          0x68
#define ESDHC_WTMK_LVL                  0x44

/* Undocumented register used by guests working around erratum ERR004536 */
#define ESDHC_UNDOCUMENTED_REG27        0x6c

#define ESDHC_CTRL_4BITBUS              (0x1 << 1)
#define ESDHC_CTRL_8BITBUS              (0x2 << 1)

<<<<<<< HEAD
=======
#define ESDHC_PRNSTS_SDSTB              (1 << 3)

/*
 * Default SD/MMC host controller features information, which will be
 * presented in CAPABILITIES register of generic SD host controller at reset.
 *
 * support:
 * - 3.3v and 1.8v voltages
 * - SDMA/ADMA1/ADMA2
 * - high-speed
 * max host controller R/W buffers size: 512B
 * max clock frequency for SDclock: 52 MHz
 * timeout clock frequency: 52 MHz
 *
 * does not support:
 * - 3.0v voltage
 * - 64-bit system bus
 * - suspend/resume
 */
#define SDHC_CAPAB_REG_DEFAULT 0x057834b4

#define DEFINE_SDHCI_COMMON_PROPERTIES(_state) \
    DEFINE_PROP_UINT8("sd-spec-version", _state, sd_spec_version, 2), \
    DEFINE_PROP_UINT8("uhs", _state, uhs_mode, UHS_NOT_SUPPORTED), \
    \
    /* Capabilities registers provide information on supported
     * features of this specific host controller implementation */ \
    DEFINE_PROP_UINT64("capareg", _state, capareg, SDHC_CAPAB_REG_DEFAULT), \
    DEFINE_PROP_UINT64("maxcurr", _state, maxcurr, 0)

void sdhci_initfn(SDHCIState *s);
void sdhci_uninitfn(SDHCIState *s);
void sdhci_common_realize(SDHCIState *s, Error **errp);
void sdhci_common_unrealize(SDHCIState *s, Error **errp);
void sdhci_common_class_init(ObjectClass *klass, void *data);

>>>>>>> 82b2865e
#endif<|MERGE_RESOLUTION|>--- conflicted
+++ resolved
@@ -302,8 +302,6 @@
 #define ESDHC_CTRL_4BITBUS              (0x1 << 1)
 #define ESDHC_CTRL_8BITBUS              (0x2 << 1)
 
-<<<<<<< HEAD
-=======
 #define ESDHC_PRNSTS_SDSTB              (1 << 3)
 
 /*
@@ -340,5 +338,4 @@
 void sdhci_common_unrealize(SDHCIState *s, Error **errp);
 void sdhci_common_class_init(ObjectClass *klass, void *data);
 
->>>>>>> 82b2865e
 #endif