/*
 * Arm PrimeCell PL181 MultiMedia Card Interface
 *
 * Copyright (c) 2007 CodeSourcery.
 * Written by Paul Brook
 *
 * This code is licensed under the GPL.
 */

#include "qemu/osdep.h"
#include "sysemu/block-backend.h"
#include "sysemu/blockdev.h"
#include "hw/sysbus.h"
#include "hw/sd/sd.h"
<<<<<<< HEAD
=======
#include "qemu/log.h"
#include "qapi/error.h"
>>>>>>> 7124ccf8

//#define DEBUG_PL181 1

#ifdef DEBUG_PL181
#define DPRINTF(fmt, ...) \
do { printf("pl181: " fmt , ## __VA_ARGS__); } while (0)
#else
#define DPRINTF(fmt, ...) do {} while(0)
#endif

#define PL181_FIFO_LEN 16

#define TYPE_PL181 "pl181"
#define PL181(obj) OBJECT_CHECK(PL181State, (obj), TYPE_PL181)

typedef struct PL181State {
    SysBusDevice parent_obj;

    MemoryRegion iomem;
    SDState *card;
    uint32_t clock;
    uint32_t power;
    uint32_t cmdarg;
    uint32_t cmd;
    uint32_t datatimer;
    uint32_t datalength;
    uint32_t respcmd;
    uint32_t response[4];
    uint32_t datactrl;
    uint32_t datacnt;
    uint32_t status;
    uint32_t mask[2];
    int32_t fifo_pos;
    int32_t fifo_len;
    /* The linux 2.6.21 driver is buggy, and misbehaves if new data arrives
       while it is reading the FIFO.  We hack around this by deferring
       subsequent transfers until after the driver polls the status word.
       http://www.arm.linux.org.uk/developer/patches/viewpatch.php?id=4446/1
     */
    int32_t linux_hack;
    uint32_t fifo[PL181_FIFO_LEN];
    qemu_irq irq[2];
    /* GPIO outputs for 'card is readonly' and 'card inserted' */
    qemu_irq cardstatus[2];
} PL181State;

static const VMStateDescription vmstate_pl181 = {
    .name = "pl181",
    .version_id = 1,
    .minimum_version_id = 1,
    .fields = (VMStateField[]) {
        VMSTATE_UINT32(clock, PL181State),
        VMSTATE_UINT32(power, PL181State),
        VMSTATE_UINT32(cmdarg, PL181State),
        VMSTATE_UINT32(cmd, PL181State),
        VMSTATE_UINT32(datatimer, PL181State),
        VMSTATE_UINT32(datalength, PL181State),
        VMSTATE_UINT32(respcmd, PL181State),
        VMSTATE_UINT32_ARRAY(response, PL181State, 4),
        VMSTATE_UINT32(datactrl, PL181State),
        VMSTATE_UINT32(datacnt, PL181State),
        VMSTATE_UINT32(status, PL181State),
        VMSTATE_UINT32_ARRAY(mask, PL181State, 2),
        VMSTATE_INT32(fifo_pos, PL181State),
        VMSTATE_INT32(fifo_len, PL181State),
        VMSTATE_INT32(linux_hack, PL181State),
        VMSTATE_UINT32_ARRAY(fifo, PL181State, PL181_FIFO_LEN),
        VMSTATE_END_OF_LIST()
    }
};

#define PL181_CMD_INDEX     0x3f
#define PL181_CMD_RESPONSE  (1 << 6)
#define PL181_CMD_LONGRESP  (1 << 7)
#define PL181_CMD_INTERRUPT (1 << 8)
#define PL181_CMD_PENDING   (1 << 9)
#define PL181_CMD_ENABLE    (1 << 10)

#define PL181_DATA_ENABLE             (1 << 0)
#define PL181_DATA_DIRECTION          (1 << 1)
#define PL181_DATA_MODE               (1 << 2)
#define PL181_DATA_DMAENABLE          (1 << 3)

#define PL181_STATUS_CMDCRCFAIL       (1 << 0)
#define PL181_STATUS_DATACRCFAIL      (1 << 1)
#define PL181_STATUS_CMDTIMEOUT       (1 << 2)
#define PL181_STATUS_DATATIMEOUT      (1 << 3)
#define PL181_STATUS_TXUNDERRUN       (1 << 4)
#define PL181_STATUS_RXOVERRUN        (1 << 5)
#define PL181_STATUS_CMDRESPEND       (1 << 6)
#define PL181_STATUS_CMDSENT          (1 << 7)
#define PL181_STATUS_DATAEND          (1 << 8)
#define PL181_STATUS_DATABLOCKEND     (1 << 10)
#define PL181_STATUS_CMDACTIVE        (1 << 11)
#define PL181_STATUS_TXACTIVE         (1 << 12)
#define PL181_STATUS_RXACTIVE         (1 << 13)
#define PL181_STATUS_TXFIFOHALFEMPTY  (1 << 14)
#define PL181_STATUS_RXFIFOHALFFULL   (1 << 15)
#define PL181_STATUS_TXFIFOFULL       (1 << 16)
#define PL181_STATUS_RXFIFOFULL       (1 << 17)
#define PL181_STATUS_TXFIFOEMPTY      (1 << 18)
#define PL181_STATUS_RXFIFOEMPTY      (1 << 19)
#define PL181_STATUS_TXDATAAVLBL      (1 << 20)
#define PL181_STATUS_RXDATAAVLBL      (1 << 21)

#define PL181_STATUS_TX_FIFO (PL181_STATUS_TXACTIVE \
                             |PL181_STATUS_TXFIFOHALFEMPTY \
                             |PL181_STATUS_TXFIFOFULL \
                             |PL181_STATUS_TXFIFOEMPTY \
                             |PL181_STATUS_TXDATAAVLBL)
#define PL181_STATUS_RX_FIFO (PL181_STATUS_RXACTIVE \
                             |PL181_STATUS_RXFIFOHALFFULL \
                             |PL181_STATUS_RXFIFOFULL \
                             |PL181_STATUS_RXFIFOEMPTY \
                             |PL181_STATUS_RXDATAAVLBL)

static const unsigned char pl181_id[] =
{ 0x81, 0x11, 0x04, 0x00, 0x0d, 0xf0, 0x05, 0xb1 };

static void pl181_update(PL181State *s)
{
    int i;
    for (i = 0; i < 2; i++) {
        qemu_set_irq(s->irq[i], (s->status & s->mask[i]) != 0);
    }
}

static void pl181_fifo_push(PL181State *s, uint32_t value)
{
    int n;

    if (s->fifo_len == PL181_FIFO_LEN) {
        fprintf(stderr, "pl181: FIFO overflow\n");
        return;
    }
    n = (s->fifo_pos + s->fifo_len) & (PL181_FIFO_LEN - 1);
    s->fifo_len++;
    s->fifo[n] = value;
    DPRINTF("FIFO push %08x\n", (int)value);
}

static uint32_t pl181_fifo_pop(PL181State *s)
{
    uint32_t value;

    if (s->fifo_len == 0) {
        fprintf(stderr, "pl181: FIFO underflow\n");
        return 0;
    }
    value = s->fifo[s->fifo_pos];
    s->fifo_len--;
    s->fifo_pos = (s->fifo_pos + 1) & (PL181_FIFO_LEN - 1);
    DPRINTF("FIFO pop %08x\n", (int)value);
    return value;
}

static void pl181_send_command(PL181State *s)
{
    SDRequest request;
    uint8_t response[16];
    int rlen;

    request.cmd = s->cmd & PL181_CMD_INDEX;
    request.arg = s->cmdarg;
    DPRINTF("Command %d %08x\n", request.cmd, request.arg);
    rlen = sd_do_command(s->card, &request, response);
    if (rlen < 0)
        goto error;
    if (s->cmd & PL181_CMD_RESPONSE) {
#define RWORD(n) (((uint32_t)response[n] << 24) | (response[n + 1] << 16) \
                  | (response[n + 2] << 8) | response[n + 3])
        if (rlen == 0 || (rlen == 4 && (s->cmd & PL181_CMD_LONGRESP)))
            goto error;
        if (rlen != 4 && rlen != 16)
            goto error;
        s->response[0] = RWORD(0);
        if (rlen == 4) {
            s->response[1] = s->response[2] = s->response[3] = 0;
        } else {
            s->response[1] = RWORD(4);
            s->response[2] = RWORD(8);
            s->response[3] = RWORD(12) & ~1;
        }
        DPRINTF("Response received\n");
        s->status |= PL181_STATUS_CMDRESPEND;
#undef RWORD
    } else {
        DPRINTF("Command sent\n");
        s->status |= PL181_STATUS_CMDSENT;
    }
    return;

error:
    DPRINTF("Timeout\n");
    s->status |= PL181_STATUS_CMDTIMEOUT;
}

/* Transfer data between the card and the FIFO.  This is complicated by
   the FIFO holding 32-bit words and the card taking data in single byte
   chunks.  FIFO bytes are transferred in little-endian order.  */

static void pl181_fifo_run(PL181State *s)
{
    uint32_t bits;
    uint32_t value = 0;
    int n;
    int is_read;

    is_read = (s->datactrl & PL181_DATA_DIRECTION) != 0;
    if (s->datacnt != 0 && (!is_read || sd_data_ready(s->card))
            && !s->linux_hack) {
        if (is_read) {
            n = 0;
            while (s->datacnt && s->fifo_len < PL181_FIFO_LEN) {
                value |= (uint32_t)sd_read_data(s->card) << (n * 8);
                s->datacnt--;
                n++;
                if (n == 4) {
                    pl181_fifo_push(s, value);
                    n = 0;
                    value = 0;
                }
            }
            if (n != 0) {
                pl181_fifo_push(s, value);
            }
        } else { /* write */
            n = 0;
            while (s->datacnt > 0 && (s->fifo_len > 0 || n > 0)) {
                if (n == 0) {
                    value = pl181_fifo_pop(s);
                    n = 4;
                }
                n--;
                s->datacnt--;
                sd_write_data(s->card, value & 0xff);
                value >>= 8;
            }
        }
    }
    s->status &= ~(PL181_STATUS_RX_FIFO | PL181_STATUS_TX_FIFO);
    if (s->datacnt == 0) {
        s->status |= PL181_STATUS_DATAEND;
        /* HACK: */
        s->status |= PL181_STATUS_DATABLOCKEND;
        DPRINTF("Transfer Complete\n");
    }
    if (s->datacnt == 0 && s->fifo_len == 0) {
        s->datactrl &= ~PL181_DATA_ENABLE;
        DPRINTF("Data engine idle\n");
    } else {
        /* Update FIFO bits.  */
        bits = PL181_STATUS_TXACTIVE | PL181_STATUS_RXACTIVE;
        if (s->fifo_len == 0) {
            bits |= PL181_STATUS_TXFIFOEMPTY;
            bits |= PL181_STATUS_RXFIFOEMPTY;
        } else {
            bits |= PL181_STATUS_TXDATAAVLBL;
            bits |= PL181_STATUS_RXDATAAVLBL;
        }
        if (s->fifo_len == 16) {
            bits |= PL181_STATUS_TXFIFOFULL;
            bits |= PL181_STATUS_RXFIFOFULL;
        }
        if (s->fifo_len <= 8) {
            bits |= PL181_STATUS_TXFIFOHALFEMPTY;
        }
        if (s->fifo_len >= 8) {
            bits |= PL181_STATUS_RXFIFOHALFFULL;
        }
        if (s->datactrl & PL181_DATA_DIRECTION) {
            bits &= PL181_STATUS_RX_FIFO;
        } else {
            bits &= PL181_STATUS_TX_FIFO;
        }
        s->status |= bits;
    }
}

static uint64_t pl181_read(void *opaque, hwaddr offset,
                           unsigned size)
{
    PL181State *s = (PL181State *)opaque;
    uint32_t tmp;

    if (offset >= 0xfe0 && offset < 0x1000) {
        return pl181_id[(offset - 0xfe0) >> 2];
    }
    switch (offset) {
    case 0x00: /* Power */
        return s->power;
    case 0x04: /* Clock */
        return s->clock;
    case 0x08: /* Argument */
        return s->cmdarg;
    case 0x0c: /* Command */
        return s->cmd;
    case 0x10: /* RespCmd */
        return s->respcmd;
    case 0x14: /* Response0 */
        return s->response[0];
    case 0x18: /* Response1 */
        return s->response[1];
    case 0x1c: /* Response2 */
        return s->response[2];
    case 0x20: /* Response3 */
        return s->response[3];
    case 0x24: /* DataTimer */
        return s->datatimer;
    case 0x28: /* DataLength */
        return s->datalength;
    case 0x2c: /* DataCtrl */
        return s->datactrl;
    case 0x30: /* DataCnt */
        return s->datacnt;
    case 0x34: /* Status */
        tmp = s->status;
        if (s->linux_hack) {
            s->linux_hack = 0;
            pl181_fifo_run(s);
            pl181_update(s);
        }
        return tmp;
    case 0x3c: /* Mask0 */
        return s->mask[0];
    case 0x40: /* Mask1 */
        return s->mask[1];
    case 0x48: /* FifoCnt */
        /* The documentation is somewhat vague about exactly what FifoCnt
           does.  On real hardware it appears to be when decrememnted
           when a word is transferred between the FIFO and the serial
           data engine.  DataCnt is decremented after each byte is
           transferred between the serial engine and the card.
           We don't emulate this level of detail, so both can be the same.  */
        tmp = (s->datacnt + 3) >> 2;
        if (s->linux_hack) {
            s->linux_hack = 0;
            pl181_fifo_run(s);
            pl181_update(s);
        }
        return tmp;
    case 0x80: case 0x84: case 0x88: case 0x8c: /* FifoData */
    case 0x90: case 0x94: case 0x98: case 0x9c:
    case 0xa0: case 0xa4: case 0xa8: case 0xac:
    case 0xb0: case 0xb4: case 0xb8: case 0xbc:
        if (s->fifo_len == 0) {
            qemu_log_mask(LOG_GUEST_ERROR, "pl181: Unexpected FIFO read\n");
            return 0;
        } else {
            uint32_t value;
            value = pl181_fifo_pop(s);
            s->linux_hack = 1;
            pl181_fifo_run(s);
            pl181_update(s);
            return value;
        }
    default:
        qemu_log_mask(LOG_GUEST_ERROR,
                      "pl181_read: Bad offset %x\n", (int)offset);
        return 0;
    }
}

static void pl181_write(void *opaque, hwaddr offset,
                        uint64_t value, unsigned size)
{
    PL181State *s = (PL181State *)opaque;

    switch (offset) {
    case 0x00: /* Power */
        s->power = value & 0xff;
        break;
    case 0x04: /* Clock */
        s->clock = value & 0xff;
        break;
    case 0x08: /* Argument */
        s->cmdarg = value;
        break;
    case 0x0c: /* Command */
        s->cmd = value;
        if (s->cmd & PL181_CMD_ENABLE) {
            if (s->cmd & PL181_CMD_INTERRUPT) {
                qemu_log_mask(LOG_UNIMP,
                              "pl181: Interrupt mode not implemented\n");
            } if (s->cmd & PL181_CMD_PENDING) {
                qemu_log_mask(LOG_UNIMP,
                              "pl181: Pending commands not implemented\n");
            } else {
                pl181_send_command(s);
                pl181_fifo_run(s);
            }
            /* The command has completed one way or the other.  */
            s->cmd &= ~PL181_CMD_ENABLE;
        }
        break;
    case 0x24: /* DataTimer */
        s->datatimer = value;
        break;
    case 0x28: /* DataLength */
        s->datalength = value & 0xffff;
        break;
    case 0x2c: /* DataCtrl */
        s->datactrl = value & 0xff;
        if (value & PL181_DATA_ENABLE) {
            s->datacnt = s->datalength;
            pl181_fifo_run(s);
        }
        break;
    case 0x38: /* Clear */
        s->status &= ~(value & 0x7ff);
        break;
    case 0x3c: /* Mask0 */
        s->mask[0] = value;
        break;
    case 0x40: /* Mask1 */
        s->mask[1] = value;
        break;
    case 0x80: case 0x84: case 0x88: case 0x8c: /* FifoData */
    case 0x90: case 0x94: case 0x98: case 0x9c:
    case 0xa0: case 0xa4: case 0xa8: case 0xac:
    case 0xb0: case 0xb4: case 0xb8: case 0xbc:
        if (s->datacnt == 0) {
            qemu_log_mask(LOG_GUEST_ERROR, "pl181: Unexpected FIFO write\n");
        } else {
            pl181_fifo_push(s, value);
            pl181_fifo_run(s);
        }
        break;
    default:
        qemu_log_mask(LOG_GUEST_ERROR,
                      "pl181_write: Bad offset %x\n", (int)offset);
    }
    pl181_update(s);
}

static const MemoryRegionOps pl181_ops = {
    .read = pl181_read,
    .write = pl181_write,
    .endianness = DEVICE_NATIVE_ENDIAN,
};

static void pl181_reset(DeviceState *d)
{
    PL181State *s = PL181(d);

    s->power = 0;
    s->cmdarg = 0;
    s->cmd = 0;
    s->datatimer = 0;
    s->datalength = 0;
    s->respcmd = 0;
    s->response[0] = 0;
    s->response[1] = 0;
    s->response[2] = 0;
    s->response[3] = 0;
    s->datatimer = 0;
    s->datalength = 0;
    s->datactrl = 0;
    s->datacnt = 0;
    s->status = 0;
    s->linux_hack = 0;
    s->mask[0] = 0;
    s->mask[1] = 0;

    /* We can assume our GPIO outputs have been wired up now */
    sd_set_cb(s->card, s->cardstatus[0], s->cardstatus[1]);
}

static void pl181_init(Object *obj)
{
    DeviceState *dev = DEVICE(obj);
    PL181State *s = PL181(obj);
    SysBusDevice *sbd = SYS_BUS_DEVICE(obj);

    memory_region_init_io(&s->iomem, obj, &pl181_ops, s, "pl181", 0x1000);
    sysbus_init_mmio(sbd, &s->iomem);
    sysbus_init_irq(sbd, &s->irq[0]);
    sysbus_init_irq(sbd, &s->irq[1]);
    qdev_init_gpio_out(dev, s->cardstatus, 2);
<<<<<<< HEAD
=======
}

static void pl181_realize(DeviceState *dev, Error **errp)
{
    PL181State *s = PL181(dev);
    DriveInfo *dinfo;

>>>>>>> 7124ccf8
    /* FIXME use a qdev drive property instead of drive_get_next() */
    dinfo = drive_get_next(IF_SD);
    s->card = sd_init(dinfo ? blk_by_legacy_dinfo(dinfo) : NULL, false);
    if (s->card == NULL) {
        error_setg(errp, "sd_init failed");
    }
}

static void pl181_class_init(ObjectClass *klass, void *data)
{
    DeviceClass *k = DEVICE_CLASS(klass);

    k->vmsd = &vmstate_pl181;
    k->reset = pl181_reset;
    /* Reason: init() method uses drive_get_next() */
    k->cannot_instantiate_with_device_add_yet = true;
<<<<<<< HEAD
=======
    k->realize = pl181_realize;
>>>>>>> 7124ccf8
}

static const TypeInfo pl181_info = {
    .name          = TYPE_PL181,
    .parent        = TYPE_SYS_BUS_DEVICE,
    .instance_size = sizeof(PL181State),
    .instance_init = pl181_init,
    .class_init    = pl181_class_init,
};

static void pl181_register_types(void)
{
    type_register_static(&pl181_info);
}

type_init(pl181_register_types)<|MERGE_RESOLUTION|>--- conflicted
+++ resolved
@@ -12,11 +12,8 @@
 #include "sysemu/blockdev.h"
 #include "hw/sysbus.h"
 #include "hw/sd/sd.h"
-<<<<<<< HEAD
-=======
 #include "qemu/log.h"
 #include "qapi/error.h"
->>>>>>> 7124ccf8
 
 //#define DEBUG_PL181 1
 
@@ -496,8 +493,6 @@
     sysbus_init_irq(sbd, &s->irq[0]);
     sysbus_init_irq(sbd, &s->irq[1]);
     qdev_init_gpio_out(dev, s->cardstatus, 2);
-<<<<<<< HEAD
-=======
 }
 
 static void pl181_realize(DeviceState *dev, Error **errp)
@@ -505,7 +500,6 @@
     PL181State *s = PL181(dev);
     DriveInfo *dinfo;
 
->>>>>>> 7124ccf8
     /* FIXME use a qdev drive property instead of drive_get_next() */
     dinfo = drive_get_next(IF_SD);
     s->card = sd_init(dinfo ? blk_by_legacy_dinfo(dinfo) : NULL, false);
@@ -522,10 +516,7 @@
     k->reset = pl181_reset;
     /* Reason: init() method uses drive_get_next() */
     k->cannot_instantiate_with_device_add_yet = true;
-<<<<<<< HEAD
-=======
     k->realize = pl181_realize;
->>>>>>> 7124ccf8
 }
 
 static const TypeInfo pl181_info = {
