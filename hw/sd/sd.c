/*
 * SD Memory Card emulation as defined in the "SD Memory Card Physical
 * layer specification, Version 2.00."
 *
 * Copyright (c) 2006 Andrzej Zaborowski  <balrog@zabor.org>
 * Copyright (c) 2007 CodeSourcery
 * Copyright (c) 2018 Philippe Mathieu-Daudé <f4bug@amsat.org>
 *
 * Redistribution and use in source and binary forms, with or without
 * modification, are permitted provided that the following conditions
 * are met:
 *
 * 1. Redistributions of source code must retain the above copyright
 *    notice, this list of conditions and the following disclaimer.
 * 2. Redistributions in binary form must reproduce the above copyright
 *    notice, this list of conditions and the following disclaimer in
 *    the documentation and/or other materials provided with the
 *    distribution.
 *
 * THIS SOFTWARE IS PROVIDED BY THE AUTHOR AND CONTRIBUTORS ``AS IS''
 * AND ANY EXPRESS OR IMPLIED WARRANTIES, INCLUDING, BUT NOT LIMITED TO,
 * THE IMPLIED WARRANTIES OF MERCHANTABILITY AND FITNESS FOR A
 * PARTICULAR PURPOSE ARE DISCLAIMED.  IN NO EVENT SHALL THE AUTHOR OR
 * CONTRIBUTORS BE LIABLE FOR ANY DIRECT, INDIRECT, INCIDENTAL, SPECIAL,
 * EXEMPLARY, OR CONSEQUENTIAL DAMAGES (INCLUDING, BUT NOT LIMITED TO,
 * PROCUREMENT OF SUBSTITUTE GOODS OR SERVICES; LOSS OF USE, DATA, OR
 * PROFITS; OR BUSINESS INTERRUPTION) HOWEVER CAUSED AND ON ANY THEORY
 * OF LIABILITY, WHETHER IN CONTRACT, STRICT LIABILITY, OR TORT
 * (INCLUDING NEGLIGENCE OR OTHERWISE) ARISING IN ANY WAY OUT OF THE USE
 * OF THIS SOFTWARE, EVEN IF ADVISED OF THE POSSIBILITY OF SUCH DAMAGE.
 */

#include "qemu/osdep.h"
#include "qemu/units.h"
#include "qemu/cutils.h"
#include "hw/irq.h"
#include "hw/registerfields.h"
#include "sysemu/block-backend.h"
#include "hw/sd/sd.h"
#include "hw/sd/sdcard_legacy.h"
#include "migration/vmstate.h"
#include "qapi/error.h"
#include "qemu/bitmap.h"
#include "qemu/cutils.h"
#include "hw/qdev-properties.h"
#include "qemu/error-report.h"
#include "qemu/timer.h"
#include "qemu/log.h"
#include "qemu/module.h"
#include "sdmmc-internal.h"
#include "trace.h"

//#define DEBUG_SD 1

#define SDSC_MAX_CAPACITY   (2 * GiB)

#define INVALID_ADDRESS     UINT32_MAX

typedef enum {
    sd_r0 = 0,    /* no response */
    sd_r1,        /* normal response command */
    sd_r2_i,      /* CID register */
    sd_r2_s,      /* CSD register */
    sd_r3,        /* OCR register */
    sd_r6 = 6,    /* Published RCA response */
    sd_r7,        /* Operating voltage */
    sd_r1b = -1,
    sd_illegal = -2,
} sd_rsp_type_t;

enum SDCardModes {
    sd_inactive,
    sd_card_identification_mode,
    sd_data_transfer_mode,
};

enum SDCardStates {
    sd_inactive_state = -1,
    sd_idle_state = 0,
    sd_ready_state,
    sd_identification_state,
    sd_standby_state,
    sd_transfer_state,
    sd_sendingdata_state,
    sd_receivingdata_state,
    sd_programming_state,
    sd_disconnect_state,
};

struct SDState {
    DeviceState parent_obj;

    /* If true, created by sd_init() for a non-qdevified caller */
    /* TODO purge them with fire */
    bool me_no_qdev_me_kill_mammoth_with_rocks;

    /* SD Memory Card Registers */
    uint32_t ocr;
    uint8_t scr[8];
    uint8_t cid[16];
    uint8_t csd[16];
    uint8_t ext_csd[512];
    uint16_t rca;
    uint32_t card_status;
    uint8_t sd_status[64];

    /* Static properties */

    uint8_t spec_version;
    BlockBackend *blk;
    bool spi;
    bool mmc;

    /* Runtime changeables */

    uint32_t mode;    /* current card mode, one of SDCardModes */
    int32_t state;    /* current card state, one of SDCardStates */
    uint32_t vhs;
    bool wp_switch;
    unsigned long *wp_groups;
    int32_t wpgrps_size;
    uint64_t size;
    uint32_t blk_len;
    uint32_t multi_blk_cnt;
    uint32_t erase_start;
    uint32_t erase_end;
    uint8_t pwd[16];
    uint32_t pwd_len;
    uint8_t function_group[6];
    uint8_t current_cmd;
    /* True if we will handle the next command as an ACMD. Note that this does
     * *not* track the APP_CMD status bit!
     */
    bool expecting_acmd;
    uint32_t blk_written;
    uint64_t data_start;
    uint32_t data_offset;
    uint8_t data[512];
    qemu_irq readonly_cb;
    qemu_irq inserted_cb;
    QEMUTimer *ocr_power_timer;
    const char *proto_name;
    bool enable;
    uint8_t dat_lines;
    bool cmd_line;
};

static void sd_realize(DeviceState *dev, Error **errp);

static const char *sd_state_name(enum SDCardStates state)
{
    static const char *state_name[] = {
        [sd_idle_state]             = "idle",
        [sd_ready_state]            = "ready",
        [sd_identification_state]   = "identification",
        [sd_standby_state]          = "standby",
        [sd_transfer_state]         = "transfer",
        [sd_sendingdata_state]      = "sendingdata",
        [sd_receivingdata_state]    = "receivingdata",
        [sd_programming_state]      = "programming",
        [sd_disconnect_state]       = "disconnect",
    };
    if (state == sd_inactive_state) {
        return "inactive";
    }
    assert(state < ARRAY_SIZE(state_name));
    return state_name[state];
}

static const char *sd_response_name(sd_rsp_type_t rsp)
{
    static const char *response_name[] = {
        [sd_r0]     = "RESP#0 (no response)",
        [sd_r1]     = "RESP#1 (normal cmd)",
        [sd_r2_i]   = "RESP#2 (CID reg)",
        [sd_r2_s]   = "RESP#2 (CSD reg)",
        [sd_r3]     = "RESP#3 (OCR reg)",
        [sd_r6]     = "RESP#6 (RCA)",
        [sd_r7]     = "RESP#7 (operating voltage)",
    };
    if (rsp == sd_illegal) {
        return "ILLEGAL RESP";
    }
    if (rsp == sd_r1b) {
        rsp = sd_r1;
    }
    assert(rsp < ARRAY_SIZE(response_name));
    return response_name[rsp];
}

static uint8_t sd_get_dat_lines(SDState *sd)
{
    return sd->enable ? sd->dat_lines : 0;
}

static bool sd_get_cmd_line(SDState *sd)
{
    return sd->enable ? sd->cmd_line : false;
}

static void sd_set_voltage(SDState *sd, uint16_t millivolts)
{
    trace_sdcard_set_voltage(millivolts);

    switch (millivolts) {
    case 3001 ... 3600: /* SD_VOLTAGE_3_3V */
    case 2001 ... 3000: /* SD_VOLTAGE_3_0V */
        break;
    default:
        qemu_log_mask(LOG_GUEST_ERROR, "SD card voltage not supported: %.3fV",
                      millivolts / 1000.f);
    }
}

static void sd_set_mode(SDState *sd)
{
    switch (sd->state) {
    case sd_inactive_state:
        sd->mode = sd_inactive;
        break;

    case sd_idle_state:
    case sd_ready_state:
    case sd_identification_state:
        sd->mode = sd_card_identification_mode;
        break;

    case sd_standby_state:
    case sd_transfer_state:
    case sd_sendingdata_state:
    case sd_receivingdata_state:
    case sd_programming_state:
    case sd_disconnect_state:
        sd->mode = sd_data_transfer_mode;
        break;
    }
}

static const sd_cmd_type_t sd_cmd_type[SDMMC_CMD_MAX] = {
    sd_bc,   sd_none, sd_bcr,  sd_bcr,  sd_none, sd_none, sd_none, sd_ac,
    sd_bcr,  sd_ac,   sd_ac,   sd_adtc, sd_ac,   sd_ac,   sd_none, sd_ac,
    /* 16 */
    sd_ac,   sd_adtc, sd_adtc, sd_none, sd_none, sd_none, sd_none, sd_none,
    sd_adtc, sd_adtc, sd_adtc, sd_adtc, sd_ac,   sd_ac,   sd_adtc, sd_none,
    /* 32 */
    sd_ac,   sd_ac,   sd_none, sd_none, sd_none, sd_none, sd_ac,   sd_none,
    sd_none, sd_none, sd_bc,   sd_none, sd_none, sd_none, sd_none, sd_none,
    /* 48 */
    sd_none, sd_none, sd_none, sd_none, sd_none, sd_none, sd_none, sd_ac,
    sd_adtc, sd_none, sd_none, sd_none, sd_none, sd_none, sd_none, sd_none,
};

static const int sd_cmd_class[SDMMC_CMD_MAX] = {
    0,  0,  0,  0,  0,  9, 10,  0,  0,  0,  0,  1,  0,  0,  0,  0,
    2,  2,  2,  2,  3,  3,  3,  3,  4,  4,  4,  4,  6,  6,  6,  6,
    5,  5, 10, 10, 10, 10,  5,  9,  9,  9,  7,  7,  7,  7,  7,  7,
    7,  7, 10,  7,  9,  9,  9,  8,  8, 10,  8,  8,  8,  8,  8,  8,
};

static uint8_t sd_crc7(const void *message, size_t width)
{
    int i, bit;
    uint8_t shift_reg = 0x00;
    const uint8_t *msg = (const uint8_t *)message;

    for (i = 0; i < width; i ++, msg ++)
        for (bit = 7; bit >= 0; bit --) {
            shift_reg <<= 1;
            if ((shift_reg >> 7) ^ ((*msg >> bit) & 1))
                shift_reg ^= 0x89;
        }

    return shift_reg;
}

static uint16_t sd_crc16(const void *message, size_t width)
{
    int i, bit;
    uint16_t shift_reg = 0x0000;
    const uint16_t *msg = (const uint16_t *)message;
    width <<= 1;

    for (i = 0; i < width; i ++, msg ++)
        for (bit = 15; bit >= 0; bit --) {
            shift_reg <<= 1;
            if ((shift_reg >> 15) ^ ((*msg >> bit) & 1))
                shift_reg ^= 0x1011;
        }

    return shift_reg;
}

#define OCR_POWER_DELAY_NS      500000 /* 0.5ms */

FIELD(OCR, VDD_VOLTAGE_WINDOW,          0, 24)
FIELD(OCR, VDD_VOLTAGE_WIN_LO,          0,  8)
FIELD(OCR, DUAL_VOLTAGE_CARD,           7,  1)
FIELD(OCR, VDD_VOLTAGE_WIN_HI,          8, 16)
FIELD(OCR, ACCEPT_SWITCH_1V8,          24,  1) /* Only UHS-I */
FIELD(OCR, UHS_II_CARD,                29,  1) /* Only UHS-II */
FIELD(OCR, CARD_CAPACITY,              30,  1) /* 0:SDSC, 1:SDHC/SDXC */
FIELD(OCR, CARD_POWER_UP,              31,  1)

/*
 * eMMC OCR register
 */
FIELD(EMMC_OCR, VDD_WINDOW_0,  7, 1)
FIELD(EMMC_OCR, VDD_WINDOW_1,  8, 7)
FIELD(EMMC_OCR, VDD_WINDOW_2, 15, 9)
FIELD(EMMC_OCR, ACCESS_MODE,  29, 2)
FIELD(EMMC_OCR, POWER_UP,     31, 1)

#define ACMD41_ENQUIRY_MASK     0x00ffffff
#define ACMD41_R3_MASK          (R_OCR_VDD_VOLTAGE_WIN_HI_MASK \
                               | R_OCR_ACCEPT_SWITCH_1V8_MASK \
                               | R_OCR_UHS_II_CARD_MASK \
                               | R_OCR_CARD_CAPACITY_MASK \
                               | R_OCR_CARD_POWER_UP_MASK)

static void sd_set_ocr(SDState *sd)
{
    if (sd->mmc) {
        /*
         * Dual Voltage eMMC card
         */
        sd->ocr = R_EMMC_OCR_VDD_WINDOW_0_MASK |
                  R_EMMC_OCR_VDD_WINDOW_2_MASK;
    } else {
        /* All voltages OK */
        sd->ocr = R_OCR_VDD_VOLTAGE_WIN_HI_MASK;
    }
}

static void sd_ocr_powerup(void *opaque)
{
    SDState *sd = opaque;

    trace_sdcard_powerup();
    assert(!FIELD_EX32(sd->ocr, OCR, CARD_POWER_UP));

    /* card power-up OK */
    sd->ocr = FIELD_DP32(sd->ocr, OCR, CARD_POWER_UP, 1);

    if (sd->size > SDSC_MAX_CAPACITY) {
        sd->ocr = sd->mmc ? FIELD_DP32(sd->ocr, EMMC_OCR, ACCESS_MODE, 0x2) :
                  FIELD_DP32(sd->ocr, OCR, CARD_CAPACITY, 1);
    }
}

static void sd_set_scr(SDState *sd)
{
    sd->scr[0] = 0 << 4;        /* SCR structure version 1.0 */
    if (sd->spec_version == SD_PHY_SPECv1_10_VERS) {
        sd->scr[0] |= 1;        /* Spec Version 1.10 */
    } else {
        sd->scr[0] |= 2;        /* Spec Version 2.00 or Version 3.0X */
    }
    sd->scr[1] = (2 << 4)       /* SDSC Card (Security Version 1.01) */
                 | 0b0101;      /* 1-bit or 4-bit width bus modes */
    sd->scr[2] = 0x00;          /* Extended Security is not supported. */
    if (sd->spec_version >= SD_PHY_SPECv3_01_VERS) {
        sd->scr[2] |= 1 << 7;   /* Spec Version 3.0X */
    }
    sd->scr[3] = 0x00;
    /* reserved for manufacturer usage */
    sd->scr[4] = 0x00;
    sd->scr[5] = 0x00;
    sd->scr[6] = 0x00;
    sd->scr[7] = 0x00;
}

#define MID	0xaa
#define OID	"XY"
#define PNM	"QEMU!"
#define PRV	0x01
#define MDT_YR	2006
#define MDT_MON	2

static void sd_set_cid(SDState *sd)
{
    if (sd->mmc) {
        sd->cid[0] = MID;
        sd->cid[1] = 0x1;       /* CBX */
        sd->cid[2] = OID[0];    /* OEM/Application ID (OID) */
        sd->cid[3] = PNM[0];    /* Fake product name (PNM) 48bit */
        sd->cid[4] = PNM[1];
        sd->cid[5] = PNM[2];
        sd->cid[6] = PNM[3];
        sd->cid[7] = PNM[4];
        sd->cid[8] = 0x0;
        sd->cid[9] = PRV;        /* Fake product revision (PRV) */
        sd->cid[10] = 0xde;      /* Fake serial number (PSN) */
        sd->cid[11] = 0xad;
        sd->cid[12] = 0xbe;
        sd->cid[13] = 0xef;
        sd->cid[14] = ((MDT_YR - 1997) % 0x10); /* MDT */
    } else {
        sd->cid[0] = MID;       /* Fake card manufacturer ID (MID) */
        sd->cid[1] = OID[0];    /* OEM/Application ID (OID) */
        sd->cid[2] = OID[1];
        sd->cid[3] = PNM[0];    /* Fake product name (PNM) 40bit */
        sd->cid[4] = PNM[1];
        sd->cid[5] = PNM[2];
        sd->cid[6] = PNM[3];
        sd->cid[7] = PNM[4];
        sd->cid[8] = PRV;       /* Fake product revision (PRV) */
        sd->cid[9] = 0xde;      /* Fake serial number (PSN) */
        sd->cid[10] = 0xad;
        sd->cid[11] = 0xbe;
        sd->cid[12] = 0xef;
        sd->cid[13] = 0x00 |    /* Manufacture date (MDT) */
            ((MDT_YR - 2000) / 10);
        sd->cid[14] = ((MDT_YR % 10) << 4) | MDT_MON;
   }
   sd->cid[15] = (sd_crc7(sd->cid, 15) << 1) | 1;
}

#define HWBLOCK_SHIFT	9			/* 512 bytes */
#define SECTOR_SHIFT	5			/* 16 kilobytes */
#define WPGROUP_SHIFT	7			/* 2 megs */
#define CMULT_SHIFT	9			/* 512 times HWBLOCK_SIZE */
#define WPGROUP_SIZE	(1 << (HWBLOCK_SHIFT + SECTOR_SHIFT + WPGROUP_SHIFT))

static const uint8_t sd_csd_rw_mask[16] = {
    0x00, 0x00, 0x00, 0x00, 0x00, 0x00, 0x00, 0x00,
    0x00, 0x00, 0x00, 0x00, 0x00, 0x00, 0xfc, 0xfe,
};

static void sd_set_ext_csd(SDState *sd, uint64_t size)
{
    uint32_t sectcount = size >> HWBLOCK_SHIFT;

    memset(sd->ext_csd, 0, sizeof(sd->ext_csd));
    sd->ext_csd[EXT_CSD_S_CMD_SET] = 0x1; /* supported command sets */
    sd->ext_csd[EXT_CSD_HPI_FEATURES] = 0x3; /* HPI features  */
    sd->ext_csd[EXT_CSD_BKOPS_SUPPORT] = 0x1; /* Background operations
                                                 support */
    sd->ext_csd[241] = 0xA; /* 1st initialization time after partitioning */
    sd->ext_csd[EXT_CSD_TRIM_MULT] = 0x1; /* Trim multiplier */
    sd->ext_csd[EXT_CSD_SEC_FEATURE_SUPPORT] = 0x15; /* Secure feature
                                                        support */
    sd->ext_csd[EXT_CSD_SEC_ERASE_MULT] = 0x96; /* Secure erase support */
    sd->ext_csd[EXT_CSD_SEC_TRIM_MULT] = 0x96; /* Secure TRIM multiplier */
    sd->ext_csd[EXT_CSD_BOOT_INFO] = 0x7; /* Boot information */
    sd->ext_csd[EXT_CSD_BOOT_MULT] = 0x0; /* Boot partition size. 128KB unit */
    sd->ext_csd[EXT_CSD_ACC_SIZE] = 0x6; /* Access size */
    sd->ext_csd[EXT_CSD_HC_ERASE_GRP_SIZE] = 0x4; /* HC Erase unit size */
    sd->ext_csd[EXT_CSD_ERASE_TIMEOUT_MULT] = 0x1; /* HC erase timeout */
    sd->ext_csd[EXT_CSD_REL_WR_SEC_C] = 0x1; /* Reliable write sector count */
    sd->ext_csd[EXT_CSD_HC_WP_GRP_SIZE] = 0x4; /* HC write protect group size */
    sd->ext_csd[EXT_CSD_S_C_VCC] = 0x8; /* Sleep current VCC  */
    sd->ext_csd[EXT_CSD_S_C_VCCQ] = 0x7; /* Sleep current VCCQ */
    sd->ext_csd[EXT_CSD_S_A_TIMEOUT] = 0x11; /* Sleep/Awake timeout */
    sd->ext_csd[215] = (sectcount >> 24) & 0xff; /* Sector count */
    sd->ext_csd[214] = (sectcount >> 16) & 0xff; /* ... */
    sd->ext_csd[213] = (sectcount >> 8) & 0xff;  /* ... */
    sd->ext_csd[EXT_CSD_SEC_CNT] = (sectcount & 0xff);       /* ... */
    sd->ext_csd[210] = 0xa; /* Min write perf for 8bit@52Mhz */
    sd->ext_csd[209] = 0xa; /* Min read perf for 8bit@52Mhz  */
    sd->ext_csd[208] = 0xa; /* Min write perf for 4bit@52Mhz */
    sd->ext_csd[207] = 0xa; /* Min read perf for 4bit@52Mhz */
    sd->ext_csd[206] = 0xa; /* Min write perf for 4bit@26Mhz */
    sd->ext_csd[205] = 0xa; /* Min read perf for 4bit@26Mhz */
    sd->ext_csd[EXT_CSD_PART_SWITCH_TIME] = 0x1; /* Partition switching
                                                    timing */
    sd->ext_csd[EXT_CSD_OUT_OF_INTERRUPT_TIME] = 0x1; /* Out-of-interrupt busy
                                                         timing */
    sd->ext_csd[EXT_CSD_CARD_TYPE] = 0xFF; /* Card type */
    sd->ext_csd[EXT_CSD_STRUCTURE] = 0x2; /* CSD Structure version */
    sd->ext_csd[EXT_CSD_REV] = 0x5; /* Extended CSD revision */
    sd->ext_csd[EXT_CSD_RPMB_MULT] = 0x0; /* RPMB size */
    sd->ext_csd[EXT_CSD_PARTITION_SUPPORT] = 0x3; /* Partinioning support */
    sd->ext_csd[159] = 0x00; /* Max enhanced area size */
    sd->ext_csd[158] = 0x00; /* ... */
    sd->ext_csd[157] = 0xEC; /* ... */
}

static void sd_set_csd(SDState *sd, uint64_t size)
{
    int hwblock_shift = HWBLOCK_SHIFT;
    uint32_t csize;
    uint32_t sectsize = (1 << (SECTOR_SHIFT + 1)) - 1;
    uint32_t wpsize = (1 << (WPGROUP_SHIFT + 1)) - 1;

    /* To indicate 2 GiB card, BLOCK_LEN shall be 1024 bytes */
    if (size == SDSC_MAX_CAPACITY) {
        hwblock_shift += 1;
    }
    csize = (size >> (CMULT_SHIFT + hwblock_shift)) - 1;

<<<<<<< HEAD
    if (size <= SDSC_MAX_CAPACITY || sd->mmc) { /* Standard Capacity SD */
        if (sd->mmc && size >= SDSC_MAX_CAPACITY) {
            csize = 0xfff;
        }
        sd->csd[0] = sd->mmc ? 0xd0 : 0x00;  /* CSD structure */
        sd->csd[1] = 0x26;  /* Data read access-time-1 */
        sd->csd[2] = 0x00;  /* Data read access-time-2 */
=======
    if (size <= SDSC_MAX_CAPACITY) { /* Standard Capacity SD */
        sd->csd[0] = 0x00;	/* CSD structure */
        sd->csd[1] = 0x26;	/* Data read access-time-1 */
        sd->csd[2] = 0x00;	/* Data read access-time-2 */
>>>>>>> 66a300a1
        sd->csd[3] = 0x32;      /* Max. data transfer rate: 25 MHz */
        sd->csd[4] = 0x5f;	/* Card Command Classes */
        sd->csd[5] = 0x50 |	/* Max. read data block length */
            hwblock_shift;
        sd->csd[6] = 0xe0 |	/* Partial block for read allowed */
            ((csize >> 10) & 0x03);
        sd->csd[7] = 0x00 |	/* Device size */
            ((csize >> 2) & 0xff);
        sd->csd[8] = 0x3f |	/* Max. read current */
            ((csize << 6) & 0xc0);
        sd->csd[9] = 0xfc |	/* Max. write current */
            ((CMULT_SHIFT - 2) >> 1);
        sd->csd[10] = 0x40 |	/* Erase sector size */
            (((CMULT_SHIFT - 2) << 7) & 0x80) | (sectsize >> 1);
        sd->csd[11] = 0x00 |	/* Write protect group size */
            ((sectsize << 7) & 0x80) | wpsize;
        sd->csd[12] = 0x90 |	/* Write speed factor */
            (hwblock_shift >> 2);
        sd->csd[13] = 0x20 |	/* Max. write data block length */
            ((hwblock_shift << 6) & 0xc0);
        sd->csd[14] = 0x00;	/* File format group */
    } else {			/* SDHC */
        size /= 512 * KiB;
        size -= 1;
        sd->csd[0] = 0x40;
        sd->csd[1] = 0x0e;
        sd->csd[2] = 0x00;
        sd->csd[3] = 0x32;
        sd->csd[4] = 0x5b;
        sd->csd[5] = 0x59;
        sd->csd[6] = 0x00;
        sd->csd[7] = (size >> 16) & 0xff;
        sd->csd[8] = (size >> 8) & 0xff;
        sd->csd[9] = (size & 0xff);
        sd->csd[10] = 0x7f;
        sd->csd[11] = 0x80;
        sd->csd[12] = 0x0a;
        sd->csd[13] = 0x40;
        sd->csd[14] = 0x00;
    }
    sd->csd[15] = (sd_crc7(sd->csd, 15) << 1) | 1;

    if (sd->mmc) {
        sd_set_ext_csd(sd, size);
    }
}

static void sd_set_rca(SDState *sd, uint32_t val)
{
    if (sd->mmc) {
        sd->rca = val;
    } else {
        sd->rca += 0x4567;
    }
}

FIELD(CSR, AKE_SEQ_ERROR,               3,  1)
FIELD(CSR, APP_CMD,                     5,  1)
FIELD(CSR, FX_EVENT,                    6,  1)
FIELD(CSR, SWITCH_ERROR,                7,  1)
FIELD(CSR, READY_FOR_DATA,              8,  1)
FIELD(CSR, CURRENT_STATE,               9,  4)
FIELD(CSR, ERASE_RESET,                13,  1)
FIELD(CSR, CARD_ECC_DISABLED,          14,  1)
FIELD(CSR, WP_ERASE_SKIP,              15,  1)
FIELD(CSR, CSD_OVERWRITE,              16,  1)
FIELD(CSR, DEFERRED_RESPONSE,          17,  1)
FIELD(CSR, ERROR,                      19,  1)
FIELD(CSR, CC_ERROR,                   20,  1)
FIELD(CSR, CARD_ECC_FAILED,            21,  1)
FIELD(CSR, ILLEGAL_COMMAND,            22,  1)
FIELD(CSR, COM_CRC_ERROR,              23,  1)
FIELD(CSR, LOCK_UNLOCK_FAILED,         24,  1)
FIELD(CSR, CARD_IS_LOCKED,             25,  1)
FIELD(CSR, WP_VIOLATION,               26,  1)
FIELD(CSR, ERASE_PARAM,                27,  1)
FIELD(CSR, ERASE_SEQ_ERROR,            28,  1)
FIELD(CSR, BLOCK_LEN_ERROR,            29,  1)
FIELD(CSR, ADDRESS_ERROR,              30,  1)
FIELD(CSR, OUT_OF_RANGE,               31,  1)

/* Card status bits, split by clear condition:
 * A : According to the card current state
 * B : Always related to the previous command
 * C : Cleared by read
 */
#define CARD_STATUS_A           (R_CSR_READY_FOR_DATA_MASK \
                               | R_CSR_CARD_ECC_DISABLED_MASK \
                               | R_CSR_CARD_IS_LOCKED_MASK)
#define CARD_STATUS_B           (R_CSR_CURRENT_STATE_MASK \
                               | R_CSR_ILLEGAL_COMMAND_MASK \
                               | R_CSR_COM_CRC_ERROR_MASK)
#define CARD_STATUS_C           (R_CSR_AKE_SEQ_ERROR_MASK \
                               | R_CSR_APP_CMD_MASK \
                               | R_CSR_ERASE_RESET_MASK \
                               | R_CSR_WP_ERASE_SKIP_MASK \
                               | R_CSR_CSD_OVERWRITE_MASK \
                               | R_CSR_ERROR_MASK \
                               | R_CSR_CC_ERROR_MASK \
                               | R_CSR_CARD_ECC_FAILED_MASK \
                               | R_CSR_LOCK_UNLOCK_FAILED_MASK \
                               | R_CSR_WP_VIOLATION_MASK \
                               | R_CSR_ERASE_PARAM_MASK \
                               | R_CSR_ERASE_SEQ_ERROR_MASK \
                               | R_CSR_BLOCK_LEN_ERROR_MASK \
                               | R_CSR_ADDRESS_ERROR_MASK \
                               | R_CSR_OUT_OF_RANGE_MASK)

static void sd_set_cardstatus(SDState *sd)
{
    sd->card_status = 0x00000100;
}

static void sd_set_sdstatus(SDState *sd)
{
    memset(sd->sd_status, 0, 64);
}

static int sd_req_crc_validate(SDRequest *req)
{
    uint8_t buffer[5];
    buffer[0] = 0x40 | req->cmd;
    stl_be_p(&buffer[1], req->arg);
    return 0;
    return sd_crc7(buffer, 5) != req->crc;	/* TODO */
}

static void sd_response_r1_make(SDState *sd, uint8_t *response)
{
    stl_be_p(response, sd->card_status);

    /* Clear the "clear on read" status bits */
    sd->card_status &= ~CARD_STATUS_C;
}

static void sd_response_r3_make(SDState *sd, uint8_t *response)
{
    if (sd->mmc) {
        stl_be_p(response, sd->ocr);
    } else {
        stl_be_p(response, sd->ocr & ACMD41_R3_MASK);
    }
}

static void sd_response_r6_make(SDState *sd, uint8_t *response)
{
    uint16_t status;

    status = ((sd->card_status >> 8) & 0xc000) |
             ((sd->card_status >> 6) & 0x2000) |
              (sd->card_status & 0x1fff);
    sd->card_status &= ~(CARD_STATUS_C & 0xc81fff);
    stw_be_p(response + 0, sd->rca);
    stw_be_p(response + 2, status);
}

static void sd_response_r7_make(SDState *sd, uint8_t *response)
{
    stl_be_p(response, sd->vhs);
}

static inline uint64_t sd_addr_to_wpnum(uint64_t addr)
{
    return addr >> (HWBLOCK_SHIFT + SECTOR_SHIFT + WPGROUP_SHIFT);
}

static void sd_reset(DeviceState *dev)
{
    SDState *sd = SD_CARD(dev);
    uint64_t size;
    uint64_t sect;

    trace_sdcard_reset();
    if (sd->blk) {
        blk_get_geometry(sd->blk, &sect);
    } else {
        sect = 0;
    }
    size = sect << 9;

    sect = sd_addr_to_wpnum(size) + 1;

    sd->state = sd_idle_state;
    sd->rca = 0x0000;
    sd_set_ocr(sd);
    sd_set_scr(sd);
    sd_set_cid(sd);
    sd_set_csd(sd, size);
    sd_set_cardstatus(sd);
    sd_set_sdstatus(sd);

    g_free(sd->wp_groups);
    sd->wp_switch = sd->blk ? blk_is_read_only(sd->blk) : false;
    sd->wpgrps_size = sect;
    sd->wp_groups = bitmap_new(sd->wpgrps_size);
    memset(sd->function_group, 0, sizeof(sd->function_group));
    sd->erase_start = INVALID_ADDRESS;
    sd->erase_end = INVALID_ADDRESS;
    sd->size = size;
    sd->blk_len = 0x200;
    sd->pwd_len = 0;
    sd->expecting_acmd = false;
    sd->dat_lines = 0xf;
    sd->cmd_line = true;
    sd->multi_blk_cnt = 0;
}

static bool sd_get_inserted(SDState *sd)
{
    return sd->blk && blk_is_inserted(sd->blk);
}

static bool sd_get_readonly(SDState *sd)
{
    return sd->wp_switch;
}

static void sd_cardchange(void *opaque, bool load, Error **errp)
{
    SDState *sd = opaque;
    DeviceState *dev = DEVICE(sd);
    SDBus *sdbus;
    bool inserted = sd_get_inserted(sd);
    bool readonly = sd_get_readonly(sd);

    if (inserted) {
        trace_sdcard_inserted(readonly);
        sd_reset(dev);
    } else {
        trace_sdcard_ejected();
    }

    if (sd->me_no_qdev_me_kill_mammoth_with_rocks) {
        qemu_set_irq(sd->inserted_cb, inserted);
        if (inserted) {
            qemu_set_irq(sd->readonly_cb, readonly);
        }
    } else {
        sdbus = SD_BUS(qdev_get_parent_bus(dev));
        sdbus_set_inserted(sdbus, inserted);
        if (inserted) {
            sdbus_set_readonly(sdbus, readonly);
        }
    }
}

static const BlockDevOps sd_block_ops = {
    .change_media_cb = sd_cardchange,
};

static bool sd_ocr_vmstate_needed(void *opaque)
{
    SDState *sd = opaque;

    /* Include the OCR state (and timer) if it is not yet powered up */
    return !FIELD_EX32(sd->ocr, OCR, CARD_POWER_UP);
}

static const VMStateDescription sd_ocr_vmstate = {
    .name = "sd-card/ocr-state",
    .version_id = 1,
    .minimum_version_id = 1,
    .needed = sd_ocr_vmstate_needed,
    .fields = (VMStateField[]) {
        VMSTATE_UINT32(ocr, SDState),
        VMSTATE_TIMER_PTR(ocr_power_timer, SDState),
        VMSTATE_END_OF_LIST()
    },
};

static int sd_vmstate_pre_load(void *opaque)
{
    SDState *sd = opaque;

    /* If the OCR state is not included (prior versions, or not
     * needed), then the OCR must be set as powered up. If the OCR state
     * is included, this will be replaced by the state restore.
     */
    sd_ocr_powerup(sd);

    return 0;
}

static const VMStateDescription sd_vmstate = {
    .name = "sd-card",
    .version_id = 2,
    .minimum_version_id = 2,
    .pre_load = sd_vmstate_pre_load,
    .fields = (VMStateField[]) {
        VMSTATE_UINT32(mode, SDState),
        VMSTATE_INT32(state, SDState),
        VMSTATE_UINT8_ARRAY(cid, SDState, 16),
        VMSTATE_UINT8_ARRAY(csd, SDState, 16),
        VMSTATE_UINT16(rca, SDState),
        VMSTATE_UINT32(card_status, SDState),
        VMSTATE_PARTIAL_BUFFER(sd_status, SDState, 1),
        VMSTATE_UINT32(vhs, SDState),
        VMSTATE_BITMAP(wp_groups, SDState, 0, wpgrps_size),
        VMSTATE_UINT32(blk_len, SDState),
        VMSTATE_UINT32(multi_blk_cnt, SDState),
        VMSTATE_UINT32(erase_start, SDState),
        VMSTATE_UINT32(erase_end, SDState),
        VMSTATE_UINT8_ARRAY(pwd, SDState, 16),
        VMSTATE_UINT32(pwd_len, SDState),
        VMSTATE_UINT8_ARRAY(function_group, SDState, 6),
        VMSTATE_UINT8(current_cmd, SDState),
        VMSTATE_BOOL(expecting_acmd, SDState),
        VMSTATE_UINT32(blk_written, SDState),
        VMSTATE_UINT64(data_start, SDState),
        VMSTATE_UINT32(data_offset, SDState),
        VMSTATE_UINT8_ARRAY(data, SDState, 512),
        VMSTATE_UNUSED_V(1, 512),
        VMSTATE_BOOL(enable, SDState),
        VMSTATE_END_OF_LIST()
    },
    .subsections = (const VMStateDescription*[]) {
        &sd_ocr_vmstate,
        NULL
    },
};

/* Legacy initialization function for use by non-qdevified callers */
SDState *sd_init(BlockBackend *blk, bool is_spi)
{
    Object *obj;
    DeviceState *dev;
    SDState *sd;
    Error *err = NULL;

    obj = object_new(TYPE_SD_CARD);
    dev = DEVICE(obj);
    if (!qdev_prop_set_drive_err(dev, "drive", blk, &err)) {
        error_reportf_err(err, "sd_init failed: ");
        return NULL;
    }
    qdev_prop_set_bit(dev, "spi", is_spi);

    /*
     * Realizing the device properly would put it into the QOM
     * composition tree even though it is not plugged into an
     * appropriate bus.  That's a no-no.  Hide the device from
     * QOM/qdev, and call its qdev realize callback directly.
     */
    object_ref(obj);
    object_unparent(obj);
    sd_realize(dev, &err);
    if (err) {
        error_reportf_err(err, "sd_init failed: ");
        return NULL;
    }

    sd = SD_CARD(dev);
    sd->me_no_qdev_me_kill_mammoth_with_rocks = true;
    return sd;
}

void sd_set_cb(SDState *sd, qemu_irq readonly, qemu_irq insert)
{
    sd->readonly_cb = readonly;
    sd->inserted_cb = insert;
    qemu_set_irq(readonly, sd->blk ? blk_is_read_only(sd->blk) : 0);
    qemu_set_irq(insert, sd->blk ? blk_is_inserted(sd->blk) : 0);
}

static void sd_erase(SDState *sd)
{
    int i;
    uint64_t erase_start = sd->erase_start;
    uint64_t erase_end = sd->erase_end;

    trace_sdcard_erase(sd->erase_start, sd->erase_end);
    if (sd->erase_start == INVALID_ADDRESS
            || sd->erase_end == INVALID_ADDRESS) {
        sd->card_status |= ERASE_SEQ_ERROR;
        sd->erase_start = INVALID_ADDRESS;
        sd->erase_end = INVALID_ADDRESS;
        return;
    }

    if (FIELD_EX32(sd->ocr, OCR, CARD_CAPACITY)) {
        /* High capacity memory card: erase units are 512 byte blocks */
        erase_start *= 512;
        erase_end *= 512;
    }

    if (sd->erase_start > sd->size || sd->erase_end > sd->size) {
        sd->card_status |= OUT_OF_RANGE;
        sd->erase_start = INVALID_ADDRESS;
        sd->erase_end = INVALID_ADDRESS;
        return;
    }

    erase_start = sd_addr_to_wpnum(erase_start);
    erase_end = sd_addr_to_wpnum(erase_end);
    sd->erase_start = INVALID_ADDRESS;
    sd->erase_end = INVALID_ADDRESS;
    sd->csd[14] |= 0x40;

    for (i = erase_start; i <= erase_end; i++) {
        assert(i < sd->wpgrps_size);
        if (test_bit(i, sd->wp_groups)) {
            sd->card_status |= WP_ERASE_SKIP;
        }
    }
}

static uint32_t sd_wpbits(SDState *sd, uint64_t addr)
{
    uint32_t i, wpnum;
    uint32_t ret = 0;

    wpnum = sd_addr_to_wpnum(addr);

    for (i = 0; i < 32; i++, wpnum++, addr += WPGROUP_SIZE) {
        assert(wpnum < sd->wpgrps_size);
        if (addr < sd->size && test_bit(wpnum, sd->wp_groups)) {
            ret |= (1 << i);
        }
    }

    return ret;
}

enum {
    MMC_CMD6_ACCESS_COMMAND_SET = 0,
    MMC_CMD6_ACCESS_SET_BITS,
    MMC_CMD6_ACCESS_CLEAR_BITS,
    MMC_CMD6_ACCESS_WRITE_BYTE,
};

static void mmc_function_switch(SDState *sd, uint32_t arg)
{
    uint32_t access = extract32(arg, 24, 2);
    uint32_t index = extract32(arg, 16, 8);
    uint32_t value = extract32(arg, 8, 8);
    uint8_t b = sd->ext_csd[index];

    switch (access) {
    case MMC_CMD6_ACCESS_COMMAND_SET:
        qemu_log_mask(LOG_UNIMP, "MMC Command set switching not supported\n");
        return;
    case MMC_CMD6_ACCESS_SET_BITS:
        b |= value;
        break;
    case MMC_CMD6_ACCESS_CLEAR_BITS:
        b &= ~value;
        break;
    case MMC_CMD6_ACCESS_WRITE_BYTE:
        b = value;
        break;
    }

    if (index >= 192) {
        sd->card_status |= R_CSR_SWITCH_ERROR_MASK;
        return;
    }

    sd->ext_csd[index] = b;
}

static void sd_function_switch(SDState *sd, uint32_t arg)
{
    int i, mode, new_func;
    mode = !!(arg & 0x80000000);

    sd->data[0] = 0x00;		/* Maximum current consumption */
    sd->data[1] = 0x01;
    sd->data[2] = 0x80;		/* Supported group 6 functions */
    sd->data[3] = 0x01;
    sd->data[4] = 0x80;		/* Supported group 5 functions */
    sd->data[5] = 0x01;
    sd->data[6] = 0x80;		/* Supported group 4 functions */
    sd->data[7] = 0x01;
    sd->data[8] = 0x80;		/* Supported group 3 functions */
    sd->data[9] = 0x01;
    sd->data[10] = 0x80;	/* Supported group 2 functions */
    sd->data[11] = 0x43;
    sd->data[12] = 0x80;	/* Supported group 1 functions */
    sd->data[13] = 0x03;

    memset(&sd->data[14], 0, 3);
    for (i = 0; i < 6; i ++) {
        new_func = (arg >> (i * 4)) & 0x0f;
        if (mode && new_func != 0x0f)
            sd->function_group[i] = new_func;
        sd->data[16 - (i >> 1)] |= new_func << ((i % 2) * 4);
    }
    memset(&sd->data[17], 0, 47);
    stw_be_p(sd->data + 64, sd_crc16(sd->data, 64));
}

static inline bool sd_wp_addr(SDState *sd, uint64_t addr)
{
    return test_bit(sd_addr_to_wpnum(addr), sd->wp_groups);
}

static void sd_lock_command(SDState *sd)
{
    int erase, lock, clr_pwd, set_pwd, pwd_len;
    erase = !!(sd->data[0] & 0x08);
    lock = sd->data[0] & 0x04;
    clr_pwd = sd->data[0] & 0x02;
    set_pwd = sd->data[0] & 0x01;

    if (sd->blk_len > 1)
        pwd_len = sd->data[1];
    else
        pwd_len = 0;

    if (lock) {
        trace_sdcard_lock();
    } else {
        trace_sdcard_unlock();
    }
    if (erase) {
        if (!(sd->card_status & CARD_IS_LOCKED) || sd->blk_len > 1 ||
                        set_pwd || clr_pwd || lock || sd->wp_switch ||
                        (sd->csd[14] & 0x20)) {
            sd->card_status |= LOCK_UNLOCK_FAILED;
            return;
        }
        bitmap_zero(sd->wp_groups, sd->wpgrps_size);
        sd->csd[14] &= ~0x10;
        sd->card_status &= ~CARD_IS_LOCKED;
        sd->pwd_len = 0;
        /* Erasing the entire card here! */
        fprintf(stderr, "SD: Card force-erased by CMD42\n");
        return;
    }

    if (sd->blk_len < 2 + pwd_len ||
                    pwd_len <= sd->pwd_len ||
                    pwd_len > sd->pwd_len + 16) {
        sd->card_status |= LOCK_UNLOCK_FAILED;
        return;
    }

    if (sd->pwd_len && memcmp(sd->pwd, sd->data + 2, sd->pwd_len)) {
        sd->card_status |= LOCK_UNLOCK_FAILED;
        return;
    }

    pwd_len -= sd->pwd_len;
    if ((pwd_len && !set_pwd) ||
                    (clr_pwd && (set_pwd || lock)) ||
                    (lock && !sd->pwd_len && !set_pwd) ||
                    (!set_pwd && !clr_pwd &&
                     (((sd->card_status & CARD_IS_LOCKED) && lock) ||
                      (!(sd->card_status & CARD_IS_LOCKED) && !lock)))) {
        sd->card_status |= LOCK_UNLOCK_FAILED;
        return;
    }

    if (set_pwd) {
        memcpy(sd->pwd, sd->data + 2 + sd->pwd_len, pwd_len);
        sd->pwd_len = pwd_len;
    }

    if (clr_pwd) {
        sd->pwd_len = 0;
    }

    if (lock)
        sd->card_status |= CARD_IS_LOCKED;
    else
        sd->card_status &= ~CARD_IS_LOCKED;
}

static sd_rsp_type_t sd_normal_command(SDState *sd, SDRequest req)
{
    uint32_t rca = 0x0000;
    uint64_t addr = (sd->ocr & (1 << 30)) ? (uint64_t) req.arg << 9 : req.arg;

    /* CMD55 precedes an ACMD, so we are not interested in tracing it.
     * However there is no ACMD55, so we want to trace this particular case.
     */
    if (req.cmd != 55 || sd->expecting_acmd) {
        trace_sdcard_normal_command(sd->proto_name,
                                    sd_cmd_name(req.cmd), req.cmd,
                                    req.arg, sd_state_name(sd->state));
    }

    /* Not interpreting this as an app command */
    sd->card_status &= ~APP_CMD;

    if (sd_cmd_type[req.cmd] == sd_ac
        || sd_cmd_type[req.cmd] == sd_adtc) {
        rca = req.arg >> 16;
    }

    /* CMD23 (set block count) must be immediately followed by CMD18 or CMD25
     * if not, its effects are cancelled */
    if (sd->multi_blk_cnt != 0 && !(req.cmd == 18 || req.cmd == 25)) {
        sd->multi_blk_cnt = 0;
    }

    if (sd_cmd_class[req.cmd] == 6 && FIELD_EX32(sd->ocr, OCR, CARD_CAPACITY)) {
        /* Only Standard Capacity cards support class 6 commands */
        return sd_illegal;
    }

    switch (req.cmd) {
    /* Basic commands (Class 0 and Class 1) */
    case 0:	/* CMD0:   GO_IDLE_STATE */
        switch (sd->state) {
        case sd_inactive_state:
            return sd->spi ? sd_r1 : sd_r0;

        default:
            sd->state = sd_idle_state;
            sd_reset(DEVICE(sd));
            return sd->spi ? sd_r1 : sd_r0;
        }
        break;

    case 1:	/* CMD1:   SEND_OP_CMD */
        /* MMC: Powerup & send r3
         * SD: send r1 in spi mode
         */
        if (sd->mmc) {
            sd_ocr_powerup(sd);
            return sd->state == sd_idle_state ?
                   sd_r3 : sd_r0;
        }

        if (!sd->spi)
            goto bad_cmd;

        sd->state = sd_transfer_state;
        return sd_r1;

    case 2:	/* CMD2:   ALL_SEND_CID */
        if (sd->spi)
            goto bad_cmd;
        switch (sd->state) {
        case sd_idle_state:
            if (!sd->mmc) {
                break;
            }
        case sd_ready_state:
            sd->state = sd_identification_state;
            return sd_r2_i;

        default:
            break;
        }
        break;

    case 3:	/* CMD3:   SEND_RELATIVE_ADDR */
                /*         MMC: SET_RELATEIVE_ADDR */
        if (sd->spi)
            goto bad_cmd;
        switch (sd->state) {
        case sd_identification_state:
        case sd_standby_state:
            sd->state = sd_standby_state;
            sd_set_rca(sd, req.arg >> 16);
            return sd->mmc ? sd_r1 : sd_r6;
        default:
            break;
        }
        break;

    case 4:	/* CMD4:   SEND_DSR */
        if (sd->spi)
            goto bad_cmd;
        switch (sd->state) {
        case sd_standby_state:
            break;

        default:
            break;
        }
        break;

    case 5: /* CMD5: reserved for SDIO cards */
        return sd_illegal;

    case 6:	/* CMD6:   SWITCH_FUNCTION */
        switch (sd->mode) {
        case sd_data_transfer_mode:
            if (sd->mmc) {
                sd->state = sd_programming_state;
                mmc_function_switch(sd, req.arg);
                sd->state = sd_transfer_state;
                return sd_r1b;
            } else {
                sd_function_switch(sd, req.arg);
                sd->state = sd_sendingdata_state;
                sd->data_start = 0;
                sd->data_offset = 0;
                return sd_r1;
            }
        default:
            break;
        }
        break;

    case 7:	/* CMD7:   SELECT/DESELECT_CARD */
        if (sd->spi)
            goto bad_cmd;
        switch (sd->state) {
        case sd_standby_state:
            if (sd->rca != rca)
                return sd_r0;

            sd->state = sd_transfer_state;
            return sd_r1b;

        case sd_transfer_state:
        case sd_sendingdata_state:
            if (sd->rca == rca)
                break;

            sd->state = sd_standby_state;
            return sd_r1b;

        case sd_disconnect_state:
            if (sd->rca != rca)
                return sd_r0;

            sd->state = sd_programming_state;
            return sd_r1b;

        case sd_programming_state:
            if (sd->rca == rca)
                break;

            sd->state = sd_disconnect_state;
            return sd_r1b;

        default:
            break;
        }
        break;

    case 8:    /* CMD8:   SEND_IF_COND / SEND_EXT_CSD */
        if (sd->mmc) {
            switch (sd->state) {
            case sd_transfer_state:
                /* MMC : Sends the EXT_CSD register as a Block of data */
                sd->state = sd_sendingdata_state;
                memcpy(sd->data, sd->ext_csd, sizeof(sd->ext_csd));
                sd->data_start = addr;
                sd->data_offset = 0;
                return sd_r1;
            default:
                break;
            }
        } else {
            if (sd->spec_version < SD_PHY_SPECv2_00_VERS) {
                break;
            }
            if (sd->state != sd_idle_state) {
                break;
            }
            sd->vhs = 0;

            /* No response if not exactly one VHS bit is set.  */
            if (!(req.arg >> 8) || (req.arg >> (ctz32(req.arg & ~0xff) + 1))) {
                return sd->spi ? sd_r7 : sd_r0;
            }

            /* Accept.  */
            sd->vhs = req.arg;
            return sd_r7;
        }
    case 9:	/* CMD9:   SEND_CSD */
        switch (sd->state) {
        case sd_standby_state:
            if (sd->rca != rca)
                return sd_r0;

            return sd_r2_s;

        case sd_transfer_state:
            if (!sd->spi)
                break;
            sd->state = sd_sendingdata_state;
            memcpy(sd->data, sd->csd, 16);
            sd->data_start = addr;
            sd->data_offset = 0;
            return sd_r1;

        default:
            break;
        }
        break;

    case 10:	/* CMD10:  SEND_CID */
        switch (sd->state) {
        case sd_standby_state:
            if (sd->rca != rca)
                return sd_r0;

            return sd_r2_i;

        case sd_transfer_state:
            if (!sd->spi)
                break;
            sd->state = sd_sendingdata_state;
            memcpy(sd->data, sd->cid, 16);
            sd->data_start = addr;
            sd->data_offset = 0;
            return sd_r1;

        default:
            break;
        }
        break;

    case 12:	/* CMD12:  STOP_TRANSMISSION */
        switch (sd->state) {
        case sd_sendingdata_state:
            sd->state = sd_transfer_state;
            return sd_r1b;

        case sd_receivingdata_state:
            sd->state = sd_programming_state;
            /* Bzzzzzzztt .... Operation complete.  */
            sd->state = sd_transfer_state;
            return sd_r1b;

        default:
            break;
        }
        break;

    case 13:	/* CMD13:  SEND_STATUS */
        switch (sd->mode) {
        case sd_data_transfer_mode:
            if (sd->rca != rca)
                return sd_r0;

            return sd_r1;

        default:
            break;
        }
        break;

    case 15:	/* CMD15:  GO_INACTIVE_STATE */
        if (sd->spi)
            goto bad_cmd;
        switch (sd->mode) {
        case sd_data_transfer_mode:
            if (sd->rca != rca)
                return sd_r0;

            sd->state = sd_inactive_state;
            return sd_r0;

        default:
            break;
        }
        break;

    /* Block read commands (Classs 2) */
    case 16:	/* CMD16:  SET_BLOCKLEN */
        switch (sd->state) {
        case sd_transfer_state:
            if (req.arg > (1 << HWBLOCK_SHIFT)) {
                sd->card_status |= BLOCK_LEN_ERROR;
            } else {
                trace_sdcard_set_blocklen(req.arg);
                sd->blk_len = req.arg;
            }

            return sd_r1;

        default:
            break;
        }
        break;

    case 17:	/* CMD17:  READ_SINGLE_BLOCK */
        switch (sd->state) {
        case sd_transfer_state:

            if (addr + sd->blk_len > sd->size) {
                sd->card_status |= ADDRESS_ERROR;
                return sd_r1;
            }

            sd->state = sd_sendingdata_state;
            sd->data_start = addr;
            sd->data_offset = 0;
            return sd_r1;

        default:
            break;
        }
        break;

    case 18:	/* CMD18:  READ_MULTIPLE_BLOCK */
        switch (sd->state) {
        case sd_transfer_state:

            if (addr + sd->blk_len > sd->size) {
                sd->card_status |= ADDRESS_ERROR;
                return sd_r1;
            }

            sd->state = sd_sendingdata_state;
            sd->data_start = addr;
            sd->data_offset = 0;
            return sd_r1;

        default:
            break;
        }
        break;

    case 19:    /* CMD19: SEND_TUNING_BLOCK (SD) */
        if (sd->spec_version < SD_PHY_SPECv3_01_VERS) {
            break;
        }
        if (sd->state == sd_transfer_state) {
            sd->state = sd_sendingdata_state;
            sd->data_offset = 0;
            return sd_r1;
        }
        break;

    case 21:    /* CMD21: mmc SEND TUNING_BLOCK */
        if (sd->mmc && (sd->state == sd_transfer_state)) {
            sd->state = sd_sendingdata_state;
            sd->data_offset = 0;
            return sd_r1;
        }
        break;

    case 23:    /* CMD23: SET_BLOCK_COUNT */
        if (sd->spec_version < SD_PHY_SPECv3_01_VERS) {
            break;
        }
        switch (sd->state) {
        case sd_transfer_state:
            sd->multi_blk_cnt = sd->mmc ? req.arg & 0xFFFF: req.arg;
            return sd_r1;

        default:
            break;
        }
        break;

    /* Block write commands (Class 4) */
    case 24:	/* CMD24:  WRITE_SINGLE_BLOCK */
        switch (sd->state) {
        case sd_transfer_state:
            /* Writing in SPI mode not implemented.  */
            if (sd->spi)
                break;

            if (addr + sd->blk_len > sd->size) {
                sd->card_status |= ADDRESS_ERROR;
                return sd_r1;
            }

            sd->state = sd_receivingdata_state;
            sd->data_start = addr;
            sd->data_offset = 0;
            sd->blk_written = 0;

            if (sd_wp_addr(sd, sd->data_start)) {
                sd->card_status |= WP_VIOLATION;
            }
            if (sd->csd[14] & 0x30) {
                sd->card_status |= WP_VIOLATION;
            }
            return sd_r1;

        default:
            break;
        }
        break;

    case 25:	/* CMD25:  WRITE_MULTIPLE_BLOCK */
        switch (sd->state) {
        case sd_transfer_state:
            /* Writing in SPI mode not implemented.  */
            if (sd->spi)
                break;

            if (addr + sd->blk_len > sd->size) {
                sd->card_status |= ADDRESS_ERROR;
                return sd_r1;
            }

            sd->state = sd_receivingdata_state;
            sd->data_start = addr;
            sd->data_offset = 0;
            sd->blk_written = 0;

            if (sd_wp_addr(sd, sd->data_start)) {
                sd->card_status |= WP_VIOLATION;
            }
            if (sd->csd[14] & 0x30) {
                sd->card_status |= WP_VIOLATION;
            }
            return sd_r1;

        default:
            break;
        }
        break;

    case 26:	/* CMD26:  PROGRAM_CID */
        if (sd->spi)
            goto bad_cmd;
        switch (sd->state) {
        case sd_transfer_state:
            sd->state = sd_receivingdata_state;
            sd->data_start = 0;
            sd->data_offset = 0;
            return sd_r1;

        default:
            break;
        }
        break;

    case 27:	/* CMD27:  PROGRAM_CSD */
        switch (sd->state) {
        case sd_transfer_state:
            sd->state = sd_receivingdata_state;
            sd->data_start = 0;
            sd->data_offset = 0;
            return sd_r1;

        default:
            break;
        }
        break;

    /* Write protection (Class 6) */
    case 28:	/* CMD28:  SET_WRITE_PROT */
        switch (sd->state) {
        case sd_transfer_state:
            if (addr >= sd->size) {
                sd->card_status |= ADDRESS_ERROR;
                return sd_r1b;
            }

            sd->state = sd_programming_state;
            set_bit(sd_addr_to_wpnum(addr), sd->wp_groups);
            /* Bzzzzzzztt .... Operation complete.  */
            sd->state = sd_transfer_state;
            return sd_r1b;

        default:
            break;
        }
        break;

    case 29:	/* CMD29:  CLR_WRITE_PROT */
        switch (sd->state) {
        case sd_transfer_state:
            if (addr >= sd->size) {
                sd->card_status |= ADDRESS_ERROR;
                return sd_r1b;
            }

            sd->state = sd_programming_state;
            clear_bit(sd_addr_to_wpnum(addr), sd->wp_groups);
            /* Bzzzzzzztt .... Operation complete.  */
            sd->state = sd_transfer_state;
            return sd_r1b;

        default:
            break;
        }
        break;

    case 30:	/* CMD30:  SEND_WRITE_PROT */
        switch (sd->state) {
        case sd_transfer_state:
            sd->state = sd_sendingdata_state;
            *(uint32_t *) sd->data = sd_wpbits(sd, req.arg);
            sd->data_start = addr;
            sd->data_offset = 0;
            return sd_r1b;

        default:
            break;
        }
        break;

    /* Erase commands (Class 5) */
    case 32:	/* CMD32:  ERASE_WR_BLK_START */
    case 35:
        switch (sd->state) {
        case sd_transfer_state:
            sd->erase_start = req.arg;
            return sd_r1;

        default:
            break;
        }
        break;

    case 33:	/* CMD33:  ERASE_WR_BLK_END */
    case 36:
        switch (sd->state) {
        case sd_transfer_state:
            sd->erase_end = req.arg;
            return sd_r1;

        default:
            break;
        }
        break;

    case 38:	/* CMD38:  ERASE */
        switch (sd->state) {
        case sd_transfer_state:
            if (sd->csd[14] & 0x30) {
                sd->card_status |= WP_VIOLATION;
                return sd_r1b;
            }

            sd->state = sd_programming_state;
            sd_erase(sd);
            /* Bzzzzzzztt .... Operation complete.  */
            sd->state = sd_transfer_state;
            return sd_r1b;

        default:
            break;
        }
        break;

    /* Lock card commands (Class 7) */
    case 42:	/* CMD42:  LOCK_UNLOCK */
        switch (sd->state) {
        case sd_transfer_state:
            sd->state = sd_receivingdata_state;
            sd->data_start = 0;
            sd->data_offset = 0;
            return sd_r1;

        default:
            break;
        }
        break;

    case 52 ... 54:
        /* CMD52, CMD53, CMD54: reserved for SDIO cards
         * (see the SDIO Simplified Specification V2.0)
         * Handle as illegal command but do not complain
         * on stderr, as some OSes may use these in their
         * probing for presence of an SDIO card.
         */
        return sd_illegal;

    /* Application specific commands (Class 8) */
    case 55:	/* CMD55:  APP_CMD */
        switch (sd->state) {
        case sd_ready_state:
        case sd_identification_state:
        case sd_inactive_state:
            return sd_illegal;
        case sd_idle_state:
            if (rca) {
                qemu_log_mask(LOG_GUEST_ERROR,
                              "SD: illegal RCA 0x%04x for APP_CMD\n", req.cmd);
            }
        default:
            break;
        }
        if (!sd->spi) {
            if (sd->rca != rca) {
                return sd_r0;
            }
        }
        sd->expecting_acmd = true;
        sd->card_status |= APP_CMD;
        return sd_r1;

    case 56:	/* CMD56:  GEN_CMD */
        switch (sd->state) {
        case sd_transfer_state:
            sd->data_offset = 0;
            if (req.arg & 1)
                sd->state = sd_sendingdata_state;
            else
                sd->state = sd_receivingdata_state;
            return sd_r1;

        default:
            break;
        }
        break;

    case 58:    /* CMD58:   READ_OCR (SPI) */
        if (!sd->spi) {
            goto bad_cmd;
        }
        return sd_r3;

    case 59:    /* CMD59:   CRC_ON_OFF (SPI) */
        if (!sd->spi) {
            goto bad_cmd;
        }
        goto unimplemented_spi_cmd;

    default:
    bad_cmd:
        qemu_log_mask(LOG_GUEST_ERROR, "SD: Unknown CMD%i\n", req.cmd);
        return sd_illegal;

    unimplemented_spi_cmd:
        /* Commands that are recognised but not yet implemented in SPI mode.  */
        qemu_log_mask(LOG_UNIMP, "SD: CMD%i not implemented in SPI mode\n",
                      req.cmd);
        return sd_illegal;
    }

    qemu_log_mask(LOG_GUEST_ERROR, "SD: CMD%i in a wrong state\n", req.cmd);
    return sd_illegal;
}

static sd_rsp_type_t sd_app_command(SDState *sd,
                                    SDRequest req)
{
    trace_sdcard_app_command(sd->proto_name, sd_acmd_name(req.cmd),
                             req.cmd, req.arg, sd_state_name(sd->state));
    sd->card_status |= APP_CMD;
    switch (req.cmd) {
    case 6:	/* ACMD6:  SET_BUS_WIDTH */
        if (sd->spi) {
            goto unimplemented_spi_cmd;
        }
        switch (sd->state) {
        case sd_transfer_state:
            sd->sd_status[0] &= 0x3f;
            sd->sd_status[0] |= (req.arg & 0x03) << 6;
            return sd_r1;

        default:
            break;
        }
        break;

    case 13:	/* ACMD13: SD_STATUS */
        switch (sd->state) {
        case sd_transfer_state:
            sd->state = sd_sendingdata_state;
            sd->data_start = 0;
            sd->data_offset = 0;
            return sd_r1;

        default:
            break;
        }
        break;

    case 22:	/* ACMD22: SEND_NUM_WR_BLOCKS */
        switch (sd->state) {
        case sd_transfer_state:
            *(uint32_t *) sd->data = sd->blk_written;

            sd->state = sd_sendingdata_state;
            sd->data_start = 0;
            sd->data_offset = 0;
            return sd_r1;

        default:
            break;
        }
        break;

    case 23:	/* ACMD23: SET_WR_BLK_ERASE_COUNT */
        switch (sd->state) {
        case sd_transfer_state:
            return sd_r1;

        default:
            break;
        }
        break;

    case 41:	/* ACMD41: SD_APP_OP_COND */
        if (sd->mmc) {
            break;
        }
        if (sd->spi) {
            /* SEND_OP_CMD */
            sd->state = sd_transfer_state;
            return sd_r1;
        }
        if (sd->state != sd_idle_state) {
            break;
        }
        /* If it's the first ACMD41 since reset, we need to decide
         * whether to power up. If this is not an enquiry ACMD41,
         * we immediately report power on and proceed below to the
         * ready state, but if it is, we set a timer to model a
         * delay for power up. This works around a bug in EDK2
         * UEFI, which sends an initial enquiry ACMD41, but
         * assumes that the card is in ready state as soon as it
         * sees the power up bit set. */
        if (!FIELD_EX32(sd->ocr, OCR, CARD_POWER_UP)) {
            if ((req.arg & ACMD41_ENQUIRY_MASK) != 0) {
                timer_del(sd->ocr_power_timer);
                sd_ocr_powerup(sd);
            } else {
                trace_sdcard_inquiry_cmd41();
                if (!timer_pending(sd->ocr_power_timer)) {
                    timer_mod_ns(sd->ocr_power_timer,
                                 (qemu_clock_get_ns(QEMU_CLOCK_VIRTUAL)
                                  + OCR_POWER_DELAY_NS));
                }
            }
        }

        if (FIELD_EX32(sd->ocr & req.arg, OCR, VDD_VOLTAGE_WINDOW)) {
            /* We accept any voltage.  10000 V is nothing.
             *
             * Once we're powered up, we advance straight to ready state
             * unless it's an enquiry ACMD41 (bits 23:0 == 0).
             */
            sd->state = sd_ready_state;
        }

        return sd_r3;

    case 42:	/* ACMD42: SET_CLR_CARD_DETECT */
        switch (sd->state) {
        case sd_transfer_state:
            /* Bringing in the 50KOhm pull-up resistor... Done.  */
            return sd_r1;

        default:
            break;
        }
        break;

    case 51:	/* ACMD51: SEND_SCR */
        switch (sd->state) {
        case sd_transfer_state:
            sd->state = sd_sendingdata_state;
            sd->data_start = 0;
            sd->data_offset = 0;
            return sd_r1;

        default:
            break;
        }
        break;

    case 18:    /* Reserved for SD security applications */
    case 25:
    case 26:
    case 38:
    case 43 ... 49:
        /* Refer to the "SD Specifications Part3 Security Specification" for
         * information about the SD Security Features.
         */
        qemu_log_mask(LOG_UNIMP, "SD: CMD%i Security not implemented\n",
                      req.cmd);
        return sd_illegal;

    default:
        /* Fall back to standard commands.  */
        return sd_normal_command(sd, req);

    unimplemented_spi_cmd:
        /* Commands that are recognised but not yet implemented in SPI mode.  */
        qemu_log_mask(LOG_UNIMP, "SD: CMD%i not implemented in SPI mode\n",
                      req.cmd);
        return sd_illegal;
    }

    qemu_log_mask(LOG_GUEST_ERROR, "SD: ACMD%i in a wrong state\n", req.cmd);
    return sd_illegal;
}

static int cmd_valid_while_locked(SDState *sd, const uint8_t cmd)
{
    /* Valid commands in locked state:
     * basic class (0)
     * lock card class (7)
     * CMD16
     * implicitly, the ACMD prefix CMD55
     * ACMD41 and ACMD42
     * Anything else provokes an "illegal command" response.
     */
    if (sd->expecting_acmd) {
        return cmd == 41 || cmd == 42;
    }
    if (cmd == 16 || cmd == 55) {
        return 1;
    }
    return sd_cmd_class[cmd] == 0 || sd_cmd_class[cmd] == 7;
}

int sd_do_command(SDState *sd, SDRequest *req,
                  uint8_t *response) {
    int last_state;
    sd_rsp_type_t rtype;
    int rsplen;

    if (!sd->blk || !blk_is_inserted(sd->blk) || !sd->enable) {
        return 0;
    }

    if (sd_req_crc_validate(req)) {
        sd->card_status |= COM_CRC_ERROR;
        rtype = sd_illegal;
        goto send_response;
    }

    if (req->cmd >= SDMMC_CMD_MAX) {
        qemu_log_mask(LOG_GUEST_ERROR, "SD: incorrect command 0x%02x\n",
                      req->cmd);
        req->cmd &= 0x3f;
    }

    if (sd->card_status & CARD_IS_LOCKED) {
        if (!cmd_valid_while_locked(sd, req->cmd)) {
            sd->card_status |= ILLEGAL_COMMAND;
            sd->expecting_acmd = false;
            qemu_log_mask(LOG_GUEST_ERROR, "SD: Card is locked\n");
            rtype = sd_illegal;
            goto send_response;
        }
    }

    last_state = sd->state;
    sd_set_mode(sd);

    if (sd->expecting_acmd) {
        sd->expecting_acmd = false;
        rtype = sd_app_command(sd, *req);
    } else {
        rtype = sd_normal_command(sd, *req);
    }

    if (rtype == sd_illegal) {
        sd->card_status |= ILLEGAL_COMMAND;
    } else {
        /* Valid command, we can update the 'state before command' bits.
         * (Do this now so they appear in r1 responses.)
         */
        sd->current_cmd = req->cmd;
        sd->card_status &= ~CURRENT_STATE;
        sd->card_status |= (last_state << 9);
    }

send_response:
    switch (rtype) {
    case sd_r1:
    case sd_r1b:
        sd_response_r1_make(sd, response);
        rsplen = 4;
        break;

    case sd_r2_i:
        memcpy(response, sd->cid, sizeof(sd->cid));
        rsplen = 16;
        break;

    case sd_r2_s:
        memcpy(response, sd->csd, sizeof(sd->csd));
        rsplen = 16;
        break;

    case sd_r3:
        sd_response_r3_make(sd, response);
        rsplen = 4;
        break;

    case sd_r6:
        sd_response_r6_make(sd, response);
        rsplen = 4;
        break;

    case sd_r7:
        sd_response_r7_make(sd, response);
        rsplen = 4;
        break;

    case sd_r0:
    case sd_illegal:
        rsplen = 0;
        break;
    default:
        g_assert_not_reached();
    }
    trace_sdcard_response(sd_response_name(rtype), rsplen);

    if (rtype != sd_illegal) {
        /* Clear the "clear on valid command" status bits now we've
         * sent any response
         */
        sd->card_status &= ~CARD_STATUS_B;
    }

#ifdef DEBUG_SD
    qemu_hexdump(stderr, "Response", response, rsplen);
#endif

    return rsplen;
}

static void sd_blk_read(SDState *sd, uint64_t addr, uint32_t len)
{
    trace_sdcard_read_block(addr, len);
    if (!sd->blk || blk_pread(sd->blk, addr, sd->data, len) < 0) {
        fprintf(stderr, "sd_blk_read: read error on host side\n");
    }
}

static void sd_blk_write(SDState *sd, uint64_t addr, uint32_t len)
{
    trace_sdcard_write_block(addr, len);
    if (!sd->blk || blk_pwrite(sd->blk, addr, sd->data, len, 0) < 0) {
        fprintf(stderr, "sd_blk_write: write error on host side\n");
    }
}

#define BLK_READ_BLOCK(a, len)	sd_blk_read(sd, a, len)
#define BLK_WRITE_BLOCK(a, len)	sd_blk_write(sd, a, len)
#define APP_READ_BLOCK(a, len)	memset(sd->data, 0xec, len)
#define APP_WRITE_BLOCK(a, len)

void sd_write_byte(SDState *sd, uint8_t value)
{
    int i;

    if (!sd->blk || !blk_is_inserted(sd->blk) || !sd->enable)
        return;

    if (sd->state != sd_receivingdata_state) {
        qemu_log_mask(LOG_GUEST_ERROR,
                      "%s: not in Receiving-Data state\n", __func__);
        return;
    }

    if (sd->card_status & (ADDRESS_ERROR | WP_VIOLATION))
        return;

    trace_sdcard_write_data(sd->proto_name,
                            sd_acmd_name(sd->current_cmd),
                            sd->current_cmd, value);
    switch (sd->current_cmd) {
    case 24:	/* CMD24:  WRITE_SINGLE_BLOCK */
        sd->data[sd->data_offset ++] = value;
        if (sd->data_offset >= sd->blk_len) {
            /* TODO: Check CRC before committing */
            sd->state = sd_programming_state;
            BLK_WRITE_BLOCK(sd->data_start, sd->data_offset);
            sd->blk_written ++;
            sd->csd[14] |= 0x40;
            /* Bzzzzzzztt .... Operation complete.  */
            sd->state = sd_transfer_state;
        }
        break;

    case 25:	/* CMD25:  WRITE_MULTIPLE_BLOCK */
        if (sd->data_offset == 0) {
            /* Start of the block - let's check the address is valid */
            if (sd->data_start + sd->blk_len > sd->size) {
                sd->card_status |= ADDRESS_ERROR;
                break;
            }
            if (sd_wp_addr(sd, sd->data_start)) {
                sd->card_status |= WP_VIOLATION;
                break;
            }
        }
        sd->data[sd->data_offset++] = value;
        if (sd->data_offset >= sd->blk_len) {
            /* TODO: Check CRC before committing */
            sd->state = sd_programming_state;
            BLK_WRITE_BLOCK(sd->data_start, sd->data_offset);
            sd->blk_written++;
            sd->data_start += sd->blk_len;
            sd->data_offset = 0;
            sd->csd[14] |= 0x40;

            /* Bzzzzzzztt .... Operation complete.  */
            if (sd->multi_blk_cnt != 0) {
                if (--sd->multi_blk_cnt == 0) {
                    /* Stop! */
                    sd->state = sd_transfer_state;
                    break;
                }
            }

            sd->state = sd_receivingdata_state;
        }
        break;

    case 26:	/* CMD26:  PROGRAM_CID */
        sd->data[sd->data_offset ++] = value;
        if (sd->data_offset >= sizeof(sd->cid)) {
            /* TODO: Check CRC before committing */
            sd->state = sd_programming_state;
            for (i = 0; i < sizeof(sd->cid); i ++)
                if ((sd->cid[i] | 0x00) != sd->data[i])
                    sd->card_status |= CID_CSD_OVERWRITE;

            if (!(sd->card_status & CID_CSD_OVERWRITE))
                for (i = 0; i < sizeof(sd->cid); i ++) {
                    sd->cid[i] |= 0x00;
                    sd->cid[i] &= sd->data[i];
                }
            /* Bzzzzzzztt .... Operation complete.  */
            sd->state = sd_transfer_state;
        }
        break;

    case 27:	/* CMD27:  PROGRAM_CSD */
        sd->data[sd->data_offset ++] = value;
        if (sd->data_offset >= sizeof(sd->csd)) {
            /* TODO: Check CRC before committing */
            sd->state = sd_programming_state;
            for (i = 0; i < sizeof(sd->csd); i ++)
                if ((sd->csd[i] | sd_csd_rw_mask[i]) !=
                    (sd->data[i] | sd_csd_rw_mask[i]))
                    sd->card_status |= CID_CSD_OVERWRITE;

            /* Copy flag (OTP) & Permanent write protect */
            if (sd->csd[14] & ~sd->data[14] & 0x60)
                sd->card_status |= CID_CSD_OVERWRITE;

            if (!(sd->card_status & CID_CSD_OVERWRITE))
                for (i = 0; i < sizeof(sd->csd); i ++) {
                    sd->csd[i] |= sd_csd_rw_mask[i];
                    sd->csd[i] &= sd->data[i];
                }
            /* Bzzzzzzztt .... Operation complete.  */
            sd->state = sd_transfer_state;
        }
        break;

    case 42:	/* CMD42:  LOCK_UNLOCK */
        sd->data[sd->data_offset ++] = value;
        if (sd->data_offset >= sd->blk_len) {
            /* TODO: Check CRC before committing */
            sd->state = sd_programming_state;
            sd_lock_command(sd);
            /* Bzzzzzzztt .... Operation complete.  */
            sd->state = sd_transfer_state;
        }
        break;

    case 56:	/* CMD56:  GEN_CMD */
        sd->data[sd->data_offset ++] = value;
        if (sd->data_offset >= sd->blk_len) {
            APP_WRITE_BLOCK(sd->data_start, sd->data_offset);
            sd->state = sd_transfer_state;
        }
        break;

    default:
        qemu_log_mask(LOG_GUEST_ERROR, "%s: unknown command\n", __func__);
        break;
    }
}

#define SD_TUNING_BLOCK_SIZE    64

static const uint8_t sd_tuning_block_pattern[SD_TUNING_BLOCK_SIZE] = {
    /* See: Physical Layer Simplified Specification Version 3.01, Table 4-2 */
    0xff, 0x0f, 0xff, 0x00,         0x0f, 0xfc, 0xc3, 0xcc,
    0xc3, 0x3c, 0xcc, 0xff,         0xfe, 0xff, 0xfe, 0xef,
    0xff, 0xdf, 0xff, 0xdd,         0xff, 0xfb, 0xff, 0xfb,
    0xbf, 0xff, 0x7f, 0xff,         0x77, 0xf7, 0xbd, 0xef,
    0xff, 0xf0, 0xff, 0xf0,         0x0f, 0xfc, 0xcc, 0x3c,
    0xcc, 0x33, 0xcc, 0xcf,         0xff, 0xef, 0xff, 0xee,
    0xff, 0xfd, 0xff, 0xfd,         0xdf, 0xff, 0xbf, 0xff,
    0xbb, 0xff, 0xf7, 0xff,         0xf7, 0x7f, 0x7b, 0xde,
};

#define EXCSD_BUS_WIDTH_OFFSET 183
#define BUS_WIDTH_8_MASK    0x4
#define BUS_WIDTH_4_MASK    0x2
#define MMC_TUNING_BLOCK_SIZE   128

static const uint8_t mmc_tunning_block_pattern[128] = {
       0xff, 0xff, 0x00, 0xff, 0xff, 0xff, 0x00, 0x00,
       0xff, 0xff, 0xcc, 0xcc, 0xcc, 0x33, 0xcc, 0xcc,
       0xcc, 0x33, 0x33, 0xcc, 0xcc, 0xcc, 0xff, 0xff,
       0xff, 0xee, 0xff, 0xff, 0xff, 0xee, 0xee, 0xff,
       0xff, 0xff, 0xdd, 0xff, 0xff, 0xff, 0xdd, 0xdd,
       0xff, 0xff, 0xff, 0xbb, 0xff, 0xff, 0xff, 0xbb,
       0xbb, 0xff, 0xff, 0xff, 0x77, 0xff, 0xff, 0xff,
       0x77, 0x77, 0xff, 0x77, 0xbb, 0xdd, 0xee, 0xff,
       0xff, 0xff, 0xff, 0x00, 0xff, 0xff, 0xff, 0x00,
       0x00, 0xff, 0xff, 0xcc, 0xcc, 0xcc, 0x33, 0xcc,
       0xcc, 0xcc, 0x33, 0x33, 0xcc, 0xcc, 0xcc, 0xff,
       0xff, 0xff, 0xee, 0xff, 0xff, 0xff, 0xee, 0xee,
       0xff, 0xff, 0xff, 0xdd, 0xff, 0xff, 0xff, 0xdd,
       0xdd, 0xff, 0xff, 0xff, 0xbb, 0xff, 0xff, 0xff,
       0xbb, 0xbb, 0xff, 0xff, 0xff, 0x77, 0xff, 0xff,
       0xff, 0x77, 0x77, 0xff, 0x77, 0xbb, 0xdd, 0xee,
};

uint8_t sd_read_byte(SDState *sd)
{
    /* TODO: Append CRCs */
    uint8_t ret;
    uint32_t io_len;

    if (!sd->blk || !blk_is_inserted(sd->blk) || !sd->enable)
        return 0x00;

    if (sd->state != sd_sendingdata_state) {
        qemu_log_mask(LOG_GUEST_ERROR,
                      "%s: not in Sending-Data state\n", __func__);
        return 0x00;
    }

    if (sd->card_status & (ADDRESS_ERROR | WP_VIOLATION))
        return 0x00;

    io_len = (sd->ocr & (1 << 30)) ? 512 : sd->blk_len;

    trace_sdcard_read_data(sd->proto_name,
                           sd_acmd_name(sd->current_cmd),
                           sd->current_cmd, io_len);
    switch (sd->current_cmd) {
    case 6:	/* CMD6:   SWITCH_FUNCTION */
        ret = sd->data[sd->data_offset ++];

        if (sd->data_offset >= 64)
            sd->state = sd_transfer_state;
        break;

    case 8:     /* CMD8: SEND_EXT_CSD on MMC */
        ret = sd->data[sd->data_offset++];
        if (sd->data_offset >= sizeof(sd->ext_csd)) {
            sd->state = sd_transfer_state;
        }
        break;

    case 9:	/* CMD9:   SEND_CSD */
    case 10:	/* CMD10:  SEND_CID */
        ret = sd->data[sd->data_offset ++];

        if (sd->data_offset >= 16)
            sd->state = sd_transfer_state;
        break;

    case 13:	/* ACMD13: SD_STATUS */
        ret = sd->sd_status[sd->data_offset ++];

        if (sd->data_offset >= sizeof(sd->sd_status))
            sd->state = sd_transfer_state;
        break;

    case 17:	/* CMD17:  READ_SINGLE_BLOCK */
        if (sd->data_offset == 0)
            BLK_READ_BLOCK(sd->data_start, io_len);
        ret = sd->data[sd->data_offset ++];

        if (sd->data_offset >= io_len)
            sd->state = sd_transfer_state;
        break;

    case 18:	/* CMD18:  READ_MULTIPLE_BLOCK */
        if (sd->data_offset == 0) {
            if (sd->data_start + io_len > sd->size) {
                sd->card_status |= ADDRESS_ERROR;
                return 0x00;
            }
            BLK_READ_BLOCK(sd->data_start, io_len);
        }
        ret = sd->data[sd->data_offset ++];

        if (sd->data_offset >= io_len) {
            sd->data_start += io_len;
            sd->data_offset = 0;

            if (sd->multi_blk_cnt != 0) {
                if (--sd->multi_blk_cnt == 0) {
                    /* Stop! */
                    sd->state = sd_transfer_state;
                    break;
                }
            }
        }
        break;

    case 19:    /* CMD19:  SEND_TUNING_BLOCK (SD) */
        if (sd->data_offset >= SD_TUNING_BLOCK_SIZE - 1) {
            sd->state = sd_transfer_state;
        }
        ret = sd_tuning_block_pattern[sd->data_offset++];
        break;

    case 21:    /* CMD21: SEND_TUNNING_BLOCK (MMC) */
        if (sd->data_offset >= MMC_TUNING_BLOCK_SIZE - 1) {
            sd->state = sd_transfer_state;
        }
        if (sd->ext_csd[EXCSD_BUS_WIDTH_OFFSET] & BUS_WIDTH_8_MASK) {
            ret = mmc_tunning_block_pattern[sd->data_offset++];
        } else {
            /* Return LSB Nibbles of two byte from the 8bit tuning block
             * for 4bit mode
             */
            ret = mmc_tunning_block_pattern[sd->data_offset++] & 0x0F;
            ret |= (mmc_tunning_block_pattern[sd->data_offset++] & 0x0F) << 4;
        }
        break;

    case 22:	/* ACMD22: SEND_NUM_WR_BLOCKS */
        ret = sd->data[sd->data_offset ++];

        if (sd->data_offset >= 4)
            sd->state = sd_transfer_state;
        break;

    case 30:	/* CMD30:  SEND_WRITE_PROT */
        ret = sd->data[sd->data_offset ++];

        if (sd->data_offset >= 4)
            sd->state = sd_transfer_state;
        break;

    case 51:	/* ACMD51: SEND_SCR */
        ret = sd->scr[sd->data_offset ++];

        if (sd->data_offset >= sizeof(sd->scr))
            sd->state = sd_transfer_state;
        break;

    case 56:	/* CMD56:  GEN_CMD */
        if (sd->data_offset == 0)
            APP_READ_BLOCK(sd->data_start, sd->blk_len);
        ret = sd->data[sd->data_offset ++];

        if (sd->data_offset >= sd->blk_len)
            sd->state = sd_transfer_state;
        break;

    default:
        qemu_log_mask(LOG_GUEST_ERROR, "%s: unknown command\n", __func__);
        return 0x00;
    }

    return ret;
}

static bool sd_data_ready(SDState *sd)
{
    return sd->state == sd_sendingdata_state;
}

void sd_enable(SDState *sd, bool enable)
{
    sd->enable = enable;
}

static void sd_instance_init(Object *obj)
{
    SDState *sd = SD_CARD(obj);

    sd->enable = true;
    sd->ocr_power_timer = timer_new_ns(QEMU_CLOCK_VIRTUAL, sd_ocr_powerup, sd);
}

static void sd_instance_finalize(Object *obj)
{
    SDState *sd = SD_CARD(obj);

    timer_del(sd->ocr_power_timer);
    timer_free(sd->ocr_power_timer);
}

static void sd_realize(DeviceState *dev, Error **errp)
{
    SDState *sd = SD_CARD(dev);
    int ret;

    sd->proto_name = sd->spi ? "SPI" : "SD";

    switch (sd->spec_version) {
    case SD_PHY_SPECv1_10_VERS
     ... SD_PHY_SPECv3_01_VERS:
        break;
    default:
        error_setg(errp, "Invalid SD card Spec version: %u", sd->spec_version);
        return;
    }

    if (sd->blk) {
        int64_t blk_size;

        if (blk_is_read_only(sd->blk)) {
            error_setg(errp, "Cannot use read-only drive as SD card");
            return;
        }

        blk_size = blk_getlength(sd->blk);
        if (blk_size > 0 && !is_power_of_2(blk_size)) {
            int64_t blk_size_aligned = pow2ceil(blk_size);
            char *blk_size_str;

            blk_size_str = size_to_str(blk_size);
            error_setg(errp, "Invalid SD card size: %s", blk_size_str);
            g_free(blk_size_str);

            blk_size_str = size_to_str(blk_size_aligned);
            error_append_hint(errp,
                              "SD card size has to be a power of 2, e.g. %s.\n"
                              "You can resize disk images with"
                              " 'qemu-img resize <imagefile> <new-size>'\n"
                              "(note that this will lose data if you make the"
                              " image smaller than it currently is).\n",
                              blk_size_str);
            g_free(blk_size_str);

            return;
        }

        ret = blk_set_perm(sd->blk, BLK_PERM_CONSISTENT_READ | BLK_PERM_WRITE,
                           BLK_PERM_ALL, errp);
        if (ret < 0) {
            return;
        }
        blk_set_dev_ops(sd->blk, &sd_block_ops, sd);
    }
}

static Property sd_properties[] = {
    DEFINE_PROP_UINT8("spec_version", SDState,
                      spec_version, SD_PHY_SPECv2_00_VERS),
    DEFINE_PROP_DRIVE("drive", SDState, blk),
    /* We do not model the chip select pin, so allow the board to select
     * whether card should be in SSI or MMC/SD mode.  It is also up to the
     * board to ensure that ssi transfers only occur when the chip select
     * is asserted.  */
    DEFINE_PROP_BOOL("spi", SDState, spi, false),
    DEFINE_PROP_BOOL("mmc", SDState, mmc, false),
    DEFINE_PROP_END_OF_LIST()
};

static void sd_class_init(ObjectClass *klass, void *data)
{
    DeviceClass *dc = DEVICE_CLASS(klass);
    SDCardClass *sc = SD_CARD_CLASS(klass);

    dc->realize = sd_realize;
    device_class_set_props(dc, sd_properties);
    dc->vmsd = &sd_vmstate;
    dc->reset = sd_reset;
    dc->bus_type = TYPE_SD_BUS;
    set_bit(DEVICE_CATEGORY_STORAGE, dc->categories);

    sc->set_voltage = sd_set_voltage;
    sc->get_dat_lines = sd_get_dat_lines;
    sc->get_cmd_line = sd_get_cmd_line;
    sc->do_command = sd_do_command;
    sc->write_byte = sd_write_byte;
    sc->read_byte = sd_read_byte;
    sc->data_ready = sd_data_ready;
    sc->enable = sd_enable;
    sc->get_inserted = sd_get_inserted;
    sc->get_readonly = sd_get_readonly;
}

static const TypeInfo sd_info = {
    .name = TYPE_SD_CARD,
    .parent = TYPE_DEVICE,
    .instance_size = sizeof(SDState),
    .class_size = sizeof(SDCardClass),
    .class_init = sd_class_init,
    .instance_init = sd_instance_init,
    .instance_finalize = sd_instance_finalize,
};

static void sd_register_types(void)
{
    type_register_static(&sd_info);
}

type_init(sd_register_types)<|MERGE_RESOLUTION|>--- conflicted
+++ resolved
@@ -488,20 +488,13 @@
     }
     csize = (size >> (CMULT_SHIFT + hwblock_shift)) - 1;
 
-<<<<<<< HEAD
     if (size <= SDSC_MAX_CAPACITY || sd->mmc) { /* Standard Capacity SD */
         if (sd->mmc && size >= SDSC_MAX_CAPACITY) {
             csize = 0xfff;
         }
         sd->csd[0] = sd->mmc ? 0xd0 : 0x00;  /* CSD structure */
-        sd->csd[1] = 0x26;  /* Data read access-time-1 */
-        sd->csd[2] = 0x00;  /* Data read access-time-2 */
-=======
-    if (size <= SDSC_MAX_CAPACITY) { /* Standard Capacity SD */
-        sd->csd[0] = 0x00;	/* CSD structure */
         sd->csd[1] = 0x26;	/* Data read access-time-1 */
         sd->csd[2] = 0x00;	/* Data read access-time-2 */
->>>>>>> 66a300a1
         sd->csd[3] = 0x32;      /* Max. data transfer rate: 25 MHz */
         sd->csd[4] = 0x5f;	/* Card Command Classes */
         sd->csd[5] = 0x50 |	/* Max. read data block length */
