--- conflicted
+++ resolved
@@ -302,7 +302,23 @@
                                | R_OCR_CARD_CAPACITY_MASK \
                                | R_OCR_CARD_POWER_UP_MASK)
 
-<<<<<<< HEAD
+static void sd_ocr_powerup(void *opaque)
+{
+    SDState *sd = opaque;
+
+    trace_sdcard_powerup();
+    assert(!FIELD_EX32(sd->ocr, OCR, CARD_POWER_UP));
+
+    /* card power-up OK */
+    sd->ocr = FIELD_DP32(sd->ocr, OCR, CARD_POWER_UP, 1);
+
+    if (sd->size > SDSC_MAX_CAPACITY) {
+        sd->ocr = sd->mmc ? FIELD_DP32(sd->ocr, EMMC_OCR, ACCESS_MODE, 0x2) :
+                  FIELD_DP32(sd->ocr, OCR, CARD_CAPACITY, 1);
+    }
+}
+
+/* Xilinx */
 static void sd_set_ocr(SDState *sd)
 {
     if (sd->mmc) {
@@ -314,40 +330,6 @@
     } else {
         /* All voltages OK */
         sd->ocr = R_OCR_VDD_VOLTAGE_WIN_HI_MASK;
-    }
-}
-
-=======
->>>>>>> 64c01c7d
-static void sd_ocr_powerup(void *opaque)
-{
-    SDState *sd = opaque;
-
-    trace_sdcard_powerup();
-    assert(!FIELD_EX32(sd->ocr, OCR, CARD_POWER_UP));
-
-    /* card power-up OK */
-    sd->ocr = FIELD_DP32(sd->ocr, OCR, CARD_POWER_UP, 1);
-
-    if (sd->size > SDSC_MAX_CAPACITY) {
-        sd->ocr = sd->mmc ? FIELD_DP32(sd->ocr, EMMC_OCR, ACCESS_MODE, 0x2) :
-                  FIELD_DP32(sd->ocr, OCR, CARD_CAPACITY, 1);
-    }
-}
-
-static void sd_set_ocr(SDState *sd)
-{
-    /* All voltages OK */
-    sd->ocr = R_OCR_VDD_VOLTAGE_WIN_HI_MASK;
-
-    if (sd->spi) {
-        /*
-         * We don't need to emulate power up sequence in SPI-mode.
-         * Thus, the card's power up status bit should be set to 1 when reset.
-         * The card's capacity status bit should also be set if SD card size
-         * is larger than 2GB for SDHC support.
-         */
-        sd_ocr_powerup(sd);
     }
 }
 
