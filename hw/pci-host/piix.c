/*
 * QEMU i440FX/PIIX3 PCI Bridge Emulation
 *
 * Copyright (c) 2006 Fabrice Bellard
 *
 * Permission is hereby granted, free of charge, to any person obtaining a copy
 * of this software and associated documentation files (the "Software"), to deal
 * in the Software without restriction, including without limitation the rights
 * to use, copy, modify, merge, publish, distribute, sublicense, and/or sell
 * copies of the Software, and to permit persons to whom the Software is
 * furnished to do so, subject to the following conditions:
 *
 * The above copyright notice and this permission notice shall be included in
 * all copies or substantial portions of the Software.
 *
 * THE SOFTWARE IS PROVIDED "AS IS", WITHOUT WARRANTY OF ANY KIND, EXPRESS OR
 * IMPLIED, INCLUDING BUT NOT LIMITED TO THE WARRANTIES OF MERCHANTABILITY,
 * FITNESS FOR A PARTICULAR PURPOSE AND NONINFRINGEMENT. IN NO EVENT SHALL
 * THE AUTHORS OR COPYRIGHT HOLDERS BE LIABLE FOR ANY CLAIM, DAMAGES OR OTHER
 * LIABILITY, WHETHER IN AN ACTION OF CONTRACT, TORT OR OTHERWISE, ARISING FROM,
 * OUT OF OR IN CONNECTION WITH THE SOFTWARE OR THE USE OR OTHER DEALINGS IN
 * THE SOFTWARE.
 */

#include "qemu/osdep.h"
#include "hw/hw.h"
#include "hw/i386/pc.h"
#include "hw/pci/pci.h"
#include "hw/pci/pci_host.h"
#include "hw/isa/isa.h"
#include "hw/sysbus.h"
#include "qapi/error.h"
#include "qemu/range.h"
#include "hw/xen/xen.h"
#include "hw/pci-host/pam.h"
#include "sysemu/sysemu.h"
#include "hw/i386/ioapic.h"
#include "qapi/visitor.h"
#include "qemu/error-report.h"

/*
 * I440FX chipset data sheet.
 * http://download.intel.com/design/chipsets/datashts/29054901.pdf
 */

#define I440FX_PCI_HOST_BRIDGE(obj) \
    OBJECT_CHECK(I440FXState, (obj), TYPE_I440FX_PCI_HOST_BRIDGE)

typedef struct I440FXState {
    PCIHostState parent_obj;
    Range pci_hole;
    uint64_t pci_hole64_size;
    uint32_t short_root_bus;
} I440FXState;

#define PIIX_NUM_PIC_IRQS       16      /* i8259 * 2 */
#define PIIX_NUM_PIRQS          4ULL    /* PIRQ[A-D] */
#define XEN_PIIX_NUM_PIRQS      128ULL
#define PIIX_PIRQC              0x60

/*
 * Reset Control Register: PCI-accessible ISA-Compatible Register at address
 * 0xcf9, provided by the PCI/ISA bridge (PIIX3 PCI function 0, 8086:7000).
 */
#define RCR_IOPORT 0xcf9

typedef struct PIIX3State {
    PCIDevice dev;

    /*
     * bitmap to track pic levels.
     * The pic level is the logical OR of all the PCI irqs mapped to it
     * So one PIC level is tracked by PIIX_NUM_PIRQS bits.
     *
     * PIRQ is mapped to PIC pins, we track it by
     * PIIX_NUM_PIRQS * PIIX_NUM_PIC_IRQS = 64 bits with
     * pic_irq * PIIX_NUM_PIRQS + pirq
     */
#if PIIX_NUM_PIC_IRQS * PIIX_NUM_PIRQS > 64
#error "unable to encode pic state in 64bit in pic_levels."
#endif
    uint64_t pic_levels;

    qemu_irq *pic;

    /* This member isn't used. Just for save/load compatibility */
    int32_t pci_irq_levels_vmstate[PIIX_NUM_PIRQS];

    /* Reset Control Register contents */
    uint8_t rcr;

    /* IO memory region for Reset Control Register (RCR_IOPORT) */
    MemoryRegion rcr_mem;
} PIIX3State;

#define TYPE_PIIX3_PCI_DEVICE "pci-piix3"
#define PIIX3_PCI_DEVICE(obj) \
    OBJECT_CHECK(PIIX3State, (obj), TYPE_PIIX3_PCI_DEVICE)

#define I440FX_PCI_DEVICE(obj) \
    OBJECT_CHECK(PCII440FXState, (obj), TYPE_I440FX_PCI_DEVICE)

struct PCII440FXState {
    /*< private >*/
    PCIDevice parent_obj;
    /*< public >*/

    MemoryRegion *system_memory;
    MemoryRegion *pci_address_space;
    MemoryRegion *ram_memory;
    PAMMemoryRegion pam_regions[13];
    MemoryRegion smram_region;
    MemoryRegion smram, low_smram;
};


#define I440FX_PAM      0x59
#define I440FX_PAM_SIZE 7
#define I440FX_SMRAM    0x72

/* Older coreboot versions (4.0 and older) read a config register that doesn't
 * exist in real hardware, to get the RAM size from QEMU.
 */
#define I440FX_COREBOOT_RAM_SIZE 0x57

static void piix3_set_irq(void *opaque, int pirq, int level);
static PCIINTxRoute piix3_route_intx_pin_to_irq(void *opaque, int pci_intx);
static void piix3_write_config_xen(PCIDevice *dev,
                               uint32_t address, uint32_t val, int len);

/* return the global irq number corresponding to a given device irq
   pin. We could also use the bus number to have a more precise
   mapping. */
static int pci_slot_get_pirq(PCIDevice *pci_dev, int pci_intx)
{
    int slot_addend;
    slot_addend = (pci_dev->devfn >> 3) - 1;
    return (pci_intx + slot_addend) & 3;
}

static void i440fx_update_memory_mappings(PCII440FXState *d)
{
    int i;
    PCIDevice *pd = PCI_DEVICE(d);

    memory_region_transaction_begin();
    for (i = 0; i < 13; i++) {
        pam_update(&d->pam_regions[i], i,
                   pd->config[I440FX_PAM + ((i + 1) / 2)]);
    }
    memory_region_set_enabled(&d->smram_region,
                              !(pd->config[I440FX_SMRAM] & SMRAM_D_OPEN));
    memory_region_set_enabled(&d->smram,
                              pd->config[I440FX_SMRAM] & SMRAM_G_SMRAME);
    memory_region_transaction_commit();
}


static void i440fx_write_config(PCIDevice *dev,
                                uint32_t address, uint32_t val, int len)
{
    PCII440FXState *d = I440FX_PCI_DEVICE(dev);

    /* XXX: implement SMRAM.D_LOCK */
    pci_default_write_config(dev, address, val, len);
    if (ranges_overlap(address, len, I440FX_PAM, I440FX_PAM_SIZE) ||
        range_covers_byte(address, len, I440FX_SMRAM)) {
        i440fx_update_memory_mappings(d);
    }
}

static int i440fx_load_old(QEMUFile* f, void *opaque, int version_id)
{
    PCII440FXState *d = opaque;
    PCIDevice *pd = PCI_DEVICE(d);
    int ret, i;
    uint8_t smm_enabled;

    ret = pci_device_load(pd, f);
    if (ret < 0)
        return ret;
    i440fx_update_memory_mappings(d);
    qemu_get_8s(f, &smm_enabled);

    if (version_id == 2) {
        for (i = 0; i < PIIX_NUM_PIRQS; i++) {
            qemu_get_be32(f); /* dummy load for compatibility */
        }
    }

    return 0;
}

static int i440fx_post_load(void *opaque, int version_id)
{
    PCII440FXState *d = opaque;

    i440fx_update_memory_mappings(d);
    return 0;
}

static const VMStateDescription vmstate_i440fx = {
    .name = "I440FX",
    .version_id = 3,
    .minimum_version_id = 3,
    .minimum_version_id_old = 1,
    .load_state_old = i440fx_load_old,
    .post_load = i440fx_post_load,
    .fields = (VMStateField[]) {
        VMSTATE_PCI_DEVICE(parent_obj, PCII440FXState),
        /* Used to be smm_enabled, which was basically always zero because
         * SeaBIOS hardly uses SMM.  SMRAM is now handled by CPU code.
         */
        VMSTATE_UNUSED(1),
        VMSTATE_END_OF_LIST()
    }
};

static void i440fx_pcihost_get_pci_hole_start(Object *obj, Visitor *v,
                                              const char *name, void *opaque,
                                              Error **errp)
{
    I440FXState *s = I440FX_PCI_HOST_BRIDGE(obj);
    uint64_t val64;
    uint32_t value;

<<<<<<< HEAD
=======
    val64 = range_is_empty(&s->pci_hole) ? 0 : range_lob(&s->pci_hole);
    value = val64;
    assert(value == val64);
>>>>>>> 7124ccf8
    visit_type_uint32(v, name, &value, errp);
}

static void i440fx_pcihost_get_pci_hole_end(Object *obj, Visitor *v,
                                            const char *name, void *opaque,
                                            Error **errp)
{
    I440FXState *s = I440FX_PCI_HOST_BRIDGE(obj);
    uint64_t val64;
    uint32_t value;

<<<<<<< HEAD
=======
    val64 = range_is_empty(&s->pci_hole) ? 0 : range_upb(&s->pci_hole) + 1;
    value = val64;
    assert(value == val64);
>>>>>>> 7124ccf8
    visit_type_uint32(v, name, &value, errp);
}

static void i440fx_pcihost_get_pci_hole64_start(Object *obj, Visitor *v,
                                                const char *name,
                                                void *opaque, Error **errp)
{
    PCIHostState *h = PCI_HOST_BRIDGE(obj);
    Range w64;
    uint64_t value;

    pci_bus_get_w64_range(h->bus, &w64);
<<<<<<< HEAD

    visit_type_uint64(v, name, &w64.begin, errp);
=======
    value = range_is_empty(&w64) ? 0 : range_lob(&w64);
    visit_type_uint64(v, name, &value, errp);
>>>>>>> 7124ccf8
}

static void i440fx_pcihost_get_pci_hole64_end(Object *obj, Visitor *v,
                                              const char *name, void *opaque,
                                              Error **errp)
{
    PCIHostState *h = PCI_HOST_BRIDGE(obj);
    Range w64;
    uint64_t value;

    pci_bus_get_w64_range(h->bus, &w64);
<<<<<<< HEAD

    visit_type_uint64(v, name, &w64.end, errp);
=======
    value = range_is_empty(&w64) ? 0 : range_upb(&w64) + 1;
    visit_type_uint64(v, name, &value, errp);
>>>>>>> 7124ccf8
}

static void i440fx_pcihost_initfn(Object *obj)
{
    PCIHostState *s = PCI_HOST_BRIDGE(obj);

    memory_region_init_io(&s->conf_mem, obj, &pci_host_conf_le_ops, s,
                          "pci-conf-idx", 4);
    memory_region_init_io(&s->data_mem, obj, &pci_host_data_le_ops, s,
                          "pci-conf-data", 4);

    object_property_add(obj, PCI_HOST_PROP_PCI_HOLE_START, "int",
                        i440fx_pcihost_get_pci_hole_start,
                        NULL, NULL, NULL, NULL);

    object_property_add(obj, PCI_HOST_PROP_PCI_HOLE_END, "int",
                        i440fx_pcihost_get_pci_hole_end,
                        NULL, NULL, NULL, NULL);

    object_property_add(obj, PCI_HOST_PROP_PCI_HOLE64_START, "int",
                        i440fx_pcihost_get_pci_hole64_start,
                        NULL, NULL, NULL, NULL);

    object_property_add(obj, PCI_HOST_PROP_PCI_HOLE64_END, "int",
                        i440fx_pcihost_get_pci_hole64_end,
                        NULL, NULL, NULL, NULL);
}

static void i440fx_pcihost_realize(DeviceState *dev, Error **errp)
{
    PCIHostState *s = PCI_HOST_BRIDGE(dev);
    SysBusDevice *sbd = SYS_BUS_DEVICE(dev);

    sysbus_add_io(sbd, 0xcf8, &s->conf_mem);
    sysbus_init_ioports(sbd, 0xcf8, 4);

    sysbus_add_io(sbd, 0xcfc, &s->data_mem);
    sysbus_init_ioports(sbd, 0xcfc, 4);
}

static void i440fx_realize(PCIDevice *dev, Error **errp)
{
    dev->config[I440FX_SMRAM] = 0x02;

    if (object_property_get_bool(qdev_get_machine(), "iommu", NULL)) {
        error_report("warning: i440fx doesn't support emulated iommu");
    }
}

PCIBus *i440fx_init(const char *host_type, const char *pci_type,
                    PCII440FXState **pi440fx_state,
                    int *piix3_devfn,
                    ISABus **isa_bus, qemu_irq *pic,
                    MemoryRegion *address_space_mem,
                    MemoryRegion *address_space_io,
                    ram_addr_t ram_size,
                    ram_addr_t below_4g_mem_size,
                    ram_addr_t above_4g_mem_size,
                    MemoryRegion *pci_address_space,
                    MemoryRegion *ram_memory)
{
    DeviceState *dev;
    PCIBus *b;
    PCIDevice *d;
    PCIHostState *s;
    PIIX3State *piix3;
    PCII440FXState *f;
    unsigned i;
    I440FXState *i440fx;

    dev = qdev_create(NULL, host_type);
    s = PCI_HOST_BRIDGE(dev);
    b = pci_bus_new(dev, NULL, pci_address_space,
                    address_space_io, 0, TYPE_PCI_BUS);
    s->bus = b;
    object_property_add_child(qdev_get_machine(), "i440fx", OBJECT(dev), NULL);
    qdev_init_nofail(dev);

    d = pci_create_simple(b, 0, pci_type);
    *pi440fx_state = I440FX_PCI_DEVICE(d);
    f = *pi440fx_state;
    f->system_memory = address_space_mem;
    f->pci_address_space = pci_address_space;
    f->ram_memory = ram_memory;

    i440fx = I440FX_PCI_HOST_BRIDGE(dev);
    range_set_bounds(&i440fx->pci_hole, below_4g_mem_size,
                     IO_APIC_DEFAULT_ADDRESS - 1);

    /* setup pci memory mapping */
    pc_pci_as_mapping_init(OBJECT(f), f->system_memory,
                           f->pci_address_space);

    /* if *disabled* show SMRAM to all CPUs */
    memory_region_init_alias(&f->smram_region, OBJECT(d), "smram-region",
                             f->pci_address_space, 0xa0000, 0x20000);
    memory_region_add_subregion_overlap(f->system_memory, 0xa0000,
                                        &f->smram_region, 1);
    memory_region_set_enabled(&f->smram_region, true);

    /* smram, as seen by SMM CPUs */
    memory_region_init(&f->smram, OBJECT(d), "smram", 1ull << 32);
    memory_region_set_enabled(&f->smram, true);
    memory_region_init_alias(&f->low_smram, OBJECT(d), "smram-low",
                             f->ram_memory, 0xa0000, 0x20000);
    memory_region_set_enabled(&f->low_smram, true);
    memory_region_add_subregion(&f->smram, 0xa0000, &f->low_smram);
    object_property_add_const_link(qdev_get_machine(), "smram",
                                   OBJECT(&f->smram), &error_abort);

    init_pam(dev, f->ram_memory, f->system_memory, f->pci_address_space,
             &f->pam_regions[0], PAM_BIOS_BASE, PAM_BIOS_SIZE);
    for (i = 0; i < 12; ++i) {
        init_pam(dev, f->ram_memory, f->system_memory, f->pci_address_space,
                 &f->pam_regions[i+1], PAM_EXPAN_BASE + i * PAM_EXPAN_SIZE,
                 PAM_EXPAN_SIZE);
    }

    /* Xen supports additional interrupt routes from the PCI devices to
     * the IOAPIC: the four pins of each PCI device on the bus are also
     * connected to the IOAPIC directly.
     * These additional routes can be discovered through ACPI. */
    if (xen_enabled()) {
        PCIDevice *pci_dev = pci_create_simple_multifunction(b,
                             -1, true, "PIIX3-xen");
        piix3 = PIIX3_PCI_DEVICE(pci_dev);
        pci_bus_irqs(b, xen_piix3_set_irq, xen_pci_slot_get_pirq,
                piix3, XEN_PIIX_NUM_PIRQS);
    } else {
        PCIDevice *pci_dev = pci_create_simple_multifunction(b,
                             -1, true, "PIIX3");
        piix3 = PIIX3_PCI_DEVICE(pci_dev);
        pci_bus_irqs(b, piix3_set_irq, pci_slot_get_pirq, piix3,
                PIIX_NUM_PIRQS);
        pci_bus_set_route_irq_fn(b, piix3_route_intx_pin_to_irq);
    }
    piix3->pic = pic;
    *isa_bus = ISA_BUS(qdev_get_child_bus(DEVICE(piix3), "isa.0"));

    *piix3_devfn = piix3->dev.devfn;

    ram_size = ram_size / 8 / 1024 / 1024;
    if (ram_size > 255) {
        ram_size = 255;
    }
    d->config[I440FX_COREBOOT_RAM_SIZE] = ram_size;

    i440fx_update_memory_mappings(f);

    return b;
}

PCIBus *find_i440fx(void)
{
    PCIHostState *s = OBJECT_CHECK(PCIHostState,
                                   object_resolve_path("/machine/i440fx", NULL),
                                   TYPE_PCI_HOST_BRIDGE);
    return s ? s->bus : NULL;
}

/* PIIX3 PCI to ISA bridge */
static void piix3_set_irq_pic(PIIX3State *piix3, int pic_irq)
{
    qemu_set_irq(piix3->pic[pic_irq],
                 !!(piix3->pic_levels &
                    (((1ULL << PIIX_NUM_PIRQS) - 1) <<
                     (pic_irq * PIIX_NUM_PIRQS))));
}

static void piix3_set_irq_level_internal(PIIX3State *piix3, int pirq, int level)
{
    int pic_irq;
    uint64_t mask;

    pic_irq = piix3->dev.config[PIIX_PIRQC + pirq];
    if (pic_irq >= PIIX_NUM_PIC_IRQS) {
        return;
    }

    mask = 1ULL << ((pic_irq * PIIX_NUM_PIRQS) + pirq);
    piix3->pic_levels &= ~mask;
    piix3->pic_levels |= mask * !!level;
}

static void piix3_set_irq_level(PIIX3State *piix3, int pirq, int level)
{
    int pic_irq;

    pic_irq = piix3->dev.config[PIIX_PIRQC + pirq];
    if (pic_irq >= PIIX_NUM_PIC_IRQS) {
        return;
    }

    piix3_set_irq_level_internal(piix3, pirq, level);

    piix3_set_irq_pic(piix3, pic_irq);
}

static void piix3_set_irq(void *opaque, int pirq, int level)
{
    PIIX3State *piix3 = opaque;
    piix3_set_irq_level(piix3, pirq, level);
}

static PCIINTxRoute piix3_route_intx_pin_to_irq(void *opaque, int pin)
{
    PIIX3State *piix3 = opaque;
    int irq = piix3->dev.config[PIIX_PIRQC + pin];
    PCIINTxRoute route;

    if (irq < PIIX_NUM_PIC_IRQS) {
        route.mode = PCI_INTX_ENABLED;
        route.irq = irq;
    } else {
        route.mode = PCI_INTX_DISABLED;
        route.irq = -1;
    }
    return route;
}

/* irq routing is changed. so rebuild bitmap */
static void piix3_update_irq_levels(PIIX3State *piix3)
{
    int pirq;

    piix3->pic_levels = 0;
    for (pirq = 0; pirq < PIIX_NUM_PIRQS; pirq++) {
        piix3_set_irq_level(piix3, pirq,
                            pci_bus_get_irq_level(piix3->dev.bus, pirq));
    }
}

static void piix3_write_config(PCIDevice *dev,
                               uint32_t address, uint32_t val, int len)
{
    pci_default_write_config(dev, address, val, len);
    if (ranges_overlap(address, len, PIIX_PIRQC, 4)) {
        PIIX3State *piix3 = PIIX3_PCI_DEVICE(dev);
        int pic_irq;

        pci_bus_fire_intx_routing_notifier(piix3->dev.bus);
        piix3_update_irq_levels(piix3);
        for (pic_irq = 0; pic_irq < PIIX_NUM_PIC_IRQS; pic_irq++) {
            piix3_set_irq_pic(piix3, pic_irq);
        }
    }
}

static void piix3_write_config_xen(PCIDevice *dev,
                               uint32_t address, uint32_t val, int len)
{
    xen_piix_pci_write_config_client(address, val, len);
    piix3_write_config(dev, address, val, len);
}

static void piix3_reset(void *opaque)
{
    PIIX3State *d = opaque;
    uint8_t *pci_conf = d->dev.config;

    pci_conf[0x04] = 0x07; /* master, memory and I/O */
    pci_conf[0x05] = 0x00;
    pci_conf[0x06] = 0x00;
    pci_conf[0x07] = 0x02; /* PCI_status_devsel_medium */
    pci_conf[0x4c] = 0x4d;
    pci_conf[0x4e] = 0x03;
    pci_conf[0x4f] = 0x00;
    pci_conf[0x60] = 0x80;
    pci_conf[0x61] = 0x80;
    pci_conf[0x62] = 0x80;
    pci_conf[0x63] = 0x80;
    pci_conf[0x69] = 0x02;
    pci_conf[0x70] = 0x80;
    pci_conf[0x76] = 0x0c;
    pci_conf[0x77] = 0x0c;
    pci_conf[0x78] = 0x02;
    pci_conf[0x79] = 0x00;
    pci_conf[0x80] = 0x00;
    pci_conf[0x82] = 0x00;
    pci_conf[0xa0] = 0x08;
    pci_conf[0xa2] = 0x00;
    pci_conf[0xa3] = 0x00;
    pci_conf[0xa4] = 0x00;
    pci_conf[0xa5] = 0x00;
    pci_conf[0xa6] = 0x00;
    pci_conf[0xa7] = 0x00;
    pci_conf[0xa8] = 0x0f;
    pci_conf[0xaa] = 0x00;
    pci_conf[0xab] = 0x00;
    pci_conf[0xac] = 0x00;
    pci_conf[0xae] = 0x00;

    d->pic_levels = 0;
    d->rcr = 0;
}

static int piix3_post_load(void *opaque, int version_id)
{
    PIIX3State *piix3 = opaque;
    int pirq;

    /* Because the i8259 has not been deserialized yet, qemu_irq_raise
     * might bring the system to a different state than the saved one;
     * for example, the interrupt could be masked but the i8259 would
     * not know that yet and would trigger an interrupt in the CPU.
     *
     * Here, we update irq levels without raising the interrupt.
     * Interrupt state will be deserialized separately through the i8259.
     */
    piix3->pic_levels = 0;
    for (pirq = 0; pirq < PIIX_NUM_PIRQS; pirq++) {
        piix3_set_irq_level_internal(piix3, pirq,
                            pci_bus_get_irq_level(piix3->dev.bus, pirq));
    }
    return 0;
}

static void piix3_pre_save(void *opaque)
{
    int i;
    PIIX3State *piix3 = opaque;

    for (i = 0; i < ARRAY_SIZE(piix3->pci_irq_levels_vmstate); i++) {
        piix3->pci_irq_levels_vmstate[i] =
            pci_bus_get_irq_level(piix3->dev.bus, i);
    }
}

static bool piix3_rcr_needed(void *opaque)
{
    PIIX3State *piix3 = opaque;

    return (piix3->rcr != 0);
}

static const VMStateDescription vmstate_piix3_rcr = {
    .name = "PIIX3/rcr",
    .version_id = 1,
    .minimum_version_id = 1,
    .needed = piix3_rcr_needed,
    .fields = (VMStateField[]) {
        VMSTATE_UINT8(rcr, PIIX3State),
        VMSTATE_END_OF_LIST()
    }
};

static const VMStateDescription vmstate_piix3 = {
    .name = "PIIX3",
    .version_id = 3,
    .minimum_version_id = 2,
    .post_load = piix3_post_load,
    .pre_save = piix3_pre_save,
    .fields = (VMStateField[]) {
        VMSTATE_PCI_DEVICE(dev, PIIX3State),
        VMSTATE_INT32_ARRAY_V(pci_irq_levels_vmstate, PIIX3State,
                              PIIX_NUM_PIRQS, 3),
        VMSTATE_END_OF_LIST()
    },
    .subsections = (const VMStateDescription*[]) {
        &vmstate_piix3_rcr,
        NULL
    }
};


static void rcr_write(void *opaque, hwaddr addr, uint64_t val, unsigned len)
{
    PIIX3State *d = opaque;

    if (val & 4) {
        qemu_system_reset_request();
        return;
    }
    d->rcr = val & 2; /* keep System Reset type only */
}

static uint64_t rcr_read(void *opaque, hwaddr addr, unsigned len)
{
    PIIX3State *d = opaque;

    return d->rcr;
}

static const MemoryRegionOps rcr_ops = {
    .read = rcr_read,
    .write = rcr_write,
    .endianness = DEVICE_LITTLE_ENDIAN
};

static void piix3_realize(PCIDevice *dev, Error **errp)
{
    PIIX3State *d = PIIX3_PCI_DEVICE(dev);

    if (!isa_bus_new(DEVICE(d), get_system_memory(),
                     pci_address_space_io(dev), errp)) {
        return;
    }

    memory_region_init_io(&d->rcr_mem, OBJECT(dev), &rcr_ops, d,
                          "piix3-reset-control", 1);
    memory_region_add_subregion_overlap(pci_address_space_io(dev), RCR_IOPORT,
                                        &d->rcr_mem, 1);

    qemu_register_reset(piix3_reset, d);
}

static void pci_piix3_class_init(ObjectClass *klass, void *data)
{
    DeviceClass *dc = DEVICE_CLASS(klass);
    PCIDeviceClass *k = PCI_DEVICE_CLASS(klass);

    dc->desc        = "ISA bridge";
    dc->vmsd        = &vmstate_piix3;
    dc->hotpluggable   = false;
    k->realize      = piix3_realize;
    k->vendor_id    = PCI_VENDOR_ID_INTEL;
    /* 82371SB PIIX3 PCI-to-ISA bridge (Step A1) */
    k->device_id    = PCI_DEVICE_ID_INTEL_82371SB_0;
    k->class_id     = PCI_CLASS_BRIDGE_ISA;
    /*
     * Reason: part of PIIX3 southbridge, needs to be wired up by
     * pc_piix.c's pc_init1()
     */
    dc->cannot_instantiate_with_device_add_yet = true;
}

static const TypeInfo piix3_pci_type_info = {
    .name = TYPE_PIIX3_PCI_DEVICE,
    .parent = TYPE_PCI_DEVICE,
    .instance_size = sizeof(PIIX3State),
    .abstract = true,
    .class_init = pci_piix3_class_init,
};

static void piix3_class_init(ObjectClass *klass, void *data)
{
    PCIDeviceClass *k = PCI_DEVICE_CLASS(klass);

    k->config_write = piix3_write_config;
}

static const TypeInfo piix3_info = {
    .name          = "PIIX3",
    .parent        = TYPE_PIIX3_PCI_DEVICE,
    .class_init    = piix3_class_init,
};

static void piix3_xen_class_init(ObjectClass *klass, void *data)
{
    PCIDeviceClass *k = PCI_DEVICE_CLASS(klass);

    k->config_write = piix3_write_config_xen;
};

static const TypeInfo piix3_xen_info = {
    .name          = "PIIX3-xen",
    .parent        = TYPE_PIIX3_PCI_DEVICE,
    .class_init    = piix3_xen_class_init,
};

static void i440fx_class_init(ObjectClass *klass, void *data)
{
    DeviceClass *dc = DEVICE_CLASS(klass);
    PCIDeviceClass *k = PCI_DEVICE_CLASS(klass);

    k->realize = i440fx_realize;
    k->config_write = i440fx_write_config;
    k->vendor_id = PCI_VENDOR_ID_INTEL;
    k->device_id = PCI_DEVICE_ID_INTEL_82441;
    k->revision = 0x02;
    k->class_id = PCI_CLASS_BRIDGE_HOST;
    dc->desc = "Host bridge";
    dc->vmsd = &vmstate_i440fx;
    /*
     * PCI-facing part of the host bridge, not usable without the
     * host-facing part, which can't be device_add'ed, yet.
     */
    dc->cannot_instantiate_with_device_add_yet = true;
    dc->hotpluggable   = false;
}

static const TypeInfo i440fx_info = {
    .name          = TYPE_I440FX_PCI_DEVICE,
    .parent        = TYPE_PCI_DEVICE,
    .instance_size = sizeof(PCII440FXState),
    .class_init    = i440fx_class_init,
};

/* IGD Passthrough Host Bridge. */
typedef struct {
    uint8_t offset;
    uint8_t len;
} IGDHostInfo;

/* Here we just expose minimal host bridge offset subset. */
static const IGDHostInfo igd_host_bridge_infos[] = {
    {0x08, 2},  /* revision id */
    {0x2c, 2},  /* sybsystem vendor id */
    {0x2e, 2},  /* sybsystem id */
    {0x50, 2},  /* SNB: processor graphics control register */
    {0x52, 2},  /* processor graphics control register */
    {0xa4, 4},  /* SNB: graphics base of stolen memory */
    {0xa8, 4},  /* SNB: base of GTT stolen memory */
};

static int host_pci_config_read(int pos, int len, uint32_t *val)
{
    char path[PATH_MAX];
    int config_fd;
    ssize_t size = sizeof(path);
    /* Access real host bridge. */
    int rc = snprintf(path, size, "/sys/bus/pci/devices/%04x:%02x:%02x.%d/%s",
                      0, 0, 0, 0, "config");
    int ret = 0;

    if (rc >= size || rc < 0) {
        return -ENODEV;
    }

    config_fd = open(path, O_RDWR);
    if (config_fd < 0) {
        return -ENODEV;
    }

    if (lseek(config_fd, pos, SEEK_SET) != pos) {
        ret = -errno;
        goto out;
    }

    do {
        rc = read(config_fd, (uint8_t *)val, len);
    } while (rc < 0 && (errno == EINTR || errno == EAGAIN));
    if (rc != len) {
        ret = -errno;
    }

out:
    close(config_fd);
    return ret;
}

static int igd_pt_i440fx_initfn(struct PCIDevice *pci_dev)
{
    uint32_t val = 0;
    int rc, i, num;
    int pos, len;

    num = ARRAY_SIZE(igd_host_bridge_infos);
    for (i = 0; i < num; i++) {
        pos = igd_host_bridge_infos[i].offset;
        len = igd_host_bridge_infos[i].len;
        rc = host_pci_config_read(pos, len, &val);
        if (rc) {
            return -ENODEV;
        }
        pci_default_write_config(pci_dev, pos, val, len);
    }

    return 0;
}

static void igd_passthrough_i440fx_class_init(ObjectClass *klass, void *data)
{
    DeviceClass *dc = DEVICE_CLASS(klass);
    PCIDeviceClass *k = PCI_DEVICE_CLASS(klass);

    k->init = igd_pt_i440fx_initfn;
    dc->desc = "IGD Passthrough Host bridge";
}

static const TypeInfo igd_passthrough_i440fx_info = {
    .name          = TYPE_IGD_PASSTHROUGH_I440FX_PCI_DEVICE,
    .parent        = TYPE_I440FX_PCI_DEVICE,
    .instance_size = sizeof(PCII440FXState),
    .class_init    = igd_passthrough_i440fx_class_init,
};

static const char *i440fx_pcihost_root_bus_path(PCIHostState *host_bridge,
                                                PCIBus *rootbus)
{
    I440FXState *s = I440FX_PCI_HOST_BRIDGE(host_bridge);

    /* For backwards compat with old device paths */
    if (s->short_root_bus) {
        return "0000";
    }
    return "0000:00";
}

static Property i440fx_props[] = {
    DEFINE_PROP_SIZE(PCI_HOST_PROP_PCI_HOLE64_SIZE, I440FXState,
                     pci_hole64_size, DEFAULT_PCI_HOLE64_SIZE),
    DEFINE_PROP_UINT32("short_root_bus", I440FXState, short_root_bus, 0),
    DEFINE_PROP_END_OF_LIST(),
};

static void i440fx_pcihost_class_init(ObjectClass *klass, void *data)
{
    DeviceClass *dc = DEVICE_CLASS(klass);
    PCIHostBridgeClass *hc = PCI_HOST_BRIDGE_CLASS(klass);

    hc->root_bus_path = i440fx_pcihost_root_bus_path;
    dc->realize = i440fx_pcihost_realize;
    dc->fw_name = "pci";
    dc->props = i440fx_props;
    /* Reason: needs to be wired up by pc_init1 */
    dc->cannot_instantiate_with_device_add_yet = true;
}

static const TypeInfo i440fx_pcihost_info = {
    .name          = TYPE_I440FX_PCI_HOST_BRIDGE,
    .parent        = TYPE_PCI_HOST_BRIDGE,
    .instance_size = sizeof(I440FXState),
    .instance_init = i440fx_pcihost_initfn,
    .class_init    = i440fx_pcihost_class_init,
};

static void i440fx_register_types(void)
{
    type_register_static(&i440fx_info);
    type_register_static(&igd_passthrough_i440fx_info);
    type_register_static(&piix3_pci_type_info);
    type_register_static(&piix3_info);
    type_register_static(&piix3_xen_info);
    type_register_static(&i440fx_pcihost_info);
}

type_init(i440fx_register_types)<|MERGE_RESOLUTION|>--- conflicted
+++ resolved
@@ -224,12 +224,9 @@
     uint64_t val64;
     uint32_t value;
 
-<<<<<<< HEAD
-=======
     val64 = range_is_empty(&s->pci_hole) ? 0 : range_lob(&s->pci_hole);
     value = val64;
     assert(value == val64);
->>>>>>> 7124ccf8
     visit_type_uint32(v, name, &value, errp);
 }
 
@@ -241,12 +238,9 @@
     uint64_t val64;
     uint32_t value;
 
-<<<<<<< HEAD
-=======
     val64 = range_is_empty(&s->pci_hole) ? 0 : range_upb(&s->pci_hole) + 1;
     value = val64;
     assert(value == val64);
->>>>>>> 7124ccf8
     visit_type_uint32(v, name, &value, errp);
 }
 
@@ -259,13 +253,8 @@
     uint64_t value;
 
     pci_bus_get_w64_range(h->bus, &w64);
-<<<<<<< HEAD
-
-    visit_type_uint64(v, name, &w64.begin, errp);
-=======
     value = range_is_empty(&w64) ? 0 : range_lob(&w64);
     visit_type_uint64(v, name, &value, errp);
->>>>>>> 7124ccf8
 }
 
 static void i440fx_pcihost_get_pci_hole64_end(Object *obj, Visitor *v,
@@ -277,13 +266,8 @@
     uint64_t value;
 
     pci_bus_get_w64_range(h->bus, &w64);
-<<<<<<< HEAD
-
-    visit_type_uint64(v, name, &w64.end, errp);
-=======
     value = range_is_empty(&w64) ? 0 : range_upb(&w64) + 1;
     visit_type_uint64(v, name, &value, errp);
->>>>>>> 7124ccf8
 }
 
 static void i440fx_pcihost_initfn(Object *obj)
