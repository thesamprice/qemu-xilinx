--- conflicted
+++ resolved
@@ -74,10 +74,6 @@
                                         Error **errp)
 {
     Q35PCIHost *s = Q35_HOST_DEVICE(obj);
-<<<<<<< HEAD
-    uint32_t value = s->mch.pci_info.w32.begin;
-
-=======
     uint64_t val64;
     uint32_t value;
 
@@ -85,7 +81,6 @@
         ? 0 : range_lob(&s->mch.pci_hole);
     value = val64;
     assert(value == val64);
->>>>>>> 7124ccf8
     visit_type_uint32(v, name, &value, errp);
 }
 
@@ -94,10 +89,6 @@
                                       Error **errp)
 {
     Q35PCIHost *s = Q35_HOST_DEVICE(obj);
-<<<<<<< HEAD
-    uint32_t value = s->mch.pci_info.w32.end;
-
-=======
     uint64_t val64;
     uint32_t value;
 
@@ -105,7 +96,6 @@
         ? 0 : range_upb(&s->mch.pci_hole) + 1;
     value = val64;
     assert(value == val64);
->>>>>>> 7124ccf8
     visit_type_uint32(v, name, &value, errp);
 }
 
@@ -118,13 +108,8 @@
     uint64_t value;
 
     pci_bus_get_w64_range(h->bus, &w64);
-<<<<<<< HEAD
-
-    visit_type_uint64(v, name, &w64.begin, errp);
-=======
     value = range_is_empty(&w64) ? 0 : range_lob(&w64);
     visit_type_uint64(v, name, &value, errp);
->>>>>>> 7124ccf8
 }
 
 static void q35_host_get_pci_hole64_end(Object *obj, Visitor *v,
@@ -136,13 +121,8 @@
     uint64_t value;
 
     pci_bus_get_w64_range(h->bus, &w64);
-<<<<<<< HEAD
-
-    visit_type_uint64(v, name, &w64.end, errp);
-=======
     value = range_is_empty(&w64) ? 0 : range_upb(&w64) + 1;
     visit_type_uint64(v, name, &value, errp);
->>>>>>> 7124ccf8
 }
 
 static void q35_host_get_mmcfg_size(Object *obj, Visitor *v, const char *name,
@@ -480,33 +460,6 @@
     mch_update(mch);
 }
 
-<<<<<<< HEAD
-static AddressSpace *q35_host_dma_iommu(PCIBus *bus, void *opaque, int devfn)
-{
-    IntelIOMMUState *s = opaque;
-    VTDAddressSpace *vtd_as;
-
-    assert(0 <= devfn && devfn <= VTD_PCI_DEVFN_MAX);
-
-    vtd_as = vtd_find_add_as(s, bus, devfn);
-    return &vtd_as->as;
-}
-
-static void mch_init_dmar(MCHPCIState *mch)
-{
-    PCIBus *pci_bus = PCI_BUS(qdev_get_parent_bus(DEVICE(mch)));
-
-    mch->iommu = INTEL_IOMMU_DEVICE(qdev_create(NULL, TYPE_INTEL_IOMMU_DEVICE));
-    object_property_add_child(OBJECT(mch), "intel-iommu",
-                              OBJECT(mch->iommu), NULL);
-    qdev_init_nofail(DEVICE(mch->iommu));
-    sysbus_mmio_map(SYS_BUS_DEVICE(mch->iommu), 0, Q35_HOST_BRIDGE_IOMMU_ADDR);
-
-    pci_setup_iommu(pci_bus, q35_host_dma_iommu, mch->iommu);
-}
-
-=======
->>>>>>> 7124ccf8
 static void mch_realize(PCIDevice *d, Error **errp)
 {
     int i;
@@ -565,13 +518,6 @@
                  mch->pci_address_space, &mch->pam_regions[i+1],
                  PAM_EXPAN_BASE + i * PAM_EXPAN_SIZE, PAM_EXPAN_SIZE);
     }
-<<<<<<< HEAD
-    /* Intel IOMMU (VT-d) */
-    if (object_property_get_bool(qdev_get_machine(), "iommu", NULL)) {
-        mch_init_dmar(mch);
-    }
-=======
->>>>>>> 7124ccf8
 }
 
 uint64_t mch_mcfg_base(void)
