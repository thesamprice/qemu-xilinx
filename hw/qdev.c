/*
 *  Dynamic device configuration and creation.
 *
 *  Copyright (c) 2009 CodeSourcery
 *
 * This library is free software; you can redistribute it and/or
 * modify it under the terms of the GNU Lesser General Public
 * License as published by the Free Software Foundation; either
 * version 2 of the License, or (at your option) any later version.
 *
 * This library is distributed in the hope that it will be useful,
 * but WITHOUT ANY WARRANTY; without even the implied warranty of
 * MERCHANTABILITY or FITNESS FOR A PARTICULAR PURPOSE.  See the GNU
 * Lesser General Public License for more details.
 *
 * You should have received a copy of the GNU Lesser General Public
 * License along with this library; if not, see <http://www.gnu.org/licenses/>.
 */

/* The theory here is that it should be possible to create a machine without
   knowledge of specific devices.  Historically board init routines have
   passed a bunch of arguments to each device, requiring the board know
   exactly which device it is dealing with.  This file provides an abstract
   API for device configuration and initialization.  Devices will generally
   inherit from a particular bus (e.g. PCI or I2C) rather than
   this API directly.  */

#include "qdev.h"
#include "sysemu/sysemu.h"
#include "qapi/error.h"
#include "qapi/visitor.h"

int qdev_hotplug = 0;
static bool qdev_hot_added = false;
static bool qdev_hot_removed = false;

const VMStateDescription *qdev_get_vmsd(DeviceState *dev)
{
    DeviceClass *dc = DEVICE_GET_CLASS(dev);
    return dc->vmsd;
}

const char *qdev_fw_name(DeviceState *dev)
{
    DeviceClass *dc = DEVICE_GET_CLASS(dev);

    if (dc->fw_name) {
        return dc->fw_name;
    }

    return object_get_typename(OBJECT(dev));
}

static void qdev_property_add_legacy(DeviceState *dev, Property *prop,
                                     Error **errp);

static void bus_remove_child(BusState *bus, DeviceState *child)
{
    BusChild *kid;

    QTAILQ_FOREACH(kid, &bus->children, sibling) {
        if (kid->child == child) {
            char name[32];

            snprintf(name, sizeof(name), "child[%d]", kid->index);
            QTAILQ_REMOVE(&bus->children, kid, sibling);
            object_property_del(OBJECT(bus), name, NULL);
            g_free(kid);
            return;
        }
    }
}

static void bus_add_child(BusState *bus, DeviceState *child)
{
    char name[32];
    BusChild *kid = g_malloc0(sizeof(*kid));

    if (qdev_hotplug) {
        assert(bus->allow_hotplug);
    }

    kid->index = bus->max_index++;
    kid->child = child;

    QTAILQ_INSERT_HEAD(&bus->children, kid, sibling);

    snprintf(name, sizeof(name), "child[%d]", kid->index);
    object_property_add_link(OBJECT(bus), name,
                             object_get_typename(OBJECT(child)),
                             (Object **)&kid->child,
                             NULL);
}

void qdev_set_parent_bus(DeviceState *dev, BusState *bus)
{
    dev->parent_bus = bus;
    bus_add_child(bus, dev);
}

/* Create a new device.  This only initializes the device state structure
   and allows properties to be set.  qdev_init should be called to
   initialize the actual device emulation.  */
DeviceState *qdev_create(BusState *bus, const char *name)
{
    DeviceState *dev;

    dev = qdev_try_create(bus, name);
    if (!dev) {
        if (bus) {
            error_report("Unknown device '%s' for bus '%s'\n", name,
                         object_get_typename(OBJECT(bus)));
            abort();
        } else {
            error_report("Unknown device '%s' for default sysbus\n", name);
            abort();
        }
    }

    return dev;
}

DeviceState *qdev_try_create(BusState *bus, const char *type)
{
    DeviceState *dev;

    if (object_class_by_name(type) == NULL) {
        return NULL;
    }
    dev = DEVICE(object_new(type));
    if (!dev) {
        return NULL;
    }

    if (!bus) {
        bus = sysbus_get_default();
    }

    qdev_set_parent_bus(dev, bus);

    return dev;
}

/* Initialize a device.  Device properties should be set before calling
   this function.  IRQs and MMIO regions should be connected/mapped after
   calling this function.
   On failure, destroy the device and return negative value.
   Return 0 on success.  */
int qdev_init(DeviceState *dev)
{
    Error *local_err = NULL;

    assert(!dev->realized);

    object_property_set_bool(OBJECT(dev), true, "realized", &local_err);
    if (local_err != NULL) {
        error_free(local_err);
        qdev_free(dev);
        return -1;
    }
    return 0;
}

static void device_realize(DeviceState *dev, Error **err)
{
    DeviceClass *dc = DEVICE_GET_CLASS(dev);

    if (dc->init) {
        int rc = dc->init(dev);
        if (rc < 0) {
            error_setg(err, "Device initialization failed.");
            return;
        }
    }
}

void qdev_set_legacy_instance_id(DeviceState *dev, int alias_id,
                                 int required_for_version)
{
    assert(!dev->realized);
    dev->instance_id_alias = alias_id;
    dev->alias_required_for_version = required_for_version;
}

void qdev_unplug(DeviceState *dev, Error **errp)
{
    DeviceClass *dc = DEVICE_GET_CLASS(dev);

    if (!dev->parent_bus->allow_hotplug) {
        error_set(errp, QERR_BUS_NO_HOTPLUG, dev->parent_bus->name);
        return;
    }
    assert(dc->unplug != NULL);

    qdev_hot_removed = true;

    if (dc->unplug(dev) < 0) {
        error_set(errp, QERR_UNDEFINED_ERROR);
        return;
    }
}

static int qdev_reset_one(DeviceState *dev, void *opaque)
{
    device_reset(dev);

    return 0;
}

static int qbus_reset_one(BusState *bus, void *opaque)
{
    BusClass *bc = BUS_GET_CLASS(bus);
    if (bc->reset) {
        return bc->reset(bus);
    }
    return 0;
}

void qdev_reset_all(DeviceState *dev)
{
    qdev_walk_children(dev, qdev_reset_one, qbus_reset_one, NULL);
}

void qbus_reset_all(BusState *bus)
{
    qbus_walk_children(bus, qdev_reset_one, qbus_reset_one, NULL);
}

void qbus_reset_all_fn(void *opaque)
{
    BusState *bus = opaque;
    qbus_reset_all(bus);
}

/* can be used as ->unplug() callback for the simple cases */
int qdev_simple_unplug_cb(DeviceState *dev)
{
    /* just zap it */
    qdev_free(dev);
    return 0;
}


/* Like qdev_init(), but terminate program via error_report() instead of
   returning an error value.  This is okay during machine creation.
   Don't use for hotplug, because there callers need to recover from
   failure.  Exception: if you know the device's init() callback can't
   fail, then qdev_init_nofail() can't fail either, and is therefore
   usable even then.  But relying on the device implementation that
   way is somewhat unclean, and best avoided.  */
void qdev_init_nofail(DeviceState *dev)
{
    const char *typename = object_get_typename(OBJECT(dev));

    if (qdev_init(dev) < 0) {
        error_report("Initialization of device %s failed", typename);
        exit(1);
    }
}

/* Unlink device from bus and free the structure.  */
void qdev_free(DeviceState *dev)
{
    object_delete(OBJECT(dev));
}

void qdev_machine_creation_done(void)
{
    /*
     * ok, initial machine setup is done, starting from now we can
     * only create hotpluggable devices
     */
    qdev_hotplug = 1;
}

bool qdev_machine_modified(void)
{
    return qdev_hot_added || qdev_hot_removed;
}

BusState *qdev_get_parent_bus(DeviceState *dev)
{
    return dev->parent_bus;
}

void qdev_init_gpio_in(DeviceState *dev, qemu_irq_handler handler, int n)
{
    dev->gpio_in = qemu_extend_irqs(dev->gpio_in, dev->num_gpio_in, handler,
                                        dev, n);
    dev->num_gpio_in += n;
}

void qdev_init_gpio_out(DeviceState *dev, qemu_irq *pins, int n)
{
    assert(dev->num_gpio_out == 0);
    dev->num_gpio_out = n;
    dev->gpio_out = pins;
}

qemu_irq qdev_get_gpio_in(DeviceState *dev, int n)
{
    assert(n >= 0 && n < dev->num_gpio_in);
    return dev->gpio_in[n];
}

void qdev_connect_gpio_out(DeviceState * dev, int n, qemu_irq pin)
{
    assert(n >= 0 && n < dev->num_gpio_out);
    dev->gpio_out[n] = pin;
}

<<<<<<< HEAD
void qdev_set_nic_properties(DeviceState *dev, NICInfo *nd)
{
    if (qdev_prop_set_macaddr(dev, "mac", nd->macaddr.a)) {
        return;
    }
    if (nd->netdev)
        qdev_prop_set_netdev(dev, "netdev", nd->netdev);
    if (nd->nvectors != DEV_NVECTORS_UNSPECIFIED &&
        object_property_find(OBJECT(dev), "vectors", NULL)) {
        qdev_prop_set_uint32(dev, "vectors", nd->nvectors);
    }
    nd->instantiated = 1;
}

=======
>>>>>>> 11c29918
BusState *qdev_get_child_bus(DeviceState *dev, const char *name)
{
    BusState *bus;

    QLIST_FOREACH(bus, &dev->child_bus, sibling) {
        if (strcmp(name, bus->name) == 0) {
            return bus;
        }
    }
    return NULL;
}

int qbus_walk_children(BusState *bus, qdev_walkerfn *devfn,
                       qbus_walkerfn *busfn, void *opaque)
{
    BusChild *kid;
    int err;

    if (busfn) {
        err = busfn(bus, opaque);
        if (err) {
            return err;
        }
    }

    QTAILQ_FOREACH(kid, &bus->children, sibling) {
        err = qdev_walk_children(kid->child, devfn, busfn, opaque);
        if (err < 0) {
            return err;
        }
    }

    return 0;
}

int qdev_walk_children(DeviceState *dev, qdev_walkerfn *devfn,
                       qbus_walkerfn *busfn, void *opaque)
{
    BusState *bus;
    int err;

    if (devfn) {
        err = devfn(dev, opaque);
        if (err) {
            return err;
        }
    }

    QLIST_FOREACH(bus, &dev->child_bus, sibling) {
        err = qbus_walk_children(bus, devfn, busfn, opaque);
        if (err < 0) {
            return err;
        }
    }

    return 0;
}

DeviceState *qdev_find_recursive(BusState *bus, const char *id)
{
    BusChild *kid;
    DeviceState *ret;
    BusState *child;

    QTAILQ_FOREACH(kid, &bus->children, sibling) {
        DeviceState *dev = kid->child;

        if (dev->id && strcmp(dev->id, id) == 0) {
            return dev;
        }

        QLIST_FOREACH(child, &dev->child_bus, sibling) {
            ret = qdev_find_recursive(child, id);
            if (ret) {
                return ret;
            }
        }
    }
    return NULL;
}

static void qbus_realize(BusState *bus)
{
    const char *typename = object_get_typename(OBJECT(bus));
    char *buf;
    int i,len;

    if (bus->name) {
        /* use supplied name */
    } else if (bus->parent && bus->parent->id) {
        /* parent device has id -> use it for bus name */
        len = strlen(bus->parent->id) + 16;
        buf = g_malloc(len);
        snprintf(buf, len, "%s.%d", bus->parent->id, bus->parent->num_child_bus);
        bus->name = buf;
    } else {
        /* no id -> use lowercase bus type for bus name */
        len = strlen(typename) + 16;
        buf = g_malloc(len);
        len = snprintf(buf, len, "%s.%d", typename,
                       bus->parent ? bus->parent->num_child_bus : 0);
        for (i = 0; i < len; i++)
            buf[i] = qemu_tolower(buf[i]);
        bus->name = buf;
    }

    if (bus->parent) {
        QLIST_INSERT_HEAD(&bus->parent->child_bus, bus, sibling);
        bus->parent->num_child_bus++;
        object_property_add_child(OBJECT(bus->parent), bus->name, OBJECT(bus), NULL);
    } else if (bus != sysbus_get_default()) {
        /* TODO: once all bus devices are qdevified,
           only reset handler for main_system_bus should be registered here. */
        qemu_register_reset(qbus_reset_all_fn, bus);
    }
}

void qbus_create_inplace(BusState *bus, const char *typename,
                         DeviceState *parent, const char *name)
{
    object_initialize(bus, typename);

    bus->parent = parent;
    bus->name = name ? g_strdup(name) : NULL;
    qbus_realize(bus);
}

BusState *qbus_create(const char *typename, DeviceState *parent, const char *name)
{
    BusState *bus;

    bus = BUS(object_new(typename));

    bus->parent = parent;
    bus->name = name ? g_strdup(name) : NULL;
    qbus_realize(bus);

    return bus;
}

void qbus_free(BusState *bus)
{
    object_delete(OBJECT(bus));
}

static char *bus_get_fw_dev_path(BusState *bus, DeviceState *dev)
{
    BusClass *bc = BUS_GET_CLASS(bus);

    if (bc->get_fw_dev_path) {
        return bc->get_fw_dev_path(dev);
    }

    return NULL;
}

static int qdev_get_fw_dev_path_helper(DeviceState *dev, char *p, int size)
{
    int l = 0;

    if (dev && dev->parent_bus) {
        char *d;
        l = qdev_get_fw_dev_path_helper(dev->parent_bus->parent, p, size);
        d = bus_get_fw_dev_path(dev->parent_bus, dev);
        if (d) {
            l += snprintf(p + l, size - l, "%s", d);
            g_free(d);
        } else {
            l += snprintf(p + l, size - l, "%s", object_get_typename(OBJECT(dev)));
        }
    }
    l += snprintf(p + l , size - l, "/");

    return l;
}

char* qdev_get_fw_dev_path(DeviceState *dev)
{
    char path[128];
    int l;

    l = qdev_get_fw_dev_path_helper(dev, path, 128);

    path[l-1] = '\0';

    return g_strdup(path);
}

char *qdev_get_dev_path(DeviceState *dev)
{
    BusClass *bc;

    if (!dev || !dev->parent_bus) {
        return NULL;
    }

    bc = BUS_GET_CLASS(dev->parent_bus);
    if (bc->get_dev_path) {
        return bc->get_dev_path(dev);
    }

    return NULL;
}

/**
 * Legacy property handling
 */

static void qdev_get_legacy_property(Object *obj, Visitor *v, void *opaque,
                                     const char *name, Error **errp)
{
    DeviceState *dev = DEVICE(obj);
    Property *prop = opaque;

    char buffer[1024];
    char *ptr = buffer;

    prop->info->print(dev, prop, buffer, sizeof(buffer));
    visit_type_str(v, &ptr, name, errp);
}

static void qdev_set_legacy_property(Object *obj, Visitor *v, void *opaque,
                                     const char *name, Error **errp)
{
    DeviceState *dev = DEVICE(obj);
    Property *prop = opaque;
    Error *local_err = NULL;
    char *ptr = NULL;
    int ret;

    if (dev->realized) {
        error_set(errp, QERR_PERMISSION_DENIED);
        return;
    }

    visit_type_str(v, &ptr, name, &local_err);
    if (local_err) {
        error_propagate(errp, local_err);
        return;
    }

    ret = prop->info->parse(dev, prop, ptr);
    error_set_from_qdev_prop_error(errp, ret, dev, prop, ptr);
    g_free(ptr);
}

/**
 * @qdev_add_legacy_property - adds a legacy property
 *
 * Do not use this is new code!  Properties added through this interface will
 * be given names and types in the "legacy" namespace.
 *
 * Legacy properties are string versions of other OOM properties.  The format
 * of the string depends on the property type.
 */
void qdev_property_add_legacy(DeviceState *dev, Property *prop,
                              Error **errp)
{
    gchar *name, *type;

    /* Register pointer properties as legacy properties */
    if (!prop->info->print && !prop->info->parse &&
        (prop->info->set || prop->info->get)) {
        return;
    }

    name = g_strdup_printf("legacy-%s", prop->name);
    type = g_strdup_printf("legacy<%s>",
                           prop->info->legacy_name ?: prop->info->name);

    object_property_add(OBJECT(dev), name, type,
                        prop->info->print ? qdev_get_legacy_property : prop->info->get,
                        prop->info->parse ? qdev_set_legacy_property : prop->info->set,
                        NULL,
                        prop, errp);

    g_free(type);
    g_free(name);
}

/**
 * @qdev_property_add_static - add a @Property to a device.
 *
 * Static properties access data in a struct.  The actual type of the
 * property and the field depends on the property type.
 */
void qdev_property_add_static(DeviceState *dev, Property *prop,
                              Error **errp)
{
    Error *local_err = NULL;
    Object *obj = OBJECT(dev);

    /*
     * TODO qdev_prop_ptr does not have getters or setters.  It must
     * go now that it can be replaced with links.  The test should be
     * removed along with it: all static properties are read/write.
     */
    if (!prop->info->get && !prop->info->set) {
        return;
    }

    object_property_add(obj, prop->name, prop->info->name,
                        prop->info->get, prop->info->set,
                        prop->info->release,
                        prop, &local_err);

    if (local_err) {
        error_propagate(errp, local_err);
        return;
    }
    if (prop->qtype == QTYPE_NONE) {
        return;
    }

    if (prop->qtype == QTYPE_QBOOL) {
        object_property_set_bool(obj, prop->defval, prop->name, &local_err);
    } else if (prop->info->enum_table) {
        object_property_set_str(obj, prop->info->enum_table[prop->defval],
                                prop->name, &local_err);
    } else if (prop->qtype == QTYPE_QINT) {
        object_property_set_int(obj, prop->defval, prop->name, &local_err);
    }
    assert_no_error(local_err);
}

static bool device_get_realized(Object *obj, Error **err)
{
    DeviceState *dev = DEVICE(obj);
    return dev->realized;
}

static void device_set_realized(Object *obj, bool value, Error **err)
{
    DeviceState *dev = DEVICE(obj);
    DeviceClass *dc = DEVICE_GET_CLASS(dev);
    Error *local_err = NULL;

    if (value && !dev->realized) {
        if (dc->realize) {
            dc->realize(dev, &local_err);
        }

        if (!obj->parent && local_err == NULL) {
            static int unattached_count;
            gchar *name = g_strdup_printf("device[%d]", unattached_count++);

            object_property_add_child(container_get(qdev_get_machine(),
                                                    "/unattached"),
                                      name, obj, &local_err);
            g_free(name);
        }

        if (qdev_get_vmsd(dev) && local_err == NULL) {
            vmstate_register_with_alias_id(dev, -1, qdev_get_vmsd(dev), dev,
                                           dev->instance_id_alias,
                                           dev->alias_required_for_version);
        }
        if (dev->hotplugged && local_err == NULL) {
            device_reset(dev);
        }
    } else if (!value && dev->realized) {
        if (dc->unrealize) {
            dc->unrealize(dev, &local_err);
        }
    }

    if (local_err != NULL) {
        error_propagate(err, local_err);
        return;
    }

    dev->realized = value;
}

static void device_initfn(Object *obj)
{
    DeviceState *dev = DEVICE(obj);
    ObjectClass *class;
    Property *prop;

    if (qdev_hotplug) {
        dev->hotplugged = 1;
        qdev_hot_added = true;
    }

    dev->instance_id_alias = -1;
    dev->realized = false;

    object_property_add_bool(obj, "realized",
                             device_get_realized, device_set_realized, NULL);

    class = object_get_class(OBJECT(dev));
    do {
        for (prop = DEVICE_CLASS(class)->props; prop && prop->name; prop++) {
            qdev_property_add_legacy(dev, prop, NULL);
            qdev_property_add_static(dev, prop, NULL);
        }
        class = object_class_get_parent(class);
    } while (class != object_class_by_name(TYPE_DEVICE));
    qdev_prop_set_globals(dev);

    object_property_add_link(OBJECT(dev), "parent_bus", TYPE_BUS,
                             (Object **)&dev->parent_bus, NULL);
}

/* Unlink device from bus and free the structure.  */
static void device_finalize(Object *obj)
{
    DeviceState *dev = DEVICE(obj);
    BusState *bus;
    DeviceClass *dc = DEVICE_GET_CLASS(dev);

    if (dev->realized) {
        while (dev->num_child_bus) {
            bus = QLIST_FIRST(&dev->child_bus);
            qbus_free(bus);
        }
        if (qdev_get_vmsd(dev)) {
            vmstate_unregister(dev, qdev_get_vmsd(dev), dev);
        }
        if (dc->exit) {
            dc->exit(dev);
        }
        if (dev->opts) {
            qemu_opts_del(dev->opts);
        }
    }
}

static void device_class_base_init(ObjectClass *class, void *data)
{
    DeviceClass *klass = DEVICE_CLASS(class);

    /* We explicitly look up properties in the superclasses,
     * so do not propagate them to the subclasses.
     */
    klass->props = NULL;
}

static void device_unparent(Object *obj)
{
    DeviceState *dev = DEVICE(obj);

    if (dev->parent_bus != NULL) {
        bus_remove_child(dev->parent_bus, dev);
    }
}

static void device_class_init(ObjectClass *class, void *data)
{
    DeviceClass *dc = DEVICE_CLASS(class);

    class->unparent = device_unparent;
    dc->realize = device_realize;
}

void device_reset(DeviceState *dev)
{
    DeviceClass *klass = DEVICE_GET_CLASS(dev);

    if (klass->reset) {
        klass->reset(dev);
    }
}

Object *qdev_get_machine(void)
{
    static Object *dev;

    if (dev == NULL) {
        dev = container_get(object_get_root(), "/machine");
    }

    return dev;
}

static const TypeInfo device_type_info = {
    .name = TYPE_DEVICE,
    .parent = TYPE_OBJECT,
    .instance_size = sizeof(DeviceState),
    .instance_init = device_initfn,
    .instance_finalize = device_finalize,
    .class_base_init = device_class_base_init,
    .class_init = device_class_init,
    .abstract = true,
    .class_size = sizeof(DeviceClass),
};

static void qbus_initfn(Object *obj)
{
    BusState *bus = BUS(obj);

    QTAILQ_INIT(&bus->children);
}

static void qbus_finalize(Object *obj)
{
    BusState *bus = BUS(obj);
    BusChild *kid;

    while ((kid = QTAILQ_FIRST(&bus->children)) != NULL) {
        DeviceState *dev = kid->child;
        qdev_free(dev);
    }
    if (bus->parent) {
        QLIST_REMOVE(bus, sibling);
        bus->parent->num_child_bus--;
    } else {
        assert(bus != sysbus_get_default()); /* main_system_bus is never freed */
        qemu_unregister_reset(qbus_reset_all_fn, bus);
    }
    g_free((char *)bus->name);
}

static const TypeInfo bus_info = {
    .name = TYPE_BUS,
    .parent = TYPE_OBJECT,
    .instance_size = sizeof(BusState),
    .abstract = true,
    .class_size = sizeof(BusClass),
    .instance_init = qbus_initfn,
    .instance_finalize = qbus_finalize,
};

static void qdev_register_types(void)
{
    type_register_static(&bus_info);
    type_register_static(&device_type_info);
}

type_init(qdev_register_types)<|MERGE_RESOLUTION|>--- conflicted
+++ resolved
@@ -309,23 +309,6 @@
     dev->gpio_out[n] = pin;
 }
 
-<<<<<<< HEAD
-void qdev_set_nic_properties(DeviceState *dev, NICInfo *nd)
-{
-    if (qdev_prop_set_macaddr(dev, "mac", nd->macaddr.a)) {
-        return;
-    }
-    if (nd->netdev)
-        qdev_prop_set_netdev(dev, "netdev", nd->netdev);
-    if (nd->nvectors != DEV_NVECTORS_UNSPECIFIED &&
-        object_property_find(OBJECT(dev), "vectors", NULL)) {
-        qdev_prop_set_uint32(dev, "vectors", nd->nvectors);
-    }
-    nd->instantiated = 1;
-}
-
-=======
->>>>>>> 11c29918
 BusState *qdev_get_child_bus(DeviceState *dev, const char *name)
 {
     BusState *bus;
