--- conflicted
+++ resolved
@@ -905,49 +905,7 @@
     assert_no_error(errp);
 }
 
-<<<<<<< HEAD
-int qdev_prop_set_drive(DeviceState *dev, const char *name, BlockDriverState *value)
-{
-    Error *errp = NULL;
-    const char *bdrv_name = value ? bdrv_get_device_name(value) : "";
-    object_property_set_str(OBJECT(dev), bdrv_name,
-                            name, &errp);
-    if (errp) {
-        qerror_report_err(errp);
-        error_free(errp);
-        return -1;
-    }
-    return 0;
-}
-
-void qdev_prop_set_drive_nofail(DeviceState *dev, const char *name, BlockDriverState *value)
-{
-    if (qdev_prop_set_drive(dev, name, value) < 0) {
-        exit(1);
-    }
-}
-void qdev_prop_set_chr(DeviceState *dev, const char *name, CharDriverState *value)
-{
-    Error *errp = NULL;
-    assert(!value || value->label);
-    object_property_set_str(OBJECT(dev),
-                            value ? value->label : "", name, &errp);
-    assert_no_error(errp);
-}
-
-void qdev_prop_set_netdev(DeviceState *dev, const char *name, NetClientState *value)
-{
-    Error *errp = NULL;
-    assert(!value || value->name);
-    object_property_set_str(OBJECT(dev),
-                            value ? value->name : "", name, &errp);
-    assert_no_error(errp);
-}
-
 int qdev_prop_set_macaddr(DeviceState *dev, const char *name, uint8_t *value)
-=======
-void qdev_prop_set_macaddr(DeviceState *dev, const char *name, uint8_t *value)
->>>>>>> 11c29918
 {
     Error *errp = NULL;
     char str[2 * 6 + 5 + 1];
