--- conflicted
+++ resolved
@@ -502,13 +502,8 @@
     dc->vmsd = &vmstate_cadence_uart;
 }
 
-<<<<<<< HEAD
-static TypeInfo cadence_uart_info = {
+static const TypeInfo cadence_uart_info = {
     .name          = "xlnx.ps7-uart",
-=======
-static const TypeInfo cadence_uart_info = {
-    .name          = "cadence_uart",
->>>>>>> 11c29918
     .parent        = TYPE_SYS_BUS_DEVICE,
     .instance_size = sizeof(UartState),
     .class_init    = cadence_uart_class_init,
