/*
 * QEMU Cadence GEM emulation
 *
 * Copyright (c) 2011 Xilinx, Inc.
 *
 * Permission is hereby granted, free of charge, to any person obtaining a copy
 * of this software and associated documentation files (the "Software"), to deal
 * in the Software without restriction, including without limitation the rights
 * to use, copy, modify, merge, publish, distribute, sublicense, and/or sell
 * copies of the Software, and to permit persons to whom the Software is
 * furnished to do so, subject to the following conditions:
 *
 * The above copyright notice and this permission notice shall be included in
 * all copies or substantial portions of the Software.
 *
 * THE SOFTWARE IS PROVIDED "AS IS", WITHOUT WARRANTY OF ANY KIND, EXPRESS OR
 * IMPLIED, INCLUDING BUT NOT LIMITED TO THE WARRANTIES OF MERCHANTABILITY,
 * FITNESS FOR A PARTICULAR PURPOSE AND NONINFRINGEMENT. IN NO EVENT SHALL
 * THE AUTHORS OR COPYRIGHT HOLDERS BE LIABLE FOR ANY CLAIM, DAMAGES OR OTHER
 * LIABILITY, WHETHER IN AN ACTION OF CONTRACT, TORT OR OTHERWISE, ARISING FROM,
 * OUT OF OR IN CONNECTION WITH THE SOFTWARE OR THE USE OR OTHER DEALINGS IN
 * THE SOFTWARE.
 */

#include "qemu/osdep.h"
#include <zlib.h> /* For crc32 */

#include "hw/net/cadence_gem.h"
<<<<<<< HEAD
=======
#include "qapi/error.h"
#include "qemu/log.h"
>>>>>>> 7124ccf8
#include "net/checksum.h"
#include "sysemu/dma.h"
#include "qemu/log.h"
#include "qapi/error.h"
#include "hw/net/cadence_gem.h"

#ifdef CADENCE_GEM_ERR_DEBUG
#define DB_PRINT(...) do { \
    qemu_log_mask(DEV_LOG_NET_DEV, ": %s: ", __func__); \
    qemu_log_mask(DEV_LOG_NET_DEV, ## __VA_ARGS__); \
    } while (0);
#else
    #define DB_PRINT(...)
#endif

#define GEM_NWCTRL        (0x00000000/4) /* Network Control reg */
#define GEM_NWCFG         (0x00000004/4) /* Network Config reg */
#define GEM_NWSTATUS      (0x00000008/4) /* Network Status reg */
#define GEM_USERIO        (0x0000000C/4) /* User IO reg */
#define GEM_DMACFG        (0x00000010/4) /* DMA Control reg */
#define GEM_TXSTATUS      (0x00000014/4) /* TX Status reg */
#define GEM_RXQBASE       (0x00000018/4) /* RX Q Base address reg */
#define GEM_TXQBASE       (0x0000001C/4) /* TX Q Base address reg */
#define GEM_RXSTATUS      (0x00000020/4) /* RX Status reg */
#define GEM_ISR           (0x00000024/4) /* Interrupt Status reg */
#define GEM_IER           (0x00000028/4) /* Interrupt Enable reg */
#define GEM_IDR           (0x0000002C/4) /* Interrupt Disable reg */
#define GEM_IMR           (0x00000030/4) /* Interrupt Mask reg */
#define GEM_PHYMNTNC      (0x00000034/4) /* Phy Maintenance reg */
#define GEM_RXPAUSE       (0x00000038/4) /* RX Pause Time reg */
#define GEM_TXPAUSE       (0x0000003C/4) /* TX Pause Time reg */
#define GEM_TXPARTIALSF   (0x00000040/4) /* TX Partial Store and Forward */
#define GEM_RXPARTIALSF   (0x00000044/4) /* RX Partial Store and Forward */
#define GEM_HASHLO        (0x00000080/4) /* Hash Low address reg */
#define GEM_HASHHI        (0x00000084/4) /* Hash High address reg */
#define GEM_SPADDR1LO     (0x00000088/4) /* Specific addr 1 low reg */
#define GEM_SPADDR1HI     (0x0000008C/4) /* Specific addr 1 high reg */
#define GEM_SPADDR2LO     (0x00000090/4) /* Specific addr 2 low reg */
#define GEM_SPADDR2HI     (0x00000094/4) /* Specific addr 2 high reg */
#define GEM_SPADDR3LO     (0x00000098/4) /* Specific addr 3 low reg */
#define GEM_SPADDR3HI     (0x0000009C/4) /* Specific addr 3 high reg */
#define GEM_SPADDR4LO     (0x000000A0/4) /* Specific addr 4 low reg */
#define GEM_SPADDR4HI     (0x000000A4/4) /* Specific addr 4 high reg */
#define GEM_TIDMATCH1     (0x000000A8/4) /* Type ID1 Match reg */
#define GEM_TIDMATCH2     (0x000000AC/4) /* Type ID2 Match reg */
#define GEM_TIDMATCH3     (0x000000B0/4) /* Type ID3 Match reg */
#define GEM_TIDMATCH4     (0x000000B4/4) /* Type ID4 Match reg */
#define GEM_WOLAN         (0x000000B8/4) /* Wake on LAN reg */
#define GEM_IPGSTRETCH    (0x000000BC/4) /* IPG Stretch reg */
#define GEM_SVLAN         (0x000000C0/4) /* Stacked VLAN reg */
#define GEM_REVISION      (0x000000FC/4) /* Revision reg */
#define GEM_OCTTXLO       (0x00000100/4) /* Octects transmitted Low reg */
#define GEM_OCTTXHI       (0x00000104/4) /* Octects transmitted High reg */
#define GEM_TXCNT         (0x00000108/4) /* Error-free Frames transmitted */
#define GEM_TXBCNT        (0x0000010C/4) /* Error-free Broadcast Frames */
#define GEM_TXMCNT        (0x00000110/4) /* Error-free Multicast Frame */
#define GEM_TXPAUSECNT    (0x00000114/4) /* Pause Frames Transmitted */
#define GEM_TX64CNT       (0x00000118/4) /* Error-free 64 TX */
#define GEM_TX65CNT       (0x0000011C/4) /* Error-free 65-127 TX */
#define GEM_TX128CNT      (0x00000120/4) /* Error-free 128-255 TX */
#define GEM_TX256CNT      (0x00000124/4) /* Error-free 256-511 */
#define GEM_TX512CNT      (0x00000128/4) /* Error-free 512-1023 TX */
#define GEM_TX1024CNT     (0x0000012C/4) /* Error-free 1024-1518 TX */
#define GEM_TX1519CNT     (0x00000130/4) /* Error-free larger than 1519 TX */
#define GEM_TXURUNCNT     (0x00000134/4) /* TX under run error counter */
#define GEM_SINGLECOLLCNT (0x00000138/4) /* Single Collision Frames */
#define GEM_MULTCOLLCNT   (0x0000013C/4) /* Multiple Collision Frames */
#define GEM_EXCESSCOLLCNT (0x00000140/4) /* Excessive Collision Frames */
#define GEM_LATECOLLCNT   (0x00000144/4) /* Late Collision Frames */
#define GEM_DEFERTXCNT    (0x00000148/4) /* Deferred Transmission Frames */
#define GEM_CSENSECNT     (0x0000014C/4) /* Carrier Sense Error Counter */
#define GEM_OCTRXLO       (0x00000150/4) /* Octects Received register Low */
#define GEM_OCTRXHI       (0x00000154/4) /* Octects Received register High */
#define GEM_RXCNT         (0x00000158/4) /* Error-free Frames Received */
#define GEM_RXBROADCNT    (0x0000015C/4) /* Error-free Broadcast Frames RX */
#define GEM_RXMULTICNT    (0x00000160/4) /* Error-free Multicast Frames RX */
#define GEM_RXPAUSECNT    (0x00000164/4) /* Pause Frames Received Counter */
#define GEM_RX64CNT       (0x00000168/4) /* Error-free 64 byte Frames RX */
#define GEM_RX65CNT       (0x0000016C/4) /* Error-free 65-127B Frames RX */
#define GEM_RX128CNT      (0x00000170/4) /* Error-free 128-255B Frames RX */
#define GEM_RX256CNT      (0x00000174/4) /* Error-free 256-512B Frames RX */
#define GEM_RX512CNT      (0x00000178/4) /* Error-free 512-1023B Frames RX */
#define GEM_RX1024CNT     (0x0000017C/4) /* Error-free 1024-1518B Frames RX */
#define GEM_RX1519CNT     (0x00000180/4) /* Error-free 1519-max Frames RX */
#define GEM_RXUNDERCNT    (0x00000184/4) /* Undersize Frames Received */
#define GEM_RXOVERCNT     (0x00000188/4) /* Oversize Frames Received */
#define GEM_RXJABCNT      (0x0000018C/4) /* Jabbers Received Counter */
#define GEM_RXFCSCNT      (0x00000190/4) /* Frame Check seq. Error Counter */
#define GEM_RXLENERRCNT   (0x00000194/4) /* Length Field Error Counter */
#define GEM_RXSYMERRCNT   (0x00000198/4) /* Symbol Error Counter */
#define GEM_RXALIGNERRCNT (0x0000019C/4) /* Alignment Error Counter */
#define GEM_RXRSCERRCNT   (0x000001A0/4) /* Receive Resource Error Counter */
#define GEM_RXORUNCNT     (0x000001A4/4) /* Receive Overrun Counter */
#define GEM_RXIPCSERRCNT  (0x000001A8/4) /* IP header Checksum Error Counter */
#define GEM_RXTCPCCNT     (0x000001AC/4) /* TCP Checksum Error Counter */
#define GEM_RXUDPCCNT     (0x000001B0/4) /* UDP Checksum Error Counter */

#define GEM_1588S         (0x000001D0/4) /* 1588 Timer Seconds */
#define GEM_1588NS        (0x000001D4/4) /* 1588 Timer Nanoseconds */
#define GEM_1588ADJ       (0x000001D8/4) /* 1588 Timer Adjust */
#define GEM_1588INC       (0x000001DC/4) /* 1588 Timer Increment */
#define GEM_PTPETXS       (0x000001E0/4) /* PTP Event Frame Transmitted (s) */
#define GEM_PTPETXNS      (0x000001E4/4) /* PTP Event Frame Transmitted (ns) */
#define GEM_PTPERXS       (0x000001E8/4) /* PTP Event Frame Received (s) */
#define GEM_PTPERXNS      (0x000001EC/4) /* PTP Event Frame Received (ns) */
#define GEM_PTPPTXS       (0x000001E0/4) /* PTP Peer Frame Transmitted (s) */
#define GEM_PTPPTXNS      (0x000001E4/4) /* PTP Peer Frame Transmitted (ns) */
#define GEM_PTPPRXS       (0x000001E8/4) /* PTP Peer Frame Received (s) */
#define GEM_PTPPRXNS      (0x000001EC/4) /* PTP Peer Frame Received (ns) */

/* Design Configuration Registers */
#define GEM_DESCONF       (0x00000280/4)
#define GEM_DESCONF2      (0x00000284/4)
#define GEM_DESCONF3      (0x00000288/4)
#define GEM_DESCONF4      (0x0000028C/4)
#define GEM_DESCONF5      (0x00000290/4)
#define GEM_DESCONF6      (0x00000294/4)
#define GEM_DESCONF7      (0x00000298/4)

<<<<<<< HEAD
#define GEM_INT_Q1_STATUS               (0x00000400/4)
#define GEM_TRANSMIT_Q1_PTR             (0x00000440/4)
#define GEM_TRANSMIT_Q15_PTR            (GEM_TRANSMIT_Q1_PTR + 14)
#define GEM_RECEIVE_Q1_PTR              (0x00000480/4)
#define GEM_RECEIVE_Q15_PTR             (GEM_RECEIVE_Q1_PTR + 14)
#define GEM_DMA_RXBUF_SIZE_Q1           (0x000004a0/4)
#define GEM_CBS_CONTROL                 (0x000004bc/4)
#define GEM_CBS_IDLESLOPE_Q_A           (0x000004c0/4)
#define GEM_CBS_IDLESLOPE_Q_B           (0x000004c4/4)
#define GEM_MSB_BUFF_Q_BASE_ADDR        (0x000004c8/4)

#define GEM_SCREENING_TYPE1_REGISTER_0  (0x00000500/4)
=======
#define GEM_INT_Q1_STATUS               (0x00000400 / 4)
#define GEM_INT_Q1_MASK                 (0x00000640 / 4)

#define GEM_TRANSMIT_Q1_PTR             (0x00000440 / 4)
#define GEM_TRANSMIT_Q7_PTR             (GEM_TRANSMIT_Q1_PTR + 6)

#define GEM_RECEIVE_Q1_PTR              (0x00000480 / 4)
#define GEM_RECEIVE_Q7_PTR              (GEM_RECEIVE_Q1_PTR + 6)

#define GEM_INT_Q1_ENABLE               (0x00000600 / 4)
#define GEM_INT_Q7_ENABLE               (GEM_INT_Q1_ENABLE + 6)

#define GEM_INT_Q1_DISABLE              (0x00000620 / 4)
#define GEM_INT_Q7_DISABLE              (GEM_INT_Q1_DISABLE + 6)

#define GEM_INT_Q1_MASK                 (0x00000640 / 4)
#define GEM_INT_Q7_MASK                 (GEM_INT_Q1_MASK + 6)

#define GEM_SCREENING_TYPE1_REGISTER_0  (0x00000500 / 4)
>>>>>>> 7124ccf8

#define GEM_ST1R_UDP_PORT_MATCH_ENABLE  (1 << 29)
#define GEM_ST1R_DSTC_ENABLE            (1 << 28)
#define GEM_ST1R_UDP_PORT_MATCH_SHIFT   (12)
#define GEM_ST1R_UDP_PORT_MATCH_WIDTH   (27 - GEM_ST1R_UDP_PORT_MATCH_SHIFT + 1)
#define GEM_ST1R_DSTC_MATCH_SHIFT       (4)
#define GEM_ST1R_DSTC_MATCH_WIDTH       (11 - GEM_ST1R_DSTC_MATCH_SHIFT + 1)
#define GEM_ST1R_QUEUE_SHIFT            (0)
#define GEM_ST1R_QUEUE_WIDTH            (3 - GEM_ST1R_QUEUE_SHIFT + 1)

<<<<<<< HEAD
#define GEM_SCREENING_TYPE2_REGISTER_0  (0x00000540/4)
=======
#define GEM_SCREENING_TYPE2_REGISTER_0  (0x00000540 / 4)
>>>>>>> 7124ccf8

#define GEM_ST2R_COMPARE_A_ENABLE       (1 << 18)
#define GEM_ST2R_COMPARE_A_SHIFT        (13)
#define GEM_ST2R_COMPARE_WIDTH          (17 - GEM_ST2R_COMPARE_A_SHIFT + 1)
<<<<<<< HEAD
#define GEM_ST2R_COMPARE_END            (31)
#define GEM_ST2R_ETHERTYPE_ENABLE       (1 << 12)
#define GEM_ST2R_ETHERTYPE_INDEX_SHIFT  (9)
#define GEM_ST2R_ETHERTYPE_INDEX_WIDTH  (11 - GEM_ST2R_ETHERTYPE_INDEX_SHIFT \
                                         + 1)
#define GEM_ST2R_QUEUE_SHIFT            (0)
#define GEM_ST2R_QUEUE_WIDTH            (3 - GEM_ST2R_QUEUE_SHIFT + 1)
/* No VLAN support yet */

#define GEM_RECIEVE_Q8_PTR              (0x000005c0/4)
#define GEM_DMA_RXBUF_SIZE_Q8           (0x000005e0/4)

#define GEM_INT_Q1_ENABLE               (0x00000600/4)
#define GEM_INT_Q7_ENABLE               (GEM_INT_Q1_ENABLE + 6)
#define GEM_INT_Q1_DISABLE              (0x00000620/4)
#define GEM_INT_Q7_DISABLE              (GEM_INT_Q1_DISABLE + 6)
#define GEM_INT_Q1_MASK                 (0x00000640/4)
#define GEM_INT_Q7_MASK                 (GEM_INT_Q1_MASK + 6)
#define GEM_INT_Q8_ENABLE               (0x00000660/4)
#define GEM_INT_Q15_ENABLE              (GEM_INT_Q8_ENABLE + 7)
#define GEM_INT_Q8_DISABLE              (0x00000680/4)
#define GEM_INT_Q15_DISABLE             (GEM_INT_Q8_DISABLE + 7)
#define GEM_INT_Q8_MASK                 (0x000006A0/4)
#define GEM_INT_Q15_MASK                (GEM_INT_Q8_MASK + 7)

#define GEM_SCREENING_TYPE2_ETHERTYPE_REG_0     (0x000006e0/4)
#define GEM_TYPE2_COMPARE_0_WORD_0              (0x00000700/4)
#define GEM_TYPE2_COMPARE_0_WORD_1              (0x00000704/4)

#define gem_sr(queue, ...)                                                  \
    ({                                                                      \
        uint32_t array_args[] = { __VA_ARGS__ };                            \
        int __gem_sr_i__;                                                   \
        uint32_t ret = 0;                                                   \
                                                                            \
        for (__gem_sr_i__ = 0; __gem_sr_i__ < ARRAY_SIZE(array_args);       \
             __gem_sr_i__ += 2) {                                           \
            if (queue >= array_args[__gem_sr_i__]) {                        \
                ret = queue - array_args[__gem_sr_i__] +                    \
                      array_args[__gem_sr_i__ + 1];                         \
            }                                                               \
        }                                                                   \
        assert(ret);                                                        \
        ret;                                                                \
    })
=======
#define GEM_ST2R_ETHERTYPE_ENABLE       (1 << 12)
#define GEM_ST2R_ETHERTYPE_INDEX_SHIFT  (9)
#define GEM_ST2R_ETHERTYPE_INDEX_WIDTH  (11 - GEM_ST2R_ETHERTYPE_INDEX_SHIFT \
                                            + 1)
#define GEM_ST2R_QUEUE_SHIFT            (0)
#define GEM_ST2R_QUEUE_WIDTH            (3 - GEM_ST2R_QUEUE_SHIFT + 1)

#define GEM_SCREENING_TYPE2_ETHERTYPE_REG_0     (0x000006e0 / 4)
#define GEM_TYPE2_COMPARE_0_WORD_0              (0x00000700 / 4)
>>>>>>> 7124ccf8

#define GEM_T2CW1_COMPARE_OFFSET_SHIFT  (7)
#define GEM_T2CW1_COMPARE_OFFSET_WIDTH  (8 - GEM_T2CW1_COMPARE_OFFSET_SHIFT + 1)
#define GEM_T2CW1_OFFSET_VALUE_SHIFT    (0)
#define GEM_T2CW1_OFFSET_VALUE_WIDTH    (6 - GEM_T2CW1_OFFSET_VALUE_SHIFT + 1)

/*****************************************/
#define GEM_NWCTRL_TXSTART     0x00000200 /* Transmit Enable */
#define GEM_NWCTRL_TXENA       0x00000008 /* Transmit Enable */
#define GEM_NWCTRL_RXENA       0x00000004 /* Receive Enable */
#define GEM_NWCTRL_LOCALLOOP   0x00000002 /* Local Loopback */

#define GEM_NWCFG_STRIP_FCS    0x00020000 /* Strip FCS field */
#define GEM_NWCFG_LERR_DISC    0x00010000 /* Discard RX frames with len err */
#define GEM_NWCFG_BUFF_OFST_M  0x0000C000 /* Receive buffer offset mask */
#define GEM_NWCFG_BUFF_OFST_S  14         /* Receive buffer offset shift */
#define GEM_NWCFG_UCAST_HASH   0x00000080 /* accept unicast if hash match */
#define GEM_NWCFG_MCAST_HASH   0x00000040 /* accept multicast if hash match */
#define GEM_NWCFG_BCAST_REJ    0x00000020 /* Reject broadcast packets */
#define GEM_NWCFG_PROMISC      0x00000010 /* Accept all packets */

<<<<<<< HEAD
#define GEM_DMACFG_ADDR_BUS_WIDTH_M    0x40000000
#define GEM_DMACFG_TX_BD_EXT   (1 << 29)
#define GEM_DMACFG_RX_BD_EXT   (1 << 28)
=======
>>>>>>> 7124ccf8
#define GEM_DMACFG_RBUFSZ_M    0x00FF0000 /* DMA RX Buffer Size mask */
#define GEM_DMACFG_RBUFSZ_S    16         /* DMA RX Buffer Size shift */
#define GEM_DMACFG_RBUFSZ_MUL  64         /* DMA RX Buffer Size multiplier */
#define GEM_DMACFG_TXCSUM_OFFL 0x00000800 /* Transmit checksum offload */

#define GEM_TXSTATUS_TXCMPL    0x00000020 /* Transmit Complete */
#define GEM_TXSTATUS_USED      0x00000001 /* sw owned descriptor encountered */

#define GEM_RXSTATUS_FRMRCVD   0x00000002 /* Frame received */
#define GEM_RXSTATUS_NOBUF     0x00000001 /* Buffer unavailable */

/* GEM_ISR GEM_IER GEM_IDR GEM_IMR */
#define GEM_INT_TXCMPL        0x00000080 /* Transmit Complete */
#define GEM_INT_TXUSED         0x00000008
#define GEM_INT_RXUSED         0x00000004
#define GEM_INT_RXCMPL        0x00000002
#define GEM_INT_LINK_CHNG      0x00000200
#define GEM_INT_AUTONEG        0x00010000

#define GEM_PHYMNTNC_OP_R      0x20000000 /* read operation */
#define GEM_PHYMNTNC_OP_W      0x10000000 /* write operation */
#define GEM_PHYMNTNC_ADDR      0x0F800000 /* Address bits */
#define GEM_PHYMNTNC_ADDR_SHFT 23
#define GEM_PHYMNTNC_REG       0x007C0000 /* register bits */
#define GEM_PHYMNTNC_REG_SHIFT 18

/* Marvell PHY definitions */
#define BOARD_PHY_ADDRESS    7 /* PHY address we will emulate a device at */

#define PHY_REG_CONTROL      0
#define PHY_REG_STATUS       1
#define PHY_REG_PHYID1       2
#define PHY_REG_PHYID2       3
#define PHY_REG_ANEGADV      4
#define PHY_REG_LINKPABIL    5
#define PHY_REG_ANEGEXP      6
#define PHY_REG_NEXTP        7
#define PHY_REG_LINKPNEXTP   8
#define PHY_REG_100BTCTRL    9
#define PHY_REG_1000BTSTAT   10
#define PHY_REG_EXTSTAT      15
#define PHY_REG_PHYSPCFC_CTL 16
#define PHY_REG_PHYSPCFC_ST  17
#define PHY_REG_INT_EN       18
#define PHY_REG_INT_ST       19
#define PHY_REG_EXT_PHYSPCFC_CTL  20
#define PHY_REG_RXERR        21
#define PHY_REG_EACD         22
#define PHY_REG_LED          24
#define PHY_REG_LED_OVRD     25
#define PHY_REG_EXT_PHYSPCFC_CTL2 26
#define PHY_REG_EXT_PHYSPCFC_ST   27
#define PHY_REG_CABLE_DIAG   28

#define PHY_REG_CONTROL_RST  0x8000
#define PHY_REG_CONTROL_LOOP 0x4000
#define PHY_REG_CONTROL_ANEG 0x1000

#define PHY_REG_STATUS_LINK     0x0004
#define PHY_REG_STATUS_ANEGCMPL 0x0020

#define PHY_REG_INT_ST_ANEGCMPL 0x0800
#define PHY_REG_INT_ST_LINKC    0x0400
#define PHY_REG_INT_ST_ENERGY   0x0010

/***********************************************************************/
#define GEM_RX_REJECT                   (-1)
#define GEM_RX_PROMISCUOUS_ACCEPT       (-2)
#define GEM_RX_BROADCAST_ACCEPT         (-3)
#define GEM_RX_MULTICAST_HASH_ACCEPT    (-4)
#define GEM_RX_UNICAST_HASH_ACCEPT      (-5)

#define GEM_RX_SAR_ACCEPT               0

/***********************************************************************/

#define DESC_1_USED 0x80000000
#define DESC_1_LENGTH 0x00003FFF

#define DESC_1_TX_WRAP 0x40000000
#define DESC_1_TX_LAST 0x00008000

#define DESC_0_RX_WRAP 0x00000002
#define DESC_0_RX_OWNERSHIP 0x00000001

#define R_DESC_1_RX_SAR_SHIFT           25
#define R_DESC_1_RX_SAR_LENGTH          2
#define R_DESC_1_RX_SAR_MATCH           (1 << 27)
#define R_DESC_1_RX_UNICAST_HASH        (1 << 29)
#define R_DESC_1_RX_MULTICAST_HASH      (1 << 30)
#define R_DESC_1_RX_BROADCAST           (1 << 31)

#define DESC_1_RX_SOF 0x00004000
#define DESC_1_RX_EOF 0x00008000

#define GEM_REVISION_VALUE 0x00020118

static inline unsigned tx_desc_get_used(unsigned *desc)
{
    return (desc[1] & DESC_1_USED) ? 1 : 0;
}

static inline void tx_desc_set_used(unsigned *desc)
{
    desc[1] |= DESC_1_USED;
}

static inline unsigned tx_desc_get_wrap(unsigned *desc)
{
    return (desc[1] & DESC_1_TX_WRAP) ? 1 : 0;
}

static inline unsigned tx_desc_get_last(unsigned *desc)
{
    return (desc[1] & DESC_1_TX_LAST) ? 1 : 0;
}

static inline void tx_desc_set_last(unsigned *desc)
{
    desc[1] |= DESC_1_TX_LAST;
}

static inline unsigned tx_desc_get_length(unsigned *desc)
{
    return desc[1] & DESC_1_LENGTH;
}

static inline void print_gem_tx_desc(unsigned *desc, uint8_t queue)
{
    DB_PRINT("TXDESC (queue %" PRId8 "):\n", queue);
    DB_PRINT("bufaddr: 0x%08x\n", *desc);
    DB_PRINT("used_hw: %d\n", tx_desc_get_used(desc));
    DB_PRINT("wrap:    %d\n", tx_desc_get_wrap(desc));
    DB_PRINT("last:    %d\n", tx_desc_get_last(desc));
    DB_PRINT("length:  %d\n", tx_desc_get_length(desc));
}

static inline unsigned rx_desc_get_wrap(unsigned *desc)
{
    return desc[0] & DESC_0_RX_WRAP ? 1 : 0;
}

static inline unsigned rx_desc_get_ownership(unsigned *desc)
{
    return desc[0] & DESC_0_RX_OWNERSHIP ? 1 : 0;
}

static inline void rx_desc_set_ownership(unsigned *desc)
{
    desc[0] |= DESC_0_RX_OWNERSHIP;
}

static inline void rx_desc_set_sof(unsigned *desc)
{
    desc[1] |= DESC_1_RX_SOF;
}

static inline void rx_desc_set_eof(unsigned *desc)
{
    desc[1] |= DESC_1_RX_EOF;
}

static inline void rx_desc_set_length(unsigned *desc, unsigned len)
{
    desc[1] &= ~DESC_1_LENGTH;
    desc[1] |= len;
}

static inline void rx_desc_set_broadcast(unsigned *desc)
{
    desc[1] |= R_DESC_1_RX_BROADCAST;
}

static inline void rx_desc_set_unicast_hash(unsigned *desc)
{
    desc[1] |= R_DESC_1_RX_UNICAST_HASH;
}

static inline void rx_desc_set_multicast_hash(unsigned *desc)
{
    desc[1] |= R_DESC_1_RX_MULTICAST_HASH;
}

static inline void rx_desc_set_sar(unsigned *desc, int sar_idx)
{
    desc[1] = deposit32(desc[1], R_DESC_1_RX_SAR_SHIFT, R_DESC_1_RX_SAR_LENGTH,
                        sar_idx);
    desc[1] |= R_DESC_1_RX_SAR_MATCH;
}

<<<<<<< HEAD
#define GEM_MAX_PACKET_LEN (16 * 1024)
#define GEM_MAX_DESC_LEN 4

static inline uint64_t tx_desc_get_buffer(CadenceGEMState *s, unsigned *desc)
{
    uint64_t ret = desc[0];

    if (s->regs[GEM_DMACFG] & GEM_DMACFG_TX_BD_EXT) {
        ret |= (uint64_t)desc[2] << 32;
    }
    return ret;
}

static inline uint64_t rx_desc_get_buffer(CadenceGEMState * s, unsigned *desc)
{
    uint64_t ret = desc[0] & ~0x3UL;

    if (s->regs[GEM_DMACFG] & GEM_DMACFG_RX_BD_EXT) {
        ret |= (uint64_t)desc[2] << 32;
    }
    return ret;
}

static inline int gem_get_desc_len(CadenceGEMState *s, bool rx_n_tx)
{
    int ret = 2;

    if (s->regs[GEM_DMACFG] & GEM_DMACFG_ADDR_BUS_WIDTH_M) {
        ret += 2;
    }
    if (s->regs[GEM_DMACFG] & (rx_n_tx ? GEM_DMACFG_RX_BD_EXT
                                       : GEM_DMACFG_TX_BD_EXT)) {
        ret += 2;
    }
    return ret;
}

static inline void gem_set_isr_bit(CadenceGEMState *s, int q, uint32_t bit)
{
    s->regs[gem_sr(q, 0, GEM_ISR, 1, GEM_INT_Q1_STATUS)] |=
        bit & ~(s->regs[gem_sr(q, 0, GEM_IMR, 1, GEM_INT_Q1_MASK,
                                              8, GEM_INT_Q8_MASK)]);
}

=======
>>>>>>> 7124ccf8
/* The broadcast MAC address: 0xFFFFFFFFFFFF */
static const uint8_t broadcast_addr[] = { 0xFF, 0xFF, 0xFF, 0xFF, 0xFF, 0xFF };

/*
 * gem_init_register_masks:
 * One time initialization.
 * Set masks to identify which register bits have magical clear properties
 */
static void gem_init_register_masks(CadenceGEMState *s)
{
    int i;
    /* Mask of register bits which are read only */
    memset(&s->regs_ro[0], 0, sizeof(s->regs_ro));
    s->regs_ro[GEM_NWCTRL]   = 0xFFF80000;
    s->regs_ro[GEM_NWSTATUS] = 0xFFFFFFFF;
    s->regs_ro[GEM_DMACFG]   = 0x8E00F000;
    s->regs_ro[GEM_TXSTATUS] = 0xFFFFFE08;
    s->regs_ro[GEM_RXQBASE]  = 0x00000003;
    s->regs_ro[GEM_TXQBASE]  = 0x00000003;
    s->regs_ro[GEM_RXSTATUS] = 0xFFFFFFF0;
    s->regs_ro[GEM_REVISION] = 0xFFFFFFFF;

    /* Mask of register bits which are clear on read */
    memset(&s->regs_rtc[0], 0, sizeof(s->regs_rtc));

    /* Mask of register bits which are write 1 to clear */
    memset(&s->regs_w1c[0], 0, sizeof(s->regs_w1c));
    s->regs_w1c[GEM_TXSTATUS] = 0x000001F7;
    s->regs_w1c[GEM_RXSTATUS] = 0x0000000F;

    /* Mask of register bits which are write only */
    memset(&s->regs_wo[0], 0, sizeof(s->regs_wo));
    s->regs_wo[GEM_NWCTRL]   = 0x00073E60;

    /* Per priority queue settings */
    for (i = 0; i < MAX_PRIORITY_QUEUES; ++i) {
        s->regs_rtc[gem_sr(i, 0, GEM_ISR, 1, GEM_INT_Q1_STATUS)] = 0xFFFFFFFF;
        s->regs_ro[gem_sr(i, 0, GEM_ISR, 1, GEM_INT_Q1_STATUS)]  = 0xFFFFFFFF;
        s->regs_wo[gem_sr(i, 0, GEM_IER, 1, GEM_INT_Q1_ENABLE,
                                         8, GEM_INT_Q8_ENABLE)]  = 0x07FFFFFF;
        s->regs_wo[gem_sr(i, 0, GEM_IDR, 1, GEM_INT_Q1_DISABLE,
                                         8, GEM_INT_Q8_DISABLE)] = 0x07FFFFFF;
        s->regs_ro[gem_sr(i, 0, GEM_IMR, 1, GEM_INT_Q1_MASK,
                                         8, GEM_INT_Q8_MASK)]    = 0x07FFFFFF;
    }
}

/*
 * phy_update_link:
 * Make the emulated PHY link state match the QEMU "interface" state.
 */
static void phy_update_link(CadenceGEMState *s)
{
    DB_PRINT("down %d\n", qemu_get_queue(s->nic)->link_down);

    /* Autonegotiation status mirrors link status.  */
    if (!qemu_get_queue(s->nic)->link_down) {
        s->regs[GEM_ISR] |= GEM_INT_AUTONEG & ~(s->regs[GEM_IMR]);
    }
    s->regs[GEM_ISR] |= GEM_INT_LINK_CHNG & ~(s->regs[GEM_IMR]);
}

static int gem_can_receive(NetClientState *nc)
{
<<<<<<< HEAD
    int i;
    CadenceGEMState *s;
=======
    CadenceGEMState *s;
    int i;
>>>>>>> 7124ccf8

    s = qemu_get_nic_opaque(nc);

    /* Do nothing if receive is not enabled. */
    if (!(s->regs[GEM_NWCTRL] & GEM_NWCTRL_RXENA)) {
        if (s->can_rx_state != 1) {
            s->can_rx_state = 1;
            DB_PRINT("can't receive - no enable\n");
        }
        return 0;
    }

<<<<<<< HEAD
    for (i = 0; i < s->num_priority_queues &&
                rx_desc_get_ownership(s->rx_desc[i]) == 1; ++i) {};
    if (i == s->num_priority_queues) {
        if (s->can_rx_state != 2) {
            s->can_rx_state = 2;
            for (i = 0; i < s->num_priority_queues; ++i) {
                DB_PRINT("can't receive - busy buffer descriptor (q%d) 0x%x\n",
                         i, s->rx_desc_addr[i]);
            }
=======
    for (i = 0; i < s->num_priority_queues; i++) {
        if (rx_desc_get_ownership(s->rx_desc[i]) == 1) {
            if (s->can_rx_state != 2) {
                s->can_rx_state = 2;
                DB_PRINT("can't receive - busy buffer descriptor (q%d) 0x%x\n",
                         i, s->rx_desc_addr[i]);
             }
            return 0;
>>>>>>> 7124ccf8
        }
    }

    if (s->can_rx_state != 0) {
        s->can_rx_state = 0;
        DB_PRINT("can receive\n");
    }
    return 1;
}

/*
 * gem_update_int_status:
 * Raise or lower interrupt based on current status.
 */
static void gem_update_int_status(CadenceGEMState *s)
{
    int i;

<<<<<<< HEAD
    for (i = 0; i < s->num_priority_queues; ++i) {
        uint32_t isr = s->regs[gem_sr(i, 0, GEM_ISR, 1, GEM_INT_Q1_STATUS)];
        if (isr) {
            DB_PRINT("asserting int. (q=%d, 0x%08x)\n", i, isr);
        }
        qemu_set_irq(s->irq[i], !!isr);
=======
    if ((s->num_priority_queues == 1) && s->regs[GEM_ISR]) {
        /* No priority queues, just trigger the interrupt */
        DB_PRINT("asserting int.\n", i);
        qemu_set_irq(s->irq[0], 1);
        return;
    }

    for (i = 0; i < s->num_priority_queues; ++i) {
        if (s->regs[GEM_INT_Q1_STATUS + i]) {
            DB_PRINT("asserting int. (q=%d)\n", i);
            qemu_set_irq(s->irq[i], 1);
        }
>>>>>>> 7124ccf8
    }
}

/*
 * gem_receive_updatestats:
 * Increment receive statistics.
 */
static void gem_receive_updatestats(CadenceGEMState *s, const uint8_t *packet,
                                    unsigned bytes)
{
    uint64_t octets;

    /* Total octets (bytes) received */
    octets = ((uint64_t)(s->regs[GEM_OCTRXLO]) << 32) |
             s->regs[GEM_OCTRXHI];
    octets += bytes;
    s->regs[GEM_OCTRXLO] = octets >> 32;
    s->regs[GEM_OCTRXHI] = octets;

    /* Error-free Frames received */
    s->regs[GEM_RXCNT]++;

    /* Error-free Broadcast Frames counter */
    if (!memcmp(packet, broadcast_addr, 6)) {
        s->regs[GEM_RXBROADCNT]++;
    }

    /* Error-free Multicast Frames counter */
    if (packet[0] == 0x01) {
        s->regs[GEM_RXMULTICNT]++;
    }

    if (bytes <= 64) {
        s->regs[GEM_RX64CNT]++;
    } else if (bytes <= 127) {
        s->regs[GEM_RX65CNT]++;
    } else if (bytes <= 255) {
        s->regs[GEM_RX128CNT]++;
    } else if (bytes <= 511) {
        s->regs[GEM_RX256CNT]++;
    } else if (bytes <= 1023) {
        s->regs[GEM_RX512CNT]++;
    } else if (bytes <= 1518) {
        s->regs[GEM_RX1024CNT]++;
    } else {
        s->regs[GEM_RX1519CNT]++;
    }
}

/*
 * Get the MAC Address bit from the specified position
 */
static unsigned get_bit(const uint8_t *mac, unsigned bit)
{
    unsigned byte;

    byte = mac[bit / 8];
    byte >>= (bit & 0x7);
    byte &= 1;

    return byte;
}

/*
 * Calculate a GEM MAC Address hash index
 */
static unsigned calc_mac_hash(const uint8_t *mac)
{
    int index_bit, mac_bit;
    unsigned hash_index;

    hash_index = 0;
    mac_bit = 5;
    for (index_bit = 5; index_bit >= 0; index_bit--) {
        hash_index |= (get_bit(mac,  mac_bit) ^
                               get_bit(mac, mac_bit + 6) ^
                               get_bit(mac, mac_bit + 12) ^
                               get_bit(mac, mac_bit + 18) ^
                               get_bit(mac, mac_bit + 24) ^
                               get_bit(mac, mac_bit + 30) ^
                               get_bit(mac, mac_bit + 36) ^
                               get_bit(mac, mac_bit + 42)) << index_bit;
        mac_bit--;
    }

    return hash_index;
}

/*
 * gem_mac_address_filter:
 * Accept or reject this destination address?
 * Returns:
 * GEM_RX_REJECT: reject
 * >= 0: Specific address accept (which matched SAR is returned)
 * others for various other modes of accept:
 * GEM_RM_PROMISCUOUS_ACCEPT, GEM_RX_BROADCAST_ACCEPT,
 * GEM_RX_MULTICAST_HASH_ACCEPT or GEM_RX_UNICAST_HASH_ACCEPT
 */
static int gem_mac_address_filter(CadenceGEMState *s, const uint8_t *packet)
{
    uint8_t *gem_spaddr;
    int i;

    /* Promiscuous mode? */
    if (s->regs[GEM_NWCFG] & GEM_NWCFG_PROMISC) {
        return GEM_RX_PROMISCUOUS_ACCEPT;
    }

    if (!memcmp(packet, broadcast_addr, 6)) {
        /* Reject broadcast packets? */
        if (s->regs[GEM_NWCFG] & GEM_NWCFG_BCAST_REJ) {
            return GEM_RX_REJECT;
        }
        return GEM_RX_BROADCAST_ACCEPT;
    }

    /* Accept packets -w- hash match? */
    if ((packet[0] == 0x01 && (s->regs[GEM_NWCFG] & GEM_NWCFG_MCAST_HASH)) ||
        (packet[0] != 0x01 && (s->regs[GEM_NWCFG] & GEM_NWCFG_UCAST_HASH))) {
        unsigned hash_index;

        hash_index = calc_mac_hash(packet);
        if (hash_index < 32) {
            if (s->regs[GEM_HASHLO] & (1<<hash_index)) {
                return packet[0] == 0x01 ? GEM_RX_MULTICAST_HASH_ACCEPT :
                                           GEM_RX_UNICAST_HASH_ACCEPT;
            }
        } else {
            hash_index -= 32;
            if (s->regs[GEM_HASHHI] & (1<<hash_index)) {
                return packet[0] == 0x01 ? GEM_RX_MULTICAST_HASH_ACCEPT :
                                           GEM_RX_UNICAST_HASH_ACCEPT;
            }
        }
    }

    /* Check all 4 specific addresses */
    gem_spaddr = (uint8_t *)&(s->regs[GEM_SPADDR1LO]);
    for (i = 3; i >= 0; i--) {
        if (s->sar_active[i] && !memcmp(packet, gem_spaddr + 8 * i, 6)) {
            return GEM_RX_SAR_ACCEPT + i;
        }
    }

    /* No address match; reject the packet */
    return GEM_RX_REJECT;
}

<<<<<<< HEAD
static void gem_get_rx_desc(CadenceGEMState *s, int q)
{
    DB_PRINT("read descriptor 0x%x\n", (unsigned)s->rx_desc_addr[q]);
    /* read current descriptor */
    address_space_rw(s->dma_as, s->rx_desc_addr[q], *s->attr,
                     (uint8_t *)s->rx_desc[q],
                     sizeof(uint32_t) * gem_get_desc_len(s, true), false);

    /* Descriptor owned by software ? */
    if (rx_desc_get_ownership(s->rx_desc[q]) == 1 &&
            s->num_priority_queues == 1) {
=======
/* Figure out which queue the received data should be sent to */
static int get_queue_from_screen(CadenceGEMState *s, uint8_t *rxbuf_ptr,
                                 unsigned rxbufsize)
{
    uint32_t reg;
    bool matched, mismatched;
    int i, j;

    for (i = 0; i < s->num_type1_screeners; i++) {
        reg = s->regs[GEM_SCREENING_TYPE1_REGISTER_0 + i];
        matched = false;
        mismatched = false;

        /* Screening is based on UDP Port */
        if (reg & GEM_ST1R_UDP_PORT_MATCH_ENABLE) {
            uint16_t udp_port = rxbuf_ptr[14 + 22] << 8 | rxbuf_ptr[14 + 23];
            if (udp_port == extract32(reg, GEM_ST1R_UDP_PORT_MATCH_SHIFT,
                                           GEM_ST1R_UDP_PORT_MATCH_WIDTH)) {
                matched = true;
            } else {
                mismatched = true;
            }
        }

        /* Screening is based on DS/TC */
        if (reg & GEM_ST1R_DSTC_ENABLE) {
            uint8_t dscp = rxbuf_ptr[14 + 1];
            if (dscp == extract32(reg, GEM_ST1R_DSTC_MATCH_SHIFT,
                                       GEM_ST1R_DSTC_MATCH_WIDTH)) {
                matched = true;
            } else {
                mismatched = true;
            }
        }

        if (matched && !mismatched) {
            return extract32(reg, GEM_ST1R_QUEUE_SHIFT, GEM_ST1R_QUEUE_WIDTH);
        }
    }

    for (i = 0; i < s->num_type2_screeners; i++) {
        reg = s->regs[GEM_SCREENING_TYPE2_REGISTER_0 + i];
        matched = false;
        mismatched = false;

        if (reg & GEM_ST2R_ETHERTYPE_ENABLE) {
            uint16_t type = rxbuf_ptr[12] << 8 | rxbuf_ptr[13];
            int et_idx = extract32(reg, GEM_ST2R_ETHERTYPE_INDEX_SHIFT,
                                        GEM_ST2R_ETHERTYPE_INDEX_WIDTH);

            if (et_idx > s->num_type2_screeners) {
                qemu_log_mask(LOG_GUEST_ERROR, "Out of range ethertype "
                              "register index: %d\n", et_idx);
            }
            if (type == s->regs[GEM_SCREENING_TYPE2_ETHERTYPE_REG_0 +
                                et_idx]) {
                matched = true;
            } else {
                mismatched = true;
            }
        }

        /* Compare A, B, C */
        for (j = 0; j < 3; j++) {
            uint32_t cr0, cr1, mask;
            uint16_t rx_cmp;
            int offset;
            int cr_idx = extract32(reg, GEM_ST2R_COMPARE_A_SHIFT + j * 6,
                                        GEM_ST2R_COMPARE_WIDTH);

            if (!(reg & (GEM_ST2R_COMPARE_A_ENABLE << (j * 6)))) {
                continue;
            }
            if (cr_idx > s->num_type2_screeners) {
                qemu_log_mask(LOG_GUEST_ERROR, "Out of range compare "
                              "register index: %d\n", cr_idx);
            }

            cr0 = s->regs[GEM_TYPE2_COMPARE_0_WORD_0 + cr_idx * 2];
            cr1 = s->regs[GEM_TYPE2_COMPARE_0_WORD_0 + cr_idx * 2 + 1];
            offset = extract32(cr1, GEM_T2CW1_OFFSET_VALUE_SHIFT,
                                    GEM_T2CW1_OFFSET_VALUE_WIDTH);

            switch (extract32(cr1, GEM_T2CW1_COMPARE_OFFSET_SHIFT,
                                   GEM_T2CW1_COMPARE_OFFSET_WIDTH)) {
            case 3: /* Skip UDP header */
                qemu_log_mask(LOG_UNIMP, "TCP compare offsets"
                              "unimplemented - assuming UDP\n");
                offset += 8;
                /* Fallthrough */
            case 2: /* skip the IP header */
                offset += 20;
                /* Fallthrough */
            case 1: /* Count from after the ethertype */
                offset += 14;
                break;
            case 0:
                /* Offset from start of frame */
                break;
            }

            rx_cmp = rxbuf_ptr[offset] << 8 | rxbuf_ptr[offset];
            mask = extract32(cr0, 0, 16);

            if ((rx_cmp & mask) == (extract32(cr0, 16, 16) & mask)) {
                matched = true;
            } else {
                mismatched = true;
            }
        }

        if (matched && !mismatched) {
            return extract32(reg, GEM_ST2R_QUEUE_SHIFT, GEM_ST2R_QUEUE_WIDTH);
        }
    }

    /* We made it here, assume it's queue 0 */
    return 0;
}

static void gem_get_rx_desc(CadenceGEMState *s, int q)
{
    DB_PRINT("read descriptor 0x%x\n", (unsigned)s->rx_desc_addr[q]);
    /* read current descriptor */
    cpu_physical_memory_read(s->rx_desc_addr[0],
                             (uint8_t *)s->rx_desc[0], sizeof(s->rx_desc[0]));

    /* Descriptor owned by software ? */
    if (rx_desc_get_ownership(s->rx_desc[q]) == 1) {
>>>>>>> 7124ccf8
        DB_PRINT("descriptor 0x%x owned by sw.\n",
                 (unsigned)s->rx_desc_addr[q]);
        s->regs[GEM_RXSTATUS] |= GEM_RXSTATUS_NOBUF;
        gem_set_isr_bit(s, q, GEM_INT_RXUSED);
        /* Handle interrupt consequences */
        gem_update_int_status(s);
    }
}

/*
 * gem_receive:
 * Fit a packet handed to us by QEMU into the receive descriptor ring.
 */
static ssize_t gem_receive(NetClientState *nc, const uint8_t *buf, size_t size)
{
    CadenceGEMState *s;
    unsigned   rxbufsize, bytes_to_copy;
    unsigned   rxbuf_offset;
    uint8_t   *rxbuf_ptr;
    bool first_desc = true;
    int maf;
<<<<<<< HEAD
    int st1, st2;
=======
>>>>>>> 7124ccf8
    int q = 0;

    s = qemu_get_nic_opaque(nc);

    /* Is this destination MAC address "for us" ? */
    maf = gem_mac_address_filter(s, buf);
    if (maf == GEM_RX_REJECT) {
        return -1;
    }

    /* Discard packets with receive length error enabled ? */
    if (s->regs[GEM_NWCFG] & GEM_NWCFG_LERR_DISC) {
        unsigned type_len;

        /* Fish the ethertype / length field out of the RX packet */
        type_len = buf[12] << 8 | buf[13];
        /* It is a length field, not an ethertype */
        if (type_len < 0x600) {
            if (size < type_len) {
                /* discard */
                return -1;
            }
        }
    }

    /*
     * Determine configured receive buffer offset (probably 0)
     */
    rxbuf_offset = (s->regs[GEM_NWCFG] & GEM_NWCFG_BUFF_OFST_M) >>
                   GEM_NWCFG_BUFF_OFST_S;

    /* The configure size of each receive buffer.  Determines how many
     * buffers needed to hold this packet.
     */
    rxbufsize = ((s->regs[GEM_DMACFG] & GEM_DMACFG_RBUFSZ_M) >>
                 GEM_DMACFG_RBUFSZ_S) * GEM_DMACFG_RBUFSZ_MUL;
    bytes_to_copy = size;

    /* Hardware allows a zero value here but warns against it. To avoid QEMU
     * indefinite loops we enforce a minimum value here
     */
    if (rxbufsize < GEM_DMACFG_RBUFSZ_MUL) {
        rxbufsize = GEM_DMACFG_RBUFSZ_MUL;
    }

    /* Pad to minimum length. Assume FCS field is stripped, logic
     * below will increment it to the real minimum of 64 when
     * not FCS stripping
     */
    if (size < 60) {
        size = 60;
    }

    /* Strip of FCS field ? (usually yes) */
    if (s->regs[GEM_NWCFG] & GEM_NWCFG_STRIP_FCS) {
        rxbuf_ptr = (void *)buf;
    } else {
        unsigned crc_val;

        if (size > sizeof(rxbuf) - sizeof(crc_val)) {
            size = sizeof(rxbuf) - sizeof(crc_val);
        }
        bytes_to_copy = size;
        /* The application wants the FCS field, which QEMU does not provide.
         * We must try and calculate one.
         */

        rxbuf_ptr = s->packet;
        memcpy(rxbuf_ptr, buf, size);
        memset(rxbuf_ptr + size, 0, sizeof(s->packet) - size);
        crc_val = cpu_to_le32(crc32(0, rxbuf_ptr, MAX(size, 60)));
        memcpy(rxbuf_ptr + size, &crc_val, sizeof(crc_val));

        bytes_to_copy += 4;
        size += 4;
    }

    for (st1 = 0; st1 < s->num_type1_screeners; st1++) {
        uint32_t reg = s->regs[GEM_SCREENING_TYPE1_REGISTER_0 + st1];
        bool matched = false;
        bool mismatched = false;

        if (reg & GEM_ST1R_UDP_PORT_MATCH_ENABLE) {
            uint16_t udp_port = (uint16_t)rxbuf_ptr[14 + 20 + 2] << 8
                              | rxbuf_ptr[14 + 20 + 3];
            if (udp_port == extract32(reg, GEM_ST1R_UDP_PORT_MATCH_SHIFT,
                                           GEM_ST1R_UDP_PORT_MATCH_WIDTH)) {
                matched = true;
            } else {
                mismatched = true;
            }
        }

        if (reg & GEM_ST1R_DSTC_ENABLE) {
            uint16_t dscp = rxbuf_ptr[14 + 1];
            if (dscp == extract32(reg, GEM_ST1R_DSTC_MATCH_SHIFT,
                                       GEM_ST1R_DSTC_MATCH_WIDTH)) {
                matched = true;
            } else {
                mismatched = false;
            }
        }

        if (matched && !mismatched) {
            q = extract32(reg, GEM_ST1R_QUEUE_SHIFT, GEM_ST1R_QUEUE_WIDTH);
            goto found_q;
        }
    }

    for (st2 = 0; st2 < s->num_type2_screeners; st2++) {
        uint32_t reg = s->regs[GEM_SCREENING_TYPE2_REGISTER_0 + st2];
        bool matched = false;
        bool mismatched = false;
        int i;

        if (reg & GEM_ST2R_ETHERTYPE_ENABLE) {
            uint16_t type = (uint16_t)rxbuf_ptr[12] << 8 | rxbuf_ptr[13];
            int et_idx = extract32(reg, GEM_ST2R_ETHERTYPE_INDEX_SHIFT,
                                   GEM_ST2R_ETHERTYPE_INDEX_WIDTH);
            if (et_idx > s->num_type2_screeners_ethtype) {
                qemu_log_mask(LOG_GUEST_ERROR, "out of range ethertype "
                              "register index: %d\n", et_idx);
            }
            if (type == s->regs[GEM_SCREENING_TYPE2_ETHERTYPE_REG_0 + et_idx]) {
                matched = true;
            } else {
                mismatched = true;
            }
        }

        for (i = 0; i < 3; i++) { /* Compare A, B, C */
            if (!(reg & (GEM_ST2R_COMPARE_A_ENABLE << (i * 6)))) {
                continue;
            }
            uint32_t cr0, cr1;
            int offset;
            int cr_idx = extract32(reg, GEM_ST2R_COMPARE_A_SHIFT + i * 6,
                                        GEM_ST2R_COMPARE_WIDTH);

            if (cr_idx > s->num_type2_screeners_compare) {
                qemu_log_mask(LOG_GUEST_ERROR, "out of range compare "
                              "register index: %d\n", cr_idx);
            }
            cr0 = s->regs[GEM_TYPE2_COMPARE_0_WORD_0 + cr_idx * 2];
            cr1 = s->regs[GEM_TYPE2_COMPARE_0_WORD_0 + cr_idx * 2 + 1];
            offset = extract32(cr1, GEM_T2CW1_OFFSET_VALUE_SHIFT,
                                    GEM_T2CW1_OFFSET_VALUE_WIDTH);
            switch (extract32(cr1, GEM_T2CW1_COMPARE_OFFSET_SHIFT,
                                   GEM_T2CW1_COMPARE_OFFSET_WIDTH)) {
            case (3): /* Skip UDP header */
                qemu_log_mask(LOG_UNIMP, "TCP compare offsets"
                              "unimplemented - assuming UDP\n");
                offset += 8;
                /* fallthrough */
            case (2): /* skip the IP header */
                offset += 20;
                /* fallthrough */
            case (1): /* count from after ethertype */
                offset += 14;
            }

            uint16_t rx_cmp = rxbuf_ptr[offset] |
                              (uint16_t)rxbuf_ptr[offset] << 8;
            /* FIXME: Macroify */
            uint16_t mask = extract32(cr0, 0, 16);
            if ((rx_cmp & mask) == (extract32(cr0, 16, 16) & mask)) {
                matched = true;
            } else {
                mismatched = true;
            }
        }
        if (matched && !mismatched) {
            q = extract32(reg, GEM_ST2R_QUEUE_SHIFT, GEM_ST2R_QUEUE_WIDTH);
            goto found_q;
        }
    }

found_q:
    DB_PRINT("config bufsize: %d packet size: %ld\n", rxbufsize, size);

    /* Find which queue we are targetting */
    q = get_queue_from_screen(s, rxbuf_ptr, rxbufsize);

    while (bytes_to_copy) {
        /* Do nothing if receive is not enabled. */
        if (!gem_can_receive(nc)) {
            qemu_log("%s:%d cannot receive? first_dest=%d\n",
                     __FILE__, __LINE__, first_desc);
            break;
        }

        if (rx_desc_get_ownership(s->rx_desc[q]) == 1) {
            DB_PRINT("descriptor 0x%x owned by sw.\n",
                     (unsigned)s->rx_desc_addr[q]);
            s->regs[GEM_RXSTATUS] |= GEM_RXSTATUS_NOBUF;
            gem_set_isr_bit(s, q, GEM_INT_RXUSED);
            /* Handle interrupt consequences */
            gem_update_int_status(s);
            return -1;
        }

<<<<<<< HEAD
        DB_PRINT("copy %d bytes to 0x%" PRIx64 "\n",
                 MIN(bytes_to_copy, rxbufsize),
                 rx_desc_get_buffer(s, s->rx_desc[q]));

        /* Copy packet data to emulated DMA buffer */
        address_space_rw(s->dma_as, rx_desc_get_buffer(s, s->rx_desc[q]) +
                                    rxbuf_offset, *s->attr,
                              rxbuf_ptr, MIN(bytes_to_copy, rxbufsize), true);
=======
        DB_PRINT("copy %d bytes to 0x%x\n", MIN(bytes_to_copy, rxbufsize),
                rx_desc_get_buffer(s->rx_desc[q]));

        /* Copy packet data to emulated DMA buffer */
        cpu_physical_memory_write(rx_desc_get_buffer(s->rx_desc[q]) +
                                                                 rxbuf_offset,
                                  rxbuf_ptr, MIN(bytes_to_copy, rxbufsize));
>>>>>>> 7124ccf8
        rxbuf_ptr += MIN(bytes_to_copy, rxbufsize);
        bytes_to_copy -= MIN(bytes_to_copy, rxbufsize);

        /* Update the descriptor.  */
        if (first_desc) {
            rx_desc_set_sof(s->rx_desc[q]);
            first_desc = false;
        }
        if (bytes_to_copy == 0) {
            rx_desc_set_eof(s->rx_desc[q]);
            rx_desc_set_length(s->rx_desc[q], size);
        }
        rx_desc_set_ownership(s->rx_desc[q]);

        switch (maf) {
        case GEM_RX_PROMISCUOUS_ACCEPT:
            break;
        case GEM_RX_BROADCAST_ACCEPT:
            rx_desc_set_broadcast(s->rx_desc[q]);
            break;
        case GEM_RX_UNICAST_HASH_ACCEPT:
            rx_desc_set_unicast_hash(s->rx_desc[q]);
            break;
        case GEM_RX_MULTICAST_HASH_ACCEPT:
            rx_desc_set_multicast_hash(s->rx_desc[q]);
            break;
        case GEM_RX_REJECT:
            abort();
        default: /* SAR */
            rx_desc_set_sar(s->rx_desc[q], maf);
        }

        /* Descriptor write-back.  */
<<<<<<< HEAD
        address_space_rw(s->dma_as, s->rx_desc_addr[q], *s->attr,
                         (uint8_t *)s->rx_desc[q],
                         sizeof(uint32_t) * gem_get_desc_len(s, true), true);
=======
        cpu_physical_memory_write(s->rx_desc_addr[q],
                                  (uint8_t *)s->rx_desc[q],
                                  sizeof(s->rx_desc[q]));
>>>>>>> 7124ccf8

        /* Next descriptor */
        if (rx_desc_get_wrap(s->rx_desc[q])) {
            DB_PRINT("wrapping RX descriptor list\n");
<<<<<<< HEAD
            s->rx_desc_addr[q] = s->regs[gem_sr(q, 0, GEM_RXQBASE,
                                                   1, GEM_RECEIVE_Q1_PTR)];
        } else {
            DB_PRINT("incrementing RX descriptor list\n");
            s->rx_desc_addr[q] += 4 * gem_get_desc_len(s, true);
=======
            s->rx_desc_addr[q] = s->regs[GEM_RXQBASE];
        } else {
            DB_PRINT("incrementing RX descriptor list\n");
            s->rx_desc_addr[q] += 8;
>>>>>>> 7124ccf8
        }

        gem_get_rx_desc(s, q);
    }

    /* Count it */
    gem_receive_updatestats(s, buf, size);

    s->regs[GEM_RXSTATUS] |= GEM_RXSTATUS_FRMRCVD;
    gem_set_isr_bit(s, q, GEM_INT_RXCMPL);

    /* Handle interrupt consequences */
    gem_update_int_status(s);

    return size;
}

/*
 * gem_transmit_updatestats:
 * Increment transmit statistics.
 */
static void gem_transmit_updatestats(CadenceGEMState *s, const uint8_t *packet,
                                     unsigned bytes)
{
    uint64_t octets;

    /* Total octets (bytes) transmitted */
    octets = ((uint64_t)(s->regs[GEM_OCTTXLO]) << 32) |
             s->regs[GEM_OCTTXHI];
    octets += bytes;
    s->regs[GEM_OCTTXLO] = octets >> 32;
    s->regs[GEM_OCTTXHI] = octets;

    /* Error-free Frames transmitted */
    s->regs[GEM_TXCNT]++;

    /* Error-free Broadcast Frames counter */
    if (!memcmp(packet, broadcast_addr, 6)) {
        s->regs[GEM_TXBCNT]++;
    }

    /* Error-free Multicast Frames counter */
    if (packet[0] == 0x01) {
        s->regs[GEM_TXMCNT]++;
    }

    if (bytes <= 64) {
        s->regs[GEM_TX64CNT]++;
    } else if (bytes <= 127) {
        s->regs[GEM_TX65CNT]++;
    } else if (bytes <= 255) {
        s->regs[GEM_TX128CNT]++;
    } else if (bytes <= 511) {
        s->regs[GEM_TX256CNT]++;
    } else if (bytes <= 1023) {
        s->regs[GEM_TX512CNT]++;
    } else if (bytes <= 1518) {
        s->regs[GEM_TX1024CNT]++;
    } else {
        s->regs[GEM_TX1519CNT]++;
    }
}

/*
 * gem_transmit:
 * Fish packets out of the descriptor ring and feed them to QEMU
 */
static void gem_transmit(CadenceGEMState *s)
{
    unsigned    desc[GEM_MAX_DESC_LEN];
    hwaddr packet_desc_addr;
    uint8_t     *p;
    unsigned    total_bytes;
<<<<<<< HEAD
    int8_t q = s->num_priority_queues - 1;
    static bool first_run = true;
=======
    int q = 0;
>>>>>>> 7124ccf8

    /* Do nothing if transmit is not enabled. */
    if (!(s->regs[GEM_NWCTRL] & GEM_NWCTRL_TXENA)) {
        return;
    }

    DB_PRINT("\n");

    /* The packet we will hand off to QEMU.
     * Packets scattered across multiple descriptors are gathered to this
     * one contiguous buffer first.
     */
    p = s->packet;
    total_bytes = 0;

<<<<<<< HEAD
    for (;;) {
        if (!s->tx_desc_addr[q] && !s->rx_desc_addr[q]) {
            /* Only print the error message for all of the GEMs on the first
             * occurance.
             */
            if (first_run) {
                qemu_log_mask(LOG_GUEST_ERROR, "Cadence Gem: The TX and RX "
                              "address for channel %d are both set to zero. "
                              "The transmission on this channel has been "
                              "disabled.\n", q);
            }
            q--;
            continue;
        }

        /* read current descriptor */
        packet_desc_addr = s->tx_desc_addr[q];

        DB_PRINT("read descriptor 0x%" HWADDR_PRIx "\n", packet_desc_addr);
        address_space_rw(s->dma_as, packet_desc_addr, *s->attr,
                         (uint8_t *)desc, 
                         sizeof(uint32_t) * gem_get_desc_len(s, false),
                         false);
        /* Handle all descriptors owned by hardware */
        while (tx_desc_get_used(desc) == 0) {

=======
    for (q = s->num_priority_queues - 1; q >= 0; q--) {
        /* read current descriptor */
        packet_desc_addr = s->tx_desc_addr[q];

        DB_PRINT("read descriptor 0x%" HWADDR_PRIx "\n", packet_desc_addr);
        cpu_physical_memory_read(packet_desc_addr,
                                 (uint8_t *)desc, sizeof(desc));
        /* Handle all descriptors owned by hardware */
        while (tx_desc_get_used(desc) == 0) {

>>>>>>> 7124ccf8
            /* Do nothing if transmit is not enabled. */
            if (!(s->regs[GEM_NWCTRL] & GEM_NWCTRL_TXENA)) {
                return;
            }
            print_gem_tx_desc(desc, q);

            /* The real hardware would eat this (and possibly crash).
             * For QEMU let's lend a helping hand.
             */
<<<<<<< HEAD
            if ((tx_desc_get_buffer(s, desc) == 0) ||
                (tx_desc_get_length(desc) == 0) ||
                (tx_desc_get_length(desc) > GEM_MAX_PACKET_LEN)) {
=======
            if ((tx_desc_get_buffer(desc) == 0) ||
                (tx_desc_get_length(desc) == 0)) {
>>>>>>> 7124ccf8
                DB_PRINT("Invalid TX descriptor @ 0x%x\n",
                         (unsigned)packet_desc_addr);
                break;
            }

<<<<<<< HEAD
            /* Gather this fragment of the packet from "dma memory" to our
             * contig buffer.
             */
            address_space_rw(s->dma_as, tx_desc_get_buffer(s, desc), *s->attr,
                             p, tx_desc_get_length(desc), false);
            p += tx_desc_get_length(desc);
            total_bytes += tx_desc_get_length(desc);

            /* Last descriptor for this packet; hand the whole thing off */
            if (tx_desc_get_last(desc)) {
                unsigned    desc_first[2];

                /* Modify the 1st descriptor of this packet to be owned by
                 * the processor.
                 */
                address_space_rw(s->dma_as, s->tx_desc_addr[q], *s->attr,
                                (uint8_t *)desc_first, sizeof(desc_first),
                                false);
                tx_desc_set_used(desc_first);
                address_space_rw(s->dma_as, s->tx_desc_addr[q], *s->attr,
                                 (uint8_t *)desc_first, sizeof(desc_first),
                                 true);
                /* Advance the hardware current descriptor past this packet */
                if (tx_desc_get_wrap(desc)) {
                    s->tx_desc_addr[q] = s->regs[gem_sr(q, 0, GEM_TXQBASE, 1,
                                                        GEM_TRANSMIT_Q1_PTR)];
                } else {
                    s->tx_desc_addr[q] = packet_desc_addr +
                                         4 * gem_get_desc_len(s, false);
                }
                DB_PRINT("TX descriptor next: 0x%" PRIx32 "\n",
                         s->tx_desc_addr[q]);

                s->regs[GEM_TXSTATUS] |= GEM_TXSTATUS_TXCMPL;
                gem_set_isr_bit(s, q, GEM_INT_TXCMPL);

                /* Handle interrupt consequences */
                gem_update_int_status(s);

                /* Is checksum offload enabled? */
                if (s->regs[GEM_DMACFG] & GEM_DMACFG_TXCSUM_OFFL) {
                    net_checksum_calculate(s->packet, total_bytes);
                }

                /* Update MAC statistics */
                gem_transmit_updatestats(s, s->packet, total_bytes);

                /* Send the packet somewhere */
                if (s->phy_loop || (s->regs[GEM_NWCTRL] &
                                    GEM_NWCTRL_LOCALLOOP)) {
                    gem_receive(qemu_get_queue(s->nic), s->packet,
                                total_bytes);
                } else {
                    qemu_send_packet(qemu_get_queue(s->nic), s->packet,
                                     total_bytes);
                }

                /* Prepare for next packet */
                p = s->packet;
                total_bytes = 0;
            }

            /* read next descriptor */
            if (tx_desc_get_wrap(desc)) {
                packet_desc_addr = s->regs[gem_sr(q, 0, GEM_TXQBASE,
                                                     1, GEM_TRANSMIT_Q1_PTR)];
            } else {
                packet_desc_addr += 4 * gem_get_desc_len(s, false);
            }
            DB_PRINT("read descriptor 0x%" HWADDR_PRIx "\n", packet_desc_addr);
            address_space_rw(s->dma_as, packet_desc_addr, *s->attr,
                             (uint8_t *)desc, 
                             sizeof(uint32_t) * gem_get_desc_len(s, false),
                             false);
        }

        if (tx_desc_get_used(desc) && !q) {
            s->regs[GEM_TXSTATUS] |= GEM_TXSTATUS_USED;
            gem_set_isr_bit(s, q, GEM_INT_TXUSED);
            gem_update_int_status(s);
        }

        if (q < 1) {
            first_run = false;
            break;
        }
        q--;
    }
}

static void gem_reset(DeviceState *d)
{
    int i;
    uint32_t qmask;
=======
            if (tx_desc_get_length(desc) > sizeof(tx_packet) -
                                               (p - tx_packet)) {
                DB_PRINT("TX descriptor @ 0x%x too large: size 0x%x space " \
                         "0x%x\n", (unsigned)packet_desc_addr,
                         (unsigned)tx_desc_get_length(desc),
                         sizeof(tx_packet) - (p - tx_packet));
                break;
            }

            /* Gather this fragment of the packet from "dma memory" to our
             * contig buffer.
             */
            cpu_physical_memory_read(tx_desc_get_buffer(desc), p,
                                     tx_desc_get_length(desc));
            p += tx_desc_get_length(desc);
            total_bytes += tx_desc_get_length(desc);

            /* Last descriptor for this packet; hand the whole thing off */
            if (tx_desc_get_last(desc)) {
                unsigned    desc_first[2];

                /* Modify the 1st descriptor of this packet to be owned by
                 * the processor.
                 */
                cpu_physical_memory_read(s->tx_desc_addr[q],
                                         (uint8_t *)desc_first,
                                         sizeof(desc_first));
                tx_desc_set_used(desc_first);
                cpu_physical_memory_write(s->tx_desc_addr[q],
                                          (uint8_t *)desc_first,
                                          sizeof(desc_first));
                /* Advance the hardware current descriptor past this packet */
                if (tx_desc_get_wrap(desc)) {
                    s->tx_desc_addr[q] = s->regs[GEM_TXQBASE];
                } else {
                    s->tx_desc_addr[q] = packet_desc_addr + 8;
                }
                DB_PRINT("TX descriptor next: 0x%08x\n", s->tx_desc_addr[q]);

                s->regs[GEM_TXSTATUS] |= GEM_TXSTATUS_TXCMPL;
                s->regs[GEM_ISR] |= GEM_INT_TXCMPL & ~(s->regs[GEM_IMR]);

                /* Update queue interrupt status */
                if (s->num_priority_queues > 1) {
                    s->regs[GEM_INT_Q1_STATUS + q] |=
                            GEM_INT_TXCMPL & ~(s->regs[GEM_INT_Q1_MASK + q]);
                }

                /* Handle interrupt consequences */
                gem_update_int_status(s);

                /* Is checksum offload enabled? */
                if (s->regs[GEM_DMACFG] & GEM_DMACFG_TXCSUM_OFFL) {
                    net_checksum_calculate(tx_packet, total_bytes);
                }

                /* Update MAC statistics */
                gem_transmit_updatestats(s, tx_packet, total_bytes);

                /* Send the packet somewhere */
                if (s->phy_loop || (s->regs[GEM_NWCTRL] &
                                    GEM_NWCTRL_LOCALLOOP)) {
                    gem_receive(qemu_get_queue(s->nic), tx_packet,
                                total_bytes);
                } else {
                    qemu_send_packet(qemu_get_queue(s->nic), tx_packet,
                                     total_bytes);
                }

                /* Prepare for next packet */
                p = tx_packet;
                total_bytes = 0;
            }

            /* read next descriptor */
            if (tx_desc_get_wrap(desc)) {
                tx_desc_set_last(desc);
                packet_desc_addr = s->regs[GEM_TXQBASE];
            } else {
                packet_desc_addr += 8;
            }
            DB_PRINT("read descriptor 0x%" HWADDR_PRIx "\n", packet_desc_addr);
            cpu_physical_memory_read(packet_desc_addr,
                                     (uint8_t *)desc, sizeof(desc));
        }

        if (tx_desc_get_used(desc)) {
            s->regs[GEM_TXSTATUS] |= GEM_TXSTATUS_USED;
            s->regs[GEM_ISR] |= GEM_INT_TXUSED & ~(s->regs[GEM_IMR]);
            gem_update_int_status(s);
        }
    }
}

static void gem_phy_reset(CadenceGEMState *s)
{
    memset(&s->phy_regs[0], 0, sizeof(s->phy_regs));
    s->phy_regs[PHY_REG_CONTROL] = 0x1140;
    s->phy_regs[PHY_REG_STATUS] = 0x7969;
    s->phy_regs[PHY_REG_PHYID1] = 0x0141;
    s->phy_regs[PHY_REG_PHYID2] = 0x0CC2;
    s->phy_regs[PHY_REG_ANEGADV] = 0x01E1;
    s->phy_regs[PHY_REG_LINKPABIL] = 0xCDE1;
    s->phy_regs[PHY_REG_ANEGEXP] = 0x000F;
    s->phy_regs[PHY_REG_NEXTP] = 0x2001;
    s->phy_regs[PHY_REG_LINKPNEXTP] = 0x40E6;
    s->phy_regs[PHY_REG_100BTCTRL] = 0x0300;
    s->phy_regs[PHY_REG_1000BTSTAT] = 0x7C00;
    s->phy_regs[PHY_REG_EXTSTAT] = 0x3000;
    s->phy_regs[PHY_REG_PHYSPCFC_CTL] = 0x0078;
    s->phy_regs[PHY_REG_PHYSPCFC_ST] = 0x7C00;
    s->phy_regs[PHY_REG_EXT_PHYSPCFC_CTL] = 0x0C60;
    s->phy_regs[PHY_REG_LED] = 0x4100;
    s->phy_regs[PHY_REG_EXT_PHYSPCFC_CTL2] = 0x000A;
    s->phy_regs[PHY_REG_EXT_PHYSPCFC_ST] = 0x848B;

    phy_update_link(s);
}

static void gem_reset(DeviceState *d)
{
    int i;
>>>>>>> 7124ccf8
    CadenceGEMState *s = CADENCE_GEM(d);
    const uint8_t *a;

    DB_PRINT("\n");

    /* Set post reset register values */
    memset(&s->regs[0], 0, sizeof(s->regs));
    s->regs[GEM_NWCFG] = 0x00080000;
    s->regs[GEM_NWSTATUS] = 0x00000006;
    s->regs[GEM_DMACFG] = 0x00020784;
    s->regs[GEM_IMR] = 0x07ffffff;
    s->regs[GEM_TXPAUSE] = 0x0000ffff;
    s->regs[GEM_TXPARTIALSF] = 0x000003ff;
    s->regs[GEM_RXPARTIALSF] = 0x000003ff;
    s->regs[GEM_REVISION] = s->revision;
    s->regs[GEM_DESCONF] = 0x02500111;
    s->regs[GEM_DESCONF2] = 0x2ab13fff;
    s->regs[GEM_DESCONF5] = 0x002f2145;
    s->regs[GEM_DESCONF6] = 0x00000200;

    /* Set MAC address */
    a = &s->conf.macaddr.a[0];
    s->regs[GEM_SPADDR1LO] = a[0] | (a[1] << 8) | (a[2] << 16) | (a[3] << 24);
    s->regs[GEM_SPADDR1HI] = a[4] | (a[5] << 8);

<<<<<<< HEAD
    /* Set the DMA priority queue enabled Design Conf bits.  */
    assert(s->num_priority_queues <= 8);
    qmask = (1 << s->num_priority_queues) - 1;
    /* Bit zero is reserved, tied to zero.  */
    qmask &= ~1;
    s->regs[GEM_DESCONF6] |= qmask;

=======
>>>>>>> 7124ccf8
    for (i = 0; i < 4; i++) {
        s->sar_active[i] = false;
    }

    phy_update_link(s);
    gem_update_int_status(s);
}

<<<<<<< HEAD
static void gem_phy_loopback_setup(CadenceGEMState *s, unsigned reg_num,
                                   uint16_t val)
=======
static uint16_t gem_phy_read(CadenceGEMState *s, unsigned reg_num)
{
    DB_PRINT("reg: %d value: 0x%04x\n", reg_num, s->phy_regs[reg_num]);
    return s->phy_regs[reg_num];
}

static void gem_phy_write(CadenceGEMState *s, unsigned reg_num, uint16_t val)
>>>>>>> 7124ccf8
{
    switch (reg_num) {
    case PHY_REG_CONTROL:
        if (val & PHY_REG_CONTROL_RST) {
            /* Phy reset */
            s->phy_loop = 0;
        }
        if (val & PHY_REG_CONTROL_LOOP) {
            DB_PRINT("PHY placed in loopback\n");
            s->phy_loop = 1;
        } else {
            s->phy_loop = 0;
        }
        break;
    }
}

/*
 * gem_read32:
 * Read a GEM register.
 */
static uint64_t gem_read(void *opaque, hwaddr offset, unsigned size)
{
    CadenceGEMState *s;
    uint32_t retval;
<<<<<<< HEAD

=======
    int i;
>>>>>>> 7124ccf8
    s = (CadenceGEMState *)opaque;

    offset >>= 2;
    retval = s->regs[offset];

    DB_PRINT("offset: 0x%04x read: 0x%08x\n", (unsigned)offset*4, retval);

    switch (offset) {
<<<<<<< HEAD
=======
    case GEM_ISR:
        DB_PRINT("lowering irqs on ISR read\n");
        for (i = 0; i < s->num_priority_queues; ++i) {
            qemu_set_irq(s->irq[i], 0);
        }
        break;
>>>>>>> 7124ccf8
    case GEM_PHYMNTNC:
        if (retval & GEM_PHYMNTNC_OP_R) {
            uint32_t phy_addr, reg_num;

            phy_addr = (retval & GEM_PHYMNTNC_ADDR) >> GEM_PHYMNTNC_ADDR_SHFT;
            reg_num = (retval & GEM_PHYMNTNC_REG) >> GEM_PHYMNTNC_REG_SHIFT;
            retval &= 0xFFFF0000;
            if (s->mdio) {
                retval |= s->mdio->read(s->mdio, phy_addr, reg_num);
            }
        }
        break;
    }

    /* Squash read to clear bits */
    s->regs[offset] &= ~(s->regs_rtc[offset]);

    /* Do not provide write only bits */
    retval &= ~(s->regs_wo[offset]);

    DB_PRINT("0x%08x\n", retval);
    gem_update_int_status(s);
    return retval;
}

/*
 * gem_write32:
 * Write a GEM register.
 */
static void gem_write(void *opaque, hwaddr offset, uint64_t val,
        unsigned size)
{
    CadenceGEMState *s = (CadenceGEMState *)opaque;
    uint32_t readonly;
    int i;

    DB_PRINT("offset: 0x%04x write: 0x%08x ", (unsigned)offset, (unsigned)val);
    offset >>= 2;

    /* Squash bits which are read only in write value */
    val &= ~(s->regs_ro[offset]);
    /* Preserve (only) bits which are read only and wtc in register */
    readonly = s->regs[offset] & (s->regs_ro[offset] | s->regs_w1c[offset]);

    /* Copy register write to backing store */
    s->regs[offset] = (val & ~s->regs_w1c[offset]) | readonly;

    /* do w1c */
    s->regs[offset] &= ~(s->regs_w1c[offset] & val);

    /* Handle register write side effects */
    switch (offset) {
    case GEM_NWCTRL:
        if (val & GEM_NWCTRL_RXENA) {
<<<<<<< HEAD
            int i;

=======
>>>>>>> 7124ccf8
            for (i = 0; i < s->num_priority_queues; ++i) {
                gem_get_rx_desc(s, i);
            }
        }
        if (val & GEM_NWCTRL_TXSTART) {
            gem_transmit(s);
        }
        if (!(val & GEM_NWCTRL_TXENA)) {
            int i;

            /* Reset to start of Q when transmit disabled. */
            for (i = 0; i < s->num_priority_queues; i++) {
<<<<<<< HEAD
                s->tx_desc_addr[i] = s->regs[gem_sr(i, 0, GEM_TXQBASE,
                                                       1, GEM_TRANSMIT_Q1_PTR)];
=======
                s->tx_desc_addr[i] = s->regs[GEM_TXQBASE];
>>>>>>> 7124ccf8
            }
        }
        if (gem_can_receive(qemu_get_queue(s->nic))) {
            qemu_flush_queued_packets(qemu_get_queue(s->nic));
        }
        break;

    case GEM_TXSTATUS:
        gem_update_int_status(s);
        break;
    case GEM_RXQBASE:
        s->rx_desc_addr[0] = val;
        break;
<<<<<<< HEAD
    case GEM_RECEIVE_Q1_PTR ... GEM_RECEIVE_Q15_PTR:
=======
    case GEM_RECEIVE_Q1_PTR ... GEM_RECEIVE_Q7_PTR:
>>>>>>> 7124ccf8
        s->rx_desc_addr[offset - GEM_RECEIVE_Q1_PTR + 1] = val;
        break;
    case GEM_TXQBASE:
        s->tx_desc_addr[0] = val;
        break;
<<<<<<< HEAD
    case GEM_TRANSMIT_Q1_PTR ... GEM_TRANSMIT_Q15_PTR:
=======
    case GEM_TRANSMIT_Q1_PTR ... GEM_TRANSMIT_Q7_PTR:
>>>>>>> 7124ccf8
        s->tx_desc_addr[offset - GEM_TRANSMIT_Q1_PTR + 1] = val;
        break;
    case GEM_RXSTATUS:
        gem_update_int_status(s);
        break;
    case GEM_IER:
        s->regs[GEM_IMR] &= ~val;
        gem_update_int_status(s);
        break;
    case GEM_INT_Q1_ENABLE ... GEM_INT_Q7_ENABLE:
        s->regs[GEM_INT_Q1_MASK + offset - GEM_INT_Q1_ENABLE] &= ~val;
        gem_update_int_status(s);
        break;
<<<<<<< HEAD
    case GEM_INT_Q8_ENABLE ... GEM_INT_Q15_ENABLE:
        s->regs[GEM_INT_Q8_MASK + offset - GEM_INT_Q8_ENABLE] &= ~val;
        gem_update_int_status(s);
        break;
=======
>>>>>>> 7124ccf8
    case GEM_IDR:
        s->regs[GEM_IMR] |= val;
        gem_update_int_status(s);
        break;
    case GEM_INT_Q1_DISABLE ... GEM_INT_Q7_DISABLE:
        s->regs[GEM_INT_Q1_MASK + offset - GEM_INT_Q1_DISABLE] |= val;
        gem_update_int_status(s);
        break;
<<<<<<< HEAD
    case GEM_INT_Q8_DISABLE ... GEM_INT_Q15_DISABLE:
        s->regs[GEM_INT_Q8_MASK + offset - GEM_INT_Q8_DISABLE] |= val;
        gem_update_int_status(s);
        break;
=======
>>>>>>> 7124ccf8
    case GEM_SPADDR1LO:
    case GEM_SPADDR2LO:
    case GEM_SPADDR3LO:
    case GEM_SPADDR4LO:
        s->sar_active[(offset - GEM_SPADDR1LO) / 2] = false;
        break;
    case GEM_SPADDR1HI:
    case GEM_SPADDR2HI:
    case GEM_SPADDR3HI:
    case GEM_SPADDR4HI:
        s->sar_active[(offset - GEM_SPADDR1HI) / 2] = true;
        break;
    case GEM_PHYMNTNC:
        if (val & GEM_PHYMNTNC_OP_W) {
            uint32_t phy_addr, reg_num;

            phy_addr = (val & GEM_PHYMNTNC_ADDR) >> GEM_PHYMNTNC_ADDR_SHFT;
            reg_num = (val & GEM_PHYMNTNC_REG) >> GEM_PHYMNTNC_REG_SHIFT;
            gem_phy_loopback_setup(s, reg_num, val);
            if (s->mdio) {
                s->mdio->write(s->mdio, phy_addr, reg_num, val);
            }
        }
        break;
    }

    DB_PRINT("newval: 0x%08x\n", s->regs[offset]);
}

static const MemoryRegionOps gem_ops = {
    .read = gem_read,
    .write = gem_write,
    .endianness = DEVICE_LITTLE_ENDIAN,
};

<<<<<<< HEAD
static void gem_cleanup(NetClientState *nc)
{
    CadenceGEMState *s = qemu_get_nic_opaque(nc);

    DB_PRINT("\n");
    s->nic = NULL;
}

=======
>>>>>>> 7124ccf8
static void gem_set_link(NetClientState *nc)
{
    CadenceGEMState *s = qemu_get_nic_opaque(nc);

    DB_PRINT("\n");
    phy_update_link(s);
    gem_update_int_status(s);
}

static NetClientInfo net_gem_info = {
    .type = NET_CLIENT_DRIVER_NIC,
    .size = sizeof(NICState),
    .can_receive = gem_can_receive,
    .receive = gem_receive,
    .link_status_changed = gem_set_link,
};

static void gem_realize(DeviceState *dev, Error **errp)
{
    CadenceGEMState *s = CADENCE_GEM(dev);
<<<<<<< HEAD

    qemu_macaddr_default_if_unset(&s->conf.macaddr);

    s->nic = qemu_new_nic(&net_gem_info, &s->conf,
            object_get_typename(OBJECT(dev)), dev->id, s);
    s->dma_as = s->dma_mr ? address_space_init_shareable(s->dma_mr, NULL)
                          : &address_space_memory;

    if (s->num_priority_queues == 0 ||
            s->num_priority_queues > MAX_PRIORITY_QUEUES) {
        error_setg(errp, "Invalid num-priority-queues value: %" PRIx8,
                   s->num_priority_queues);
    } else if (s->num_type1_screeners > MAX_TYPE1_SCREENERS) {
        error_setg(errp, "Invalid num-num-type1-screeners value: %" PRIx8,
                   s->num_type1_screeners);
    } else if (s->num_type2_screeners > MAX_TYPE2_SCREENERS) {
        error_setg(errp, "Invalid num-num-type2-screeners value: %" PRIx8,
                   s->num_type2_screeners);
    } else if (s->num_type2_screeners_ethtype > MAX_TYPE2_SCREENERS_ETHTYPE) {
        error_setg(errp, "Invalid num-num-type1-screeners-ethtype value: %"
                   PRIx8, s->num_type2_screeners_ethtype);
    } else if (s->num_type2_screeners_compare > MAX_TYPE2_SCREENERS_COMPARE) {
        error_setg(errp, "Invalid num-num-type1-screeners-compare value: %"
                   PRIx8, s->num_type2_screeners_compare);
    } else { /* FIXME: this is dodgy flow control */
        int i;
        for (i = 0; i < s->num_priority_queues; ++i) {
            sysbus_init_irq(SYS_BUS_DEVICE(dev), &s->irq[i]);
        }
    }

    if (!s->attr) {
        s->attr = MEMORY_TRANSACTION_ATTR(
                      object_new(TYPE_MEMORY_TRANSACTION_ATTR));
    }
}

static void gem_init(Object *obj)
{
    CadenceGEMState *s = CADENCE_GEM(obj);

    gem_init_register_masks(s);
    memory_region_init_io(&s->iomem, obj, &gem_ops, s, "enet", sizeof(s->regs));
    sysbus_init_mmio(SYS_BUS_DEVICE(obj), &s->iomem);

    object_property_add_link(obj, "dma", TYPE_MEMORY_REGION,
                             (Object **)&s->dma_mr,
                             qdev_prop_allow_set_link_before_realize,
                             OBJ_PROP_LINK_UNREF_ON_RELEASE,
                             &error_abort);
    object_property_add_link(obj, "memattr", TYPE_MEMORY_TRANSACTION_ATTR,
                             (Object **)&s->attr,
                             qdev_prop_allow_set_link_before_realize,
                             OBJ_PROP_LINK_UNREF_ON_RELEASE,
                             &error_abort);
    object_property_add_link(obj, "mdio", TYPE_MDIO, (Object **)&s->mdio,
                             qdev_prop_allow_set_link,
                             OBJ_PROP_LINK_UNREF_ON_RELEASE,
                             &error_abort);
=======
    int i;

    if (s->num_priority_queues == 0 ||
        s->num_priority_queues > MAX_PRIORITY_QUEUES) {
        error_setg(errp, "Invalid num-priority-queues value: %" PRIx8,
                   s->num_priority_queues);
        return;
    } else if (s->num_type1_screeners > MAX_TYPE1_SCREENERS) {
        error_setg(errp, "Invalid num-type1-screeners value: %" PRIx8,
                   s->num_type1_screeners);
        return;
    } else if (s->num_type2_screeners > MAX_TYPE2_SCREENERS) {
        error_setg(errp, "Invalid num-type2-screeners value: %" PRIx8,
                   s->num_type2_screeners);
        return;
    }

    for (i = 0; i < s->num_priority_queues; ++i) {
        sysbus_init_irq(SYS_BUS_DEVICE(dev), &s->irq[i]);
    }

    qemu_macaddr_default_if_unset(&s->conf.macaddr);

    s->nic = qemu_new_nic(&net_gem_info, &s->conf,
                          object_get_typename(OBJECT(dev)), dev->id, s);
}

static void gem_init(Object *obj)
{
    CadenceGEMState *s = CADENCE_GEM(obj);
    DeviceState *dev = DEVICE(obj);

    DB_PRINT("\n");

    gem_init_register_masks(s);
    memory_region_init_io(&s->iomem, OBJECT(s), &gem_ops, s,
                          "enet", sizeof(s->regs));

    sysbus_init_mmio(SYS_BUS_DEVICE(dev), &s->iomem);
>>>>>>> 7124ccf8
}

static const VMStateDescription vmstate_cadence_gem = {
    .name = "cadence_gem",
<<<<<<< HEAD
    .version_id = 3,
    .minimum_version_id = 3,
    .fields = (VMStateField[]) {
        VMSTATE_UINT32_ARRAY(regs, CadenceGEMState, CADENCE_GEM_MAXREG),
=======
    .version_id = 4,
    .minimum_version_id = 4,
    .fields = (VMStateField[]) {
        VMSTATE_UINT32_ARRAY(regs, CadenceGEMState, CADENCE_GEM_MAXREG),
        VMSTATE_UINT16_ARRAY(phy_regs, CadenceGEMState, 32),
>>>>>>> 7124ccf8
        VMSTATE_UINT8(phy_loop, CadenceGEMState),
        VMSTATE_UINT32_ARRAY(rx_desc_addr, CadenceGEMState,
                             MAX_PRIORITY_QUEUES),
        VMSTATE_UINT32_ARRAY(tx_desc_addr, CadenceGEMState,
                             MAX_PRIORITY_QUEUES),
        VMSTATE_BOOL_ARRAY(sar_active, CadenceGEMState, 4),
        VMSTATE_END_OF_LIST(),
    }
};

static Property gem_properties[] = {
    DEFINE_NIC_PROPERTIES(CadenceGEMState, conf),
<<<<<<< HEAD
    DEFINE_PROP_UINT32("revision", CadenceGEMState, revision,
                       GEM_REVISION_VALUE),
    DEFINE_PROP_UINT8("num-priority-queues", CadenceGEMState,
                      num_priority_queues, 1),
    DEFINE_PROP_UINT8("num-type-1-screeners", CadenceGEMState,
                      num_type1_screeners, 4),
    DEFINE_PROP_UINT8("num-type-2-screeners", CadenceGEMState,
                      num_type2_screeners, 4),
    DEFINE_PROP_UINT8("num-type-2-screeners-ethtype", CadenceGEMState,
                      num_type2_screeners_ethtype, 4),
    DEFINE_PROP_UINT8("num-type-2-screeners-compare", CadenceGEMState,
                      num_type2_screeners_compare, 4),
=======
    DEFINE_PROP_UINT8("num-priority-queues", CadenceGEMState,
                      num_priority_queues, 1),
    DEFINE_PROP_UINT8("num-type1-screeners", CadenceGEMState,
                      num_type1_screeners, 4),
    DEFINE_PROP_UINT8("num-type2-screeners", CadenceGEMState,
                      num_type2_screeners, 4),
>>>>>>> 7124ccf8
    DEFINE_PROP_END_OF_LIST(),
};

static void gem_class_init(ObjectClass *klass, void *data)
{
    DeviceClass *dc = DEVICE_CLASS(klass);

    dc->realize = gem_realize;
    dc->props = gem_properties;
    dc->vmsd = &vmstate_cadence_gem;
    dc->reset = gem_reset;
}

static const TypeInfo gem_info = {
    .name  = TYPE_CADENCE_GEM,
    .parent = TYPE_SYS_BUS_DEVICE,
    .instance_size  = sizeof(CadenceGEMState),
<<<<<<< HEAD
    .instance_init  = gem_init,
=======
    .instance_init = gem_init,
>>>>>>> 7124ccf8
    .class_init = gem_class_init,
};


static void gem_register_types(void)
{
    type_register_static(&gem_info);
}

type_init(gem_register_types)<|MERGE_RESOLUTION|>--- conflicted
+++ resolved
@@ -26,21 +26,15 @@
 #include <zlib.h> /* For crc32 */
 
 #include "hw/net/cadence_gem.h"
-<<<<<<< HEAD
-=======
 #include "qapi/error.h"
 #include "qemu/log.h"
->>>>>>> 7124ccf8
 #include "net/checksum.h"
-#include "sysemu/dma.h"
-#include "qemu/log.h"
-#include "qapi/error.h"
-#include "hw/net/cadence_gem.h"
+#include "exec/address-spaces.h"
 
 #ifdef CADENCE_GEM_ERR_DEBUG
 #define DB_PRINT(...) do { \
-    qemu_log_mask(DEV_LOG_NET_DEV, ": %s: ", __func__); \
-    qemu_log_mask(DEV_LOG_NET_DEV, ## __VA_ARGS__); \
+    fprintf(stderr,  ": %s: ", __func__); \
+    fprintf(stderr, ## __VA_ARGS__); \
     } while (0);
 #else
     #define DB_PRINT(...)
@@ -81,7 +75,7 @@
 #define GEM_WOLAN         (0x000000B8/4) /* Wake on LAN reg */
 #define GEM_IPGSTRETCH    (0x000000BC/4) /* IPG Stretch reg */
 #define GEM_SVLAN         (0x000000C0/4) /* Stacked VLAN reg */
-#define GEM_REVISION      (0x000000FC/4) /* Revision reg */
+#define GEM_MODID         (0x000000FC/4) /* Module ID reg */
 #define GEM_OCTTXLO       (0x00000100/4) /* Octects transmitted Low reg */
 #define GEM_OCTTXHI       (0x00000104/4) /* Octects transmitted High reg */
 #define GEM_TXCNT         (0x00000108/4) /* Error-free Frames transmitted */
@@ -150,20 +144,6 @@
 #define GEM_DESCONF6      (0x00000294/4)
 #define GEM_DESCONF7      (0x00000298/4)
 
-<<<<<<< HEAD
-#define GEM_INT_Q1_STATUS               (0x00000400/4)
-#define GEM_TRANSMIT_Q1_PTR             (0x00000440/4)
-#define GEM_TRANSMIT_Q15_PTR            (GEM_TRANSMIT_Q1_PTR + 14)
-#define GEM_RECEIVE_Q1_PTR              (0x00000480/4)
-#define GEM_RECEIVE_Q15_PTR             (GEM_RECEIVE_Q1_PTR + 14)
-#define GEM_DMA_RXBUF_SIZE_Q1           (0x000004a0/4)
-#define GEM_CBS_CONTROL                 (0x000004bc/4)
-#define GEM_CBS_IDLESLOPE_Q_A           (0x000004c0/4)
-#define GEM_CBS_IDLESLOPE_Q_B           (0x000004c4/4)
-#define GEM_MSB_BUFF_Q_BASE_ADDR        (0x000004c8/4)
-
-#define GEM_SCREENING_TYPE1_REGISTER_0  (0x00000500/4)
-=======
 #define GEM_INT_Q1_STATUS               (0x00000400 / 4)
 #define GEM_INT_Q1_MASK                 (0x00000640 / 4)
 
@@ -183,7 +163,6 @@
 #define GEM_INT_Q7_MASK                 (GEM_INT_Q1_MASK + 6)
 
 #define GEM_SCREENING_TYPE1_REGISTER_0  (0x00000500 / 4)
->>>>>>> 7124ccf8
 
 #define GEM_ST1R_UDP_PORT_MATCH_ENABLE  (1 << 29)
 #define GEM_ST1R_DSTC_ENABLE            (1 << 28)
@@ -194,62 +173,11 @@
 #define GEM_ST1R_QUEUE_SHIFT            (0)
 #define GEM_ST1R_QUEUE_WIDTH            (3 - GEM_ST1R_QUEUE_SHIFT + 1)
 
-<<<<<<< HEAD
-#define GEM_SCREENING_TYPE2_REGISTER_0  (0x00000540/4)
-=======
 #define GEM_SCREENING_TYPE2_REGISTER_0  (0x00000540 / 4)
->>>>>>> 7124ccf8
 
 #define GEM_ST2R_COMPARE_A_ENABLE       (1 << 18)
 #define GEM_ST2R_COMPARE_A_SHIFT        (13)
 #define GEM_ST2R_COMPARE_WIDTH          (17 - GEM_ST2R_COMPARE_A_SHIFT + 1)
-<<<<<<< HEAD
-#define GEM_ST2R_COMPARE_END            (31)
-#define GEM_ST2R_ETHERTYPE_ENABLE       (1 << 12)
-#define GEM_ST2R_ETHERTYPE_INDEX_SHIFT  (9)
-#define GEM_ST2R_ETHERTYPE_INDEX_WIDTH  (11 - GEM_ST2R_ETHERTYPE_INDEX_SHIFT \
-                                         + 1)
-#define GEM_ST2R_QUEUE_SHIFT            (0)
-#define GEM_ST2R_QUEUE_WIDTH            (3 - GEM_ST2R_QUEUE_SHIFT + 1)
-/* No VLAN support yet */
-
-#define GEM_RECIEVE_Q8_PTR              (0x000005c0/4)
-#define GEM_DMA_RXBUF_SIZE_Q8           (0x000005e0/4)
-
-#define GEM_INT_Q1_ENABLE               (0x00000600/4)
-#define GEM_INT_Q7_ENABLE               (GEM_INT_Q1_ENABLE + 6)
-#define GEM_INT_Q1_DISABLE              (0x00000620/4)
-#define GEM_INT_Q7_DISABLE              (GEM_INT_Q1_DISABLE + 6)
-#define GEM_INT_Q1_MASK                 (0x00000640/4)
-#define GEM_INT_Q7_MASK                 (GEM_INT_Q1_MASK + 6)
-#define GEM_INT_Q8_ENABLE               (0x00000660/4)
-#define GEM_INT_Q15_ENABLE              (GEM_INT_Q8_ENABLE + 7)
-#define GEM_INT_Q8_DISABLE              (0x00000680/4)
-#define GEM_INT_Q15_DISABLE             (GEM_INT_Q8_DISABLE + 7)
-#define GEM_INT_Q8_MASK                 (0x000006A0/4)
-#define GEM_INT_Q15_MASK                (GEM_INT_Q8_MASK + 7)
-
-#define GEM_SCREENING_TYPE2_ETHERTYPE_REG_0     (0x000006e0/4)
-#define GEM_TYPE2_COMPARE_0_WORD_0              (0x00000700/4)
-#define GEM_TYPE2_COMPARE_0_WORD_1              (0x00000704/4)
-
-#define gem_sr(queue, ...)                                                  \
-    ({                                                                      \
-        uint32_t array_args[] = { __VA_ARGS__ };                            \
-        int __gem_sr_i__;                                                   \
-        uint32_t ret = 0;                                                   \
-                                                                            \
-        for (__gem_sr_i__ = 0; __gem_sr_i__ < ARRAY_SIZE(array_args);       \
-             __gem_sr_i__ += 2) {                                           \
-            if (queue >= array_args[__gem_sr_i__]) {                        \
-                ret = queue - array_args[__gem_sr_i__] +                    \
-                      array_args[__gem_sr_i__ + 1];                         \
-            }                                                               \
-        }                                                                   \
-        assert(ret);                                                        \
-        ret;                                                                \
-    })
-=======
 #define GEM_ST2R_ETHERTYPE_ENABLE       (1 << 12)
 #define GEM_ST2R_ETHERTYPE_INDEX_SHIFT  (9)
 #define GEM_ST2R_ETHERTYPE_INDEX_WIDTH  (11 - GEM_ST2R_ETHERTYPE_INDEX_SHIFT \
@@ -259,7 +187,6 @@
 
 #define GEM_SCREENING_TYPE2_ETHERTYPE_REG_0     (0x000006e0 / 4)
 #define GEM_TYPE2_COMPARE_0_WORD_0              (0x00000700 / 4)
->>>>>>> 7124ccf8
 
 #define GEM_T2CW1_COMPARE_OFFSET_SHIFT  (7)
 #define GEM_T2CW1_COMPARE_OFFSET_WIDTH  (8 - GEM_T2CW1_COMPARE_OFFSET_SHIFT + 1)
@@ -281,12 +208,9 @@
 #define GEM_NWCFG_BCAST_REJ    0x00000020 /* Reject broadcast packets */
 #define GEM_NWCFG_PROMISC      0x00000010 /* Accept all packets */
 
-<<<<<<< HEAD
 #define GEM_DMACFG_ADDR_BUS_WIDTH_M    0x40000000
 #define GEM_DMACFG_TX_BD_EXT   (1 << 29)
 #define GEM_DMACFG_RX_BD_EXT   (1 << 28)
-=======
->>>>>>> 7124ccf8
 #define GEM_DMACFG_RBUFSZ_M    0x00FF0000 /* DMA RX Buffer Size mask */
 #define GEM_DMACFG_RBUFSZ_S    16         /* DMA RX Buffer Size shift */
 #define GEM_DMACFG_RBUFSZ_MUL  64         /* DMA RX Buffer Size multiplier */
@@ -303,8 +227,6 @@
 #define GEM_INT_TXUSED         0x00000008
 #define GEM_INT_RXUSED         0x00000004
 #define GEM_INT_RXCMPL        0x00000002
-#define GEM_INT_LINK_CHNG      0x00000200
-#define GEM_INT_AUTONEG        0x00010000
 
 #define GEM_PHYMNTNC_OP_R      0x20000000 /* read operation */
 #define GEM_PHYMNTNC_OP_W      0x10000000 /* write operation */
@@ -382,7 +304,17 @@
 #define DESC_1_RX_SOF 0x00004000
 #define DESC_1_RX_EOF 0x00008000
 
-#define GEM_REVISION_VALUE 0x00020118
+#define GEM_MODID_VALUE 0x00020118
+
+static inline uint64_t tx_desc_get_buffer(CadenceGEMState *s, unsigned *desc)
+{
+    uint64_t ret = desc[0];
+
+    if (s->regs[GEM_DMACFG] & GEM_DMACFG_TX_BD_EXT) {
+        ret |= (uint64_t)desc[2] << 32;
+    }
+    return ret;
+}
 
 static inline unsigned tx_desc_get_used(unsigned *desc)
 {
@@ -424,6 +356,30 @@
     DB_PRINT("length:  %d\n", tx_desc_get_length(desc));
 }
 
+static inline uint64_t rx_desc_get_buffer(CadenceGEMState * s, unsigned *desc)
+{
+    uint64_t ret = desc[0] & ~0x3UL;
+
+    if (s->regs[GEM_DMACFG] & GEM_DMACFG_RX_BD_EXT) {
+        ret |= (uint64_t)desc[2] << 32;
+    }
+    return ret;
+}
+
+static inline int gem_get_desc_len(CadenceGEMState *s, bool rx_n_tx)
+{
+    int ret = 2;
+
+    if (s->regs[GEM_DMACFG] & GEM_DMACFG_ADDR_BUS_WIDTH_M) {
+        ret += 2;
+    }
+    if (s->regs[GEM_DMACFG] & (rx_n_tx ? GEM_DMACFG_RX_BD_EXT
+                                       : GEM_DMACFG_TX_BD_EXT)) {
+        ret += 2;
+    }
+    return ret;
+}
+
 static inline unsigned rx_desc_get_wrap(unsigned *desc)
 {
     return desc[0] & DESC_0_RX_WRAP ? 1 : 0;
@@ -477,53 +433,6 @@
     desc[1] |= R_DESC_1_RX_SAR_MATCH;
 }
 
-<<<<<<< HEAD
-#define GEM_MAX_PACKET_LEN (16 * 1024)
-#define GEM_MAX_DESC_LEN 4
-
-static inline uint64_t tx_desc_get_buffer(CadenceGEMState *s, unsigned *desc)
-{
-    uint64_t ret = desc[0];
-
-    if (s->regs[GEM_DMACFG] & GEM_DMACFG_TX_BD_EXT) {
-        ret |= (uint64_t)desc[2] << 32;
-    }
-    return ret;
-}
-
-static inline uint64_t rx_desc_get_buffer(CadenceGEMState * s, unsigned *desc)
-{
-    uint64_t ret = desc[0] & ~0x3UL;
-
-    if (s->regs[GEM_DMACFG] & GEM_DMACFG_RX_BD_EXT) {
-        ret |= (uint64_t)desc[2] << 32;
-    }
-    return ret;
-}
-
-static inline int gem_get_desc_len(CadenceGEMState *s, bool rx_n_tx)
-{
-    int ret = 2;
-
-    if (s->regs[GEM_DMACFG] & GEM_DMACFG_ADDR_BUS_WIDTH_M) {
-        ret += 2;
-    }
-    if (s->regs[GEM_DMACFG] & (rx_n_tx ? GEM_DMACFG_RX_BD_EXT
-                                       : GEM_DMACFG_TX_BD_EXT)) {
-        ret += 2;
-    }
-    return ret;
-}
-
-static inline void gem_set_isr_bit(CadenceGEMState *s, int q, uint32_t bit)
-{
-    s->regs[gem_sr(q, 0, GEM_ISR, 1, GEM_INT_Q1_STATUS)] |=
-        bit & ~(s->regs[gem_sr(q, 0, GEM_IMR, 1, GEM_INT_Q1_MASK,
-                                              8, GEM_INT_Q8_MASK)]);
-}
-
-=======
->>>>>>> 7124ccf8
 /* The broadcast MAC address: 0xFFFFFFFFFFFF */
 static const uint8_t broadcast_addr[] = { 0xFF, 0xFF, 0xFF, 0xFF, 0xFF, 0xFF };
 
@@ -534,7 +443,6 @@
  */
 static void gem_init_register_masks(CadenceGEMState *s)
 {
-    int i;
     /* Mask of register bits which are read only */
     memset(&s->regs_ro[0], 0, sizeof(s->regs_ro));
     s->regs_ro[GEM_NWCTRL]   = 0xFFF80000;
@@ -544,10 +452,13 @@
     s->regs_ro[GEM_RXQBASE]  = 0x00000003;
     s->regs_ro[GEM_TXQBASE]  = 0x00000003;
     s->regs_ro[GEM_RXSTATUS] = 0xFFFFFFF0;
-    s->regs_ro[GEM_REVISION] = 0xFFFFFFFF;
+    s->regs_ro[GEM_ISR]      = 0xFFFFFFFF;
+    s->regs_ro[GEM_IMR]      = 0xFFFFFFFF;
+    s->regs_ro[GEM_MODID]    = 0xFFFFFFFF;
 
     /* Mask of register bits which are clear on read */
     memset(&s->regs_rtc[0], 0, sizeof(s->regs_rtc));
+    s->regs_rtc[GEM_ISR]      = 0xFFFFFFFF;
 
     /* Mask of register bits which are write 1 to clear */
     memset(&s->regs_w1c[0], 0, sizeof(s->regs_w1c));
@@ -557,18 +468,8 @@
     /* Mask of register bits which are write only */
     memset(&s->regs_wo[0], 0, sizeof(s->regs_wo));
     s->regs_wo[GEM_NWCTRL]   = 0x00073E60;
-
-    /* Per priority queue settings */
-    for (i = 0; i < MAX_PRIORITY_QUEUES; ++i) {
-        s->regs_rtc[gem_sr(i, 0, GEM_ISR, 1, GEM_INT_Q1_STATUS)] = 0xFFFFFFFF;
-        s->regs_ro[gem_sr(i, 0, GEM_ISR, 1, GEM_INT_Q1_STATUS)]  = 0xFFFFFFFF;
-        s->regs_wo[gem_sr(i, 0, GEM_IER, 1, GEM_INT_Q1_ENABLE,
-                                         8, GEM_INT_Q8_ENABLE)]  = 0x07FFFFFF;
-        s->regs_wo[gem_sr(i, 0, GEM_IDR, 1, GEM_INT_Q1_DISABLE,
-                                         8, GEM_INT_Q8_DISABLE)] = 0x07FFFFFF;
-        s->regs_ro[gem_sr(i, 0, GEM_IMR, 1, GEM_INT_Q1_MASK,
-                                         8, GEM_INT_Q8_MASK)]    = 0x07FFFFFF;
-    }
+    s->regs_wo[GEM_IER]      = 0x07FFFFFF;
+    s->regs_wo[GEM_IDR]      = 0x07FFFFFF;
 }
 
 /*
@@ -580,21 +481,23 @@
     DB_PRINT("down %d\n", qemu_get_queue(s->nic)->link_down);
 
     /* Autonegotiation status mirrors link status.  */
-    if (!qemu_get_queue(s->nic)->link_down) {
-        s->regs[GEM_ISR] |= GEM_INT_AUTONEG & ~(s->regs[GEM_IMR]);
-    }
-    s->regs[GEM_ISR] |= GEM_INT_LINK_CHNG & ~(s->regs[GEM_IMR]);
+    if (qemu_get_queue(s->nic)->link_down) {
+        s->phy_regs[PHY_REG_STATUS] &= ~(PHY_REG_STATUS_ANEGCMPL |
+                                         PHY_REG_STATUS_LINK);
+        s->phy_regs[PHY_REG_INT_ST] |= PHY_REG_INT_ST_LINKC;
+    } else {
+        s->phy_regs[PHY_REG_STATUS] |= (PHY_REG_STATUS_ANEGCMPL |
+                                         PHY_REG_STATUS_LINK);
+        s->phy_regs[PHY_REG_INT_ST] |= (PHY_REG_INT_ST_LINKC |
+                                        PHY_REG_INT_ST_ANEGCMPL |
+                                        PHY_REG_INT_ST_ENERGY);
+    }
 }
 
 static int gem_can_receive(NetClientState *nc)
 {
-<<<<<<< HEAD
-    int i;
-    CadenceGEMState *s;
-=======
     CadenceGEMState *s;
     int i;
->>>>>>> 7124ccf8
 
     s = qemu_get_nic_opaque(nc);
 
@@ -607,27 +510,18 @@
         return 0;
     }
 
-<<<<<<< HEAD
-    for (i = 0; i < s->num_priority_queues &&
-                rx_desc_get_ownership(s->rx_desc[i]) == 1; ++i) {};
+    for (i = 0; i < s->num_priority_queues; i++) {
+        if (rx_desc_get_ownership(s->rx_desc[i]) != 1) {
+            break;
+        }
+    };
+
     if (i == s->num_priority_queues) {
         if (s->can_rx_state != 2) {
             s->can_rx_state = 2;
-            for (i = 0; i < s->num_priority_queues; ++i) {
-                DB_PRINT("can't receive - busy buffer descriptor (q%d) 0x%x\n",
-                         i, s->rx_desc_addr[i]);
-            }
-=======
-    for (i = 0; i < s->num_priority_queues; i++) {
-        if (rx_desc_get_ownership(s->rx_desc[i]) == 1) {
-            if (s->can_rx_state != 2) {
-                s->can_rx_state = 2;
-                DB_PRINT("can't receive - busy buffer descriptor (q%d) 0x%x\n",
-                         i, s->rx_desc_addr[i]);
-             }
-            return 0;
->>>>>>> 7124ccf8
-        }
+            DB_PRINT("can't receive - all the buffer descriptors are busy\n");
+        }
+        return 0;
     }
 
     if (s->can_rx_state != 0) {
@@ -645,17 +539,20 @@
 {
     int i;
 
-<<<<<<< HEAD
-    for (i = 0; i < s->num_priority_queues; ++i) {
-        uint32_t isr = s->regs[gem_sr(i, 0, GEM_ISR, 1, GEM_INT_Q1_STATUS)];
-        if (isr) {
-            DB_PRINT("asserting int. (q=%d, 0x%08x)\n", i, isr);
-        }
-        qemu_set_irq(s->irq[i], !!isr);
-=======
-    if ((s->num_priority_queues == 1) && s->regs[GEM_ISR]) {
+    if (!s->regs[GEM_ISR]) {
+        /* ISR isn't set, clear all the interrupts */
+        for (i = 0; i < s->num_priority_queues; ++i) {
+            qemu_set_irq(s->irq[i], 0);
+        }
+        return;
+    }
+
+    /* If we get here we know s->regs[GEM_ISR] is set, so we don't need to
+     * check it again.
+     */
+    if (s->num_priority_queues == 1) {
         /* No priority queues, just trigger the interrupt */
-        DB_PRINT("asserting int.\n", i);
+        DB_PRINT("asserting int.\n");
         qemu_set_irq(s->irq[0], 1);
         return;
     }
@@ -665,7 +562,6 @@
             DB_PRINT("asserting int. (q=%d)\n", i);
             qemu_set_irq(s->irq[i], 1);
         }
->>>>>>> 7124ccf8
     }
 }
 
@@ -814,19 +710,6 @@
     return GEM_RX_REJECT;
 }
 
-<<<<<<< HEAD
-static void gem_get_rx_desc(CadenceGEMState *s, int q)
-{
-    DB_PRINT("read descriptor 0x%x\n", (unsigned)s->rx_desc_addr[q]);
-    /* read current descriptor */
-    address_space_rw(s->dma_as, s->rx_desc_addr[q], *s->attr,
-                     (uint8_t *)s->rx_desc[q],
-                     sizeof(uint32_t) * gem_get_desc_len(s, true), false);
-
-    /* Descriptor owned by software ? */
-    if (rx_desc_get_ownership(s->rx_desc[q]) == 1 &&
-            s->num_priority_queues == 1) {
-=======
 /* Figure out which queue the received data should be sent to */
 static int get_queue_from_screen(CadenceGEMState *s, uint8_t *rxbuf_ptr,
                                  unsigned rxbufsize)
@@ -951,16 +834,16 @@
 {
     DB_PRINT("read descriptor 0x%x\n", (unsigned)s->rx_desc_addr[q]);
     /* read current descriptor */
-    cpu_physical_memory_read(s->rx_desc_addr[0],
-                             (uint8_t *)s->rx_desc[0], sizeof(s->rx_desc[0]));
+    address_space_rw(s->dma_as, s->rx_desc_addr[q], *s->attr,
+                     (uint8_t *)s->rx_desc[q],
+                     sizeof(uint32_t) * gem_get_desc_len(s, true), false);
 
     /* Descriptor owned by software ? */
     if (rx_desc_get_ownership(s->rx_desc[q]) == 1) {
->>>>>>> 7124ccf8
         DB_PRINT("descriptor 0x%x owned by sw.\n",
                  (unsigned)s->rx_desc_addr[q]);
         s->regs[GEM_RXSTATUS] |= GEM_RXSTATUS_NOBUF;
-        gem_set_isr_bit(s, q, GEM_INT_RXUSED);
+        s->regs[GEM_ISR] |= GEM_INT_RXUSED & ~(s->regs[GEM_IMR]);
         /* Handle interrupt consequences */
         gem_update_int_status(s);
     }
@@ -975,13 +858,10 @@
     CadenceGEMState *s;
     unsigned   rxbufsize, bytes_to_copy;
     unsigned   rxbuf_offset;
+    uint8_t    rxbuf[2048];
     uint8_t   *rxbuf_ptr;
     bool first_desc = true;
     int maf;
-<<<<<<< HEAD
-    int st1, st2;
-=======
->>>>>>> 7124ccf8
     int q = 0;
 
     s = qemu_get_nic_opaque(nc);
@@ -1049,158 +929,37 @@
          * We must try and calculate one.
          */
 
-        rxbuf_ptr = s->packet;
-        memcpy(rxbuf_ptr, buf, size);
-        memset(rxbuf_ptr + size, 0, sizeof(s->packet) - size);
-        crc_val = cpu_to_le32(crc32(0, rxbuf_ptr, MAX(size, 60)));
-        memcpy(rxbuf_ptr + size, &crc_val, sizeof(crc_val));
+        memcpy(rxbuf, buf, size);
+        memset(rxbuf + size, 0, sizeof(rxbuf) - size);
+        rxbuf_ptr = rxbuf;
+        crc_val = cpu_to_le32(crc32(0, rxbuf, MAX(size, 60)));
+        memcpy(rxbuf + size, &crc_val, sizeof(crc_val));
 
         bytes_to_copy += 4;
         size += 4;
     }
 
-    for (st1 = 0; st1 < s->num_type1_screeners; st1++) {
-        uint32_t reg = s->regs[GEM_SCREENING_TYPE1_REGISTER_0 + st1];
-        bool matched = false;
-        bool mismatched = false;
-
-        if (reg & GEM_ST1R_UDP_PORT_MATCH_ENABLE) {
-            uint16_t udp_port = (uint16_t)rxbuf_ptr[14 + 20 + 2] << 8
-                              | rxbuf_ptr[14 + 20 + 3];
-            if (udp_port == extract32(reg, GEM_ST1R_UDP_PORT_MATCH_SHIFT,
-                                           GEM_ST1R_UDP_PORT_MATCH_WIDTH)) {
-                matched = true;
-            } else {
-                mismatched = true;
-            }
-        }
-
-        if (reg & GEM_ST1R_DSTC_ENABLE) {
-            uint16_t dscp = rxbuf_ptr[14 + 1];
-            if (dscp == extract32(reg, GEM_ST1R_DSTC_MATCH_SHIFT,
-                                       GEM_ST1R_DSTC_MATCH_WIDTH)) {
-                matched = true;
-            } else {
-                mismatched = false;
-            }
-        }
-
-        if (matched && !mismatched) {
-            q = extract32(reg, GEM_ST1R_QUEUE_SHIFT, GEM_ST1R_QUEUE_WIDTH);
-            goto found_q;
-        }
-    }
-
-    for (st2 = 0; st2 < s->num_type2_screeners; st2++) {
-        uint32_t reg = s->regs[GEM_SCREENING_TYPE2_REGISTER_0 + st2];
-        bool matched = false;
-        bool mismatched = false;
-        int i;
-
-        if (reg & GEM_ST2R_ETHERTYPE_ENABLE) {
-            uint16_t type = (uint16_t)rxbuf_ptr[12] << 8 | rxbuf_ptr[13];
-            int et_idx = extract32(reg, GEM_ST2R_ETHERTYPE_INDEX_SHIFT,
-                                   GEM_ST2R_ETHERTYPE_INDEX_WIDTH);
-            if (et_idx > s->num_type2_screeners_ethtype) {
-                qemu_log_mask(LOG_GUEST_ERROR, "out of range ethertype "
-                              "register index: %d\n", et_idx);
-            }
-            if (type == s->regs[GEM_SCREENING_TYPE2_ETHERTYPE_REG_0 + et_idx]) {
-                matched = true;
-            } else {
-                mismatched = true;
-            }
-        }
-
-        for (i = 0; i < 3; i++) { /* Compare A, B, C */
-            if (!(reg & (GEM_ST2R_COMPARE_A_ENABLE << (i * 6)))) {
-                continue;
-            }
-            uint32_t cr0, cr1;
-            int offset;
-            int cr_idx = extract32(reg, GEM_ST2R_COMPARE_A_SHIFT + i * 6,
-                                        GEM_ST2R_COMPARE_WIDTH);
-
-            if (cr_idx > s->num_type2_screeners_compare) {
-                qemu_log_mask(LOG_GUEST_ERROR, "out of range compare "
-                              "register index: %d\n", cr_idx);
-            }
-            cr0 = s->regs[GEM_TYPE2_COMPARE_0_WORD_0 + cr_idx * 2];
-            cr1 = s->regs[GEM_TYPE2_COMPARE_0_WORD_0 + cr_idx * 2 + 1];
-            offset = extract32(cr1, GEM_T2CW1_OFFSET_VALUE_SHIFT,
-                                    GEM_T2CW1_OFFSET_VALUE_WIDTH);
-            switch (extract32(cr1, GEM_T2CW1_COMPARE_OFFSET_SHIFT,
-                                   GEM_T2CW1_COMPARE_OFFSET_WIDTH)) {
-            case (3): /* Skip UDP header */
-                qemu_log_mask(LOG_UNIMP, "TCP compare offsets"
-                              "unimplemented - assuming UDP\n");
-                offset += 8;
-                /* fallthrough */
-            case (2): /* skip the IP header */
-                offset += 20;
-                /* fallthrough */
-            case (1): /* count from after ethertype */
-                offset += 14;
-            }
-
-            uint16_t rx_cmp = rxbuf_ptr[offset] |
-                              (uint16_t)rxbuf_ptr[offset] << 8;
-            /* FIXME: Macroify */
-            uint16_t mask = extract32(cr0, 0, 16);
-            if ((rx_cmp & mask) == (extract32(cr0, 16, 16) & mask)) {
-                matched = true;
-            } else {
-                mismatched = true;
-            }
-        }
-        if (matched && !mismatched) {
-            q = extract32(reg, GEM_ST2R_QUEUE_SHIFT, GEM_ST2R_QUEUE_WIDTH);
-            goto found_q;
-        }
-    }
-
-found_q:
     DB_PRINT("config bufsize: %d packet size: %ld\n", rxbufsize, size);
 
-    /* Find which queue we are targetting */
+    /* Find which queue we are targeting */
     q = get_queue_from_screen(s, rxbuf_ptr, rxbufsize);
 
     while (bytes_to_copy) {
         /* Do nothing if receive is not enabled. */
         if (!gem_can_receive(nc)) {
-            qemu_log("%s:%d cannot receive? first_dest=%d\n",
-                     __FILE__, __LINE__, first_desc);
-            break;
-        }
-
-        if (rx_desc_get_ownership(s->rx_desc[q]) == 1) {
-            DB_PRINT("descriptor 0x%x owned by sw.\n",
-                     (unsigned)s->rx_desc_addr[q]);
-            s->regs[GEM_RXSTATUS] |= GEM_RXSTATUS_NOBUF;
-            gem_set_isr_bit(s, q, GEM_INT_RXUSED);
-            /* Handle interrupt consequences */
-            gem_update_int_status(s);
+            assert(!first_desc);
             return -1;
         }
 
-<<<<<<< HEAD
         DB_PRINT("copy %d bytes to 0x%" PRIx64 "\n",
                  MIN(bytes_to_copy, rxbufsize),
                  rx_desc_get_buffer(s, s->rx_desc[q]));
 
         /* Copy packet data to emulated DMA buffer */
         address_space_rw(s->dma_as, rx_desc_get_buffer(s, s->rx_desc[q]) +
-                                    rxbuf_offset, *s->attr,
-                              rxbuf_ptr, MIN(bytes_to_copy, rxbufsize), true);
-=======
-        DB_PRINT("copy %d bytes to 0x%x\n", MIN(bytes_to_copy, rxbufsize),
-                rx_desc_get_buffer(s->rx_desc[q]));
-
-        /* Copy packet data to emulated DMA buffer */
-        cpu_physical_memory_write(rx_desc_get_buffer(s->rx_desc[q]) +
-                                                                 rxbuf_offset,
-                                  rxbuf_ptr, MIN(bytes_to_copy, rxbufsize));
->>>>>>> 7124ccf8
+                                    rxbuf_offset,
+                         *s->attr, rxbuf_ptr,
+                         MIN(bytes_to_copy, rxbufsize), true);
         rxbuf_ptr += MIN(bytes_to_copy, rxbufsize);
         bytes_to_copy -= MIN(bytes_to_copy, rxbufsize);
 
@@ -1234,31 +993,17 @@
         }
 
         /* Descriptor write-back.  */
-<<<<<<< HEAD
         address_space_rw(s->dma_as, s->rx_desc_addr[q], *s->attr,
                          (uint8_t *)s->rx_desc[q],
                          sizeof(uint32_t) * gem_get_desc_len(s, true), true);
-=======
-        cpu_physical_memory_write(s->rx_desc_addr[q],
-                                  (uint8_t *)s->rx_desc[q],
-                                  sizeof(s->rx_desc[q]));
->>>>>>> 7124ccf8
 
         /* Next descriptor */
         if (rx_desc_get_wrap(s->rx_desc[q])) {
             DB_PRINT("wrapping RX descriptor list\n");
-<<<<<<< HEAD
-            s->rx_desc_addr[q] = s->regs[gem_sr(q, 0, GEM_RXQBASE,
-                                                   1, GEM_RECEIVE_Q1_PTR)];
+            s->rx_desc_addr[q] = s->regs[GEM_RXQBASE];
         } else {
             DB_PRINT("incrementing RX descriptor list\n");
             s->rx_desc_addr[q] += 4 * gem_get_desc_len(s, true);
-=======
-            s->rx_desc_addr[q] = s->regs[GEM_RXQBASE];
-        } else {
-            DB_PRINT("incrementing RX descriptor list\n");
-            s->rx_desc_addr[q] += 8;
->>>>>>> 7124ccf8
         }
 
         gem_get_rx_desc(s, q);
@@ -1268,7 +1013,7 @@
     gem_receive_updatestats(s, buf, size);
 
     s->regs[GEM_RXSTATUS] |= GEM_RXSTATUS_FRMRCVD;
-    gem_set_isr_bit(s, q, GEM_INT_RXCMPL);
+    s->regs[GEM_ISR] |= GEM_INT_RXCMPL & ~(s->regs[GEM_IMR]);
 
     /* Handle interrupt consequences */
     gem_update_int_status(s);
@@ -1328,16 +1073,12 @@
  */
 static void gem_transmit(CadenceGEMState *s)
 {
-    unsigned    desc[GEM_MAX_DESC_LEN];
+    unsigned    desc[4];
     hwaddr packet_desc_addr;
+    uint8_t     tx_packet[2048];
     uint8_t     *p;
     unsigned    total_bytes;
-<<<<<<< HEAD
-    int8_t q = s->num_priority_queues - 1;
-    static bool first_run = true;
-=======
     int q = 0;
->>>>>>> 7124ccf8
 
     /* Do nothing if transmit is not enabled. */
     if (!(s->regs[GEM_NWCTRL] & GEM_NWCTRL_TXENA)) {
@@ -1350,48 +1091,21 @@
      * Packets scattered across multiple descriptors are gathered to this
      * one contiguous buffer first.
      */
-    p = s->packet;
+    p = tx_packet;
     total_bytes = 0;
 
-<<<<<<< HEAD
-    for (;;) {
-        if (!s->tx_desc_addr[q] && !s->rx_desc_addr[q]) {
-            /* Only print the error message for all of the GEMs on the first
-             * occurance.
-             */
-            if (first_run) {
-                qemu_log_mask(LOG_GUEST_ERROR, "Cadence Gem: The TX and RX "
-                              "address for channel %d are both set to zero. "
-                              "The transmission on this channel has been "
-                              "disabled.\n", q);
-            }
-            q--;
-            continue;
-        }
-
+    for (q = s->num_priority_queues - 1; q >= 0; q--) {
         /* read current descriptor */
         packet_desc_addr = s->tx_desc_addr[q];
 
         DB_PRINT("read descriptor 0x%" HWADDR_PRIx "\n", packet_desc_addr);
         address_space_rw(s->dma_as, packet_desc_addr, *s->attr,
-                         (uint8_t *)desc, 
+                         (uint8_t *)desc,
                          sizeof(uint32_t) * gem_get_desc_len(s, false),
                          false);
         /* Handle all descriptors owned by hardware */
         while (tx_desc_get_used(desc) == 0) {
 
-=======
-    for (q = s->num_priority_queues - 1; q >= 0; q--) {
-        /* read current descriptor */
-        packet_desc_addr = s->tx_desc_addr[q];
-
-        DB_PRINT("read descriptor 0x%" HWADDR_PRIx "\n", packet_desc_addr);
-        cpu_physical_memory_read(packet_desc_addr,
-                                 (uint8_t *)desc, sizeof(desc));
-        /* Handle all descriptors owned by hardware */
-        while (tx_desc_get_used(desc) == 0) {
-
->>>>>>> 7124ccf8
             /* Do nothing if transmit is not enabled. */
             if (!(s->regs[GEM_NWCTRL] & GEM_NWCTRL_TXENA)) {
                 return;
@@ -1401,20 +1115,22 @@
             /* The real hardware would eat this (and possibly crash).
              * For QEMU let's lend a helping hand.
              */
-<<<<<<< HEAD
             if ((tx_desc_get_buffer(s, desc) == 0) ||
-                (tx_desc_get_length(desc) == 0) ||
-                (tx_desc_get_length(desc) > GEM_MAX_PACKET_LEN)) {
-=======
-            if ((tx_desc_get_buffer(desc) == 0) ||
                 (tx_desc_get_length(desc) == 0)) {
->>>>>>> 7124ccf8
                 DB_PRINT("Invalid TX descriptor @ 0x%x\n",
                          (unsigned)packet_desc_addr);
                 break;
             }
 
-<<<<<<< HEAD
+            if (tx_desc_get_length(desc) > sizeof(tx_packet) -
+                                               (p - tx_packet)) {
+                DB_PRINT("TX descriptor @ 0x%x too large: size 0x%x space " \
+                         "0x%lx\n", (unsigned)packet_desc_addr,
+                         (unsigned)tx_desc_get_length(desc),
+                         sizeof(tx_packet) - (p - tx_packet));
+                break;
+            }
+
             /* Gather this fragment of the packet from "dma memory" to our
              * contig buffer.
              */
@@ -1439,113 +1155,10 @@
                                  true);
                 /* Advance the hardware current descriptor past this packet */
                 if (tx_desc_get_wrap(desc)) {
-                    s->tx_desc_addr[q] = s->regs[gem_sr(q, 0, GEM_TXQBASE, 1,
-                                                        GEM_TRANSMIT_Q1_PTR)];
+                    s->tx_desc_addr[q] = s->regs[GEM_TXQBASE];
                 } else {
                     s->tx_desc_addr[q] = packet_desc_addr +
                                          4 * gem_get_desc_len(s, false);
-                }
-                DB_PRINT("TX descriptor next: 0x%" PRIx32 "\n",
-                         s->tx_desc_addr[q]);
-
-                s->regs[GEM_TXSTATUS] |= GEM_TXSTATUS_TXCMPL;
-                gem_set_isr_bit(s, q, GEM_INT_TXCMPL);
-
-                /* Handle interrupt consequences */
-                gem_update_int_status(s);
-
-                /* Is checksum offload enabled? */
-                if (s->regs[GEM_DMACFG] & GEM_DMACFG_TXCSUM_OFFL) {
-                    net_checksum_calculate(s->packet, total_bytes);
-                }
-
-                /* Update MAC statistics */
-                gem_transmit_updatestats(s, s->packet, total_bytes);
-
-                /* Send the packet somewhere */
-                if (s->phy_loop || (s->regs[GEM_NWCTRL] &
-                                    GEM_NWCTRL_LOCALLOOP)) {
-                    gem_receive(qemu_get_queue(s->nic), s->packet,
-                                total_bytes);
-                } else {
-                    qemu_send_packet(qemu_get_queue(s->nic), s->packet,
-                                     total_bytes);
-                }
-
-                /* Prepare for next packet */
-                p = s->packet;
-                total_bytes = 0;
-            }
-
-            /* read next descriptor */
-            if (tx_desc_get_wrap(desc)) {
-                packet_desc_addr = s->regs[gem_sr(q, 0, GEM_TXQBASE,
-                                                     1, GEM_TRANSMIT_Q1_PTR)];
-            } else {
-                packet_desc_addr += 4 * gem_get_desc_len(s, false);
-            }
-            DB_PRINT("read descriptor 0x%" HWADDR_PRIx "\n", packet_desc_addr);
-            address_space_rw(s->dma_as, packet_desc_addr, *s->attr,
-                             (uint8_t *)desc, 
-                             sizeof(uint32_t) * gem_get_desc_len(s, false),
-                             false);
-        }
-
-        if (tx_desc_get_used(desc) && !q) {
-            s->regs[GEM_TXSTATUS] |= GEM_TXSTATUS_USED;
-            gem_set_isr_bit(s, q, GEM_INT_TXUSED);
-            gem_update_int_status(s);
-        }
-
-        if (q < 1) {
-            first_run = false;
-            break;
-        }
-        q--;
-    }
-}
-
-static void gem_reset(DeviceState *d)
-{
-    int i;
-    uint32_t qmask;
-=======
-            if (tx_desc_get_length(desc) > sizeof(tx_packet) -
-                                               (p - tx_packet)) {
-                DB_PRINT("TX descriptor @ 0x%x too large: size 0x%x space " \
-                         "0x%x\n", (unsigned)packet_desc_addr,
-                         (unsigned)tx_desc_get_length(desc),
-                         sizeof(tx_packet) - (p - tx_packet));
-                break;
-            }
-
-            /* Gather this fragment of the packet from "dma memory" to our
-             * contig buffer.
-             */
-            cpu_physical_memory_read(tx_desc_get_buffer(desc), p,
-                                     tx_desc_get_length(desc));
-            p += tx_desc_get_length(desc);
-            total_bytes += tx_desc_get_length(desc);
-
-            /* Last descriptor for this packet; hand the whole thing off */
-            if (tx_desc_get_last(desc)) {
-                unsigned    desc_first[2];
-
-                /* Modify the 1st descriptor of this packet to be owned by
-                 * the processor.
-                 */
-                cpu_physical_memory_read(s->tx_desc_addr[q],
-                                         (uint8_t *)desc_first,
-                                         sizeof(desc_first));
-                tx_desc_set_used(desc_first);
-                cpu_physical_memory_write(s->tx_desc_addr[q],
-                                          (uint8_t *)desc_first,
-                                          sizeof(desc_first));
-                /* Advance the hardware current descriptor past this packet */
-                if (tx_desc_get_wrap(desc)) {
-                    s->tx_desc_addr[q] = s->regs[GEM_TXQBASE];
-                } else {
-                    s->tx_desc_addr[q] = packet_desc_addr + 8;
                 }
                 DB_PRINT("TX descriptor next: 0x%08x\n", s->tx_desc_addr[q]);
 
@@ -1589,11 +1202,13 @@
                 tx_desc_set_last(desc);
                 packet_desc_addr = s->regs[GEM_TXQBASE];
             } else {
-                packet_desc_addr += 8;
+                packet_desc_addr += 4 * gem_get_desc_len(s, false);
             }
             DB_PRINT("read descriptor 0x%" HWADDR_PRIx "\n", packet_desc_addr);
-            cpu_physical_memory_read(packet_desc_addr,
-                                     (uint8_t *)desc, sizeof(desc));
+            address_space_rw(s->dma_as, packet_desc_addr, *s->attr,
+                             (uint8_t *)desc,
+                             sizeof(uint32_t) * gem_get_desc_len(s, false),
+                             false);
         }
 
         if (tx_desc_get_used(desc)) {
@@ -1602,29 +1217,6 @@
             gem_update_int_status(s);
         }
     }
-}
-
-static void gem_phy_reset(CadenceGEMState *s)
-{
-    memset(&s->phy_regs[0], 0, sizeof(s->phy_regs));
-    s->phy_regs[PHY_REG_CONTROL] = 0x1140;
-    s->phy_regs[PHY_REG_STATUS] = 0x7969;
-    s->phy_regs[PHY_REG_PHYID1] = 0x0141;
-    s->phy_regs[PHY_REG_PHYID2] = 0x0CC2;
-    s->phy_regs[PHY_REG_ANEGADV] = 0x01E1;
-    s->phy_regs[PHY_REG_LINKPABIL] = 0xCDE1;
-    s->phy_regs[PHY_REG_ANEGEXP] = 0x000F;
-    s->phy_regs[PHY_REG_NEXTP] = 0x2001;
-    s->phy_regs[PHY_REG_LINKPNEXTP] = 0x40E6;
-    s->phy_regs[PHY_REG_100BTCTRL] = 0x0300;
-    s->phy_regs[PHY_REG_1000BTSTAT] = 0x7C00;
-    s->phy_regs[PHY_REG_EXTSTAT] = 0x3000;
-    s->phy_regs[PHY_REG_PHYSPCFC_CTL] = 0x0078;
-    s->phy_regs[PHY_REG_PHYSPCFC_ST] = 0x7C00;
-    s->phy_regs[PHY_REG_EXT_PHYSPCFC_CTL] = 0x0C60;
-    s->phy_regs[PHY_REG_LED] = 0x4100;
-    s->phy_regs[PHY_REG_EXT_PHYSPCFC_CTL2] = 0x000A;
-    s->phy_regs[PHY_REG_EXT_PHYSPCFC_ST] = 0x848B;
 
     phy_update_link(s);
 }
@@ -1632,7 +1224,6 @@
 static void gem_reset(DeviceState *d)
 {
     int i;
->>>>>>> 7124ccf8
     CadenceGEMState *s = CADENCE_GEM(d);
     const uint8_t *a;
 
@@ -1647,7 +1238,7 @@
     s->regs[GEM_TXPAUSE] = 0x0000ffff;
     s->regs[GEM_TXPARTIALSF] = 0x000003ff;
     s->regs[GEM_RXPARTIALSF] = 0x000003ff;
-    s->regs[GEM_REVISION] = s->revision;
+    s->regs[GEM_MODID] = s->revision;
     s->regs[GEM_DESCONF] = 0x02500111;
     s->regs[GEM_DESCONF2] = 0x2ab13fff;
     s->regs[GEM_DESCONF5] = 0x002f2145;
@@ -1658,16 +1249,6 @@
     s->regs[GEM_SPADDR1LO] = a[0] | (a[1] << 8) | (a[2] << 16) | (a[3] << 24);
     s->regs[GEM_SPADDR1HI] = a[4] | (a[5] << 8);
 
-<<<<<<< HEAD
-    /* Set the DMA priority queue enabled Design Conf bits.  */
-    assert(s->num_priority_queues <= 8);
-    qmask = (1 << s->num_priority_queues) - 1;
-    /* Bit zero is reserved, tied to zero.  */
-    qmask &= ~1;
-    s->regs[GEM_DESCONF6] |= qmask;
-
-=======
->>>>>>> 7124ccf8
     for (i = 0; i < 4; i++) {
         s->sar_active[i] = false;
     }
@@ -1676,18 +1257,8 @@
     gem_update_int_status(s);
 }
 
-<<<<<<< HEAD
 static void gem_phy_loopback_setup(CadenceGEMState *s, unsigned reg_num,
                                    uint16_t val)
-=======
-static uint16_t gem_phy_read(CadenceGEMState *s, unsigned reg_num)
-{
-    DB_PRINT("reg: %d value: 0x%04x\n", reg_num, s->phy_regs[reg_num]);
-    return s->phy_regs[reg_num];
-}
-
-static void gem_phy_write(CadenceGEMState *s, unsigned reg_num, uint16_t val)
->>>>>>> 7124ccf8
 {
     switch (reg_num) {
     case PHY_REG_CONTROL:
@@ -1713,11 +1284,6 @@
 {
     CadenceGEMState *s;
     uint32_t retval;
-<<<<<<< HEAD
-
-=======
-    int i;
->>>>>>> 7124ccf8
     s = (CadenceGEMState *)opaque;
 
     offset >>= 2;
@@ -1726,15 +1292,10 @@
     DB_PRINT("offset: 0x%04x read: 0x%08x\n", (unsigned)offset*4, retval);
 
     switch (offset) {
-<<<<<<< HEAD
-=======
     case GEM_ISR:
         DB_PRINT("lowering irqs on ISR read\n");
-        for (i = 0; i < s->num_priority_queues; ++i) {
-            qemu_set_irq(s->irq[i], 0);
-        }
-        break;
->>>>>>> 7124ccf8
+        gem_update_int_status(s);
+        break;
     case GEM_PHYMNTNC:
         if (retval & GEM_PHYMNTNC_OP_R) {
             uint32_t phy_addr, reg_num;
@@ -1789,11 +1350,6 @@
     switch (offset) {
     case GEM_NWCTRL:
         if (val & GEM_NWCTRL_RXENA) {
-<<<<<<< HEAD
-            int i;
-
-=======
->>>>>>> 7124ccf8
             for (i = 0; i < s->num_priority_queues; ++i) {
                 gem_get_rx_desc(s, i);
             }
@@ -1802,16 +1358,9 @@
             gem_transmit(s);
         }
         if (!(val & GEM_NWCTRL_TXENA)) {
-            int i;
-
             /* Reset to start of Q when transmit disabled. */
             for (i = 0; i < s->num_priority_queues; i++) {
-<<<<<<< HEAD
-                s->tx_desc_addr[i] = s->regs[gem_sr(i, 0, GEM_TXQBASE,
-                                                       1, GEM_TRANSMIT_Q1_PTR)];
-=======
                 s->tx_desc_addr[i] = s->regs[GEM_TXQBASE];
->>>>>>> 7124ccf8
             }
         }
         if (gem_can_receive(qemu_get_queue(s->nic))) {
@@ -1825,21 +1374,13 @@
     case GEM_RXQBASE:
         s->rx_desc_addr[0] = val;
         break;
-<<<<<<< HEAD
-    case GEM_RECEIVE_Q1_PTR ... GEM_RECEIVE_Q15_PTR:
-=======
     case GEM_RECEIVE_Q1_PTR ... GEM_RECEIVE_Q7_PTR:
->>>>>>> 7124ccf8
         s->rx_desc_addr[offset - GEM_RECEIVE_Q1_PTR + 1] = val;
         break;
     case GEM_TXQBASE:
         s->tx_desc_addr[0] = val;
         break;
-<<<<<<< HEAD
-    case GEM_TRANSMIT_Q1_PTR ... GEM_TRANSMIT_Q15_PTR:
-=======
     case GEM_TRANSMIT_Q1_PTR ... GEM_TRANSMIT_Q7_PTR:
->>>>>>> 7124ccf8
         s->tx_desc_addr[offset - GEM_TRANSMIT_Q1_PTR + 1] = val;
         break;
     case GEM_RXSTATUS:
@@ -1853,13 +1394,6 @@
         s->regs[GEM_INT_Q1_MASK + offset - GEM_INT_Q1_ENABLE] &= ~val;
         gem_update_int_status(s);
         break;
-<<<<<<< HEAD
-    case GEM_INT_Q8_ENABLE ... GEM_INT_Q15_ENABLE:
-        s->regs[GEM_INT_Q8_MASK + offset - GEM_INT_Q8_ENABLE] &= ~val;
-        gem_update_int_status(s);
-        break;
-=======
->>>>>>> 7124ccf8
     case GEM_IDR:
         s->regs[GEM_IMR] |= val;
         gem_update_int_status(s);
@@ -1868,13 +1402,6 @@
         s->regs[GEM_INT_Q1_MASK + offset - GEM_INT_Q1_DISABLE] |= val;
         gem_update_int_status(s);
         break;
-<<<<<<< HEAD
-    case GEM_INT_Q8_DISABLE ... GEM_INT_Q15_DISABLE:
-        s->regs[GEM_INT_Q8_MASK + offset - GEM_INT_Q8_DISABLE] |= val;
-        gem_update_int_status(s);
-        break;
-=======
->>>>>>> 7124ccf8
     case GEM_SPADDR1LO:
     case GEM_SPADDR2LO:
     case GEM_SPADDR3LO:
@@ -1910,17 +1437,6 @@
     .endianness = DEVICE_LITTLE_ENDIAN,
 };
 
-<<<<<<< HEAD
-static void gem_cleanup(NetClientState *nc)
-{
-    CadenceGEMState *s = qemu_get_nic_opaque(nc);
-
-    DB_PRINT("\n");
-    s->nic = NULL;
-}
-
-=======
->>>>>>> 7124ccf8
 static void gem_set_link(NetClientState *nc)
 {
     CadenceGEMState *s = qemu_get_nic_opaque(nc);
@@ -1941,51 +1457,53 @@
 static void gem_realize(DeviceState *dev, Error **errp)
 {
     CadenceGEMState *s = CADENCE_GEM(dev);
-<<<<<<< HEAD
-
-    qemu_macaddr_default_if_unset(&s->conf.macaddr);
-
-    s->nic = qemu_new_nic(&net_gem_info, &s->conf,
-            object_get_typename(OBJECT(dev)), dev->id, s);
+    int i;
+
     s->dma_as = s->dma_mr ? address_space_init_shareable(s->dma_mr, NULL)
                           : &address_space_memory;
 
     if (s->num_priority_queues == 0 ||
-            s->num_priority_queues > MAX_PRIORITY_QUEUES) {
+        s->num_priority_queues > MAX_PRIORITY_QUEUES) {
         error_setg(errp, "Invalid num-priority-queues value: %" PRIx8,
                    s->num_priority_queues);
+        return;
     } else if (s->num_type1_screeners > MAX_TYPE1_SCREENERS) {
-        error_setg(errp, "Invalid num-num-type1-screeners value: %" PRIx8,
+        error_setg(errp, "Invalid num-type1-screeners value: %" PRIx8,
                    s->num_type1_screeners);
+        return;
     } else if (s->num_type2_screeners > MAX_TYPE2_SCREENERS) {
-        error_setg(errp, "Invalid num-num-type2-screeners value: %" PRIx8,
+        error_setg(errp, "Invalid num-type2-screeners value: %" PRIx8,
                    s->num_type2_screeners);
-    } else if (s->num_type2_screeners_ethtype > MAX_TYPE2_SCREENERS_ETHTYPE) {
-        error_setg(errp, "Invalid num-num-type1-screeners-ethtype value: %"
-                   PRIx8, s->num_type2_screeners_ethtype);
-    } else if (s->num_type2_screeners_compare > MAX_TYPE2_SCREENERS_COMPARE) {
-        error_setg(errp, "Invalid num-num-type1-screeners-compare value: %"
-                   PRIx8, s->num_type2_screeners_compare);
-    } else { /* FIXME: this is dodgy flow control */
-        int i;
-        for (i = 0; i < s->num_priority_queues; ++i) {
-            sysbus_init_irq(SYS_BUS_DEVICE(dev), &s->irq[i]);
-        }
+        return;
+    }
+
+    for (i = 0; i < s->num_priority_queues; ++i) {
+        sysbus_init_irq(SYS_BUS_DEVICE(dev), &s->irq[i]);
     }
 
     if (!s->attr) {
         s->attr = MEMORY_TRANSACTION_ATTR(
                       object_new(TYPE_MEMORY_TRANSACTION_ATTR));
     }
+
+    qemu_macaddr_default_if_unset(&s->conf.macaddr);
+
+    s->nic = qemu_new_nic(&net_gem_info, &s->conf,
+                          object_get_typename(OBJECT(dev)), dev->id, s);
 }
 
 static void gem_init(Object *obj)
 {
     CadenceGEMState *s = CADENCE_GEM(obj);
+    DeviceState *dev = DEVICE(obj);
+
+    DB_PRINT("\n");
 
     gem_init_register_masks(s);
-    memory_region_init_io(&s->iomem, obj, &gem_ops, s, "enet", sizeof(s->regs));
-    sysbus_init_mmio(SYS_BUS_DEVICE(obj), &s->iomem);
+    memory_region_init_io(&s->iomem, OBJECT(s), &gem_ops, s,
+                          "enet", sizeof(s->regs));
+
+    sysbus_init_mmio(SYS_BUS_DEVICE(dev), &s->iomem);
 
     object_property_add_link(obj, "dma", TYPE_MEMORY_REGION,
                              (Object **)&s->dma_mr,
@@ -2001,63 +1519,14 @@
                              qdev_prop_allow_set_link,
                              OBJ_PROP_LINK_UNREF_ON_RELEASE,
                              &error_abort);
-=======
-    int i;
-
-    if (s->num_priority_queues == 0 ||
-        s->num_priority_queues > MAX_PRIORITY_QUEUES) {
-        error_setg(errp, "Invalid num-priority-queues value: %" PRIx8,
-                   s->num_priority_queues);
-        return;
-    } else if (s->num_type1_screeners > MAX_TYPE1_SCREENERS) {
-        error_setg(errp, "Invalid num-type1-screeners value: %" PRIx8,
-                   s->num_type1_screeners);
-        return;
-    } else if (s->num_type2_screeners > MAX_TYPE2_SCREENERS) {
-        error_setg(errp, "Invalid num-type2-screeners value: %" PRIx8,
-                   s->num_type2_screeners);
-        return;
-    }
-
-    for (i = 0; i < s->num_priority_queues; ++i) {
-        sysbus_init_irq(SYS_BUS_DEVICE(dev), &s->irq[i]);
-    }
-
-    qemu_macaddr_default_if_unset(&s->conf.macaddr);
-
-    s->nic = qemu_new_nic(&net_gem_info, &s->conf,
-                          object_get_typename(OBJECT(dev)), dev->id, s);
-}
-
-static void gem_init(Object *obj)
-{
-    CadenceGEMState *s = CADENCE_GEM(obj);
-    DeviceState *dev = DEVICE(obj);
-
-    DB_PRINT("\n");
-
-    gem_init_register_masks(s);
-    memory_region_init_io(&s->iomem, OBJECT(s), &gem_ops, s,
-                          "enet", sizeof(s->regs));
-
-    sysbus_init_mmio(SYS_BUS_DEVICE(dev), &s->iomem);
->>>>>>> 7124ccf8
 }
 
 static const VMStateDescription vmstate_cadence_gem = {
     .name = "cadence_gem",
-<<<<<<< HEAD
-    .version_id = 3,
-    .minimum_version_id = 3,
-    .fields = (VMStateField[]) {
-        VMSTATE_UINT32_ARRAY(regs, CadenceGEMState, CADENCE_GEM_MAXREG),
-=======
     .version_id = 4,
     .minimum_version_id = 4,
     .fields = (VMStateField[]) {
         VMSTATE_UINT32_ARRAY(regs, CadenceGEMState, CADENCE_GEM_MAXREG),
-        VMSTATE_UINT16_ARRAY(phy_regs, CadenceGEMState, 32),
->>>>>>> 7124ccf8
         VMSTATE_UINT8(phy_loop, CadenceGEMState),
         VMSTATE_UINT32_ARRAY(rx_desc_addr, CadenceGEMState,
                              MAX_PRIORITY_QUEUES),
@@ -2070,27 +1539,14 @@
 
 static Property gem_properties[] = {
     DEFINE_NIC_PROPERTIES(CadenceGEMState, conf),
-<<<<<<< HEAD
     DEFINE_PROP_UINT32("revision", CadenceGEMState, revision,
-                       GEM_REVISION_VALUE),
-    DEFINE_PROP_UINT8("num-priority-queues", CadenceGEMState,
-                      num_priority_queues, 1),
-    DEFINE_PROP_UINT8("num-type-1-screeners", CadenceGEMState,
-                      num_type1_screeners, 4),
-    DEFINE_PROP_UINT8("num-type-2-screeners", CadenceGEMState,
-                      num_type2_screeners, 4),
-    DEFINE_PROP_UINT8("num-type-2-screeners-ethtype", CadenceGEMState,
-                      num_type2_screeners_ethtype, 4),
-    DEFINE_PROP_UINT8("num-type-2-screeners-compare", CadenceGEMState,
-                      num_type2_screeners_compare, 4),
-=======
+                       GEM_MODID_VALUE),
     DEFINE_PROP_UINT8("num-priority-queues", CadenceGEMState,
                       num_priority_queues, 1),
     DEFINE_PROP_UINT8("num-type1-screeners", CadenceGEMState,
                       num_type1_screeners, 4),
     DEFINE_PROP_UINT8("num-type2-screeners", CadenceGEMState,
                       num_type2_screeners, 4),
->>>>>>> 7124ccf8
     DEFINE_PROP_END_OF_LIST(),
 };
 
@@ -2108,15 +1564,10 @@
     .name  = TYPE_CADENCE_GEM,
     .parent = TYPE_SYS_BUS_DEVICE,
     .instance_size  = sizeof(CadenceGEMState),
-<<<<<<< HEAD
-    .instance_init  = gem_init,
-=======
     .instance_init = gem_init,
->>>>>>> 7124ccf8
     .class_init = gem_class_init,
 };
 
-
 static void gem_register_types(void)
 {
     type_register_static(&gem_info);
