--- conflicted
+++ resolved
@@ -880,15 +880,9 @@
     DB_PRINT("read descriptor 0x%" HWADDR_PRIx "\n", desc_addr);
 
     /* read current descriptor */
-<<<<<<< HEAD
     address_space_read(&s->dma_as, desc_addr, *s->attr,
                      (uint8_t *)s->rx_desc[q],
                      sizeof(uint32_t) * gem_get_desc_len(s, true));
-=======
-    address_space_read(&s->dma_as, desc_addr, MEMTXATTRS_UNSPECIFIED,
-                       s->rx_desc[q],
-                       sizeof(uint32_t) * gem_get_desc_len(s, true));
->>>>>>> 17e1e498
 
     /* Descriptor owned by software ? */
     if (rx_desc_get_ownership(s->rx_desc[q]) == 1) {
@@ -1009,15 +1003,9 @@
             return -1;
         }
 
-<<<<<<< HEAD
-        DB_PRINT("copy %" PRIu32 " bytes to 0x%" PRIx64 "\n",
-                MIN(bytes_to_copy, rxbufsize),
-                rx_desc_get_buffer(s, s->rx_desc[q]) + rxbuf_offset);
-=======
         DB_PRINT("copy %u bytes to 0x%" PRIx64 "\n",
                  MIN(bytes_to_copy, rxbufsize),
                  rx_desc_get_buffer(s, s->rx_desc[q]));
->>>>>>> 17e1e498
 
         /* Copy packet data to emulated DMA buffer */
         address_space_write(&s->dma_as, rx_desc_get_buffer(s, s->rx_desc[q]) +
@@ -1058,14 +1046,9 @@
 
         /* Descriptor write-back.  */
         desc_addr = gem_get_rx_desc_addr(s, q);
-<<<<<<< HEAD
         address_space_write(&s->dma_as, desc_addr,
                             *s->attr,
                             (uint8_t *)s->rx_desc[q],
-=======
-        address_space_write(&s->dma_as, desc_addr, MEMTXATTRS_UNSPECIFIED,
-                            s->rx_desc[q],
->>>>>>> 17e1e498
                             sizeof(uint32_t) * gem_get_desc_len(s, true));
 
         /* Next descriptor */
@@ -1175,11 +1158,7 @@
 
         DB_PRINT("read descriptor 0x%" HWADDR_PRIx "\n", packet_desc_addr);
         address_space_read(&s->dma_as, packet_desc_addr,
-<<<<<<< HEAD
                            *s->attr, (uint8_t *)desc,
-=======
-                           MEMTXATTRS_UNSPECIFIED, desc,
->>>>>>> 17e1e498
                            sizeof(uint32_t) * gem_get_desc_len(s, false));
         /* Handle all descriptors owned by hardware */
         while (tx_desc_get_used(desc) == 0) {
@@ -1202,16 +1181,9 @@
 
             if (tx_desc_get_length(desc) > sizeof(tx_packet) -
                                                (p - tx_packet)) {
-<<<<<<< HEAD
-                DB_PRINT("TX descriptor @ 0x%" HWADDR_PRIx " \
-                         too large: size 0x%"PRIx32" space 0x%"PRIx64"\n",
-                         packet_desc_addr,
-                         tx_desc_get_length(desc),
-=======
                 DB_PRINT("TX descriptor @ 0x%" HWADDR_PRIx \
                          " too large: size 0x%x space 0x%zx\n",
                          packet_desc_addr, tx_desc_get_length(desc),
->>>>>>> 17e1e498
                          sizeof(tx_packet) - (p - tx_packet));
                 break;
             }
@@ -1234,7 +1206,6 @@
                  * the processor.
                  */
                 address_space_read(&s->dma_as, desc_addr,
-<<<<<<< HEAD
                                    *s->attr,
                                    (uint8_t *)desc_first,
                                    sizeof(desc_first));
@@ -1242,13 +1213,6 @@
                 address_space_write(&s->dma_as, desc_addr,
                                    *s->attr,
                                    (uint8_t *)desc_first,
-=======
-                                   MEMTXATTRS_UNSPECIFIED, desc_first,
-                                   sizeof(desc_first));
-                tx_desc_set_used(desc_first);
-                address_space_write(&s->dma_as, desc_addr,
-                                    MEMTXATTRS_UNSPECIFIED, desc_first,
->>>>>>> 17e1e498
                                     sizeof(desc_first));
                 /* Advance the hardware current descriptor past this packet */
                 if (tx_desc_get_wrap(desc)) {
@@ -1305,13 +1269,8 @@
             }
             DB_PRINT("read descriptor 0x%" HWADDR_PRIx "\n", packet_desc_addr);
             address_space_read(&s->dma_as, packet_desc_addr,
-<<<<<<< HEAD
-                              *s->attr, (uint8_t *)desc,
-                              sizeof(uint32_t) * gem_get_desc_len(s, false));
-=======
-                               MEMTXATTRS_UNSPECIFIED, desc,
+                               *s->attr, (uint8_t *)desc,
                                sizeof(uint32_t) * gem_get_desc_len(s, false));
->>>>>>> 17e1e498
         }
 
         if (tx_desc_get_used(desc)) {
