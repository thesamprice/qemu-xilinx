/**
 * QEMU RTL8139 emulation
 *
 * Copyright (c) 2006 Igor Kovalenko
 *
 * Permission is hereby granted, free of charge, to any person obtaining a copy
 * of this software and associated documentation files (the "Software"), to deal
 * in the Software without restriction, including without limitation the rights
 * to use, copy, modify, merge, publish, distribute, sublicense, and/or sell
 * copies of the Software, and to permit persons to whom the Software is
 * furnished to do so, subject to the following conditions:
 *
 * The above copyright notice and this permission notice shall be included in
 * all copies or substantial portions of the Software.
 *
 * THE SOFTWARE IS PROVIDED "AS IS", WITHOUT WARRANTY OF ANY KIND, EXPRESS OR
 * IMPLIED, INCLUDING BUT NOT LIMITED TO THE WARRANTIES OF MERCHANTABILITY,
 * FITNESS FOR A PARTICULAR PURPOSE AND NONINFRINGEMENT. IN NO EVENT SHALL
 * THE AUTHORS OR COPYRIGHT HOLDERS BE LIABLE FOR ANY CLAIM, DAMAGES OR OTHER
 * LIABILITY, WHETHER IN AN ACTION OF CONTRACT, TORT OR OTHERWISE, ARISING FROM,
 * OUT OF OR IN CONNECTION WITH THE SOFTWARE OR THE USE OR OTHER DEALINGS IN
 * THE SOFTWARE.

 * Modifications:
 *  2006-Jan-28  Mark Malakanov :   TSAD and CSCR implementation (for Windows driver)
 *
 *  2006-Apr-28  Juergen Lock   :   EEPROM emulation changes for FreeBSD driver
 *                                  HW revision ID changes for FreeBSD driver
 *
 *  2006-Jul-01  Igor Kovalenko :   Implemented loopback mode for FreeBSD driver
 *                                  Corrected packet transfer reassembly routine for 8139C+ mode
 *                                  Rearranged debugging print statements
 *                                  Implemented PCI timer interrupt (disabled by default)
 *                                  Implemented Tally Counters, increased VM load/save version
 *                                  Implemented IP/TCP/UDP checksum task offloading
 *
 *  2006-Jul-04  Igor Kovalenko :   Implemented TCP segmentation offloading
 *                                  Fixed MTU=1500 for produced ethernet frames
 *
 *  2006-Jul-09  Igor Kovalenko :   Fixed TCP header length calculation while processing
 *                                  segmentation offloading
 *                                  Removed slirp.h dependency
 *                                  Added rx/tx buffer reset when enabling rx/tx operation
 *
 *  2010-Feb-04  Frediano Ziglio:   Rewrote timer support using QEMU timer only
 *                                  when strictly needed (required for
 *                                  Darwin)
 *  2011-Mar-22  Benjamin Poirier:  Implemented VLAN offloading
 */

/* For crc32 */
#include "qemu/osdep.h"
#include <zlib.h>

#include "hw/hw.h"
#include "hw/pci/pci.h"
#include "sysemu/dma.h"
#include "qemu/timer.h"
#include "net/net.h"
#include "net/eth.h"
#include "hw/loader.h"
#include "sysemu/sysemu.h"
#include "qemu/iov.h"

/* debug RTL8139 card */
//#define DEBUG_RTL8139 1

#define PCI_PERIOD 30    /* 30 ns period = 33.333333 Mhz frequency */

#define SET_MASKED(input, mask, curr) \
    ( ( (input) & ~(mask) ) | ( (curr) & (mask) ) )

/* arg % size for size which is a power of 2 */
#define MOD2(input, size) \
    ( ( input ) & ( size - 1 )  )

#define ETHER_TYPE_LEN 2
#define ETH_MTU     1500

#define VLAN_TCI_LEN 2
#define VLAN_HLEN (ETHER_TYPE_LEN + VLAN_TCI_LEN)

#if defined (DEBUG_RTL8139)
#  define DPRINTF(fmt, ...) \
    do { fprintf(stderr, "RTL8139: " fmt, ## __VA_ARGS__); } while (0)
#else
static inline GCC_FMT_ATTR(1, 2) int DPRINTF(const char *fmt, ...)
{
    return 0;
}
#endif

#define TYPE_RTL8139 "rtl8139"

#define RTL8139(obj) \
     OBJECT_CHECK(RTL8139State, (obj), TYPE_RTL8139)

/* Symbolic offsets to registers. */
enum RTL8139_registers {
    MAC0 = 0,        /* Ethernet hardware address. */
    MAR0 = 8,        /* Multicast filter. */
    TxStatus0 = 0x10,/* Transmit status (Four 32bit registers). C mode only */
                     /* Dump Tally Conter control register(64bit). C+ mode only */
    TxAddr0 = 0x20,  /* Tx descriptors (also four 32bit). */
    RxBuf = 0x30,
    ChipCmd = 0x37,
    RxBufPtr = 0x38,
    RxBufAddr = 0x3A,
    IntrMask = 0x3C,
    IntrStatus = 0x3E,
    TxConfig = 0x40,
    RxConfig = 0x44,
    Timer = 0x48,        /* A general-purpose counter. */
    RxMissed = 0x4C,    /* 24 bits valid, write clears. */
    Cfg9346 = 0x50,
    Config0 = 0x51,
    Config1 = 0x52,
    FlashReg = 0x54,
    MediaStatus = 0x58,
    Config3 = 0x59,
    Config4 = 0x5A,        /* absent on RTL-8139A */
    HltClk = 0x5B,
    MultiIntr = 0x5C,
    PCIRevisionID = 0x5E,
    TxSummary = 0x60, /* TSAD register. Transmit Status of All Descriptors*/
    BasicModeCtrl = 0x62,
    BasicModeStatus = 0x64,
    NWayAdvert = 0x66,
    NWayLPAR = 0x68,
    NWayExpansion = 0x6A,
    /* Undocumented registers, but required for proper operation. */
    FIFOTMS = 0x70,        /* FIFO Control and test. */
    CSCR = 0x74,        /* Chip Status and Configuration Register. */
    PARA78 = 0x78,
    PARA7c = 0x7c,        /* Magic transceiver parameter register. */
    Config5 = 0xD8,        /* absent on RTL-8139A */
    /* C+ mode */
    TxPoll        = 0xD9,    /* Tell chip to check Tx descriptors for work */
    RxMaxSize    = 0xDA, /* Max size of an Rx packet (8169 only) */
    CpCmd        = 0xE0, /* C+ Command register (C+ mode only) */
    IntrMitigate    = 0xE2,    /* rx/tx interrupt mitigation control */
    RxRingAddrLO    = 0xE4, /* 64-bit start addr of Rx ring */
    RxRingAddrHI    = 0xE8, /* 64-bit start addr of Rx ring */
    TxThresh    = 0xEC, /* Early Tx threshold */
};

enum ClearBitMasks {
    MultiIntrClear = 0xF000,
    ChipCmdClear = 0xE2,
    Config1Clear = (1<<7)|(1<<6)|(1<<3)|(1<<2)|(1<<1),
};

enum ChipCmdBits {
    CmdReset = 0x10,
    CmdRxEnb = 0x08,
    CmdTxEnb = 0x04,
    RxBufEmpty = 0x01,
};

/* C+ mode */
enum CplusCmdBits {
    CPlusRxVLAN   = 0x0040, /* enable receive VLAN detagging */
    CPlusRxChkSum = 0x0020, /* enable receive checksum offloading */
    CPlusRxEnb    = 0x0002,
    CPlusTxEnb    = 0x0001,
};

/* Interrupt register bits, using my own meaningful names. */
enum IntrStatusBits {
    PCIErr = 0x8000,
    PCSTimeout = 0x4000,
    RxFIFOOver = 0x40,
    RxUnderrun = 0x20, /* Packet Underrun / Link Change */
    RxOverflow = 0x10,
    TxErr = 0x08,
    TxOK = 0x04,
    RxErr = 0x02,
    RxOK = 0x01,

    RxAckBits = RxFIFOOver | RxOverflow | RxOK,
};

enum TxStatusBits {
    TxHostOwns = 0x2000,
    TxUnderrun = 0x4000,
    TxStatOK = 0x8000,
    TxOutOfWindow = 0x20000000,
    TxAborted = 0x40000000,
    TxCarrierLost = 0x80000000,
};
enum RxStatusBits {
    RxMulticast = 0x8000,
    RxPhysical = 0x4000,
    RxBroadcast = 0x2000,
    RxBadSymbol = 0x0020,
    RxRunt = 0x0010,
    RxTooLong = 0x0008,
    RxCRCErr = 0x0004,
    RxBadAlign = 0x0002,
    RxStatusOK = 0x0001,
};

/* Bits in RxConfig. */
enum rx_mode_bits {
    AcceptErr = 0x20,
    AcceptRunt = 0x10,
    AcceptBroadcast = 0x08,
    AcceptMulticast = 0x04,
    AcceptMyPhys = 0x02,
    AcceptAllPhys = 0x01,
};

/* Bits in TxConfig. */
enum tx_config_bits {

        /* Interframe Gap Time. Only TxIFG96 doesn't violate IEEE 802.3 */
        TxIFGShift = 24,
        TxIFG84 = (0 << TxIFGShift),    /* 8.4us / 840ns (10 / 100Mbps) */
        TxIFG88 = (1 << TxIFGShift),    /* 8.8us / 880ns (10 / 100Mbps) */
        TxIFG92 = (2 << TxIFGShift),    /* 9.2us / 920ns (10 / 100Mbps) */
        TxIFG96 = (3 << TxIFGShift),    /* 9.6us / 960ns (10 / 100Mbps) */

    TxLoopBack = (1 << 18) | (1 << 17), /* enable loopback test mode */
    TxCRC = (1 << 16),    /* DISABLE appending CRC to end of Tx packets */
    TxClearAbt = (1 << 0),    /* Clear abort (WO) */
    TxDMAShift = 8,        /* DMA burst value (0-7) is shifted this many bits */
    TxRetryShift = 4,    /* TXRR value (0-15) is shifted this many bits */

    TxVersionMask = 0x7C800000, /* mask out version bits 30-26, 23 */
};


/* Transmit Status of All Descriptors (TSAD) Register */
enum TSAD_bits {
 TSAD_TOK3 = 1<<15, // TOK bit of Descriptor 3
 TSAD_TOK2 = 1<<14, // TOK bit of Descriptor 2
 TSAD_TOK1 = 1<<13, // TOK bit of Descriptor 1
 TSAD_TOK0 = 1<<12, // TOK bit of Descriptor 0
 TSAD_TUN3 = 1<<11, // TUN bit of Descriptor 3
 TSAD_TUN2 = 1<<10, // TUN bit of Descriptor 2
 TSAD_TUN1 = 1<<9, // TUN bit of Descriptor 1
 TSAD_TUN0 = 1<<8, // TUN bit of Descriptor 0
 TSAD_TABT3 = 1<<07, // TABT bit of Descriptor 3
 TSAD_TABT2 = 1<<06, // TABT bit of Descriptor 2
 TSAD_TABT1 = 1<<05, // TABT bit of Descriptor 1
 TSAD_TABT0 = 1<<04, // TABT bit of Descriptor 0
 TSAD_OWN3 = 1<<03, // OWN bit of Descriptor 3
 TSAD_OWN2 = 1<<02, // OWN bit of Descriptor 2
 TSAD_OWN1 = 1<<01, // OWN bit of Descriptor 1
 TSAD_OWN0 = 1<<00, // OWN bit of Descriptor 0
};


/* Bits in Config1 */
enum Config1Bits {
    Cfg1_PM_Enable = 0x01,
    Cfg1_VPD_Enable = 0x02,
    Cfg1_PIO = 0x04,
    Cfg1_MMIO = 0x08,
    LWAKE = 0x10,        /* not on 8139, 8139A */
    Cfg1_Driver_Load = 0x20,
    Cfg1_LED0 = 0x40,
    Cfg1_LED1 = 0x80,
    SLEEP = (1 << 1),    /* only on 8139, 8139A */
    PWRDN = (1 << 0),    /* only on 8139, 8139A */
};

/* Bits in Config3 */
enum Config3Bits {
    Cfg3_FBtBEn    = (1 << 0), /* 1 = Fast Back to Back */
    Cfg3_FuncRegEn = (1 << 1), /* 1 = enable CardBus Function registers */
    Cfg3_CLKRUN_En = (1 << 2), /* 1 = enable CLKRUN */
    Cfg3_CardB_En  = (1 << 3), /* 1 = enable CardBus registers */
    Cfg3_LinkUp    = (1 << 4), /* 1 = wake up on link up */
    Cfg3_Magic     = (1 << 5), /* 1 = wake up on Magic Packet (tm) */
    Cfg3_PARM_En   = (1 << 6), /* 0 = software can set twister parameters */
    Cfg3_GNTSel    = (1 << 7), /* 1 = delay 1 clock from PCI GNT signal */
};

/* Bits in Config4 */
enum Config4Bits {
    LWPTN = (1 << 2),    /* not on 8139, 8139A */
};

/* Bits in Config5 */
enum Config5Bits {
    Cfg5_PME_STS     = (1 << 0), /* 1 = PCI reset resets PME_Status */
    Cfg5_LANWake     = (1 << 1), /* 1 = enable LANWake signal */
    Cfg5_LDPS        = (1 << 2), /* 0 = save power when link is down */
    Cfg5_FIFOAddrPtr = (1 << 3), /* Realtek internal SRAM testing */
    Cfg5_UWF         = (1 << 4), /* 1 = accept unicast wakeup frame */
    Cfg5_MWF         = (1 << 5), /* 1 = accept multicast wakeup frame */
    Cfg5_BWF         = (1 << 6), /* 1 = accept broadcast wakeup frame */
};

enum RxConfigBits {
    /* rx fifo threshold */
    RxCfgFIFOShift = 13,
    RxCfgFIFONone = (7 << RxCfgFIFOShift),

    /* Max DMA burst */
    RxCfgDMAShift = 8,
    RxCfgDMAUnlimited = (7 << RxCfgDMAShift),

    /* rx ring buffer length */
    RxCfgRcv8K = 0,
    RxCfgRcv16K = (1 << 11),
    RxCfgRcv32K = (1 << 12),
    RxCfgRcv64K = (1 << 11) | (1 << 12),

    /* Disable packet wrap at end of Rx buffer. (not possible with 64k) */
    RxNoWrap = (1 << 7),
};

/* Twister tuning parameters from RealTek.
   Completely undocumented, but required to tune bad links on some boards. */
/*
enum CSCRBits {
    CSCR_LinkOKBit = 0x0400,
    CSCR_LinkChangeBit = 0x0800,
    CSCR_LinkStatusBits = 0x0f000,
    CSCR_LinkDownOffCmd = 0x003c0,
    CSCR_LinkDownCmd = 0x0f3c0,
*/
enum CSCRBits {
    CSCR_Testfun = 1<<15, /* 1 = Auto-neg speeds up internal timer, WO, def 0 */
    CSCR_LD  = 1<<9,  /* Active low TPI link disable signal. When low, TPI still transmits link pulses and TPI stays in good link state. def 1*/
    CSCR_HEART_BIT = 1<<8,  /* 1 = HEART BEAT enable, 0 = HEART BEAT disable. HEART BEAT function is only valid in 10Mbps mode. def 1*/
    CSCR_JBEN = 1<<7,  /* 1 = enable jabber function. 0 = disable jabber function, def 1*/
    CSCR_F_LINK_100 = 1<<6, /* Used to login force good link in 100Mbps for diagnostic purposes. 1 = DISABLE, 0 = ENABLE. def 1*/
    CSCR_F_Connect  = 1<<5,  /* Assertion of this bit forces the disconnect function to be bypassed. def 0*/
    CSCR_Con_status = 1<<3, /* This bit indicates the status of the connection. 1 = valid connected link detected; 0 = disconnected link detected. RO def 0*/
    CSCR_Con_status_En = 1<<2, /* Assertion of this bit configures LED1 pin to indicate connection status. def 0*/
    CSCR_PASS_SCR = 1<<0, /* Bypass Scramble, def 0*/
};

enum Cfg9346Bits {
    Cfg9346_Normal = 0x00,
    Cfg9346_Autoload = 0x40,
    Cfg9346_Programming = 0x80,
    Cfg9346_ConfigWrite = 0xC0,
};

typedef enum {
    CH_8139 = 0,
    CH_8139_K,
    CH_8139A,
    CH_8139A_G,
    CH_8139B,
    CH_8130,
    CH_8139C,
    CH_8100,
    CH_8100B_8139D,
    CH_8101,
} chip_t;

enum chip_flags {
    HasHltClk = (1 << 0),
    HasLWake = (1 << 1),
};

#define HW_REVID(b30, b29, b28, b27, b26, b23, b22) \
    (b30<<30 | b29<<29 | b28<<28 | b27<<27 | b26<<26 | b23<<23 | b22<<22)
#define HW_REVID_MASK    HW_REVID(1, 1, 1, 1, 1, 1, 1)

#define RTL8139_PCI_REVID_8139      0x10
#define RTL8139_PCI_REVID_8139CPLUS 0x20

#define RTL8139_PCI_REVID           RTL8139_PCI_REVID_8139CPLUS

/* Size is 64 * 16bit words */
#define EEPROM_9346_ADDR_BITS 6
#define EEPROM_9346_SIZE  (1 << EEPROM_9346_ADDR_BITS)
#define EEPROM_9346_ADDR_MASK (EEPROM_9346_SIZE - 1)

enum Chip9346Operation
{
    Chip9346_op_mask = 0xc0,          /* 10 zzzzzz */
    Chip9346_op_read = 0x80,          /* 10 AAAAAA */
    Chip9346_op_write = 0x40,         /* 01 AAAAAA D(15)..D(0) */
    Chip9346_op_ext_mask = 0xf0,      /* 11 zzzzzz */
    Chip9346_op_write_enable = 0x30,  /* 00 11zzzz */
    Chip9346_op_write_all = 0x10,     /* 00 01zzzz */
    Chip9346_op_write_disable = 0x00, /* 00 00zzzz */
};

enum Chip9346Mode
{
    Chip9346_none = 0,
    Chip9346_enter_command_mode,
    Chip9346_read_command,
    Chip9346_data_read,      /* from output register */
    Chip9346_data_write,     /* to input register, then to contents at specified address */
    Chip9346_data_write_all, /* to input register, then filling contents */
};

typedef struct EEprom9346
{
    uint16_t contents[EEPROM_9346_SIZE];
    int      mode;
    uint32_t tick;
    uint8_t  address;
    uint16_t input;
    uint16_t output;

    uint8_t eecs;
    uint8_t eesk;
    uint8_t eedi;
    uint8_t eedo;
} EEprom9346;

typedef struct RTL8139TallyCounters
{
    /* Tally counters */
    uint64_t   TxOk;
    uint64_t   RxOk;
    uint64_t   TxERR;
    uint32_t   RxERR;
    uint16_t   MissPkt;
    uint16_t   FAE;
    uint32_t   Tx1Col;
    uint32_t   TxMCol;
    uint64_t   RxOkPhy;
    uint64_t   RxOkBrd;
    uint32_t   RxOkMul;
    uint16_t   TxAbt;
    uint16_t   TxUndrn;
} RTL8139TallyCounters;

/* Clears all tally counters */
static void RTL8139TallyCounters_clear(RTL8139TallyCounters* counters);

typedef struct RTL8139State {
    /*< private >*/
    PCIDevice parent_obj;
    /*< public >*/

    uint8_t phys[8]; /* mac address */
    uint8_t mult[8]; /* multicast mask array */

    uint32_t TxStatus[4]; /* TxStatus0 in C mode*/ /* also DTCCR[0] and DTCCR[1] in C+ mode */
    uint32_t TxAddr[4];   /* TxAddr0 */
    uint32_t RxBuf;       /* Receive buffer */
    uint32_t RxBufferSize;/* internal variable, receive ring buffer size in C mode */
    uint32_t RxBufPtr;
    uint32_t RxBufAddr;

    uint16_t IntrStatus;
    uint16_t IntrMask;

    uint32_t TxConfig;
    uint32_t RxConfig;
    uint32_t RxMissed;

    uint16_t CSCR;

    uint8_t  Cfg9346;
    uint8_t  Config0;
    uint8_t  Config1;
    uint8_t  Config3;
    uint8_t  Config4;
    uint8_t  Config5;

    uint8_t  clock_enabled;
    uint8_t  bChipCmdState;

    uint16_t MultiIntr;

    uint16_t BasicModeCtrl;
    uint16_t BasicModeStatus;
    uint16_t NWayAdvert;
    uint16_t NWayLPAR;
    uint16_t NWayExpansion;

    uint16_t CpCmd;
    uint8_t  TxThresh;

    NICState *nic;
    NICConf conf;

    /* C ring mode */
    uint32_t   currTxDesc;

    /* C+ mode */
    uint32_t   cplus_enabled;

    uint32_t   currCPlusRxDesc;
    uint32_t   currCPlusTxDesc;

    uint32_t   RxRingAddrLO;
    uint32_t   RxRingAddrHI;

    EEprom9346 eeprom;

    uint32_t   TCTR;
    uint32_t   TimerInt;
    int64_t    TCTR_base;

    /* Tally counters */
    RTL8139TallyCounters tally_counters;

    /* Non-persistent data */
    uint8_t   *cplus_txbuffer;
    int        cplus_txbuffer_len;
    int        cplus_txbuffer_offset;

    /* PCI interrupt timer */
    QEMUTimer *timer;

    MemoryRegion bar_io;
    MemoryRegion bar_mem;

    /* Support migration to/from old versions */
    int rtl8139_mmio_io_addr_dummy;
} RTL8139State;

/* Writes tally counters to memory via DMA */
static void RTL8139TallyCounters_dma_write(RTL8139State *s, dma_addr_t tc_addr);

static void rtl8139_set_next_tctr_time(RTL8139State *s);

static void prom9346_decode_command(EEprom9346 *eeprom, uint8_t command)
{
    DPRINTF("eeprom command 0x%02x\n", command);

    switch (command & Chip9346_op_mask)
    {
        case Chip9346_op_read:
        {
            eeprom->address = command & EEPROM_9346_ADDR_MASK;
            eeprom->output = eeprom->contents[eeprom->address];
            eeprom->eedo = 0;
            eeprom->tick = 0;
            eeprom->mode = Chip9346_data_read;
            DPRINTF("eeprom read from address 0x%02x data=0x%04x\n",
                eeprom->address, eeprom->output);
        }
        break;

        case Chip9346_op_write:
        {
            eeprom->address = command & EEPROM_9346_ADDR_MASK;
            eeprom->input = 0;
            eeprom->tick = 0;
            eeprom->mode = Chip9346_none; /* Chip9346_data_write */
            DPRINTF("eeprom begin write to address 0x%02x\n",
                eeprom->address);
        }
        break;
        default:
            eeprom->mode = Chip9346_none;
            switch (command & Chip9346_op_ext_mask)
            {
                case Chip9346_op_write_enable:
                    DPRINTF("eeprom write enabled\n");
                    break;
                case Chip9346_op_write_all:
                    DPRINTF("eeprom begin write all\n");
                    break;
                case Chip9346_op_write_disable:
                    DPRINTF("eeprom write disabled\n");
                    break;
            }
            break;
    }
}

static void prom9346_shift_clock(EEprom9346 *eeprom)
{
    int bit = eeprom->eedi?1:0;

    ++ eeprom->tick;

    DPRINTF("eeprom: tick %d eedi=%d eedo=%d\n", eeprom->tick, eeprom->eedi,
        eeprom->eedo);

    switch (eeprom->mode)
    {
        case Chip9346_enter_command_mode:
            if (bit)
            {
                eeprom->mode = Chip9346_read_command;
                eeprom->tick = 0;
                eeprom->input = 0;
                DPRINTF("eeprom: +++ synchronized, begin command read\n");
            }
            break;

        case Chip9346_read_command:
            eeprom->input = (eeprom->input << 1) | (bit & 1);
            if (eeprom->tick == 8)
            {
                prom9346_decode_command(eeprom, eeprom->input & 0xff);
            }
            break;

        case Chip9346_data_read:
            eeprom->eedo = (eeprom->output & 0x8000)?1:0;
            eeprom->output <<= 1;
            if (eeprom->tick == 16)
            {
#if 1
        // the FreeBSD drivers (rl and re) don't explicitly toggle
        // CS between reads (or does setting Cfg9346 to 0 count too?),
        // so we need to enter wait-for-command state here
                eeprom->mode = Chip9346_enter_command_mode;
                eeprom->input = 0;
                eeprom->tick = 0;

                DPRINTF("eeprom: +++ end of read, awaiting next command\n");
#else
        // original behaviour
                ++eeprom->address;
                eeprom->address &= EEPROM_9346_ADDR_MASK;
                eeprom->output = eeprom->contents[eeprom->address];
                eeprom->tick = 0;

                DPRINTF("eeprom: +++ read next address 0x%02x data=0x%04x\n",
                    eeprom->address, eeprom->output);
#endif
            }
            break;

        case Chip9346_data_write:
            eeprom->input = (eeprom->input << 1) | (bit & 1);
            if (eeprom->tick == 16)
            {
                DPRINTF("eeprom write to address 0x%02x data=0x%04x\n",
                    eeprom->address, eeprom->input);

                eeprom->contents[eeprom->address] = eeprom->input;
                eeprom->mode = Chip9346_none; /* waiting for next command after CS cycle */
                eeprom->tick = 0;
                eeprom->input = 0;
            }
            break;

        case Chip9346_data_write_all:
            eeprom->input = (eeprom->input << 1) | (bit & 1);
            if (eeprom->tick == 16)
            {
                int i;
                for (i = 0; i < EEPROM_9346_SIZE; i++)
                {
                    eeprom->contents[i] = eeprom->input;
                }
                DPRINTF("eeprom filled with data=0x%04x\n", eeprom->input);

                eeprom->mode = Chip9346_enter_command_mode;
                eeprom->tick = 0;
                eeprom->input = 0;
            }
            break;

        default:
            break;
    }
}

static int prom9346_get_wire(RTL8139State *s)
{
    EEprom9346 *eeprom = &s->eeprom;
    if (!eeprom->eecs)
        return 0;

    return eeprom->eedo;
}

/* FIXME: This should be merged into/replaced by eeprom93xx.c.  */
static void prom9346_set_wire(RTL8139State *s, int eecs, int eesk, int eedi)
{
    EEprom9346 *eeprom = &s->eeprom;
    uint8_t old_eecs = eeprom->eecs;
    uint8_t old_eesk = eeprom->eesk;

    eeprom->eecs = eecs;
    eeprom->eesk = eesk;
    eeprom->eedi = eedi;

    DPRINTF("eeprom: +++ wires CS=%d SK=%d DI=%d DO=%d\n", eeprom->eecs,
        eeprom->eesk, eeprom->eedi, eeprom->eedo);

    if (!old_eecs && eecs)
    {
        /* Synchronize start */
        eeprom->tick = 0;
        eeprom->input = 0;
        eeprom->output = 0;
        eeprom->mode = Chip9346_enter_command_mode;

        DPRINTF("=== eeprom: begin access, enter command mode\n");
    }

    if (!eecs)
    {
        DPRINTF("=== eeprom: end access\n");
        return;
    }

    if (!old_eesk && eesk)
    {
        /* SK front rules */
        prom9346_shift_clock(eeprom);
    }
}

static void rtl8139_update_irq(RTL8139State *s)
{
    PCIDevice *d = PCI_DEVICE(s);
    int isr;
    isr = (s->IntrStatus & s->IntrMask) & 0xffff;

    DPRINTF("Set IRQ to %d (%04x %04x)\n", isr ? 1 : 0, s->IntrStatus,
        s->IntrMask);

    pci_set_irq(d, (isr != 0));
}

static int rtl8139_RxWrap(RTL8139State *s)
{
    /* wrapping enabled; assume 1.5k more buffer space if size < 65536 */
    return (s->RxConfig & (1 << 7));
}

static int rtl8139_receiver_enabled(RTL8139State *s)
{
    return s->bChipCmdState & CmdRxEnb;
}

static int rtl8139_transmitter_enabled(RTL8139State *s)
{
    return s->bChipCmdState & CmdTxEnb;
}

static int rtl8139_cp_receiver_enabled(RTL8139State *s)
{
    return s->CpCmd & CPlusRxEnb;
}

static int rtl8139_cp_transmitter_enabled(RTL8139State *s)
{
    return s->CpCmd & CPlusTxEnb;
}

static void rtl8139_write_buffer(RTL8139State *s, const void *buf, int size)
{
    PCIDevice *d = PCI_DEVICE(s);

    if (s->RxBufAddr + size > s->RxBufferSize)
    {
        int wrapped = MOD2(s->RxBufAddr + size, s->RxBufferSize);

        /* write packet data */
        if (wrapped && !(s->RxBufferSize < 65536 && rtl8139_RxWrap(s)))
        {
            DPRINTF(">>> rx packet wrapped in buffer at %d\n", size - wrapped);

            if (size > wrapped)
            {
                pci_dma_write(d, s->RxBuf + s->RxBufAddr,
                              buf, size-wrapped);
            }

            /* reset buffer pointer */
            s->RxBufAddr = 0;

            pci_dma_write(d, s->RxBuf + s->RxBufAddr,
                          buf + (size-wrapped), wrapped);

            s->RxBufAddr = wrapped;

            return;
        }
    }

    /* non-wrapping path or overwrapping enabled */
    pci_dma_write(d, s->RxBuf + s->RxBufAddr, buf, size);

    s->RxBufAddr += size;
}

#define MIN_BUF_SIZE 60
static inline dma_addr_t rtl8139_addr64(uint32_t low, uint32_t high)
{
    return low | ((uint64_t)high << 32);
}

/* Workaround for buggy guest driver such as linux who allocates rx
 * rings after the receiver were enabled. */
static bool rtl8139_cp_rx_valid(RTL8139State *s)
{
    return !(s->RxRingAddrLO == 0 && s->RxRingAddrHI == 0);
}

static int rtl8139_can_receive(NetClientState *nc)
{
    RTL8139State *s = qemu_get_nic_opaque(nc);
    int avail;

    /* Receive (drop) packets if card is disabled.  */
    if (!s->clock_enabled)
      return 1;
    if (!rtl8139_receiver_enabled(s))
      return 1;

    if (rtl8139_cp_receiver_enabled(s) && rtl8139_cp_rx_valid(s)) {
        /* ??? Flow control not implemented in c+ mode.
           This is a hack to work around slirp deficiencies anyway.  */
        return 1;
    } else {
        avail = MOD2(s->RxBufferSize + s->RxBufPtr - s->RxBufAddr,
                     s->RxBufferSize);
        return (avail == 0 || avail >= 1514 || (s->IntrMask & RxOverflow));
    }
}

static ssize_t rtl8139_do_receive(NetClientState *nc, const uint8_t *buf, size_t size_, int do_interrupt)
{
    RTL8139State *s = qemu_get_nic_opaque(nc);
    PCIDevice *d = PCI_DEVICE(s);
    /* size is the length of the buffer passed to the driver */
    int size = size_;
    const uint8_t *dot1q_buf = NULL;

    uint32_t packet_header = 0;

    uint8_t buf1[MIN_BUF_SIZE + VLAN_HLEN];
    static const uint8_t broadcast_macaddr[6] =
        { 0xff, 0xff, 0xff, 0xff, 0xff, 0xff };

    DPRINTF(">>> received len=%d\n", size);

    /* test if board clock is stopped */
    if (!s->clock_enabled)
    {
        DPRINTF("stopped ==========================\n");
        return -1;
    }

    /* first check if receiver is enabled */

    if (!rtl8139_receiver_enabled(s))
    {
        DPRINTF("receiver disabled ================\n");
        return -1;
    }

    /* XXX: check this */
    if (s->RxConfig & AcceptAllPhys) {
        /* promiscuous: receive all */
        DPRINTF(">>> packet received in promiscuous mode\n");

    } else {
        if (!memcmp(buf,  broadcast_macaddr, 6)) {
            /* broadcast address */
            if (!(s->RxConfig & AcceptBroadcast))
            {
                DPRINTF(">>> broadcast packet rejected\n");

                /* update tally counter */
                ++s->tally_counters.RxERR;

                return size;
            }

            packet_header |= RxBroadcast;

            DPRINTF(">>> broadcast packet received\n");

            /* update tally counter */
            ++s->tally_counters.RxOkBrd;

        } else if (buf[0] & 0x01) {
            /* multicast */
            if (!(s->RxConfig & AcceptMulticast))
            {
                DPRINTF(">>> multicast packet rejected\n");

                /* update tally counter */
                ++s->tally_counters.RxERR;

                return size;
            }

            int mcast_idx = compute_mcast_idx(buf);

            if (!(s->mult[mcast_idx >> 3] & (1 << (mcast_idx & 7))))
            {
                DPRINTF(">>> multicast address mismatch\n");

                /* update tally counter */
                ++s->tally_counters.RxERR;

                return size;
            }

            packet_header |= RxMulticast;

            DPRINTF(">>> multicast packet received\n");

            /* update tally counter */
            ++s->tally_counters.RxOkMul;

        } else if (s->phys[0] == buf[0] &&
                   s->phys[1] == buf[1] &&
                   s->phys[2] == buf[2] &&
                   s->phys[3] == buf[3] &&
                   s->phys[4] == buf[4] &&
                   s->phys[5] == buf[5]) {
            /* match */
            if (!(s->RxConfig & AcceptMyPhys))
            {
                DPRINTF(">>> rejecting physical address matching packet\n");

                /* update tally counter */
                ++s->tally_counters.RxERR;

                return size;
            }

            packet_header |= RxPhysical;

            DPRINTF(">>> physical address matching packet received\n");

            /* update tally counter */
            ++s->tally_counters.RxOkPhy;

        } else {

            DPRINTF(">>> unknown packet\n");

            /* update tally counter */
            ++s->tally_counters.RxERR;

            return size;
        }
    }

    /* if too small buffer, then expand it
     * Include some tailroom in case a vlan tag is later removed. */
    if (size < MIN_BUF_SIZE + VLAN_HLEN) {
        memcpy(buf1, buf, size);
        memset(buf1 + size, 0, MIN_BUF_SIZE + VLAN_HLEN - size);
        buf = buf1;
        if (size < MIN_BUF_SIZE) {
            size = MIN_BUF_SIZE;
        }
    }

    if (rtl8139_cp_receiver_enabled(s))
    {
        if (!rtl8139_cp_rx_valid(s)) {
            return size;
        }

        DPRINTF("in C+ Rx mode ================\n");

        /* begin C+ receiver mode */

/* w0 ownership flag */
#define CP_RX_OWN (1<<31)
/* w0 end of ring flag */
#define CP_RX_EOR (1<<30)
/* w0 bits 0...12 : buffer size */
#define CP_RX_BUFFER_SIZE_MASK ((1<<13) - 1)
/* w1 tag available flag */
#define CP_RX_TAVA (1<<16)
/* w1 bits 0...15 : VLAN tag */
#define CP_RX_VLAN_TAG_MASK ((1<<16) - 1)
/* w2 low  32bit of Rx buffer ptr */
/* w3 high 32bit of Rx buffer ptr */

        int descriptor = s->currCPlusRxDesc;
        dma_addr_t cplus_rx_ring_desc;

        cplus_rx_ring_desc = rtl8139_addr64(s->RxRingAddrLO, s->RxRingAddrHI);
        cplus_rx_ring_desc += 16 * descriptor;

        DPRINTF("+++ C+ mode reading RX descriptor %d from host memory at "
            "%08x %08x = "DMA_ADDR_FMT"\n", descriptor, s->RxRingAddrHI,
            s->RxRingAddrLO, cplus_rx_ring_desc);

        uint32_t val, rxdw0,rxdw1,rxbufLO,rxbufHI;

        pci_dma_read(d, cplus_rx_ring_desc, &val, 4);
        rxdw0 = le32_to_cpu(val);
        pci_dma_read(d, cplus_rx_ring_desc+4, &val, 4);
        rxdw1 = le32_to_cpu(val);
        pci_dma_read(d, cplus_rx_ring_desc+8, &val, 4);
        rxbufLO = le32_to_cpu(val);
        pci_dma_read(d, cplus_rx_ring_desc+12, &val, 4);
        rxbufHI = le32_to_cpu(val);

        DPRINTF("+++ C+ mode RX descriptor %d %08x %08x %08x %08x\n",
            descriptor, rxdw0, rxdw1, rxbufLO, rxbufHI);

        if (!(rxdw0 & CP_RX_OWN))
        {
            DPRINTF("C+ Rx mode : descriptor %d is owned by host\n",
                descriptor);

            s->IntrStatus |= RxOverflow;
            ++s->RxMissed;

            /* update tally counter */
            ++s->tally_counters.RxERR;
            ++s->tally_counters.MissPkt;

            rtl8139_update_irq(s);
            return size_;
        }

        uint32_t rx_space = rxdw0 & CP_RX_BUFFER_SIZE_MASK;

        /* write VLAN info to descriptor variables. */
<<<<<<< HEAD
        if (s->CpCmd & CPlusRxVLAN && be16_to_cpup((uint16_t *)
                &buf[ETH_ALEN * 2]) == ETH_P_VLAN) {
=======
        if (s->CpCmd & CPlusRxVLAN &&
            lduw_be_p(&buf[ETH_ALEN * 2]) == ETH_P_VLAN) {
>>>>>>> 7124ccf8
            dot1q_buf = &buf[ETH_ALEN * 2];
            size -= VLAN_HLEN;
            /* if too small buffer, use the tailroom added duing expansion */
            if (size < MIN_BUF_SIZE) {
                size = MIN_BUF_SIZE;
            }

            rxdw1 &= ~CP_RX_VLAN_TAG_MASK;
            /* BE + ~le_to_cpu()~ + cpu_to_le() = BE */
            rxdw1 |= CP_RX_TAVA | lduw_le_p(&dot1q_buf[ETHER_TYPE_LEN]);

            DPRINTF("C+ Rx mode : extracted vlan tag with tci: ""%u\n",
                lduw_be_p(&dot1q_buf[ETHER_TYPE_LEN]));
        } else {
            /* reset VLAN tag flag */
            rxdw1 &= ~CP_RX_TAVA;
        }

        /* TODO: scatter the packet over available receive ring descriptors space */

        if (size+4 > rx_space)
        {
            DPRINTF("C+ Rx mode : descriptor %d size %d received %d + 4\n",
                descriptor, rx_space, size);

            s->IntrStatus |= RxOverflow;
            ++s->RxMissed;

            /* update tally counter */
            ++s->tally_counters.RxERR;
            ++s->tally_counters.MissPkt;

            rtl8139_update_irq(s);
            return size_;
        }

        dma_addr_t rx_addr = rtl8139_addr64(rxbufLO, rxbufHI);

        /* receive/copy to target memory */
        if (dot1q_buf) {
            pci_dma_write(d, rx_addr, buf, 2 * ETH_ALEN);
            pci_dma_write(d, rx_addr + 2 * ETH_ALEN,
                          buf + 2 * ETH_ALEN + VLAN_HLEN,
                          size - 2 * ETH_ALEN);
        } else {
            pci_dma_write(d, rx_addr, buf, size);
        }

        if (s->CpCmd & CPlusRxChkSum)
        {
            /* do some packet checksumming */
        }

        /* write checksum */
        val = cpu_to_le32(crc32(0, buf, size_));
        pci_dma_write(d, rx_addr+size, (uint8_t *)&val, 4);

/* first segment of received packet flag */
#define CP_RX_STATUS_FS (1<<29)
/* last segment of received packet flag */
#define CP_RX_STATUS_LS (1<<28)
/* multicast packet flag */
#define CP_RX_STATUS_MAR (1<<26)
/* physical-matching packet flag */
#define CP_RX_STATUS_PAM (1<<25)
/* broadcast packet flag */
#define CP_RX_STATUS_BAR (1<<24)
/* runt packet flag */
#define CP_RX_STATUS_RUNT (1<<19)
/* crc error flag */
#define CP_RX_STATUS_CRC (1<<18)
/* IP checksum error flag */
#define CP_RX_STATUS_IPF (1<<15)
/* UDP checksum error flag */
#define CP_RX_STATUS_UDPF (1<<14)
/* TCP checksum error flag */
#define CP_RX_STATUS_TCPF (1<<13)

        /* transfer ownership to target */
        rxdw0 &= ~CP_RX_OWN;

        /* set first segment bit */
        rxdw0 |= CP_RX_STATUS_FS;

        /* set last segment bit */
        rxdw0 |= CP_RX_STATUS_LS;

        /* set received packet type flags */
        if (packet_header & RxBroadcast)
            rxdw0 |= CP_RX_STATUS_BAR;
        if (packet_header & RxMulticast)
            rxdw0 |= CP_RX_STATUS_MAR;
        if (packet_header & RxPhysical)
            rxdw0 |= CP_RX_STATUS_PAM;

        /* set received size */
        rxdw0 &= ~CP_RX_BUFFER_SIZE_MASK;
        rxdw0 |= (size+4);

        /* update ring data */
        val = cpu_to_le32(rxdw0);
        pci_dma_write(d, cplus_rx_ring_desc, (uint8_t *)&val, 4);
        val = cpu_to_le32(rxdw1);
        pci_dma_write(d, cplus_rx_ring_desc+4, (uint8_t *)&val, 4);

        /* update tally counter */
        ++s->tally_counters.RxOk;

        /* seek to next Rx descriptor */
        if (rxdw0 & CP_RX_EOR)
        {
            s->currCPlusRxDesc = 0;
        }
        else
        {
            ++s->currCPlusRxDesc;
        }

        DPRINTF("done C+ Rx mode ----------------\n");

    }
    else
    {
        DPRINTF("in ring Rx mode ================\n");

        /* begin ring receiver mode */
        int avail = MOD2(s->RxBufferSize + s->RxBufPtr - s->RxBufAddr, s->RxBufferSize);

        /* if receiver buffer is empty then avail == 0 */

#define RX_ALIGN(x) (((x) + 3) & ~0x3)

        if (avail != 0 && RX_ALIGN(size + 8) >= avail)
        {
            DPRINTF("rx overflow: rx buffer length %d head 0x%04x "
                "read 0x%04x === available 0x%04x need 0x%04x\n",
                s->RxBufferSize, s->RxBufAddr, s->RxBufPtr, avail, size + 8);

            s->IntrStatus |= RxOverflow;
            ++s->RxMissed;
            rtl8139_update_irq(s);
            return 0;
        }

        packet_header |= RxStatusOK;

        packet_header |= (((size+4) << 16) & 0xffff0000);

        /* write header */
        uint32_t val = cpu_to_le32(packet_header);

        rtl8139_write_buffer(s, (uint8_t *)&val, 4);

        rtl8139_write_buffer(s, buf, size);

        /* write checksum */
        val = cpu_to_le32(crc32(0, buf, size));
        rtl8139_write_buffer(s, (uint8_t *)&val, 4);

        /* correct buffer write pointer */
        s->RxBufAddr = MOD2(RX_ALIGN(s->RxBufAddr), s->RxBufferSize);

        /* now we can signal we have received something */

        DPRINTF("received: rx buffer length %d head 0x%04x read 0x%04x\n",
            s->RxBufferSize, s->RxBufAddr, s->RxBufPtr);
    }

    s->IntrStatus |= RxOK;

    if (do_interrupt)
    {
        rtl8139_update_irq(s);
    }

    return size_;
}

static ssize_t rtl8139_receive(NetClientState *nc, const uint8_t *buf, size_t size)
{
    return rtl8139_do_receive(nc, buf, size, 1);
}

static void rtl8139_reset_rxring(RTL8139State *s, uint32_t bufferSize)
{
    s->RxBufferSize = bufferSize;
    s->RxBufPtr  = 0;
    s->RxBufAddr = 0;
}

static void rtl8139_reset(DeviceState *d)
{
    RTL8139State *s = RTL8139(d);
    int i;

    /* restore MAC address */
    memcpy(s->phys, s->conf.macaddr.a, 6);
    qemu_format_nic_info_str(qemu_get_queue(s->nic), s->phys);

    /* reset interrupt mask */
    s->IntrStatus = 0;
    s->IntrMask = 0;

    rtl8139_update_irq(s);

    /* mark all status registers as owned by host */
    for (i = 0; i < 4; ++i)
    {
        s->TxStatus[i] = TxHostOwns;
    }

    s->currTxDesc = 0;
    s->currCPlusRxDesc = 0;
    s->currCPlusTxDesc = 0;

    s->RxRingAddrLO = 0;
    s->RxRingAddrHI = 0;

    s->RxBuf = 0;

    rtl8139_reset_rxring(s, 8192);

    /* ACK the reset */
    s->TxConfig = 0;

#if 0
//    s->TxConfig |= HW_REVID(1, 0, 0, 0, 0, 0, 0); // RTL-8139  HasHltClk
    s->clock_enabled = 0;
#else
    s->TxConfig |= HW_REVID(1, 1, 1, 0, 1, 1, 0); // RTL-8139C+ HasLWake
    s->clock_enabled = 1;
#endif

    s->bChipCmdState = CmdReset; /* RxBufEmpty bit is calculated on read from ChipCmd */;

    /* set initial state data */
    s->Config0 = 0x0; /* No boot ROM */
    s->Config1 = 0xC; /* IO mapped and MEM mapped registers available */
    s->Config3 = 0x1; /* fast back-to-back compatible */
    s->Config5 = 0x0;

    s->CSCR = CSCR_F_LINK_100 | CSCR_HEART_BIT | CSCR_LD;

    s->CpCmd   = 0x0; /* reset C+ mode */
    s->cplus_enabled = 0;


//    s->BasicModeCtrl = 0x3100; // 100Mbps, full duplex, autonegotiation
//    s->BasicModeCtrl = 0x2100; // 100Mbps, full duplex
    s->BasicModeCtrl = 0x1000; // autonegotiation

    s->BasicModeStatus  = 0x7809;
    //s->BasicModeStatus |= 0x0040; /* UTP medium */
    s->BasicModeStatus |= 0x0020; /* autonegotiation completed */
    /* preserve link state */
    s->BasicModeStatus |= qemu_get_queue(s->nic)->link_down ? 0 : 0x04;

    s->NWayAdvert    = 0x05e1; /* all modes, full duplex */
    s->NWayLPAR      = 0x05e1; /* all modes, full duplex */
    s->NWayExpansion = 0x0001; /* autonegotiation supported */

    /* also reset timer and disable timer interrupt */
    s->TCTR = 0;
    s->TimerInt = 0;
    s->TCTR_base = 0;
    rtl8139_set_next_tctr_time(s);

    /* reset tally counters */
    RTL8139TallyCounters_clear(&s->tally_counters);
}

static void RTL8139TallyCounters_clear(RTL8139TallyCounters* counters)
{
    counters->TxOk = 0;
    counters->RxOk = 0;
    counters->TxERR = 0;
    counters->RxERR = 0;
    counters->MissPkt = 0;
    counters->FAE = 0;
    counters->Tx1Col = 0;
    counters->TxMCol = 0;
    counters->RxOkPhy = 0;
    counters->RxOkBrd = 0;
    counters->RxOkMul = 0;
    counters->TxAbt = 0;
    counters->TxUndrn = 0;
}

static void RTL8139TallyCounters_dma_write(RTL8139State *s, dma_addr_t tc_addr)
{
    PCIDevice *d = PCI_DEVICE(s);
    RTL8139TallyCounters *tally_counters = &s->tally_counters;
    uint16_t val16;
    uint32_t val32;
    uint64_t val64;

    val64 = cpu_to_le64(tally_counters->TxOk);
    pci_dma_write(d, tc_addr + 0,     (uint8_t *)&val64, 8);

    val64 = cpu_to_le64(tally_counters->RxOk);
    pci_dma_write(d, tc_addr + 8,     (uint8_t *)&val64, 8);

    val64 = cpu_to_le64(tally_counters->TxERR);
    pci_dma_write(d, tc_addr + 16,    (uint8_t *)&val64, 8);

    val32 = cpu_to_le32(tally_counters->RxERR);
    pci_dma_write(d, tc_addr + 24,    (uint8_t *)&val32, 4);

    val16 = cpu_to_le16(tally_counters->MissPkt);
    pci_dma_write(d, tc_addr + 28,    (uint8_t *)&val16, 2);

    val16 = cpu_to_le16(tally_counters->FAE);
    pci_dma_write(d, tc_addr + 30,    (uint8_t *)&val16, 2);

    val32 = cpu_to_le32(tally_counters->Tx1Col);
    pci_dma_write(d, tc_addr + 32,    (uint8_t *)&val32, 4);

    val32 = cpu_to_le32(tally_counters->TxMCol);
    pci_dma_write(d, tc_addr + 36,    (uint8_t *)&val32, 4);

    val64 = cpu_to_le64(tally_counters->RxOkPhy);
    pci_dma_write(d, tc_addr + 40,    (uint8_t *)&val64, 8);

    val64 = cpu_to_le64(tally_counters->RxOkBrd);
    pci_dma_write(d, tc_addr + 48,    (uint8_t *)&val64, 8);

    val32 = cpu_to_le32(tally_counters->RxOkMul);
    pci_dma_write(d, tc_addr + 56,    (uint8_t *)&val32, 4);

    val16 = cpu_to_le16(tally_counters->TxAbt);
    pci_dma_write(d, tc_addr + 60,    (uint8_t *)&val16, 2);

    val16 = cpu_to_le16(tally_counters->TxUndrn);
    pci_dma_write(d, tc_addr + 62,    (uint8_t *)&val16, 2);
}

static void rtl8139_ChipCmd_write(RTL8139State *s, uint32_t val)
{
    DeviceState *d = DEVICE(s);

    val &= 0xff;

    DPRINTF("ChipCmd write val=0x%08x\n", val);

    if (val & CmdReset)
    {
        DPRINTF("ChipCmd reset\n");
        rtl8139_reset(d);
    }
    if (val & CmdRxEnb)
    {
        DPRINTF("ChipCmd enable receiver\n");

        s->currCPlusRxDesc = 0;
    }
    if (val & CmdTxEnb)
    {
        DPRINTF("ChipCmd enable transmitter\n");

        s->currCPlusTxDesc = 0;
    }

    /* mask unwritable bits */
    val = SET_MASKED(val, 0xe3, s->bChipCmdState);

    /* Deassert reset pin before next read */
    val &= ~CmdReset;

    s->bChipCmdState = val;
}

static int rtl8139_RxBufferEmpty(RTL8139State *s)
{
    int unread = MOD2(s->RxBufferSize + s->RxBufAddr - s->RxBufPtr, s->RxBufferSize);

    if (unread != 0)
    {
        DPRINTF("receiver buffer data available 0x%04x\n", unread);
        return 0;
    }

    DPRINTF("receiver buffer is empty\n");

    return 1;
}

static uint32_t rtl8139_ChipCmd_read(RTL8139State *s)
{
    uint32_t ret = s->bChipCmdState;

    if (rtl8139_RxBufferEmpty(s))
        ret |= RxBufEmpty;

    DPRINTF("ChipCmd read val=0x%04x\n", ret);

    return ret;
}

static void rtl8139_CpCmd_write(RTL8139State *s, uint32_t val)
{
    val &= 0xffff;

    DPRINTF("C+ command register write(w) val=0x%04x\n", val);

    s->cplus_enabled = 1;

    /* mask unwritable bits */
    val = SET_MASKED(val, 0xff84, s->CpCmd);

    s->CpCmd = val;
}

static uint32_t rtl8139_CpCmd_read(RTL8139State *s)
{
    uint32_t ret = s->CpCmd;

    DPRINTF("C+ command register read(w) val=0x%04x\n", ret);

    return ret;
}

static void rtl8139_IntrMitigate_write(RTL8139State *s, uint32_t val)
{
    DPRINTF("C+ IntrMitigate register write(w) val=0x%04x\n", val);
}

static uint32_t rtl8139_IntrMitigate_read(RTL8139State *s)
{
    uint32_t ret = 0;

    DPRINTF("C+ IntrMitigate register read(w) val=0x%04x\n", ret);

    return ret;
}

static int rtl8139_config_writable(RTL8139State *s)
{
    if ((s->Cfg9346 & Chip9346_op_mask) == Cfg9346_ConfigWrite)
    {
        return 1;
    }

    DPRINTF("Configuration registers are write-protected\n");

    return 0;
}

static void rtl8139_BasicModeCtrl_write(RTL8139State *s, uint32_t val)
{
    val &= 0xffff;

    DPRINTF("BasicModeCtrl register write(w) val=0x%04x\n", val);

    /* mask unwritable bits */
    uint32_t mask = 0x4cff;

    if (1 || !rtl8139_config_writable(s))
    {
        /* Speed setting and autonegotiation enable bits are read-only */
        mask |= 0x3000;
        /* Duplex mode setting is read-only */
        mask |= 0x0100;
    }

    val = SET_MASKED(val, mask, s->BasicModeCtrl);

    s->BasicModeCtrl = val;
}

static uint32_t rtl8139_BasicModeCtrl_read(RTL8139State *s)
{
    uint32_t ret = s->BasicModeCtrl;

    DPRINTF("BasicModeCtrl register read(w) val=0x%04x\n", ret);

    return ret;
}

static void rtl8139_BasicModeStatus_write(RTL8139State *s, uint32_t val)
{
    val &= 0xffff;

    DPRINTF("BasicModeStatus register write(w) val=0x%04x\n", val);

    /* mask unwritable bits */
    val = SET_MASKED(val, 0xff3f, s->BasicModeStatus);

    s->BasicModeStatus = val;
}

static uint32_t rtl8139_BasicModeStatus_read(RTL8139State *s)
{
    uint32_t ret = s->BasicModeStatus;

    DPRINTF("BasicModeStatus register read(w) val=0x%04x\n", ret);

    return ret;
}

static void rtl8139_Cfg9346_write(RTL8139State *s, uint32_t val)
{
    DeviceState *d = DEVICE(s);

    val &= 0xff;

    DPRINTF("Cfg9346 write val=0x%02x\n", val);

    /* mask unwritable bits */
    val = SET_MASKED(val, 0x31, s->Cfg9346);

    uint32_t opmode = val & 0xc0;
    uint32_t eeprom_val = val & 0xf;

    if (opmode == 0x80) {
        /* eeprom access */
        int eecs = (eeprom_val & 0x08)?1:0;
        int eesk = (eeprom_val & 0x04)?1:0;
        int eedi = (eeprom_val & 0x02)?1:0;
        prom9346_set_wire(s, eecs, eesk, eedi);
    } else if (opmode == 0x40) {
        /* Reset.  */
        val = 0;
        rtl8139_reset(d);
    }

    s->Cfg9346 = val;
}

static uint32_t rtl8139_Cfg9346_read(RTL8139State *s)
{
    uint32_t ret = s->Cfg9346;

    uint32_t opmode = ret & 0xc0;

    if (opmode == 0x80)
    {
        /* eeprom access */
        int eedo = prom9346_get_wire(s);
        if (eedo)
        {
            ret |=  0x01;
        }
        else
        {
            ret &= ~0x01;
        }
    }

    DPRINTF("Cfg9346 read val=0x%02x\n", ret);

    return ret;
}

static void rtl8139_Config0_write(RTL8139State *s, uint32_t val)
{
    val &= 0xff;

    DPRINTF("Config0 write val=0x%02x\n", val);

    if (!rtl8139_config_writable(s)) {
        return;
    }

    /* mask unwritable bits */
    val = SET_MASKED(val, 0xf8, s->Config0);

    s->Config0 = val;
}

static uint32_t rtl8139_Config0_read(RTL8139State *s)
{
    uint32_t ret = s->Config0;

    DPRINTF("Config0 read val=0x%02x\n", ret);

    return ret;
}

static void rtl8139_Config1_write(RTL8139State *s, uint32_t val)
{
    val &= 0xff;

    DPRINTF("Config1 write val=0x%02x\n", val);

    if (!rtl8139_config_writable(s)) {
        return;
    }

    /* mask unwritable bits */
    val = SET_MASKED(val, 0xC, s->Config1);

    s->Config1 = val;
}

static uint32_t rtl8139_Config1_read(RTL8139State *s)
{
    uint32_t ret = s->Config1;

    DPRINTF("Config1 read val=0x%02x\n", ret);

    return ret;
}

static void rtl8139_Config3_write(RTL8139State *s, uint32_t val)
{
    val &= 0xff;

    DPRINTF("Config3 write val=0x%02x\n", val);

    if (!rtl8139_config_writable(s)) {
        return;
    }

    /* mask unwritable bits */
    val = SET_MASKED(val, 0x8F, s->Config3);

    s->Config3 = val;
}

static uint32_t rtl8139_Config3_read(RTL8139State *s)
{
    uint32_t ret = s->Config3;

    DPRINTF("Config3 read val=0x%02x\n", ret);

    return ret;
}

static void rtl8139_Config4_write(RTL8139State *s, uint32_t val)
{
    val &= 0xff;

    DPRINTF("Config4 write val=0x%02x\n", val);

    if (!rtl8139_config_writable(s)) {
        return;
    }

    /* mask unwritable bits */
    val = SET_MASKED(val, 0x0a, s->Config4);

    s->Config4 = val;
}

static uint32_t rtl8139_Config4_read(RTL8139State *s)
{
    uint32_t ret = s->Config4;

    DPRINTF("Config4 read val=0x%02x\n", ret);

    return ret;
}

static void rtl8139_Config5_write(RTL8139State *s, uint32_t val)
{
    val &= 0xff;

    DPRINTF("Config5 write val=0x%02x\n", val);

    /* mask unwritable bits */
    val = SET_MASKED(val, 0x80, s->Config5);

    s->Config5 = val;
}

static uint32_t rtl8139_Config5_read(RTL8139State *s)
{
    uint32_t ret = s->Config5;

    DPRINTF("Config5 read val=0x%02x\n", ret);

    return ret;
}

static void rtl8139_TxConfig_write(RTL8139State *s, uint32_t val)
{
    if (!rtl8139_transmitter_enabled(s))
    {
        DPRINTF("transmitter disabled; no TxConfig write val=0x%08x\n", val);
        return;
    }

    DPRINTF("TxConfig write val=0x%08x\n", val);

    val = SET_MASKED(val, TxVersionMask | 0x8070f80f, s->TxConfig);

    s->TxConfig = val;
}

static void rtl8139_TxConfig_writeb(RTL8139State *s, uint32_t val)
{
    DPRINTF("RTL8139C TxConfig via write(b) val=0x%02x\n", val);

    uint32_t tc = s->TxConfig;
    tc &= 0xFFFFFF00;
    tc |= (val & 0x000000FF);
    rtl8139_TxConfig_write(s, tc);
}

static uint32_t rtl8139_TxConfig_read(RTL8139State *s)
{
    uint32_t ret = s->TxConfig;

    DPRINTF("TxConfig read val=0x%04x\n", ret);

    return ret;
}

static void rtl8139_RxConfig_write(RTL8139State *s, uint32_t val)
{
    DPRINTF("RxConfig write val=0x%08x\n", val);

    /* mask unwritable bits */
    val = SET_MASKED(val, 0xf0fc0040, s->RxConfig);

    s->RxConfig = val;

    /* reset buffer size and read/write pointers */
    rtl8139_reset_rxring(s, 8192 << ((s->RxConfig >> 11) & 0x3));

    DPRINTF("RxConfig write reset buffer size to %d\n", s->RxBufferSize);
}

static uint32_t rtl8139_RxConfig_read(RTL8139State *s)
{
    uint32_t ret = s->RxConfig;

    DPRINTF("RxConfig read val=0x%08x\n", ret);

    return ret;
}

static void rtl8139_transfer_frame(RTL8139State *s, uint8_t *buf, int size,
    int do_interrupt, const uint8_t *dot1q_buf)
{
    struct iovec *iov = NULL;
    struct iovec vlan_iov[3];

    if (!size)
    {
        DPRINTF("+++ empty ethernet frame\n");
        return;
    }

    if (dot1q_buf && size >= ETH_ALEN * 2) {
        iov = (struct iovec[3]) {
            { .iov_base = buf, .iov_len = ETH_ALEN * 2 },
            { .iov_base = (void *) dot1q_buf, .iov_len = VLAN_HLEN },
            { .iov_base = buf + ETH_ALEN * 2,
                .iov_len = size - ETH_ALEN * 2 },
        };

        memcpy(vlan_iov, iov, sizeof(vlan_iov));
        iov = vlan_iov;
    }

    if (TxLoopBack == (s->TxConfig & TxLoopBack))
    {
        size_t buf2_size;
        uint8_t *buf2;

        if (iov) {
            buf2_size = iov_size(iov, 3);
            buf2 = g_malloc(buf2_size);
            iov_to_buf(iov, 3, 0, buf2, buf2_size);
            buf = buf2;
        }

        DPRINTF("+++ transmit loopback mode\n");
        rtl8139_do_receive(qemu_get_queue(s->nic), buf, size, do_interrupt);

        if (iov) {
            g_free(buf2);
        }
    }
    else
    {
        if (iov) {
            qemu_sendv_packet(qemu_get_queue(s->nic), iov, 3);
        } else {
            qemu_send_packet(qemu_get_queue(s->nic), buf, size);
        }
    }
}

static int rtl8139_transmit_one(RTL8139State *s, int descriptor)
{
    if (!rtl8139_transmitter_enabled(s))
    {
        DPRINTF("+++ cannot transmit from descriptor %d: transmitter "
            "disabled\n", descriptor);
        return 0;
    }

    if (s->TxStatus[descriptor] & TxHostOwns)
    {
        DPRINTF("+++ cannot transmit from descriptor %d: owned by host "
            "(%08x)\n", descriptor, s->TxStatus[descriptor]);
        return 0;
    }

    DPRINTF("+++ transmitting from descriptor %d\n", descriptor);

    PCIDevice *d = PCI_DEVICE(s);
    int txsize = s->TxStatus[descriptor] & 0x1fff;
    uint8_t txbuffer[0x2000];

    DPRINTF("+++ transmit reading %d bytes from host memory at 0x%08x\n",
        txsize, s->TxAddr[descriptor]);

    pci_dma_read(d, s->TxAddr[descriptor], txbuffer, txsize);

    /* Mark descriptor as transferred */
    s->TxStatus[descriptor] |= TxHostOwns;
    s->TxStatus[descriptor] |= TxStatOK;

    rtl8139_transfer_frame(s, txbuffer, txsize, 0, NULL);

    DPRINTF("+++ transmitted %d bytes from descriptor %d\n", txsize,
        descriptor);

    /* update interrupt */
    s->IntrStatus |= TxOK;
    rtl8139_update_irq(s);

    return 1;
}

<<<<<<< HEAD
/* structures and macros for task offloading */
#define TCP_HEADER_DATA_OFFSET(tcp) (((be16_to_cpu(tcp->th_offset_flags) >> 12)&0xf) << 2)
#define TCP_FLAGS_ONLY(flags) ((flags)&0x3f)
#define TCP_HEADER_FLAGS(tcp) TCP_FLAGS_ONLY(be16_to_cpu(tcp->th_offset_flags))

=======
>>>>>>> 7124ccf8
#define TCP_HEADER_CLEAR_FLAGS(tcp, off) ((tcp)->th_offset_flags &= cpu_to_be16(~TCP_FLAGS_ONLY(off)))

/* produces ones' complement sum of data */
static uint16_t ones_complement_sum(uint8_t *data, size_t len)
{
    uint32_t result = 0;

    for (; len > 1; data+=2, len-=2)
    {
        result += *(uint16_t*)data;
    }

    /* add the remainder byte */
    if (len)
    {
        uint8_t odd[2] = {*data, 0};
        result += *(uint16_t*)odd;
    }

    while (result>>16)
        result = (result & 0xffff) + (result >> 16);

    return result;
}

static uint16_t ip_checksum(void *data, size_t len)
{
    return ~ones_complement_sum((uint8_t*)data, len);
}

static int rtl8139_cplus_transmit_one(RTL8139State *s)
{
    if (!rtl8139_transmitter_enabled(s))
    {
        DPRINTF("+++ C+ mode: transmitter disabled\n");
        return 0;
    }

    if (!rtl8139_cp_transmitter_enabled(s))
    {
        DPRINTF("+++ C+ mode: C+ transmitter disabled\n");
        return 0 ;
    }

    PCIDevice *d = PCI_DEVICE(s);
    int descriptor = s->currCPlusTxDesc;

    dma_addr_t cplus_tx_ring_desc = rtl8139_addr64(s->TxAddr[0], s->TxAddr[1]);

    /* Normal priority ring */
    cplus_tx_ring_desc += 16 * descriptor;

    DPRINTF("+++ C+ mode reading TX descriptor %d from host memory at "
        "%08x %08x = 0x"DMA_ADDR_FMT"\n", descriptor, s->TxAddr[1],
        s->TxAddr[0], cplus_tx_ring_desc);

    uint32_t val, txdw0,txdw1,txbufLO,txbufHI;

    pci_dma_read(d, cplus_tx_ring_desc,    (uint8_t *)&val, 4);
    txdw0 = le32_to_cpu(val);
    pci_dma_read(d, cplus_tx_ring_desc+4,  (uint8_t *)&val, 4);
    txdw1 = le32_to_cpu(val);
    pci_dma_read(d, cplus_tx_ring_desc+8,  (uint8_t *)&val, 4);
    txbufLO = le32_to_cpu(val);
    pci_dma_read(d, cplus_tx_ring_desc+12, (uint8_t *)&val, 4);
    txbufHI = le32_to_cpu(val);

    DPRINTF("+++ C+ mode TX descriptor %d %08x %08x %08x %08x\n", descriptor,
        txdw0, txdw1, txbufLO, txbufHI);

/* w0 ownership flag */
#define CP_TX_OWN (1<<31)
/* w0 end of ring flag */
#define CP_TX_EOR (1<<30)
/* first segment of received packet flag */
#define CP_TX_FS (1<<29)
/* last segment of received packet flag */
#define CP_TX_LS (1<<28)
/* large send packet flag */
#define CP_TX_LGSEN (1<<27)
/* large send MSS mask, bits 16...25 */
#define CP_TC_LGSEN_MSS_MASK ((1 << 12) - 1)

/* IP checksum offload flag */
#define CP_TX_IPCS (1<<18)
/* UDP checksum offload flag */
#define CP_TX_UDPCS (1<<17)
/* TCP checksum offload flag */
#define CP_TX_TCPCS (1<<16)

/* w0 bits 0...15 : buffer size */
#define CP_TX_BUFFER_SIZE (1<<16)
#define CP_TX_BUFFER_SIZE_MASK (CP_TX_BUFFER_SIZE - 1)
/* w1 add tag flag */
#define CP_TX_TAGC (1<<17)
/* w1 bits 0...15 : VLAN tag (big endian) */
#define CP_TX_VLAN_TAG_MASK ((1<<16) - 1)
/* w2 low  32bit of Rx buffer ptr */
/* w3 high 32bit of Rx buffer ptr */

/* set after transmission */
/* FIFO underrun flag */
#define CP_TX_STATUS_UNF (1<<25)
/* transmit error summary flag, valid if set any of three below */
#define CP_TX_STATUS_TES (1<<23)
/* out-of-window collision flag */
#define CP_TX_STATUS_OWC (1<<22)
/* link failure flag */
#define CP_TX_STATUS_LNKF (1<<21)
/* excessive collisions flag */
#define CP_TX_STATUS_EXC (1<<20)

    if (!(txdw0 & CP_TX_OWN))
    {
        DPRINTF("C+ Tx mode : descriptor %d is owned by host\n", descriptor);
        return 0 ;
    }

    DPRINTF("+++ C+ Tx mode : transmitting from descriptor %d\n", descriptor);

    if (txdw0 & CP_TX_FS)
    {
        DPRINTF("+++ C+ Tx mode : descriptor %d is first segment "
            "descriptor\n", descriptor);

        /* reset internal buffer offset */
        s->cplus_txbuffer_offset = 0;
    }

    int txsize = txdw0 & CP_TX_BUFFER_SIZE_MASK;
    dma_addr_t tx_addr = rtl8139_addr64(txbufLO, txbufHI);

    /* make sure we have enough space to assemble the packet */
    if (!s->cplus_txbuffer)
    {
        s->cplus_txbuffer_len = CP_TX_BUFFER_SIZE;
        s->cplus_txbuffer = g_malloc(s->cplus_txbuffer_len);
        s->cplus_txbuffer_offset = 0;

        DPRINTF("+++ C+ mode transmission buffer allocated space %d\n",
            s->cplus_txbuffer_len);
    }

    if (s->cplus_txbuffer_offset + txsize >= s->cplus_txbuffer_len)
    {
        /* The spec didn't tell the maximum size, stick to CP_TX_BUFFER_SIZE */
        txsize = s->cplus_txbuffer_len - s->cplus_txbuffer_offset;
        DPRINTF("+++ C+ mode transmission buffer overrun, truncated descriptor"
                "length to %d\n", txsize);
    }

    /* append more data to the packet */

    DPRINTF("+++ C+ mode transmit reading %d bytes from host memory at "
            DMA_ADDR_FMT" to offset %d\n", txsize, tx_addr,
            s->cplus_txbuffer_offset);

    pci_dma_read(d, tx_addr,
                 s->cplus_txbuffer + s->cplus_txbuffer_offset, txsize);
    s->cplus_txbuffer_offset += txsize;

    /* seek to next Rx descriptor */
    if (txdw0 & CP_TX_EOR)
    {
        s->currCPlusTxDesc = 0;
    }
    else
    {
        ++s->currCPlusTxDesc;
        if (s->currCPlusTxDesc >= 64)
            s->currCPlusTxDesc = 0;
    }

    /* transfer ownership to target */
    txdw0 &= ~CP_TX_OWN;

    /* reset error indicator bits */
    txdw0 &= ~CP_TX_STATUS_UNF;
    txdw0 &= ~CP_TX_STATUS_TES;
    txdw0 &= ~CP_TX_STATUS_OWC;
    txdw0 &= ~CP_TX_STATUS_LNKF;
    txdw0 &= ~CP_TX_STATUS_EXC;

    /* update ring data */
    val = cpu_to_le32(txdw0);
    pci_dma_write(d, cplus_tx_ring_desc, (uint8_t *)&val, 4);

    /* Now decide if descriptor being processed is holding the last segment of packet */
    if (txdw0 & CP_TX_LS)
    {
        uint8_t dot1q_buffer_space[VLAN_HLEN];
        uint16_t *dot1q_buffer;

        DPRINTF("+++ C+ Tx mode : descriptor %d is last segment descriptor\n",
            descriptor);

        /* can transfer fully assembled packet */

        uint8_t *saved_buffer  = s->cplus_txbuffer;
        int      saved_size    = s->cplus_txbuffer_offset;
        int      saved_buffer_len = s->cplus_txbuffer_len;

        /* create vlan tag */
        if (txdw1 & CP_TX_TAGC) {
            /* the vlan tag is in BE byte order in the descriptor
             * BE + le_to_cpu() + ~swap()~ = cpu */
            DPRINTF("+++ C+ Tx mode : inserting vlan tag with ""tci: %u\n",
                bswap16(txdw1 & CP_TX_VLAN_TAG_MASK));

            dot1q_buffer = (uint16_t *) dot1q_buffer_space;
            dot1q_buffer[0] = cpu_to_be16(ETH_P_VLAN);
            /* BE + le_to_cpu() + ~cpu_to_le()~ = BE */
            dot1q_buffer[1] = cpu_to_le16(txdw1 & CP_TX_VLAN_TAG_MASK);
        } else {
            dot1q_buffer = NULL;
        }

        /* reset the card space to protect from recursive call */
        s->cplus_txbuffer = NULL;
        s->cplus_txbuffer_offset = 0;
        s->cplus_txbuffer_len = 0;

        if (txdw0 & (CP_TX_IPCS | CP_TX_UDPCS | CP_TX_TCPCS | CP_TX_LGSEN))
        {
            DPRINTF("+++ C+ mode offloaded task checksum\n");

            /* Large enough for Ethernet and IP headers? */
            if (saved_size < ETH_HLEN + sizeof(struct ip_header)) {
                goto skip_offload;
            }

            /* ip packet header */
            struct ip_header *ip = NULL;
            int hlen = 0;
            uint8_t  ip_protocol = 0;
            uint16_t ip_data_len = 0;

            uint8_t *eth_payload_data = NULL;
            size_t   eth_payload_len  = 0;

            int proto = be16_to_cpu(*(uint16_t *)(saved_buffer + 12));
            if (proto != ETH_P_IP)
            {
                goto skip_offload;
<<<<<<< HEAD
            }

            DPRINTF("+++ C+ mode has IP packet\n");

            /* Note on memory alignment: eth_payload_data is 16-bit aligned
             * since saved_buffer is allocated with g_malloc() and ETH_HLEN is
             * even.  32-bit accesses must use ldl/stl wrappers to avoid
             * unaligned accesses.
             */
            eth_payload_data = saved_buffer + ETH_HLEN;
            eth_payload_len  = saved_size   - ETH_HLEN;

            ip = (struct ip_header*)eth_payload_data;

            if (IP_HEADER_VERSION(ip) != IP_HEADER_VERSION_4) {
                DPRINTF("+++ C+ mode packet has bad IP version %d "
                    "expected %d\n", IP_HEADER_VERSION(ip),
                    IP_HEADER_VERSION_4);
                goto skip_offload;
            }

=======
            }

            DPRINTF("+++ C+ mode has IP packet\n");

            /* Note on memory alignment: eth_payload_data is 16-bit aligned
             * since saved_buffer is allocated with g_malloc() and ETH_HLEN is
             * even.  32-bit accesses must use ldl/stl wrappers to avoid
             * unaligned accesses.
             */
            eth_payload_data = saved_buffer + ETH_HLEN;
            eth_payload_len  = saved_size   - ETH_HLEN;

            ip = (struct ip_header*)eth_payload_data;

            if (IP_HEADER_VERSION(ip) != IP_HEADER_VERSION_4) {
                DPRINTF("+++ C+ mode packet has bad IP version %d "
                    "expected %d\n", IP_HEADER_VERSION(ip),
                    IP_HEADER_VERSION_4);
                goto skip_offload;
            }

>>>>>>> 7124ccf8
            hlen = IP_HDR_GET_LEN(ip);
            if (hlen < sizeof(struct ip_header) || hlen > eth_payload_len) {
                goto skip_offload;
            }

            ip_protocol = ip->ip_p;

            ip_data_len = be16_to_cpu(ip->ip_len);
            if (ip_data_len < hlen || ip_data_len > eth_payload_len) {
                goto skip_offload;
            }
            ip_data_len -= hlen;

            if (txdw0 & CP_TX_IPCS)
            {
                DPRINTF("+++ C+ mode need IP checksum\n");

                ip->ip_sum = 0;
                ip->ip_sum = ip_checksum(ip, hlen);
                DPRINTF("+++ C+ mode IP header len=%d checksum=%04x\n",
                    hlen, ip->ip_sum);
            }

            if ((txdw0 & CP_TX_LGSEN) && ip_protocol == IP_PROTO_TCP)
            {
                /* Large enough for the TCP header? */
                if (ip_data_len < sizeof(tcp_header)) {
                    goto skip_offload;
                }

                int large_send_mss = (txdw0 >> 16) & CP_TC_LGSEN_MSS_MASK;

                DPRINTF("+++ C+ mode offloaded task TSO MTU=%d IP data %d "
                    "frame data %d specified MSS=%d\n", ETH_MTU,
                    ip_data_len, saved_size - ETH_HLEN, large_send_mss);

                int tcp_send_offset = 0;
                int send_count = 0;

                /* maximum IP header length is 60 bytes */
                uint8_t saved_ip_header[60];

                /* save IP header template; data area is used in tcp checksum calculation */
                memcpy(saved_ip_header, eth_payload_data, hlen);

                /* a placeholder for checksum calculation routine in tcp case */
                uint8_t *data_to_checksum     = eth_payload_data + hlen - 12;
                //                    size_t   data_to_checksum_len = eth_payload_len  - hlen + 12;

                /* pointer to TCP header */
                tcp_header *p_tcp_hdr = (tcp_header*)(eth_payload_data + hlen);

                int tcp_hlen = TCP_HEADER_DATA_OFFSET(p_tcp_hdr);

                /* Invalid TCP data offset? */
                if (tcp_hlen < sizeof(tcp_header) || tcp_hlen > ip_data_len) {
                    goto skip_offload;
                }

                /* ETH_MTU = ip header len + tcp header len + payload */
                int tcp_data_len = ip_data_len - tcp_hlen;
                int tcp_chunk_size = ETH_MTU - hlen - tcp_hlen;

                DPRINTF("+++ C+ mode TSO IP data len %d TCP hlen %d TCP "
                    "data len %d TCP chunk size %d\n", ip_data_len,
                    tcp_hlen, tcp_data_len, tcp_chunk_size);

                /* note the cycle below overwrites IP header data,
                   but restores it from saved_ip_header before sending packet */

                int is_last_frame = 0;

                for (tcp_send_offset = 0; tcp_send_offset < tcp_data_len; tcp_send_offset += tcp_chunk_size)
                {
                    uint16_t chunk_size = tcp_chunk_size;

                    /* check if this is the last frame */
                    if (tcp_send_offset + tcp_chunk_size >= tcp_data_len)
                    {
                        is_last_frame = 1;
                        chunk_size = tcp_data_len - tcp_send_offset;
                    }

                    DPRINTF("+++ C+ mode TSO TCP seqno %08x\n",
                            ldl_be_p(&p_tcp_hdr->th_seq));

                    /* add 4 TCP pseudoheader fields */
                    /* copy IP source and destination fields */
                    memcpy(data_to_checksum, saved_ip_header + 12, 8);

                    DPRINTF("+++ C+ mode TSO calculating TCP checksum for "
                        "packet with %d bytes data\n", tcp_hlen +
                        chunk_size);

                    if (tcp_send_offset)
                    {
                        memcpy((uint8_t*)p_tcp_hdr + tcp_hlen, (uint8_t*)p_tcp_hdr + tcp_hlen + tcp_send_offset, chunk_size);
                    }

                    /* keep PUSH and FIN flags only for the last frame */
                    if (!is_last_frame)
                    {
                        TCP_HEADER_CLEAR_FLAGS(p_tcp_hdr, TH_PUSH | TH_FIN);
                    }

                    /* recalculate TCP checksum */
                    ip_pseudo_header *p_tcpip_hdr = (ip_pseudo_header *)data_to_checksum;
                    p_tcpip_hdr->zeros      = 0;
                    p_tcpip_hdr->ip_proto   = IP_PROTO_TCP;
                    p_tcpip_hdr->ip_payload = cpu_to_be16(tcp_hlen + chunk_size);

                    p_tcp_hdr->th_sum = 0;

                    int tcp_checksum = ip_checksum(data_to_checksum, tcp_hlen + chunk_size + 12);
                    DPRINTF("+++ C+ mode TSO TCP checksum %04x\n",
                        tcp_checksum);

                    p_tcp_hdr->th_sum = tcp_checksum;

                    /* restore IP header */
                    memcpy(eth_payload_data, saved_ip_header, hlen);

                    /* set IP data length and recalculate IP checksum */
                    ip->ip_len = cpu_to_be16(hlen + tcp_hlen + chunk_size);

                    /* increment IP id for subsequent frames */
                    ip->ip_id = cpu_to_be16(tcp_send_offset/tcp_chunk_size + be16_to_cpu(ip->ip_id));

                    ip->ip_sum = 0;
                    ip->ip_sum = ip_checksum(eth_payload_data, hlen);
                    DPRINTF("+++ C+ mode TSO IP header len=%d "
                        "checksum=%04x\n", hlen, ip->ip_sum);

                    int tso_send_size = ETH_HLEN + hlen + tcp_hlen + chunk_size;
                    DPRINTF("+++ C+ mode TSO transferring packet size "
                        "%d\n", tso_send_size);
                    rtl8139_transfer_frame(s, saved_buffer, tso_send_size,
                        0, (uint8_t *) dot1q_buffer);

                    /* add transferred count to TCP sequence number */
                    stl_be_p(&p_tcp_hdr->th_seq,
                             chunk_size + ldl_be_p(&p_tcp_hdr->th_seq));
                    ++send_count;
                }

                /* Stop sending this frame */
                saved_size = 0;
            }
            else if (txdw0 & (CP_TX_TCPCS|CP_TX_UDPCS))
            {
                DPRINTF("+++ C+ mode need TCP or UDP checksum\n");

                /* maximum IP header length is 60 bytes */
                uint8_t saved_ip_header[60];
                memcpy(saved_ip_header, eth_payload_data, hlen);

                uint8_t *data_to_checksum     = eth_payload_data + hlen - 12;
                //                    size_t   data_to_checksum_len = eth_payload_len  - hlen + 12;

                /* add 4 TCP pseudoheader fields */
                /* copy IP source and destination fields */
                memcpy(data_to_checksum, saved_ip_header + 12, 8);

                if ((txdw0 & CP_TX_TCPCS) && ip_protocol == IP_PROTO_TCP)
                {
                    DPRINTF("+++ C+ mode calculating TCP checksum for "
                        "packet with %d bytes data\n", ip_data_len);

                    ip_pseudo_header *p_tcpip_hdr = (ip_pseudo_header *)data_to_checksum;
                    p_tcpip_hdr->zeros      = 0;
                    p_tcpip_hdr->ip_proto   = IP_PROTO_TCP;
                    p_tcpip_hdr->ip_payload = cpu_to_be16(ip_data_len);

                    tcp_header* p_tcp_hdr = (tcp_header *) (data_to_checksum+12);

                    p_tcp_hdr->th_sum = 0;

                    int tcp_checksum = ip_checksum(data_to_checksum, ip_data_len + 12);
                    DPRINTF("+++ C+ mode TCP checksum %04x\n",
                        tcp_checksum);

                    p_tcp_hdr->th_sum = tcp_checksum;
<<<<<<< HEAD
                }
                else if ((txdw0 & CP_TX_UDPCS) && ip_protocol == IP_PROTO_UDP)
                {
                    DPRINTF("+++ C+ mode calculating UDP checksum for "
                        "packet with %d bytes data\n", ip_data_len);

                    ip_pseudo_header *p_udpip_hdr = (ip_pseudo_header *)data_to_checksum;
                    p_udpip_hdr->zeros      = 0;
                    p_udpip_hdr->ip_proto   = IP_PROTO_UDP;
                    p_udpip_hdr->ip_payload = cpu_to_be16(ip_data_len);

                    udp_header *p_udp_hdr = (udp_header *) (data_to_checksum+12);

                    p_udp_hdr->uh_sum = 0;

                    int udp_checksum = ip_checksum(data_to_checksum, ip_data_len + 12);
                    DPRINTF("+++ C+ mode UDP checksum %04x\n",
                        udp_checksum);

                    p_udp_hdr->uh_sum = udp_checksum;
                }
=======
                }
                else if ((txdw0 & CP_TX_UDPCS) && ip_protocol == IP_PROTO_UDP)
                {
                    DPRINTF("+++ C+ mode calculating UDP checksum for "
                        "packet with %d bytes data\n", ip_data_len);

                    ip_pseudo_header *p_udpip_hdr = (ip_pseudo_header *)data_to_checksum;
                    p_udpip_hdr->zeros      = 0;
                    p_udpip_hdr->ip_proto   = IP_PROTO_UDP;
                    p_udpip_hdr->ip_payload = cpu_to_be16(ip_data_len);

                    udp_header *p_udp_hdr = (udp_header *) (data_to_checksum+12);

                    p_udp_hdr->uh_sum = 0;

                    int udp_checksum = ip_checksum(data_to_checksum, ip_data_len + 12);
                    DPRINTF("+++ C+ mode UDP checksum %04x\n",
                        udp_checksum);

                    p_udp_hdr->uh_sum = udp_checksum;
                }
>>>>>>> 7124ccf8

                /* restore IP header */
                memcpy(eth_payload_data, saved_ip_header, hlen);
            }
        }

skip_offload:
        /* update tally counter */
        ++s->tally_counters.TxOk;

        DPRINTF("+++ C+ mode transmitting %d bytes packet\n", saved_size);

        rtl8139_transfer_frame(s, saved_buffer, saved_size, 1,
            (uint8_t *) dot1q_buffer);

        /* restore card space if there was no recursion and reset offset */
        if (!s->cplus_txbuffer)
        {
            s->cplus_txbuffer        = saved_buffer;
            s->cplus_txbuffer_len    = saved_buffer_len;
            s->cplus_txbuffer_offset = 0;
        }
        else
        {
            g_free(saved_buffer);
        }
    }
    else
    {
        DPRINTF("+++ C+ mode transmission continue to next descriptor\n");
    }

    return 1;
}

static void rtl8139_cplus_transmit(RTL8139State *s)
{
    int txcount = 0;

    while (txcount < 64 && rtl8139_cplus_transmit_one(s))
    {
        ++txcount;
    }

    /* Mark transfer completed */
    if (!txcount)
    {
        DPRINTF("C+ mode : transmitter queue stalled, current TxDesc = %d\n",
            s->currCPlusTxDesc);
    }
    else
    {
        /* update interrupt status */
        s->IntrStatus |= TxOK;
        rtl8139_update_irq(s);
    }
}

static void rtl8139_transmit(RTL8139State *s)
{
    int descriptor = s->currTxDesc, txcount = 0;

    /*while*/
    if (rtl8139_transmit_one(s, descriptor))
    {
        ++s->currTxDesc;
        s->currTxDesc %= 4;
        ++txcount;
    }

    /* Mark transfer completed */
    if (!txcount)
    {
        DPRINTF("transmitter queue stalled, current TxDesc = %d\n",
            s->currTxDesc);
    }
}

static void rtl8139_TxStatus_write(RTL8139State *s, uint32_t txRegOffset, uint32_t val)
{

    int descriptor = txRegOffset/4;

    /* handle C+ transmit mode register configuration */

    if (s->cplus_enabled)
    {
        DPRINTF("RTL8139C+ DTCCR write offset=0x%x val=0x%08x "
            "descriptor=%d\n", txRegOffset, val, descriptor);

        /* handle Dump Tally Counters command */
        s->TxStatus[descriptor] = val;

        if (descriptor == 0 && (val & 0x8))
        {
            hwaddr tc_addr = rtl8139_addr64(s->TxStatus[0] & ~0x3f, s->TxStatus[1]);

            /* dump tally counters to specified memory location */
            RTL8139TallyCounters_dma_write(s, tc_addr);

            /* mark dump completed */
            s->TxStatus[0] &= ~0x8;
        }

        return;
    }

    DPRINTF("TxStatus write offset=0x%x val=0x%08x descriptor=%d\n",
        txRegOffset, val, descriptor);

    /* mask only reserved bits */
    val &= ~0xff00c000; /* these bits are reset on write */
    val = SET_MASKED(val, 0x00c00000, s->TxStatus[descriptor]);

    s->TxStatus[descriptor] = val;

    /* attempt to start transmission */
    rtl8139_transmit(s);
}

static uint32_t rtl8139_TxStatus_TxAddr_read(RTL8139State *s, uint32_t regs[],
                                             uint32_t base, uint8_t addr,
                                             int size)
{
    uint32_t reg = (addr - base) / 4;
    uint32_t offset = addr & 0x3;
    uint32_t ret = 0;

    if (addr & (size - 1)) {
        DPRINTF("not implemented read for TxStatus/TxAddr "
                "addr=0x%x size=0x%x\n", addr, size);
        return ret;
    }

    switch (size) {
    case 1: /* fall through */
    case 2: /* fall through */
    case 4:
        ret = (regs[reg] >> offset * 8) & (((uint64_t)1 << (size * 8)) - 1);
        DPRINTF("TxStatus/TxAddr[%d] read addr=0x%x size=0x%x val=0x%08x\n",
                reg, addr, size, ret);
        break;
    default:
        DPRINTF("unsupported size 0x%x of TxStatus/TxAddr reading\n", size);
        break;
    }

    return ret;
}

static uint16_t rtl8139_TSAD_read(RTL8139State *s)
{
    uint16_t ret = 0;

    /* Simulate TSAD, it is read only anyway */

    ret = ((s->TxStatus[3] & TxStatOK  )?TSAD_TOK3:0)
         |((s->TxStatus[2] & TxStatOK  )?TSAD_TOK2:0)
         |((s->TxStatus[1] & TxStatOK  )?TSAD_TOK1:0)
         |((s->TxStatus[0] & TxStatOK  )?TSAD_TOK0:0)

         |((s->TxStatus[3] & TxUnderrun)?TSAD_TUN3:0)
         |((s->TxStatus[2] & TxUnderrun)?TSAD_TUN2:0)
         |((s->TxStatus[1] & TxUnderrun)?TSAD_TUN1:0)
         |((s->TxStatus[0] & TxUnderrun)?TSAD_TUN0:0)

         |((s->TxStatus[3] & TxAborted )?TSAD_TABT3:0)
         |((s->TxStatus[2] & TxAborted )?TSAD_TABT2:0)
         |((s->TxStatus[1] & TxAborted )?TSAD_TABT1:0)
         |((s->TxStatus[0] & TxAborted )?TSAD_TABT0:0)

         |((s->TxStatus[3] & TxHostOwns )?TSAD_OWN3:0)
         |((s->TxStatus[2] & TxHostOwns )?TSAD_OWN2:0)
         |((s->TxStatus[1] & TxHostOwns )?TSAD_OWN1:0)
         |((s->TxStatus[0] & TxHostOwns )?TSAD_OWN0:0) ;


    DPRINTF("TSAD read val=0x%04x\n", ret);

    return ret;
}

static uint16_t rtl8139_CSCR_read(RTL8139State *s)
{
    uint16_t ret = s->CSCR;

    DPRINTF("CSCR read val=0x%04x\n", ret);

    return ret;
}

static void rtl8139_TxAddr_write(RTL8139State *s, uint32_t txAddrOffset, uint32_t val)
{
    DPRINTF("TxAddr write offset=0x%x val=0x%08x\n", txAddrOffset, val);

    s->TxAddr[txAddrOffset/4] = val;
}

static uint32_t rtl8139_TxAddr_read(RTL8139State *s, uint32_t txAddrOffset)
{
    uint32_t ret = s->TxAddr[txAddrOffset/4];

    DPRINTF("TxAddr read offset=0x%x val=0x%08x\n", txAddrOffset, ret);

    return ret;
}

static void rtl8139_RxBufPtr_write(RTL8139State *s, uint32_t val)
{
    DPRINTF("RxBufPtr write val=0x%04x\n", val);

    /* this value is off by 16 */
    s->RxBufPtr = MOD2(val + 0x10, s->RxBufferSize);

    /* more buffer space may be available so try to receive */
    qemu_flush_queued_packets(qemu_get_queue(s->nic));

    DPRINTF(" CAPR write: rx buffer length %d head 0x%04x read 0x%04x\n",
        s->RxBufferSize, s->RxBufAddr, s->RxBufPtr);
}

static uint32_t rtl8139_RxBufPtr_read(RTL8139State *s)
{
    /* this value is off by 16 */
    uint32_t ret = s->RxBufPtr - 0x10;

    DPRINTF("RxBufPtr read val=0x%04x\n", ret);

    return ret;
}

static uint32_t rtl8139_RxBufAddr_read(RTL8139State *s)
{
    /* this value is NOT off by 16 */
    uint32_t ret = s->RxBufAddr;

    DPRINTF("RxBufAddr read val=0x%04x\n", ret);

    return ret;
}

static void rtl8139_RxBuf_write(RTL8139State *s, uint32_t val)
{
    DPRINTF("RxBuf write val=0x%08x\n", val);

    s->RxBuf = val;

    /* may need to reset rxring here */
}

static uint32_t rtl8139_RxBuf_read(RTL8139State *s)
{
    uint32_t ret = s->RxBuf;

    DPRINTF("RxBuf read val=0x%08x\n", ret);

    return ret;
}

static void rtl8139_IntrMask_write(RTL8139State *s, uint32_t val)
{
    DPRINTF("IntrMask write(w) val=0x%04x\n", val);

    /* mask unwritable bits */
    val = SET_MASKED(val, 0x1e00, s->IntrMask);

    s->IntrMask = val;

    rtl8139_update_irq(s);

}

static uint32_t rtl8139_IntrMask_read(RTL8139State *s)
{
    uint32_t ret = s->IntrMask;

    DPRINTF("IntrMask read(w) val=0x%04x\n", ret);

    return ret;
}

static void rtl8139_IntrStatus_write(RTL8139State *s, uint32_t val)
{
    DPRINTF("IntrStatus write(w) val=0x%04x\n", val);

#if 0

    /* writing to ISR has no effect */

    return;

#else
    uint16_t newStatus = s->IntrStatus & ~val;

    /* mask unwritable bits */
    newStatus = SET_MASKED(newStatus, 0x1e00, s->IntrStatus);

    /* writing 1 to interrupt status register bit clears it */
    s->IntrStatus = 0;
    rtl8139_update_irq(s);

    s->IntrStatus = newStatus;
    rtl8139_set_next_tctr_time(s);
    rtl8139_update_irq(s);

#endif
}

static uint32_t rtl8139_IntrStatus_read(RTL8139State *s)
{
    uint32_t ret = s->IntrStatus;

    DPRINTF("IntrStatus read(w) val=0x%04x\n", ret);

#if 0

    /* reading ISR clears all interrupts */
    s->IntrStatus = 0;

    rtl8139_update_irq(s);

#endif

    return ret;
}

static void rtl8139_MultiIntr_write(RTL8139State *s, uint32_t val)
{
    DPRINTF("MultiIntr write(w) val=0x%04x\n", val);

    /* mask unwritable bits */
    val = SET_MASKED(val, 0xf000, s->MultiIntr);

    s->MultiIntr = val;
}

static uint32_t rtl8139_MultiIntr_read(RTL8139State *s)
{
    uint32_t ret = s->MultiIntr;

    DPRINTF("MultiIntr read(w) val=0x%04x\n", ret);

    return ret;
}

static void rtl8139_io_writeb(void *opaque, uint8_t addr, uint32_t val)
{
    RTL8139State *s = opaque;

    switch (addr)
    {
        case MAC0 ... MAC0+4:
            s->phys[addr - MAC0] = val;
            break;
        case MAC0+5:
            s->phys[addr - MAC0] = val;
            qemu_format_nic_info_str(qemu_get_queue(s->nic), s->phys);
            break;
        case MAC0+6 ... MAC0+7:
            /* reserved */
            break;
        case MAR0 ... MAR0+7:
            s->mult[addr - MAR0] = val;
            break;
        case ChipCmd:
            rtl8139_ChipCmd_write(s, val);
            break;
        case Cfg9346:
            rtl8139_Cfg9346_write(s, val);
            break;
        case TxConfig: /* windows driver sometimes writes using byte-lenth call */
            rtl8139_TxConfig_writeb(s, val);
            break;
        case Config0:
            rtl8139_Config0_write(s, val);
            break;
        case Config1:
            rtl8139_Config1_write(s, val);
            break;
        case Config3:
            rtl8139_Config3_write(s, val);
            break;
        case Config4:
            rtl8139_Config4_write(s, val);
            break;
        case Config5:
            rtl8139_Config5_write(s, val);
            break;
        case MediaStatus:
            /* ignore */
            DPRINTF("not implemented write(b) to MediaStatus val=0x%02x\n",
                val);
            break;

        case HltClk:
            DPRINTF("HltClk write val=0x%08x\n", val);
            if (val == 'R')
            {
                s->clock_enabled = 1;
            }
            else if (val == 'H')
            {
                s->clock_enabled = 0;
            }
            break;

        case TxThresh:
            DPRINTF("C+ TxThresh write(b) val=0x%02x\n", val);
            s->TxThresh = val;
            break;

        case TxPoll:
            DPRINTF("C+ TxPoll write(b) val=0x%02x\n", val);
            if (val & (1 << 7))
            {
                DPRINTF("C+ TxPoll high priority transmission (not "
                    "implemented)\n");
                //rtl8139_cplus_transmit(s);
            }
            if (val & (1 << 6))
            {
                DPRINTF("C+ TxPoll normal priority transmission\n");
                rtl8139_cplus_transmit(s);
            }

            break;

        default:
            DPRINTF("not implemented write(b) addr=0x%x val=0x%02x\n", addr,
                val);
            break;
    }
}

static void rtl8139_io_writew(void *opaque, uint8_t addr, uint32_t val)
{
    RTL8139State *s = opaque;

    switch (addr)
    {
        case IntrMask:
            rtl8139_IntrMask_write(s, val);
            break;

        case IntrStatus:
            rtl8139_IntrStatus_write(s, val);
            break;

        case MultiIntr:
            rtl8139_MultiIntr_write(s, val);
            break;

        case RxBufPtr:
            rtl8139_RxBufPtr_write(s, val);
            break;

        case BasicModeCtrl:
            rtl8139_BasicModeCtrl_write(s, val);
            break;
        case BasicModeStatus:
            rtl8139_BasicModeStatus_write(s, val);
            break;
        case NWayAdvert:
            DPRINTF("NWayAdvert write(w) val=0x%04x\n", val);
            s->NWayAdvert = val;
            break;
        case NWayLPAR:
            DPRINTF("forbidden NWayLPAR write(w) val=0x%04x\n", val);
            break;
        case NWayExpansion:
            DPRINTF("NWayExpansion write(w) val=0x%04x\n", val);
            s->NWayExpansion = val;
            break;

        case CpCmd:
            rtl8139_CpCmd_write(s, val);
            break;

        case IntrMitigate:
            rtl8139_IntrMitigate_write(s, val);
            break;

        default:
            DPRINTF("ioport write(w) addr=0x%x val=0x%04x via write(b)\n",
                addr, val);

            rtl8139_io_writeb(opaque, addr, val & 0xff);
            rtl8139_io_writeb(opaque, addr + 1, (val >> 8) & 0xff);
            break;
    }
}

static void rtl8139_set_next_tctr_time(RTL8139State *s)
{
    const uint64_t ns_per_period = (uint64_t)PCI_PERIOD << 32;

    DPRINTF("entered rtl8139_set_next_tctr_time\n");

    /* This function is called at least once per period, so it is a good
     * place to update the timer base.
     *
     * After one iteration of this loop the value in the Timer register does
     * not change, but the device model is counting up by 2^32 ticks (approx.
     * 130 seconds).
     */
    while (s->TCTR_base + ns_per_period <= qemu_clock_get_ns(QEMU_CLOCK_VIRTUAL)) {
        s->TCTR_base += ns_per_period;
    }

    if (!s->TimerInt) {
        timer_del(s->timer);
    } else {
        uint64_t delta = (uint64_t)s->TimerInt * PCI_PERIOD;
        if (s->TCTR_base + delta <= qemu_clock_get_ns(QEMU_CLOCK_VIRTUAL)) {
            delta += ns_per_period;
        }
        timer_mod(s->timer, s->TCTR_base + delta);
    }
}

static void rtl8139_io_writel(void *opaque, uint8_t addr, uint32_t val)
{
    RTL8139State *s = opaque;

    switch (addr)
    {
        case RxMissed:
            DPRINTF("RxMissed clearing on write\n");
            s->RxMissed = 0;
            break;

        case TxConfig:
            rtl8139_TxConfig_write(s, val);
            break;

        case RxConfig:
            rtl8139_RxConfig_write(s, val);
            break;

        case TxStatus0 ... TxStatus0+4*4-1:
            rtl8139_TxStatus_write(s, addr-TxStatus0, val);
            break;

        case TxAddr0 ... TxAddr0+4*4-1:
            rtl8139_TxAddr_write(s, addr-TxAddr0, val);
            break;

        case RxBuf:
            rtl8139_RxBuf_write(s, val);
            break;

        case RxRingAddrLO:
            DPRINTF("C+ RxRing low bits write val=0x%08x\n", val);
            s->RxRingAddrLO = val;
            break;

        case RxRingAddrHI:
            DPRINTF("C+ RxRing high bits write val=0x%08x\n", val);
            s->RxRingAddrHI = val;
            break;

        case Timer:
            DPRINTF("TCTR Timer reset on write\n");
            s->TCTR_base = qemu_clock_get_ns(QEMU_CLOCK_VIRTUAL);
            rtl8139_set_next_tctr_time(s);
            break;

        case FlashReg:
            DPRINTF("FlashReg TimerInt write val=0x%08x\n", val);
            if (s->TimerInt != val) {
                s->TimerInt = val;
                rtl8139_set_next_tctr_time(s);
            }
            break;

        default:
            DPRINTF("ioport write(l) addr=0x%x val=0x%08x via write(b)\n",
                addr, val);
            rtl8139_io_writeb(opaque, addr, val & 0xff);
            rtl8139_io_writeb(opaque, addr + 1, (val >> 8) & 0xff);
            rtl8139_io_writeb(opaque, addr + 2, (val >> 16) & 0xff);
            rtl8139_io_writeb(opaque, addr + 3, (val >> 24) & 0xff);
            break;
    }
}

static uint32_t rtl8139_io_readb(void *opaque, uint8_t addr)
{
    RTL8139State *s = opaque;
    int ret;

    switch (addr)
    {
        case MAC0 ... MAC0+5:
            ret = s->phys[addr - MAC0];
            break;
        case MAC0+6 ... MAC0+7:
            ret = 0;
            break;
        case MAR0 ... MAR0+7:
            ret = s->mult[addr - MAR0];
            break;
        case TxStatus0 ... TxStatus0+4*4-1:
            ret = rtl8139_TxStatus_TxAddr_read(s, s->TxStatus, TxStatus0,
                                               addr, 1);
            break;
        case ChipCmd:
            ret = rtl8139_ChipCmd_read(s);
            break;
        case Cfg9346:
            ret = rtl8139_Cfg9346_read(s);
            break;
        case Config0:
            ret = rtl8139_Config0_read(s);
            break;
        case Config1:
            ret = rtl8139_Config1_read(s);
            break;
        case Config3:
            ret = rtl8139_Config3_read(s);
            break;
        case Config4:
            ret = rtl8139_Config4_read(s);
            break;
        case Config5:
            ret = rtl8139_Config5_read(s);
            break;

        case MediaStatus:
            /* The LinkDown bit of MediaStatus is inverse with link status */
            ret = 0xd0 | (~s->BasicModeStatus & 0x04);
            DPRINTF("MediaStatus read 0x%x\n", ret);
            break;

        case HltClk:
            ret = s->clock_enabled;
            DPRINTF("HltClk read 0x%x\n", ret);
            break;

        case PCIRevisionID:
            ret = RTL8139_PCI_REVID;
            DPRINTF("PCI Revision ID read 0x%x\n", ret);
            break;

        case TxThresh:
            ret = s->TxThresh;
            DPRINTF("C+ TxThresh read(b) val=0x%02x\n", ret);
            break;

        case 0x43: /* Part of TxConfig register. Windows driver tries to read it */
            ret = s->TxConfig >> 24;
            DPRINTF("RTL8139C TxConfig at 0x43 read(b) val=0x%02x\n", ret);
            break;

        default:
            DPRINTF("not implemented read(b) addr=0x%x\n", addr);
            ret = 0;
            break;
    }

    return ret;
}

static uint32_t rtl8139_io_readw(void *opaque, uint8_t addr)
{
    RTL8139State *s = opaque;
    uint32_t ret;

    switch (addr)
    {
        case TxAddr0 ... TxAddr0+4*4-1:
            ret = rtl8139_TxStatus_TxAddr_read(s, s->TxAddr, TxAddr0, addr, 2);
            break;
        case IntrMask:
            ret = rtl8139_IntrMask_read(s);
            break;

        case IntrStatus:
            ret = rtl8139_IntrStatus_read(s);
            break;

        case MultiIntr:
            ret = rtl8139_MultiIntr_read(s);
            break;

        case RxBufPtr:
            ret = rtl8139_RxBufPtr_read(s);
            break;

        case RxBufAddr:
            ret = rtl8139_RxBufAddr_read(s);
            break;

        case BasicModeCtrl:
            ret = rtl8139_BasicModeCtrl_read(s);
            break;
        case BasicModeStatus:
            ret = rtl8139_BasicModeStatus_read(s);
            break;
        case NWayAdvert:
            ret = s->NWayAdvert;
            DPRINTF("NWayAdvert read(w) val=0x%04x\n", ret);
            break;
        case NWayLPAR:
            ret = s->NWayLPAR;
            DPRINTF("NWayLPAR read(w) val=0x%04x\n", ret);
            break;
        case NWayExpansion:
            ret = s->NWayExpansion;
            DPRINTF("NWayExpansion read(w) val=0x%04x\n", ret);
            break;

        case CpCmd:
            ret = rtl8139_CpCmd_read(s);
            break;

        case IntrMitigate:
            ret = rtl8139_IntrMitigate_read(s);
            break;

        case TxSummary:
            ret = rtl8139_TSAD_read(s);
            break;

        case CSCR:
            ret = rtl8139_CSCR_read(s);
            break;

        default:
            DPRINTF("ioport read(w) addr=0x%x via read(b)\n", addr);

            ret  = rtl8139_io_readb(opaque, addr);
            ret |= rtl8139_io_readb(opaque, addr + 1) << 8;

            DPRINTF("ioport read(w) addr=0x%x val=0x%04x\n", addr, ret);
            break;
    }

    return ret;
}

static uint32_t rtl8139_io_readl(void *opaque, uint8_t addr)
{
    RTL8139State *s = opaque;
    uint32_t ret;

    switch (addr)
    {
        case RxMissed:
            ret = s->RxMissed;

            DPRINTF("RxMissed read val=0x%08x\n", ret);
            break;

        case TxConfig:
            ret = rtl8139_TxConfig_read(s);
            break;

        case RxConfig:
            ret = rtl8139_RxConfig_read(s);
            break;

        case TxStatus0 ... TxStatus0+4*4-1:
            ret = rtl8139_TxStatus_TxAddr_read(s, s->TxStatus, TxStatus0,
                                               addr, 4);
            break;

        case TxAddr0 ... TxAddr0+4*4-1:
            ret = rtl8139_TxAddr_read(s, addr-TxAddr0);
            break;

        case RxBuf:
            ret = rtl8139_RxBuf_read(s);
            break;

        case RxRingAddrLO:
            ret = s->RxRingAddrLO;
            DPRINTF("C+ RxRing low bits read val=0x%08x\n", ret);
            break;

        case RxRingAddrHI:
            ret = s->RxRingAddrHI;
            DPRINTF("C+ RxRing high bits read val=0x%08x\n", ret);
            break;

        case Timer:
            ret = (qemu_clock_get_ns(QEMU_CLOCK_VIRTUAL) - s->TCTR_base) /
                  PCI_PERIOD;
            DPRINTF("TCTR Timer read val=0x%08x\n", ret);
            break;

        case FlashReg:
            ret = s->TimerInt;
            DPRINTF("FlashReg TimerInt read val=0x%08x\n", ret);
            break;

        default:
            DPRINTF("ioport read(l) addr=0x%x via read(b)\n", addr);

            ret  = rtl8139_io_readb(opaque, addr);
            ret |= rtl8139_io_readb(opaque, addr + 1) << 8;
            ret |= rtl8139_io_readb(opaque, addr + 2) << 16;
            ret |= rtl8139_io_readb(opaque, addr + 3) << 24;

            DPRINTF("read(l) addr=0x%x val=%08x\n", addr, ret);
            break;
    }

    return ret;
}

/* */

static void rtl8139_mmio_writeb(void *opaque, hwaddr addr, uint32_t val)
{
    rtl8139_io_writeb(opaque, addr & 0xFF, val);
}

static void rtl8139_mmio_writew(void *opaque, hwaddr addr, uint32_t val)
{
    rtl8139_io_writew(opaque, addr & 0xFF, val);
}

static void rtl8139_mmio_writel(void *opaque, hwaddr addr, uint32_t val)
{
    rtl8139_io_writel(opaque, addr & 0xFF, val);
}

static uint32_t rtl8139_mmio_readb(void *opaque, hwaddr addr)
{
    return rtl8139_io_readb(opaque, addr & 0xFF);
}

static uint32_t rtl8139_mmio_readw(void *opaque, hwaddr addr)
{
    uint32_t val = rtl8139_io_readw(opaque, addr & 0xFF);
    return val;
}

static uint32_t rtl8139_mmio_readl(void *opaque, hwaddr addr)
{
    uint32_t val = rtl8139_io_readl(opaque, addr & 0xFF);
    return val;
}

static int rtl8139_post_load(void *opaque, int version_id)
{
    RTL8139State* s = opaque;
    rtl8139_set_next_tctr_time(s);
    if (version_id < 4) {
        s->cplus_enabled = s->CpCmd != 0;
    }

    /* nc.link_down can't be migrated, so infer link_down according
     * to link status bit in BasicModeStatus */
    qemu_get_queue(s->nic)->link_down = (s->BasicModeStatus & 0x04) == 0;

    return 0;
}

static bool rtl8139_hotplug_ready_needed(void *opaque)
{
    return qdev_machine_modified();
}

static const VMStateDescription vmstate_rtl8139_hotplug_ready ={
    .name = "rtl8139/hotplug_ready",
    .version_id = 1,
    .minimum_version_id = 1,
    .needed = rtl8139_hotplug_ready_needed,
    .fields = (VMStateField[]) {
        VMSTATE_END_OF_LIST()
    }
};

static void rtl8139_pre_save(void *opaque)
{
    RTL8139State* s = opaque;
    int64_t current_time = qemu_clock_get_ns(QEMU_CLOCK_VIRTUAL);

    /* for migration to older versions */
    s->TCTR = (current_time - s->TCTR_base) / PCI_PERIOD;
    s->rtl8139_mmio_io_addr_dummy = 0;
}

static const VMStateDescription vmstate_rtl8139 = {
    .name = "rtl8139",
    .version_id = 5,
    .minimum_version_id = 3,
    .post_load = rtl8139_post_load,
    .pre_save  = rtl8139_pre_save,
    .fields = (VMStateField[]) {
        VMSTATE_PCI_DEVICE(parent_obj, RTL8139State),
        VMSTATE_PARTIAL_BUFFER(phys, RTL8139State, 6),
        VMSTATE_BUFFER(mult, RTL8139State),
        VMSTATE_UINT32_ARRAY(TxStatus, RTL8139State, 4),
        VMSTATE_UINT32_ARRAY(TxAddr, RTL8139State, 4),

        VMSTATE_UINT32(RxBuf, RTL8139State),
        VMSTATE_UINT32(RxBufferSize, RTL8139State),
        VMSTATE_UINT32(RxBufPtr, RTL8139State),
        VMSTATE_UINT32(RxBufAddr, RTL8139State),

        VMSTATE_UINT16(IntrStatus, RTL8139State),
        VMSTATE_UINT16(IntrMask, RTL8139State),

        VMSTATE_UINT32(TxConfig, RTL8139State),
        VMSTATE_UINT32(RxConfig, RTL8139State),
        VMSTATE_UINT32(RxMissed, RTL8139State),
        VMSTATE_UINT16(CSCR, RTL8139State),

        VMSTATE_UINT8(Cfg9346, RTL8139State),
        VMSTATE_UINT8(Config0, RTL8139State),
        VMSTATE_UINT8(Config1, RTL8139State),
        VMSTATE_UINT8(Config3, RTL8139State),
        VMSTATE_UINT8(Config4, RTL8139State),
        VMSTATE_UINT8(Config5, RTL8139State),

        VMSTATE_UINT8(clock_enabled, RTL8139State),
        VMSTATE_UINT8(bChipCmdState, RTL8139State),

        VMSTATE_UINT16(MultiIntr, RTL8139State),

        VMSTATE_UINT16(BasicModeCtrl, RTL8139State),
        VMSTATE_UINT16(BasicModeStatus, RTL8139State),
        VMSTATE_UINT16(NWayAdvert, RTL8139State),
        VMSTATE_UINT16(NWayLPAR, RTL8139State),
        VMSTATE_UINT16(NWayExpansion, RTL8139State),

        VMSTATE_UINT16(CpCmd, RTL8139State),
        VMSTATE_UINT8(TxThresh, RTL8139State),

        VMSTATE_UNUSED(4),
        VMSTATE_MACADDR(conf.macaddr, RTL8139State),
        VMSTATE_INT32(rtl8139_mmio_io_addr_dummy, RTL8139State),

        VMSTATE_UINT32(currTxDesc, RTL8139State),
        VMSTATE_UINT32(currCPlusRxDesc, RTL8139State),
        VMSTATE_UINT32(currCPlusTxDesc, RTL8139State),
        VMSTATE_UINT32(RxRingAddrLO, RTL8139State),
        VMSTATE_UINT32(RxRingAddrHI, RTL8139State),

        VMSTATE_UINT16_ARRAY(eeprom.contents, RTL8139State, EEPROM_9346_SIZE),
        VMSTATE_INT32(eeprom.mode, RTL8139State),
        VMSTATE_UINT32(eeprom.tick, RTL8139State),
        VMSTATE_UINT8(eeprom.address, RTL8139State),
        VMSTATE_UINT16(eeprom.input, RTL8139State),
        VMSTATE_UINT16(eeprom.output, RTL8139State),

        VMSTATE_UINT8(eeprom.eecs, RTL8139State),
        VMSTATE_UINT8(eeprom.eesk, RTL8139State),
        VMSTATE_UINT8(eeprom.eedi, RTL8139State),
        VMSTATE_UINT8(eeprom.eedo, RTL8139State),

        VMSTATE_UINT32(TCTR, RTL8139State),
        VMSTATE_UINT32(TimerInt, RTL8139State),
        VMSTATE_INT64(TCTR_base, RTL8139State),

        VMSTATE_UINT64(tally_counters.TxOk, RTL8139State),
        VMSTATE_UINT64(tally_counters.RxOk, RTL8139State),
        VMSTATE_UINT64(tally_counters.TxERR, RTL8139State),
        VMSTATE_UINT32(tally_counters.RxERR, RTL8139State),
        VMSTATE_UINT16(tally_counters.MissPkt, RTL8139State),
        VMSTATE_UINT16(tally_counters.FAE, RTL8139State),
        VMSTATE_UINT32(tally_counters.Tx1Col, RTL8139State),
        VMSTATE_UINT32(tally_counters.TxMCol, RTL8139State),
        VMSTATE_UINT64(tally_counters.RxOkPhy, RTL8139State),
        VMSTATE_UINT64(tally_counters.RxOkBrd, RTL8139State),
        VMSTATE_UINT32_V(tally_counters.RxOkMul, RTL8139State, 5),
        VMSTATE_UINT16(tally_counters.TxAbt, RTL8139State),
        VMSTATE_UINT16(tally_counters.TxUndrn, RTL8139State),

        VMSTATE_UINT32_V(cplus_enabled, RTL8139State, 4),
        VMSTATE_END_OF_LIST()
    },
    .subsections = (const VMStateDescription*[]) {
        &vmstate_rtl8139_hotplug_ready,
        NULL
    }
};

/***********************************************************/
/* PCI RTL8139 definitions */

static void rtl8139_ioport_write(void *opaque, hwaddr addr,
                                 uint64_t val, unsigned size)
{
    switch (size) {
    case 1:
        rtl8139_io_writeb(opaque, addr, val);
        break;
    case 2:
        rtl8139_io_writew(opaque, addr, val);
        break;
    case 4:
        rtl8139_io_writel(opaque, addr, val);
        break;
    }
}

static uint64_t rtl8139_ioport_read(void *opaque, hwaddr addr,
                                    unsigned size)
{
    switch (size) {
    case 1:
        return rtl8139_io_readb(opaque, addr);
    case 2:
        return rtl8139_io_readw(opaque, addr);
    case 4:
        return rtl8139_io_readl(opaque, addr);
    }

    return -1;
}

static const MemoryRegionOps rtl8139_io_ops = {
    .read = rtl8139_ioport_read,
    .write = rtl8139_ioport_write,
    .impl = {
        .min_access_size = 1,
        .max_access_size = 4,
    },
    .endianness = DEVICE_LITTLE_ENDIAN,
};

static const MemoryRegionOps rtl8139_mmio_ops = {
    .old_mmio = {
        .read = {
            rtl8139_mmio_readb,
            rtl8139_mmio_readw,
            rtl8139_mmio_readl,
        },
        .write = {
            rtl8139_mmio_writeb,
            rtl8139_mmio_writew,
            rtl8139_mmio_writel,
        },
    },
    .endianness = DEVICE_LITTLE_ENDIAN,
};

static void rtl8139_timer(void *opaque)
{
    RTL8139State *s = opaque;

    if (!s->clock_enabled)
    {
        DPRINTF(">>> timer: clock is not running\n");
        return;
    }

    s->IntrStatus |= PCSTimeout;
    rtl8139_update_irq(s);
    rtl8139_set_next_tctr_time(s);
}

static void pci_rtl8139_uninit(PCIDevice *dev)
{
    RTL8139State *s = RTL8139(dev);

    g_free(s->cplus_txbuffer);
    s->cplus_txbuffer = NULL;
    timer_del(s->timer);
    timer_free(s->timer);
    qemu_del_nic(s->nic);
}

static void rtl8139_set_link_status(NetClientState *nc)
{
    RTL8139State *s = qemu_get_nic_opaque(nc);

    if (nc->link_down) {
        s->BasicModeStatus &= ~0x04;
    } else {
        s->BasicModeStatus |= 0x04;
    }

    s->IntrStatus |= RxUnderrun;
    rtl8139_update_irq(s);
}

static NetClientInfo net_rtl8139_info = {
    .type = NET_CLIENT_DRIVER_NIC,
    .size = sizeof(NICState),
    .can_receive = rtl8139_can_receive,
    .receive = rtl8139_receive,
    .link_status_changed = rtl8139_set_link_status,
};

static void pci_rtl8139_realize(PCIDevice *dev, Error **errp)
{
    RTL8139State *s = RTL8139(dev);
    DeviceState *d = DEVICE(dev);
    uint8_t *pci_conf;

    pci_conf = dev->config;
    pci_conf[PCI_INTERRUPT_PIN] = 1;    /* interrupt pin A */
    /* TODO: start of capability list, but no capability
     * list bit in status register, and offset 0xdc seems unused. */
    pci_conf[PCI_CAPABILITY_LIST] = 0xdc;

    memory_region_init_io(&s->bar_io, OBJECT(s), &rtl8139_io_ops, s,
                          "rtl8139", 0x100);
    memory_region_init_io(&s->bar_mem, OBJECT(s), &rtl8139_mmio_ops, s,
                          "rtl8139", 0x100);
    pci_register_bar(dev, 0, PCI_BASE_ADDRESS_SPACE_IO, &s->bar_io);
    pci_register_bar(dev, 1, PCI_BASE_ADDRESS_SPACE_MEMORY, &s->bar_mem);

    qemu_macaddr_default_if_unset(&s->conf.macaddr);

    /* prepare eeprom */
    s->eeprom.contents[0] = 0x8129;
#if 1
    /* PCI vendor and device ID should be mirrored here */
    s->eeprom.contents[1] = PCI_VENDOR_ID_REALTEK;
    s->eeprom.contents[2] = PCI_DEVICE_ID_REALTEK_8139;
#endif
    s->eeprom.contents[7] = s->conf.macaddr.a[0] | s->conf.macaddr.a[1] << 8;
    s->eeprom.contents[8] = s->conf.macaddr.a[2] | s->conf.macaddr.a[3] << 8;
    s->eeprom.contents[9] = s->conf.macaddr.a[4] | s->conf.macaddr.a[5] << 8;

    s->nic = qemu_new_nic(&net_rtl8139_info, &s->conf,
                          object_get_typename(OBJECT(dev)), d->id, s);
    qemu_format_nic_info_str(qemu_get_queue(s->nic), s->conf.macaddr.a);

    s->cplus_txbuffer = NULL;
    s->cplus_txbuffer_len = 0;
    s->cplus_txbuffer_offset = 0;

    s->timer = timer_new_ns(QEMU_CLOCK_VIRTUAL, rtl8139_timer, s);
}

static void rtl8139_instance_init(Object *obj)
{
    RTL8139State *s = RTL8139(obj);

    device_add_bootindex_property(obj, &s->conf.bootindex,
                                  "bootindex", "/ethernet-phy@0",
                                  DEVICE(obj), NULL);
}

static Property rtl8139_properties[] = {
    DEFINE_NIC_PROPERTIES(RTL8139State, conf),
    DEFINE_PROP_END_OF_LIST(),
};

static void rtl8139_class_init(ObjectClass *klass, void *data)
{
    DeviceClass *dc = DEVICE_CLASS(klass);
    PCIDeviceClass *k = PCI_DEVICE_CLASS(klass);

    k->realize = pci_rtl8139_realize;
    k->exit = pci_rtl8139_uninit;
    k->romfile = "efi-rtl8139.rom";
    k->vendor_id = PCI_VENDOR_ID_REALTEK;
    k->device_id = PCI_DEVICE_ID_REALTEK_8139;
    k->revision = RTL8139_PCI_REVID; /* >=0x20 is for 8139C+ */
    k->class_id = PCI_CLASS_NETWORK_ETHERNET;
    dc->reset = rtl8139_reset;
    dc->vmsd = &vmstate_rtl8139;
    dc->props = rtl8139_properties;
    set_bit(DEVICE_CATEGORY_NETWORK, dc->categories);
}

static const TypeInfo rtl8139_info = {
    .name          = TYPE_RTL8139,
    .parent        = TYPE_PCI_DEVICE,
    .instance_size = sizeof(RTL8139State),
    .class_init    = rtl8139_class_init,
    .instance_init = rtl8139_instance_init,
};

static void rtl8139_register_types(void)
{
    type_register_static(&rtl8139_info);
}

type_init(rtl8139_register_types)<|MERGE_RESOLUTION|>--- conflicted
+++ resolved
@@ -1013,13 +1013,8 @@
         uint32_t rx_space = rxdw0 & CP_RX_BUFFER_SIZE_MASK;
 
         /* write VLAN info to descriptor variables. */
-<<<<<<< HEAD
-        if (s->CpCmd & CPlusRxVLAN && be16_to_cpup((uint16_t *)
-                &buf[ETH_ALEN * 2]) == ETH_P_VLAN) {
-=======
         if (s->CpCmd & CPlusRxVLAN &&
             lduw_be_p(&buf[ETH_ALEN * 2]) == ETH_P_VLAN) {
->>>>>>> 7124ccf8
             dot1q_buf = &buf[ETH_ALEN * 2];
             size -= VLAN_HLEN;
             /* if too small buffer, use the tailroom added duing expansion */
@@ -1848,14 +1843,6 @@
     return 1;
 }
 
-<<<<<<< HEAD
-/* structures and macros for task offloading */
-#define TCP_HEADER_DATA_OFFSET(tcp) (((be16_to_cpu(tcp->th_offset_flags) >> 12)&0xf) << 2)
-#define TCP_FLAGS_ONLY(flags) ((flags)&0x3f)
-#define TCP_HEADER_FLAGS(tcp) TCP_FLAGS_ONLY(be16_to_cpu(tcp->th_offset_flags))
-
-=======
->>>>>>> 7124ccf8
 #define TCP_HEADER_CLEAR_FLAGS(tcp, off) ((tcp)->th_offset_flags &= cpu_to_be16(~TCP_FLAGS_ONLY(off)))
 
 /* produces ones' complement sum of data */
@@ -2100,7 +2087,6 @@
             if (proto != ETH_P_IP)
             {
                 goto skip_offload;
-<<<<<<< HEAD
             }
 
             DPRINTF("+++ C+ mode has IP packet\n");
@@ -2122,29 +2108,6 @@
                 goto skip_offload;
             }
 
-=======
-            }
-
-            DPRINTF("+++ C+ mode has IP packet\n");
-
-            /* Note on memory alignment: eth_payload_data is 16-bit aligned
-             * since saved_buffer is allocated with g_malloc() and ETH_HLEN is
-             * even.  32-bit accesses must use ldl/stl wrappers to avoid
-             * unaligned accesses.
-             */
-            eth_payload_data = saved_buffer + ETH_HLEN;
-            eth_payload_len  = saved_size   - ETH_HLEN;
-
-            ip = (struct ip_header*)eth_payload_data;
-
-            if (IP_HEADER_VERSION(ip) != IP_HEADER_VERSION_4) {
-                DPRINTF("+++ C+ mode packet has bad IP version %d "
-                    "expected %d\n", IP_HEADER_VERSION(ip),
-                    IP_HEADER_VERSION_4);
-                goto skip_offload;
-            }
-
->>>>>>> 7124ccf8
             hlen = IP_HDR_GET_LEN(ip);
             if (hlen < sizeof(struct ip_header) || hlen > eth_payload_len) {
                 goto skip_offload;
@@ -2327,7 +2290,6 @@
                         tcp_checksum);
 
                     p_tcp_hdr->th_sum = tcp_checksum;
-<<<<<<< HEAD
                 }
                 else if ((txdw0 & CP_TX_UDPCS) && ip_protocol == IP_PROTO_UDP)
                 {
@@ -2349,29 +2311,6 @@
 
                     p_udp_hdr->uh_sum = udp_checksum;
                 }
-=======
-                }
-                else if ((txdw0 & CP_TX_UDPCS) && ip_protocol == IP_PROTO_UDP)
-                {
-                    DPRINTF("+++ C+ mode calculating UDP checksum for "
-                        "packet with %d bytes data\n", ip_data_len);
-
-                    ip_pseudo_header *p_udpip_hdr = (ip_pseudo_header *)data_to_checksum;
-                    p_udpip_hdr->zeros      = 0;
-                    p_udpip_hdr->ip_proto   = IP_PROTO_UDP;
-                    p_udpip_hdr->ip_payload = cpu_to_be16(ip_data_len);
-
-                    udp_header *p_udp_hdr = (udp_header *) (data_to_checksum+12);
-
-                    p_udp_hdr->uh_sum = 0;
-
-                    int udp_checksum = ip_checksum(data_to_checksum, ip_data_len + 12);
-                    DPRINTF("+++ C+ mode UDP checksum %04x\n",
-                        udp_checksum);
-
-                    p_udp_hdr->uh_sum = udp_checksum;
-                }
->>>>>>> 7124ccf8
 
                 /* restore IP header */
                 memcpy(eth_payload_data, saved_ip_header, hlen);
