--- conflicted
+++ resolved
@@ -98,13 +98,8 @@
             r |= 1;
             break;
         case 17:
-<<<<<<< HEAD
             /* Marvell PHY on many xilinx boards.  */
-            r = 0x8000; /* 1000Mb  */
-=======
-            /* Marvel PHY on many xilinx boards.  */
             r = 0x8c00; /* 1000Mb  */
->>>>>>> 732f3483
             break;
         case 18:
             {
