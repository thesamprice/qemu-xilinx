--- conflicted
+++ resolved
@@ -25,11 +25,8 @@
  */
 
 #include "qemu/osdep.h"
-<<<<<<< HEAD
 #include <stdint.h>
 #include "qemu-common.h"
-=======
->>>>>>> 2f93d8b0
 #include "hw/sysbus.h"
 #include "hw/register.h"
 #include "qemu/bitops.h"
