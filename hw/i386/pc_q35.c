/*
 * Q35 chipset based pc system emulator
 *
 * Copyright (c) 2003-2004 Fabrice Bellard
 * Copyright (c) 2009, 2010
 *               Isaku Yamahata <yamahata at valinux co jp>
 *               VA Linux Systems Japan K.K.
 * Copyright (C) 2012 Jason Baron <jbaron@redhat.com>
 *
 * This is based on pc.c, but heavily modified.
 *
 * Permission is hereby granted, free of charge, to any person obtaining a copy
 * of this software and associated documentation files (the "Software"), to deal
 * in the Software without restriction, including without limitation the rights
 * to use, copy, modify, merge, publish, distribute, sublicense, and/or sell
 * copies of the Software, and to permit persons to whom the Software is
 * furnished to do so, subject to the following conditions:
 *
 * The above copyright notice and this permission notice shall be included in
 * all copies or substantial portions of the Software.
 *
 * THE SOFTWARE IS PROVIDED "AS IS", WITHOUT WARRANTY OF ANY KIND, EXPRESS OR
 * IMPLIED, INCLUDING BUT NOT LIMITED TO THE WARRANTIES OF MERCHANTABILITY,
 * FITNESS FOR A PARTICULAR PURPOSE AND NONINFRINGEMENT. IN NO EVENT SHALL
 * THE AUTHORS OR COPYRIGHT HOLDERS BE LIABLE FOR ANY CLAIM, DAMAGES OR OTHER
 * LIABILITY, WHETHER IN AN ACTION OF CONTRACT, TORT OR OTHERWISE, ARISING FROM,
 * OUT OF OR IN CONNECTION WITH THE SOFTWARE OR THE USE OR OTHER DEALINGS IN
 * THE SOFTWARE.
 */
#include "qemu/osdep.h"
#include "hw/hw.h"
#include "hw/loader.h"
#include "sysemu/arch_init.h"
#include "hw/i2c/smbus.h"
#include "hw/boards.h"
#include "hw/timer/mc146818rtc.h"
#include "hw/xen/xen.h"
#include "sysemu/kvm.h"
#include "hw/kvm/clock.h"
#include "hw/pci-host/q35.h"
#include "exec/address-spaces.h"
#include "hw/i386/pc.h"
#include "hw/i386/ich9.h"
#include "hw/smbios/smbios.h"
#include "hw/ide/pci.h"
#include "hw/ide/ahci.h"
#include "hw/usb.h"
#include "qemu/error-report.h"
#include "migration/migration.h"

/* ICH9 AHCI has 6 ports */
#define MAX_SATA_PORTS     6

/* PC hardware initialisation */
static void pc_q35_init(MachineState *machine)
{
    PCMachineState *pcms = PC_MACHINE(machine);
    PCMachineClass *pcmc = PC_MACHINE_GET_CLASS(pcms);
    Q35PCIHost *q35_host;
    PCIHostState *phb;
    PCIBus *host_bus;
    PCIDevice *lpc;
    DeviceState *lpc_dev;
    BusState *idebus[MAX_SATA_PORTS];
    ISADevice *rtc_state;
    MemoryRegion *system_io = get_system_io();
    MemoryRegion *pci_memory;
    MemoryRegion *rom_memory;
    MemoryRegion *ram_memory;
    GSIState *gsi_state;
    ISABus *isa_bus;
<<<<<<< HEAD
    qemu_irq *gsi;
=======
>>>>>>> 7124ccf8
    qemu_irq *i8259;
    int i;
    ICH9LPCState *ich9_lpc;
    PCIDevice *ahci;
    ram_addr_t lowmem;
    DriveInfo *hd[MAX_SATA_PORTS];
    MachineClass *mc = MACHINE_GET_CLASS(machine);

    /* Check whether RAM fits below 4G (leaving 1/2 GByte for IO memory
     * and 256 Mbytes for PCI Express Enhanced Configuration Access Mapping
     * also known as MMCFG).
     * If it doesn't, we need to split it in chunks below and above 4G.
     * In any case, try to make sure that guest addresses aligned at
     * 1G boundaries get mapped to host addresses aligned at 1G boundaries.
     */
    if (machine->ram_size >= 0xb0000000) {
        lowmem = 0x80000000;
    } else {
        lowmem = 0xb0000000;
    }

    /* Handle the machine opt max-ram-below-4g.  It is basically doing
     * min(qemu limit, user limit).
     */
<<<<<<< HEAD
=======
    if (!pcms->max_ram_below_4g) {
        pcms->max_ram_below_4g = 1ULL << 32; /* default: 4G */;
    }
>>>>>>> 7124ccf8
    if (lowmem > pcms->max_ram_below_4g) {
        lowmem = pcms->max_ram_below_4g;
        if (machine->ram_size - lowmem > lowmem &&
            lowmem & ((1ULL << 30) - 1)) {
            error_report("Warning: Large machine and max_ram_below_4g(%"PRIu64
                         ") not a multiple of 1G; possible bad performance.",
                         pcms->max_ram_below_4g);
        }
    }

    if (machine->ram_size >= lowmem) {
        pcms->above_4g_mem_size = machine->ram_size - lowmem;
        pcms->below_4g_mem_size = lowmem;
    } else {
        pcms->above_4g_mem_size = 0;
        pcms->below_4g_mem_size = machine->ram_size;
    }

    if (xen_enabled()) {
        xen_hvm_init(pcms, &ram_memory);
    }

    pc_cpus_init(pcms);

    kvmclock_create();

    /* pci enabled */
    if (pcmc->pci_enabled) {
        pci_memory = g_new(MemoryRegion, 1);
        memory_region_init(pci_memory, NULL, "pci", UINT64_MAX);
        rom_memory = pci_memory;
    } else {
        pci_memory = NULL;
        rom_memory = get_system_memory();
    }

    pc_guest_info_init(pcms);

    if (pcmc->smbios_defaults) {
        /* These values are guest ABI, do not change */
        smbios_set_defaults("QEMU", "Standard PC (Q35 + ICH9, 2009)",
                            mc->name, pcmc->smbios_legacy_mode,
                            pcmc->smbios_uuid_encoded,
                            SMBIOS_ENTRY_POINT_21);
    }

    /* allocate ram and load rom/bios */
    if (!xen_enabled()) {
        pc_memory_init(pcms, get_system_memory(),
                       rom_memory, &ram_memory);
    }

    /* irq lines */
    gsi_state = g_malloc0(sizeof(*gsi_state));
    if (kvm_ioapic_in_kernel()) {
        kvm_pc_setup_irq_routing(pcmc->pci_enabled);
<<<<<<< HEAD
        gsi = qemu_allocate_irqs(kvm_pc_gsi_handler, gsi_state,
                                 GSI_NUM_PINS);
=======
        pcms->gsi = qemu_allocate_irqs(kvm_pc_gsi_handler, gsi_state,
                                       GSI_NUM_PINS);
>>>>>>> 7124ccf8
    } else {
        pcms->gsi = qemu_allocate_irqs(gsi_handler, gsi_state, GSI_NUM_PINS);
    }

    /* create pci host bus */
    q35_host = Q35_HOST_DEVICE(qdev_create(NULL, TYPE_Q35_HOST_DEVICE));

    object_property_add_child(qdev_get_machine(), "q35", OBJECT(q35_host), NULL);
<<<<<<< HEAD
    q35_host->mch.ram_memory = ram_memory;
    q35_host->mch.pci_address_space = pci_memory;
    q35_host->mch.system_memory = get_system_memory();
    q35_host->mch.address_space_io = system_io;
    q35_host->mch.below_4g_mem_size = pcms->below_4g_mem_size;
    q35_host->mch.above_4g_mem_size = pcms->above_4g_mem_size;
=======
    object_property_set_link(OBJECT(q35_host), OBJECT(ram_memory),
                             MCH_HOST_PROP_RAM_MEM, NULL);
    object_property_set_link(OBJECT(q35_host), OBJECT(pci_memory),
                             MCH_HOST_PROP_PCI_MEM, NULL);
    object_property_set_link(OBJECT(q35_host), OBJECT(get_system_memory()),
                             MCH_HOST_PROP_SYSTEM_MEM, NULL);
    object_property_set_link(OBJECT(q35_host), OBJECT(system_io),
                             MCH_HOST_PROP_IO_MEM, NULL);
    object_property_set_int(OBJECT(q35_host), pcms->below_4g_mem_size,
                            PCI_HOST_BELOW_4G_MEM_SIZE, NULL);
    object_property_set_int(OBJECT(q35_host), pcms->above_4g_mem_size,
                            PCI_HOST_ABOVE_4G_MEM_SIZE, NULL);
>>>>>>> 7124ccf8
    /* pci */
    qdev_init_nofail(DEVICE(q35_host));
    phb = PCI_HOST_BRIDGE(q35_host);
    host_bus = phb->bus;
    pcms->bus = phb->bus;
    /* create ISA bus */
    lpc = pci_create_simple_multifunction(host_bus, PCI_DEVFN(ICH9_LPC_DEV,
                                          ICH9_LPC_FUNC), true,
                                          TYPE_ICH9_LPC_DEVICE);

    object_property_add_link(OBJECT(machine), PC_MACHINE_ACPI_DEVICE_PROP,
                             TYPE_HOTPLUG_HANDLER,
                             (Object **)&pcms->acpi_dev,
                             object_property_allow_set_link,
                             OBJ_PROP_LINK_UNREF_ON_RELEASE, &error_abort);
    object_property_set_link(OBJECT(machine), OBJECT(lpc),
                             PC_MACHINE_ACPI_DEVICE_PROP, &error_abort);

    ich9_lpc = ICH9_LPC_DEVICE(lpc);
    lpc_dev = DEVICE(lpc);
    for (i = 0; i < GSI_NUM_PINS; i++) {
        qdev_connect_gpio_out_named(lpc_dev, ICH9_GPIO_GSI, i, pcms->gsi[i]);
    }
    pci_bus_irqs(host_bus, ich9_lpc_set_irq, ich9_lpc_map_irq, ich9_lpc,
                 ICH9_LPC_NB_PIRQS);
    pci_bus_set_route_irq_fn(host_bus, ich9_route_intx_pin_to_irq);
    isa_bus = ich9_lpc->isa_bus;

<<<<<<< HEAD
    /*end early*/
    isa_bus_irqs(isa_bus, gsi);

=======
>>>>>>> 7124ccf8
    if (kvm_pic_in_kernel()) {
        i8259 = kvm_i8259_init(isa_bus);
    } else if (xen_enabled()) {
        i8259 = xen_interrupt_controller_init();
    } else {
        i8259 = i8259_init(isa_bus, pc_allocate_cpu_irq());
    }

    for (i = 0; i < ISA_NUM_IRQS; i++) {
        gsi_state->i8259_irq[i] = i8259[i];
    }
<<<<<<< HEAD
=======
    g_free(i8259);

>>>>>>> 7124ccf8
    if (pcmc->pci_enabled) {
        ioapic_init_gsi(gsi_state, "q35");
    }

    pc_register_ferr_irq(pcms->gsi[13]);

    assert(pcms->vmport != ON_OFF_AUTO__MAX);
    if (pcms->vmport == ON_OFF_AUTO_AUTO) {
        pcms->vmport = xen_enabled() ? ON_OFF_AUTO_OFF : ON_OFF_AUTO_ON;
    }

    /* init basic PC hardware */
<<<<<<< HEAD
    pc_basic_device_init(isa_bus, gsi, &rtc_state, !mc->no_floppy,
=======
    pc_basic_device_init(isa_bus, pcms->gsi, &rtc_state, !mc->no_floppy,
>>>>>>> 7124ccf8
                         (pcms->vmport != ON_OFF_AUTO_ON), 0xff0104);

    /* connect pm stuff to lpc */
    ich9_lpc_pm_init(lpc, pc_machine_is_smm_enabled(pcms));

    /* ahci and SATA device, for q35 1 ahci controller is built-in */
    ahci = pci_create_simple_multifunction(host_bus,
                                           PCI_DEVFN(ICH9_SATA1_DEV,
                                                     ICH9_SATA1_FUNC),
                                           true, "ich9-ahci");
    idebus[0] = qdev_get_child_bus(&ahci->qdev, "ide.0");
    idebus[1] = qdev_get_child_bus(&ahci->qdev, "ide.1");
    g_assert(MAX_SATA_PORTS == ICH_AHCI(ahci)->ahci.ports);
    ide_drive_get(hd, ICH_AHCI(ahci)->ahci.ports);
    ahci_ide_create_devs(ahci, hd);

<<<<<<< HEAD
    if (usb_enabled()) {
=======
    if (machine_usb(machine)) {
>>>>>>> 7124ccf8
        /* Should we create 6 UHCI according to ich9 spec? */
        ehci_create_ich9_with_companions(host_bus, 0x1d);
    }

    /* TODO: Populate SPD eeprom data.  */
    smbus_eeprom_init(ich9_smb_init(host_bus,
                                    PCI_DEVFN(ICH9_SMB_DEV, ICH9_SMB_FUNC),
                                    0xb100),
                      8, NULL, 0);

    pc_cmos_init(pcms, idebus[0], idebus[1], rtc_state);

    /* the rest devices to which pci devfn is automatically assigned */
    pc_vga_init(isa_bus, host_bus);
    pc_nic_init(isa_bus, host_bus);
    if (pcmc->pci_enabled) {
        pc_pci_device_init(host_bus);
    }

    if (pcms->acpi_nvdimm_state.is_enabled) {
        nvdimm_init_acpi_state(&pcms->acpi_nvdimm_state, system_io,
                               pcms->fw_cfg, OBJECT(pcms));
    }
<<<<<<< HEAD
}

#define DEFINE_Q35_MACHINE(suffix, name, compatfn, optionfn) \
    static void pc_init_##suffix(MachineState *machine) \
    { \
        void (*compat)(MachineState *m) = (compatfn); \
        if (compat) { \
            compat(machine); \
        } \
        pc_q35_init(machine); \
    } \
    DEFINE_PC_MACHINE(suffix, name, pc_init_##suffix, optionfn)


static void pc_q35_machine_options(MachineClass *m)
{
    m->family = "pc_q35";
    m->desc = "Standard PC (Q35 + ICH9, 2009)";
    m->hot_add_cpu = pc_hot_add_cpu;
    m->units_per_default_bus = 1;
    m->default_machine_opts = "firmware=bios-256k.bin";
    m->default_display = "std";
    m->no_floppy = 1;
}

static void pc_q35_2_6_machine_options(MachineClass *m)
{
    pc_q35_machine_options(m);
    m->alias = "q35";
=======
}

#define DEFINE_Q35_MACHINE(suffix, name, compatfn, optionfn) \
    static void pc_init_##suffix(MachineState *machine) \
    { \
        void (*compat)(MachineState *m) = (compatfn); \
        if (compat) { \
            compat(machine); \
        } \
        pc_q35_init(machine); \
    } \
    DEFINE_PC_MACHINE(suffix, name, pc_init_##suffix, optionfn)


static void pc_q35_machine_options(MachineClass *m)
{
    m->family = "pc_q35";
    m->desc = "Standard PC (Q35 + ICH9, 2009)";
    m->hot_add_cpu = pc_hot_add_cpu;
    m->units_per_default_bus = 1;
    m->default_machine_opts = "firmware=bios-256k.bin";
    m->default_display = "std";
    m->no_floppy = 1;
    m->has_dynamic_sysbus = true;
    m->max_cpus = 288;
}

static void pc_q35_2_8_machine_options(MachineClass *m)
{
    pc_q35_machine_options(m);
    m->alias = "q35";
}

DEFINE_Q35_MACHINE(v2_8, "pc-q35-2.8", NULL,
                   pc_q35_2_8_machine_options);

static void pc_q35_2_7_machine_options(MachineClass *m)
{
    pc_q35_2_8_machine_options(m);
    m->alias = NULL;
    m->max_cpus = 255;
    SET_MACHINE_COMPAT(m, PC_COMPAT_2_7);
}

DEFINE_Q35_MACHINE(v2_7, "pc-q35-2.7", NULL,
                   pc_q35_2_7_machine_options);

static void pc_q35_2_6_machine_options(MachineClass *m)
{
    PCMachineClass *pcmc = PC_MACHINE_CLASS(m);
    pc_q35_2_7_machine_options(m);
    pcmc->legacy_cpu_hotplug = true;
    SET_MACHINE_COMPAT(m, PC_COMPAT_2_6);
>>>>>>> 7124ccf8
}

DEFINE_Q35_MACHINE(v2_6, "pc-q35-2.6", NULL,
                   pc_q35_2_6_machine_options);

static void pc_q35_2_5_machine_options(MachineClass *m)
{
    PCMachineClass *pcmc = PC_MACHINE_CLASS(m);
    pc_q35_2_6_machine_options(m);
<<<<<<< HEAD
    m->alias = NULL;
=======
>>>>>>> 7124ccf8
    pcmc->save_tsc_khz = false;
    m->legacy_fw_cfg_order = 1;
    SET_MACHINE_COMPAT(m, PC_COMPAT_2_5);
}

DEFINE_Q35_MACHINE(v2_5, "pc-q35-2.5", NULL,
                   pc_q35_2_5_machine_options);

static void pc_q35_2_4_machine_options(MachineClass *m)
{
    PCMachineClass *pcmc = PC_MACHINE_CLASS(m);
    pc_q35_2_5_machine_options(m);
    m->hw_version = "2.4.0";
    pcmc->broken_reserved_end = true;
    SET_MACHINE_COMPAT(m, PC_COMPAT_2_4);
}

DEFINE_Q35_MACHINE(v2_4, "pc-q35-2.4", NULL,
                   pc_q35_2_4_machine_options);<|MERGE_RESOLUTION|>--- conflicted
+++ resolved
@@ -69,10 +69,6 @@
     MemoryRegion *ram_memory;
     GSIState *gsi_state;
     ISABus *isa_bus;
-<<<<<<< HEAD
-    qemu_irq *gsi;
-=======
->>>>>>> 7124ccf8
     qemu_irq *i8259;
     int i;
     ICH9LPCState *ich9_lpc;
@@ -97,12 +93,9 @@
     /* Handle the machine opt max-ram-below-4g.  It is basically doing
      * min(qemu limit, user limit).
      */
-<<<<<<< HEAD
-=======
     if (!pcms->max_ram_below_4g) {
         pcms->max_ram_below_4g = 1ULL << 32; /* default: 4G */;
     }
->>>>>>> 7124ccf8
     if (lowmem > pcms->max_ram_below_4g) {
         lowmem = pcms->max_ram_below_4g;
         if (machine->ram_size - lowmem > lowmem &&
@@ -159,13 +152,8 @@
     gsi_state = g_malloc0(sizeof(*gsi_state));
     if (kvm_ioapic_in_kernel()) {
         kvm_pc_setup_irq_routing(pcmc->pci_enabled);
-<<<<<<< HEAD
-        gsi = qemu_allocate_irqs(kvm_pc_gsi_handler, gsi_state,
-                                 GSI_NUM_PINS);
-=======
         pcms->gsi = qemu_allocate_irqs(kvm_pc_gsi_handler, gsi_state,
                                        GSI_NUM_PINS);
->>>>>>> 7124ccf8
     } else {
         pcms->gsi = qemu_allocate_irqs(gsi_handler, gsi_state, GSI_NUM_PINS);
     }
@@ -174,14 +162,6 @@
     q35_host = Q35_HOST_DEVICE(qdev_create(NULL, TYPE_Q35_HOST_DEVICE));
 
     object_property_add_child(qdev_get_machine(), "q35", OBJECT(q35_host), NULL);
-<<<<<<< HEAD
-    q35_host->mch.ram_memory = ram_memory;
-    q35_host->mch.pci_address_space = pci_memory;
-    q35_host->mch.system_memory = get_system_memory();
-    q35_host->mch.address_space_io = system_io;
-    q35_host->mch.below_4g_mem_size = pcms->below_4g_mem_size;
-    q35_host->mch.above_4g_mem_size = pcms->above_4g_mem_size;
-=======
     object_property_set_link(OBJECT(q35_host), OBJECT(ram_memory),
                              MCH_HOST_PROP_RAM_MEM, NULL);
     object_property_set_link(OBJECT(q35_host), OBJECT(pci_memory),
@@ -194,12 +174,10 @@
                             PCI_HOST_BELOW_4G_MEM_SIZE, NULL);
     object_property_set_int(OBJECT(q35_host), pcms->above_4g_mem_size,
                             PCI_HOST_ABOVE_4G_MEM_SIZE, NULL);
->>>>>>> 7124ccf8
     /* pci */
     qdev_init_nofail(DEVICE(q35_host));
     phb = PCI_HOST_BRIDGE(q35_host);
     host_bus = phb->bus;
-    pcms->bus = phb->bus;
     /* create ISA bus */
     lpc = pci_create_simple_multifunction(host_bus, PCI_DEVFN(ICH9_LPC_DEV,
                                           ICH9_LPC_FUNC), true,
@@ -223,12 +201,6 @@
     pci_bus_set_route_irq_fn(host_bus, ich9_route_intx_pin_to_irq);
     isa_bus = ich9_lpc->isa_bus;
 
-<<<<<<< HEAD
-    /*end early*/
-    isa_bus_irqs(isa_bus, gsi);
-
-=======
->>>>>>> 7124ccf8
     if (kvm_pic_in_kernel()) {
         i8259 = kvm_i8259_init(isa_bus);
     } else if (xen_enabled()) {
@@ -240,11 +212,8 @@
     for (i = 0; i < ISA_NUM_IRQS; i++) {
         gsi_state->i8259_irq[i] = i8259[i];
     }
-<<<<<<< HEAD
-=======
     g_free(i8259);
 
->>>>>>> 7124ccf8
     if (pcmc->pci_enabled) {
         ioapic_init_gsi(gsi_state, "q35");
     }
@@ -257,11 +226,7 @@
     }
 
     /* init basic PC hardware */
-<<<<<<< HEAD
-    pc_basic_device_init(isa_bus, gsi, &rtc_state, !mc->no_floppy,
-=======
     pc_basic_device_init(isa_bus, pcms->gsi, &rtc_state, !mc->no_floppy,
->>>>>>> 7124ccf8
                          (pcms->vmport != ON_OFF_AUTO_ON), 0xff0104);
 
     /* connect pm stuff to lpc */
@@ -278,11 +243,7 @@
     ide_drive_get(hd, ICH_AHCI(ahci)->ahci.ports);
     ahci_ide_create_devs(ahci, hd);
 
-<<<<<<< HEAD
-    if (usb_enabled()) {
-=======
     if (machine_usb(machine)) {
->>>>>>> 7124ccf8
         /* Should we create 6 UHCI according to ich9 spec? */
         ehci_create_ich9_with_companions(host_bus, 0x1d);
     }
@@ -306,7 +267,6 @@
         nvdimm_init_acpi_state(&pcms->acpi_nvdimm_state, system_io,
                                pcms->fw_cfg, OBJECT(pcms));
     }
-<<<<<<< HEAD
 }
 
 #define DEFINE_Q35_MACHINE(suffix, name, compatfn, optionfn) \
@@ -330,36 +290,6 @@
     m->default_machine_opts = "firmware=bios-256k.bin";
     m->default_display = "std";
     m->no_floppy = 1;
-}
-
-static void pc_q35_2_6_machine_options(MachineClass *m)
-{
-    pc_q35_machine_options(m);
-    m->alias = "q35";
-=======
-}
-
-#define DEFINE_Q35_MACHINE(suffix, name, compatfn, optionfn) \
-    static void pc_init_##suffix(MachineState *machine) \
-    { \
-        void (*compat)(MachineState *m) = (compatfn); \
-        if (compat) { \
-            compat(machine); \
-        } \
-        pc_q35_init(machine); \
-    } \
-    DEFINE_PC_MACHINE(suffix, name, pc_init_##suffix, optionfn)
-
-
-static void pc_q35_machine_options(MachineClass *m)
-{
-    m->family = "pc_q35";
-    m->desc = "Standard PC (Q35 + ICH9, 2009)";
-    m->hot_add_cpu = pc_hot_add_cpu;
-    m->units_per_default_bus = 1;
-    m->default_machine_opts = "firmware=bios-256k.bin";
-    m->default_display = "std";
-    m->no_floppy = 1;
     m->has_dynamic_sysbus = true;
     m->max_cpus = 288;
 }
@@ -390,7 +320,6 @@
     pc_q35_2_7_machine_options(m);
     pcmc->legacy_cpu_hotplug = true;
     SET_MACHINE_COMPAT(m, PC_COMPAT_2_6);
->>>>>>> 7124ccf8
 }
 
 DEFINE_Q35_MACHINE(v2_6, "pc-q35-2.6", NULL,
@@ -400,10 +329,6 @@
 {
     PCMachineClass *pcmc = PC_MACHINE_CLASS(m);
     pc_q35_2_6_machine_options(m);
-<<<<<<< HEAD
-    m->alias = NULL;
-=======
->>>>>>> 7124ccf8
     pcmc->save_tsc_khz = false;
     m->legacy_fw_cfg_order = 1;
     SET_MACHINE_COMPAT(m, PC_COMPAT_2_5);
