/*
 * QEMU PC System Emulator
 *
 * Copyright (c) 2003-2004 Fabrice Bellard
 *
 * Permission is hereby granted, free of charge, to any person obtaining a copy
 * of this software and associated documentation files (the "Software"), to deal
 * in the Software without restriction, including without limitation the rights
 * to use, copy, modify, merge, publish, distribute, sublicense, and/or sell
 * copies of the Software, and to permit persons to whom the Software is
 * furnished to do so, subject to the following conditions:
 *
 * The above copyright notice and this permission notice shall be included in
 * all copies or substantial portions of the Software.
 *
 * THE SOFTWARE IS PROVIDED "AS IS", WITHOUT WARRANTY OF ANY KIND, EXPRESS OR
 * IMPLIED, INCLUDING BUT NOT LIMITED TO THE WARRANTIES OF MERCHANTABILITY,
 * FITNESS FOR A PARTICULAR PURPOSE AND NONINFRINGEMENT. IN NO EVENT SHALL
 * THE AUTHORS OR COPYRIGHT HOLDERS BE LIABLE FOR ANY CLAIM, DAMAGES OR OTHER
 * LIABILITY, WHETHER IN AN ACTION OF CONTRACT, TORT OR OTHERWISE, ARISING FROM,
 * OUT OF OR IN CONNECTION WITH THE SOFTWARE OR THE USE OR OTHER DEALINGS IN
 * THE SOFTWARE.
 */

#include "qemu/osdep.h"
<<<<<<< HEAD
#include <glib.h>
=======
>>>>>>> 7124ccf8

#include "hw/hw.h"
#include "hw/loader.h"
#include "hw/i386/pc.h"
#include "hw/i386/apic.h"
#include "hw/smbios/smbios.h"
#include "hw/pci/pci.h"
#include "hw/pci/pci_ids.h"
#include "hw/usb.h"
#include "net/net.h"
#include "hw/boards.h"
#include "hw/ide.h"
#include "sysemu/kvm.h"
#include "hw/kvm/clock.h"
#include "sysemu/sysemu.h"
#include "hw/sysbus.h"
#include "sysemu/arch_init.h"
#include "sysemu/block-backend.h"
#include "hw/i2c/smbus.h"
#include "hw/xen/xen.h"
#include "exec/memory.h"
#include "exec/address-spaces.h"
#include "hw/acpi/acpi.h"
#include "cpu.h"
#include "qemu/error-report.h"
#ifdef CONFIG_XEN
#include <xen/hvm/hvm_info_table.h>
#include "hw/xen/xen_pt.h"
#endif
#include "migration/migration.h"
#include "kvm_i386.h"

#define MAX_IDE_BUS 2

static const int ide_iobase[MAX_IDE_BUS] = { 0x1f0, 0x170 };
static const int ide_iobase2[MAX_IDE_BUS] = { 0x3f6, 0x376 };
static const int ide_irq[MAX_IDE_BUS] = { 14, 15 };

/* PC hardware initialisation */
static void pc_init1(MachineState *machine,
                     const char *host_type, const char *pci_type)
{
    PCMachineState *pcms = PC_MACHINE(machine);
    PCMachineClass *pcmc = PC_MACHINE_GET_CLASS(pcms);
    MemoryRegion *system_memory = get_system_memory();
    MemoryRegion *system_io = get_system_io();
    int i;
    PCIBus *pci_bus;
    ISABus *isa_bus;
    PCII440FXState *i440fx_state;
    int piix3_devfn = -1;
<<<<<<< HEAD
    qemu_irq *gsi;
=======
>>>>>>> 7124ccf8
    qemu_irq *i8259;
    qemu_irq smi_irq;
    GSIState *gsi_state;
    DriveInfo *hd[MAX_IDE_BUS * MAX_IDE_DEVS];
    BusState *idebus[MAX_IDE_BUS];
    ISADevice *rtc_state;
    MemoryRegion *ram_memory;
    MemoryRegion *pci_memory;
    MemoryRegion *rom_memory;
    ram_addr_t lowmem;

    /*
     * Calculate ram split, for memory below and above 4G.  It's a bit
     * complicated for backward compatibility reasons ...
     *
     *  - Traditional split is 3.5G (lowmem = 0xe0000000).  This is the
     *    default value for max_ram_below_4g now.
     *
     *  - Then, to gigabyte align the memory, we move the split to 3G
     *    (lowmem = 0xc0000000).  But only in case we have to split in
     *    the first place, i.e. ram_size is larger than (traditional)
     *    lowmem.  And for new machine types (gigabyte_align = true)
     *    only, for live migration compatibility reasons.
     *
     *  - Next the max-ram-below-4g option was added, which allowed to
     *    reduce lowmem to a smaller value, to allow a larger PCI I/O
     *    window below 4G.  qemu doesn't enforce gigabyte alignment here,
     *    but prints a warning.
     *
     *  - Finally max-ram-below-4g got updated to also allow raising lowmem,
     *    so legacy non-PAE guests can get as much memory as possible in
     *    the 32bit address space below 4G.
     *
     *  - Note that Xen has its own ram setp code in xen_ram_init(),
     *    called via xen_hvm_init().
     *
     * Examples:
     *    qemu -M pc-1.7 -m 4G    (old default)    -> 3584M low,  512M high
     *    qemu -M pc -m 4G        (new default)    -> 3072M low, 1024M high
     *    qemu -M pc,max-ram-below-4g=2G -m 4G     -> 2048M low, 2048M high
     *    qemu -M pc,max-ram-below-4g=4G -m 3968M  -> 3968M low (=4G-128M)
     */
<<<<<<< HEAD
    if (machine->ram_size >= 0xe0000000) {
        lowmem = pcmc->gigabyte_align ? 0xc0000000 : 0xe0000000;
    } else {
        lowmem = 0xe0000000;
    }

    /* Handle the machine opt max-ram-below-4g.  It is basically doing
     * min(qemu limit, user limit).
     */
    if (lowmem > pcms->max_ram_below_4g) {
        lowmem = pcms->max_ram_below_4g;
        if (machine->ram_size - lowmem > lowmem &&
            lowmem & ((1ULL << 30) - 1)) {
            error_report("Warning: Large machine and max_ram_below_4g(%"PRIu64
                         ") not a multiple of 1G; possible bad performance.",
                         pcms->max_ram_below_4g);
        }
    }

    if (machine->ram_size >= lowmem) {
        pcms->above_4g_mem_size = machine->ram_size - lowmem;
        pcms->below_4g_mem_size = lowmem;
    } else {
        pcms->above_4g_mem_size = 0;
        pcms->below_4g_mem_size = machine->ram_size;
    }

    if (xen_enabled()) {
        xen_hvm_init(pcms, &ram_memory);
=======
    if (xen_enabled()) {
        xen_hvm_init(pcms, &ram_memory);
    } else {
        if (!pcms->max_ram_below_4g) {
            pcms->max_ram_below_4g = 0xe0000000; /* default: 3.5G */
        }
        lowmem = pcms->max_ram_below_4g;
        if (machine->ram_size >= pcms->max_ram_below_4g) {
            if (pcmc->gigabyte_align) {
                if (lowmem > 0xc0000000) {
                    lowmem = 0xc0000000;
                }
                if (lowmem & ((1ULL << 30) - 1)) {
                    error_report("Warning: Large machine and max_ram_below_4g "
                                 "(%" PRIu64 ") not a multiple of 1G; "
                                 "possible bad performance.",
                                 pcms->max_ram_below_4g);
                }
            }
        }

        if (machine->ram_size >= lowmem) {
            pcms->above_4g_mem_size = machine->ram_size - lowmem;
            pcms->below_4g_mem_size = lowmem;
        } else {
            pcms->above_4g_mem_size = 0;
            pcms->below_4g_mem_size = machine->ram_size;
        }
>>>>>>> 7124ccf8
    }

    pc_cpus_init(pcms);

    if (kvm_enabled() && pcmc->kvmclock_enabled) {
        kvmclock_create();
    }

    if (pcmc->pci_enabled) {
        pci_memory = g_new(MemoryRegion, 1);
        memory_region_init(pci_memory, NULL, "pci", UINT64_MAX);
        rom_memory = pci_memory;
    } else {
        pci_memory = NULL;
        rom_memory = system_memory;
    }

    pc_guest_info_init(pcms);

    if (pcmc->smbios_defaults) {
        MachineClass *mc = MACHINE_GET_CLASS(machine);
        /* These values are guest ABI, do not change */
        smbios_set_defaults("QEMU", "Standard PC (i440FX + PIIX, 1996)",
                            mc->name, pcmc->smbios_legacy_mode,
                            pcmc->smbios_uuid_encoded,
                            SMBIOS_ENTRY_POINT_21);
    }

    /* allocate ram and load rom/bios */
    if (!xen_enabled()) {
        pc_memory_init(pcms, system_memory,
                       rom_memory, &ram_memory);
    } else if (machine->kernel_filename != NULL) {
        /* For xen HVM direct kernel boot, load linux here */
        xen_load_linux(pcms);
    }

    gsi_state = g_malloc0(sizeof(*gsi_state));
    if (kvm_ioapic_in_kernel()) {
        kvm_pc_setup_irq_routing(pcmc->pci_enabled);
<<<<<<< HEAD
        gsi = qemu_allocate_irqs(kvm_pc_gsi_handler, gsi_state,
                                 GSI_NUM_PINS);
=======
        pcms->gsi = qemu_allocate_irqs(kvm_pc_gsi_handler, gsi_state,
                                       GSI_NUM_PINS);
>>>>>>> 7124ccf8
    } else {
        pcms->gsi = qemu_allocate_irqs(gsi_handler, gsi_state, GSI_NUM_PINS);
    }

    if (pcmc->pci_enabled) {
        pci_bus = i440fx_init(host_type,
                              pci_type,
<<<<<<< HEAD
                              &i440fx_state, &piix3_devfn, &isa_bus, gsi,
=======
                              &i440fx_state, &piix3_devfn, &isa_bus, pcms->gsi,
>>>>>>> 7124ccf8
                              system_memory, system_io, machine->ram_size,
                              pcms->below_4g_mem_size,
                              pcms->above_4g_mem_size,
                              pci_memory, ram_memory);
        pcms->bus = pci_bus;
    } else {
        pci_bus = NULL;
        i440fx_state = NULL;
        isa_bus = isa_bus_new(NULL, get_system_memory(), system_io,
                              &error_abort);
        no_hpet = 1;
    }
    isa_bus_irqs(isa_bus, pcms->gsi);

    if (kvm_pic_in_kernel()) {
        i8259 = kvm_i8259_init(isa_bus);
    } else if (xen_enabled()) {
        i8259 = xen_interrupt_controller_init();
    } else {
        i8259 = i8259_init(isa_bus, pc_allocate_cpu_irq());
    }

    for (i = 0; i < ISA_NUM_IRQS; i++) {
        gsi_state->i8259_irq[i] = i8259[i];
    }
    g_free(i8259);
    if (pcmc->pci_enabled) {
        ioapic_init_gsi(gsi_state, "i440fx");
    }

    pc_register_ferr_irq(pcms->gsi[13]);

    pc_vga_init(isa_bus, pcmc->pci_enabled ? pci_bus : NULL);

    assert(pcms->vmport != ON_OFF_AUTO__MAX);
    if (pcms->vmport == ON_OFF_AUTO_AUTO) {
        pcms->vmport = xen_enabled() ? ON_OFF_AUTO_OFF : ON_OFF_AUTO_ON;
    }

    /* init basic PC hardware */
<<<<<<< HEAD
    pc_basic_device_init(isa_bus, gsi, &rtc_state, true,
=======
    pc_basic_device_init(isa_bus, pcms->gsi, &rtc_state, true,
>>>>>>> 7124ccf8
                         (pcms->vmport != ON_OFF_AUTO_ON), 0x4);

    pc_nic_init(isa_bus, pci_bus);

    ide_drive_get(hd, ARRAY_SIZE(hd));
    if (pcmc->pci_enabled) {
        PCIDevice *dev;
        if (xen_enabled()) {
            dev = pci_piix3_xen_ide_init(pci_bus, hd, piix3_devfn + 1);
        } else {
            dev = pci_piix3_ide_init(pci_bus, hd, piix3_devfn + 1);
        }
        idebus[0] = qdev_get_child_bus(&dev->qdev, "ide.0");
        idebus[1] = qdev_get_child_bus(&dev->qdev, "ide.1");
    } else {
        for(i = 0; i < MAX_IDE_BUS; i++) {
            ISADevice *dev;
            char busname[] = "ide.0";
            dev = isa_ide_init(isa_bus, ide_iobase[i], ide_iobase2[i],
                               ide_irq[i],
                               hd[MAX_IDE_DEVS * i], hd[MAX_IDE_DEVS * i + 1]);
            /*
             * The ide bus name is ide.0 for the first bus and ide.1 for the
             * second one.
             */
            busname[4] = '0' + i;
            idebus[i] = qdev_get_child_bus(DEVICE(dev), busname);
        }
    }

    pc_cmos_init(pcms, idebus[0], idebus[1], rtc_state);

<<<<<<< HEAD
    if (pcmc->pci_enabled && usb_enabled()) {
=======
    if (pcmc->pci_enabled && machine_usb(machine)) {
>>>>>>> 7124ccf8
        pci_create_simple(pci_bus, piix3_devfn + 2, "piix3-usb-uhci");
    }

    if (pcmc->pci_enabled && acpi_enabled) {
        DeviceState *piix4_pm;
        I2CBus *smbus;

        smi_irq = qemu_allocate_irq(pc_acpi_smi_interrupt, first_cpu, 0);
        /* TODO: Populate SPD eeprom data.  */
        smbus = piix4_pm_init(pci_bus, piix3_devfn + 3, 0xb100,
<<<<<<< HEAD
                              gsi[9], smi_irq,
=======
                              pcms->gsi[9], smi_irq,
>>>>>>> 7124ccf8
                              pc_machine_is_smm_enabled(pcms),
                              &piix4_pm);
        smbus_eeprom_init(smbus, 8, NULL, 0);

        object_property_add_link(OBJECT(machine), PC_MACHINE_ACPI_DEVICE_PROP,
                                 TYPE_HOTPLUG_HANDLER,
                                 (Object **)&pcms->acpi_dev,
                                 object_property_allow_set_link,
                                 OBJ_PROP_LINK_UNREF_ON_RELEASE, &error_abort);
        object_property_set_link(OBJECT(machine), OBJECT(piix4_pm),
                                 PC_MACHINE_ACPI_DEVICE_PROP, &error_abort);
    }

    if (pcmc->pci_enabled) {
        pc_pci_device_init(pci_bus);
    }

    if (pcms->acpi_nvdimm_state.is_enabled) {
        nvdimm_init_acpi_state(&pcms->acpi_nvdimm_state, system_io,
                               pcms->fw_cfg, OBJECT(pcms));
    }
}

/* Looking for a pc_compat_2_4() function? It doesn't exist.
 * pc_compat_*() functions that run on machine-init time and
 * change global QEMU state are deprecated. Please don't create
 * one, and implement any pc-*-2.4 (and newer) compat code in
 * HW_COMPAT_*, PC_COMPAT_*, or * pc_*_machine_options().
 */

static void pc_compat_2_3(MachineState *machine)
{
    PCMachineState *pcms = PC_MACHINE(machine);
    savevm_skip_section_footers();
    if (kvm_enabled()) {
        pcms->smm = ON_OFF_AUTO_OFF;
    }
    global_state_set_optional();
    savevm_skip_configuration();
}

static void pc_compat_2_2(MachineState *machine)
{
    pc_compat_2_3(machine);
    machine->suppress_vmdesc = true;
}

static void pc_compat_2_1(MachineState *machine)
{
    pc_compat_2_2(machine);
    x86_cpu_change_kvm_default("svm", NULL);
}

static void pc_compat_2_0(MachineState *machine)
{
    pc_compat_2_1(machine);
}

static void pc_compat_1_7(MachineState *machine)
{
    pc_compat_2_0(machine);
    x86_cpu_change_kvm_default("x2apic", NULL);
}

static void pc_compat_1_6(MachineState *machine)
{
    pc_compat_1_7(machine);
}

static void pc_compat_1_5(MachineState *machine)
{
    pc_compat_1_6(machine);
}

static void pc_compat_1_4(MachineState *machine)
{
    pc_compat_1_5(machine);
}

static void pc_compat_1_3(MachineState *machine)
{
    pc_compat_1_4(machine);
    enable_compat_apic_id_mode();
}

/* PC compat function for pc-0.14 to pc-1.2 */
static void pc_compat_1_2(MachineState *machine)
{
    pc_compat_1_3(machine);
    x86_cpu_change_kvm_default("kvm-pv-eoi", NULL);
}

/* PC compat function for pc-0.10 to pc-0.13 */
static void pc_compat_0_13(MachineState *machine)
{
    pc_compat_1_2(machine);
}

static void pc_init_isa(MachineState *machine)
{
    if (!machine->cpu_model) {
        machine->cpu_model = "486";
    }
    x86_cpu_change_kvm_default("kvm-pv-eoi", NULL);
    enable_compat_apic_id_mode();
    pc_init1(machine, TYPE_I440FX_PCI_HOST_BRIDGE, TYPE_I440FX_PCI_DEVICE);
}

#ifdef CONFIG_XEN
static void pc_xen_hvm_init_pci(MachineState *machine)
{
    const char *pci_type = has_igd_gfx_passthru ?
                TYPE_IGD_PASSTHROUGH_I440FX_PCI_DEVICE : TYPE_I440FX_PCI_DEVICE;

    pc_init1(machine,
             TYPE_I440FX_PCI_HOST_BRIDGE,
             pci_type);
}

static void pc_xen_hvm_init(MachineState *machine)
{
    PCIBus *bus;

    if (!xen_enabled()) {
        error_report("xenfv machine requires the xen accelerator");
        exit(1);
    }

    pc_xen_hvm_init_pci(machine);

    bus = pci_find_primary_bus();
    if (bus != NULL) {
        pci_create_simple(bus, -1, "xen-platform");
    }
}
#endif

#define DEFINE_I440FX_MACHINE(suffix, name, compatfn, optionfn) \
    static void pc_init_##suffix(MachineState *machine) \
    { \
        void (*compat)(MachineState *m) = (compatfn); \
        if (compat) { \
            compat(machine); \
        } \
        pc_init1(machine, TYPE_I440FX_PCI_HOST_BRIDGE, \
                 TYPE_I440FX_PCI_DEVICE); \
    } \
    DEFINE_PC_MACHINE(suffix, name, pc_init_##suffix, optionfn)

static void pc_i440fx_machine_options(MachineClass *m)
{
    m->family = "pc_piix";
    m->desc = "Standard PC (i440FX + PIIX, 1996)";
    m->hot_add_cpu = pc_hot_add_cpu;
    m->default_machine_opts = "firmware=bios-256k.bin";
    m->default_display = "std";
}

<<<<<<< HEAD
static void pc_i440fx_2_6_machine_options(MachineClass *m)
=======
static void pc_i440fx_2_8_machine_options(MachineClass *m)
>>>>>>> 7124ccf8
{
    pc_i440fx_machine_options(m);
    m->alias = "pc";
    m->is_default = 1;
}

<<<<<<< HEAD
DEFINE_I440FX_MACHINE(v2_6, "pc-i440fx-2.6", NULL,
                      pc_i440fx_2_6_machine_options);


static void pc_i440fx_2_5_machine_options(MachineClass *m)
{
    PCMachineClass *pcmc = PC_MACHINE_CLASS(m);
    pc_i440fx_2_6_machine_options(m);
    m->alias = NULL;
    m->is_default = 0;
    pcmc->save_tsc_khz = false;
    m->legacy_fw_cfg_order = 1;
    SET_MACHINE_COMPAT(m, PC_COMPAT_2_5);
}

DEFINE_I440FX_MACHINE(v2_5, "pc-i440fx-2.5", NULL,
                      pc_i440fx_2_5_machine_options);


static void pc_i440fx_2_4_machine_options(MachineClass *m)
{
    PCMachineClass *pcmc = PC_MACHINE_CLASS(m);
    pc_i440fx_2_5_machine_options(m);
    m->hw_version = "2.4.0";
    pcmc->broken_reserved_end = true;
    SET_MACHINE_COMPAT(m, PC_COMPAT_2_4);
}

DEFINE_I440FX_MACHINE(v2_4, "pc-i440fx-2.4", NULL,
                      pc_i440fx_2_4_machine_options)


static void pc_i440fx_2_3_machine_options(MachineClass *m)
{
    pc_i440fx_2_4_machine_options(m);
    m->hw_version = "2.3.0";
    SET_MACHINE_COMPAT(m, PC_COMPAT_2_3);
}

DEFINE_I440FX_MACHINE(v2_3, "pc-i440fx-2.3", pc_compat_2_3,
                      pc_i440fx_2_3_machine_options);


static void pc_i440fx_2_2_machine_options(MachineClass *m)
{
    PCMachineClass *pcmc = PC_MACHINE_CLASS(m);
    pc_i440fx_2_3_machine_options(m);
    m->hw_version = "2.2.0";
    SET_MACHINE_COMPAT(m, PC_COMPAT_2_2);
    pcmc->rsdp_in_ram = false;
}

DEFINE_I440FX_MACHINE(v2_2, "pc-i440fx-2.2", pc_compat_2_2,
                      pc_i440fx_2_2_machine_options);


static void pc_i440fx_2_1_machine_options(MachineClass *m)
{
    PCMachineClass *pcmc = PC_MACHINE_CLASS(m);
    pc_i440fx_2_2_machine_options(m);
    m->hw_version = "2.1.0";
    m->default_display = NULL;
    SET_MACHINE_COMPAT(m, PC_COMPAT_2_1);
    pcmc->smbios_uuid_encoded = false;
    pcmc->enforce_aligned_dimm = false;
}

DEFINE_I440FX_MACHINE(v2_1, "pc-i440fx-2.1", pc_compat_2_1,
                      pc_i440fx_2_1_machine_options);



static void pc_i440fx_2_0_machine_options(MachineClass *m)
{
    PCMachineClass *pcmc = PC_MACHINE_CLASS(m);
    pc_i440fx_2_1_machine_options(m);
    m->hw_version = "2.0.0";
    SET_MACHINE_COMPAT(m, PC_COMPAT_2_0);
    pcmc->smbios_legacy_mode = true;
    pcmc->has_reserved_memory = false;
    /* This value depends on the actual DSDT and SSDT compiled into
     * the source QEMU; unfortunately it depends on the binary and
     * not on the machine type, so we cannot make pc-i440fx-1.7 work on
     * both QEMU 1.7 and QEMU 2.0.
     *
     * Large variations cause migration to fail for more than one
     * consecutive value of the "-smp" maxcpus option.
     *
     * For small variations of the kind caused by different iasl versions,
     * the 4k rounding usually leaves slack.  However, there could be still
     * one or two values that break.  For QEMU 1.7 and QEMU 2.0 the
     * slack is only ~10 bytes before one "-smp maxcpus" value breaks!
     *
     * 6652 is valid for QEMU 2.0, the right value for pc-i440fx-1.7 on
     * QEMU 1.7 it is 6414.  For RHEL/CentOS 7.0 it is 6418.
     */
    pcmc->legacy_acpi_table_size = 6652;
    pcmc->acpi_data_size = 0x10000;
}

DEFINE_I440FX_MACHINE(v2_0, "pc-i440fx-2.0", pc_compat_2_0,
                      pc_i440fx_2_0_machine_options);


static void pc_i440fx_1_7_machine_options(MachineClass *m)
{
    PCMachineClass *pcmc = PC_MACHINE_CLASS(m);
    pc_i440fx_2_0_machine_options(m);
    m->hw_version = "1.7.0";
    m->default_machine_opts = NULL;
    m->option_rom_has_mr = true;
    SET_MACHINE_COMPAT(m, PC_COMPAT_1_7);
    pcmc->smbios_defaults = false;
    pcmc->gigabyte_align = false;
    pcmc->legacy_acpi_table_size = 6414;
}

DEFINE_I440FX_MACHINE(v1_7, "pc-i440fx-1.7", pc_compat_1_7,
                      pc_i440fx_1_7_machine_options);


static void pc_i440fx_1_6_machine_options(MachineClass *m)
{
    PCMachineClass *pcmc = PC_MACHINE_CLASS(m);
    pc_i440fx_1_7_machine_options(m);
    m->hw_version = "1.6.0";
    m->rom_file_has_mr = false;
    SET_MACHINE_COMPAT(m, PC_COMPAT_1_6);
    pcmc->has_acpi_build = false;
}

DEFINE_I440FX_MACHINE(v1_6, "pc-i440fx-1.6", pc_compat_1_6,
                      pc_i440fx_1_6_machine_options);


static void pc_i440fx_1_5_machine_options(MachineClass *m)
{
    pc_i440fx_1_6_machine_options(m);
    m->hw_version = "1.5.0";
    SET_MACHINE_COMPAT(m, PC_COMPAT_1_5);
}

DEFINE_I440FX_MACHINE(v1_5, "pc-i440fx-1.5", pc_compat_1_5,
                      pc_i440fx_1_5_machine_options);


static void pc_i440fx_1_4_machine_options(MachineClass *m)
{
    pc_i440fx_1_5_machine_options(m);
    m->hw_version = "1.4.0";
    m->hot_add_cpu = NULL;
    SET_MACHINE_COMPAT(m, PC_COMPAT_1_4);
}

DEFINE_I440FX_MACHINE(v1_4, "pc-i440fx-1.4", pc_compat_1_4,
                      pc_i440fx_1_4_machine_options);


#define PC_COMPAT_1_3 \
        PC_COMPAT_1_4 \
=======
DEFINE_I440FX_MACHINE(v2_8, "pc-i440fx-2.8", NULL,
                      pc_i440fx_2_8_machine_options);


static void pc_i440fx_2_7_machine_options(MachineClass *m)
{
    pc_i440fx_2_8_machine_options(m);
    m->is_default = 0;
    m->alias = NULL;
    SET_MACHINE_COMPAT(m, PC_COMPAT_2_7);
}

DEFINE_I440FX_MACHINE(v2_7, "pc-i440fx-2.7", NULL,
                      pc_i440fx_2_7_machine_options);


static void pc_i440fx_2_6_machine_options(MachineClass *m)
{
    PCMachineClass *pcmc = PC_MACHINE_CLASS(m);
    pc_i440fx_2_7_machine_options(m);
    pcmc->legacy_cpu_hotplug = true;
    SET_MACHINE_COMPAT(m, PC_COMPAT_2_6);
}

DEFINE_I440FX_MACHINE(v2_6, "pc-i440fx-2.6", NULL,
                      pc_i440fx_2_6_machine_options);


static void pc_i440fx_2_5_machine_options(MachineClass *m)
{
    PCMachineClass *pcmc = PC_MACHINE_CLASS(m);
    pc_i440fx_2_6_machine_options(m);
    pcmc->save_tsc_khz = false;
    m->legacy_fw_cfg_order = 1;
    SET_MACHINE_COMPAT(m, PC_COMPAT_2_5);
}

DEFINE_I440FX_MACHINE(v2_5, "pc-i440fx-2.5", NULL,
                      pc_i440fx_2_5_machine_options);


static void pc_i440fx_2_4_machine_options(MachineClass *m)
{
    PCMachineClass *pcmc = PC_MACHINE_CLASS(m);
    pc_i440fx_2_5_machine_options(m);
    m->hw_version = "2.4.0";
    pcmc->broken_reserved_end = true;
    SET_MACHINE_COMPAT(m, PC_COMPAT_2_4);
}

DEFINE_I440FX_MACHINE(v2_4, "pc-i440fx-2.4", NULL,
                      pc_i440fx_2_4_machine_options)


static void pc_i440fx_2_3_machine_options(MachineClass *m)
{
    pc_i440fx_2_4_machine_options(m);
    m->hw_version = "2.3.0";
    SET_MACHINE_COMPAT(m, PC_COMPAT_2_3);
}

DEFINE_I440FX_MACHINE(v2_3, "pc-i440fx-2.3", pc_compat_2_3,
                      pc_i440fx_2_3_machine_options);


static void pc_i440fx_2_2_machine_options(MachineClass *m)
{
    PCMachineClass *pcmc = PC_MACHINE_CLASS(m);
    pc_i440fx_2_3_machine_options(m);
    m->hw_version = "2.2.0";
    SET_MACHINE_COMPAT(m, PC_COMPAT_2_2);
    pcmc->rsdp_in_ram = false;
}

DEFINE_I440FX_MACHINE(v2_2, "pc-i440fx-2.2", pc_compat_2_2,
                      pc_i440fx_2_2_machine_options);


static void pc_i440fx_2_1_machine_options(MachineClass *m)
{
    PCMachineClass *pcmc = PC_MACHINE_CLASS(m);
    pc_i440fx_2_2_machine_options(m);
    m->hw_version = "2.1.0";
    m->default_display = NULL;
    SET_MACHINE_COMPAT(m, PC_COMPAT_2_1);
    pcmc->smbios_uuid_encoded = false;
    pcmc->enforce_aligned_dimm = false;
}

DEFINE_I440FX_MACHINE(v2_1, "pc-i440fx-2.1", pc_compat_2_1,
                      pc_i440fx_2_1_machine_options);



static void pc_i440fx_2_0_machine_options(MachineClass *m)
{
    PCMachineClass *pcmc = PC_MACHINE_CLASS(m);
    pc_i440fx_2_1_machine_options(m);
    m->hw_version = "2.0.0";
    SET_MACHINE_COMPAT(m, PC_COMPAT_2_0);
    pcmc->smbios_legacy_mode = true;
    pcmc->has_reserved_memory = false;
    /* This value depends on the actual DSDT and SSDT compiled into
     * the source QEMU; unfortunately it depends on the binary and
     * not on the machine type, so we cannot make pc-i440fx-1.7 work on
     * both QEMU 1.7 and QEMU 2.0.
     *
     * Large variations cause migration to fail for more than one
     * consecutive value of the "-smp" maxcpus option.
     *
     * For small variations of the kind caused by different iasl versions,
     * the 4k rounding usually leaves slack.  However, there could be still
     * one or two values that break.  For QEMU 1.7 and QEMU 2.0 the
     * slack is only ~10 bytes before one "-smp maxcpus" value breaks!
     *
     * 6652 is valid for QEMU 2.0, the right value for pc-i440fx-1.7 on
     * QEMU 1.7 it is 6414.  For RHEL/CentOS 7.0 it is 6418.
     */
    pcmc->legacy_acpi_table_size = 6652;
    pcmc->acpi_data_size = 0x10000;
}

DEFINE_I440FX_MACHINE(v2_0, "pc-i440fx-2.0", pc_compat_2_0,
                      pc_i440fx_2_0_machine_options);


static void pc_i440fx_1_7_machine_options(MachineClass *m)
{
    PCMachineClass *pcmc = PC_MACHINE_CLASS(m);
    pc_i440fx_2_0_machine_options(m);
    m->hw_version = "1.7.0";
    m->default_machine_opts = NULL;
    m->option_rom_has_mr = true;
    SET_MACHINE_COMPAT(m, PC_COMPAT_1_7);
    pcmc->smbios_defaults = false;
    pcmc->gigabyte_align = false;
    pcmc->legacy_acpi_table_size = 6414;
}

DEFINE_I440FX_MACHINE(v1_7, "pc-i440fx-1.7", pc_compat_1_7,
                      pc_i440fx_1_7_machine_options);


static void pc_i440fx_1_6_machine_options(MachineClass *m)
{
    PCMachineClass *pcmc = PC_MACHINE_CLASS(m);
    pc_i440fx_1_7_machine_options(m);
    m->hw_version = "1.6.0";
    m->rom_file_has_mr = false;
    SET_MACHINE_COMPAT(m, PC_COMPAT_1_6);
    pcmc->has_acpi_build = false;
}

DEFINE_I440FX_MACHINE(v1_6, "pc-i440fx-1.6", pc_compat_1_6,
                      pc_i440fx_1_6_machine_options);


static void pc_i440fx_1_5_machine_options(MachineClass *m)
{
    pc_i440fx_1_6_machine_options(m);
    m->hw_version = "1.5.0";
    SET_MACHINE_COMPAT(m, PC_COMPAT_1_5);
}

DEFINE_I440FX_MACHINE(v1_5, "pc-i440fx-1.5", pc_compat_1_5,
                      pc_i440fx_1_5_machine_options);


static void pc_i440fx_1_4_machine_options(MachineClass *m)
{
    pc_i440fx_1_5_machine_options(m);
    m->hw_version = "1.4.0";
    m->hot_add_cpu = NULL;
    SET_MACHINE_COMPAT(m, PC_COMPAT_1_4);
}

DEFINE_I440FX_MACHINE(v1_4, "pc-i440fx-1.4", pc_compat_1_4,
                      pc_i440fx_1_4_machine_options);


#define PC_COMPAT_1_3 \
        PC_CPU_MODEL_IDS("1.3.0") \
>>>>>>> 7124ccf8
        {\
            .driver   = "usb-tablet",\
            .property = "usb_version",\
            .value    = stringify(1),\
        },{\
            .driver   = "virtio-net-pci",\
            .property = "ctrl_mac_addr",\
            .value    = "off",      \
        },{ \
            .driver   = "virtio-net-pci", \
            .property = "mq", \
            .value    = "off", \
        }, {\
            .driver   = "e1000",\
            .property = "autonegotiation",\
            .value    = "off",\
        },


static void pc_i440fx_1_3_machine_options(MachineClass *m)
{
    pc_i440fx_1_4_machine_options(m);
    m->hw_version = "1.3.0";
    SET_MACHINE_COMPAT(m, PC_COMPAT_1_3);
}

DEFINE_I440FX_MACHINE(v1_3, "pc-1.3", pc_compat_1_3,
                      pc_i440fx_1_3_machine_options);


#define PC_COMPAT_1_2 \
<<<<<<< HEAD
        PC_COMPAT_1_3 \
=======
        PC_CPU_MODEL_IDS("1.2.0") \
>>>>>>> 7124ccf8
        {\
            .driver   = "nec-usb-xhci",\
            .property = "msi",\
            .value    = "off",\
        },{\
            .driver   = "nec-usb-xhci",\
            .property = "msix",\
            .value    = "off",\
        },{\
            .driver   = "ivshmem",\
            .property = "use64",\
            .value    = "0",\
        },{\
            .driver   = "qxl",\
            .property = "revision",\
            .value    = stringify(3),\
        },{\
            .driver   = "qxl-vga",\
            .property = "revision",\
            .value    = stringify(3),\
        },{\
            .driver   = "VGA",\
            .property = "mmio",\
            .value    = "off",\
        },

static void pc_i440fx_1_2_machine_options(MachineClass *m)
{
    pc_i440fx_1_3_machine_options(m);
    m->hw_version = "1.2.0";
    SET_MACHINE_COMPAT(m, PC_COMPAT_1_2);
}

DEFINE_I440FX_MACHINE(v1_2, "pc-1.2", pc_compat_1_2,
                      pc_i440fx_1_2_machine_options);


#define PC_COMPAT_1_1 \
<<<<<<< HEAD
        PC_COMPAT_1_2 \
=======
        PC_CPU_MODEL_IDS("1.1.0") \
>>>>>>> 7124ccf8
        {\
            .driver   = "virtio-scsi-pci",\
            .property = "hotplug",\
            .value    = "off",\
        },{\
            .driver   = "virtio-scsi-pci",\
            .property = "param_change",\
            .value    = "off",\
        },{\
            .driver   = "VGA",\
            .property = "vgamem_mb",\
            .value    = stringify(8),\
        },{\
            .driver   = "vmware-svga",\
            .property = "vgamem_mb",\
            .value    = stringify(8),\
        },{\
            .driver   = "qxl-vga",\
            .property = "vgamem_mb",\
            .value    = stringify(8),\
        },{\
            .driver   = "qxl",\
            .property = "vgamem_mb",\
            .value    = stringify(8),\
        },{\
            .driver   = "virtio-blk-pci",\
            .property = "config-wce",\
            .value    = "off",\
        },

static void pc_i440fx_1_1_machine_options(MachineClass *m)
{
    pc_i440fx_1_2_machine_options(m);
    m->hw_version = "1.1.0";
    SET_MACHINE_COMPAT(m, PC_COMPAT_1_1);
}

DEFINE_I440FX_MACHINE(v1_1, "pc-1.1", pc_compat_1_2,
                      pc_i440fx_1_1_machine_options);


#define PC_COMPAT_1_0 \
<<<<<<< HEAD
        PC_COMPAT_1_1 \
=======
        PC_CPU_MODEL_IDS("1.0") \
>>>>>>> 7124ccf8
        {\
            .driver   = TYPE_ISA_FDC,\
            .property = "check_media_rate",\
            .value    = "off",\
        }, {\
            .driver   = "virtio-balloon-pci",\
            .property = "class",\
            .value    = stringify(PCI_CLASS_MEMORY_RAM),\
        },{\
            .driver   = "apic-common",\
            .property = "vapic",\
            .value    = "off",\
        },{\
            .driver   = TYPE_USB_DEVICE,\
            .property = "full-path",\
            .value    = "no",\
        },

static void pc_i440fx_1_0_machine_options(MachineClass *m)
{
    pc_i440fx_1_1_machine_options(m);
    m->hw_version = "1.0";
    SET_MACHINE_COMPAT(m, PC_COMPAT_1_0);
}

DEFINE_I440FX_MACHINE(v1_0, "pc-1.0", pc_compat_1_2,
                      pc_i440fx_1_0_machine_options);


#define PC_COMPAT_0_15 \
<<<<<<< HEAD
        PC_COMPAT_1_0
=======
        PC_CPU_MODEL_IDS("0.15")
>>>>>>> 7124ccf8

static void pc_i440fx_0_15_machine_options(MachineClass *m)
{
    pc_i440fx_1_0_machine_options(m);
    m->hw_version = "0.15";
    SET_MACHINE_COMPAT(m, PC_COMPAT_0_15);
}

DEFINE_I440FX_MACHINE(v0_15, "pc-0.15", pc_compat_1_2,
                      pc_i440fx_0_15_machine_options);


#define PC_COMPAT_0_14 \
<<<<<<< HEAD
        PC_COMPAT_0_15 \
=======
        PC_CPU_MODEL_IDS("0.14") \
>>>>>>> 7124ccf8
        {\
            .driver   = "virtio-blk-pci",\
            .property = "event_idx",\
            .value    = "off",\
        },{\
            .driver   = "virtio-serial-pci",\
            .property = "event_idx",\
            .value    = "off",\
        },{\
            .driver   = "virtio-net-pci",\
            .property = "event_idx",\
            .value    = "off",\
        },{\
            .driver   = "virtio-balloon-pci",\
            .property = "event_idx",\
            .value    = "off",\
        },{\
            .driver   = "qxl",\
            .property = "revision",\
            .value    = stringify(2),\
        },{\
            .driver   = "qxl-vga",\
            .property = "revision",\
            .value    = stringify(2),\
        },

static void pc_i440fx_0_14_machine_options(MachineClass *m)
{
    pc_i440fx_0_15_machine_options(m);
    m->hw_version = "0.14";
    SET_MACHINE_COMPAT(m, PC_COMPAT_0_14);
}

DEFINE_I440FX_MACHINE(v0_14, "pc-0.14", pc_compat_1_2,
                      pc_i440fx_0_14_machine_options);


#define PC_COMPAT_0_13 \
<<<<<<< HEAD
        PC_COMPAT_0_14 \
=======
        PC_CPU_MODEL_IDS("0.13") \
>>>>>>> 7124ccf8
        {\
            .driver   = TYPE_PCI_DEVICE,\
            .property = "command_serr_enable",\
            .value    = "off",\
        },{\
            .driver   = "AC97",\
            .property = "use_broken_id",\
            .value    = stringify(1),\
        },{\
            .driver   = "virtio-9p-pci",\
            .property = "vectors",\
            .value    = stringify(0),\
        },{\
            .driver   = "VGA",\
            .property = "rombar",\
            .value    = stringify(0),\
        },{\
            .driver   = "vmware-svga",\
            .property = "rombar",\
            .value    = stringify(0),\
        },

static void pc_i440fx_0_13_machine_options(MachineClass *m)
{
    PCMachineClass *pcmc = PC_MACHINE_CLASS(m);
    pc_i440fx_0_14_machine_options(m);
    m->hw_version = "0.13";
    SET_MACHINE_COMPAT(m, PC_COMPAT_0_13);
    pcmc->kvmclock_enabled = false;
}

DEFINE_I440FX_MACHINE(v0_13, "pc-0.13", pc_compat_0_13,
                      pc_i440fx_0_13_machine_options);


#define PC_COMPAT_0_12 \
<<<<<<< HEAD
        PC_COMPAT_0_13 \
=======
        PC_CPU_MODEL_IDS("0.12") \
>>>>>>> 7124ccf8
        {\
            .driver   = "virtio-serial-pci",\
            .property = "max_ports",\
            .value    = stringify(1),\
        },{\
            .driver   = "virtio-serial-pci",\
            .property = "vectors",\
            .value    = stringify(0),\
        },{\
            .driver   = "usb-mouse",\
            .property = "serial",\
            .value    = "1",\
        },{\
            .driver   = "usb-tablet",\
            .property = "serial",\
            .value    = "1",\
        },{\
            .driver   = "usb-kbd",\
            .property = "serial",\
            .value    = "1",\
        },

static void pc_i440fx_0_12_machine_options(MachineClass *m)
{
    pc_i440fx_0_13_machine_options(m);
    m->hw_version = "0.12";
    SET_MACHINE_COMPAT(m, PC_COMPAT_0_12);
}

DEFINE_I440FX_MACHINE(v0_12, "pc-0.12", pc_compat_0_13,
                      pc_i440fx_0_12_machine_options);


#define PC_COMPAT_0_11 \
<<<<<<< HEAD
        PC_COMPAT_0_12 \
=======
        PC_CPU_MODEL_IDS("0.11") \
>>>>>>> 7124ccf8
        {\
            .driver   = "virtio-blk-pci",\
            .property = "vectors",\
            .value    = stringify(0),\
        },{\
            .driver   = TYPE_PCI_DEVICE,\
            .property = "rombar",\
            .value    = stringify(0),\
        },{\
            .driver   = "ide-drive",\
            .property = "ver",\
            .value    = "0.11",\
        },{\
            .driver   = "scsi-disk",\
            .property = "ver",\
            .value    = "0.11",\
        },

static void pc_i440fx_0_11_machine_options(MachineClass *m)
{
    pc_i440fx_0_12_machine_options(m);
    m->hw_version = "0.11";
    SET_MACHINE_COMPAT(m, PC_COMPAT_0_11);
}

DEFINE_I440FX_MACHINE(v0_11, "pc-0.11", pc_compat_0_13,
                      pc_i440fx_0_11_machine_options);


#define PC_COMPAT_0_10 \
<<<<<<< HEAD
    PC_COMPAT_0_11 \
=======
    PC_CPU_MODEL_IDS("0.10") \
>>>>>>> 7124ccf8
    {\
        .driver   = "virtio-blk-pci",\
        .property = "class",\
        .value    = stringify(PCI_CLASS_STORAGE_OTHER),\
    },{\
        .driver   = "virtio-serial-pci",\
        .property = "class",\
        .value    = stringify(PCI_CLASS_DISPLAY_OTHER),\
    },{\
        .driver   = "virtio-net-pci",\
        .property = "vectors",\
        .value    = stringify(0),\
    },{\
        .driver   = "ide-drive",\
        .property = "ver",\
        .value    = "0.10",\
    },{\
        .driver   = "scsi-disk",\
        .property = "ver",\
        .value    = "0.10",\
    },

static void pc_i440fx_0_10_machine_options(MachineClass *m)
{
    pc_i440fx_0_11_machine_options(m);
    m->hw_version = "0.10";
    SET_MACHINE_COMPAT(m, PC_COMPAT_0_10);
}

DEFINE_I440FX_MACHINE(v0_10, "pc-0.10", pc_compat_0_13,
                      pc_i440fx_0_10_machine_options);

typedef struct {
    uint16_t gpu_device_id;
    uint16_t pch_device_id;
    uint8_t pch_revision_id;
} IGDDeviceIDInfo;

/* In real world different GPU should have different PCH. But actually
 * the different PCH DIDs likely map to different PCH SKUs. We do the
 * same thing for the GPU. For PCH, the different SKUs are going to be
 * all the same silicon design and implementation, just different
 * features turn on and off with fuses. The SW interfaces should be
 * consistent across all SKUs in a given family (eg LPT). But just same
 * features may not be supported.
 *
 * Most of these different PCH features probably don't matter to the
 * Gfx driver, but obviously any difference in display port connections
 * will so it should be fine with any PCH in case of passthrough.
 *
 * So currently use one PCH version, 0x8c4e, to cover all HSW(Haswell)
 * scenarios, 0x9cc3 for BDW(Broadwell).
 */
static const IGDDeviceIDInfo igd_combo_id_infos[] = {
    /* HSW Classic */
    {0x0402, 0x8c4e, 0x04}, /* HSWGT1D, HSWD_w7 */
    {0x0406, 0x8c4e, 0x04}, /* HSWGT1M, HSWM_w7 */
    {0x0412, 0x8c4e, 0x04}, /* HSWGT2D, HSWD_w7 */
    {0x0416, 0x8c4e, 0x04}, /* HSWGT2M, HSWM_w7 */
    {0x041E, 0x8c4e, 0x04}, /* HSWGT15D, HSWD_w7 */
    /* HSW ULT */
    {0x0A06, 0x8c4e, 0x04}, /* HSWGT1UT, HSWM_w7 */
    {0x0A16, 0x8c4e, 0x04}, /* HSWGT2UT, HSWM_w7 */
    {0x0A26, 0x8c4e, 0x06}, /* HSWGT3UT, HSWM_w7 */
    {0x0A2E, 0x8c4e, 0x04}, /* HSWGT3UT28W, HSWM_w7 */
    {0x0A1E, 0x8c4e, 0x04}, /* HSWGT2UX, HSWM_w7 */
    {0x0A0E, 0x8c4e, 0x04}, /* HSWGT1ULX, HSWM_w7 */
    /* HSW CRW */
    {0x0D26, 0x8c4e, 0x04}, /* HSWGT3CW, HSWM_w7 */
    {0x0D22, 0x8c4e, 0x04}, /* HSWGT3CWDT, HSWD_w7 */
    /* HSW Server */
    {0x041A, 0x8c4e, 0x04}, /* HSWSVGT2, HSWD_w7 */
    /* HSW SRVR */
    {0x040A, 0x8c4e, 0x04}, /* HSWSVGT1, HSWD_w7 */
    /* BSW */
    {0x1606, 0x9cc3, 0x03}, /* BDWULTGT1, BDWM_w7 */
    {0x1616, 0x9cc3, 0x03}, /* BDWULTGT2, BDWM_w7 */
    {0x1626, 0x9cc3, 0x03}, /* BDWULTGT3, BDWM_w7 */
    {0x160E, 0x9cc3, 0x03}, /* BDWULXGT1, BDWM_w7 */
    {0x161E, 0x9cc3, 0x03}, /* BDWULXGT2, BDWM_w7 */
    {0x1602, 0x9cc3, 0x03}, /* BDWHALOGT1, BDWM_w7 */
    {0x1612, 0x9cc3, 0x03}, /* BDWHALOGT2, BDWM_w7 */
    {0x1622, 0x9cc3, 0x03}, /* BDWHALOGT3, BDWM_w7 */
    {0x162B, 0x9cc3, 0x03}, /* BDWHALO28W, BDWM_w7 */
    {0x162A, 0x9cc3, 0x03}, /* BDWGT3WRKS, BDWM_w7 */
    {0x162D, 0x9cc3, 0x03}, /* BDWGT3SRVR, BDWM_w7 */
};

static void isa_bridge_class_init(ObjectClass *klass, void *data)
{
    DeviceClass *dc = DEVICE_CLASS(klass);
    PCIDeviceClass *k = PCI_DEVICE_CLASS(klass);

    dc->desc        = "ISA bridge faked to support IGD PT";
    k->vendor_id    = PCI_VENDOR_ID_INTEL;
    k->class_id     = PCI_CLASS_BRIDGE_ISA;
};

static TypeInfo isa_bridge_info = {
    .name          = "igd-passthrough-isa-bridge",
    .parent        = TYPE_PCI_DEVICE,
    .instance_size = sizeof(PCIDevice),
    .class_init = isa_bridge_class_init,
};

static void pt_graphics_register_types(void)
{
    type_register_static(&isa_bridge_info);
}
type_init(pt_graphics_register_types)

void igd_passthrough_isa_bridge_create(PCIBus *bus, uint16_t gpu_dev_id)
{
    struct PCIDevice *bridge_dev;
    int i, num;
    uint16_t pch_dev_id = 0xffff;
    uint8_t pch_rev_id;

    num = ARRAY_SIZE(igd_combo_id_infos);
    for (i = 0; i < num; i++) {
        if (gpu_dev_id == igd_combo_id_infos[i].gpu_device_id) {
            pch_dev_id = igd_combo_id_infos[i].pch_device_id;
            pch_rev_id = igd_combo_id_infos[i].pch_revision_id;
        }
    }

    if (pch_dev_id == 0xffff) {
        return;
    }

    /* Currently IGD drivers always need to access PCH by 1f.0. */
    bridge_dev = pci_create_simple(bus, PCI_DEVFN(0x1f, 0),
                                   "igd-passthrough-isa-bridge");

    /*
     * Note that vendor id is always PCI_VENDOR_ID_INTEL.
     */
    if (!bridge_dev) {
        fprintf(stderr, "set igd-passthrough-isa-bridge failed!\n");
        return;
    }
    pci_config_set_device_id(bridge_dev->config, pch_dev_id);
    pci_config_set_revision(bridge_dev->config, pch_rev_id);
}

static void isapc_machine_options(MachineClass *m)
{
    PCMachineClass *pcmc = PC_MACHINE_CLASS(m);
    m->desc = "ISA-only PC";
    m->max_cpus = 1;
    m->option_rom_has_mr = true;
    m->rom_file_has_mr = false;
    pcmc->pci_enabled = false;
    pcmc->has_acpi_build = false;
    pcmc->smbios_defaults = false;
    pcmc->gigabyte_align = false;
    pcmc->smbios_legacy_mode = true;
    pcmc->has_reserved_memory = false;
}

DEFINE_PC_MACHINE(isapc, "isapc", pc_init_isa,
                  isapc_machine_options);


#ifdef CONFIG_XEN
static void xenfv_machine_options(MachineClass *m)
{
    m->desc = "Xen Fully-virtualized PC";
    m->max_cpus = HVM_MAX_VCPUS;
    m->default_machine_opts = "accel=xen";
    m->hot_add_cpu = pc_hot_add_cpu;
}

DEFINE_PC_MACHINE(xenfv, "xenfv", pc_xen_hvm_init,
                  xenfv_machine_options);
#endif<|MERGE_RESOLUTION|>--- conflicted
+++ resolved
@@ -23,10 +23,6 @@
  */
 
 #include "qemu/osdep.h"
-<<<<<<< HEAD
-#include <glib.h>
-=======
->>>>>>> 7124ccf8
 
 #include "hw/hw.h"
 #include "hw/loader.h"
@@ -78,10 +74,6 @@
     ISABus *isa_bus;
     PCII440FXState *i440fx_state;
     int piix3_devfn = -1;
-<<<<<<< HEAD
-    qemu_irq *gsi;
-=======
->>>>>>> 7124ccf8
     qemu_irq *i8259;
     qemu_irq smi_irq;
     GSIState *gsi_state;
@@ -124,37 +116,6 @@
      *    qemu -M pc,max-ram-below-4g=2G -m 4G     -> 2048M low, 2048M high
      *    qemu -M pc,max-ram-below-4g=4G -m 3968M  -> 3968M low (=4G-128M)
      */
-<<<<<<< HEAD
-    if (machine->ram_size >= 0xe0000000) {
-        lowmem = pcmc->gigabyte_align ? 0xc0000000 : 0xe0000000;
-    } else {
-        lowmem = 0xe0000000;
-    }
-
-    /* Handle the machine opt max-ram-below-4g.  It is basically doing
-     * min(qemu limit, user limit).
-     */
-    if (lowmem > pcms->max_ram_below_4g) {
-        lowmem = pcms->max_ram_below_4g;
-        if (machine->ram_size - lowmem > lowmem &&
-            lowmem & ((1ULL << 30) - 1)) {
-            error_report("Warning: Large machine and max_ram_below_4g(%"PRIu64
-                         ") not a multiple of 1G; possible bad performance.",
-                         pcms->max_ram_below_4g);
-        }
-    }
-
-    if (machine->ram_size >= lowmem) {
-        pcms->above_4g_mem_size = machine->ram_size - lowmem;
-        pcms->below_4g_mem_size = lowmem;
-    } else {
-        pcms->above_4g_mem_size = 0;
-        pcms->below_4g_mem_size = machine->ram_size;
-    }
-
-    if (xen_enabled()) {
-        xen_hvm_init(pcms, &ram_memory);
-=======
     if (xen_enabled()) {
         xen_hvm_init(pcms, &ram_memory);
     } else {
@@ -183,7 +144,6 @@
             pcms->above_4g_mem_size = 0;
             pcms->below_4g_mem_size = machine->ram_size;
         }
->>>>>>> 7124ccf8
     }
 
     pc_cpus_init(pcms);
@@ -224,13 +184,8 @@
     gsi_state = g_malloc0(sizeof(*gsi_state));
     if (kvm_ioapic_in_kernel()) {
         kvm_pc_setup_irq_routing(pcmc->pci_enabled);
-<<<<<<< HEAD
-        gsi = qemu_allocate_irqs(kvm_pc_gsi_handler, gsi_state,
-                                 GSI_NUM_PINS);
-=======
         pcms->gsi = qemu_allocate_irqs(kvm_pc_gsi_handler, gsi_state,
                                        GSI_NUM_PINS);
->>>>>>> 7124ccf8
     } else {
         pcms->gsi = qemu_allocate_irqs(gsi_handler, gsi_state, GSI_NUM_PINS);
     }
@@ -238,11 +193,7 @@
     if (pcmc->pci_enabled) {
         pci_bus = i440fx_init(host_type,
                               pci_type,
-<<<<<<< HEAD
-                              &i440fx_state, &piix3_devfn, &isa_bus, gsi,
-=======
                               &i440fx_state, &piix3_devfn, &isa_bus, pcms->gsi,
->>>>>>> 7124ccf8
                               system_memory, system_io, machine->ram_size,
                               pcms->below_4g_mem_size,
                               pcms->above_4g_mem_size,
@@ -283,11 +234,7 @@
     }
 
     /* init basic PC hardware */
-<<<<<<< HEAD
-    pc_basic_device_init(isa_bus, gsi, &rtc_state, true,
-=======
     pc_basic_device_init(isa_bus, pcms->gsi, &rtc_state, true,
->>>>>>> 7124ccf8
                          (pcms->vmport != ON_OFF_AUTO_ON), 0x4);
 
     pc_nic_init(isa_bus, pci_bus);
@@ -320,11 +267,7 @@
 
     pc_cmos_init(pcms, idebus[0], idebus[1], rtc_state);
 
-<<<<<<< HEAD
-    if (pcmc->pci_enabled && usb_enabled()) {
-=======
     if (pcmc->pci_enabled && machine_usb(machine)) {
->>>>>>> 7124ccf8
         pci_create_simple(pci_bus, piix3_devfn + 2, "piix3-usb-uhci");
     }
 
@@ -335,11 +278,7 @@
         smi_irq = qemu_allocate_irq(pc_acpi_smi_interrupt, first_cpu, 0);
         /* TODO: Populate SPD eeprom data.  */
         smbus = piix4_pm_init(pci_bus, piix3_devfn + 3, 0xb100,
-<<<<<<< HEAD
-                              gsi[9], smi_irq,
-=======
                               pcms->gsi[9], smi_irq,
->>>>>>> 7124ccf8
                               pc_machine_is_smm_enabled(pcms),
                               &piix4_pm);
         smbus_eeprom_init(smbus, 8, NULL, 0);
@@ -498,18 +437,37 @@
     m->default_display = "std";
 }
 
-<<<<<<< HEAD
-static void pc_i440fx_2_6_machine_options(MachineClass *m)
-=======
 static void pc_i440fx_2_8_machine_options(MachineClass *m)
->>>>>>> 7124ccf8
 {
     pc_i440fx_machine_options(m);
     m->alias = "pc";
     m->is_default = 1;
 }
 
-<<<<<<< HEAD
+DEFINE_I440FX_MACHINE(v2_8, "pc-i440fx-2.8", NULL,
+                      pc_i440fx_2_8_machine_options);
+
+
+static void pc_i440fx_2_7_machine_options(MachineClass *m)
+{
+    pc_i440fx_2_8_machine_options(m);
+    m->is_default = 0;
+    m->alias = NULL;
+    SET_MACHINE_COMPAT(m, PC_COMPAT_2_7);
+}
+
+DEFINE_I440FX_MACHINE(v2_7, "pc-i440fx-2.7", NULL,
+                      pc_i440fx_2_7_machine_options);
+
+
+static void pc_i440fx_2_6_machine_options(MachineClass *m)
+{
+    PCMachineClass *pcmc = PC_MACHINE_CLASS(m);
+    pc_i440fx_2_7_machine_options(m);
+    pcmc->legacy_cpu_hotplug = true;
+    SET_MACHINE_COMPAT(m, PC_COMPAT_2_6);
+}
+
 DEFINE_I440FX_MACHINE(v2_6, "pc-i440fx-2.6", NULL,
                       pc_i440fx_2_6_machine_options);
 
@@ -518,8 +476,6 @@
 {
     PCMachineClass *pcmc = PC_MACHINE_CLASS(m);
     pc_i440fx_2_6_machine_options(m);
-    m->alias = NULL;
-    m->is_default = 0;
     pcmc->save_tsc_khz = false;
     m->legacy_fw_cfg_order = 1;
     SET_MACHINE_COMPAT(m, PC_COMPAT_2_5);
@@ -669,191 +625,7 @@
 
 
 #define PC_COMPAT_1_3 \
-        PC_COMPAT_1_4 \
-=======
-DEFINE_I440FX_MACHINE(v2_8, "pc-i440fx-2.8", NULL,
-                      pc_i440fx_2_8_machine_options);
-
-
-static void pc_i440fx_2_7_machine_options(MachineClass *m)
-{
-    pc_i440fx_2_8_machine_options(m);
-    m->is_default = 0;
-    m->alias = NULL;
-    SET_MACHINE_COMPAT(m, PC_COMPAT_2_7);
-}
-
-DEFINE_I440FX_MACHINE(v2_7, "pc-i440fx-2.7", NULL,
-                      pc_i440fx_2_7_machine_options);
-
-
-static void pc_i440fx_2_6_machine_options(MachineClass *m)
-{
-    PCMachineClass *pcmc = PC_MACHINE_CLASS(m);
-    pc_i440fx_2_7_machine_options(m);
-    pcmc->legacy_cpu_hotplug = true;
-    SET_MACHINE_COMPAT(m, PC_COMPAT_2_6);
-}
-
-DEFINE_I440FX_MACHINE(v2_6, "pc-i440fx-2.6", NULL,
-                      pc_i440fx_2_6_machine_options);
-
-
-static void pc_i440fx_2_5_machine_options(MachineClass *m)
-{
-    PCMachineClass *pcmc = PC_MACHINE_CLASS(m);
-    pc_i440fx_2_6_machine_options(m);
-    pcmc->save_tsc_khz = false;
-    m->legacy_fw_cfg_order = 1;
-    SET_MACHINE_COMPAT(m, PC_COMPAT_2_5);
-}
-
-DEFINE_I440FX_MACHINE(v2_5, "pc-i440fx-2.5", NULL,
-                      pc_i440fx_2_5_machine_options);
-
-
-static void pc_i440fx_2_4_machine_options(MachineClass *m)
-{
-    PCMachineClass *pcmc = PC_MACHINE_CLASS(m);
-    pc_i440fx_2_5_machine_options(m);
-    m->hw_version = "2.4.0";
-    pcmc->broken_reserved_end = true;
-    SET_MACHINE_COMPAT(m, PC_COMPAT_2_4);
-}
-
-DEFINE_I440FX_MACHINE(v2_4, "pc-i440fx-2.4", NULL,
-                      pc_i440fx_2_4_machine_options)
-
-
-static void pc_i440fx_2_3_machine_options(MachineClass *m)
-{
-    pc_i440fx_2_4_machine_options(m);
-    m->hw_version = "2.3.0";
-    SET_MACHINE_COMPAT(m, PC_COMPAT_2_3);
-}
-
-DEFINE_I440FX_MACHINE(v2_3, "pc-i440fx-2.3", pc_compat_2_3,
-                      pc_i440fx_2_3_machine_options);
-
-
-static void pc_i440fx_2_2_machine_options(MachineClass *m)
-{
-    PCMachineClass *pcmc = PC_MACHINE_CLASS(m);
-    pc_i440fx_2_3_machine_options(m);
-    m->hw_version = "2.2.0";
-    SET_MACHINE_COMPAT(m, PC_COMPAT_2_2);
-    pcmc->rsdp_in_ram = false;
-}
-
-DEFINE_I440FX_MACHINE(v2_2, "pc-i440fx-2.2", pc_compat_2_2,
-                      pc_i440fx_2_2_machine_options);
-
-
-static void pc_i440fx_2_1_machine_options(MachineClass *m)
-{
-    PCMachineClass *pcmc = PC_MACHINE_CLASS(m);
-    pc_i440fx_2_2_machine_options(m);
-    m->hw_version = "2.1.0";
-    m->default_display = NULL;
-    SET_MACHINE_COMPAT(m, PC_COMPAT_2_1);
-    pcmc->smbios_uuid_encoded = false;
-    pcmc->enforce_aligned_dimm = false;
-}
-
-DEFINE_I440FX_MACHINE(v2_1, "pc-i440fx-2.1", pc_compat_2_1,
-                      pc_i440fx_2_1_machine_options);
-
-
-
-static void pc_i440fx_2_0_machine_options(MachineClass *m)
-{
-    PCMachineClass *pcmc = PC_MACHINE_CLASS(m);
-    pc_i440fx_2_1_machine_options(m);
-    m->hw_version = "2.0.0";
-    SET_MACHINE_COMPAT(m, PC_COMPAT_2_0);
-    pcmc->smbios_legacy_mode = true;
-    pcmc->has_reserved_memory = false;
-    /* This value depends on the actual DSDT and SSDT compiled into
-     * the source QEMU; unfortunately it depends on the binary and
-     * not on the machine type, so we cannot make pc-i440fx-1.7 work on
-     * both QEMU 1.7 and QEMU 2.0.
-     *
-     * Large variations cause migration to fail for more than one
-     * consecutive value of the "-smp" maxcpus option.
-     *
-     * For small variations of the kind caused by different iasl versions,
-     * the 4k rounding usually leaves slack.  However, there could be still
-     * one or two values that break.  For QEMU 1.7 and QEMU 2.0 the
-     * slack is only ~10 bytes before one "-smp maxcpus" value breaks!
-     *
-     * 6652 is valid for QEMU 2.0, the right value for pc-i440fx-1.7 on
-     * QEMU 1.7 it is 6414.  For RHEL/CentOS 7.0 it is 6418.
-     */
-    pcmc->legacy_acpi_table_size = 6652;
-    pcmc->acpi_data_size = 0x10000;
-}
-
-DEFINE_I440FX_MACHINE(v2_0, "pc-i440fx-2.0", pc_compat_2_0,
-                      pc_i440fx_2_0_machine_options);
-
-
-static void pc_i440fx_1_7_machine_options(MachineClass *m)
-{
-    PCMachineClass *pcmc = PC_MACHINE_CLASS(m);
-    pc_i440fx_2_0_machine_options(m);
-    m->hw_version = "1.7.0";
-    m->default_machine_opts = NULL;
-    m->option_rom_has_mr = true;
-    SET_MACHINE_COMPAT(m, PC_COMPAT_1_7);
-    pcmc->smbios_defaults = false;
-    pcmc->gigabyte_align = false;
-    pcmc->legacy_acpi_table_size = 6414;
-}
-
-DEFINE_I440FX_MACHINE(v1_7, "pc-i440fx-1.7", pc_compat_1_7,
-                      pc_i440fx_1_7_machine_options);
-
-
-static void pc_i440fx_1_6_machine_options(MachineClass *m)
-{
-    PCMachineClass *pcmc = PC_MACHINE_CLASS(m);
-    pc_i440fx_1_7_machine_options(m);
-    m->hw_version = "1.6.0";
-    m->rom_file_has_mr = false;
-    SET_MACHINE_COMPAT(m, PC_COMPAT_1_6);
-    pcmc->has_acpi_build = false;
-}
-
-DEFINE_I440FX_MACHINE(v1_6, "pc-i440fx-1.6", pc_compat_1_6,
-                      pc_i440fx_1_6_machine_options);
-
-
-static void pc_i440fx_1_5_machine_options(MachineClass *m)
-{
-    pc_i440fx_1_6_machine_options(m);
-    m->hw_version = "1.5.0";
-    SET_MACHINE_COMPAT(m, PC_COMPAT_1_5);
-}
-
-DEFINE_I440FX_MACHINE(v1_5, "pc-i440fx-1.5", pc_compat_1_5,
-                      pc_i440fx_1_5_machine_options);
-
-
-static void pc_i440fx_1_4_machine_options(MachineClass *m)
-{
-    pc_i440fx_1_5_machine_options(m);
-    m->hw_version = "1.4.0";
-    m->hot_add_cpu = NULL;
-    SET_MACHINE_COMPAT(m, PC_COMPAT_1_4);
-}
-
-DEFINE_I440FX_MACHINE(v1_4, "pc-i440fx-1.4", pc_compat_1_4,
-                      pc_i440fx_1_4_machine_options);
-
-
-#define PC_COMPAT_1_3 \
         PC_CPU_MODEL_IDS("1.3.0") \
->>>>>>> 7124ccf8
         {\
             .driver   = "usb-tablet",\
             .property = "usb_version",\
@@ -885,11 +657,7 @@
 
 
 #define PC_COMPAT_1_2 \
-<<<<<<< HEAD
-        PC_COMPAT_1_3 \
-=======
         PC_CPU_MODEL_IDS("1.2.0") \
->>>>>>> 7124ccf8
         {\
             .driver   = "nec-usb-xhci",\
             .property = "msi",\
@@ -928,11 +696,7 @@
 
 
 #define PC_COMPAT_1_1 \
-<<<<<<< HEAD
-        PC_COMPAT_1_2 \
-=======
         PC_CPU_MODEL_IDS("1.1.0") \
->>>>>>> 7124ccf8
         {\
             .driver   = "virtio-scsi-pci",\
             .property = "hotplug",\
@@ -975,11 +739,7 @@
 
 
 #define PC_COMPAT_1_0 \
-<<<<<<< HEAD
-        PC_COMPAT_1_1 \
-=======
         PC_CPU_MODEL_IDS("1.0") \
->>>>>>> 7124ccf8
         {\
             .driver   = TYPE_ISA_FDC,\
             .property = "check_media_rate",\
@@ -1010,11 +770,7 @@
 
 
 #define PC_COMPAT_0_15 \
-<<<<<<< HEAD
-        PC_COMPAT_1_0
-=======
         PC_CPU_MODEL_IDS("0.15")
->>>>>>> 7124ccf8
 
 static void pc_i440fx_0_15_machine_options(MachineClass *m)
 {
@@ -1028,11 +784,7 @@
 
 
 #define PC_COMPAT_0_14 \
-<<<<<<< HEAD
-        PC_COMPAT_0_15 \
-=======
         PC_CPU_MODEL_IDS("0.14") \
->>>>>>> 7124ccf8
         {\
             .driver   = "virtio-blk-pci",\
             .property = "event_idx",\
@@ -1071,11 +823,7 @@
 
 
 #define PC_COMPAT_0_13 \
-<<<<<<< HEAD
-        PC_COMPAT_0_14 \
-=======
         PC_CPU_MODEL_IDS("0.13") \
->>>>>>> 7124ccf8
         {\
             .driver   = TYPE_PCI_DEVICE,\
             .property = "command_serr_enable",\
@@ -1112,11 +860,7 @@
 
 
 #define PC_COMPAT_0_12 \
-<<<<<<< HEAD
-        PC_COMPAT_0_13 \
-=======
         PC_CPU_MODEL_IDS("0.12") \
->>>>>>> 7124ccf8
         {\
             .driver   = "virtio-serial-pci",\
             .property = "max_ports",\
@@ -1151,11 +895,7 @@
 
 
 #define PC_COMPAT_0_11 \
-<<<<<<< HEAD
-        PC_COMPAT_0_12 \
-=======
         PC_CPU_MODEL_IDS("0.11") \
->>>>>>> 7124ccf8
         {\
             .driver   = "virtio-blk-pci",\
             .property = "vectors",\
@@ -1186,11 +926,7 @@
 
 
 #define PC_COMPAT_0_10 \
-<<<<<<< HEAD
-    PC_COMPAT_0_11 \
-=======
     PC_CPU_MODEL_IDS("0.10") \
->>>>>>> 7124ccf8
     {\
         .driver   = "virtio-blk-pci",\
         .property = "class",\
