--- conflicted
+++ resolved
@@ -1,16 +1,5 @@
-<<<<<<< HEAD
-obj-y += microblaze_generic_fdt.o
-obj-y += xilinx_spi.o
-obj-y += xilinx_spips.o
-obj-y += xilinx_ethlite.o
-
-obj-y += arm_gic.o arm_gic_common.o
-
-obj-y := $(addprefix ../,$(obj-y))
-
-=======
->>>>>>> 47b5264e
 obj-y += petalogix_s3adsp1800_mmu.o
 obj-y += petalogix_ml605_mmu.o
 obj-y += boot.o
-obj-y += pic_cpu.o+obj-y += pic_cpu.o
+obj-(CONFIG_FDT_GENERIC) += microblaze_generic_fdt.o