/*
 * Microblaze kernel loader
 *
 * Copyright (c) 2012 Peter Crosthwaite <peter.crosthwaite@petalogix.com>
 * Copyright (c) 2012 PetaLogix
 * Copyright (c) 2009 Edgar E. Iglesias.
 *
 * Permission is hereby granted, free of charge, to any person obtaining a copy
 * of this software and associated documentation files (the "Software"), to deal
 * in the Software without restriction, including without limitation the rights
 * to use, copy, modify, merge, publish, distribute, sublicense, and/or sell
 * copies of the Software, and to permit persons to whom the Software is
 * furnished to do so, subject to the following conditions:
 *
 * The above copyright notice and this permission notice shall be included in
 * all copies or substantial portions of the Software.
 *
 * THE SOFTWARE IS PROVIDED "AS IS", WITHOUT WARRANTY OF ANY KIND, EXPRESS OR
 * IMPLIED, INCLUDING BUT NOT LIMITED TO THE WARRANTIES OF MERCHANTABILITY,
 * FITNESS FOR A PARTICULAR PURPOSE AND NONINFRINGEMENT. IN NO EVENT SHALL
 * THE AUTHORS OR COPYRIGHT HOLDERS BE LIABLE FOR ANY CLAIM, DAMAGES OR OTHER
 * LIABILITY, WHETHER IN AN ACTION OF CONTRACT, TORT OR OTHERWISE, ARISING FROM,
 * OUT OF OR IN CONNECTION WITH THE SOFTWARE OR THE USE OR OTHER DEALINGS IN
 * THE SOFTWARE.
 */

#include "qemu/option.h"
#include "qemu/config-file.h"
#include "qemu/error-report.h"
#include "qemu-common.h"
#include "sysemu/device_tree.h"
#include "sysemu/sysemu.h"
#include "hw/loader.h"
#include "elf.h"

#include "boot.h"

static struct
{
    void (*machine_cpu_reset)(MicroBlazeCPU *, void *);
    void *machine_cpu_reset_opaque;
    uint32_t bootstrap_pc;
    uint32_t cmdline;
    uint32_t initrd_start;
    uint32_t initrd_end;
    uint32_t fdt;
} boot_info;

static void main_cpu_reset(void *opaque)
{
    MicroBlazeCPU *cpu = opaque;
    CPUMBState *env = &cpu->env;

    cpu_reset(CPU(cpu));
    env->regs[5] = boot_info.cmdline;
    env->regs[6] = boot_info.initrd_start;
    env->regs[7] = boot_info.fdt;
    env->sregs[SR_PC] = boot_info.bootstrap_pc;
    if (boot_info.machine_cpu_reset) {
        boot_info.machine_cpu_reset(cpu, boot_info.machine_cpu_reset_opaque);
    }
}

static int microblaze_load_dtb(hwaddr addr,
<<<<<<< HEAD
                               uint32_t ramsize,
                               uint32_t initrd_start,
                               uint32_t initrd_end,
                               const char *kernel_cmdline,
                               const char *dtb_filename)
{
    int fdt_size;
    void *fdt = NULL;
=======
                                      uint32_t ramsize,
                                      const char *kernel_cmdline,
                               void *fdt,
                               int fdt_size)
{
#ifdef CONFIG_FDT
>>>>>>> 732f3483
    int r;

    if (!fdt) {
        return 0;
    }

    if (kernel_cmdline) {
        r = qemu_fdt_setprop_string(fdt, "/chosen", "bootargs",
                                    kernel_cmdline);
        if (r < 0) {
            fprintf(stderr, "couldn't set /chosen/bootargs\n");
        }
    }

    if (initrd_start) {
        qemu_fdt_setprop_cell(fdt, "/chosen", "linux,initrd-start",
                              initrd_start);

        qemu_fdt_setprop_cell(fdt, "/chosen", "linux,initrd-end",
                              initrd_end);
    }

    cpu_physical_memory_write(addr, fdt, fdt_size);
    return fdt_size;
}

static uint64_t translate_kernel_address(void *opaque, uint64_t addr)
{
    return addr - 0x30000000LL;
}

void microblaze_load_kernel(MicroBlazeCPU *cpu, hwaddr ddr_base,
<<<<<<< HEAD
                            uint32_t ramsize,
                            const char *initrd_filename,
                            const char *dtb_filename,
                            void (*machine_cpu_reset)(MicroBlazeCPU *))
{
    QemuOpts *machine_opts;
    const char *kernel_filename;
    const char *kernel_cmdline;
    const char *dtb_arg;

    machine_opts = qemu_get_machine_opts();
    kernel_filename = qemu_opt_get(machine_opts, "kernel");
    kernel_cmdline = qemu_opt_get(machine_opts, "append");
    dtb_arg = qemu_opt_get(machine_opts, "dtb");
    if (dtb_arg) { /* Preference a -dtb argument */
        dtb_filename = dtb_arg;
    } else { /* default to pcbios dtb as passed by machine_init */
        dtb_filename = qemu_find_file(QEMU_FILE_TYPE_BIOS, dtb_filename);
=======
                            uint32_t ramsize, const char *dtb_filename,
                            void (*machine_cpu_reset)(MicroBlazeCPU *, void *),
                            void *machine_cpu_reset_opaque,
                            void *fdt, int fdt_size)
{
    QemuOpts *machine_opts;
    const char *kernel_filename = NULL;
    const char *kernel_cmdline = NULL;
    const char *dtb_arg = NULL;

    machine_opts = qemu_opts_find(qemu_find_opts("machine"), 0);
    if (machine_opts) {
        kernel_filename = qemu_opt_get(machine_opts, "kernel");
        kernel_cmdline = qemu_opt_get(machine_opts, "append");
        dtb_arg = qemu_opt_get(machine_opts, "dtb");
    }
    if (!fdt) {
        if (dtb_arg) { /* Preference a -dtb argument */
            dtb_filename = dtb_arg;
        } else { /* default to pcbios dtb as passed by machine_init */
            dtb_filename = qemu_find_file(QEMU_FILE_TYPE_BIOS, dtb_filename);
        }
        if (dtb_filename) {
            fdt = load_device_tree(dtb_filename, &fdt_size);
        }
>>>>>>> 732f3483
    }

    boot_info.machine_cpu_reset = machine_cpu_reset;
    boot_info.machine_cpu_reset_opaque = machine_cpu_reset_opaque;
    qemu_register_reset(main_cpu_reset, cpu);

    if (kernel_filename) {
        int kernel_size;
        uint64_t entry, low, high;
        uint32_t base32;
        int big_endian = 0;

#ifdef TARGET_WORDS_BIGENDIAN
        big_endian = 1;
#endif

        /* Boots a kernel elf binary.  */
        kernel_size = load_elf(kernel_filename, NULL, NULL,
                               &entry, &low, &high,
                               big_endian, ELF_MACHINE, 0);
        base32 = entry;
        if (base32 == 0xc0000000) {
            kernel_size = load_elf(kernel_filename, translate_kernel_address,
                                   NULL, &entry, NULL, NULL,
                                   big_endian, ELF_MACHINE, 0);
        }
        /* Always boot into physical ram.  */
        boot_info.bootstrap_pc = (uint32_t)entry;

        /* If it wasn't an ELF image, try an u-boot image.  */
        if (kernel_size < 0) {
            hwaddr uentry, loadaddr;

            kernel_size = load_uimage(kernel_filename, &uentry, &loadaddr, 0,
                                      NULL, NULL);
            boot_info.bootstrap_pc = uentry;
            high = (loadaddr + kernel_size + 3) & ~3;
        }

        /* Not an ELF image nor an u-boot image, try a RAW image.  */
        if (kernel_size < 0) {
            kernel_size = load_image_targphys(kernel_filename, ddr_base,
                                              ram_size);
            boot_info.bootstrap_pc = ddr_base;
            high = (ddr_base + kernel_size + 3) & ~3;
        }

        if (initrd_filename) {
            int initrd_size;
            uint32_t initrd_offset;

            high = ROUND_UP(high + kernel_size, 4);
            boot_info.initrd_start = high;
            initrd_offset = boot_info.initrd_start - ddr_base;

            initrd_size = load_ramdisk(initrd_filename,
                                       boot_info.initrd_start,
                                       ram_size - initrd_offset);
            if (initrd_size < 0) {
                initrd_size = load_image_targphys(initrd_filename,
                                                  boot_info.initrd_start,
                                                  ram_size - initrd_offset);
            }
            if (initrd_size < 0) {
                error_report("qemu: could not load initrd '%s'\n",
                             initrd_filename);
                exit(EXIT_FAILURE);
            }
            boot_info.initrd_end = boot_info.initrd_start + initrd_size;
            high = ROUND_UP(high + initrd_size, 4);
        }

        boot_info.cmdline = high + 4096;
        if (kernel_cmdline && strlen(kernel_cmdline)) {
            pstrcpy_targphys("cmdline", boot_info.cmdline, 256, kernel_cmdline);
        }
        /* Provide a device-tree.  */
        boot_info.fdt = boot_info.cmdline + 4096;
<<<<<<< HEAD
        microblaze_load_dtb(boot_info.fdt, ram_size,
                            boot_info.initrd_start,
                            boot_info.initrd_end,
                            kernel_cmdline,
                            dtb_filename);
=======
        microblaze_load_dtb(boot_info.fdt, ram_size, kernel_cmdline,
                             fdt, fdt_size);
>>>>>>> 732f3483
    }

}<|MERGE_RESOLUTION|>--- conflicted
+++ resolved
@@ -37,8 +37,7 @@
 
 static struct
 {
-    void (*machine_cpu_reset)(MicroBlazeCPU *, void *);
-    void *machine_cpu_reset_opaque;
+    void (*machine_cpu_reset)(MicroBlazeCPU *);
     uint32_t bootstrap_pc;
     uint32_t cmdline;
     uint32_t initrd_start;
@@ -57,32 +56,29 @@
     env->regs[7] = boot_info.fdt;
     env->sregs[SR_PC] = boot_info.bootstrap_pc;
     if (boot_info.machine_cpu_reset) {
-        boot_info.machine_cpu_reset(cpu, boot_info.machine_cpu_reset_opaque);
+        boot_info.machine_cpu_reset(cpu);
     }
 }
 
 static int microblaze_load_dtb(hwaddr addr,
-<<<<<<< HEAD
                                uint32_t ramsize,
                                uint32_t initrd_start,
                                uint32_t initrd_end,
                                const char *kernel_cmdline,
-                               const char *dtb_filename)
-{
-    int fdt_size;
-    void *fdt = NULL;
-=======
-                                      uint32_t ramsize,
-                                      const char *kernel_cmdline,
+                               const char *dtb_filename,
                                void *fdt,
                                int fdt_size)
 {
-#ifdef CONFIG_FDT
->>>>>>> 732f3483
     int r;
 
     if (!fdt) {
-        return 0;
+        /* No fdt information was passed in, load it from the DTB */
+        if (dtb_filename) {
+            fdt = load_device_tree(dtb_filename, &fdt_size);
+        }
+        if (!fdt) {
+            return 0;
+        }
     }
 
     if (kernel_cmdline) {
@@ -111,11 +107,11 @@
 }
 
 void microblaze_load_kernel(MicroBlazeCPU *cpu, hwaddr ddr_base,
-<<<<<<< HEAD
                             uint32_t ramsize,
                             const char *initrd_filename,
                             const char *dtb_filename,
-                            void (*machine_cpu_reset)(MicroBlazeCPU *))
+                            void (*machine_cpu_reset)(MicroBlazeCPU *),
+                            void *fdt, int fdt_size)
 {
     QemuOpts *machine_opts;
     const char *kernel_filename;
@@ -126,41 +122,15 @@
     kernel_filename = qemu_opt_get(machine_opts, "kernel");
     kernel_cmdline = qemu_opt_get(machine_opts, "append");
     dtb_arg = qemu_opt_get(machine_opts, "dtb");
-    if (dtb_arg) { /* Preference a -dtb argument */
-        dtb_filename = dtb_arg;
-    } else { /* default to pcbios dtb as passed by machine_init */
-        dtb_filename = qemu_find_file(QEMU_FILE_TYPE_BIOS, dtb_filename);
-=======
-                            uint32_t ramsize, const char *dtb_filename,
-                            void (*machine_cpu_reset)(MicroBlazeCPU *, void *),
-                            void *machine_cpu_reset_opaque,
-                            void *fdt, int fdt_size)
-{
-    QemuOpts *machine_opts;
-    const char *kernel_filename = NULL;
-    const char *kernel_cmdline = NULL;
-    const char *dtb_arg = NULL;
-
-    machine_opts = qemu_opts_find(qemu_find_opts("machine"), 0);
-    if (machine_opts) {
-        kernel_filename = qemu_opt_get(machine_opts, "kernel");
-        kernel_cmdline = qemu_opt_get(machine_opts, "append");
-        dtb_arg = qemu_opt_get(machine_opts, "dtb");
-    }
     if (!fdt) {
         if (dtb_arg) { /* Preference a -dtb argument */
             dtb_filename = dtb_arg;
         } else { /* default to pcbios dtb as passed by machine_init */
             dtb_filename = qemu_find_file(QEMU_FILE_TYPE_BIOS, dtb_filename);
         }
-        if (dtb_filename) {
-            fdt = load_device_tree(dtb_filename, &fdt_size);
-        }
->>>>>>> 732f3483
     }
 
     boot_info.machine_cpu_reset = machine_cpu_reset;
-    boot_info.machine_cpu_reset_opaque = machine_cpu_reset_opaque;
     qemu_register_reset(main_cpu_reset, cpu);
 
     if (kernel_filename) {
@@ -235,16 +205,13 @@
         }
         /* Provide a device-tree.  */
         boot_info.fdt = boot_info.cmdline + 4096;
-<<<<<<< HEAD
         microblaze_load_dtb(boot_info.fdt, ram_size,
                             boot_info.initrd_start,
                             boot_info.initrd_end,
                             kernel_cmdline,
-                            dtb_filename);
-=======
-        microblaze_load_dtb(boot_info.fdt, ram_size, kernel_cmdline,
-                             fdt, fdt_size);
->>>>>>> 732f3483
+                            dtb_filename,
+                            fdt,
+                            fdt_size);
     }
 
 }