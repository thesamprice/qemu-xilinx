/*
 * Model of Petalogix linux reference design targeting Xilinx Spartan 3ADSP-1800
 * boards.
 *
 * Copyright (c) 2009 Edgar E. Iglesias.
 *
 * Permission is hereby granted, free of charge, to any person obtaining a copy
 * of this software and associated documentation files (the "Software"), to deal
 * in the Software without restriction, including without limitation the rights
 * to use, copy, modify, merge, publish, distribute, sublicense, and/or sell
 * copies of the Software, and to permit persons to whom the Software is
 * furnished to do so, subject to the following conditions:
 *
 * The above copyright notice and this permission notice shall be included in
 * all copies or substantial portions of the Software.
 *
 * THE SOFTWARE IS PROVIDED "AS IS", WITHOUT WARRANTY OF ANY KIND, EXPRESS OR
 * IMPLIED, INCLUDING BUT NOT LIMITED TO THE WARRANTIES OF MERCHANTABILITY,
 * FITNESS FOR A PARTICULAR PURPOSE AND NONINFRINGEMENT. IN NO EVENT SHALL
 * THE AUTHORS OR COPYRIGHT HOLDERS BE LIABLE FOR ANY CLAIM, DAMAGES OR OTHER
 * LIABILITY, WHETHER IN AN ACTION OF CONTRACT, TORT OR OTHERWISE, ARISING FROM,
 * OUT OF OR IN CONNECTION WITH THE SOFTWARE OR THE USE OR OTHER DEALINGS IN
 * THE SOFTWARE.
 */

#include "hw/sysbus.h"
#include "hw/hw.h"
#include "net/net.h"
#include "hw/block/flash.h"
#include "sysemu/sysemu.h"
#include "hw/devices.h"
#include "hw/boards.h"
#include "sysemu/block-backend.h"
#include "exec/address-spaces.h"

#include "boot.h"

#define LMB_BRAM_SIZE  (128 * 1024)
#define FLASH_SIZE     (16 * 1024 * 1024)

#define BINARY_DEVICE_TREE_FILE "petalogix-s3adsp1800.dtb"

#define MEMORY_BASEADDR 0x90000000
#define FLASH_BASEADDR 0xa0000000
#define INTC_BASEADDR 0x81800000
#define TIMER_BASEADDR 0x83c00000
#define UARTLITE_BASEADDR 0x84000000
#define ETHLITE_BASEADDR 0x81000000

<<<<<<< HEAD
#define TIMER_IRQ           0
#define ETHLITE_IRQ         1
#define UARTLITE_IRQ        3

static void machine_cpu_reset(MicroBlazeCPU *cpu)
=======
static void machine_cpu_reset(MicroBlazeCPU *cpu, void *opaque)
>>>>>>> 732f3483
{
    CPUMBState *env = &cpu->env;

    env->pvr.regs[10] = 0x0c000000; /* spartan 3a dsp family.  */
}

static void
petalogix_s3adsp1800_init(MachineState *machine)
{
    ram_addr_t ram_size = machine->ram_size;
    const char *cpu_model = machine->cpu_model;
    DeviceState *dev;
    MicroBlazeCPU *cpu;
    DriveInfo *dinfo;
    int i;
    hwaddr ddr_base = MEMORY_BASEADDR;
    MemoryRegion *phys_lmb_bram = g_new(MemoryRegion, 1);
    MemoryRegion *phys_ram = g_new(MemoryRegion, 1);
    qemu_irq irq[32];
    MemoryRegion *sysmem = get_system_memory();

    /* init CPUs */
    if (cpu_model == NULL) {
        cpu_model = "microblaze";
    }
    cpu = cpu_mb_init(cpu_model);

    /* Attach emulated BRAM through the LMB.  */
    memory_region_init_ram(phys_lmb_bram, NULL,
                           "petalogix_s3adsp1800.lmb_bram", LMB_BRAM_SIZE,
                           &error_abort);
    vmstate_register_ram_global(phys_lmb_bram);
    memory_region_add_subregion(sysmem, 0x00000000, phys_lmb_bram);

    memory_region_init_ram(phys_ram, NULL, "petalogix_s3adsp1800.ram",
                           ram_size, &error_abort);
    vmstate_register_ram_global(phys_ram);
    memory_region_add_subregion(sysmem, ddr_base, phys_ram);

    dinfo = drive_get(IF_PFLASH, 0, 0);
    pflash_cfi01_register(FLASH_BASEADDR,
                          NULL, "petalogix_s3adsp1800.flash", FLASH_SIZE,
                          dinfo ? blk_by_legacy_dinfo(dinfo) : NULL,
                          (64 * 1024), FLASH_SIZE >> 16,
                          1, 0x89, 0x18, 0x0000, 0x0, 1);

    dev = qdev_create(NULL, "xlnx.xps-intc");
    qdev_prop_set_uint32(dev, "kind-of-intr",
                         1 << ETHLITE_IRQ | 1 << UARTLITE_IRQ);
    qdev_init_nofail(dev);
    sysbus_mmio_map(SYS_BUS_DEVICE(dev), 0, INTC_BASEADDR);
    sysbus_connect_irq(SYS_BUS_DEVICE(dev), 0,
                       qdev_get_gpio_in(DEVICE(cpu), MB_CPU_IRQ));
    for (i = 0; i < 32; i++) {
        irq[i] = qdev_get_gpio_in(dev, i);
    }

    sysbus_create_simple("xlnx.xps-uartlite", UARTLITE_BASEADDR,
                         irq[UARTLITE_IRQ]);

    /* 2 timers at irq 2 @ 62 Mhz.  */
    dev = qdev_create(NULL, "xlnx.xps-timer");
    qdev_prop_set_uint32(dev, "one-timer-only", 0);
    qdev_prop_set_uint32(dev, "clock-frequency", 62 * 1000000);
    qdev_init_nofail(dev);
    sysbus_mmio_map(SYS_BUS_DEVICE(dev), 0, TIMER_BASEADDR);
    sysbus_connect_irq(SYS_BUS_DEVICE(dev), 0, irq[TIMER_IRQ]);

    qemu_check_nic_model(&nd_table[0], "xlnx.xps-ethernetlite");
    dev = qdev_create(NULL, "xlnx.xps-ethernetlite");
    qdev_set_nic_properties(dev, &nd_table[0]);
    qdev_prop_set_uint32(dev, "tx-ping-pong", 0);
    qdev_prop_set_uint32(dev, "rx-ping-pong", 0);
    qdev_init_nofail(dev);
    sysbus_mmio_map(SYS_BUS_DEVICE(dev), 0, ETHLITE_BASEADDR);
    sysbus_connect_irq(SYS_BUS_DEVICE(dev), 0, irq[ETHLITE_IRQ]);

    microblaze_load_kernel(cpu, ddr_base, ram_size,
<<<<<<< HEAD
                           machine->initrd_filename,
                           BINARY_DEVICE_TREE_FILE,
                           machine_cpu_reset);
=======
                    BINARY_DEVICE_TREE_FILE, machine_cpu_reset, NULL, NULL, 0);
>>>>>>> 732f3483
}

static QEMUMachine petalogix_s3adsp1800_machine = {
    .name = "petalogix-s3adsp1800",
    .desc = "PetaLogix linux refdesign for xilinx Spartan 3ADSP1800",
    .init = petalogix_s3adsp1800_init,
    .is_default = 1,
};

static void petalogix_s3adsp1800_machine_init(void)
{
    qemu_register_machine(&petalogix_s3adsp1800_machine);
}

machine_init(petalogix_s3adsp1800_machine_init);<|MERGE_RESOLUTION|>--- conflicted
+++ resolved
@@ -47,15 +47,11 @@
 #define UARTLITE_BASEADDR 0x84000000
 #define ETHLITE_BASEADDR 0x81000000
 
-<<<<<<< HEAD
 #define TIMER_IRQ           0
 #define ETHLITE_IRQ         1
 #define UARTLITE_IRQ        3
 
 static void machine_cpu_reset(MicroBlazeCPU *cpu)
-=======
-static void machine_cpu_reset(MicroBlazeCPU *cpu, void *opaque)
->>>>>>> 732f3483
 {
     CPUMBState *env = &cpu->env;
 
@@ -103,6 +99,8 @@
                           1, 0x89, 0x18, 0x0000, 0x0, 1);
 
     dev = qdev_create(NULL, "xlnx.xps-intc");
+    object_property_add_child(qdev_get_machine(), "intc", OBJECT(dev),
+                              &error_abort);
     qdev_prop_set_uint32(dev, "kind-of-intr",
                          1 << ETHLITE_IRQ | 1 << UARTLITE_IRQ);
     qdev_init_nofail(dev);
@@ -113,19 +111,29 @@
         irq[i] = qdev_get_gpio_in(dev, i);
     }
 
-    sysbus_create_simple("xlnx.xps-uartlite", UARTLITE_BASEADDR,
-                         irq[UARTLITE_IRQ]);
+    dev = qdev_create(NULL, "xlnx.xps-uartlite");
+    object_property_add_child(qdev_get_machine(), "uart", OBJECT(dev),
+                              &error_abort);
+    qdev_init_nofail(dev);
+    sysbus_mmio_map(SYS_BUS_DEVICE(dev), 0, UARTLITE_BASEADDR);
+    sysbus_connect_irq(SYS_BUS_DEVICE(dev), 0, irq[UARTLITE_IRQ]);
 
+#if 0
     /* 2 timers at irq 2 @ 62 Mhz.  */
     dev = qdev_create(NULL, "xlnx.xps-timer");
+    object_property_add_child(qdev_get_machine(), "timer", OBJECT(dev),
+                              &error_abort);
     qdev_prop_set_uint32(dev, "one-timer-only", 0);
     qdev_prop_set_uint32(dev, "clock-frequency", 62 * 1000000);
     qdev_init_nofail(dev);
     sysbus_mmio_map(SYS_BUS_DEVICE(dev), 0, TIMER_BASEADDR);
     sysbus_connect_irq(SYS_BUS_DEVICE(dev), 0, irq[TIMER_IRQ]);
+#endif
 
     qemu_check_nic_model(&nd_table[0], "xlnx.xps-ethernetlite");
     dev = qdev_create(NULL, "xlnx.xps-ethernetlite");
+    object_property_add_child(qdev_get_machine(), "enet", OBJECT(dev),
+                              &error_abort);
     qdev_set_nic_properties(dev, &nd_table[0]);
     qdev_prop_set_uint32(dev, "tx-ping-pong", 0);
     qdev_prop_set_uint32(dev, "rx-ping-pong", 0);
@@ -134,13 +142,10 @@
     sysbus_connect_irq(SYS_BUS_DEVICE(dev), 0, irq[ETHLITE_IRQ]);
 
     microblaze_load_kernel(cpu, ddr_base, ram_size,
-<<<<<<< HEAD
                            machine->initrd_filename,
                            BINARY_DEVICE_TREE_FILE,
-                           machine_cpu_reset);
-=======
-                    BINARY_DEVICE_TREE_FILE, machine_cpu_reset, NULL, NULL, 0);
->>>>>>> 732f3483
+                           machine_cpu_reset,
+                           NULL, 0);
 }
 
 static QEMUMachine petalogix_s3adsp1800_machine = {
