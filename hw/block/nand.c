/*
 * Flash NAND memory emulation.  Based on "16M x 8 Bit NAND Flash
 * Memory" datasheet for the KM29U128AT / K9F2808U0A chips from
 * Samsung Electronic.
 *
 * Copyright (c) 2006 Openedhand Ltd.
 * Written by Andrzej Zaborowski <balrog@zabor.org>
 *
 * Support for additional features based on "MT29F2G16ABCWP 2Gx16"
 * datasheet from Micron Technology and "NAND02G-B2C" datasheet
 * from ST Microelectronics.
 *
 * This code is licensed under the GNU GPL v2.
 *
 * Contributions after 2012-01-13 are licensed under the terms of the
 * GNU GPL, version 2 or (at your option) any later version.
 */

#ifndef NAND_IO

#include "qemu/osdep.h"
#include "hw/hw.h"
#include "hw/block/flash.h"
#include "sysemu/block-backend.h"
#include "hw/qdev.h"
#include "qapi/error.h"
#include "qemu/error-report.h"

#ifndef NAND_ERR_DEBUG
#define NAND_ERR_DEBUG 1
#endif

#define DB_PRINT_L(...) do { \
    if (NAND_ERR_DEBUG) { \
        qemu_log_mask(DEV_LOG_NAND, ": %s: ", __func__); \
        qemu_log_mask(DEV_LOG_NAND, ## __VA_ARGS__); \
    } \
} while (0);

# define NAND_CMD_READ0		0x00
# define NAND_CMD_READ1		0x01
# define NAND_CMD_READ2		0x50
# define NAND_CMD_LPREAD2	0x30
# define NAND_CMD_NOSERIALREAD2	0x35
# define NAND_CMD_RANDOMREAD1	0x05
# define NAND_CMD_RANDOMREAD2	0xe0
# define NAND_CMD_READID	0x90
# define NAND_CMD_RESET		0xff
# define NAND_CMD_PAGEPROGRAM1	0x80
# define NAND_CMD_PAGEPROGRAM2	0x10
# define NAND_CMD_CACHEPROGRAM2	0x15
# define NAND_CMD_BLOCKERASE1	0x60
# define NAND_CMD_BLOCKERASE2	0xd0
# define NAND_CMD_READSTATUS	0x70
# define NAND_CMD_COPYBACKPRG1	0x85
# define NAND_CMD_READ_PARAMETER_PAGE 0xec

# define NAND_IOSTATUS_ERROR	(1 << 0)
# define NAND_IOSTATUS_PLANE0	(1 << 1)
# define NAND_IOSTATUS_PLANE1	(1 << 2)
# define NAND_IOSTATUS_PLANE2	(1 << 3)
# define NAND_IOSTATUS_PLANE3	(1 << 4)
# define NAND_IOSTATUS_READY    (1 << 6)
# define NAND_IOSTATUS_UNPROTCT	(1 << 7)

# define MAX_PAGE		0x800
# define MAX_OOB		0x40
# define MAX_PARM_PAGE_SIZE     256
# define MAX_EXT_PARM_PAGE_SIZE 48

# define NUM_PARAMETER_PAGES_OFFSET    14
typedef struct NANDFlashState NANDFlashState;
struct NANDFlashState {
    DeviceState parent_obj;

    uint8_t manf_id, chip_id;
    uint8_t buswidth; /* in BYTES */
    int size, pages;
    int page_shift, oob_shift, erase_shift, addr_shift;
    uint8_t *storage;
    BlockBackend *blk;
    int mem_oob;

    uint8_t cle, ale, ce, wp, gnd;

    uint8_t io[MAX_PAGE + MAX_OOB + 0x400];
    uint8_t *ioaddr;
    int iolen;

    uint32_t cmd;
    uint64_t addr;
    int addrlen;
    int status;
    int offset;

    void (*blk_write)(NANDFlashState *s);
    void (*blk_erase)(NANDFlashState *s);
    void (*blk_load)(NANDFlashState *s, uint64_t addr, int offset);

    uint32_t ioaddr_vmstate;
};

#define TYPE_NAND "nand"

#define NAND(obj) \
    OBJECT_CHECK(NANDFlashState, (obj), TYPE_NAND)

static void mem_and(uint8_t *dest, const uint8_t *src, size_t n)
{
    /* Like memcpy() but we logical-AND the data into the destination */
    int i;
    for (i = 0; i < n; i++) {
        dest[i] &= src[i];
    }
}

# define NAND_NO_AUTOINCR	0x00000001
# define NAND_BUSWIDTH_16	0x00000002
# define NAND_NO_PADDING	0x00000004
# define NAND_CACHEPRG		0x00000008
# define NAND_COPYBACK		0x00000010
# define NAND_IS_AND		0x00000020
# define NAND_4PAGE_ARRAY	0x00000040
# define NAND_NO_READRDY	0x00000100
# define NAND_SAMSUNG_LP	(NAND_NO_PADDING | NAND_COPYBACK)

# define NAND_IO

# define PAGE(addr)		((addr) >> ADDR_SHIFT)
# define PAGE_START(page)	(PAGE(page) * (PAGE_SIZE + OOB_SIZE))
# define PAGE_MASK		((1 << ADDR_SHIFT) - 1)
# define OOB_SHIFT		(PAGE_SHIFT - 5)
# define OOB_SIZE		(1 << OOB_SHIFT)
# define SECTOR(addr)		((addr) >> (9 + ADDR_SHIFT - PAGE_SHIFT))
# define SECTOR_OFFSET(addr)	((addr) & ((511 >> PAGE_SHIFT) << 8))

# define PAGE_SIZE		256
# define PAGE_SHIFT		8
# define PAGE_SECTORS		1
# define ADDR_SHIFT		8
# include "nand.c"
# define PAGE_SIZE		512
# define PAGE_SHIFT		9
# define PAGE_SECTORS		1
# define ADDR_SHIFT		8
# include "nand.c"
# define PAGE_SIZE		2048
# define PAGE_SHIFT		11
# define PAGE_SECTORS		4
# define ADDR_SHIFT		16
# include "nand.c"

/* Information based on Linux drivers/mtd/nand/nand_ids.c */
static const struct {
    int size;
    int width;
    int page_shift;
    int erase_shift;
    uint32_t options;
    uint32_t oob_size;
    uint8_t param_page[MAX_PARM_PAGE_SIZE + MAX_EXT_PARM_PAGE_SIZE];
} nand_flash_ids[0x100] = {
    [0 ... 0xff] = { 0 },

    [0x44] = { 4096, 8, 14, 8, NAND_SAMSUNG_LP, 1216,
        .param_page = {
            0x4F, 0x4E, 0x46, 0x49, 0x7E, 0x00, 0xF8, 0x1D,
            0xFF, 0x0F, 0x0F, 0x00, 0x03, 0x00, 0x03, 0x00,
            0x00, 0x00, 0x00, 0x00, 0x00, 0x00, 0x00, 0x00,
            0x00, 0x00, 0x00, 0x00, 0x00, 0x00, 0x00, 0x00,
            0x4D, 0x49, 0x43, 0x52, 0x4F, 0x4E, 0x20, 0x20,
/* 40  */   0x20, 0x20, 0x20, 0x20, 0x4D, 0x54, 0x32, 0x39,
            0x46, 0x33, 0x32, 0x47, 0x30, 0x38, 0x41, 0x42,
            0x43, 0x44, 0x42, 0x4A, 0x34, 0x20, 0x20, 0x20,
            0x2C, 0x00, 0x00, 0x00, 0x00, 0x00, 0x00, 0x00,
            0x00, 0x00, 0x00, 0x00, 0x00, 0x00, 0x00, 0x00,
/* 80  */   0x00, 0x40, 0x00, 0x00, 0xC0, 0x04, 0x00, 0x00,
            0x00, 0x00, 0x00, 0x00, 0x00, 0x01, 0x00, 0x00,
            0x18, 0x04, 0x00, 0x00, 0x01, 0x23, 0x01, 0x31,
            0x00, 0x06, 0x04, 0x01, 0x00, 0x00, 0x02, 0x00,
            0xFF, 0x01, 0x1E, 0x00, 0x00, 0x00, 0x00, 0x00,
/* 120 */   0x00, 0x00, 0x00, 0x00, 0x00, 0x00, 0x00, 0x00,
            0x05, 0x3F, 0x00, 0x00, 0x00, 0x94, 0x02, 0x40,
            0x1F, 0x2D, 0x00, 0xC8, 0x00, 0x3F, 0x7F, 0x02,
            0x28, 0x00, 0x2D, 0x00, 0x28, 0x00, 0x05, 0x07,
            0x2D, 0x00, 0x46, 0x00, 0x00, 0x00, 0x1F, 0xFF,
/* 160 */   0x00, 0x00, 0x00, 0x00, 0x01, 0x00, 0x01, 0x00,
            0x00, 0x00, 0x04, 0x10, 0x01, 0x81, 0x04, 0x02,
            0x02, 0x01, 0x1E, 0x90, 0x0A, 0x00, 0x00, 0x00,
            0x00, 0x00, 0x00, 0x00, 0x00, 0x00, 0x00, 0x00,
            0x00, 0x00, 0x00, 0x00, 0x00, 0x00, 0x00, 0x00,
/* 200 */   0x00, 0x00, 0x00, 0x00, 0x00, 0x00, 0x00, 0x00,
            0x00, 0x00, 0x00, 0x00, 0x00, 0x00, 0x00, 0x00,
            0x00, 0x00, 0x00, 0x00, 0x00, 0x00, 0x00, 0x00,
            0x00, 0x00, 0x00, 0x00, 0x00, 0x00, 0x00, 0x00,
            0x00, 0x00, 0x00, 0x00, 0x00, 0x00, 0x00, 0x00,
/* 240 */   0x00, 0x00, 0x00, 0x00, 0x00, 0x00, 0x00, 0x00,
            0x00, 0x00, 0x00, 0x00, 0x00, 0x01, 0x63, 0x8A,
/* 256 */   0xBD, 0x70, 0x45, 0x50, 0x50, 0x53, 0x00, 0x00,
            0x00, 0x00, 0x00, 0x00, 0x00, 0x00, 0x00, 0x00,
            0x02, 0x01, 0x00, 0x00, 0x00, 0x00, 0x00, 0x00,
            0x00, 0x00, 0x00, 0x00, 0x00, 0x00, 0x00, 0x00,
            0x18, 0x0A, 0x64, 0x00, 0x05, 0x03, 0x00, 0x00,
            0x00, 0x00, 0x00, 0x00, 0x00, 0x00, 0x00, 0x00
        }
    },

    [0x6e] = { 1,	8,	8, 4, 0 },
    [0x64] = { 2,	8,	8, 4, 0 },
    [0x6b] = { 4,	8,	9, 4, 0 },
    [0xe8] = { 1,	8,	8, 4, 0 },
    [0xec] = { 1,	8,	8, 4, 0 },
    [0xea] = { 2,	8,	8, 4, 0 },
    [0xd5] = { 4,	8,	9, 4, 0 },
    [0xe3] = { 4,	8,	9, 4, 0 },
    [0xe5] = { 4,	8,	9, 4, 0 },
    [0xd6] = { 8,	8,	9, 4, 0 },

    [0x39] = { 8,	8,	9, 4, 0 },
    [0xe6] = { 8,	8,	9, 4, 0 },
    [0x49] = { 8,	16,	9, 4, NAND_BUSWIDTH_16 },
    [0x59] = { 8,	16,	9, 4, NAND_BUSWIDTH_16 },

    [0x33] = { 16,	8,	9, 5, 0 },
    [0x73] = { 16,	8,	9, 5, 0 },
    [0x43] = { 16,	16,	9, 5, NAND_BUSWIDTH_16 },
    [0x53] = { 16,	16,	9, 5, NAND_BUSWIDTH_16 },

    [0x35] = { 32,	8,	9, 5, 0 },
    [0x75] = { 32,	8,	9, 5, 0 },
    [0x45] = { 32,	16,	9, 5, NAND_BUSWIDTH_16 },
    [0x55] = { 32,	16,	9, 5, NAND_BUSWIDTH_16 },

    [0x36] = { 64,	8,	9, 5, 0 },
    [0x76] = { 64,	8,	9, 5, 0 },
    [0x46] = { 64,	16,	9, 5, NAND_BUSWIDTH_16 },
    [0x56] = { 64,	16,	9, 5, NAND_BUSWIDTH_16 },

    [0x78] = { 128,	8,	9, 5, 0 },
    [0x39] = { 128,	8,	9, 5, 0 },
    [0x79] = { 128,	8,	9, 5, 0 },
    [0x72] = { 128,	16,	9, 5, NAND_BUSWIDTH_16 },
    [0x49] = { 128,	16,	9, 5, NAND_BUSWIDTH_16 },
    [0x74] = { 128,	16,	9, 5, NAND_BUSWIDTH_16 },
    [0x59] = { 128,	16,	9, 5, NAND_BUSWIDTH_16 },

    [0x71] = { 256,	8,	9, 5, 0 },

    /*
     * These are the new chips with large page size. The pagesize and the
     * erasesize is determined from the extended id bytes
     */
# define LP_OPTIONS	(NAND_SAMSUNG_LP | NAND_NO_READRDY | NAND_NO_AUTOINCR)
# define LP_OPTIONS16	(LP_OPTIONS | NAND_BUSWIDTH_16)

    /* 512 Megabit */
    [0xa2] = { 64,	8,	0, 0, LP_OPTIONS },
    [0xf2] = { 64,	8,	0, 0, LP_OPTIONS },
    [0xb2] = { 64,	16,	0, 0, LP_OPTIONS16 },
    [0xc2] = { 64,	16,	0, 0, LP_OPTIONS16 },

    /* 1 Gigabit */
    /* 1 Gigabit */
    [0xa1] = { 128, 8, 0, 0, LP_OPTIONS, 64,
             .param_page = {
                0x4F, 0x4E, 0x46, 0x49, 0x02, 0x00, 0x1, 0x0,
                0x3F, 0x00, 0x00, 0x00, 0x00, 0x00, 0x00, 0x00,
                0x00, 0x00, 0x00, 0x00, 0x00, 0x00, 0x00, 0x00,
                0x00, 0x00, 0x00, 0x00, 0x00, 0x00, 0x00, 0x00,
         /*32*/ 0x4D, 0x49, 0x43, 0x52, 0x4F, 0x4E, 0x20, 0x20,
                0x20, 0x20, 0x20, 0x20, 0x4D, 0x54, 0x32, 0x39,
                0x46, 0x31, 0x47, 0x30, 0x38, 0x41, 0x42, 0x42,
                0x44, 0x41, 0x33, 0x57, 0x20, 0x20, 0x20, 0x20,
         /*64*/ 0x2c, 0x00, 0x00, 0x00, 0x00, 0x00, 0x00, 0x00,
                0x00, 0x00, 0x00, 0x00, 0x00, 0x00, 0x00, 0x00,
         /*80*/ 0x00, 0x08, 0x00, 0x00, 0x40, 0x00, 0x00, 0x20,
                0x00, 0x00, 0x10, 0x00, 0x40, 0x00, 0x00, 0x00,
                0x00, 0x04, 0x00, 0x00, 0x01, 0x22, 0x01, 0x14,
                0x00, 0x01, 0x05, 0x01, 0x00, 0x00, 0x04, 0x00,
                0x04, 0x00, 0x00, 0x00, 0x00, 0x00, 0x00, 0x00,
        /*120*/ 0x00, 0x00, 0x00, 0x00, 0x00, 0x00, 0x00, 0x00,
                0x0A, 0x1F, 0x00, 0x1F, 0x00, 0x58, 0x02, 0xB8,
                0x0B, 0x19, 0x00, 0x64, 0x00, 0x00, 0x00, 0x00,
                0x00, 0x00, 0x00, 0x00, 0x00, 0x00, 0x00, 0x00,
                0x00, 0x00, 0x00, 0x00, 0x00, 0x00, 0x00, 0x00,
        /*160*/ 0x00, 0x00, 0x00, 0x00, 0x01, 0x00, 0x01, 0x00,
                0x00, 0x02, 0x04, 0x80, 0x01, 0x81, 0x04, 0x01,
                0x02, 0x01, 0x0A, 0x00, 0x00, 0x00, 0x00, 0x00,
                0x00, 0x00, 0x00, 0x00, 0x00, 0x00, 0x00, 0x00,
                0x00, 0x00, 0x00, 0x00, 0x00, 0x00, 0x00, 0x00,
        /*200*/ 0x00, 0x00, 0x00, 0x00, 0x00, 0x00, 0x00, 0x00,
                0x00, 0x00, 0x00, 0x00, 0x00, 0x00, 0x00, 0x00,
                0x00, 0x00, 0x00, 0x00, 0x00, 0x00, 0x00, 0x00,
                0x00, 0x00, 0x00, 0x00, 0x00, 0x00, 0x00, 0x00,
                0x00, 0x00, 0x00, 0x00, 0x00, 0x00, 0x00, 0x00,
        /*240*/ 0x00, 0x00, 0x00, 0x00, 0x00, 0x00, 0x00, 0x00,
                0x00, 0x00, 0x00, 0x00, 0x00, 0x00, 0x36, 0x09,
            },
        },
    [0xf1] = { 128,	8,	0, 0, LP_OPTIONS },
    [0xb1] = { 128,	16,	0, 0, LP_OPTIONS16 },
    [0xc1] = { 128,	16,	0, 0, LP_OPTIONS16 },

    /* 2 Gigabit */
    [0xaa] = {
        256, 8, 0, 0, LP_OPTIONS,
        .param_page = {
            0x4F, 0x4E, 0x46, 0x49, 0x02, 0x00, 0x00, 0x00,
            0x3F, 0x00, 0x00, 0x00, 0x00, 0x00, 0x00, 0x00,
            0x00, 0x00, 0x00, 0x00, 0x00, 0x00, 0x00, 0x00,
            0x00, 0x00, 0x00, 0x00, 0x00, 0x00, 0x00, 0x00,
            0x4D, 0x49, 0x43, 0x52, 0x4F, 0x4E, 0x20, 0x20,
            0x20, 0x20, 0x20, 0x20, 0x4D, 0x54, 0x32, 0x39,
            0x46, 0x32, 0x47, 0x30, 0x38, 0x41, 0x42, 0x42,
            0x45, 0x41, 0x48, 0x43, 0x20, 0x20, 0x20, 0x20,
            0x2C, 0x00, 0x00, 0x00, 0x00, 0x00, 0x00, 0x00,
            0x00, 0x00, 0x00, 0x00, 0x00, 0x00, 0x00, 0x00,
            0x00, 0x08, 0x00, 0x00, 0x40, 0x00, 0x00, 0x02,
            0x00, 0x00, 0x10, 0x00, 0x40, 0x00, 0x00, 0x00,
            0x00, 0x08, 0x00, 0x00, 0x01, 0x23, 0x01, 0x28,
            0x00, 0x01, 0x05, 0x01, 0x00, 0x00, 0x04, 0x00,
            0x04, 0x01, 0x0E, 0x00, 0x00, 0x00, 0x00, 0x00,
            0x00, 0x00, 0x00, 0x00, 0x00, 0x00, 0x00, 0x00,
            0x0A, 0x1F, 0x00, 0x1F, 0x00, 0x58, 0x02, 0xB8,
            0x0B, 0x19, 0x00, 0x64, 0x00, 0x00, 0x00, 0x00,
            0x00, 0x00, 0x00, 0x00, 0x00, 0x00, 0x00, 0x00,
            0x00, 0x00, 0x00, 0x00, 0x00, 0x00, 0x00, 0x00,
            0x00, 0x00, 0x00, 0x00, 0x01, 0x00, 0x01, 0x00,
            0x00, 0x02, 0x04, 0x80, 0x01, 0x81, 0x04, 0x01,
            0x02, 0x01, 0x0A, 0x00, 0x00, 0x00, 0x00, 0x00,
            0x00, 0x00, 0x00, 0x00, 0x00, 0x00, 0x00, 0x00,
            0x00, 0x00, 0x00, 0x00, 0x00, 0x00, 0x00, 0x00,
            0x00, 0x00, 0x00, 0x00, 0x00, 0x00, 0x00, 0x00,
            0x00, 0x00, 0x00, 0x00, 0x00, 0x00, 0x00, 0x00,
            0x00, 0x00, 0x00, 0x00, 0x00, 0x00, 0x00, 0x00,
            0x00, 0x00, 0x00, 0x00, 0x00, 0x00, 0x00, 0x00,
            0x00, 0x00, 0x00, 0x00, 0x00, 0x00, 0x00, 0x00,
            0x00, 0x00, 0x00, 0x00, 0x00, 0x00, 0x00, 0x00,
            0x00, 0x00, 0x00, 0x00, 0x00, 0x00, 0x57, 0x1E
        }
    },
    [0xda] = { 256,	8,	0, 0, LP_OPTIONS },
    [0xba] = { 256,	16,	0, 0, LP_OPTIONS16 },
    [0xca] = { 256,	16,	0, 0, LP_OPTIONS16 },

    /* 4 Gigabit */
    [0xac] = { 512,	8,	0, 0, LP_OPTIONS },
    [0xdc] = { 512,	8,	0, 0, LP_OPTIONS },
    [0xbc] = { 512,	16,	0, 0, LP_OPTIONS16 },
    [0xcc] = { 512,	16,	0, 0, LP_OPTIONS16 },

    /* 8 Gigabit */
    [0xa3] = { 1024,	8,	0, 0, LP_OPTIONS },
    [0xd3] = { 1024,	8,	0, 0, LP_OPTIONS },
    [0xb3] = { 1024,	16,	0, 0, LP_OPTIONS16 },
    [0xc3] = { 1024,	16,	0, 0, LP_OPTIONS16 },

    /* 16 Gigabit */
    [0xa5] = { 2048,	8,	0, 0, LP_OPTIONS },
    [0xd5] = { 2048,	8,	0, 0, LP_OPTIONS },
    [0xb5] = { 2048,	16,	0, 0, LP_OPTIONS16 },
    [0xc5] = { 2048,	16,	0, 0, LP_OPTIONS16 },
};

static void nand_reset(DeviceState *dev)
{
    NANDFlashState *s = NAND(dev);
    s->cmd = NAND_CMD_READ0;
    s->addr = 0;
    s->addrlen = 0;
    s->iolen = 0;
    s->offset = 0;
    s->status &= NAND_IOSTATUS_UNPROTCT;
    s->status |= NAND_IOSTATUS_READY;
}

static inline void nand_pushio_byte(NANDFlashState *s, uint8_t value)
{
    s->ioaddr[s->iolen++] = value;
    for (value = s->buswidth; --value;) {
        s->ioaddr[s->iolen++] = 0;
    }
}

static void nand_command(NANDFlashState *s)
{
    int i, j;
    unsigned int offset;
    switch (s->cmd) {
    case NAND_CMD_READ0:
        s->iolen = 0;
        break;

    case NAND_CMD_READID:
        s->ioaddr = s->io;
        s->iolen = 0;
        nand_pushio_byte(s, s->manf_id);
        nand_pushio_byte(s, s->chip_id);
        nand_pushio_byte(s, 'Q'); /* Don't-care byte (often 0xa5) */
        if (nand_flash_ids[s->chip_id].options & NAND_SAMSUNG_LP) {
            /* Page Size, Block Size, Spare Size; bit 6 indicates
             * 8 vs 16 bit width NAND.
             */
            nand_pushio_byte(s, (s->buswidth == 2) ? 0x55 : 0x15);
        } else {
            nand_pushio_byte(s, 0xc0); /* Multi-plane */
        }
        break;
    case NAND_CMD_READ_PARAMETER_PAGE:
        s->ioaddr = s->io;
        s->iolen = 0;
        int num_parameter_pages = \
            nand_flash_ids[s->chip_id].param_page[NUM_PARAMETER_PAGES_OFFSET];

        /* If number of parameter pages not mentioned, use 3 as default */
        if (!num_parameter_pages) {
            num_parameter_pages = 3;
        }

        /* Copy Required number of parameter Pages */
        for (j = 0; j < num_parameter_pages; ++j) {
            for (i = 0; i < MAX_PARM_PAGE_SIZE; ++i) {
                nand_pushio_byte(s, nand_flash_ids[s->chip_id].param_page[i]);
            }
        }

        /* Copy Required number of Ext parameter Pages */
        for (j = 0; j < num_parameter_pages; ++j) {
            for (i = MAX_PARM_PAGE_SIZE; \
                i < (MAX_PARM_PAGE_SIZE + MAX_EXT_PARM_PAGE_SIZE); ++i) {
                nand_pushio_byte(s, nand_flash_ids[s->chip_id].param_page[i]);
            }
        }
        break;

    case NAND_CMD_RANDOMREAD2:
    case NAND_CMD_NOSERIALREAD2:
        if (!(nand_flash_ids[s->chip_id].options & NAND_SAMSUNG_LP))
            break;
        offset = s->addr & ((1 << s->addr_shift) - 1);
        s->blk_load(s, s->addr, offset);
        if (s->gnd)
            s->iolen = (1 << s->page_shift) - offset;
        else
            s->iolen = (1 << s->page_shift) + (1 << s->oob_shift) - offset;
        break;

    case NAND_CMD_RESET:
        nand_reset(DEVICE(s));
        break;

    case NAND_CMD_PAGEPROGRAM1:
        s->ioaddr = s->io;
        s->iolen = 0;
        break;

    case NAND_CMD_PAGEPROGRAM2:
        if (s->wp) {
            s->blk_write(s);
        }
        break;

    case NAND_CMD_BLOCKERASE1:
        break;

    case NAND_CMD_BLOCKERASE2:
        s->addr &= (1ull << s->addrlen * 8) - 1;
        s->addr <<= nand_flash_ids[s->chip_id].options & NAND_SAMSUNG_LP ?
                                                                    16 : 8;

        if (s->wp) {
            s->blk_erase(s);
        }
        break;

    case NAND_CMD_READSTATUS:
        s->ioaddr = s->io;
        s->iolen = 0;
        nand_pushio_byte(s, s->status);
        break;

    default:
        printf("%s: Unknown NAND command 0x%02x\n", __FUNCTION__, s->cmd);
    }
}

static void nand_pre_save(void *opaque)
{
    NANDFlashState *s = NAND(opaque);

    s->ioaddr_vmstate = s->ioaddr - s->io;
}

static int nand_post_load(void *opaque, int version_id)
{
    NANDFlashState *s = NAND(opaque);

    if (s->ioaddr_vmstate > sizeof(s->io)) {
        return -EINVAL;
    }
    s->ioaddr = s->io + s->ioaddr_vmstate;

    return 0;
}

static const VMStateDescription vmstate_nand = {
    .name = "nand",
    .version_id = 1,
    .minimum_version_id = 1,
    .pre_save = nand_pre_save,
    .post_load = nand_post_load,
    .fields = (VMStateField[]) {
        VMSTATE_UINT8(cle, NANDFlashState),
        VMSTATE_UINT8(ale, NANDFlashState),
        VMSTATE_UINT8(ce, NANDFlashState),
        VMSTATE_UINT8(wp, NANDFlashState),
        VMSTATE_UINT8(gnd, NANDFlashState),
        VMSTATE_BUFFER(io, NANDFlashState),
        VMSTATE_UINT32(ioaddr_vmstate, NANDFlashState),
        VMSTATE_INT32(iolen, NANDFlashState),
        VMSTATE_UINT32(cmd, NANDFlashState),
        VMSTATE_UINT64(addr, NANDFlashState),
        VMSTATE_INT32(addrlen, NANDFlashState),
        VMSTATE_INT32(status, NANDFlashState),
        VMSTATE_INT32(offset, NANDFlashState),
        /* XXX: do we want to save s->storage too? */
        VMSTATE_END_OF_LIST()
    }
};

static void nand_realize(DeviceState *dev, Error **errp)
{
    int pagesize;
    NANDFlashState *s = NAND(dev);

    s->buswidth = nand_flash_ids[s->chip_id].width >> 3;
    s->size = nand_flash_ids[s->chip_id].size << 20;
    if (nand_flash_ids[s->chip_id].options & NAND_SAMSUNG_LP) {
        s->page_shift = 11;
        s->erase_shift = 6;
    } else {
        s->page_shift = nand_flash_ids[s->chip_id].page_shift;
        s->erase_shift = nand_flash_ids[s->chip_id].erase_shift;
    }

    switch (1 << s->page_shift) {
    case 256:
        nand_init_256(s);
        break;
    case 512:
        nand_init_512(s);
        break;
    case 2048:
        nand_init_2048(s);
        break;
    default:
        error_setg(errp, "Unsupported NAND block size %#x",
                   1 << s->page_shift);
        return;
    }

    pagesize = 1 << s->oob_shift;
    s->mem_oob = 1;
    if (s->blk) {
        if (blk_is_read_only(s->blk)) {
            error_setg(errp, "Can't use a read-only drive");
            return;
        }
        if (blk_getlength(s->blk) >=
                (s->pages << s->page_shift) + (s->pages << s->oob_shift)) {
            pagesize = 0;
            s->mem_oob = 0;
        }
    } else {
        pagesize += 1 << s->page_shift;
    }
    if (pagesize) {
        s->storage = (uint8_t *) memset(g_malloc(s->pages * pagesize),
                        0xff, s->pages * pagesize);
    }
    /* Give s->ioaddr a sane value in case we save state before it is used. */
    s->ioaddr = s->io;
}

static Property nand_properties[] = {
    DEFINE_PROP_UINT8("manufacturer_id", NANDFlashState, manf_id, 0),
    DEFINE_PROP_UINT8("chip_id", NANDFlashState, chip_id, 0),
    DEFINE_PROP_DRIVE("drive", NANDFlashState, blk),
    DEFINE_PROP_END_OF_LIST(),
};

static void nand_class_init(ObjectClass *klass, void *data)
{
    DeviceClass *dc = DEVICE_CLASS(klass);

    dc->realize = nand_realize;
    dc->reset = nand_reset;
    dc->vmsd = &vmstate_nand;
    dc->props = nand_properties;
}

static const TypeInfo nand_info = {
    .name          = TYPE_NAND,
    .parent        = TYPE_DEVICE,
    .instance_size = sizeof(NANDFlashState),
    .class_init    = nand_class_init,
};

static void nand_register_types(void)
{
    type_register_static(&nand_info);
}

/*
 * Chip inputs are CLE, ALE, CE, WP, GND and eight I/O pins.  Chip
 * outputs are R/B and eight I/O pins.
 *
 * CE, WP and R/B are active low.
 */
void nand_setpins(DeviceState *dev, uint8_t cle, uint8_t ale,
                  uint8_t ce, uint8_t wp, uint8_t gnd)
{
    NANDFlashState *s = NAND(dev);

    s->cle = cle;
    s->ale = ale;
    s->ce = ce;
    s->wp = wp;
    s->gnd = gnd;
    if (wp) {
        s->status |= NAND_IOSTATUS_UNPROTCT;
    } else {
        s->status &= ~NAND_IOSTATUS_UNPROTCT;
    }
}

void nand_getpins(DeviceState *dev, int *rb)
{
    *rb = 1;
}

void nand_setio(DeviceState *dev, uint32_t value)
{
    int i;
    NANDFlashState *s = NAND(dev);

    if (!s->ce && s->cle) {
        if (nand_flash_ids[s->chip_id].options & NAND_SAMSUNG_LP) {
            if (s->cmd == NAND_CMD_READ0 && value == NAND_CMD_LPREAD2)
                return;
            if (value == NAND_CMD_RANDOMREAD1) {
                s->addr &= ~((1 << s->addr_shift) - 1);
                s->addrlen = 0;
                return;
            }
        }
        if (value == NAND_CMD_READ0) {
            s->offset = 0;
        } else if (value == NAND_CMD_READ1) {
            s->offset = 0x100;
            value = NAND_CMD_READ0;
        } else if (value == NAND_CMD_READ2) {
            s->offset = 1 << s->page_shift;
            value = NAND_CMD_READ0;
        }

        s->cmd = value;

        if (s->cmd == NAND_CMD_READSTATUS ||
                s->cmd == NAND_CMD_PAGEPROGRAM2 ||
                s->cmd == NAND_CMD_BLOCKERASE1 ||
                s->cmd == NAND_CMD_BLOCKERASE2 ||
                s->cmd == NAND_CMD_NOSERIALREAD2 ||
                s->cmd == NAND_CMD_RANDOMREAD2 ||
                s->cmd == NAND_CMD_RESET) {
            nand_command(s);
        }

        if (s->cmd != NAND_CMD_RANDOMREAD2) {
            s->addrlen = 0;
        }
    }

    if (s->ale) {
        unsigned int shift = s->addrlen * 8;
        uint64_t mask = ~(0xffull << shift);
        uint64_t v = (uint64_t)value << shift;

        s->addr = (s->addr & mask) | v;
        s->addrlen ++;

        switch (s->addrlen) {
        case 1:
            if (s->cmd == NAND_CMD_READID) {
                nand_command(s);
            }
            break;
        case 2: /* fix cache address as a byte address */
            s->addr <<= (s->buswidth - 1);
            break;
        case 3:
            if (!(nand_flash_ids[s->chip_id].options & NAND_SAMSUNG_LP) &&
                    (s->cmd == NAND_CMD_READ0 ||
                     s->cmd == NAND_CMD_PAGEPROGRAM1)) {
                nand_command(s);
            }
            break;
        case 4:
            if ((nand_flash_ids[s->chip_id].options & NAND_SAMSUNG_LP) &&
                    nand_flash_ids[s->chip_id].size < 256 && /* 1Gb or less */
                    (s->cmd == NAND_CMD_READ0 ||
                     s->cmd == NAND_CMD_PAGEPROGRAM1)) {
                nand_command(s);
            }
            break;
        case 5:
            if ((nand_flash_ids[s->chip_id].options & NAND_SAMSUNG_LP) &&
                    nand_flash_ids[s->chip_id].size >= 256 && /* 2Gb or more */
                    (s->cmd == NAND_CMD_READ0 ||
                     s->cmd == NAND_CMD_PAGEPROGRAM1)) {
                nand_command(s);
            }
            break;
        default:
            break;
        }
    }

    if (!s->cle && !s->ale && s->cmd == NAND_CMD_PAGEPROGRAM1) {
        if (s->iolen < (1 << s->page_shift) + (1 << s->oob_shift)) {
            for (i = s->buswidth; i--; value >>= 8) {
                s->io[s->iolen ++] = (uint8_t) (value & 0xff);
            }
        }
    } else if (!s->cle && !s->ale && s->cmd == NAND_CMD_COPYBACKPRG1) {
        if ((s->addr & ((1 << s->addr_shift) - 1)) <
                (1 << s->page_shift) + (1 << s->oob_shift)) {
            for (i = s->buswidth; i--; s->addr++, value >>= 8) {
                s->io[s->iolen + (s->addr & ((1 << s->addr_shift) - 1))] =
                    (uint8_t) (value & 0xff);
            }
        }
    }
}

uint32_t nand_getio(DeviceState *dev)
{
    int offset;
    uint32_t x = 0;
    NANDFlashState *s = NAND(dev);

    /* Allow sequential reading */
    if (!s->iolen && s->cmd == NAND_CMD_READ0) {
        offset = (int) (s->addr & ((1 << s->addr_shift) - 1)) + s->offset;
        s->offset = 0;

        s->blk_load(s, s->addr, offset);
        if (s->gnd)
            s->iolen = (1 << s->page_shift) - offset;
        else
            s->iolen = (1 << s->page_shift) + (1 << s->oob_shift) - offset;
    }

    if (s->ce || s->iolen <= 0) {
        return 0;
    }

    for (offset = s->buswidth; offset--;) {
        x |= s->ioaddr[offset] << (offset << 3);
    }
    /* after receiving READ STATUS command all subsequent reads will
     * return the status register value until another command is issued
     */
    if (s->cmd != NAND_CMD_READSTATUS) {
        s->addr   += s->buswidth;
        s->ioaddr += s->buswidth;
        s->iolen  -= s->buswidth;
    }
    return x;
}

uint32_t nand_getbuswidth(DeviceState *dev)
{
    NANDFlashState *s = (NANDFlashState *) dev;
    return s->buswidth << 3;
}

DeviceState *nand_init(BlockBackend *blk, int manf_id, int chip_id)
{
    DeviceState *dev;

    if (nand_flash_ids[chip_id].size == 0) {
        hw_error("%s: Unsupported NAND chip ID.\n", __FUNCTION__);
    }
    dev = DEVICE(object_new(TYPE_NAND));
    qdev_prop_set_uint8(dev, "manufacturer_id", manf_id);
    qdev_prop_set_uint8(dev, "chip_id", chip_id);
    if (blk) {
        qdev_prop_set_drive(dev, "drive", blk, &error_fatal);
    }

    qdev_init_nofail(dev);
    return dev;
}

type_init(nand_register_types)

#else

/* Program a single page */
static void glue(nand_blk_write_, PAGE_SIZE)(NANDFlashState *s)
{
    uint64_t off, page, sector, soff;
    uint8_t iobuf[(PAGE_SECTORS + 2) * 0x200];
    if (PAGE(s->addr) >= s->pages)
        return;

    if (!s->blk) {
        mem_and(s->storage + PAGE_START(s->addr) + (s->addr & PAGE_MASK) +
                        s->offset, s->io, s->iolen);
    } else if (s->mem_oob) {
        sector = SECTOR(s->addr);
        off = (s->addr & PAGE_MASK) + s->offset;
        soff = SECTOR_OFFSET(s->addr);
        if (blk_pread(s->blk, sector << BDRV_SECTOR_BITS, iobuf,
                      PAGE_SECTORS << BDRV_SECTOR_BITS) < 0) {
            printf("%s: read error in sector %" PRIu64 "\n", __func__, sector);
            return;
        }

        mem_and(iobuf + (soff | off), s->io, MIN(s->iolen, PAGE_SIZE - off));
        if (off + s->iolen > PAGE_SIZE) {
            page = PAGE(s->addr);
            mem_and(s->storage + (page << OOB_SHIFT), s->io + PAGE_SIZE - off,
                            MIN(OOB_SIZE, off + s->iolen - PAGE_SIZE));
        }

        if (blk_pwrite(s->blk, sector << BDRV_SECTOR_BITS, iobuf,
<<<<<<< HEAD
                       PAGE_SECTORS << BDRV_SECTOR_BITS) < 0) {
=======
                       PAGE_SECTORS << BDRV_SECTOR_BITS, 0) < 0) {
>>>>>>> 7124ccf8
            printf("%s: write error in sector %" PRIu64 "\n", __func__, sector);
        }
    } else {
        off = PAGE_START(s->addr) + (s->addr & PAGE_MASK) + s->offset;
        sector = off >> 9;
        soff = off & 0x1ff;
        if (blk_pread(s->blk, sector << BDRV_SECTOR_BITS, iobuf,
                      (PAGE_SECTORS + 2) << BDRV_SECTOR_BITS) < 0) {
            printf("%s: read error in sector %" PRIu64 "\n", __func__, sector);
            return;
        }

        mem_and(iobuf + soff, s->io, s->iolen);

        if (blk_pwrite(s->blk, sector << BDRV_SECTOR_BITS, iobuf,
<<<<<<< HEAD
                       (PAGE_SECTORS + 2) << BDRV_SECTOR_BITS) < 0) {
=======
                       (PAGE_SECTORS + 2) << BDRV_SECTOR_BITS, 0) < 0) {
>>>>>>> 7124ccf8
            printf("%s: write error in sector %" PRIu64 "\n", __func__, sector);
        }
    }
    s->offset = 0;
}

/* Erase a single block */
static void glue(nand_blk_erase_, PAGE_SIZE)(NANDFlashState *s)
{
    uint64_t i, page, addr;
    uint8_t iobuf[0x200] = { [0 ... 0x1ff] = 0xff, };
    addr = s->addr & ~((1 << (ADDR_SHIFT + s->erase_shift)) - 1);

    if (PAGE(addr) >= s->pages) {
        return;
    }

    if (!s->blk) {
        memset(s->storage + PAGE_START(addr),
                        0xff, (PAGE_SIZE + OOB_SIZE) << s->erase_shift);
    } else if (s->mem_oob) {
        memset(s->storage + (PAGE(addr) << OOB_SHIFT),
                        0xff, OOB_SIZE << s->erase_shift);
        i = SECTOR(addr);
        page = SECTOR(addr + (1 << (ADDR_SHIFT + s->erase_shift)));
        for (; i < page; i ++)
            if (blk_pwrite(s->blk, i << BDRV_SECTOR_BITS, iobuf,
<<<<<<< HEAD
                           BDRV_SECTOR_SIZE) < 0) {
=======
                           BDRV_SECTOR_SIZE, 0) < 0) {
>>>>>>> 7124ccf8
                printf("%s: write error in sector %" PRIu64 "\n", __func__, i);
            }
    } else {
        addr = PAGE_START(addr);
        page = addr >> 9;
        if (blk_pread(s->blk, page << BDRV_SECTOR_BITS, iobuf,
                      BDRV_SECTOR_SIZE) < 0) {
            printf("%s: read error in sector %" PRIu64 "\n", __func__, page);
        }
        memset(iobuf + (addr & 0x1ff), 0xff, (~addr & 0x1ff) + 1);
        if (blk_pwrite(s->blk, page << BDRV_SECTOR_BITS, iobuf,
<<<<<<< HEAD
                       BDRV_SECTOR_SIZE) < 0) {
=======
                       BDRV_SECTOR_SIZE, 0) < 0) {
>>>>>>> 7124ccf8
            printf("%s: write error in sector %" PRIu64 "\n", __func__, page);
        }

        memset(iobuf, 0xff, 0x200);
        i = (addr & ~0x1ff) + 0x200;
        for (addr += ((PAGE_SIZE + OOB_SIZE) << s->erase_shift) - 0x200;
                        i < addr; i += 0x200) {
<<<<<<< HEAD
            if (blk_pwrite(s->blk, i, iobuf, BDRV_SECTOR_SIZE) < 0) {
=======
            if (blk_pwrite(s->blk, i, iobuf, BDRV_SECTOR_SIZE, 0) < 0) {
>>>>>>> 7124ccf8
                printf("%s: write error in sector %" PRIu64 "\n",
                       __func__, i >> 9);
            }
        }

        page = i >> 9;
        if (blk_pread(s->blk, page << BDRV_SECTOR_BITS, iobuf,
                      BDRV_SECTOR_SIZE) < 0) {
            printf("%s: read error in sector %" PRIu64 "\n", __func__, page);
        }
        memset(iobuf, 0xff, ((addr - 1) & 0x1ff) + 1);
        if (blk_pwrite(s->blk, page << BDRV_SECTOR_BITS, iobuf,
<<<<<<< HEAD
                       BDRV_SECTOR_SIZE) < 0) {
=======
                       BDRV_SECTOR_SIZE, 0) < 0) {
>>>>>>> 7124ccf8
            printf("%s: write error in sector %" PRIu64 "\n", __func__, page);
        }
    }
}

static void glue(nand_blk_load_, PAGE_SIZE)(NANDFlashState *s,
                uint64_t addr, int offset)
{
    if (PAGE(addr) >= s->pages) {
        return;
    }

    if (s->blk) {
        if (s->mem_oob) {
            if (blk_pread(s->blk, SECTOR(addr) << BDRV_SECTOR_BITS, s->io,
                          PAGE_SECTORS << BDRV_SECTOR_BITS) < 0) {
                printf("%s: read error in sector %" PRIu64 "\n",
                                __func__, SECTOR(addr));
            }
            memcpy(s->io + SECTOR_OFFSET(s->addr) + PAGE_SIZE,
                            s->storage + (PAGE(s->addr) << OOB_SHIFT),
                            OOB_SIZE);
            s->ioaddr = s->io + SECTOR_OFFSET(s->addr) + offset;
        } else {
            if (blk_pread(s->blk, PAGE_START(addr), s->io,
                          (PAGE_SECTORS + 2) << BDRV_SECTOR_BITS) < 0) {
                printf("%s: read error in sector %" PRIu64 "\n",
                                __func__, PAGE_START(addr) >> 9);
            }
            s->ioaddr = s->io + (PAGE_START(addr) & 0x1ff) + offset;
        }
    } else {
        memcpy(s->io, s->storage + PAGE_START(s->addr) +
                        offset, PAGE_SIZE + OOB_SIZE - offset);
        s->ioaddr = s->io;
    }
}

static void glue(nand_init_, PAGE_SIZE)(NANDFlashState *s)
{
    s->oob_shift = PAGE_SHIFT - 5;
    s->pages = s->size >> PAGE_SHIFT;
    s->addr_shift = ADDR_SHIFT;

    s->blk_erase = glue(nand_blk_erase_, PAGE_SIZE);
    s->blk_write = glue(nand_blk_write_, PAGE_SIZE);
    s->blk_load = glue(nand_blk_load_, PAGE_SIZE);
}

# undef PAGE_SIZE
# undef PAGE_SHIFT
# undef PAGE_SECTORS
# undef ADDR_SHIFT
#endif	/* NAND_IO */<|MERGE_RESOLUTION|>--- conflicted
+++ resolved
@@ -836,11 +836,7 @@
         }
 
         if (blk_pwrite(s->blk, sector << BDRV_SECTOR_BITS, iobuf,
-<<<<<<< HEAD
-                       PAGE_SECTORS << BDRV_SECTOR_BITS) < 0) {
-=======
                        PAGE_SECTORS << BDRV_SECTOR_BITS, 0) < 0) {
->>>>>>> 7124ccf8
             printf("%s: write error in sector %" PRIu64 "\n", __func__, sector);
         }
     } else {
@@ -856,11 +852,7 @@
         mem_and(iobuf + soff, s->io, s->iolen);
 
         if (blk_pwrite(s->blk, sector << BDRV_SECTOR_BITS, iobuf,
-<<<<<<< HEAD
-                       (PAGE_SECTORS + 2) << BDRV_SECTOR_BITS) < 0) {
-=======
                        (PAGE_SECTORS + 2) << BDRV_SECTOR_BITS, 0) < 0) {
->>>>>>> 7124ccf8
             printf("%s: write error in sector %" PRIu64 "\n", __func__, sector);
         }
     }
@@ -888,11 +880,7 @@
         page = SECTOR(addr + (1 << (ADDR_SHIFT + s->erase_shift)));
         for (; i < page; i ++)
             if (blk_pwrite(s->blk, i << BDRV_SECTOR_BITS, iobuf,
-<<<<<<< HEAD
-                           BDRV_SECTOR_SIZE) < 0) {
-=======
                            BDRV_SECTOR_SIZE, 0) < 0) {
->>>>>>> 7124ccf8
                 printf("%s: write error in sector %" PRIu64 "\n", __func__, i);
             }
     } else {
@@ -904,11 +892,7 @@
         }
         memset(iobuf + (addr & 0x1ff), 0xff, (~addr & 0x1ff) + 1);
         if (blk_pwrite(s->blk, page << BDRV_SECTOR_BITS, iobuf,
-<<<<<<< HEAD
-                       BDRV_SECTOR_SIZE) < 0) {
-=======
                        BDRV_SECTOR_SIZE, 0) < 0) {
->>>>>>> 7124ccf8
             printf("%s: write error in sector %" PRIu64 "\n", __func__, page);
         }
 
@@ -916,11 +900,7 @@
         i = (addr & ~0x1ff) + 0x200;
         for (addr += ((PAGE_SIZE + OOB_SIZE) << s->erase_shift) - 0x200;
                         i < addr; i += 0x200) {
-<<<<<<< HEAD
-            if (blk_pwrite(s->blk, i, iobuf, BDRV_SECTOR_SIZE) < 0) {
-=======
             if (blk_pwrite(s->blk, i, iobuf, BDRV_SECTOR_SIZE, 0) < 0) {
->>>>>>> 7124ccf8
                 printf("%s: write error in sector %" PRIu64 "\n",
                        __func__, i >> 9);
             }
@@ -933,11 +913,7 @@
         }
         memset(iobuf, 0xff, ((addr - 1) & 0x1ff) + 1);
         if (blk_pwrite(s->blk, page << BDRV_SECTOR_BITS, iobuf,
-<<<<<<< HEAD
-                       BDRV_SECTOR_SIZE) < 0) {
-=======
                        BDRV_SECTOR_SIZE, 0) < 0) {
->>>>>>> 7124ccf8
             printf("%s: write error in sector %" PRIu64 "\n", __func__, page);
         }
     }
