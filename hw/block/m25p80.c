/*
 * ST M25P80 emulator. Emulate all SPI flash devices based on the m25p80 command
 * set. Known devices table current as of Jun/2012 and taken from linux.
 * See drivers/mtd/devices/m25p80.c.
 *
 * Copyright (C) 2011 Edgar E. Iglesias <edgar.iglesias@gmail.com>
 * Copyright (C) 2012 Peter A. G. Crosthwaite <peter.crosthwaite@petalogix.com>
 * Copyright (C) 2012 PetaLogix
 *
 * This program is free software; you can redistribute it and/or
 * modify it under the terms of the GNU General Public License as
 * published by the Free Software Foundation; either version 2 or
 * (at your option) a later version of the License.
 *
 * This program is distributed in the hope that it will be useful,
 * but WITHOUT ANY WARRANTY; without even the implied warranty of
 * MERCHANTABILITY or FITNESS FOR A PARTICULAR PURPOSE.  See the
 * GNU General Public License for more details.
 *
 * You should have received a copy of the GNU General Public License along
 * with this program; if not, see <http://www.gnu.org/licenses/>.
 */

#include "qemu/osdep.h"
#include "qemu/units.h"
#include "sysemu/block-backend.h"
#include "hw/qdev-properties.h"
#include "hw/ssi/ssi.h"
#include "migration/vmstate.h"
#include "qemu/bitops.h"
#include "qemu/log.h"
#include "qemu/module.h"
#include "qemu/error-report.h"
#include "qapi/error.h"
<<<<<<< HEAD

#ifndef M25P80_ERR_DEBUG
#define M25P80_ERR_DEBUG 0
#endif

#define DB_PRINT_L(level, ...) do { \
    if (M25P80_ERR_DEBUG > (level)) { \
        fprintf(stderr,  ": %s: ", __func__); \
        fprintf(stderr, ## __VA_ARGS__); \
    } \
} while (0);
=======
#include "trace.h"
>>>>>>> 17e1e498

/* Fields for FlashPartInfo->flags */

/* erase capabilities */
#define ER_4K 1
#define ER_32K 2
/* set to allow the page program command to write 0s back to 1. Useful for
 * modelling EEPROM with SPI flash command set
 */
#define EEPROM 0x100

/* 16 MiB max in 3 byte address mode */
#define MAX_3BYTES_SIZE 0x1000000

#define SPI_NOR_MAX_ID_LEN 6

typedef struct FlashPartInfo {
    const char *part_name;
    /*
     * This array stores the ID bytes.
     * The first three bytes are the JEDIC ID.
     * JEDEC ID zero means "no ID" (mostly older chips).
     */
    uint8_t id[SPI_NOR_MAX_ID_LEN];
    uint8_t id_len;
    /* there is confusion between manufacturers as to what a sector is. In this
     * device model, a "sector" is the size that is erased by the ERASE_SECTOR
     * command (opcode 0xd8).
     */
    uint32_t sector_size;
    uint32_t n_sectors;
    uint32_t page_size;
    uint16_t flags;
    /*
     * Big sized spi nor are often stacked devices, thus sometime
     * replace chip erase with die erase.
     * This field inform how many die is in the chip.
     */
    uint8_t die_cnt;
} FlashPartInfo;

/* adapted from linux */
/* Used when the "_ext_id" is two bytes at most */
#define INFO(_part_name, _jedec_id, _ext_id, _sector_size, _n_sectors, _flags)\
    .part_name = _part_name,\
    .id = {\
        ((_jedec_id) >> 16) & 0xff,\
        ((_jedec_id) >> 8) & 0xff,\
        (_jedec_id) & 0xff,\
        ((_ext_id) >> 8) & 0xff,\
        (_ext_id) & 0xff,\
          },\
    .id_len = (!(_jedec_id) ? 0 : (3 + ((_ext_id) ? 2 : 0))),\
    .sector_size = (_sector_size),\
    .n_sectors = (_n_sectors),\
    .page_size = 256,\
    .flags = (_flags),\
    .die_cnt = 0

#define INFO6(_part_name, _jedec_id, _ext_id, _sector_size, _n_sectors, _flags)\
    .part_name = _part_name,\
    .id = {\
        ((_jedec_id) >> 16) & 0xff,\
        ((_jedec_id) >> 8) & 0xff,\
        (_jedec_id) & 0xff,\
        ((_ext_id) >> 16) & 0xff,\
        ((_ext_id) >> 8) & 0xff,\
        (_ext_id) & 0xff,\
          },\
    .id_len = 6,\
    .sector_size = (_sector_size),\
    .n_sectors = (_n_sectors),\
    .page_size = 256,\
    .flags = (_flags),\
    .die_cnt = 0

#define INFO_STACKED(_part_name, _jedec_id, _ext_id, _sector_size, _n_sectors,\
                    _flags, _die_cnt)\
    .part_name = _part_name,\
    .id = {\
        ((_jedec_id) >> 16) & 0xff,\
        ((_jedec_id) >> 8) & 0xff,\
        (_jedec_id) & 0xff,\
        ((_ext_id) >> 8) & 0xff,\
        (_ext_id) & 0xff,\
          },\
    .id_len = (!(_jedec_id) ? 0 : (3 + ((_ext_id) ? 2 : 0))),\
    .sector_size = (_sector_size),\
    .n_sectors = (_n_sectors),\
    .page_size = 256,\
    .flags = (_flags),\
    .die_cnt = _die_cnt

#define JEDEC_NUMONYX 0x20
#define JEDEC_WINBOND 0xEF
#define JEDEC_SPANSION 0x01

/* Numonyx (Micron) Configuration register macros */
#define VCFG_DUMMY 0x1
#define VCFG_WRAP_SEQUENTIAL 0x2
#define NVCFG_XIP_MODE_DISABLED (7 << 9)
#define NVCFG_XIP_MODE_MASK (7 << 9)
#define VCFG_XIP_MODE_ENABLED (1 << 3)
#define CFG_DUMMY_CLK_LEN 4
#define NVCFG_DUMMY_CLK_POS 12
#define VCFG_DUMMY_CLK_POS 4
#define EVCFG_OUT_DRIVER_STRENGTH_DEF 7
#define EVCFG_VPP_ACCELERATOR (1 << 3)
#define EVCFG_RESET_HOLD_ENABLED (1 << 4)
#define NVCFG_DUAL_IO_MASK (1 << 2)
#define EVCFG_DUAL_IO_ENABLED (1 << 6)
#define NVCFG_QUAD_IO_MASK (1 << 3)
#define EVCFG_QUAD_IO_ENABLED (1 << 7)
#define NVCFG_4BYTE_ADDR_MASK (1 << 0)
#define NVCFG_LOWER_SEGMENT_MASK (1 << 1)

/* Numonyx (Micron) Flag Status Register macros */
#define FSR_4BYTE_ADDR_MODE_ENABLED 0x1
#define FSR_FLASH_READY (1 << 7)

/* Spansion configuration registers macros. */
#define SPANSION_QUAD_CFG_POS 0
#define SPANSION_QUAD_CFG_LEN 1
#define SPANSION_DUMMY_CLK_POS 0
#define SPANSION_DUMMY_CLK_LEN 4
#define SPANSION_ADDR_LEN_POS 7
#define SPANSION_ADDR_LEN_LEN 1

/*
 * Spansion read mode command length in bytes,
 * the mode is currently not supported.
*/

#define SPANSION_CONTINUOUS_READ_MODE_CMD_LEN 1
#define WINBOND_CONTINUOUS_READ_MODE_CMD_LEN 1

static const FlashPartInfo known_devices[] = {
    /* Atmel -- some are (confusingly) marketed as "DataFlash" */
    { INFO("at25fs010",   0x1f6601,      0,  32 << 10,   4, ER_4K) },
    { INFO("at25fs040",   0x1f6604,      0,  64 << 10,   8, ER_4K) },

    { INFO("at25df041a",  0x1f4401,      0,  64 << 10,   8, ER_4K) },
    { INFO("at25df321a",  0x1f4701,      0,  64 << 10,  64, ER_4K) },
    { INFO("at25df641",   0x1f4800,      0,  64 << 10, 128, ER_4K) },

    { INFO("at26f004",    0x1f0400,      0,  64 << 10,   8, ER_4K) },
    { INFO("at26df081a",  0x1f4501,      0,  64 << 10,  16, ER_4K) },
    { INFO("at26df161a",  0x1f4601,      0,  64 << 10,  32, ER_4K) },
    { INFO("at26df321",   0x1f4700,      0,  64 << 10,  64, ER_4K) },

    { INFO("at45db081d",  0x1f2500,      0,  64 << 10,  16, ER_4K) },

    /* Atmel EEPROMS - it is assumed, that don't care bit in command
     * is set to 0. Block protection is not supported.
     */
    { INFO("at25128a-nonjedec", 0x0,     0,         1, 131072, EEPROM) },
    { INFO("at25256a-nonjedec", 0x0,     0,         1, 262144, EEPROM) },

    /* EON -- en25xxx */
    { INFO("en25f32",     0x1c3116,      0,  64 << 10,  64, ER_4K) },
    { INFO("en25p32",     0x1c2016,      0,  64 << 10,  64, 0) },
    { INFO("en25q32b",    0x1c3016,      0,  64 << 10,  64, 0) },
    { INFO("en25p64",     0x1c2017,      0,  64 << 10, 128, 0) },
    { INFO("en25q64",     0x1c3017,      0,  64 << 10, 128, ER_4K) },

    /* GigaDevice */
    { INFO("gd25q32",     0xc84016,      0,  64 << 10,  64, ER_4K) },
    { INFO("gd25q64",     0xc84017,      0,  64 << 10, 128, ER_4K) },

    /* Intel/Numonyx -- xxxs33b */
    { INFO("160s33b",     0x898911,      0,  64 << 10,  32, 0) },
    { INFO("320s33b",     0x898912,      0,  64 << 10,  64, 0) },
    { INFO("640s33b",     0x898913,      0,  64 << 10, 128, 0) },
    { INFO("n25q064",     0x20ba17,      0,  64 << 10, 128, 0) },

    /* Macronix */
    { INFO("mx25l2005a",  0xc22012,      0,  64 << 10,   4, ER_4K) },
    { INFO("mx25l4005a",  0xc22013,      0,  64 << 10,   8, ER_4K) },
    { INFO("mx25l8005",   0xc22014,      0,  64 << 10,  16, 0) },
    { INFO("mx25l1606e",  0xc22015,      0,  64 << 10,  32, ER_4K) },
    { INFO("mx25l3205d",  0xc22016,      0,  64 << 10,  64, 0) },
    { INFO("mx25l6405d",  0xc22017,      0,  64 << 10, 128, 0) },
    { INFO("mx25l12805d", 0xc22018,      0,  64 << 10, 256, 0) },
    { INFO("mx25l12855e", 0xc22618,      0,  64 << 10, 256, 0) },
    { INFO("mx25l25635e", 0xc22019,      0,  64 << 10, 512, 0) },
    { INFO("mx25l25655e", 0xc22619,      0,  64 << 10, 512, 0) },
    { INFO("mx66l1g55g",  0xc2261b,      0,  64 << 10, 2048, ER_4K) },
    { INFO("mx66u51235f", 0xc2253a,      0,  64 << 10, 1024, ER_4K | ER_32K) },
    { INFO("mx66u1g45g",  0xc2253b,      0,  64 << 10, 2048, ER_4K | ER_32K) },
    { INFO("mx66l1g45g",  0xc2201b,      0,  64 << 10, 2048, ER_4K | ER_32K) },

    /* Micron */
    { INFO("n25q032a11",  0x20bb16,      0,  64 << 10,  64, ER_4K) },
    { INFO("n25q032a13",  0x20ba16,      0,  64 << 10,  64, ER_4K) },
    { INFO("n25q064a11",  0x20bb17,      0,  64 << 10, 128, ER_4K) },
    { INFO("n25q064a13",  0x20ba17,      0,  64 << 10, 128, ER_4K) },
    { INFO("n25q128a11",  0x20bb18,      0,  64 << 10, 256, ER_4K) },
    { INFO("n25q128a13",  0x20ba18,      0,  64 << 10, 256, ER_4K) },
    { INFO("n25q256a11",  0x20bb19,      0,  64 << 10, 512, ER_4K) },
    { INFO("n25q256a13",  0x20ba19,      0,  64 << 10, 512, ER_4K) },
    { INFO("n25q512a11",  0x20bb20,      0,  64 << 10, 1024, ER_4K) },
    { INFO("n25q512a13",  0x20ba20,      0,  64 << 10, 1024, ER_4K) },
    { INFO("m25qu02gcbb", 0x20bb22,      0,  64 << 10, 4096, ER_4K) },
    { INFO("mt35xu01gbba", 0x2c5b1b,     0, 128 << 10, 1024, ER_4K) },
    { INFO("n25q128",     0x20ba18,      0,  64 << 10, 256, 0) },
    { INFO("n25q256a",    0x20ba19,      0,  64 << 10, 512, ER_4K) },
    { INFO("n25q512a",    0x20ba20,      0,  64 << 10, 1024, ER_4K) },
    { INFO_STACKED("n25q00",    0x20ba21, 0x1000, 64 << 10, 2048, ER_4K, 4) },
    { INFO_STACKED("n25q00a",   0x20bb21, 0x1000, 64 << 10, 2048, ER_4K, 4) },
    { INFO_STACKED("mt25ql01g", 0x20ba21, 0x1040, 64 << 10, 2048, ER_4K, 2) },
    { INFO_STACKED("mt25qu01g", 0x20bb21, 0x1040, 64 << 10, 2048, ER_4K, 2) },

    /* Spansion -- single (large) sector size only, at least
     * for the chips listed here (without boot sectors).
     */
    { INFO("s25sl032p",   0x010215, 0x4d00,  64 << 10,  64, ER_4K) },
    { INFO("s25sl064p",   0x010216, 0x4d00,  64 << 10, 128, ER_4K) },
    { INFO("s25fl256s0",  0x010219, 0x4d00, 256 << 10, 128, 0) },
    { INFO("s25fl256s1",  0x010219, 0x4d01,  64 << 10, 512, 0) },
    { INFO6("s25fl512s",  0x010220, 0x4d0080, 256 << 10, 256, 0) },
    { INFO6("s70fl01gs",  0x010221, 0x4d0080, 256 << 10, 512, 0) },
    { INFO("s25sl12800",  0x012018, 0x0300, 256 << 10,  64, 0) },
    { INFO("s25sl12801",  0x012018, 0x0301,  64 << 10, 256, 0) },
    { INFO("s25fl129p0",  0x012018, 0x4d00, 256 << 10,  64, 0) },
    { INFO("s25fl129p1",  0x012018, 0x4d01,  64 << 10, 256, 0) },
    { INFO("s25sl004a",   0x010212,      0,  64 << 10,   8, 0) },
    { INFO("s25sl008a",   0x010213,      0,  64 << 10,  16, 0) },
    { INFO("s25sl016a",   0x010214,      0,  64 << 10,  32, 0) },
    { INFO("s25sl032a",   0x010215,      0,  64 << 10,  64, 0) },
    { INFO("s25sl064a",   0x010216,      0,  64 << 10, 128, 0) },
    { INFO("s25fl016k",   0xef4015,      0,  64 << 10,  32, ER_4K | ER_32K) },
    { INFO("s25fl064k",   0xef4017,      0,  64 << 10, 128, ER_4K | ER_32K) },

    /* Spansion --  boot sectors support  */
    { INFO6("s25fs512s",    0x010220, 0x4d0081, 256 << 10, 256, 0) },
    { INFO6("s70fs01gs",    0x010221, 0x4d0081, 256 << 10, 512, 0) },

    /* SST -- large erase sizes are "overlays", "sectors" are 4<< 10 */
    { INFO("sst25vf040b", 0xbf258d,      0,  64 << 10,   8, ER_4K) },
    { INFO("sst25vf080b", 0xbf258e,      0,  64 << 10,  16, ER_4K) },
    { INFO("sst25vf016b", 0xbf2541,      0,  64 << 10,  32, ER_4K) },
    { INFO("sst25vf032b", 0xbf254a,      0,  64 << 10,  64, ER_4K) },
    { INFO("sst25wf512",  0xbf2501,      0,  64 << 10,   1, ER_4K) },
    { INFO("sst25wf010",  0xbf2502,      0,  64 << 10,   2, ER_4K) },
    { INFO("sst25wf020",  0xbf2503,      0,  64 << 10,   4, ER_4K) },
    { INFO("sst25wf040",  0xbf2504,      0,  64 << 10,   8, ER_4K) },
    { INFO("sst25wf080",  0xbf2505,      0,  64 << 10,  16, ER_4K) },

    /* ST Microelectronics -- newer production may have feature updates */
    { INFO("m25p05",      0x202010,      0,  32 << 10,   2, 0) },
    { INFO("m25p10",      0x202011,      0,  32 << 10,   4, 0) },
    { INFO("m25p20",      0x202012,      0,  64 << 10,   4, 0) },
    { INFO("m25p40",      0x202013,      0,  64 << 10,   8, 0) },
    { INFO("m25p80",      0x202014,      0,  64 << 10,  16, 0) },
    { INFO("m25p16",      0x202015,      0,  64 << 10,  32, 0) },
    { INFO("m25p32",      0x202016,      0,  64 << 10,  64, 0) },
    { INFO("m25p64",      0x202017,      0,  64 << 10, 128, 0) },
    { INFO("m25p128",     0x202018,      0, 256 << 10,  64, 0) },
    { INFO("n25q032",     0x20ba16,      0,  64 << 10,  64, 0) },

    { INFO("m45pe10",     0x204011,      0,  64 << 10,   2, 0) },
    { INFO("m45pe80",     0x204014,      0,  64 << 10,  16, 0) },
    { INFO("m45pe16",     0x204015,      0,  64 << 10,  32, 0) },

    { INFO("m25pe20",     0x208012,      0,  64 << 10,   4, 0) },
    { INFO("m25pe80",     0x208014,      0,  64 << 10,  16, 0) },
    { INFO("m25pe16",     0x208015,      0,  64 << 10,  32, ER_4K) },

    { INFO("m25px32",     0x207116,      0,  64 << 10,  64, ER_4K) },
    { INFO("m25px32-s0",  0x207316,      0,  64 << 10,  64, ER_4K) },
    { INFO("m25px32-s1",  0x206316,      0,  64 << 10,  64, ER_4K) },
    { INFO("m25px64",     0x207117,      0,  64 << 10, 128, 0) },

    /* Winbond -- w25x "blocks" are 64k, "sectors" are 4KiB */
    { INFO("w25x10",      0xef3011,      0,  64 << 10,   2, ER_4K) },
    { INFO("w25x20",      0xef3012,      0,  64 << 10,   4, ER_4K) },
    { INFO("w25x40",      0xef3013,      0,  64 << 10,   8, ER_4K) },
    { INFO("w25x80",      0xef3014,      0,  64 << 10,  16, ER_4K) },
    { INFO("w25x16",      0xef3015,      0,  64 << 10,  32, ER_4K) },
    { INFO("w25x32",      0xef3016,      0,  64 << 10,  64, ER_4K) },
    { INFO("w25q32",      0xef4016,      0,  64 << 10,  64, ER_4K) },
    { INFO("w25q32dw",    0xef6016,      0,  64 << 10,  64, ER_4K) },
    { INFO("w25x64",      0xef3017,      0,  64 << 10, 128, ER_4K) },
    { INFO("w25q64",      0xef4017,      0,  64 << 10, 128, ER_4K) },
    { INFO("w25q80",      0xef5014,      0,  64 << 10,  16, ER_4K) },
    { INFO("w25q80bl",    0xef4014,      0,  64 << 10,  16, ER_4K) },
    { INFO("w25q256",     0xef4019,      0,  64 << 10, 512, ER_4K) },
    { INFO("w25q512jv",   0xef4020,      0,  64 << 10, 1024, ER_4K) },
};

typedef enum {
    NOP = 0,
    WRSR = 0x1,
    WRDI = 0x4,
    RDSR = 0x5,
    WREN = 0x6,
    BRRD = 0x16,
    BRWR = 0x17,
    JEDEC_READ = 0x9f,
    BULK_ERASE_60 = 0x60,
    BULK_ERASE = 0xc7,
    READ_FSR = 0x70,
    RDCR = 0x15,

    READ = 0x03,
    READ4 = 0x13,
    FAST_READ = 0x0b,
    FAST_READ4 = 0x0c,
    O_FAST_READ = 0x9d,
    O_FAST_READ4 = 0xfc,
    DOR = 0x3b,
    DOR4 = 0x3c,
    QOR = 0x6b,
    QOR4 = 0x6c,
    DIOR = 0xbb,
    DIOR4 = 0xbc,
    QIOR = 0xeb,
    QIOR4 = 0xec,
    OOR = 0x8b,
    OOR4 = 0x8c,
    OOR4_MT35X = 0x7c, /* according mt35x datasheet */
    OIOR = 0xcb,
    OIOR4 = 0xcc,

    PP = 0x02,
    PP4 = 0x12,
    PP4_4 = 0x3e,
    DPP = 0xa2,
    QPP = 0x32,
    QPP_4 = 0x34,
    RDID_90 = 0x90,
    RDID_AB = 0xab,
    AAI = 0xad,
    OPP = 0x82,
    OPP4 = 0x84,

    ERASE_4K = 0x20,
    ERASE4_4K = 0x21,
    ERASE_32K = 0x52,
    ERASE4_32K = 0x5c,
    ERASE_SECTOR = 0xd8,
    ERASE4_SECTOR = 0xdc,

    EN_4BYTE_ADDR = 0xB7,
    EX_4BYTE_ADDR = 0xE9,

    EXTEND_ADDR_READ = 0xC8,
    EXTEND_ADDR_WRITE = 0xC5,

    RESET_ENABLE = 0x66,
    RESET_MEMORY = 0x99,

    /*
     * Micron: 0x35 - enable QPI
     * Spansion: 0x35 - read control register
     */
    RDCR_EQIO = 0x35,
    RSTQIO = 0xf5,

    RNVCR = 0xB5,
    WNVCR = 0xB1,

    RVCR = 0x85,
    WVCR = 0x81,

    REVCR = 0x65,
    WEVCR = 0x61,

    DIE_ERASE = 0xC4,
} FlashCMD;

typedef enum {
    STATE_IDLE,
    STATE_PAGE_PROGRAM,
    STATE_READ,
    STATE_COLLECTING_DATA,
    STATE_COLLECTING_VAR_LEN_DATA,
    STATE_READING_DATA,
} CMDState;

typedef enum {
    MAN_SPANSION,
    MAN_MACRONIX,
    MAN_NUMONYX,
    MAN_WINBOND,
    MAN_SST,
    MAN_GENERIC,
    MAN_MICRON_OCTAL,
} Manufacturer;

#define M25P80_INTERNAL_DATA_BUFFER_SZ 16
#define MICRON_OCTAL_CFG_SIZE 256

typedef struct Flash {
    SSISlave parent_obj;

    BlockBackend *blk;

    uint8_t *storage;
    uint32_t size;
    int page_size;

    uint8_t state;
    uint8_t data[M25P80_INTERNAL_DATA_BUFFER_SZ];
    uint32_t len;
    uint32_t pos;
    bool data_read_loop;
    uint8_t needed_bytes;
    uint8_t cmd_in_progress;
    uint32_t cur_addr;
    uint32_t nonvolatile_cfg;
    /* Configuration register for Macronix */
    uint32_t volatile_cfg;
    uint32_t enh_volatile_cfg;
    /* micron octal cfg registers */
    uint8_t *nonvolatile_cfg_large;
    uint32_t nv_cfg_large_len;
    uint8_t *nv_cfg_large_stage;
    uint8_t *volatile_cfg_large;
    /* Spansion cfg registers. */
    uint8_t spansion_cr1nv;
    uint8_t spansion_cr2nv;
    uint8_t spansion_cr3nv;
    uint8_t spansion_cr4nv;
    uint8_t spansion_cr1v;
    uint8_t spansion_cr2v;
    uint8_t spansion_cr3v;
    uint8_t spansion_cr4v;
    bool write_enable;
    bool four_bytes_address_mode;
    bool reset_enable;
    bool quad_enable;
    uint8_t ear;

    int64_t dirty_page;

    const FlashPartInfo *pi;

} Flash;

typedef struct M25P80Class {
    SSISlaveClass parent_class;
    FlashPartInfo *pi;
} M25P80Class;

#define TYPE_M25P80 "m25p80-generic"
#define M25P80(obj) \
     OBJECT_CHECK(Flash, (obj), TYPE_M25P80)
#define M25P80_CLASS(klass) \
     OBJECT_CLASS_CHECK(M25P80Class, (klass), TYPE_M25P80)
#define M25P80_GET_CLASS(obj) \
     OBJECT_GET_CLASS(M25P80Class, (obj), TYPE_M25P80)

static inline Manufacturer get_man(Flash *s)
{
    switch (s->pi->id[0]) {
    case 0x20:
        return MAN_NUMONYX;
    case 0xEF:
        return MAN_WINBOND;
    case 0x01:
        return MAN_SPANSION;
    case 0xC2:
        return MAN_MACRONIX;
    case 0xBF:
        return MAN_SST;
    case 0x2C:
        return MAN_MICRON_OCTAL;
    default:
        return MAN_GENERIC;
    }
}

static void blk_sync_complete(void *opaque, int ret)
{
    QEMUIOVector *iov = opaque;

    qemu_iovec_destroy(iov);
    g_free(iov);

    /* do nothing. Masters do not directly interact with the backing store,
     * only the working copy so no mutexing required.
     */
}

static void flash_sync_page(Flash *s, int page)
{
    QEMUIOVector *iov;

    if (!s->blk || blk_is_read_only(s->blk)) {
        return;
    }

    iov = g_new(QEMUIOVector, 1);
    qemu_iovec_init(iov, 1);
    qemu_iovec_add(iov, s->storage + page * s->pi->page_size,
                   s->pi->page_size);
    blk_aio_pwritev(s->blk, page * s->pi->page_size, iov, 0,
                    blk_sync_complete, iov);
}

static inline void flash_sync_area(Flash *s, int64_t off, int64_t len)
{
    QEMUIOVector *iov;

    if (!s->blk || blk_is_read_only(s->blk)) {
        return;
    }

    assert(!(len % BDRV_SECTOR_SIZE));
    iov = g_new(QEMUIOVector, 1);
    qemu_iovec_init(iov, 1);
    qemu_iovec_add(iov, s->storage + off, len);
    blk_aio_pwritev(s->blk, off, iov, 0, blk_sync_complete, iov);
}

static void flash_erase(Flash *s, int offset, FlashCMD cmd)
{
    uint32_t len;
    uint8_t capa_to_assert = 0;

    switch (cmd) {
    case ERASE_4K:
    case ERASE4_4K:
        len = 4 << 10;
        capa_to_assert = ER_4K;
        break;
    case ERASE_32K:
    case ERASE4_32K:
        len = 32 << 10;
        capa_to_assert = ER_32K;
        break;
    case ERASE_SECTOR:
    case ERASE4_SECTOR:
        len = s->pi->sector_size;
        break;
    case BULK_ERASE:
        len = s->size;
        break;
    case DIE_ERASE:
        if (s->pi->die_cnt) {
            len = s->size / s->pi->die_cnt;
            offset = offset & (~(len - 1));
        } else {
            qemu_log_mask(LOG_GUEST_ERROR, "M25P80: die erase is not supported"
                          " by device\n");
            return;
        }
        break;
    default:
        abort();
    }

    trace_m25p80_flash_erase(s, offset, len);

    if ((s->pi->flags & capa_to_assert) != capa_to_assert) {
        qemu_log_mask(LOG_GUEST_ERROR, "M25P80: %d erase size not supported by"
                      " device\n", len);
    }

    if (!s->write_enable) {
        qemu_log_mask(LOG_GUEST_ERROR, "M25P80: erase with write protect!\n");
        return;
    }
    memset(s->storage + offset, 0xff, len);
    flash_sync_area(s, offset, len);
}

static inline void flash_sync_dirty(Flash *s, int64_t newpage)
{
    if (s->dirty_page >= 0 && s->dirty_page != newpage) {
        flash_sync_page(s, s->dirty_page);
        s->dirty_page = newpage;
    }
}

static inline
void flash_write8(Flash *s, uint32_t addr, uint8_t data)
{
    uint32_t page = addr / s->pi->page_size;
    uint8_t prev = s->storage[s->cur_addr];

    if (!s->write_enable) {
        qemu_log_mask(LOG_GUEST_ERROR, "M25P80: write with write protect!\n");
    }

    if ((prev ^ data) & data) {
        trace_m25p80_programming_zero_to_one(s, addr, prev, data);
    }

    if (s->pi->flags & EEPROM) {
        s->storage[s->cur_addr] = data;
    } else {
        s->storage[s->cur_addr] &= data;
    }

    flash_sync_dirty(s, page);
    s->dirty_page = page;
}

static inline int get_addr_length(Flash *s)
{
   /* check if eeprom is in use */
    if (s->pi->flags == EEPROM) {
        return 2;
    }

   switch (s->cmd_in_progress) {
   case PP4:
   case PP4_4:
   case QPP_4:
   case OPP4:
   case READ4:
   case QIOR4:
   case OIOR4:
   case ERASE4_4K:
   case ERASE4_32K:
   case ERASE4_SECTOR:
   case FAST_READ4:
   case O_FAST_READ4:
   case DOR4:
   case QOR4:
   case OOR4:
   case OOR4_MT35X:
   case DIOR4:
       return 4;
   default:
       return s->four_bytes_address_mode ? 4 : 3;
   }
}

static void complete_collecting_data(Flash *s)
{
    int i, n;

    n = get_addr_length(s);
    s->cur_addr = (n == 3 ? s->ear : 0);
    for (i = 0; i < n; ++i) {
        s->cur_addr <<= 8;
        s->cur_addr |= s->data[i];
    }

    s->cur_addr &= s->size - 1;

    s->state = STATE_IDLE;

    trace_m25p80_complete_collecting(s, s->cmd_in_progress, n, s->ear,
                                     s->cur_addr);

    switch (s->cmd_in_progress) {
    case DPP:
    case QPP:
    case QPP_4:
    case PP:
    case PP4:
    case PP4_4:
    case OPP:
    case AAI:
    case OPP4:
        s->state = STATE_PAGE_PROGRAM;
        break;
    case READ:
    case READ4:
    case FAST_READ:
    case FAST_READ4:
    case DOR:
    case DOR4:
    case QOR:
    case QOR4:
    case DIOR:
    case DIOR4:
    case QIOR:
    case QIOR4:
    case OOR:
    case OOR4:
    case OOR4_MT35X:
    case OIOR:
    case OIOR4:
    case O_FAST_READ:
    case O_FAST_READ4:
        s->state = STATE_READ;
        break;
    case ERASE_4K:
    case ERASE4_4K:
    case ERASE_32K:
    case ERASE4_32K:
    case ERASE_SECTOR:
    case ERASE4_SECTOR:
    case DIE_ERASE:
        flash_erase(s, s->cur_addr, s->cmd_in_progress);
        break;
    case WRSR:
        switch (get_man(s)) {
        case MAN_SPANSION:
            s->quad_enable = !!(s->data[1] & 0x02);
            break;
        case MAN_MACRONIX:
            s->quad_enable = extract32(s->data[0], 6, 1);
            if (s->len > 1) {
                s->four_bytes_address_mode = extract32(s->data[1], 5, 1);
            }
            break;
        default:
            break;
        }
        if (s->write_enable) {
            s->write_enable = false;
        }
        break;
    case BRWR:
    case EXTEND_ADDR_WRITE:
        s->ear = s->data[0];
        break;
    case RNVCR:
        g_assert(get_man(s) == MAN_MICRON_OCTAL);
        s->data[0] = s->nonvolatile_cfg_large[s->cur_addr];
        s->pos = 0;
        s->len = 1;
        s->state = STATE_READING_DATA;
        s->data_read_loop = true;
        break;
    case RVCR:
        g_assert(get_man(s) == MAN_MICRON_OCTAL);
        s->data[0] = s->volatile_cfg_large[s->cur_addr];
        s->pos = 0;
        s->len = 1;
        s->state = STATE_READING_DATA;
        s->data_read_loop = true;
        break;
    case WNVCR:
        if (get_man(s) == MAN_MICRON_OCTAL) {
            if (s->cur_addr <= 7) {
                s->nonvolatile_cfg_large[s->cur_addr] =
                                      s->data[get_addr_length(s)];
            }
        } else {
            s->nonvolatile_cfg = s->data[0] | (s->data[1] << 8);
        }
        break;
    case WVCR:
        if (get_man(s) == MAN_MICRON_OCTAL) {
            if (s->cur_addr <= 7) {
                s->volatile_cfg_large[s->cur_addr] =
                                      s->data[get_addr_length(s)];
            }
        } else {
            s->volatile_cfg = s->data[0];
        }
        break;
    case WEVCR:
        s->enh_volatile_cfg = s->data[0];
        break;
    case RDID_90:
    case RDID_AB:
        if (get_man(s) == MAN_SST) {
            if (s->cur_addr <= 1) {
                if (s->cur_addr) {
                    s->data[0] = s->pi->id[2];
                    s->data[1] = s->pi->id[0];
                } else {
                    s->data[0] = s->pi->id[0];
                    s->data[1] = s->pi->id[2];
                }
                s->pos = 0;
                s->len = 2;
                s->data_read_loop = true;
                s->state = STATE_READING_DATA;
            } else {
                qemu_log_mask(LOG_GUEST_ERROR,
                              "M25P80: Invalid read id address\n");
            }
        } else {
            qemu_log_mask(LOG_GUEST_ERROR,
                          "M25P80: Read id (command 0x90/0xAB) is not supported"
                          " by device\n");
        }
        break;
    default:
        break;
    }
}

static void reset_memory(Flash *s)
{
    s->cmd_in_progress = NOP;
    s->cur_addr = 0;
    s->ear = 0;
    s->four_bytes_address_mode = false;
    s->len = 0;
    s->needed_bytes = 0;
    s->pos = 0;
    s->state = STATE_IDLE;
    s->write_enable = false;
    s->reset_enable = false;
    s->quad_enable = false;

    switch (get_man(s)) {
    case MAN_NUMONYX:
        s->volatile_cfg = 0;
        s->volatile_cfg |= VCFG_DUMMY;
        s->volatile_cfg |= VCFG_WRAP_SEQUENTIAL;
        if ((s->nonvolatile_cfg & NVCFG_XIP_MODE_MASK)
                                != NVCFG_XIP_MODE_DISABLED) {
            s->volatile_cfg |= VCFG_XIP_MODE_ENABLED;
        }
        s->volatile_cfg |= deposit32(s->volatile_cfg,
                            VCFG_DUMMY_CLK_POS,
                            CFG_DUMMY_CLK_LEN,
                            extract32(s->nonvolatile_cfg,
                                        NVCFG_DUMMY_CLK_POS,
                                        CFG_DUMMY_CLK_LEN)
                            );

        s->enh_volatile_cfg = 0;
        s->enh_volatile_cfg |= EVCFG_OUT_DRIVER_STRENGTH_DEF;
        s->enh_volatile_cfg |= EVCFG_VPP_ACCELERATOR;
        s->enh_volatile_cfg |= EVCFG_RESET_HOLD_ENABLED;
        if (s->nonvolatile_cfg & NVCFG_DUAL_IO_MASK) {
            s->enh_volatile_cfg |= EVCFG_DUAL_IO_ENABLED;
        }
        if (s->nonvolatile_cfg & NVCFG_QUAD_IO_MASK) {
            s->enh_volatile_cfg |= EVCFG_QUAD_IO_ENABLED;
        }
        if (!(s->nonvolatile_cfg & NVCFG_4BYTE_ADDR_MASK)) {
            s->four_bytes_address_mode = true;
        }
        if (!(s->nonvolatile_cfg & NVCFG_LOWER_SEGMENT_MASK)) {
            s->ear = s->size / MAX_3BYTES_SIZE - 1;
        }
        break;
    case MAN_MACRONIX:
        s->volatile_cfg = 0x7;
        break;
    case MAN_SPANSION:
        s->spansion_cr1v = s->spansion_cr1nv;
        s->spansion_cr2v = s->spansion_cr2nv;
        s->spansion_cr3v = s->spansion_cr3nv;
        s->spansion_cr4v = s->spansion_cr4nv;
        s->quad_enable = extract32(s->spansion_cr1v,
                                   SPANSION_QUAD_CFG_POS,
                                   SPANSION_QUAD_CFG_LEN
                                   );
        s->four_bytes_address_mode = extract32(s->spansion_cr2v,
                SPANSION_ADDR_LEN_POS,
                SPANSION_ADDR_LEN_LEN
                );
        break;
    case MAN_MICRON_OCTAL:
        memcpy(s->volatile_cfg_large, s->nonvolatile_cfg_large,
               MICRON_OCTAL_CFG_SIZE);
        break;
    default:
        break;
    }

    trace_m25p80_reset_done(s);
}

static void decode_fast_read_cmd(Flash *s)
{
    s->needed_bytes = get_addr_length(s);
    switch (get_man(s)) {
    /* Dummy cycles - modeled with bytes writes instead of bits */
    case MAN_WINBOND:
        s->needed_bytes += 8;
        break;
    case MAN_NUMONYX:
        s->needed_bytes += extract32(s->volatile_cfg, 4, 4);
        break;
    case MAN_MACRONIX:
        if (extract32(s->volatile_cfg, 6, 2) == 1) {
            s->needed_bytes += 6;
        } else {
            s->needed_bytes += 8;
        }
        break;
    case MAN_SPANSION:
        s->needed_bytes += extract32(s->spansion_cr2v,
                                    SPANSION_DUMMY_CLK_POS,
                                    SPANSION_DUMMY_CLK_LEN
                                    );
        break;
    case MAN_MICRON_OCTAL:
        s->needed_bytes += s->volatile_cfg_large[1];
        break;
    default:
        break;
    }
    s->pos = 0;
    s->len = 0;
    s->state = STATE_COLLECTING_DATA;
}

static void decode_dio_read_cmd(Flash *s)
{
    s->needed_bytes = get_addr_length(s);
    /* Dummy cycles modeled with bytes writes instead of bits */
    switch (get_man(s)) {
    case MAN_WINBOND:
        s->needed_bytes += WINBOND_CONTINUOUS_READ_MODE_CMD_LEN;
        break;
    case MAN_SPANSION:
        s->needed_bytes += SPANSION_CONTINUOUS_READ_MODE_CMD_LEN;
        s->needed_bytes += extract32(s->spansion_cr2v,
                                    SPANSION_DUMMY_CLK_POS,
                                    SPANSION_DUMMY_CLK_LEN
                                    );
        break;
    case MAN_NUMONYX:
        s->needed_bytes += extract32(s->volatile_cfg, 4, 4);
        break;
    case MAN_MACRONIX:
        switch (extract32(s->volatile_cfg, 6, 2)) {
        case 1:
            s->needed_bytes += 6;
            break;
        case 2:
            s->needed_bytes += 8;
            break;
        default:
            s->needed_bytes += 4;
            break;
        }
        break;
    default:
        break;
    }
    s->pos = 0;
    s->len = 0;
    s->state = STATE_COLLECTING_DATA;
}

static void decode_qio_read_cmd(Flash *s)
{
    s->needed_bytes = get_addr_length(s);
    /* Dummy cycles modeled with bytes writes instead of bits */
    switch (get_man(s)) {
    case MAN_WINBOND:
        s->needed_bytes += WINBOND_CONTINUOUS_READ_MODE_CMD_LEN;
        s->needed_bytes += 4;
        break;
    case MAN_SPANSION:
        s->needed_bytes += SPANSION_CONTINUOUS_READ_MODE_CMD_LEN;
        s->needed_bytes += extract32(s->spansion_cr2v,
                                    SPANSION_DUMMY_CLK_POS,
                                    SPANSION_DUMMY_CLK_LEN
                                    );
        break;
    case MAN_NUMONYX:
        s->needed_bytes += extract32(s->volatile_cfg, 4, 4);
        break;
    case MAN_MACRONIX:
        switch (extract32(s->volatile_cfg, 6, 2)) {
        case 1:
            s->needed_bytes += 4;
            break;
        case 2:
            s->needed_bytes += 8;
            break;
        default:
            s->needed_bytes += 6;
            break;
        }
        break;
    default:
        break;
    }
    s->pos = 0;
    s->len = 0;
    s->state = STATE_COLLECTING_DATA;
}

static void decode_new_cmd(Flash *s, uint32_t value)
{
    int i;

    s->cmd_in_progress = value;
    trace_m25p80_command_decoded(s, value);

    if (value != RESET_MEMORY) {
        s->reset_enable = false;
    }

    switch (value) {

    case ERASE_4K:
    case ERASE4_4K:
    case ERASE_32K:
    case ERASE4_32K:
    case ERASE_SECTOR:
    case ERASE4_SECTOR:
    case READ:
    case READ4:
    case DPP:
    case QPP:
    case QPP_4:
    case PP:
    case PP4:
    case PP4_4:
    case OPP:
    case OPP4:
    case DIE_ERASE:
    case RDID_90:
    case RDID_AB:
        s->needed_bytes = get_addr_length(s);
        s->pos = 0;
        s->len = 0;
        s->state = STATE_COLLECTING_DATA;
        break;

    case FAST_READ:
    case FAST_READ4:
    case DOR:
    case DOR4:
    case QOR:
    case QOR4:
    case OOR:
    case OOR4:
    case OOR4_MT35X:
    case O_FAST_READ:
    case O_FAST_READ4:
        decode_fast_read_cmd(s);
        break;

    case DIOR:
    case DIOR4:
        decode_dio_read_cmd(s);
        break;

    case QIOR:
    case QIOR4:
    case OIOR4:
    case OIOR:
        decode_qio_read_cmd(s);
        break;

    case WRSR:
        if (s->write_enable) {
            switch (get_man(s)) {
            case MAN_SPANSION:
                s->needed_bytes = 2;
                s->state = STATE_COLLECTING_DATA;
                break;
            case MAN_MACRONIX:
                s->needed_bytes = 2;
                s->state = STATE_COLLECTING_VAR_LEN_DATA;
                break;
            default:
                s->needed_bytes = 1;
                s->state = STATE_COLLECTING_DATA;
            }
            s->pos = 0;
        }
        break;

    case WRDI:
        s->write_enable = false;
        break;
    case WREN:
        s->write_enable = true;
        break;

    case RDSR:
        s->data[0] = (!!s->write_enable) << 1;
        if (get_man(s) == MAN_MACRONIX) {
            s->data[0] |= (!!s->quad_enable) << 6;
        }
        s->pos = 0;
        s->len = 1;
        s->data_read_loop = true;
        s->state = STATE_READING_DATA;
        break;

    case READ_FSR:
        s->data[0] = FSR_FLASH_READY;
        if (s->four_bytes_address_mode) {
            s->data[0] |= FSR_4BYTE_ADDR_MODE_ENABLED;
        }
        s->pos = 0;
        s->len = 1;
        s->data_read_loop = true;
        s->state = STATE_READING_DATA;
        break;

    case JEDEC_READ:
        trace_m25p80_populated_jedec(s);
        for (i = 0; i < s->pi->id_len; i++) {
            s->data[i] = s->pi->id[i];
        }
        for (; i < SPI_NOR_MAX_ID_LEN; i++) {
            s->data[i] = 0;
        }

        s->len = SPI_NOR_MAX_ID_LEN;
        s->pos = 0;
        s->state = STATE_READING_DATA;
        break;

    case RDCR:
        s->data[0] = s->volatile_cfg & 0xFF;
        s->data[0] |= (!!s->four_bytes_address_mode) << 5;
        s->pos = 0;
        s->len = 1;
        s->state = STATE_READING_DATA;
        break;

    case BULK_ERASE_60:
    case BULK_ERASE:
        if (s->write_enable) {
            trace_m25p80_chip_erase(s);
            flash_erase(s, 0, BULK_ERASE);
        } else {
            qemu_log_mask(LOG_GUEST_ERROR, "M25P80: chip erase with write "
                          "protect!\n");
        }
        break;
    case NOP:
        break;
    case EN_4BYTE_ADDR:
        s->four_bytes_address_mode = true;
        break;
    case EX_4BYTE_ADDR:
        s->four_bytes_address_mode = false;
        break;
    case BRRD:
    case EXTEND_ADDR_READ:
        s->data[0] = s->ear;
        s->pos = 0;
        s->len = 1;
        s->state = STATE_READING_DATA;
        break;
    case BRWR:
    case EXTEND_ADDR_WRITE:
        if (s->write_enable) {
            s->needed_bytes = 1;
            s->pos = 0;
            s->len = 0;
            s->state = STATE_COLLECTING_DATA;
        }
        break;
    case RNVCR:
        if (get_man(s) == MAN_MICRON_OCTAL) {
            s->needed_bytes = get_addr_length(s);
            s->state = STATE_COLLECTING_DATA;
            s->len = 0;
        } else {
            s->data[0] = s->nonvolatile_cfg & 0xFF;
            s->data[1] = (s->nonvolatile_cfg >> 8) & 0xFF;
            s->len = 2;
            s->state = STATE_READING_DATA;
        }
        s->pos = 0;
        break;
    case WNVCR:
        if (s->write_enable) {
            if (get_man(s) == MAN_NUMONYX) {
                s->needed_bytes = 2;
                s->pos = 0;
                s->len = 0;
                s->state = STATE_COLLECTING_DATA;
            } else if (get_man(s) == MAN_MICRON_OCTAL) {
                s->needed_bytes = 1;
                s->needed_bytes += get_addr_length(s);
                s->pos = 0;
                s->len = 0;
                s->state = STATE_COLLECTING_DATA;
            }
        }
        break;
    case RVCR:
        if (get_man(s) == MAN_MICRON_OCTAL) {
            s->needed_bytes = get_addr_length(s);
            s->state = STATE_COLLECTING_DATA;
            s->len = 0;
        } else {
            s->data[0] = s->volatile_cfg & 0xFF;
            s->state = STATE_READING_DATA;
            s->len = 1;
        }
        s->pos = 0;
        break;
    case WVCR:
        if (s->write_enable) {
            s->needed_bytes = 1;
            if (get_man(s) == MAN_MICRON_OCTAL) {
                s->needed_bytes += get_addr_length(s);
            }
            s->pos = 0;
            s->len = 0;
            s->state = STATE_COLLECTING_DATA;
        }
        break;
    case REVCR:
        s->data[0] = s->enh_volatile_cfg & 0xFF;
        s->pos = 0;
        s->len = 1;
        s->state = STATE_READING_DATA;
        break;
    case WEVCR:
        if (s->write_enable) {
            s->needed_bytes = 1;
            s->pos = 0;
            s->len = 0;
            s->state = STATE_COLLECTING_DATA;
        }
        break;
    case RESET_ENABLE:
        s->reset_enable = true;
        break;
    case RESET_MEMORY:
        if (s->reset_enable) {
            reset_memory(s);
        }
        break;
    case RDCR_EQIO:
        switch (get_man(s)) {
        case MAN_SPANSION:
            s->data[0] = (!!s->quad_enable) << 1;
            s->pos = 0;
            s->len = 1;
            s->state = STATE_READING_DATA;
            break;
        case MAN_MACRONIX:
            s->quad_enable = true;
            break;
        default:
            break;
        }
        break;
    case RSTQIO:
        s->quad_enable = false;
        break;
    default:
        s->pos = 0;
        s->len = 1;
        s->state = STATE_READING_DATA;
        s->data_read_loop = true;
        s->data[0] = 0;
        qemu_log_mask(LOG_GUEST_ERROR, "M25P80: Unknown cmd %x\n", value);
        break;
    }
}

static int m25p80_cs(SSISlave *ss, bool select)
{
    Flash *s = M25P80(ss);

    if (select) {
        if (s->state == STATE_COLLECTING_VAR_LEN_DATA) {
            complete_collecting_data(s);
        }
        s->len = 0;
        s->pos = 0;
        s->state = STATE_IDLE;
        flash_sync_dirty(s, -1);
        s->data_read_loop = false;
    }

    trace_m25p80_select(s, select ? "de" : "");

    return 0;
}

static uint32_t m25p80_transfer8(SSISlave *ss, uint32_t tx)
{
    Flash *s = M25P80(ss);
    uint32_t r = 0;

    trace_m25p80_transfer(s, s->state, s->len, s->needed_bytes, s->pos,
                          s->cur_addr, (uint8_t)tx);

    switch (s->state) {

    case STATE_PAGE_PROGRAM:
        trace_m25p80_page_program(s, s->cur_addr, (uint8_t)tx);
        flash_write8(s, s->cur_addr, (uint8_t)tx);
        s->cur_addr = (s->cur_addr + 1) & (s->size - 1);
        break;

    case STATE_READ:
        r = s->storage[s->cur_addr];
        trace_m25p80_read_byte(s, s->cur_addr, (uint8_t)r);
        s->cur_addr = (s->cur_addr + 1) & (s->size - 1);
        break;

    case STATE_COLLECTING_DATA:
    case STATE_COLLECTING_VAR_LEN_DATA:

        if (s->len >= M25P80_INTERNAL_DATA_BUFFER_SZ) {
            qemu_log_mask(LOG_GUEST_ERROR,
                          "M25P80: Write overrun internal data buffer. "
                          "SPI controller (QEMU emulator or guest driver) "
                          "is misbehaving\n");
            s->len = s->pos = 0;
            s->state = STATE_IDLE;
            break;
        }

        s->data[s->len] = (uint8_t)tx;
        s->len++;

        if (s->len == s->needed_bytes) {
            complete_collecting_data(s);
        }
        break;

    case STATE_READING_DATA:

        if (s->pos >= M25P80_INTERNAL_DATA_BUFFER_SZ) {
            qemu_log_mask(LOG_GUEST_ERROR,
                          "M25P80: Read overrun internal data buffer. "
                          "SPI controller (QEMU emulator or guest driver) "
                          "is misbehaving\n");
            s->len = s->pos = 0;
            s->state = STATE_IDLE;
            break;
        }

        r = s->data[s->pos];
        trace_m25p80_read_data(s, s->pos, (uint8_t)r);
        s->pos++;
        if (s->pos == s->len) {
            s->pos = 0;
            if (!s->data_read_loop) {
                s->state = STATE_IDLE;
            }
        }
        break;

    default:
    case STATE_IDLE:
        decode_new_cmd(s, (uint8_t)tx);
        break;
    }

    return r;
}

static void m25p80_exit(Object *obj)
{
    Flash *s = M25P80(obj);

    g_free(s->nonvolatile_cfg_large);
    g_free(s->volatile_cfg_large);
    g_free(s->nv_cfg_large_stage);
}

static void m25p80_realize(SSISlave *ss, Error **errp)
{
    Flash *s = M25P80(ss);
    M25P80Class *mc = M25P80_GET_CLASS(s);
    int ret;

    s->pi = mc->pi;

    s->size = s->pi->sector_size * s->pi->n_sectors;
    s->dirty_page = -1;

    if (get_man(s) == MAN_MICRON_OCTAL) {
        s->nonvolatile_cfg_large = g_new(uint8_t, MICRON_OCTAL_CFG_SIZE);
        memset(s->nonvolatile_cfg_large, 0xFF, MICRON_OCTAL_CFG_SIZE);
        s->volatile_cfg_large = g_new0(uint8_t, MICRON_OCTAL_CFG_SIZE);
        if (s->nv_cfg_large_len) {
            if (s->nv_cfg_large_len <= MICRON_OCTAL_CFG_SIZE) {
                memcpy(s->nonvolatile_cfg_large, s->nv_cfg_large_stage,
                       s->nv_cfg_large_len);
            } else {
               error_setg(errp, "m25p80: ERROR: nv-cfg-large-len > %d",
                          MICRON_OCTAL_CFG_SIZE);
               return;
            }
        } else {
            /* Set default values if not provided */
            s->nonvolatile_cfg_large[1] = 0; /* dummy cycles for fast read */
        }
    }

    if (s->blk) {
        uint64_t perm = BLK_PERM_CONSISTENT_READ |
                        (blk_is_read_only(s->blk) ? 0 : BLK_PERM_WRITE);
        ret = blk_set_perm(s->blk, perm, BLK_PERM_ALL, errp);
        if (ret < 0) {
            return;
        }

        trace_m25p80_binding(s);
        s->storage = blk_blockalign(s->blk, s->size);
        if (blk_pread(s->blk, 0, s->storage, s->size) != s->size) {
            fprintf(stderr, "failed to read the initial flash content");
            exit(1);
        }

    } else {
        trace_m25p80_binding_no_bdrv(s);
        s->storage = blk_blockalign(NULL, s->size);
        memset(s->storage, 0xFF, s->size);
    }
}

static void m25p80_reset(DeviceState *d)
{
    Flash *s = M25P80(d);

    reset_memory(s);
}

static int m25p80_pre_save(void *opaque)
{
    flash_sync_dirty((Flash *)opaque, -1);

    return 0;
}

static Property m25p80_properties[] = {
    /* This is default value for Micron flash */
    DEFINE_PROP_UINT32("nonvolatile-cfg", Flash, nonvolatile_cfg, 0x8FFF),
    DEFINE_PROP_UINT8("spansion-cr1nv", Flash, spansion_cr1nv, 0x0),
    DEFINE_PROP_UINT8("spansion-cr2nv", Flash, spansion_cr2nv, 0x8),
    DEFINE_PROP_UINT8("spansion-cr3nv", Flash, spansion_cr3nv, 0x2),
    DEFINE_PROP_UINT8("spansion-cr4nv", Flash, spansion_cr4nv, 0x10),
    DEFINE_PROP_ARRAY("nv-cfg-large-stage", Flash, nv_cfg_large_len,
                      nv_cfg_large_stage,
                      qdev_prop_uint8, uint8_t),
    DEFINE_PROP_DRIVE("drive", Flash, blk),
    DEFINE_PROP_END_OF_LIST(),
};

static int m25p80_pre_load(void *opaque)
{
    Flash *s = (Flash *)opaque;

    s->data_read_loop = false;
    return 0;
}

static bool m25p80_data_read_loop_needed(void *opaque)
{
    Flash *s = (Flash *)opaque;

    return s->data_read_loop;
}

static bool m25p80_cfg_large_needed(void *opaque)
{
    Flash *s = M25P80(opaque);

    return get_man(s) == MAN_MICRON_OCTAL;
}

static const VMStateDescription vmstate_m25p80_data_read_loop = {
    .name = "m25p80/data_read_loop",
    .version_id = 1,
    .minimum_version_id = 1,
    .needed = m25p80_data_read_loop_needed,
    .fields = (VMStateField[]) {
        VMSTATE_BOOL(data_read_loop, Flash),
        VMSTATE_END_OF_LIST()
    }
};

static const VMStateDescription vmstate_m25p80_cfg_large = {
    .name = "m25p80/cfg_large",
    .version_id = 1,
    .minimum_version_id = 1,
    .needed = m25p80_cfg_large_needed,
    .fields = (VMStateField[]) {
        VMSTATE_VARRAY_UINT32(volatile_cfg_large, Flash,
                            nv_cfg_large_len, 0,
                            vmstate_info_uint8, uint8_t),
        VMSTATE_VARRAY_UINT32(nonvolatile_cfg_large, Flash,
                            nv_cfg_large_len, 0,
                            vmstate_info_uint8, uint8_t),
        VMSTATE_END_OF_LIST()
    }
};

static const VMStateDescription vmstate_m25p80 = {
    .name = "m25p80",
    .version_id = 0,
    .minimum_version_id = 0,
    .pre_save = m25p80_pre_save,
    .pre_load = m25p80_pre_load,
    .fields = (VMStateField[]) {
        VMSTATE_UINT8(state, Flash),
        VMSTATE_UINT8_ARRAY(data, Flash, M25P80_INTERNAL_DATA_BUFFER_SZ),
        VMSTATE_UINT32(len, Flash),
        VMSTATE_UINT32(pos, Flash),
        VMSTATE_UINT8(needed_bytes, Flash),
        VMSTATE_UINT8(cmd_in_progress, Flash),
        VMSTATE_UINT32(cur_addr, Flash),
        VMSTATE_BOOL(write_enable, Flash),
        VMSTATE_BOOL(reset_enable, Flash),
        VMSTATE_UINT8(ear, Flash),
        VMSTATE_BOOL(four_bytes_address_mode, Flash),
        VMSTATE_UINT32(nonvolatile_cfg, Flash),
        VMSTATE_UINT32(volatile_cfg, Flash),
        VMSTATE_UINT32(enh_volatile_cfg, Flash),
        VMSTATE_BOOL(quad_enable, Flash),
        VMSTATE_UINT8(spansion_cr1nv, Flash),
        VMSTATE_UINT8(spansion_cr2nv, Flash),
        VMSTATE_UINT8(spansion_cr3nv, Flash),
        VMSTATE_UINT8(spansion_cr4nv, Flash),
        VMSTATE_END_OF_LIST()
    },
    .subsections = (const VMStateDescription * []) {
        &vmstate_m25p80_data_read_loop,
        &vmstate_m25p80_cfg_large,
        NULL
    }
};

static void m25p80_class_init(ObjectClass *klass, void *data)
{
    DeviceClass *dc = DEVICE_CLASS(klass);
    SSISlaveClass *k = SSI_SLAVE_CLASS(klass);
    M25P80Class *mc = M25P80_CLASS(klass);

    k->realize = m25p80_realize;
    k->transfer = m25p80_transfer8;
    k->set_cs = m25p80_cs;
    k->cs_polarity = SSI_CS_LOW;
    dc->vmsd = &vmstate_m25p80;
    device_class_set_props(dc, m25p80_properties);
    dc->reset = m25p80_reset;
    mc->pi = data;
}

static const TypeInfo m25p80_info = {
    .name           = TYPE_M25P80,
    .parent         = TYPE_SSI_SLAVE,
    .instance_size  = sizeof(Flash),
    .class_size     = sizeof(M25P80Class),
    .abstract       = true,
    .instance_finalize = m25p80_exit,
};

static void m25p80_register_types(void)
{
    int i;

    type_register_static(&m25p80_info);
    for (i = 0; i < ARRAY_SIZE(known_devices); ++i) {
        TypeInfo ti = {
            .name       = known_devices[i].part_name,
            .parent     = TYPE_M25P80,
            .class_init = m25p80_class_init,
            .class_data = (void *)&known_devices[i],
        };
        type_register(&ti);
    }
}

type_init(m25p80_register_types)<|MERGE_RESOLUTION|>--- conflicted
+++ resolved
@@ -32,21 +32,7 @@
 #include "qemu/module.h"
 #include "qemu/error-report.h"
 #include "qapi/error.h"
-<<<<<<< HEAD
-
-#ifndef M25P80_ERR_DEBUG
-#define M25P80_ERR_DEBUG 0
-#endif
-
-#define DB_PRINT_L(level, ...) do { \
-    if (M25P80_ERR_DEBUG > (level)) { \
-        fprintf(stderr,  ": %s: ", __func__); \
-        fprintf(stderr, ## __VA_ARGS__); \
-    } \
-} while (0);
-=======
 #include "trace.h"
->>>>>>> 17e1e498
 
 /* Fields for FlashPartInfo->flags */
 
