--- conflicted
+++ resolved
@@ -370,7 +370,6 @@
     QPP = 0x32,
     QPP_4 = 0x34,
     RDID_90 = 0x90,
-<<<<<<< HEAD
     /* On Winbond, exit HPM if HPM is enabled. Otherwise, RDID. */
     RDID_AB_EXIT_HPM = 0xab,
     AAI = 0xad,
@@ -378,10 +377,8 @@
     OPP4 = 0x84,
     EOPP = 0xc2,
     EOPP4 = 0x8e,
-=======
     RDID_AB = 0xab,
     AAI_WP = 0xad,
->>>>>>> ae30e866
 
     ERASE_4K = 0x20,
     ERASE4_4K = 0x21,
@@ -486,11 +483,8 @@
     bool four_bytes_address_mode;
     bool reset_enable;
     bool quad_enable;
-<<<<<<< HEAD
     bool hpm_enable;
-=======
     bool aai_enable;
->>>>>>> ae30e866
     uint8_t ear;
 
     int64_t dirty_page;
@@ -714,7 +708,6 @@
     case PP4_4:
     case OPP:
     case EOPP:
-    case AAI:
     case OPP4:
     case EOPP4:
         s->state = STATE_PAGE_PROGRAM;
@@ -1697,7 +1690,6 @@
     }
 };
 
-<<<<<<< HEAD
 static const VMStateDescription vmstate_m25p80_cfg_large = {
     .name = "m25p80/cfg_large",
     .version_id = 1,
@@ -1721,7 +1713,10 @@
     .needed = m25p80_hpm_enable_needed,
     .fields = (VMStateField[]) {
         VMSTATE_BOOL(hpm_enable, Flash),
-=======
+        VMSTATE_END_OF_LIST()
+    }
+};
+
 static bool m25p80_aai_enable_needed(void *opaque)
 {
     Flash *s = (Flash *)opaque;
@@ -1736,7 +1731,6 @@
     .needed = m25p80_aai_enable_needed,
     .fields = (VMStateField[]) {
         VMSTATE_BOOL(aai_enable, Flash),
->>>>>>> ae30e866
         VMSTATE_END_OF_LIST()
     }
 };
@@ -1771,12 +1765,9 @@
     },
     .subsections = (const VMStateDescription * []) {
         &vmstate_m25p80_data_read_loop,
-<<<<<<< HEAD
         &vmstate_m25p80_cfg_large,
         &vmstate_m25p80_hpm_enable,
-=======
         &vmstate_m25p80_aai_enable,
->>>>>>> ae30e866
         NULL
     }
 };
