--- conflicted
+++ resolved
@@ -1401,7 +1401,6 @@
     return r;
 }
 
-<<<<<<< HEAD
 static void m25p80_exit(Object *obj)
 {
     Flash *s = M25P80(obj);
@@ -1411,10 +1410,7 @@
     g_free(s->nv_cfg_large_stage);
 }
 
-static void m25p80_realize(SSISlave *ss, Error **errp)
-=======
 static void m25p80_realize(SSIPeripheral *ss, Error **errp)
->>>>>>> 357088b1
 {
     Flash *s = M25P80(ss);
     M25P80Class *mc = M25P80_GET_CLASS(s);
