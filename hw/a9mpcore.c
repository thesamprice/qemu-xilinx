--- conflicted
+++ resolved
@@ -33,7 +33,7 @@
     SysBusDevice *timerbusdev, *wdtbusdev, *gicbusdev, *scubusdev;
     int i;
 
-    s->gic = qdev_create(NULL, "arm.gic");
+    s->gic = qdev_create(NULL, "arm_gic");
     qdev_prop_set_uint32(s->gic, "num-cpu", s->num_cpu);
     qdev_prop_set_uint32(s->gic, "num-irq", s->num_irq);
     qdev_init_nofail(s->gic);
@@ -45,29 +45,17 @@
     /* Pass through inbound GPIO lines to the GIC */
     qdev_init_gpio_in(&s->busdev.qdev, a9mp_priv_set_irq, s->num_irq - 32);
 
-<<<<<<< HEAD
-    s->scu = qdev_create(NULL, "arm_a9_scu");
-=======
     s->scu = qdev_create(NULL, "a9-scu");
->>>>>>> 288f1e3f
     qdev_prop_set_uint32(s->scu, "num-cpu", s->num_cpu);
     qdev_init_nofail(s->scu);
     scubusdev = SYS_BUS_DEVICE(s->scu);
 
-<<<<<<< HEAD
-    s->mptimer = qdev_create(NULL, "arm,cortex-a9-twd-timer");
-=======
     s->mptimer = qdev_create(NULL, "arm_mptimer");
->>>>>>> 288f1e3f
     qdev_prop_set_uint32(s->mptimer, "num-cpu", s->num_cpu);
     qdev_init_nofail(s->mptimer);
     timerbusdev = SYS_BUS_DEVICE(s->mptimer);
 
-<<<<<<< HEAD
-    s->wdt = qdev_create(NULL, "arm,cortex-a9-twd-timer");
-=======
     s->wdt = qdev_create(NULL, "arm_mptimer");
->>>>>>> 288f1e3f
     qdev_prop_set_uint32(s->wdt, "num-cpu", s->num_cpu);
     qdev_init_nofail(s->wdt);
     wdtbusdev = SYS_BUS_DEVICE(s->wdt);
