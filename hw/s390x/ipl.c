/*
 * bootloader support
 *
 * Copyright IBM, Corp. 2012
 *
 * Authors:
 *  Christian Borntraeger <borntraeger@de.ibm.com>
 *
 * This work is licensed under the terms of the GNU GPL, version 2 or (at your
 * option) any later version.  See the COPYING file in the top-level directory.
 *
 */

#include "qemu/osdep.h"
#include "qapi/error.h"
#include "sysemu/sysemu.h"
#include "cpu.h"
#include "elf.h"
#include "hw/loader.h"
#include "hw/s390x/virtio-ccw.h"
#include "hw/s390x/css.h"
#include "ipl.h"

#define KERN_IMAGE_START                0x010000UL
#define KERN_PARM_AREA                  0x010480UL
#define INITRD_START                    0x800000UL
#define INITRD_PARM_START               0x010408UL
#define INITRD_PARM_SIZE                0x010410UL
#define PARMFILE_START                  0x001000UL
#define ZIPL_IMAGE_START                0x009000UL
#define IPL_PSW_MASK                    (PSW_MASK_32 | PSW_MASK_64)

<<<<<<< HEAD
=======
static bool iplb_extended_needed(void *opaque)
{
    S390IPLState *ipl = S390_IPL(object_resolve_path(TYPE_S390_IPL, NULL));

    return ipl->iplbext_migration;
}

static const VMStateDescription vmstate_iplb_extended = {
    .name = "ipl/iplb_extended",
    .version_id = 0,
    .minimum_version_id = 0,
    .needed = iplb_extended_needed,
    .fields = (VMStateField[]) {
        VMSTATE_UINT8_ARRAY(reserved_ext, IplParameterBlock, 4096 - 200),
        VMSTATE_END_OF_LIST()
    }
};

>>>>>>> 7124ccf8
static const VMStateDescription vmstate_iplb = {
    .name = "ipl/iplb",
    .version_id = 0,
    .minimum_version_id = 0,
    .fields = (VMStateField[]) {
        VMSTATE_UINT8_ARRAY(reserved1, IplParameterBlock, 110),
        VMSTATE_UINT16(devno, IplParameterBlock),
        VMSTATE_UINT8_ARRAY(reserved2, IplParameterBlock, 88),
        VMSTATE_END_OF_LIST()
<<<<<<< HEAD
=======
    },
    .subsections = (const VMStateDescription*[]) {
        &vmstate_iplb_extended,
        NULL
>>>>>>> 7124ccf8
    }
};

static const VMStateDescription vmstate_ipl = {
    .name = "ipl",
    .version_id = 0,
    .minimum_version_id = 0,
    .fields = (VMStateField[]) {
<<<<<<< HEAD
        VMSTATE_UINT64(start_addr, S390IPLState),
        VMSTATE_UINT64(bios_start_addr, S390IPLState),
=======
        VMSTATE_UINT64(compat_start_addr, S390IPLState),
        VMSTATE_UINT64(compat_bios_start_addr, S390IPLState),
>>>>>>> 7124ccf8
        VMSTATE_STRUCT(iplb, S390IPLState, 0, vmstate_iplb, IplParameterBlock),
        VMSTATE_BOOL(iplb_valid, S390IPLState),
        VMSTATE_UINT8(cssid, S390IPLState),
        VMSTATE_UINT8(ssid, S390IPLState),
        VMSTATE_UINT16(devno, S390IPLState),
        VMSTATE_END_OF_LIST()
     }
};

static S390IPLState *get_ipl_device(void)
{
    return S390_IPL(object_resolve_path_type("", TYPE_S390_IPL, NULL));
}

static uint64_t bios_translate_addr(void *opaque, uint64_t srcaddr)
{
    uint64_t dstaddr = *(uint64_t *) opaque;
    /*
     * Assuming that our s390-ccw.img was linked for starting at address 0,
     * we can simply add the destination address for the final location
     */
    return srcaddr + dstaddr;
}

static void s390_ipl_realize(DeviceState *dev, Error **errp)
{
    S390IPLState *ipl = S390_IPL(dev);
    uint64_t pentry = KERN_IMAGE_START;
    int kernel_size;
    Error *err = NULL;
<<<<<<< HEAD

    int bios_size;
    char *bios_filename;

=======

    int bios_size;
    char *bios_filename;

>>>>>>> 7124ccf8
    /*
     * Always load the bios if it was enforced,
     * even if an external kernel has been defined.
     */
    if (!ipl->kernel || ipl->enforce_bios) {
        uint64_t fwbase = (MIN(ram_size, 0x80000000U) - 0x200000) & ~0xffffUL;

        if (bios_name == NULL) {
            bios_name = ipl->firmware;
        }

        bios_filename = qemu_find_file(QEMU_FILE_TYPE_BIOS, bios_name);
        if (bios_filename == NULL) {
            error_setg(&err, "could not find stage1 bootloader");
            goto error;
        }

        bios_size = load_elf(bios_filename, bios_translate_addr, &fwbase,
                             &ipl->bios_start_addr, NULL, NULL, 1,
                             EM_S390, 0, 0);
        if (bios_size > 0) {
            /* Adjust ELF start address to final location */
            ipl->bios_start_addr += fwbase;
        } else {
<<<<<<< HEAD
            /* Try to load non-ELF file (e.g. s390-ccw.img) */
=======
            /* Try to load non-ELF file */
>>>>>>> 7124ccf8
            bios_size = load_image_targphys(bios_filename, ZIPL_IMAGE_START,
                                            4096);
            ipl->bios_start_addr = ZIPL_IMAGE_START;
        }
        g_free(bios_filename);

        if (bios_size == -1) {
            error_setg(&err, "could not load bootloader '%s'", bios_name);
            goto error;
        }

        /* default boot target is the bios */
        ipl->start_addr = ipl->bios_start_addr;
    }

    if (ipl->kernel) {
        kernel_size = load_elf(ipl->kernel, NULL, NULL, &pentry, NULL,
                               NULL, 1, EM_S390, 0, 0);
        if (kernel_size < 0) {
            kernel_size = load_image_targphys(ipl->kernel, 0, ram_size);
        }
        if (kernel_size < 0) {
            error_setg(&err, "could not load kernel '%s'", ipl->kernel);
            goto error;
        }
        /*
         * Is it a Linux kernel (starting at 0x10000)? If yes, we fill in the
         * kernel parameters here as well. Note: For old kernels (up to 3.2)
         * we can not rely on the ELF entry point - it was 0x800 (the SALIPL
         * loader) and it won't work. For this case we force it to 0x10000, too.
         */
        if (pentry == KERN_IMAGE_START || pentry == 0x800) {
            ipl->start_addr = KERN_IMAGE_START;
            /* Overwrite parameters in the kernel image, which are "rom" */
            strcpy(rom_ptr(KERN_PARM_AREA), ipl->cmdline);
        } else {
            ipl->start_addr = pentry;
        }

        if (ipl->initrd) {
            ram_addr_t initrd_offset;
            int initrd_size;

            initrd_offset = INITRD_START;
            while (kernel_size + 0x100000 > initrd_offset) {
                initrd_offset += 0x100000;
            }
            initrd_size = load_image_targphys(ipl->initrd, initrd_offset,
                                              ram_size - initrd_offset);
            if (initrd_size == -1) {
                error_setg(&err, "could not load initrd '%s'", ipl->initrd);
                goto error;
            }

            /*
             * we have to overwrite values in the kernel image,
             * which are "rom"
             */
            stq_p(rom_ptr(INITRD_PARM_START), initrd_offset);
            stq_p(rom_ptr(INITRD_PARM_SIZE), initrd_size);
        }
    }
<<<<<<< HEAD
=======
    /*
     * Don't ever use the migrated values, they could come from a different
     * BIOS and therefore don't work. But still migrate the values, so
     * QEMUs relying on it don't break.
     */
    ipl->compat_start_addr = ipl->start_addr;
    ipl->compat_bios_start_addr = ipl->bios_start_addr;
>>>>>>> 7124ccf8
    qemu_register_reset(qdev_reset_all_fn, dev);
error:
    error_propagate(errp, err);
}

static Property s390_ipl_properties[] = {
    DEFINE_PROP_STRING("kernel", S390IPLState, kernel),
    DEFINE_PROP_STRING("initrd", S390IPLState, initrd),
    DEFINE_PROP_STRING("cmdline", S390IPLState, cmdline),
    DEFINE_PROP_STRING("firmware", S390IPLState, firmware),
    DEFINE_PROP_BOOL("enforce_bios", S390IPLState, enforce_bios, false),
<<<<<<< HEAD
    DEFINE_PROP_END_OF_LIST(),
};

/*
 * In addition to updating the iplstate, this function returns:
 * - 0 if system was ipled with external kernel
 * - -1 if no valid boot device was found
 * - ccw id of the boot device otherwise
 */
static uint64_t s390_update_iplstate(S390IPLState *ipl)
{
    DeviceState *dev_st;

    if (ipl->iplb_valid) {
        ipl->cssid = 0;
        ipl->ssid = 0;
        ipl->devno = ipl->iplb.devno;
        goto out;
    }

    if (ipl->kernel) {
        return 0;
    }

    dev_st = get_boot_device(0);
    if (dev_st) {
        VirtioCcwDevice *ccw_dev = (VirtioCcwDevice *) object_dynamic_cast(
            OBJECT(qdev_get_parent_bus(dev_st)->parent),
                TYPE_VIRTIO_CCW_DEVICE);
        if (ccw_dev) {
            ipl->cssid = ccw_dev->sch->cssid;
            ipl->ssid = ccw_dev->sch->ssid;
            ipl->devno = ccw_dev->sch->devno;
            goto out;
=======
    DEFINE_PROP_BOOL("iplbext_migration", S390IPLState, iplbext_migration,
                     true),
    DEFINE_PROP_END_OF_LIST(),
};

static bool s390_gen_initial_iplb(S390IPLState *ipl)
{
    DeviceState *dev_st;

    dev_st = get_boot_device(0);
    if (dev_st) {
        VirtioCcwDevice *virtio_ccw_dev = (VirtioCcwDevice *)
            object_dynamic_cast(OBJECT(qdev_get_parent_bus(dev_st)->parent),
                TYPE_VIRTIO_CCW_DEVICE);
        SCSIDevice *sd = (SCSIDevice *) object_dynamic_cast(OBJECT(dev_st),
                                                            TYPE_SCSI_DEVICE);
        if (virtio_ccw_dev) {
            CcwDevice *ccw_dev = CCW_DEVICE(virtio_ccw_dev);

            ipl->iplb.len = cpu_to_be32(S390_IPLB_MIN_CCW_LEN);
            ipl->iplb.blk0_len =
                cpu_to_be32(S390_IPLB_MIN_CCW_LEN - S390_IPLB_HEADER_LEN);
            ipl->iplb.pbt = S390_IPL_TYPE_CCW;
            ipl->iplb.ccw.devno = cpu_to_be16(ccw_dev->sch->devno);
            ipl->iplb.ccw.ssid = ccw_dev->sch->ssid & 3;
            return true;
        } else if (sd) {
            SCSIBus *bus = scsi_bus_from_device(sd);
            VirtIOSCSI *vdev = container_of(bus, VirtIOSCSI, bus);
            VirtIOSCSICcw *scsi_ccw = container_of(vdev, VirtIOSCSICcw, vdev);
            CcwDevice *ccw_dev = CCW_DEVICE(scsi_ccw);

            ipl->iplb.len = cpu_to_be32(S390_IPLB_MIN_QEMU_SCSI_LEN);
            ipl->iplb.blk0_len =
                cpu_to_be32(S390_IPLB_MIN_QEMU_SCSI_LEN - S390_IPLB_HEADER_LEN);
            ipl->iplb.pbt = S390_IPL_TYPE_QEMU_SCSI;
            ipl->iplb.scsi.lun = cpu_to_be32(sd->lun);
            ipl->iplb.scsi.target = cpu_to_be16(sd->id);
            ipl->iplb.scsi.channel = cpu_to_be16(sd->channel);
            ipl->iplb.scsi.devno = cpu_to_be16(ccw_dev->sch->devno);
            ipl->iplb.scsi.ssid = ccw_dev->sch->ssid & 3;
            return true;
        }
    }

    return false;
}

void s390_ipl_update_diag308(IplParameterBlock *iplb)
{
    S390IPLState *ipl = get_ipl_device();

    ipl->iplb = *iplb;
    ipl->iplb_valid = true;
}

IplParameterBlock *s390_ipl_get_iplb(void)
{
    S390IPLState *ipl = get_ipl_device();

    if (!ipl->iplb_valid) {
        return NULL;
    }
    return &ipl->iplb;
}

void s390_reipl_request(void)
{
    S390IPLState *ipl = get_ipl_device();

    ipl->reipl_requested = true;
    qemu_system_reset_request();
}

void s390_ipl_prepare_cpu(S390CPU *cpu)
{
    S390IPLState *ipl = get_ipl_device();

    cpu->env.psw.addr = ipl->start_addr;
    cpu->env.psw.mask = IPL_PSW_MASK;

    if (!ipl->kernel || ipl->iplb_valid) {
        cpu->env.psw.addr = ipl->bios_start_addr;
        if (!ipl->iplb_valid) {
            ipl->iplb_valid = s390_gen_initial_iplb(ipl);
>>>>>>> 7124ccf8
        }
    }
}

static void s390_ipl_reset(DeviceState *dev)
{
    S390IPLState *ipl = S390_IPL(dev);

<<<<<<< HEAD
    return -1;
out:
    return (uint32_t) (ipl->cssid << 24 | ipl->ssid << 16 | ipl->devno);
}

void s390_ipl_update_diag308(IplParameterBlock *iplb)
{
    S390IPLState *ipl = get_ipl_device();

    ipl->iplb = *iplb;
    ipl->iplb_valid = true;
}

IplParameterBlock *s390_ipl_get_iplb(void)
{
    S390IPLState *ipl = get_ipl_device();

    if (!ipl->iplb_valid) {
        return NULL;
    }
    return &ipl->iplb;
}

void s390_reipl_request(void)
{
    S390IPLState *ipl = get_ipl_device();

    ipl->reipl_requested = true;
    qemu_system_reset_request();
}

void s390_ipl_prepare_cpu(S390CPU *cpu)
{
    S390IPLState *ipl = get_ipl_device();

    cpu->env.psw.addr = ipl->start_addr;
    cpu->env.psw.mask = IPL_PSW_MASK;

    if (!ipl->kernel || ipl->iplb_valid) {
        cpu->env.psw.addr = ipl->bios_start_addr;
        cpu->env.regs[7] = s390_update_iplstate(ipl);
    }
}

static void s390_ipl_reset(DeviceState *dev)
{
    S390IPLState *ipl = S390_IPL(dev);

    if (!ipl->reipl_requested) {
        ipl->iplb_valid = false;
=======
    if (!ipl->reipl_requested) {
        ipl->iplb_valid = false;
        memset(&ipl->iplb, 0, sizeof(IplParameterBlock));
>>>>>>> 7124ccf8
    }
    ipl->reipl_requested = false;
}

static void s390_ipl_class_init(ObjectClass *klass, void *data)
{
    DeviceClass *dc = DEVICE_CLASS(klass);

    dc->realize = s390_ipl_realize;
    dc->props = s390_ipl_properties;
    dc->reset = s390_ipl_reset;
    dc->vmsd = &vmstate_ipl;
    set_bit(DEVICE_CATEGORY_MISC, dc->categories);
}

static const TypeInfo s390_ipl_info = {
    .class_init = s390_ipl_class_init,
    .parent = TYPE_DEVICE,
    .name  = TYPE_S390_IPL,
    .instance_size  = sizeof(S390IPLState),
};

static void s390_ipl_register_types(void)
{
    type_register_static(&s390_ipl_info);
}

type_init(s390_ipl_register_types)<|MERGE_RESOLUTION|>--- conflicted
+++ resolved
@@ -30,8 +30,6 @@
 #define ZIPL_IMAGE_START                0x009000UL
 #define IPL_PSW_MASK                    (PSW_MASK_32 | PSW_MASK_64)
 
-<<<<<<< HEAD
-=======
 static bool iplb_extended_needed(void *opaque)
 {
     S390IPLState *ipl = S390_IPL(object_resolve_path(TYPE_S390_IPL, NULL));
@@ -50,7 +48,6 @@
     }
 };
 
->>>>>>> 7124ccf8
 static const VMStateDescription vmstate_iplb = {
     .name = "ipl/iplb",
     .version_id = 0,
@@ -60,13 +57,10 @@
         VMSTATE_UINT16(devno, IplParameterBlock),
         VMSTATE_UINT8_ARRAY(reserved2, IplParameterBlock, 88),
         VMSTATE_END_OF_LIST()
-<<<<<<< HEAD
-=======
     },
     .subsections = (const VMStateDescription*[]) {
         &vmstate_iplb_extended,
         NULL
->>>>>>> 7124ccf8
     }
 };
 
@@ -75,13 +69,8 @@
     .version_id = 0,
     .minimum_version_id = 0,
     .fields = (VMStateField[]) {
-<<<<<<< HEAD
-        VMSTATE_UINT64(start_addr, S390IPLState),
-        VMSTATE_UINT64(bios_start_addr, S390IPLState),
-=======
         VMSTATE_UINT64(compat_start_addr, S390IPLState),
         VMSTATE_UINT64(compat_bios_start_addr, S390IPLState),
->>>>>>> 7124ccf8
         VMSTATE_STRUCT(iplb, S390IPLState, 0, vmstate_iplb, IplParameterBlock),
         VMSTATE_BOOL(iplb_valid, S390IPLState),
         VMSTATE_UINT8(cssid, S390IPLState),
@@ -112,17 +101,10 @@
     uint64_t pentry = KERN_IMAGE_START;
     int kernel_size;
     Error *err = NULL;
-<<<<<<< HEAD
 
     int bios_size;
     char *bios_filename;
 
-=======
-
-    int bios_size;
-    char *bios_filename;
-
->>>>>>> 7124ccf8
     /*
      * Always load the bios if it was enforced,
      * even if an external kernel has been defined.
@@ -147,11 +129,7 @@
             /* Adjust ELF start address to final location */
             ipl->bios_start_addr += fwbase;
         } else {
-<<<<<<< HEAD
-            /* Try to load non-ELF file (e.g. s390-ccw.img) */
-=======
             /* Try to load non-ELF file */
->>>>>>> 7124ccf8
             bios_size = load_image_targphys(bios_filename, ZIPL_IMAGE_START,
                                             4096);
             ipl->bios_start_addr = ZIPL_IMAGE_START;
@@ -214,8 +192,6 @@
             stq_p(rom_ptr(INITRD_PARM_SIZE), initrd_size);
         }
     }
-<<<<<<< HEAD
-=======
     /*
      * Don't ever use the migrated values, they could come from a different
      * BIOS and therefore don't work. But still migrate the values, so
@@ -223,7 +199,6 @@
      */
     ipl->compat_start_addr = ipl->start_addr;
     ipl->compat_bios_start_addr = ipl->bios_start_addr;
->>>>>>> 7124ccf8
     qemu_register_reset(qdev_reset_all_fn, dev);
 error:
     error_propagate(errp, err);
@@ -235,42 +210,6 @@
     DEFINE_PROP_STRING("cmdline", S390IPLState, cmdline),
     DEFINE_PROP_STRING("firmware", S390IPLState, firmware),
     DEFINE_PROP_BOOL("enforce_bios", S390IPLState, enforce_bios, false),
-<<<<<<< HEAD
-    DEFINE_PROP_END_OF_LIST(),
-};
-
-/*
- * In addition to updating the iplstate, this function returns:
- * - 0 if system was ipled with external kernel
- * - -1 if no valid boot device was found
- * - ccw id of the boot device otherwise
- */
-static uint64_t s390_update_iplstate(S390IPLState *ipl)
-{
-    DeviceState *dev_st;
-
-    if (ipl->iplb_valid) {
-        ipl->cssid = 0;
-        ipl->ssid = 0;
-        ipl->devno = ipl->iplb.devno;
-        goto out;
-    }
-
-    if (ipl->kernel) {
-        return 0;
-    }
-
-    dev_st = get_boot_device(0);
-    if (dev_st) {
-        VirtioCcwDevice *ccw_dev = (VirtioCcwDevice *) object_dynamic_cast(
-            OBJECT(qdev_get_parent_bus(dev_st)->parent),
-                TYPE_VIRTIO_CCW_DEVICE);
-        if (ccw_dev) {
-            ipl->cssid = ccw_dev->sch->cssid;
-            ipl->ssid = ccw_dev->sch->ssid;
-            ipl->devno = ccw_dev->sch->devno;
-            goto out;
-=======
     DEFINE_PROP_BOOL("iplbext_migration", S390IPLState, iplbext_migration,
                      true),
     DEFINE_PROP_END_OF_LIST(),
@@ -356,7 +295,6 @@
         cpu->env.psw.addr = ipl->bios_start_addr;
         if (!ipl->iplb_valid) {
             ipl->iplb_valid = s390_gen_initial_iplb(ipl);
->>>>>>> 7124ccf8
         }
     }
 }
@@ -365,62 +303,9 @@
 {
     S390IPLState *ipl = S390_IPL(dev);
 
-<<<<<<< HEAD
-    return -1;
-out:
-    return (uint32_t) (ipl->cssid << 24 | ipl->ssid << 16 | ipl->devno);
-}
-
-void s390_ipl_update_diag308(IplParameterBlock *iplb)
-{
-    S390IPLState *ipl = get_ipl_device();
-
-    ipl->iplb = *iplb;
-    ipl->iplb_valid = true;
-}
-
-IplParameterBlock *s390_ipl_get_iplb(void)
-{
-    S390IPLState *ipl = get_ipl_device();
-
-    if (!ipl->iplb_valid) {
-        return NULL;
-    }
-    return &ipl->iplb;
-}
-
-void s390_reipl_request(void)
-{
-    S390IPLState *ipl = get_ipl_device();
-
-    ipl->reipl_requested = true;
-    qemu_system_reset_request();
-}
-
-void s390_ipl_prepare_cpu(S390CPU *cpu)
-{
-    S390IPLState *ipl = get_ipl_device();
-
-    cpu->env.psw.addr = ipl->start_addr;
-    cpu->env.psw.mask = IPL_PSW_MASK;
-
-    if (!ipl->kernel || ipl->iplb_valid) {
-        cpu->env.psw.addr = ipl->bios_start_addr;
-        cpu->env.regs[7] = s390_update_iplstate(ipl);
-    }
-}
-
-static void s390_ipl_reset(DeviceState *dev)
-{
-    S390IPLState *ipl = S390_IPL(dev);
-
-    if (!ipl->reipl_requested) {
-        ipl->iplb_valid = false;
-=======
     if (!ipl->reipl_requested) {
         ipl->iplb_valid = false;
         memset(&ipl->iplb, 0, sizeof(IplParameterBlock));
->>>>>>> 7124ccf8
     }
     ipl->reipl_requested = false;
 }
