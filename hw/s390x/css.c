--- conflicted
+++ resolved
@@ -10,13 +10,9 @@
  */
 
 #include "qemu/osdep.h"
-<<<<<<< HEAD
-#include <hw/qdev.h>
-=======
 #include "qapi/error.h"
 #include "qapi/visitor.h"
 #include "hw/qdev.h"
->>>>>>> 7124ccf8
 #include "qemu/bitops.h"
 #include "exec/address-spaces.h"
 #include "cpu.h"
@@ -202,10 +198,6 @@
 static void css_clear_io_interrupt(uint16_t subchannel_id,
                                    uint16_t subchannel_nr)
 {
-<<<<<<< HEAD
-    if (channel_subsys.max_cssid > 0) {
-        return (sch->cssid << 8) | (1 << 3) | (sch->ssid << 1) | 1;
-=======
     Error *err = NULL;
     static bool no_clear_irq;
     S390FLICState *fs = s390_get_flic();
@@ -214,7 +206,6 @@
 
     if (unlikely(no_clear_irq)) {
         return;
->>>>>>> 7124ccf8
     }
     r = fsc->clear_io_irq(fs, subchannel_id, subchannel_nr);
     switch (r) {
@@ -521,10 +512,7 @@
     path = 0x80;
 
     if (!(s->ctrl & SCSW_ACTL_SUSP)) {
-<<<<<<< HEAD
-=======
         /* Start Function triggered via ssch, i.e. we have an ORB */
->>>>>>> 7124ccf8
         s->cstat = 0;
         s->dstat = 0;
         /* Look at the orb and try to execute the channel program. */
@@ -1002,11 +990,7 @@
     uint16_t stctl;
     IRB irb;
 
-<<<<<<< HEAD
-    if (!(p->flags & (PMCW_FLAGS_MASK_DNV | PMCW_FLAGS_MASK_ENA))) {
-=======
     if (~(p->flags) & (PMCW_FLAGS_MASK_DNV | PMCW_FLAGS_MASK_ENA)) {
->>>>>>> 7124ccf8
         return 3;
     }
 
@@ -1284,11 +1268,7 @@
     uint8_t real_cssid;
 
     real_cssid = (!m && (cssid == 0)) ? channel_subsys.default_cssid : cssid;
-<<<<<<< HEAD
-    if (real_cssid > MAX_CSSID || ssid > MAX_SSID ||
-=======
     if (ssid > MAX_SSID ||
->>>>>>> 7124ccf8
         !channel_subsys.css[real_cssid] ||
         !channel_subsys.css[real_cssid]->sch_set[ssid]) {
         return true;
@@ -1303,12 +1283,6 @@
     CssImage *css;
 
     trace_css_chpid_add(cssid, chpid, type);
-<<<<<<< HEAD
-    if (cssid > MAX_CSSID) {
-        return -EINVAL;
-    }
-=======
->>>>>>> 7124ccf8
     css = channel_subsys.css[cssid];
     if (!css) {
         return -EINVAL;
@@ -1367,8 +1341,6 @@
     }
 
     return channel_subsys.css[real_cssid]->sch_set[ssid]->sch[schid];
-<<<<<<< HEAD
-=======
 }
 
 /**
@@ -1479,7 +1451,6 @@
     }
     error_setg(errp, "Virtual channel subsystem is full!");
     return false;
->>>>>>> 7124ccf8
 }
 
 bool css_subch_visible(SubchDev *sch)
@@ -1838,8 +1809,6 @@
     /* Reset maximum ids. */
     channel_subsys.max_cssid = 0;
     channel_subsys.max_ssid = 0;
-<<<<<<< HEAD
-=======
 }
 
 static void get_css_devid(Object *obj, Visitor *v, const char *name,
@@ -1953,5 +1922,4 @@
     sch->schid = schid;
     css_subch_assign(sch->cssid, sch->ssid, schid, sch->devno, sch);
     return sch;
->>>>>>> 7124ccf8
 }