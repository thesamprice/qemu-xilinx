/*
 * virtio ccw target implementation
 *
 * Copyright 2012,2015 IBM Corp.
 * Author(s): Cornelia Huck <cornelia.huck@de.ibm.com>
 *            Pierre Morel <pmorel@linux.vnet.ibm.com>
 *
 * This work is licensed under the terms of the GNU GPL, version 2 or (at
 * your option) any later version. See the COPYING file in the top-level
 * directory.
 */

#include "qemu/osdep.h"
#include "qapi/error.h"
#include "hw/hw.h"
#include "sysemu/block-backend.h"
#include "sysemu/blockdev.h"
#include "sysemu/sysemu.h"
#include "sysemu/kvm.h"
#include "net/net.h"
#include "hw/virtio/virtio.h"
#include "hw/virtio/virtio-serial.h"
#include "hw/virtio/virtio-net.h"
#include "hw/sysbus.h"
#include "qemu/bitops.h"
#include "qemu/error-report.h"
#include "hw/virtio/virtio-access.h"
#include "hw/virtio/virtio-bus.h"
#include "hw/s390x/adapter.h"
#include "hw/s390x/s390_flic.h"

<<<<<<< HEAD
#include "cpu.h"
#include "ioinst.h"
#include "css.h"
#include "virtio-ccw.h"
#include "trace.h"
=======
#include "hw/s390x/ioinst.h"
#include "hw/s390x/css.h"
#include "virtio-ccw.h"
#include "trace.h"
#include "hw/s390x/css-bridge.h"
>>>>>>> 7124ccf8

static void virtio_ccw_bus_new(VirtioBusState *bus, size_t bus_size,
                               VirtioCcwDevice *dev);

VirtIODevice *virtio_ccw_get_vdev(SubchDev *sch)
{
    VirtIODevice *vdev = NULL;
    VirtioCcwDevice *dev = sch->driver_data;

    if (dev) {
        vdev = virtio_bus_get_device(&dev->bus);
    }
    return vdev;
}

static void virtio_ccw_start_ioeventfd(VirtioCcwDevice *dev)
{
<<<<<<< HEAD
    VirtIODevice *vdev;
    int n, r;

    if (!(dev->flags & VIRTIO_CCW_FLAG_USE_IOEVENTFD) ||
        dev->ioeventfd_disabled ||
        dev->ioeventfd_started) {
        return;
    }
    vdev = virtio_bus_get_device(&dev->bus);
    for (n = 0; n < VIRTIO_CCW_QUEUE_MAX; n++) {
        if (!virtio_queue_get_num(vdev, n)) {
            continue;
        }
        r = virtio_ccw_set_guest2host_notifier(dev, n, true, true);
        if (r < 0) {
            goto assign_error;
        }
    }
    dev->ioeventfd_started = true;
    return;

  assign_error:
    while (--n >= 0) {
        if (!virtio_queue_get_num(vdev, n)) {
            continue;
        }
        r = virtio_ccw_set_guest2host_notifier(dev, n, false, false);
        assert(r >= 0);
    }
    dev->ioeventfd_started = false;
    /* Disable ioeventfd for this device. */
    dev->flags &= ~VIRTIO_CCW_FLAG_USE_IOEVENTFD;
    error_report("%s: failed. Fallback to userspace (slower).", __func__);
=======
    virtio_bus_start_ioeventfd(&dev->bus);
>>>>>>> 7124ccf8
}

static void virtio_ccw_stop_ioeventfd(VirtioCcwDevice *dev)
{
<<<<<<< HEAD
    VirtIODevice *vdev;
    int n, r;

    if (!dev->ioeventfd_started) {
        return;
    }
    vdev = virtio_bus_get_device(&dev->bus);
    for (n = 0; n < VIRTIO_CCW_QUEUE_MAX; n++) {
        if (!virtio_queue_get_num(vdev, n)) {
            continue;
        }
        r = virtio_ccw_set_guest2host_notifier(dev, n, false, false);
        assert(r >= 0);
    }
    dev->ioeventfd_started = false;
=======
    virtio_bus_stop_ioeventfd(&dev->bus);
>>>>>>> 7124ccf8
}

static bool virtio_ccw_ioeventfd_enabled(DeviceState *d)
{
    VirtioCcwDevice *dev = VIRTIO_CCW_DEVICE(d);

    return (dev->flags & VIRTIO_CCW_FLAG_USE_IOEVENTFD) != 0;
}

static int virtio_ccw_ioeventfd_assign(DeviceState *d, EventNotifier *notifier,
                                       int n, bool assign)
{
    VirtioCcwDevice *dev = VIRTIO_CCW_DEVICE(d);
    CcwDevice *ccw_dev = CCW_DEVICE(dev);
    SubchDev *sch = ccw_dev->sch;
    uint32_t sch_id = (css_build_subchannel_id(sch) << 16) | sch->schid;

    return s390_assign_subch_ioeventfd(notifier, sch_id, n, assign);
}

/* Communication blocks used by several channel commands. */
typedef struct VqInfoBlockLegacy {
    uint64_t queue;
    uint32_t align;
    uint16_t index;
    uint16_t num;
} QEMU_PACKED VqInfoBlockLegacy;

typedef struct VqInfoBlock {
    uint64_t desc;
    uint32_t res0;
    uint16_t index;
    uint16_t num;
    uint64_t avail;
    uint64_t used;
} QEMU_PACKED VqInfoBlock;

typedef struct VqConfigBlock {
    uint16_t index;
    uint16_t num_max;
} QEMU_PACKED VqConfigBlock;

typedef struct VirtioFeatDesc {
    uint32_t features;
    uint8_t index;
} QEMU_PACKED VirtioFeatDesc;

typedef struct VirtioThinintInfo {
    hwaddr summary_indicator;
    hwaddr device_indicator;
    uint64_t ind_bit;
    uint8_t isc;
} QEMU_PACKED VirtioThinintInfo;

typedef struct VirtioRevInfo {
    uint16_t revision;
    uint16_t length;
    uint8_t data[0];
} QEMU_PACKED VirtioRevInfo;

/* Specify where the virtqueues for the subchannel are in guest memory. */
static int virtio_ccw_set_vqs(SubchDev *sch, VqInfoBlock *info,
                              VqInfoBlockLegacy *linfo)
{
    VirtIODevice *vdev = virtio_ccw_get_vdev(sch);
    uint16_t index = info ? info->index : linfo->index;
    uint16_t num = info ? info->num : linfo->num;
    uint64_t desc = info ? info->desc : linfo->queue;

    if (index >= VIRTIO_CCW_QUEUE_MAX) {
        return -EINVAL;
    }

    /* Current code in virtio.c relies on 4K alignment. */
    if (linfo && desc && (linfo->align != 4096)) {
        return -EINVAL;
    }

    if (!vdev) {
        return -EINVAL;
    }

    if (info) {
        virtio_queue_set_rings(vdev, index, desc, info->avail, info->used);
<<<<<<< HEAD
    } else {
        virtio_queue_set_addr(vdev, index, desc);
    }
    if (!desc) {
        virtio_queue_set_vector(vdev, index, VIRTIO_NO_VECTOR);
    } else {
=======
    } else {
        virtio_queue_set_addr(vdev, index, desc);
    }
    if (!desc) {
        virtio_queue_set_vector(vdev, index, VIRTIO_NO_VECTOR);
    } else {
>>>>>>> 7124ccf8
        if (info) {
            /* virtio-1 allows changing the ring size. */
            if (virtio_queue_get_num(vdev, index) < num) {
                /* Fail if we exceed the maximum number. */
                return -EINVAL;
            }
            virtio_queue_set_num(vdev, index, num);
        } else if (virtio_queue_get_num(vdev, index) > num) {
            /* Fail if we don't have a big enough queue. */
            return -EINVAL;
        }
        /* We ignore possible increased num for legacy for compatibility. */
        virtio_queue_set_vector(vdev, index, index);
    }
    /* tell notify handler in case of config change */
    vdev->config_vector = VIRTIO_CCW_QUEUE_MAX;
    return 0;
}

static void virtio_ccw_reset_virtio(VirtioCcwDevice *dev, VirtIODevice *vdev)
{
<<<<<<< HEAD
=======
    CcwDevice *ccw_dev = CCW_DEVICE(dev);

>>>>>>> 7124ccf8
    virtio_ccw_stop_ioeventfd(dev);
    virtio_reset(vdev);
    if (dev->indicators) {
        release_indicator(&dev->routes.adapter, dev->indicators);
        dev->indicators = NULL;
    }
    if (dev->indicators2) {
        release_indicator(&dev->routes.adapter, dev->indicators2);
        dev->indicators2 = NULL;
    }
    if (dev->summary_indicator) {
        release_indicator(&dev->routes.adapter, dev->summary_indicator);
        dev->summary_indicator = NULL;
    }
<<<<<<< HEAD
    dev->sch->thinint_active = false;
=======
    ccw_dev->sch->thinint_active = false;
>>>>>>> 7124ccf8
}

static int virtio_ccw_handle_set_vq(SubchDev *sch, CCW1 ccw, bool check_len,
                                    bool is_legacy)
{
    int ret;
    VqInfoBlock info;
    VqInfoBlockLegacy linfo;
    size_t info_len = is_legacy ? sizeof(linfo) : sizeof(info);

    if (check_len) {
        if (ccw.count != info_len) {
            return -EINVAL;
        }
    } else if (ccw.count < info_len) {
        /* Can't execute command. */
        return -EINVAL;
    }
    if (!ccw.cda) {
        return -EFAULT;
    }
    if (is_legacy) {
        linfo.queue = address_space_ldq_be(&address_space_memory, ccw.cda,
                                           MEMTXATTRS_UNSPECIFIED, NULL);
        linfo.align = address_space_ldl_be(&address_space_memory,
                                           ccw.cda + sizeof(linfo.queue),
                                           MEMTXATTRS_UNSPECIFIED,
                                           NULL);
        linfo.index = address_space_lduw_be(&address_space_memory,
                                            ccw.cda + sizeof(linfo.queue)
                                            + sizeof(linfo.align),
                                            MEMTXATTRS_UNSPECIFIED,
                                            NULL);
        linfo.num = address_space_lduw_be(&address_space_memory,
                                          ccw.cda + sizeof(linfo.queue)
                                          + sizeof(linfo.align)
                                          + sizeof(linfo.index),
                                          MEMTXATTRS_UNSPECIFIED,
                                          NULL);
        ret = virtio_ccw_set_vqs(sch, NULL, &linfo);
    } else {
        info.desc = address_space_ldq_be(&address_space_memory, ccw.cda,
                                           MEMTXATTRS_UNSPECIFIED, NULL);
        info.index = address_space_lduw_be(&address_space_memory,
                                           ccw.cda + sizeof(info.desc)
                                           + sizeof(info.res0),
                                           MEMTXATTRS_UNSPECIFIED, NULL);
        info.num = address_space_lduw_be(&address_space_memory,
                                         ccw.cda + sizeof(info.desc)
                                         + sizeof(info.res0)
                                         + sizeof(info.index),
                                         MEMTXATTRS_UNSPECIFIED, NULL);
        info.avail = address_space_ldq_be(&address_space_memory,
                                          ccw.cda + sizeof(info.desc)
                                          + sizeof(info.res0)
                                          + sizeof(info.index)
                                          + sizeof(info.num),
                                          MEMTXATTRS_UNSPECIFIED, NULL);
        info.used = address_space_ldq_be(&address_space_memory,
                                         ccw.cda + sizeof(info.desc)
                                         + sizeof(info.res0)
                                         + sizeof(info.index)
                                         + sizeof(info.num)
                                         + sizeof(info.avail),
                                         MEMTXATTRS_UNSPECIFIED, NULL);
        ret = virtio_ccw_set_vqs(sch, &info, NULL);
    }
    sch->curr_status.scsw.count = 0;
    return ret;
}

static int virtio_ccw_cb(SubchDev *sch, CCW1 ccw)
{
    int ret;
    VirtioRevInfo revinfo;
    uint8_t status;
    VirtioFeatDesc features;
    void *config;
    hwaddr indicators;
    VqConfigBlock vq_config;
    VirtioCcwDevice *dev = sch->driver_data;
    VirtIODevice *vdev = virtio_ccw_get_vdev(sch);
    bool check_len;
    int len;
    hwaddr hw_len;
    VirtioThinintInfo *thinint;

    if (!dev) {
        return -EINVAL;
    }

    trace_virtio_ccw_interpret_ccw(sch->cssid, sch->ssid, sch->schid,
                                   ccw.cmd_code);
    check_len = !((ccw.flags & CCW_FLAG_SLI) && !(ccw.flags & CCW_FLAG_DC));

    /* Look at the command. */
    switch (ccw.cmd_code) {
    case CCW_CMD_SET_VQ:
        ret = virtio_ccw_handle_set_vq(sch, ccw, check_len, dev->revision < 1);
        break;
    case CCW_CMD_VDEV_RESET:
        virtio_ccw_reset_virtio(dev, vdev);
        ret = 0;
        break;
    case CCW_CMD_READ_FEAT:
        if (check_len) {
            if (ccw.count != sizeof(features)) {
                ret = -EINVAL;
                break;
            }
        } else if (ccw.count < sizeof(features)) {
            /* Can't execute command. */
            ret = -EINVAL;
            break;
        }
        if (!ccw.cda) {
            ret = -EFAULT;
        } else {
<<<<<<< HEAD
=======
            VirtioDeviceClass *vdc = VIRTIO_DEVICE_GET_CLASS(vdev);

>>>>>>> 7124ccf8
            features.index = address_space_ldub(&address_space_memory,
                                                ccw.cda
                                                + sizeof(features.features),
                                                MEMTXATTRS_UNSPECIFIED,
                                                NULL);
            if (features.index == 0) {
                if (dev->revision >= 1) {
                    /* Don't offer legacy features for modern devices. */
                    features.features = (uint32_t)
<<<<<<< HEAD
                        (vdev->host_features & ~VIRTIO_LEGACY_FEATURES);
=======
                        (vdev->host_features & ~vdc->legacy_features);
>>>>>>> 7124ccf8
                } else {
                    features.features = (uint32_t)vdev->host_features;
                }
            } else if ((features.index == 1) && (dev->revision >= 1)) {
                /*
                 * Only offer feature bits beyond 31 if the guest has
                 * negotiated at least revision 1.
                 */
                features.features = (uint32_t)(vdev->host_features >> 32);
            } else {
                /* Return zeroes if the guest supports more feature bits. */
                features.features = 0;
            }
            address_space_stl_le(&address_space_memory, ccw.cda,
                                 features.features, MEMTXATTRS_UNSPECIFIED,
                                 NULL);
            sch->curr_status.scsw.count = ccw.count - sizeof(features);
            ret = 0;
        }
        break;
    case CCW_CMD_WRITE_FEAT:
        if (check_len) {
            if (ccw.count != sizeof(features)) {
                ret = -EINVAL;
                break;
            }
        } else if (ccw.count < sizeof(features)) {
            /* Can't execute command. */
            ret = -EINVAL;
            break;
        }
        if (!ccw.cda) {
            ret = -EFAULT;
        } else {
            features.index = address_space_ldub(&address_space_memory,
                                                ccw.cda
                                                + sizeof(features.features),
                                                MEMTXATTRS_UNSPECIFIED,
                                                NULL);
            features.features = address_space_ldl_le(&address_space_memory,
                                                     ccw.cda,
                                                     MEMTXATTRS_UNSPECIFIED,
                                                     NULL);
            if (features.index == 0) {
                virtio_set_features(vdev,
                                    (vdev->guest_features & 0xffffffff00000000ULL) |
                                    features.features);
            } else if ((features.index == 1) && (dev->revision >= 1)) {
                /*
                 * If the guest did not negotiate at least revision 1,
                 * we did not offer it any feature bits beyond 31. Such a
                 * guest passing us any bit here is therefore buggy.
                 */
                virtio_set_features(vdev,
                                    (vdev->guest_features & 0x00000000ffffffffULL) |
                                    ((uint64_t)features.features << 32));
            } else {
                /*
                 * If the guest supports more feature bits, assert that it
                 * passes us zeroes for those we don't support.
                 */
                if (features.features) {
                    fprintf(stderr, "Guest bug: features[%i]=%x (expected 0)\n",
                            features.index, features.features);
                    /* XXX: do a unit check here? */
                }
            }
            sch->curr_status.scsw.count = ccw.count - sizeof(features);
            ret = 0;
        }
        break;
    case CCW_CMD_READ_CONF:
        if (check_len) {
            if (ccw.count > vdev->config_len) {
                ret = -EINVAL;
                break;
            }
        }
        len = MIN(ccw.count, vdev->config_len);
        if (!ccw.cda) {
            ret = -EFAULT;
        } else {
            virtio_bus_get_vdev_config(&dev->bus, vdev->config);
            /* XXX config space endianness */
            cpu_physical_memory_write(ccw.cda, vdev->config, len);
            sch->curr_status.scsw.count = ccw.count - len;
            ret = 0;
        }
        break;
    case CCW_CMD_WRITE_CONF:
        if (check_len) {
            if (ccw.count > vdev->config_len) {
                ret = -EINVAL;
                break;
            }
        }
        len = MIN(ccw.count, vdev->config_len);
        hw_len = len;
        if (!ccw.cda) {
            ret = -EFAULT;
        } else {
            config = cpu_physical_memory_map(ccw.cda, &hw_len, 0);
            if (!config) {
                ret = -EFAULT;
            } else {
                len = hw_len;
                /* XXX config space endianness */
                memcpy(vdev->config, config, len);
                cpu_physical_memory_unmap(config, hw_len, 0, hw_len);
                virtio_bus_set_vdev_config(&dev->bus, vdev->config);
                sch->curr_status.scsw.count = ccw.count - len;
                ret = 0;
            }
        }
        break;
    case CCW_CMD_READ_STATUS:
        if (check_len) {
            if (ccw.count != sizeof(status)) {
                ret = -EINVAL;
                break;
            }
        } else if (ccw.count < sizeof(status)) {
            /* Can't execute command. */
            ret = -EINVAL;
            break;
        }
        if (!ccw.cda) {
            ret = -EFAULT;
        } else {
            address_space_stb(&address_space_memory, ccw.cda, vdev->status,
                                        MEMTXATTRS_UNSPECIFIED, NULL);
            sch->curr_status.scsw.count = ccw.count - sizeof(vdev->status);;
            ret = 0;
        }
        break;
    case CCW_CMD_WRITE_STATUS:
        if (check_len) {
            if (ccw.count != sizeof(status)) {
                ret = -EINVAL;
                break;
            }
        } else if (ccw.count < sizeof(status)) {
            /* Can't execute command. */
            ret = -EINVAL;
            break;
        }
        if (!ccw.cda) {
            ret = -EFAULT;
        } else {
            status = address_space_ldub(&address_space_memory, ccw.cda,
                                        MEMTXATTRS_UNSPECIFIED, NULL);
            if (!(status & VIRTIO_CONFIG_S_DRIVER_OK)) {
                virtio_ccw_stop_ioeventfd(dev);
            }
            if (virtio_set_status(vdev, status) == 0) {
                if (vdev->status == 0) {
                    virtio_ccw_reset_virtio(dev, vdev);
                }
                if (status & VIRTIO_CONFIG_S_DRIVER_OK) {
                    virtio_ccw_start_ioeventfd(dev);
                }
                sch->curr_status.scsw.count = ccw.count - sizeof(status);
                ret = 0;
            } else {
                /* Trigger a command reject. */
                ret = -ENOSYS;
            }
        }
        break;
    case CCW_CMD_SET_IND:
        if (check_len) {
            if (ccw.count != sizeof(indicators)) {
                ret = -EINVAL;
                break;
            }
        } else if (ccw.count < sizeof(indicators)) {
            /* Can't execute command. */
            ret = -EINVAL;
            break;
        }
        if (sch->thinint_active) {
            /* Trigger a command reject. */
            ret = -ENOSYS;
            break;
        }
        if (!ccw.cda) {
            ret = -EFAULT;
        } else {
            indicators = address_space_ldq_be(&address_space_memory, ccw.cda,
                                              MEMTXATTRS_UNSPECIFIED, NULL);
            dev->indicators = get_indicator(indicators, sizeof(uint64_t));
            sch->curr_status.scsw.count = ccw.count - sizeof(indicators);
            ret = 0;
        }
        break;
    case CCW_CMD_SET_CONF_IND:
        if (check_len) {
            if (ccw.count != sizeof(indicators)) {
                ret = -EINVAL;
                break;
            }
        } else if (ccw.count < sizeof(indicators)) {
            /* Can't execute command. */
            ret = -EINVAL;
            break;
        }
        if (!ccw.cda) {
            ret = -EFAULT;
        } else {
            indicators = address_space_ldq_be(&address_space_memory, ccw.cda,
                                              MEMTXATTRS_UNSPECIFIED, NULL);
            dev->indicators2 = get_indicator(indicators, sizeof(uint64_t));
            sch->curr_status.scsw.count = ccw.count - sizeof(indicators);
            ret = 0;
        }
        break;
    case CCW_CMD_READ_VQ_CONF:
        if (check_len) {
            if (ccw.count != sizeof(vq_config)) {
                ret = -EINVAL;
                break;
            }
        } else if (ccw.count < sizeof(vq_config)) {
            /* Can't execute command. */
            ret = -EINVAL;
            break;
        }
        if (!ccw.cda) {
            ret = -EFAULT;
        } else {
            vq_config.index = address_space_lduw_be(&address_space_memory,
                                                    ccw.cda,
                                                    MEMTXATTRS_UNSPECIFIED,
                                                    NULL);
            if (vq_config.index >= VIRTIO_CCW_QUEUE_MAX) {
                ret = -EINVAL;
                break;
            }
            vq_config.num_max = virtio_queue_get_num(vdev,
                                                     vq_config.index);
            address_space_stw_be(&address_space_memory,
                                 ccw.cda + sizeof(vq_config.index),
                                 vq_config.num_max,
                                 MEMTXATTRS_UNSPECIFIED,
                                 NULL);
            sch->curr_status.scsw.count = ccw.count - sizeof(vq_config);
            ret = 0;
        }
        break;
    case CCW_CMD_SET_IND_ADAPTER:
        if (check_len) {
            if (ccw.count != sizeof(*thinint)) {
                ret = -EINVAL;
                break;
            }
        } else if (ccw.count < sizeof(*thinint)) {
            /* Can't execute command. */
            ret = -EINVAL;
            break;
        }
        len = sizeof(*thinint);
        hw_len = len;
        if (!ccw.cda) {
            ret = -EFAULT;
        } else if (dev->indicators && !sch->thinint_active) {
            /* Trigger a command reject. */
            ret = -ENOSYS;
        } else {
            thinint = cpu_physical_memory_map(ccw.cda, &hw_len, 0);
            if (!thinint) {
                ret = -EFAULT;
            } else {
                uint64_t ind_bit = ldq_be_p(&thinint->ind_bit);

                len = hw_len;
                dev->summary_indicator =
                    get_indicator(ldq_be_p(&thinint->summary_indicator),
                                  sizeof(uint8_t));
                dev->indicators =
                    get_indicator(ldq_be_p(&thinint->device_indicator),
                                  ind_bit / 8 + 1);
                dev->thinint_isc = thinint->isc;
                dev->routes.adapter.ind_offset = ind_bit;
                dev->routes.adapter.summary_offset = 7;
                cpu_physical_memory_unmap(thinint, hw_len, 0, hw_len);
                ret = css_register_io_adapter(CSS_IO_ADAPTER_VIRTIO,
                                              dev->thinint_isc, true, false,
                                              &dev->routes.adapter.adapter_id);
                assert(ret == 0);
                sch->thinint_active = ((dev->indicators != NULL) &&
                                       (dev->summary_indicator != NULL));
                sch->curr_status.scsw.count = ccw.count - len;
                ret = 0;
            }
        }
        break;
    case CCW_CMD_SET_VIRTIO_REV:
        len = sizeof(revinfo);
        if (ccw.count < len) {
            ret = -EINVAL;
            break;
        }
        if (!ccw.cda) {
            ret = -EFAULT;
            break;
        }
        revinfo.revision =
            address_space_lduw_be(&address_space_memory, ccw.cda,
                                  MEMTXATTRS_UNSPECIFIED, NULL);
        revinfo.length =
            address_space_lduw_be(&address_space_memory,
                                  ccw.cda + sizeof(revinfo.revision),
                                  MEMTXATTRS_UNSPECIFIED, NULL);
        if (ccw.count < len + revinfo.length ||
            (check_len && ccw.count > len + revinfo.length)) {
            ret = -EINVAL;
            break;
        }
        /*
         * Once we start to support revisions with additional data, we'll
         * need to fetch it here. Nothing to do for now, though.
         */
        if (dev->revision >= 0 ||
            revinfo.revision > virtio_ccw_rev_max(dev)) {
            ret = -ENOSYS;
            break;
        }
        ret = 0;
        dev->revision = revinfo.revision;
        break;
    default:
        ret = -ENOSYS;
        break;
    }
    return ret;
}

static void virtio_sch_disable_cb(SubchDev *sch)
<<<<<<< HEAD
{
    VirtioCcwDevice *dev = sch->driver_data;

    dev->revision = -1;
}

static void virtio_ccw_device_realize(VirtioCcwDevice *dev, Error **errp)
{
    unsigned int cssid = 0;
    unsigned int ssid = 0;
    unsigned int schid;
    unsigned int devno;
    bool have_devno = false;
    bool found = false;
    SubchDev *sch;
    int num;
    Error *err = NULL;
    VirtIOCCWDeviceClass *k = VIRTIO_CCW_DEVICE_GET_CLASS(dev);

    sch = g_malloc0(sizeof(SubchDev));

    sch->driver_data = dev;
    dev->sch = sch;
=======
{
    VirtioCcwDevice *dev = sch->driver_data;
>>>>>>> 7124ccf8

    dev->revision = -1;
}

<<<<<<< HEAD
    /* Initialize subchannel structure. */
    sch->channel_prog = 0x0;
    sch->last_cmd_valid = false;
    sch->thinint_active = false;
    /*
     * Use a device number if provided. Otherwise, fall back to subchannel
     * number.
     */
    if (dev->bus_id) {
        num = sscanf(dev->bus_id, "%x.%x.%04x", &cssid, &ssid, &devno);
        if (num == 3) {
            if ((cssid > MAX_CSSID) || (ssid > MAX_SSID)) {
                error_setg(errp, "Invalid cssid or ssid: cssid %x, ssid %x",
                           cssid, ssid);
                goto out_err;
            }
            /* Enforce use of virtual cssid. */
            if (cssid != VIRTUAL_CSSID) {
                error_setg(errp, "cssid %x not valid for virtio devices",
                           cssid);
                goto out_err;
            }
            if (css_devno_used(cssid, ssid, devno)) {
                error_setg(errp, "Device %x.%x.%04x already exists",
                           cssid, ssid, devno);
                goto out_err;
            }
            sch->cssid = cssid;
            sch->ssid = ssid;
            sch->devno = devno;
            have_devno = true;
        } else {
            error_setg(errp, "Malformed devno parameter '%s'", dev->bus_id);
            goto out_err;
        }
    }

    /* Find the next free id. */
    if (have_devno) {
        for (schid = 0; schid <= MAX_SCHID; schid++) {
            if (!css_find_subch(1, cssid, ssid, schid)) {
                sch->schid = schid;
                css_subch_assign(cssid, ssid, schid, devno, sch);
                found = true;
                break;
            }
        }
        if (!found) {
            error_setg(errp, "No free subchannel found for %x.%x.%04x",
                       cssid, ssid, devno);
            goto out_err;
        }
        trace_virtio_ccw_new_device(cssid, ssid, schid, devno,
                                    "user-configured");
    } else {
        cssid = VIRTUAL_CSSID;
        for (ssid = 0; ssid <= MAX_SSID; ssid++) {
            for (schid = 0; schid <= MAX_SCHID; schid++) {
                if (!css_find_subch(1, cssid, ssid, schid)) {
                    sch->cssid = cssid;
                    sch->ssid = ssid;
                    sch->schid = schid;
                    devno = schid;
                    /*
                     * If the devno is already taken, look further in this
                     * subchannel set.
                     */
                    while (css_devno_used(cssid, ssid, devno)) {
                        if (devno == MAX_SCHID) {
                            devno = 0;
                        } else if (devno == schid - 1) {
                            error_setg(errp, "No free devno found");
                            goto out_err;
                        } else {
                            devno++;
                        }
                    }
                    sch->devno = devno;
                    css_subch_assign(cssid, ssid, schid, devno, sch);
                    found = true;
                    break;
                }
            }
            if (found) {
                break;
            }
        }
        if (!found) {
            error_setg(errp, "Virtual channel subsystem is full!");
            goto out_err;
        }
        trace_virtio_ccw_new_device(cssid, ssid, schid, devno,
                                    "auto-configured");
=======
static void virtio_ccw_device_realize(VirtioCcwDevice *dev, Error **errp)
{
    VirtIOCCWDeviceClass *k = VIRTIO_CCW_DEVICE_GET_CLASS(dev);
    CcwDevice *ccw_dev = CCW_DEVICE(dev);
    SubchDev *sch = css_create_virtual_sch(ccw_dev->bus_id, errp);
    Error *err = NULL;

    if (!sch) {
        return;
>>>>>>> 7124ccf8
    }

    sch->driver_data = dev;
    sch->ccw_cb = virtio_ccw_cb;
    sch->disable_cb = virtio_sch_disable_cb;
<<<<<<< HEAD

    /* Build senseid data. */
    memset(&sch->id, 0, sizeof(SenseId));
    sch->id.reserved = 0xff;
    sch->id.cu_type = VIRTIO_CCW_CU_TYPE;

    dev->revision = -1;

    if (k->realize) {
        k->realize(dev, &err);
    }
    if (err) {
        error_propagate(errp, err);
        css_subch_assign(cssid, ssid, schid, devno, NULL);
        goto out_err;
    }

    return;

out_err:
    dev->sch = NULL;
    g_free(sch);
=======
    sch->id.reserved = 0xff;
    sch->id.cu_type = VIRTIO_CCW_CU_TYPE;
    ccw_dev->sch = sch;
    dev->indicators = NULL;
    dev->revision = -1;
    css_sch_build_virtual_schib(sch, 0, VIRTIO_CCW_CHPID_TYPE);

    trace_virtio_ccw_new_device(
        sch->cssid, sch->ssid, sch->schid, sch->devno,
        ccw_dev->bus_id.valid ? "user-configured" : "auto-configured");

    if (!kvm_eventfds_enabled()) {
        dev->flags &= ~VIRTIO_CCW_FLAG_USE_IOEVENTFD;
    }

    if (k->realize) {
        k->realize(dev, &err);
    }
    if (err) {
        error_propagate(errp, err);
        css_subch_assign(sch->cssid, sch->ssid, sch->schid, sch->devno, NULL);
        ccw_dev->sch = NULL;
        g_free(sch);
    }
>>>>>>> 7124ccf8
}

static int virtio_ccw_exit(VirtioCcwDevice *dev)
{
    CcwDevice *ccw_dev = CCW_DEVICE(dev);
    SubchDev *sch = ccw_dev->sch;

    if (sch) {
        css_subch_assign(sch->cssid, sch->ssid, sch->schid, sch->devno, NULL);
        g_free(sch);
    }
    if (dev->indicators) {
        release_indicator(&dev->routes.adapter, dev->indicators);
        dev->indicators = NULL;
    }
    return 0;
}

static void virtio_ccw_net_realize(VirtioCcwDevice *ccw_dev, Error **errp)
{
    DeviceState *qdev = DEVICE(ccw_dev);
    VirtIONetCcw *dev = VIRTIO_NET_CCW(ccw_dev);
    DeviceState *vdev = DEVICE(&dev->vdev);
    Error *err = NULL;

    virtio_net_set_netclient_name(&dev->vdev, qdev->id,
                                  object_get_typename(OBJECT(qdev)));
    qdev_set_parent_bus(vdev, BUS(&ccw_dev->bus));
<<<<<<< HEAD
    object_property_set_bool(OBJECT(vdev), true, "realized", &err);
    if (err) {
        error_propagate(errp, err);
    }
=======
    object_property_set_bool(OBJECT(vdev), true, "realized", errp);
>>>>>>> 7124ccf8
}

static void virtio_ccw_net_instance_init(Object *obj)
{
    VirtIONetCcw *dev = VIRTIO_NET_CCW(obj);

    virtio_instance_init_common(obj, &dev->vdev, sizeof(dev->vdev),
                                TYPE_VIRTIO_NET);
    object_property_add_alias(obj, "bootindex", OBJECT(&dev->vdev),
                              "bootindex", &error_abort);
}

static void virtio_ccw_blk_realize(VirtioCcwDevice *ccw_dev, Error **errp)
{
    VirtIOBlkCcw *dev = VIRTIO_BLK_CCW(ccw_dev);
    DeviceState *vdev = DEVICE(&dev->vdev);
<<<<<<< HEAD
    Error *err = NULL;

    qdev_set_parent_bus(vdev, BUS(&ccw_dev->bus));
    object_property_set_bool(OBJECT(vdev), true, "realized", &err);
    if (err) {
        error_propagate(errp, err);
    }
=======

    qdev_set_parent_bus(vdev, BUS(&ccw_dev->bus));
    object_property_set_bool(OBJECT(vdev), true, "realized", errp);
>>>>>>> 7124ccf8
}

static void virtio_ccw_blk_instance_init(Object *obj)
{
    VirtIOBlkCcw *dev = VIRTIO_BLK_CCW(obj);

    virtio_instance_init_common(obj, &dev->vdev, sizeof(dev->vdev),
                                TYPE_VIRTIO_BLK);
    object_property_add_alias(obj, "iothread", OBJECT(&dev->vdev),"iothread",
                              &error_abort);
    object_property_add_alias(obj, "bootindex", OBJECT(&dev->vdev),
                              "bootindex", &error_abort);
}

static void virtio_ccw_serial_realize(VirtioCcwDevice *ccw_dev, Error **errp)
{
    VirtioSerialCcw *dev = VIRTIO_SERIAL_CCW(ccw_dev);
    DeviceState *vdev = DEVICE(&dev->vdev);
    DeviceState *proxy = DEVICE(ccw_dev);
    Error *err = NULL;
    char *bus_name;

    /*
     * For command line compatibility, this sets the virtio-serial-device bus
     * name as before.
     */
    if (proxy->id) {
        bus_name = g_strdup_printf("%s.0", proxy->id);
        virtio_device_set_child_bus_name(VIRTIO_DEVICE(vdev), bus_name);
        g_free(bus_name);
    }

    qdev_set_parent_bus(vdev, BUS(&ccw_dev->bus));
<<<<<<< HEAD
    object_property_set_bool(OBJECT(vdev), true, "realized", &err);
    if (err) {
        error_propagate(errp, err);
    }
=======
    object_property_set_bool(OBJECT(vdev), true, "realized", errp);
>>>>>>> 7124ccf8
}


static void virtio_ccw_serial_instance_init(Object *obj)
{
    VirtioSerialCcw *dev = VIRTIO_SERIAL_CCW(obj);

    virtio_instance_init_common(obj, &dev->vdev, sizeof(dev->vdev),
                                TYPE_VIRTIO_SERIAL);
}

static void virtio_ccw_balloon_realize(VirtioCcwDevice *ccw_dev, Error **errp)
{
    VirtIOBalloonCcw *dev = VIRTIO_BALLOON_CCW(ccw_dev);
    DeviceState *vdev = DEVICE(&dev->vdev);
    Error *err = NULL;

    qdev_set_parent_bus(vdev, BUS(&ccw_dev->bus));
<<<<<<< HEAD
    object_property_set_bool(OBJECT(vdev), true, "realized", &err);
    if (err) {
        error_propagate(errp, err);
    }
=======
    object_property_set_bool(OBJECT(vdev), true, "realized", errp);
>>>>>>> 7124ccf8
}

static void virtio_ccw_balloon_instance_init(Object *obj)
{
    VirtIOBalloonCcw *dev = VIRTIO_BALLOON_CCW(obj);

    virtio_instance_init_common(obj, &dev->vdev, sizeof(dev->vdev),
                                TYPE_VIRTIO_BALLOON);
    object_property_add_alias(obj, "guest-stats", OBJECT(&dev->vdev),
                              "guest-stats", &error_abort);
    object_property_add_alias(obj, "guest-stats-polling-interval",
                              OBJECT(&dev->vdev),
                              "guest-stats-polling-interval", &error_abort);
}

static void virtio_ccw_scsi_realize(VirtioCcwDevice *ccw_dev, Error **errp)
{
    VirtIOSCSICcw *dev = VIRTIO_SCSI_CCW(ccw_dev);
    DeviceState *vdev = DEVICE(&dev->vdev);
    DeviceState *qdev = DEVICE(ccw_dev);
    Error *err = NULL;
    char *bus_name;

    /*
     * For command line compatibility, this sets the virtio-scsi-device bus
     * name as before.
     */
    if (qdev->id) {
        bus_name = g_strdup_printf("%s.0", qdev->id);
        virtio_device_set_child_bus_name(VIRTIO_DEVICE(vdev), bus_name);
        g_free(bus_name);
    }

    qdev_set_parent_bus(vdev, BUS(&ccw_dev->bus));
<<<<<<< HEAD
    object_property_set_bool(OBJECT(vdev), true, "realized", &err);
    if (err) {
        error_propagate(errp, err);
    }
=======
    object_property_set_bool(OBJECT(vdev), true, "realized", errp);
>>>>>>> 7124ccf8
}

static void virtio_ccw_scsi_instance_init(Object *obj)
{
    VirtIOSCSICcw *dev = VIRTIO_SCSI_CCW(obj);

    virtio_instance_init_common(obj, &dev->vdev, sizeof(dev->vdev),
                                TYPE_VIRTIO_SCSI);
    object_property_add_alias(obj, "iothread", OBJECT(&dev->vdev), "iothread",
                              &error_abort);
}

#ifdef CONFIG_VHOST_SCSI
static void vhost_ccw_scsi_realize(VirtioCcwDevice *ccw_dev, Error **errp)
{
    VHostSCSICcw *dev = VHOST_SCSI_CCW(ccw_dev);
    DeviceState *vdev = DEVICE(&dev->vdev);
    Error *err = NULL;

    qdev_set_parent_bus(vdev, BUS(&ccw_dev->bus));
<<<<<<< HEAD
    object_property_set_bool(OBJECT(vdev), true, "realized", &err);
    if (err) {
        error_propagate(errp, err);
    }
=======
    object_property_set_bool(OBJECT(vdev), true, "realized", errp);
>>>>>>> 7124ccf8
}

static void vhost_ccw_scsi_instance_init(Object *obj)
{
    VHostSCSICcw *dev = VHOST_SCSI_CCW(obj);

    virtio_instance_init_common(obj, &dev->vdev, sizeof(dev->vdev),
                                TYPE_VHOST_SCSI);
}
#endif

static void virtio_ccw_rng_realize(VirtioCcwDevice *ccw_dev, Error **errp)
{
    VirtIORNGCcw *dev = VIRTIO_RNG_CCW(ccw_dev);
    DeviceState *vdev = DEVICE(&dev->vdev);
    Error *err = NULL;

    qdev_set_parent_bus(vdev, BUS(&ccw_dev->bus));
    object_property_set_bool(OBJECT(vdev), true, "realized", &err);
    if (err) {
        error_propagate(errp, err);
        return;
    }

    object_property_set_link(OBJECT(dev),
                             OBJECT(dev->vdev.conf.rng), "rng",
                             NULL);
}

/* DeviceState to VirtioCcwDevice. Note: used on datapath,
 * be careful and test performance if you change this.
 */
static inline VirtioCcwDevice *to_virtio_ccw_dev_fast(DeviceState *d)
{
    CcwDevice *ccw_dev = to_ccw_dev_fast(d);

    return container_of(ccw_dev, VirtioCcwDevice, parent_obj);
}

static uint8_t virtio_set_ind_atomic(SubchDev *sch, uint64_t ind_loc,
                                     uint8_t to_be_set)
{
    uint8_t ind_old, ind_new;
    hwaddr len = 1;
    uint8_t *ind_addr;

    ind_addr = cpu_physical_memory_map(ind_loc, &len, 1);
    if (!ind_addr) {
        error_report("%s(%x.%x.%04x): unable to access indicator",
                     __func__, sch->cssid, sch->ssid, sch->schid);
        return -1;
    }
    do {
        ind_old = *ind_addr;
        ind_new = ind_old | to_be_set;
    } while (atomic_cmpxchg(ind_addr, ind_old, ind_new) != ind_old);
    trace_virtio_ccw_set_ind(ind_loc, ind_old, ind_new);
    cpu_physical_memory_unmap(ind_addr, len, 1, len);

    return ind_old;
}

static void virtio_ccw_notify(DeviceState *d, uint16_t vector)
{
    VirtioCcwDevice *dev = to_virtio_ccw_dev_fast(d);
    CcwDevice *ccw_dev = to_ccw_dev_fast(d);
    SubchDev *sch = ccw_dev->sch;
    uint64_t indicators;

    /* queue indicators + secondary indicators */
    if (vector >= VIRTIO_CCW_QUEUE_MAX + 64) {
        return;
    }

    if (vector < VIRTIO_CCW_QUEUE_MAX) {
        if (!dev->indicators) {
            return;
        }
        if (sch->thinint_active) {
            /*
             * In the adapter interrupt case, indicators points to a
             * memory area that may be (way) larger than 64 bit and
             * ind_bit indicates the start of the indicators in a big
             * endian notation.
             */
            uint64_t ind_bit = dev->routes.adapter.ind_offset;

            virtio_set_ind_atomic(sch, dev->indicators->addr +
                                  (ind_bit + vector) / 8,
                                  0x80 >> ((ind_bit + vector) % 8));
            if (!virtio_set_ind_atomic(sch, dev->summary_indicator->addr,
                                       0x01)) {
                css_adapter_interrupt(dev->thinint_isc);
            }
        } else {
            indicators = address_space_ldq(&address_space_memory,
                                           dev->indicators->addr,
                                           MEMTXATTRS_UNSPECIFIED,
                                           NULL);
            indicators |= 1ULL << vector;
            address_space_stq(&address_space_memory, dev->indicators->addr,
                              indicators, MEMTXATTRS_UNSPECIFIED, NULL);
            css_conditional_io_interrupt(sch);
        }
    } else {
        if (!dev->indicators2) {
            return;
        }
        vector = 0;
        indicators = address_space_ldq(&address_space_memory,
                                       dev->indicators2->addr,
                                       MEMTXATTRS_UNSPECIFIED,
                                       NULL);
        indicators |= 1ULL << vector;
        address_space_stq(&address_space_memory, dev->indicators2->addr,
                          indicators, MEMTXATTRS_UNSPECIFIED, NULL);
        css_conditional_io_interrupt(sch);
    }
}

static void virtio_ccw_reset(DeviceState *d)
{
    VirtioCcwDevice *dev = VIRTIO_CCW_DEVICE(d);
    VirtIODevice *vdev = virtio_bus_get_device(&dev->bus);
    CcwDevice *ccw_dev = CCW_DEVICE(d);

    virtio_ccw_reset_virtio(dev, vdev);
<<<<<<< HEAD
    css_reset_sch(dev->sch);
=======
    css_reset_sch(ccw_dev->sch);
>>>>>>> 7124ccf8
}

static void virtio_ccw_vmstate_change(DeviceState *d, bool running)
{
    VirtioCcwDevice *dev = VIRTIO_CCW_DEVICE(d);

    if (running) {
        virtio_ccw_start_ioeventfd(dev);
    } else {
        virtio_ccw_stop_ioeventfd(dev);
    }
}

static bool virtio_ccw_query_guest_notifiers(DeviceState *d)
{
    CcwDevice *dev = CCW_DEVICE(d);

    return !!(dev->sch->curr_status.pmcw.flags & PMCW_FLAGS_MASK_ENA);
}

static int virtio_ccw_get_mappings(VirtioCcwDevice *dev)
{
    int r;
    CcwDevice *ccw_dev = CCW_DEVICE(dev);

    if (!ccw_dev->sch->thinint_active) {
        return -EINVAL;
    }

    r = map_indicator(&dev->routes.adapter, dev->summary_indicator);
    if (r) {
        return r;
    }
    r = map_indicator(&dev->routes.adapter, dev->indicators);
    if (r) {
        return r;
    }
    dev->routes.adapter.summary_addr = dev->summary_indicator->map;
    dev->routes.adapter.ind_addr = dev->indicators->map;

    return 0;
}

static int virtio_ccw_setup_irqroutes(VirtioCcwDevice *dev, int nvqs)
{
    int i;
    VirtIODevice *vdev = virtio_bus_get_device(&dev->bus);
    int ret;
    S390FLICState *fs = s390_get_flic();
    S390FLICStateClass *fsc = S390_FLIC_COMMON_GET_CLASS(fs);

    ret = virtio_ccw_get_mappings(dev);
    if (ret) {
        return ret;
    }
    for (i = 0; i < nvqs; i++) {
        if (!virtio_queue_get_num(vdev, i)) {
            break;
        }
    }
    dev->routes.num_routes = i;
    return fsc->add_adapter_routes(fs, &dev->routes);
}

static void virtio_ccw_release_irqroutes(VirtioCcwDevice *dev, int nvqs)
{
    S390FLICState *fs = s390_get_flic();
    S390FLICStateClass *fsc = S390_FLIC_COMMON_GET_CLASS(fs);

    fsc->release_adapter_routes(fs, &dev->routes);
}

static int virtio_ccw_add_irqfd(VirtioCcwDevice *dev, int n)
{
    VirtIODevice *vdev = virtio_bus_get_device(&dev->bus);
    VirtQueue *vq = virtio_get_queue(vdev, n);
    EventNotifier *notifier = virtio_queue_get_guest_notifier(vq);

    return kvm_irqchip_add_irqfd_notifier_gsi(kvm_state, notifier, NULL,
                                              dev->routes.gsi[n]);
}

static void virtio_ccw_remove_irqfd(VirtioCcwDevice *dev, int n)
{
    VirtIODevice *vdev = virtio_bus_get_device(&dev->bus);
    VirtQueue *vq = virtio_get_queue(vdev, n);
    EventNotifier *notifier = virtio_queue_get_guest_notifier(vq);
    int ret;

    ret = kvm_irqchip_remove_irqfd_notifier_gsi(kvm_state, notifier,
                                                dev->routes.gsi[n]);
    assert(ret == 0);
}

static int virtio_ccw_set_guest_notifier(VirtioCcwDevice *dev, int n,
                                         bool assign, bool with_irqfd)
{
    VirtIODevice *vdev = virtio_bus_get_device(&dev->bus);
    VirtQueue *vq = virtio_get_queue(vdev, n);
    EventNotifier *notifier = virtio_queue_get_guest_notifier(vq);
    VirtioDeviceClass *k = VIRTIO_DEVICE_GET_CLASS(vdev);

    if (assign) {
        int r = event_notifier_init(notifier, 0);

        if (r < 0) {
            return r;
        }
        virtio_queue_set_guest_notifier_fd_handler(vq, true, with_irqfd);
        if (with_irqfd) {
            r = virtio_ccw_add_irqfd(dev, n);
            if (r) {
                virtio_queue_set_guest_notifier_fd_handler(vq, false,
                                                           with_irqfd);
                return r;
            }
        }
        /*
         * We do not support individual masking for channel devices, so we
         * need to manually trigger any guest masking callbacks here.
         */
        if (k->guest_notifier_mask) {
            k->guest_notifier_mask(vdev, n, false);
        }
        /* get lost events and re-inject */
        if (k->guest_notifier_pending &&
            k->guest_notifier_pending(vdev, n)) {
            event_notifier_set(notifier);
        }
    } else {
        if (k->guest_notifier_mask) {
            k->guest_notifier_mask(vdev, n, true);
        }
        if (with_irqfd) {
            virtio_ccw_remove_irqfd(dev, n);
        }
        virtio_queue_set_guest_notifier_fd_handler(vq, false, with_irqfd);
        event_notifier_cleanup(notifier);
    }
    return 0;
}

static int virtio_ccw_set_guest_notifiers(DeviceState *d, int nvqs,
                                          bool assigned)
{
    VirtioCcwDevice *dev = VIRTIO_CCW_DEVICE(d);
    VirtIODevice *vdev = virtio_bus_get_device(&dev->bus);
    CcwDevice *ccw_dev = CCW_DEVICE(d);
    bool with_irqfd = ccw_dev->sch->thinint_active && kvm_irqfds_enabled();
    int r, n;

    if (with_irqfd && assigned) {
        /* irq routes need to be set up before assigning irqfds */
        r = virtio_ccw_setup_irqroutes(dev, nvqs);
        if (r < 0) {
            goto irqroute_error;
        }
    }
    for (n = 0; n < nvqs; n++) {
        if (!virtio_queue_get_num(vdev, n)) {
            break;
        }
        r = virtio_ccw_set_guest_notifier(dev, n, assigned, with_irqfd);
        if (r < 0) {
            goto assign_error;
        }
    }
    if (with_irqfd && !assigned) {
        /* release irq routes after irqfds have been released */
        virtio_ccw_release_irqroutes(dev, nvqs);
    }
    return 0;

assign_error:
    while (--n >= 0) {
        virtio_ccw_set_guest_notifier(dev, n, !assigned, false);
    }
irqroute_error:
    if (with_irqfd && assigned) {
        virtio_ccw_release_irqroutes(dev, nvqs);
    }
    return r;
}

static void virtio_ccw_save_queue(DeviceState *d, int n, QEMUFile *f)
{
    VirtioCcwDevice *dev = VIRTIO_CCW_DEVICE(d);
    VirtIODevice *vdev = virtio_bus_get_device(&dev->bus);

    qemu_put_be16(f, virtio_queue_vector(vdev, n));
}

static int virtio_ccw_load_queue(DeviceState *d, int n, QEMUFile *f)
{
    VirtioCcwDevice *dev = VIRTIO_CCW_DEVICE(d);
    VirtIODevice *vdev = virtio_bus_get_device(&dev->bus);
    uint16_t vector;

    qemu_get_be16s(f, &vector);
    virtio_queue_set_vector(vdev, n , vector);

    return 0;
}

static void virtio_ccw_save_config(DeviceState *d, QEMUFile *f)
{
    VirtioCcwDevice *dev = VIRTIO_CCW_DEVICE(d);
<<<<<<< HEAD
    SubchDev *s = dev->sch;
=======
    CcwDevice *ccw_dev = CCW_DEVICE(d);
    SubchDev *s = ccw_dev->sch;
>>>>>>> 7124ccf8
    VirtIODevice *vdev = virtio_ccw_get_vdev(s);

    subch_device_save(s, f);
    if (dev->indicators != NULL) {
        qemu_put_be32(f, dev->indicators->len);
        qemu_put_be64(f, dev->indicators->addr);
    } else {
        qemu_put_be32(f, 0);
        qemu_put_be64(f, 0UL);
    }
    if (dev->indicators2 != NULL) {
        qemu_put_be32(f, dev->indicators2->len);
        qemu_put_be64(f, dev->indicators2->addr);
    } else {
        qemu_put_be32(f, 0);
        qemu_put_be64(f, 0UL);
    }
    if (dev->summary_indicator != NULL) {
        qemu_put_be32(f, dev->summary_indicator->len);
        qemu_put_be64(f, dev->summary_indicator->addr);
    } else {
        qemu_put_be32(f, 0);
        qemu_put_be64(f, 0UL);
    }
    qemu_put_be16(f, vdev->config_vector);
    qemu_put_be64(f, dev->routes.adapter.ind_offset);
    qemu_put_byte(f, dev->thinint_isc);
    qemu_put_be32(f, dev->revision);
}

static int virtio_ccw_load_config(DeviceState *d, QEMUFile *f)
{
    VirtioCcwDevice *dev = VIRTIO_CCW_DEVICE(d);
<<<<<<< HEAD
    SubchDev *s = dev->sch;
=======
    CcwDevice *ccw_dev = CCW_DEVICE(d);
    SubchDev *s = ccw_dev->sch;
>>>>>>> 7124ccf8
    VirtIODevice *vdev = virtio_ccw_get_vdev(s);
    int len;

    s->driver_data = dev;
    subch_device_load(s, f);
    len = qemu_get_be32(f);
    if (len != 0) {
        dev->indicators = get_indicator(qemu_get_be64(f), len);
    } else {
        qemu_get_be64(f);
        dev->indicators = NULL;
    }
    len = qemu_get_be32(f);
    if (len != 0) {
        dev->indicators2 = get_indicator(qemu_get_be64(f), len);
    } else {
        qemu_get_be64(f);
        dev->indicators2 = NULL;
    }
    len = qemu_get_be32(f);
    if (len != 0) {
        dev->summary_indicator = get_indicator(qemu_get_be64(f), len);
    } else {
        qemu_get_be64(f);
        dev->summary_indicator = NULL;
    }
    qemu_get_be16s(f, &vdev->config_vector);
    dev->routes.adapter.ind_offset = qemu_get_be64(f);
    dev->thinint_isc = qemu_get_byte(f);
    dev->revision = qemu_get_be32(f);
    if (s->thinint_active) {
        return css_register_io_adapter(CSS_IO_ADAPTER_VIRTIO,
                                       dev->thinint_isc, true, false,
                                       &dev->routes.adapter.adapter_id);
    }

    return 0;
}

<<<<<<< HEAD
=======
static void virtio_ccw_pre_plugged(DeviceState *d, Error **errp)
{
   VirtioCcwDevice *dev = VIRTIO_CCW_DEVICE(d);
   VirtIODevice *vdev = virtio_bus_get_device(&dev->bus);

    if (dev->max_rev >= 1) {
        virtio_add_feature(&vdev->host_features, VIRTIO_F_VERSION_1);
    }
}

>>>>>>> 7124ccf8
/* This is called by virtio-bus just after the device is plugged. */
static void virtio_ccw_device_plugged(DeviceState *d, Error **errp)
{
    VirtioCcwDevice *dev = VIRTIO_CCW_DEVICE(d);
    VirtIODevice *vdev = virtio_bus_get_device(&dev->bus);
<<<<<<< HEAD
    SubchDev *sch = dev->sch;
    int n = virtio_get_num_queues(vdev);

    if (virtio_get_num_queues(vdev) > VIRTIO_CCW_QUEUE_MAX) {
        error_setg(errp, "The nubmer of virtqueues %d "
=======
    CcwDevice *ccw_dev = CCW_DEVICE(d);
    SubchDev *sch = ccw_dev->sch;
    int n = virtio_get_num_queues(vdev);

    if (!virtio_has_feature(vdev->host_features, VIRTIO_F_VERSION_1)) {
        dev->max_rev = 0;
    }

    if (virtio_get_num_queues(vdev) > VIRTIO_CCW_QUEUE_MAX) {
        error_setg(errp, "The number of virtqueues %d "
>>>>>>> 7124ccf8
                   "exceeds ccw limit %d", n,
                   VIRTIO_CCW_QUEUE_MAX);
        return;
    }

<<<<<<< HEAD
    if (!kvm_eventfds_enabled()) {
        dev->flags &= ~VIRTIO_CCW_FLAG_USE_IOEVENTFD;
    }

    sch->id.cu_model = virtio_bus_get_vdev_id(&dev->bus);

    if (dev->max_rev >= 1) {
        virtio_add_feature(&vdev->host_features, VIRTIO_F_VERSION_1);
    }
=======
    sch->id.cu_model = virtio_bus_get_vdev_id(&dev->bus);

>>>>>>> 7124ccf8

    css_generate_sch_crws(sch->cssid, sch->ssid, sch->schid,
                          d->hotplugged, 1);
}

<<<<<<< HEAD
static void virtio_ccw_post_plugged(DeviceState *d, Error **errp)
{
   VirtioCcwDevice *dev = VIRTIO_CCW_DEVICE(d);
   VirtIODevice *vdev = virtio_bus_get_device(&dev->bus);

   if (!virtio_host_has_feature(vdev, VIRTIO_F_VERSION_1)) {
        /* A backend didn't support modern virtio. */
       dev->max_rev = 0;
   }
}

=======
>>>>>>> 7124ccf8
static void virtio_ccw_device_unplugged(DeviceState *d)
{
    VirtioCcwDevice *dev = VIRTIO_CCW_DEVICE(d);

    virtio_ccw_stop_ioeventfd(dev);
}
/**************** Virtio-ccw Bus Device Descriptions *******************/

static Property virtio_ccw_net_properties[] = {
<<<<<<< HEAD
    DEFINE_PROP_STRING("devno", VirtioCcwDevice, bus_id),
=======
    DEFINE_PROP_CSS_DEV_ID("devno", VirtioCcwDevice, parent_obj.bus_id),
>>>>>>> 7124ccf8
    DEFINE_PROP_BIT("ioeventfd", VirtioCcwDevice, flags,
                    VIRTIO_CCW_FLAG_USE_IOEVENTFD_BIT, true),
    DEFINE_PROP_UINT32("max_revision", VirtioCcwDevice, max_rev,
                       VIRTIO_CCW_MAX_REV),
    DEFINE_PROP_END_OF_LIST(),
};

static void virtio_ccw_net_class_init(ObjectClass *klass, void *data)
{
    DeviceClass *dc = DEVICE_CLASS(klass);
    VirtIOCCWDeviceClass *k = VIRTIO_CCW_DEVICE_CLASS(klass);

    k->realize = virtio_ccw_net_realize;
    k->exit = virtio_ccw_exit;
    dc->reset = virtio_ccw_reset;
    dc->props = virtio_ccw_net_properties;
    set_bit(DEVICE_CATEGORY_NETWORK, dc->categories);
}

static const TypeInfo virtio_ccw_net = {
    .name          = TYPE_VIRTIO_NET_CCW,
    .parent        = TYPE_VIRTIO_CCW_DEVICE,
    .instance_size = sizeof(VirtIONetCcw),
    .instance_init = virtio_ccw_net_instance_init,
    .class_init    = virtio_ccw_net_class_init,
};

static Property virtio_ccw_blk_properties[] = {
    DEFINE_PROP_CSS_DEV_ID("devno", VirtioCcwDevice, parent_obj.bus_id),
    DEFINE_PROP_BIT("ioeventfd", VirtioCcwDevice, flags,
                    VIRTIO_CCW_FLAG_USE_IOEVENTFD_BIT, true),
    DEFINE_PROP_UINT32("max_revision", VirtioCcwDevice, max_rev,
                       VIRTIO_CCW_MAX_REV),
    DEFINE_PROP_END_OF_LIST(),
};

static void virtio_ccw_blk_class_init(ObjectClass *klass, void *data)
{
    DeviceClass *dc = DEVICE_CLASS(klass);
    VirtIOCCWDeviceClass *k = VIRTIO_CCW_DEVICE_CLASS(klass);

    k->realize = virtio_ccw_blk_realize;
    k->exit = virtio_ccw_exit;
    dc->reset = virtio_ccw_reset;
    dc->props = virtio_ccw_blk_properties;
    set_bit(DEVICE_CATEGORY_STORAGE, dc->categories);
}

static const TypeInfo virtio_ccw_blk = {
    .name          = TYPE_VIRTIO_BLK_CCW,
    .parent        = TYPE_VIRTIO_CCW_DEVICE,
    .instance_size = sizeof(VirtIOBlkCcw),
    .instance_init = virtio_ccw_blk_instance_init,
    .class_init    = virtio_ccw_blk_class_init,
};

static Property virtio_ccw_serial_properties[] = {
    DEFINE_PROP_CSS_DEV_ID("devno", VirtioCcwDevice, parent_obj.bus_id),
    DEFINE_PROP_BIT("ioeventfd", VirtioCcwDevice, flags,
                    VIRTIO_CCW_FLAG_USE_IOEVENTFD_BIT, true),
    DEFINE_PROP_UINT32("max_revision", VirtioCcwDevice, max_rev,
                       VIRTIO_CCW_MAX_REV),
    DEFINE_PROP_END_OF_LIST(),
};

static void virtio_ccw_serial_class_init(ObjectClass *klass, void *data)
{
    DeviceClass *dc = DEVICE_CLASS(klass);
    VirtIOCCWDeviceClass *k = VIRTIO_CCW_DEVICE_CLASS(klass);

    k->realize = virtio_ccw_serial_realize;
    k->exit = virtio_ccw_exit;
    dc->reset = virtio_ccw_reset;
    dc->props = virtio_ccw_serial_properties;
    set_bit(DEVICE_CATEGORY_INPUT, dc->categories);
}

static const TypeInfo virtio_ccw_serial = {
    .name          = TYPE_VIRTIO_SERIAL_CCW,
    .parent        = TYPE_VIRTIO_CCW_DEVICE,
    .instance_size = sizeof(VirtioSerialCcw),
    .instance_init = virtio_ccw_serial_instance_init,
    .class_init    = virtio_ccw_serial_class_init,
};

static Property virtio_ccw_balloon_properties[] = {
    DEFINE_PROP_CSS_DEV_ID("devno", VirtioCcwDevice, parent_obj.bus_id),
    DEFINE_PROP_BIT("ioeventfd", VirtioCcwDevice, flags,
                    VIRTIO_CCW_FLAG_USE_IOEVENTFD_BIT, true),
    DEFINE_PROP_UINT32("max_revision", VirtioCcwDevice, max_rev,
                       VIRTIO_CCW_MAX_REV),
    DEFINE_PROP_END_OF_LIST(),
};

static void virtio_ccw_balloon_class_init(ObjectClass *klass, void *data)
{
    DeviceClass *dc = DEVICE_CLASS(klass);
    VirtIOCCWDeviceClass *k = VIRTIO_CCW_DEVICE_CLASS(klass);

    k->realize = virtio_ccw_balloon_realize;
    k->exit = virtio_ccw_exit;
    dc->reset = virtio_ccw_reset;
    dc->props = virtio_ccw_balloon_properties;
    set_bit(DEVICE_CATEGORY_MISC, dc->categories);
}

static const TypeInfo virtio_ccw_balloon = {
    .name          = TYPE_VIRTIO_BALLOON_CCW,
    .parent        = TYPE_VIRTIO_CCW_DEVICE,
    .instance_size = sizeof(VirtIOBalloonCcw),
    .instance_init = virtio_ccw_balloon_instance_init,
    .class_init    = virtio_ccw_balloon_class_init,
};

static Property virtio_ccw_scsi_properties[] = {
<<<<<<< HEAD
    DEFINE_PROP_STRING("devno", VirtioCcwDevice, bus_id),
=======
    DEFINE_PROP_CSS_DEV_ID("devno", VirtioCcwDevice, parent_obj.bus_id),
>>>>>>> 7124ccf8
    DEFINE_PROP_BIT("ioeventfd", VirtioCcwDevice, flags,
                    VIRTIO_CCW_FLAG_USE_IOEVENTFD_BIT, true),
    DEFINE_PROP_UINT32("max_revision", VirtioCcwDevice, max_rev,
                       VIRTIO_CCW_MAX_REV),
    DEFINE_PROP_END_OF_LIST(),
};

static void virtio_ccw_scsi_class_init(ObjectClass *klass, void *data)
{
    DeviceClass *dc = DEVICE_CLASS(klass);
    VirtIOCCWDeviceClass *k = VIRTIO_CCW_DEVICE_CLASS(klass);

    k->realize = virtio_ccw_scsi_realize;
    k->exit = virtio_ccw_exit;
    dc->reset = virtio_ccw_reset;
    dc->props = virtio_ccw_scsi_properties;
    set_bit(DEVICE_CATEGORY_STORAGE, dc->categories);
}

static const TypeInfo virtio_ccw_scsi = {
    .name          = TYPE_VIRTIO_SCSI_CCW,
    .parent        = TYPE_VIRTIO_CCW_DEVICE,
    .instance_size = sizeof(VirtIOSCSICcw),
    .instance_init = virtio_ccw_scsi_instance_init,
    .class_init    = virtio_ccw_scsi_class_init,
};

#ifdef CONFIG_VHOST_SCSI
static Property vhost_ccw_scsi_properties[] = {
<<<<<<< HEAD
    DEFINE_PROP_STRING("devno", VirtioCcwDevice, bus_id),
=======
    DEFINE_PROP_CSS_DEV_ID("devno", VirtioCcwDevice, parent_obj.bus_id),
>>>>>>> 7124ccf8
    DEFINE_PROP_UINT32("max_revision", VirtioCcwDevice, max_rev,
                       VIRTIO_CCW_MAX_REV),
    DEFINE_PROP_END_OF_LIST(),
};

static void vhost_ccw_scsi_class_init(ObjectClass *klass, void *data)
{
    DeviceClass *dc = DEVICE_CLASS(klass);
    VirtIOCCWDeviceClass *k = VIRTIO_CCW_DEVICE_CLASS(klass);

    k->realize = vhost_ccw_scsi_realize;
    k->exit = virtio_ccw_exit;
    dc->reset = virtio_ccw_reset;
    dc->props = vhost_ccw_scsi_properties;
    set_bit(DEVICE_CATEGORY_STORAGE, dc->categories);
}

static const TypeInfo vhost_ccw_scsi = {
    .name          = TYPE_VHOST_SCSI_CCW,
    .parent        = TYPE_VIRTIO_CCW_DEVICE,
    .instance_size = sizeof(VHostSCSICcw),
    .instance_init = vhost_ccw_scsi_instance_init,
    .class_init    = vhost_ccw_scsi_class_init,
};
#endif

static void virtio_ccw_rng_instance_init(Object *obj)
{
    VirtIORNGCcw *dev = VIRTIO_RNG_CCW(obj);

    virtio_instance_init_common(obj, &dev->vdev, sizeof(dev->vdev),
                                TYPE_VIRTIO_RNG);
    object_property_add_alias(obj, "rng", OBJECT(&dev->vdev),
                              "rng", &error_abort);
}

static Property virtio_ccw_rng_properties[] = {
    DEFINE_PROP_CSS_DEV_ID("devno", VirtioCcwDevice, parent_obj.bus_id),
    DEFINE_PROP_BIT("ioeventfd", VirtioCcwDevice, flags,
                    VIRTIO_CCW_FLAG_USE_IOEVENTFD_BIT, true),
    DEFINE_PROP_UINT32("max_revision", VirtioCcwDevice, max_rev,
                       VIRTIO_CCW_MAX_REV),
    DEFINE_PROP_END_OF_LIST(),
};

static void virtio_ccw_rng_class_init(ObjectClass *klass, void *data)
{
    DeviceClass *dc = DEVICE_CLASS(klass);
    VirtIOCCWDeviceClass *k = VIRTIO_CCW_DEVICE_CLASS(klass);

    k->realize = virtio_ccw_rng_realize;
    k->exit = virtio_ccw_exit;
    dc->reset = virtio_ccw_reset;
    dc->props = virtio_ccw_rng_properties;
    set_bit(DEVICE_CATEGORY_MISC, dc->categories);
}

static const TypeInfo virtio_ccw_rng = {
    .name          = TYPE_VIRTIO_RNG_CCW,
    .parent        = TYPE_VIRTIO_CCW_DEVICE,
    .instance_size = sizeof(VirtIORNGCcw),
    .instance_init = virtio_ccw_rng_instance_init,
    .class_init    = virtio_ccw_rng_class_init,
};

static void virtio_ccw_busdev_realize(DeviceState *dev, Error **errp)
{
    VirtioCcwDevice *_dev = (VirtioCcwDevice *)dev;

    virtio_ccw_bus_new(&_dev->bus, sizeof(_dev->bus), _dev);
    virtio_ccw_device_realize(_dev, errp);
}

static int virtio_ccw_busdev_exit(DeviceState *dev)
{
    VirtioCcwDevice *_dev = (VirtioCcwDevice *)dev;
    VirtIOCCWDeviceClass *_info = VIRTIO_CCW_DEVICE_GET_CLASS(dev);

    return _info->exit(_dev);
}

static void virtio_ccw_busdev_unplug(HotplugHandler *hotplug_dev,
                                     DeviceState *dev, Error **errp)
{
    VirtioCcwDevice *_dev = to_virtio_ccw_dev_fast(dev);

    virtio_ccw_stop_ioeventfd(_dev);
}

static void virtio_ccw_device_class_init(ObjectClass *klass, void *data)
{
    DeviceClass *dc = DEVICE_CLASS(klass);
    CCWDeviceClass *k = CCW_DEVICE_CLASS(dc);

<<<<<<< HEAD
=======
    k->unplug = virtio_ccw_busdev_unplug;
>>>>>>> 7124ccf8
    dc->realize = virtio_ccw_busdev_realize;
    dc->exit = virtio_ccw_busdev_exit;
    dc->bus_type = TYPE_VIRTUAL_CSS_BUS;
}

static const TypeInfo virtio_ccw_device_info = {
    .name = TYPE_VIRTIO_CCW_DEVICE,
    .parent = TYPE_CCW_DEVICE,
    .instance_size = sizeof(VirtioCcwDevice),
    .class_init = virtio_ccw_device_class_init,
    .class_size = sizeof(VirtIOCCWDeviceClass),
    .abstract = true,
};

<<<<<<< HEAD
/***************** Virtual-css Bus Bridge Device ********************/
/* Only required to have the virtio bus as child in the system bus */

static int virtual_css_bridge_init(SysBusDevice *dev)
{
    /* nothing */
    return 0;
}

static void virtual_css_bridge_class_init(ObjectClass *klass, void *data)
{
    SysBusDeviceClass *k = SYS_BUS_DEVICE_CLASS(klass);
    HotplugHandlerClass *hc = HOTPLUG_HANDLER_CLASS(klass);
    DeviceClass *dc = DEVICE_CLASS(klass);

    k->init = virtual_css_bridge_init;
    hc->unplug = virtio_ccw_busdev_unplug;
    set_bit(DEVICE_CATEGORY_BRIDGE, dc->categories);
}

static const TypeInfo virtual_css_bridge_info = {
    .name          = "virtual-css-bridge",
    .parent        = TYPE_SYS_BUS_DEVICE,
    .instance_size = sizeof(SysBusDevice),
    .class_init    = virtual_css_bridge_class_init,
    .interfaces = (InterfaceInfo[]) {
        { TYPE_HOTPLUG_HANDLER },
        { }
    }
};

=======
>>>>>>> 7124ccf8
/* virtio-ccw-bus */

static void virtio_ccw_bus_new(VirtioBusState *bus, size_t bus_size,
                               VirtioCcwDevice *dev)
{
    DeviceState *qdev = DEVICE(dev);
    char virtio_bus_name[] = "virtio-bus";

    qbus_create_inplace(bus, bus_size, TYPE_VIRTIO_CCW_BUS,
                        qdev, virtio_bus_name);
}

static void virtio_ccw_bus_class_init(ObjectClass *klass, void *data)
{
    VirtioBusClass *k = VIRTIO_BUS_CLASS(klass);
    BusClass *bus_class = BUS_CLASS(klass);

    bus_class->max_dev = 1;
    k->notify = virtio_ccw_notify;
    k->vmstate_change = virtio_ccw_vmstate_change;
    k->query_guest_notifiers = virtio_ccw_query_guest_notifiers;
    k->set_guest_notifiers = virtio_ccw_set_guest_notifiers;
    k->save_queue = virtio_ccw_save_queue;
    k->load_queue = virtio_ccw_load_queue;
    k->save_config = virtio_ccw_save_config;
    k->load_config = virtio_ccw_load_config;
<<<<<<< HEAD
    k->device_plugged = virtio_ccw_device_plugged;
    k->post_plugged = virtio_ccw_post_plugged;
    k->device_unplugged = virtio_ccw_device_unplugged;
=======
    k->pre_plugged = virtio_ccw_pre_plugged;
    k->device_plugged = virtio_ccw_device_plugged;
    k->device_unplugged = virtio_ccw_device_unplugged;
    k->ioeventfd_enabled = virtio_ccw_ioeventfd_enabled;
    k->ioeventfd_assign = virtio_ccw_ioeventfd_assign;
>>>>>>> 7124ccf8
}

static const TypeInfo virtio_ccw_bus_info = {
    .name = TYPE_VIRTIO_CCW_BUS,
    .parent = TYPE_VIRTIO_BUS,
    .instance_size = sizeof(VirtioCcwBusState),
    .class_init = virtio_ccw_bus_class_init,
};

#ifdef CONFIG_VIRTFS
static Property virtio_ccw_9p_properties[] = {
<<<<<<< HEAD
    DEFINE_PROP_STRING("devno", VirtioCcwDevice, bus_id),
=======
    DEFINE_PROP_CSS_DEV_ID("devno", VirtioCcwDevice, parent_obj.bus_id),
>>>>>>> 7124ccf8
    DEFINE_PROP_BIT("ioeventfd", VirtioCcwDevice, flags,
            VIRTIO_CCW_FLAG_USE_IOEVENTFD_BIT, true),
    DEFINE_PROP_UINT32("max_revision", VirtioCcwDevice, max_rev,
                       VIRTIO_CCW_MAX_REV),
    DEFINE_PROP_END_OF_LIST(),
};

static void virtio_ccw_9p_realize(VirtioCcwDevice *ccw_dev, Error **errp)
{
    V9fsCCWState *dev = VIRTIO_9P_CCW(ccw_dev);
    DeviceState *vdev = DEVICE(&dev->vdev);
<<<<<<< HEAD
    Error *err = NULL;

    qdev_set_parent_bus(vdev, BUS(&ccw_dev->bus));
    object_property_set_bool(OBJECT(vdev), true, "realized", &err);
    if (err) {
        error_propagate(errp, err);
    }
=======

    qdev_set_parent_bus(vdev, BUS(&ccw_dev->bus));
    object_property_set_bool(OBJECT(vdev), true, "realized", errp);
>>>>>>> 7124ccf8
}

static void virtio_ccw_9p_class_init(ObjectClass *klass, void *data)
{
    DeviceClass *dc = DEVICE_CLASS(klass);
    VirtIOCCWDeviceClass *k = VIRTIO_CCW_DEVICE_CLASS(klass);

    k->exit = virtio_ccw_exit;
    k->realize = virtio_ccw_9p_realize;
    dc->reset = virtio_ccw_reset;
    dc->props = virtio_ccw_9p_properties;
    set_bit(DEVICE_CATEGORY_STORAGE, dc->categories);
}

static void virtio_ccw_9p_instance_init(Object *obj)
{
    V9fsCCWState *dev = VIRTIO_9P_CCW(obj);

    virtio_instance_init_common(obj, &dev->vdev, sizeof(dev->vdev),
                                TYPE_VIRTIO_9P);
}

static const TypeInfo virtio_ccw_9p_info = {
    .name          = TYPE_VIRTIO_9P_CCW,
    .parent        = TYPE_VIRTIO_CCW_DEVICE,
    .instance_size = sizeof(V9fsCCWState),
    .instance_init = virtio_ccw_9p_instance_init,
    .class_init    = virtio_ccw_9p_class_init,
};
#endif

<<<<<<< HEAD
=======
#ifdef CONFIG_VHOST_VSOCK

static Property vhost_vsock_ccw_properties[] = {
    DEFINE_PROP_CSS_DEV_ID("devno", VirtioCcwDevice, parent_obj.bus_id),
    DEFINE_PROP_UINT32("max_revision", VirtioCcwDevice, max_rev,
                       VIRTIO_CCW_MAX_REV),
    DEFINE_PROP_END_OF_LIST(),
};

static void vhost_vsock_ccw_realize(VirtioCcwDevice *ccw_dev, Error **errp)
{
    VHostVSockCCWState *dev = VHOST_VSOCK_CCW(ccw_dev);
    DeviceState *vdev = DEVICE(&dev->vdev);
    Error *err = NULL;

    qdev_set_parent_bus(vdev, BUS(&ccw_dev->bus));
    object_property_set_bool(OBJECT(vdev), true, "realized", &err);
    if (err) {
        error_propagate(errp, err);
    }
}

static void vhost_vsock_ccw_class_init(ObjectClass *klass, void *data)
{
    DeviceClass *dc = DEVICE_CLASS(klass);
    VirtIOCCWDeviceClass *k = VIRTIO_CCW_DEVICE_CLASS(klass);

    k->realize = vhost_vsock_ccw_realize;
    k->exit = virtio_ccw_exit;
    set_bit(DEVICE_CATEGORY_MISC, dc->categories);
    dc->props = vhost_vsock_ccw_properties;
    dc->reset = virtio_ccw_reset;
}

static void vhost_vsock_ccw_instance_init(Object *obj)
{
    VHostVSockCCWState *dev = VHOST_VSOCK_CCW(obj);

    virtio_instance_init_common(obj, &dev->vdev, sizeof(dev->vdev),
                                TYPE_VHOST_VSOCK);
}

static const TypeInfo vhost_vsock_ccw_info = {
    .name          = TYPE_VHOST_VSOCK_CCW,
    .parent        = TYPE_VIRTIO_CCW_DEVICE,
    .instance_size = sizeof(VHostVSockCCWState),
    .instance_init = vhost_vsock_ccw_instance_init,
    .class_init    = vhost_vsock_ccw_class_init,
};
#endif

>>>>>>> 7124ccf8
static void virtio_ccw_register(void)
{
    type_register_static(&virtio_ccw_bus_info);
    type_register_static(&virtio_ccw_device_info);
    type_register_static(&virtio_ccw_serial);
    type_register_static(&virtio_ccw_blk);
    type_register_static(&virtio_ccw_net);
    type_register_static(&virtio_ccw_balloon);
    type_register_static(&virtio_ccw_scsi);
#ifdef CONFIG_VHOST_SCSI
    type_register_static(&vhost_ccw_scsi);
#endif
    type_register_static(&virtio_ccw_rng);
<<<<<<< HEAD
    type_register_static(&virtual_css_bridge_info);
#ifdef CONFIG_VIRTFS
    type_register_static(&virtio_ccw_9p_info);
#endif
=======
#ifdef CONFIG_VIRTFS
    type_register_static(&virtio_ccw_9p_info);
#endif
#ifdef CONFIG_VHOST_VSOCK
    type_register_static(&vhost_vsock_ccw_info);
#endif
>>>>>>> 7124ccf8
}

type_init(virtio_ccw_register)<|MERGE_RESOLUTION|>--- conflicted
+++ resolved
@@ -29,19 +29,11 @@
 #include "hw/s390x/adapter.h"
 #include "hw/s390x/s390_flic.h"
 
-<<<<<<< HEAD
-#include "cpu.h"
-#include "ioinst.h"
-#include "css.h"
-#include "virtio-ccw.h"
-#include "trace.h"
-=======
 #include "hw/s390x/ioinst.h"
 #include "hw/s390x/css.h"
 #include "virtio-ccw.h"
 #include "trace.h"
 #include "hw/s390x/css-bridge.h"
->>>>>>> 7124ccf8
 
 static void virtio_ccw_bus_new(VirtioBusState *bus, size_t bus_size,
                                VirtioCcwDevice *dev);
@@ -59,66 +51,12 @@
 
 static void virtio_ccw_start_ioeventfd(VirtioCcwDevice *dev)
 {
-<<<<<<< HEAD
-    VirtIODevice *vdev;
-    int n, r;
-
-    if (!(dev->flags & VIRTIO_CCW_FLAG_USE_IOEVENTFD) ||
-        dev->ioeventfd_disabled ||
-        dev->ioeventfd_started) {
-        return;
-    }
-    vdev = virtio_bus_get_device(&dev->bus);
-    for (n = 0; n < VIRTIO_CCW_QUEUE_MAX; n++) {
-        if (!virtio_queue_get_num(vdev, n)) {
-            continue;
-        }
-        r = virtio_ccw_set_guest2host_notifier(dev, n, true, true);
-        if (r < 0) {
-            goto assign_error;
-        }
-    }
-    dev->ioeventfd_started = true;
-    return;
-
-  assign_error:
-    while (--n >= 0) {
-        if (!virtio_queue_get_num(vdev, n)) {
-            continue;
-        }
-        r = virtio_ccw_set_guest2host_notifier(dev, n, false, false);
-        assert(r >= 0);
-    }
-    dev->ioeventfd_started = false;
-    /* Disable ioeventfd for this device. */
-    dev->flags &= ~VIRTIO_CCW_FLAG_USE_IOEVENTFD;
-    error_report("%s: failed. Fallback to userspace (slower).", __func__);
-=======
     virtio_bus_start_ioeventfd(&dev->bus);
->>>>>>> 7124ccf8
 }
 
 static void virtio_ccw_stop_ioeventfd(VirtioCcwDevice *dev)
 {
-<<<<<<< HEAD
-    VirtIODevice *vdev;
-    int n, r;
-
-    if (!dev->ioeventfd_started) {
-        return;
-    }
-    vdev = virtio_bus_get_device(&dev->bus);
-    for (n = 0; n < VIRTIO_CCW_QUEUE_MAX; n++) {
-        if (!virtio_queue_get_num(vdev, n)) {
-            continue;
-        }
-        r = virtio_ccw_set_guest2host_notifier(dev, n, false, false);
-        assert(r >= 0);
-    }
-    dev->ioeventfd_started = false;
-=======
     virtio_bus_stop_ioeventfd(&dev->bus);
->>>>>>> 7124ccf8
 }
 
 static bool virtio_ccw_ioeventfd_enabled(DeviceState *d)
@@ -203,21 +141,12 @@
 
     if (info) {
         virtio_queue_set_rings(vdev, index, desc, info->avail, info->used);
-<<<<<<< HEAD
     } else {
         virtio_queue_set_addr(vdev, index, desc);
     }
     if (!desc) {
         virtio_queue_set_vector(vdev, index, VIRTIO_NO_VECTOR);
     } else {
-=======
-    } else {
-        virtio_queue_set_addr(vdev, index, desc);
-    }
-    if (!desc) {
-        virtio_queue_set_vector(vdev, index, VIRTIO_NO_VECTOR);
-    } else {
->>>>>>> 7124ccf8
         if (info) {
             /* virtio-1 allows changing the ring size. */
             if (virtio_queue_get_num(vdev, index) < num) {
@@ -239,11 +168,8 @@
 
 static void virtio_ccw_reset_virtio(VirtioCcwDevice *dev, VirtIODevice *vdev)
 {
-<<<<<<< HEAD
-=======
     CcwDevice *ccw_dev = CCW_DEVICE(dev);
 
->>>>>>> 7124ccf8
     virtio_ccw_stop_ioeventfd(dev);
     virtio_reset(vdev);
     if (dev->indicators) {
@@ -258,11 +184,7 @@
         release_indicator(&dev->routes.adapter, dev->summary_indicator);
         dev->summary_indicator = NULL;
     }
-<<<<<<< HEAD
-    dev->sch->thinint_active = false;
-=======
     ccw_dev->sch->thinint_active = false;
->>>>>>> 7124ccf8
 }
 
 static int virtio_ccw_handle_set_vq(SubchDev *sch, CCW1 ccw, bool check_len,
@@ -381,11 +303,8 @@
         if (!ccw.cda) {
             ret = -EFAULT;
         } else {
-<<<<<<< HEAD
-=======
             VirtioDeviceClass *vdc = VIRTIO_DEVICE_GET_CLASS(vdev);
 
->>>>>>> 7124ccf8
             features.index = address_space_ldub(&address_space_memory,
                                                 ccw.cda
                                                 + sizeof(features.features),
@@ -395,11 +314,7 @@
                 if (dev->revision >= 1) {
                     /* Don't offer legacy features for modern devices. */
                     features.features = (uint32_t)
-<<<<<<< HEAD
-                        (vdev->host_features & ~VIRTIO_LEGACY_FEATURES);
-=======
                         (vdev->host_features & ~vdc->legacy_features);
->>>>>>> 7124ccf8
                 } else {
                     features.features = (uint32_t)vdev->host_features;
                 }
@@ -738,133 +653,12 @@
 }
 
 static void virtio_sch_disable_cb(SubchDev *sch)
-<<<<<<< HEAD
 {
     VirtioCcwDevice *dev = sch->driver_data;
 
     dev->revision = -1;
 }
 
-static void virtio_ccw_device_realize(VirtioCcwDevice *dev, Error **errp)
-{
-    unsigned int cssid = 0;
-    unsigned int ssid = 0;
-    unsigned int schid;
-    unsigned int devno;
-    bool have_devno = false;
-    bool found = false;
-    SubchDev *sch;
-    int num;
-    Error *err = NULL;
-    VirtIOCCWDeviceClass *k = VIRTIO_CCW_DEVICE_GET_CLASS(dev);
-
-    sch = g_malloc0(sizeof(SubchDev));
-
-    sch->driver_data = dev;
-    dev->sch = sch;
-=======
-{
-    VirtioCcwDevice *dev = sch->driver_data;
->>>>>>> 7124ccf8
-
-    dev->revision = -1;
-}
-
-<<<<<<< HEAD
-    /* Initialize subchannel structure. */
-    sch->channel_prog = 0x0;
-    sch->last_cmd_valid = false;
-    sch->thinint_active = false;
-    /*
-     * Use a device number if provided. Otherwise, fall back to subchannel
-     * number.
-     */
-    if (dev->bus_id) {
-        num = sscanf(dev->bus_id, "%x.%x.%04x", &cssid, &ssid, &devno);
-        if (num == 3) {
-            if ((cssid > MAX_CSSID) || (ssid > MAX_SSID)) {
-                error_setg(errp, "Invalid cssid or ssid: cssid %x, ssid %x",
-                           cssid, ssid);
-                goto out_err;
-            }
-            /* Enforce use of virtual cssid. */
-            if (cssid != VIRTUAL_CSSID) {
-                error_setg(errp, "cssid %x not valid for virtio devices",
-                           cssid);
-                goto out_err;
-            }
-            if (css_devno_used(cssid, ssid, devno)) {
-                error_setg(errp, "Device %x.%x.%04x already exists",
-                           cssid, ssid, devno);
-                goto out_err;
-            }
-            sch->cssid = cssid;
-            sch->ssid = ssid;
-            sch->devno = devno;
-            have_devno = true;
-        } else {
-            error_setg(errp, "Malformed devno parameter '%s'", dev->bus_id);
-            goto out_err;
-        }
-    }
-
-    /* Find the next free id. */
-    if (have_devno) {
-        for (schid = 0; schid <= MAX_SCHID; schid++) {
-            if (!css_find_subch(1, cssid, ssid, schid)) {
-                sch->schid = schid;
-                css_subch_assign(cssid, ssid, schid, devno, sch);
-                found = true;
-                break;
-            }
-        }
-        if (!found) {
-            error_setg(errp, "No free subchannel found for %x.%x.%04x",
-                       cssid, ssid, devno);
-            goto out_err;
-        }
-        trace_virtio_ccw_new_device(cssid, ssid, schid, devno,
-                                    "user-configured");
-    } else {
-        cssid = VIRTUAL_CSSID;
-        for (ssid = 0; ssid <= MAX_SSID; ssid++) {
-            for (schid = 0; schid <= MAX_SCHID; schid++) {
-                if (!css_find_subch(1, cssid, ssid, schid)) {
-                    sch->cssid = cssid;
-                    sch->ssid = ssid;
-                    sch->schid = schid;
-                    devno = schid;
-                    /*
-                     * If the devno is already taken, look further in this
-                     * subchannel set.
-                     */
-                    while (css_devno_used(cssid, ssid, devno)) {
-                        if (devno == MAX_SCHID) {
-                            devno = 0;
-                        } else if (devno == schid - 1) {
-                            error_setg(errp, "No free devno found");
-                            goto out_err;
-                        } else {
-                            devno++;
-                        }
-                    }
-                    sch->devno = devno;
-                    css_subch_assign(cssid, ssid, schid, devno, sch);
-                    found = true;
-                    break;
-                }
-            }
-            if (found) {
-                break;
-            }
-        }
-        if (!found) {
-            error_setg(errp, "Virtual channel subsystem is full!");
-            goto out_err;
-        }
-        trace_virtio_ccw_new_device(cssid, ssid, schid, devno,
-                                    "auto-configured");
-=======
 static void virtio_ccw_device_realize(VirtioCcwDevice *dev, Error **errp)
 {
     VirtIOCCWDeviceClass *k = VIRTIO_CCW_DEVICE_GET_CLASS(dev);
@@ -874,36 +668,11 @@
 
     if (!sch) {
         return;
->>>>>>> 7124ccf8
     }
 
     sch->driver_data = dev;
     sch->ccw_cb = virtio_ccw_cb;
     sch->disable_cb = virtio_sch_disable_cb;
-<<<<<<< HEAD
-
-    /* Build senseid data. */
-    memset(&sch->id, 0, sizeof(SenseId));
-    sch->id.reserved = 0xff;
-    sch->id.cu_type = VIRTIO_CCW_CU_TYPE;
-
-    dev->revision = -1;
-
-    if (k->realize) {
-        k->realize(dev, &err);
-    }
-    if (err) {
-        error_propagate(errp, err);
-        css_subch_assign(cssid, ssid, schid, devno, NULL);
-        goto out_err;
-    }
-
-    return;
-
-out_err:
-    dev->sch = NULL;
-    g_free(sch);
-=======
     sch->id.reserved = 0xff;
     sch->id.cu_type = VIRTIO_CCW_CU_TYPE;
     ccw_dev->sch = sch;
@@ -928,7 +697,6 @@
         ccw_dev->sch = NULL;
         g_free(sch);
     }
->>>>>>> 7124ccf8
 }
 
 static int virtio_ccw_exit(VirtioCcwDevice *dev)
@@ -952,19 +720,11 @@
     DeviceState *qdev = DEVICE(ccw_dev);
     VirtIONetCcw *dev = VIRTIO_NET_CCW(ccw_dev);
     DeviceState *vdev = DEVICE(&dev->vdev);
-    Error *err = NULL;
 
     virtio_net_set_netclient_name(&dev->vdev, qdev->id,
                                   object_get_typename(OBJECT(qdev)));
     qdev_set_parent_bus(vdev, BUS(&ccw_dev->bus));
-<<<<<<< HEAD
-    object_property_set_bool(OBJECT(vdev), true, "realized", &err);
-    if (err) {
-        error_propagate(errp, err);
-    }
-=======
     object_property_set_bool(OBJECT(vdev), true, "realized", errp);
->>>>>>> 7124ccf8
 }
 
 static void virtio_ccw_net_instance_init(Object *obj)
@@ -981,19 +741,9 @@
 {
     VirtIOBlkCcw *dev = VIRTIO_BLK_CCW(ccw_dev);
     DeviceState *vdev = DEVICE(&dev->vdev);
-<<<<<<< HEAD
-    Error *err = NULL;
-
-    qdev_set_parent_bus(vdev, BUS(&ccw_dev->bus));
-    object_property_set_bool(OBJECT(vdev), true, "realized", &err);
-    if (err) {
-        error_propagate(errp, err);
-    }
-=======
 
     qdev_set_parent_bus(vdev, BUS(&ccw_dev->bus));
     object_property_set_bool(OBJECT(vdev), true, "realized", errp);
->>>>>>> 7124ccf8
 }
 
 static void virtio_ccw_blk_instance_init(Object *obj)
@@ -1013,7 +763,6 @@
     VirtioSerialCcw *dev = VIRTIO_SERIAL_CCW(ccw_dev);
     DeviceState *vdev = DEVICE(&dev->vdev);
     DeviceState *proxy = DEVICE(ccw_dev);
-    Error *err = NULL;
     char *bus_name;
 
     /*
@@ -1027,14 +776,7 @@
     }
 
     qdev_set_parent_bus(vdev, BUS(&ccw_dev->bus));
-<<<<<<< HEAD
-    object_property_set_bool(OBJECT(vdev), true, "realized", &err);
-    if (err) {
-        error_propagate(errp, err);
-    }
-=======
     object_property_set_bool(OBJECT(vdev), true, "realized", errp);
->>>>>>> 7124ccf8
 }
 
 
@@ -1050,17 +792,9 @@
 {
     VirtIOBalloonCcw *dev = VIRTIO_BALLOON_CCW(ccw_dev);
     DeviceState *vdev = DEVICE(&dev->vdev);
-    Error *err = NULL;
 
     qdev_set_parent_bus(vdev, BUS(&ccw_dev->bus));
-<<<<<<< HEAD
-    object_property_set_bool(OBJECT(vdev), true, "realized", &err);
-    if (err) {
-        error_propagate(errp, err);
-    }
-=======
     object_property_set_bool(OBJECT(vdev), true, "realized", errp);
->>>>>>> 7124ccf8
 }
 
 static void virtio_ccw_balloon_instance_init(Object *obj)
@@ -1081,7 +815,6 @@
     VirtIOSCSICcw *dev = VIRTIO_SCSI_CCW(ccw_dev);
     DeviceState *vdev = DEVICE(&dev->vdev);
     DeviceState *qdev = DEVICE(ccw_dev);
-    Error *err = NULL;
     char *bus_name;
 
     /*
@@ -1095,14 +828,7 @@
     }
 
     qdev_set_parent_bus(vdev, BUS(&ccw_dev->bus));
-<<<<<<< HEAD
-    object_property_set_bool(OBJECT(vdev), true, "realized", &err);
-    if (err) {
-        error_propagate(errp, err);
-    }
-=======
     object_property_set_bool(OBJECT(vdev), true, "realized", errp);
->>>>>>> 7124ccf8
 }
 
 static void virtio_ccw_scsi_instance_init(Object *obj)
@@ -1120,17 +846,9 @@
 {
     VHostSCSICcw *dev = VHOST_SCSI_CCW(ccw_dev);
     DeviceState *vdev = DEVICE(&dev->vdev);
-    Error *err = NULL;
 
     qdev_set_parent_bus(vdev, BUS(&ccw_dev->bus));
-<<<<<<< HEAD
-    object_property_set_bool(OBJECT(vdev), true, "realized", &err);
-    if (err) {
-        error_propagate(errp, err);
-    }
-=======
     object_property_set_bool(OBJECT(vdev), true, "realized", errp);
->>>>>>> 7124ccf8
 }
 
 static void vhost_ccw_scsi_instance_init(Object *obj)
@@ -1258,11 +976,7 @@
     CcwDevice *ccw_dev = CCW_DEVICE(d);
 
     virtio_ccw_reset_virtio(dev, vdev);
-<<<<<<< HEAD
-    css_reset_sch(dev->sch);
-=======
     css_reset_sch(ccw_dev->sch);
->>>>>>> 7124ccf8
 }
 
 static void virtio_ccw_vmstate_change(DeviceState *d, bool running)
@@ -1470,12 +1184,8 @@
 static void virtio_ccw_save_config(DeviceState *d, QEMUFile *f)
 {
     VirtioCcwDevice *dev = VIRTIO_CCW_DEVICE(d);
-<<<<<<< HEAD
-    SubchDev *s = dev->sch;
-=======
     CcwDevice *ccw_dev = CCW_DEVICE(d);
     SubchDev *s = ccw_dev->sch;
->>>>>>> 7124ccf8
     VirtIODevice *vdev = virtio_ccw_get_vdev(s);
 
     subch_device_save(s, f);
@@ -1509,12 +1219,8 @@
 static int virtio_ccw_load_config(DeviceState *d, QEMUFile *f)
 {
     VirtioCcwDevice *dev = VIRTIO_CCW_DEVICE(d);
-<<<<<<< HEAD
-    SubchDev *s = dev->sch;
-=======
     CcwDevice *ccw_dev = CCW_DEVICE(d);
     SubchDev *s = ccw_dev->sch;
->>>>>>> 7124ccf8
     VirtIODevice *vdev = virtio_ccw_get_vdev(s);
     int len;
 
@@ -1554,8 +1260,6 @@
     return 0;
 }
 
-<<<<<<< HEAD
-=======
 static void virtio_ccw_pre_plugged(DeviceState *d, Error **errp)
 {
    VirtioCcwDevice *dev = VIRTIO_CCW_DEVICE(d);
@@ -1566,19 +1270,11 @@
     }
 }
 
->>>>>>> 7124ccf8
 /* This is called by virtio-bus just after the device is plugged. */
 static void virtio_ccw_device_plugged(DeviceState *d, Error **errp)
 {
     VirtioCcwDevice *dev = VIRTIO_CCW_DEVICE(d);
     VirtIODevice *vdev = virtio_bus_get_device(&dev->bus);
-<<<<<<< HEAD
-    SubchDev *sch = dev->sch;
-    int n = virtio_get_num_queues(vdev);
-
-    if (virtio_get_num_queues(vdev) > VIRTIO_CCW_QUEUE_MAX) {
-        error_setg(errp, "The nubmer of virtqueues %d "
-=======
     CcwDevice *ccw_dev = CCW_DEVICE(d);
     SubchDev *sch = ccw_dev->sch;
     int n = virtio_get_num_queues(vdev);
@@ -1589,45 +1285,18 @@
 
     if (virtio_get_num_queues(vdev) > VIRTIO_CCW_QUEUE_MAX) {
         error_setg(errp, "The number of virtqueues %d "
->>>>>>> 7124ccf8
                    "exceeds ccw limit %d", n,
                    VIRTIO_CCW_QUEUE_MAX);
         return;
     }
 
-<<<<<<< HEAD
-    if (!kvm_eventfds_enabled()) {
-        dev->flags &= ~VIRTIO_CCW_FLAG_USE_IOEVENTFD;
-    }
-
     sch->id.cu_model = virtio_bus_get_vdev_id(&dev->bus);
 
-    if (dev->max_rev >= 1) {
-        virtio_add_feature(&vdev->host_features, VIRTIO_F_VERSION_1);
-    }
-=======
-    sch->id.cu_model = virtio_bus_get_vdev_id(&dev->bus);
-
->>>>>>> 7124ccf8
 
     css_generate_sch_crws(sch->cssid, sch->ssid, sch->schid,
                           d->hotplugged, 1);
 }
 
-<<<<<<< HEAD
-static void virtio_ccw_post_plugged(DeviceState *d, Error **errp)
-{
-   VirtioCcwDevice *dev = VIRTIO_CCW_DEVICE(d);
-   VirtIODevice *vdev = virtio_bus_get_device(&dev->bus);
-
-   if (!virtio_host_has_feature(vdev, VIRTIO_F_VERSION_1)) {
-        /* A backend didn't support modern virtio. */
-       dev->max_rev = 0;
-   }
-}
-
-=======
->>>>>>> 7124ccf8
 static void virtio_ccw_device_unplugged(DeviceState *d)
 {
     VirtioCcwDevice *dev = VIRTIO_CCW_DEVICE(d);
@@ -1637,11 +1306,7 @@
 /**************** Virtio-ccw Bus Device Descriptions *******************/
 
 static Property virtio_ccw_net_properties[] = {
-<<<<<<< HEAD
-    DEFINE_PROP_STRING("devno", VirtioCcwDevice, bus_id),
-=======
     DEFINE_PROP_CSS_DEV_ID("devno", VirtioCcwDevice, parent_obj.bus_id),
->>>>>>> 7124ccf8
     DEFINE_PROP_BIT("ioeventfd", VirtioCcwDevice, flags,
                     VIRTIO_CCW_FLAG_USE_IOEVENTFD_BIT, true),
     DEFINE_PROP_UINT32("max_revision", VirtioCcwDevice, max_rev,
@@ -1757,11 +1422,7 @@
 };
 
 static Property virtio_ccw_scsi_properties[] = {
-<<<<<<< HEAD
-    DEFINE_PROP_STRING("devno", VirtioCcwDevice, bus_id),
-=======
     DEFINE_PROP_CSS_DEV_ID("devno", VirtioCcwDevice, parent_obj.bus_id),
->>>>>>> 7124ccf8
     DEFINE_PROP_BIT("ioeventfd", VirtioCcwDevice, flags,
                     VIRTIO_CCW_FLAG_USE_IOEVENTFD_BIT, true),
     DEFINE_PROP_UINT32("max_revision", VirtioCcwDevice, max_rev,
@@ -1791,11 +1452,7 @@
 
 #ifdef CONFIG_VHOST_SCSI
 static Property vhost_ccw_scsi_properties[] = {
-<<<<<<< HEAD
-    DEFINE_PROP_STRING("devno", VirtioCcwDevice, bus_id),
-=======
     DEFINE_PROP_CSS_DEV_ID("devno", VirtioCcwDevice, parent_obj.bus_id),
->>>>>>> 7124ccf8
     DEFINE_PROP_UINT32("max_revision", VirtioCcwDevice, max_rev,
                        VIRTIO_CCW_MAX_REV),
     DEFINE_PROP_END_OF_LIST(),
@@ -1890,10 +1547,7 @@
     DeviceClass *dc = DEVICE_CLASS(klass);
     CCWDeviceClass *k = CCW_DEVICE_CLASS(dc);
 
-<<<<<<< HEAD
-=======
     k->unplug = virtio_ccw_busdev_unplug;
->>>>>>> 7124ccf8
     dc->realize = virtio_ccw_busdev_realize;
     dc->exit = virtio_ccw_busdev_exit;
     dc->bus_type = TYPE_VIRTUAL_CSS_BUS;
@@ -1908,40 +1562,6 @@
     .abstract = true,
 };
 
-<<<<<<< HEAD
-/***************** Virtual-css Bus Bridge Device ********************/
-/* Only required to have the virtio bus as child in the system bus */
-
-static int virtual_css_bridge_init(SysBusDevice *dev)
-{
-    /* nothing */
-    return 0;
-}
-
-static void virtual_css_bridge_class_init(ObjectClass *klass, void *data)
-{
-    SysBusDeviceClass *k = SYS_BUS_DEVICE_CLASS(klass);
-    HotplugHandlerClass *hc = HOTPLUG_HANDLER_CLASS(klass);
-    DeviceClass *dc = DEVICE_CLASS(klass);
-
-    k->init = virtual_css_bridge_init;
-    hc->unplug = virtio_ccw_busdev_unplug;
-    set_bit(DEVICE_CATEGORY_BRIDGE, dc->categories);
-}
-
-static const TypeInfo virtual_css_bridge_info = {
-    .name          = "virtual-css-bridge",
-    .parent        = TYPE_SYS_BUS_DEVICE,
-    .instance_size = sizeof(SysBusDevice),
-    .class_init    = virtual_css_bridge_class_init,
-    .interfaces = (InterfaceInfo[]) {
-        { TYPE_HOTPLUG_HANDLER },
-        { }
-    }
-};
-
-=======
->>>>>>> 7124ccf8
 /* virtio-ccw-bus */
 
 static void virtio_ccw_bus_new(VirtioBusState *bus, size_t bus_size,
@@ -1968,17 +1588,11 @@
     k->load_queue = virtio_ccw_load_queue;
     k->save_config = virtio_ccw_save_config;
     k->load_config = virtio_ccw_load_config;
-<<<<<<< HEAD
-    k->device_plugged = virtio_ccw_device_plugged;
-    k->post_plugged = virtio_ccw_post_plugged;
-    k->device_unplugged = virtio_ccw_device_unplugged;
-=======
     k->pre_plugged = virtio_ccw_pre_plugged;
     k->device_plugged = virtio_ccw_device_plugged;
     k->device_unplugged = virtio_ccw_device_unplugged;
     k->ioeventfd_enabled = virtio_ccw_ioeventfd_enabled;
     k->ioeventfd_assign = virtio_ccw_ioeventfd_assign;
->>>>>>> 7124ccf8
 }
 
 static const TypeInfo virtio_ccw_bus_info = {
@@ -1990,11 +1604,7 @@
 
 #ifdef CONFIG_VIRTFS
 static Property virtio_ccw_9p_properties[] = {
-<<<<<<< HEAD
-    DEFINE_PROP_STRING("devno", VirtioCcwDevice, bus_id),
-=======
     DEFINE_PROP_CSS_DEV_ID("devno", VirtioCcwDevice, parent_obj.bus_id),
->>>>>>> 7124ccf8
     DEFINE_PROP_BIT("ioeventfd", VirtioCcwDevice, flags,
             VIRTIO_CCW_FLAG_USE_IOEVENTFD_BIT, true),
     DEFINE_PROP_UINT32("max_revision", VirtioCcwDevice, max_rev,
@@ -2006,19 +1616,9 @@
 {
     V9fsCCWState *dev = VIRTIO_9P_CCW(ccw_dev);
     DeviceState *vdev = DEVICE(&dev->vdev);
-<<<<<<< HEAD
-    Error *err = NULL;
-
-    qdev_set_parent_bus(vdev, BUS(&ccw_dev->bus));
-    object_property_set_bool(OBJECT(vdev), true, "realized", &err);
-    if (err) {
-        error_propagate(errp, err);
-    }
-=======
 
     qdev_set_parent_bus(vdev, BUS(&ccw_dev->bus));
     object_property_set_bool(OBJECT(vdev), true, "realized", errp);
->>>>>>> 7124ccf8
 }
 
 static void virtio_ccw_9p_class_init(ObjectClass *klass, void *data)
@@ -2050,8 +1650,6 @@
 };
 #endif
 
-<<<<<<< HEAD
-=======
 #ifdef CONFIG_VHOST_VSOCK
 
 static Property vhost_vsock_ccw_properties[] = {
@@ -2103,7 +1701,6 @@
 };
 #endif
 
->>>>>>> 7124ccf8
 static void virtio_ccw_register(void)
 {
     type_register_static(&virtio_ccw_bus_info);
@@ -2117,19 +1714,12 @@
     type_register_static(&vhost_ccw_scsi);
 #endif
     type_register_static(&virtio_ccw_rng);
-<<<<<<< HEAD
-    type_register_static(&virtual_css_bridge_info);
-#ifdef CONFIG_VIRTFS
-    type_register_static(&virtio_ccw_9p_info);
-#endif
-=======
 #ifdef CONFIG_VIRTFS
     type_register_static(&virtio_ccw_9p_info);
 #endif
 #ifdef CONFIG_VHOST_VSOCK
     type_register_static(&vhost_vsock_ccw_info);
 #endif
->>>>>>> 7124ccf8
 }
 
 type_init(virtio_ccw_register)