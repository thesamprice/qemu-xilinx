--- conflicted
+++ resolved
@@ -22,13 +22,10 @@
  */
 
 #include "qemu/osdep.h"
-<<<<<<< HEAD
-=======
 #include "hw/sysbus.h"
 #include "sysemu/char.h"
 #include "qemu/timer.h"
 #include "qemu/log.h"
->>>>>>> 7124ccf8
 #include "hw/char/cadence_uart.h"
 
 #ifdef CADENCE_UART_ERR_DEBUG
@@ -214,13 +211,7 @@
 
     packet_size += ssp.data_bits + ssp.stop_bits;
     s->char_tx_time = (NANOSECONDS_PER_SECOND / ssp.speed) * packet_size;
-<<<<<<< HEAD
-    if (s->chr) {
-        qemu_chr_fe_ioctl(s->chr, CHR_IOCTL_SERIAL_SET_PARAMS, &ssp);
-    }
-=======
     qemu_chr_fe_ioctl(&s->chr, CHR_IOCTL_SERIAL_SET_PARAMS, &ssp);
->>>>>>> 7124ccf8
 }
 
 static int uart_can_receive(void *opaque)
@@ -490,15 +481,9 @@
 
     s->fifo_trigger_handle = timer_new_ns(QEMU_CLOCK_VIRTUAL,
                                           fifo_trigger_update, s);
-<<<<<<< HEAD
-
-    /* FIXME use a qdev chardev prop instead of qemu_char_get_next_serial() */
-    s->chr = qemu_char_get_next_serial();
-
-    if (s->chr) {
-        qemu_chr_add_handlers(s->chr, uart_can_receive, uart_receive,
-                              uart_event, s);
-    }
+
+    qemu_chr_fe_set_handlers(&s->chr, uart_can_receive, uart_receive,
+                             uart_event, s, NULL, true);
 }
 
 static void cadence_uart_init(Object *obj)
@@ -510,22 +495,6 @@
     sysbus_init_mmio(sbd, &s->iomem);
     sysbus_init_irq(sbd, &s->irq);
 
-=======
-
-    qemu_chr_fe_set_handlers(&s->chr, uart_can_receive, uart_receive,
-                             uart_event, s, NULL, true);
-}
-
-static void cadence_uart_init(Object *obj)
-{
-    SysBusDevice *sbd = SYS_BUS_DEVICE(obj);
-    CadenceUARTState *s = CADENCE_UART(obj);
-
-    memory_region_init_io(&s->iomem, obj, &uart_ops, s, "uart", 0x1000);
-    sysbus_init_mmio(sbd, &s->iomem);
-    sysbus_init_irq(sbd, &s->irq);
-
->>>>>>> 7124ccf8
     s->char_tx_time = (NANOSECONDS_PER_SECOND / 9600) * 10;
 }
 
@@ -569,14 +538,8 @@
     dc->realize = cadence_uart_realize;
     dc->vmsd = &vmstate_cadence_uart;
     dc->reset = cadence_uart_reset;
-<<<<<<< HEAD
-    /* Reason: realize() method uses qemu_char_get_next_serial() */
-    dc->cannot_instantiate_with_device_add_yet = true;
-}
-=======
     dc->props = cadence_uart_properties;
-  }
->>>>>>> 7124ccf8
+}
 
 static const TypeInfo cadence_uart_info = {
     .name          = TYPE_CADENCE_UART,
