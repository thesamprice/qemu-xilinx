--- conflicted
+++ resolved
@@ -85,8 +85,8 @@
 #define LOCAL_LOOPBACK         (0x2 << UART_MR_CHMODE_SH)
 #define REMOTE_LOOPBACK        (0x3 << UART_MR_CHMODE_SH)
 
-#define RX_FIFO_SIZE           16
-#define TX_FIFO_SIZE           16
+#define RX_FIFO_SIZE           64
+#define TX_FIFO_SIZE           64
 #define UART_INPUT_CLK         50000000
 
 #define R_CR       (0x00/4)
@@ -119,6 +119,9 @@
     /*< public >*/
 
     MemoryRegion iomem;
+
+    bool ttrig_polarity;
+
     uint32_t r[R_MAX];
     uint8_t rx_fifo[RX_FIFO_SIZE];
     uint8_t tx_fifo[TX_FIFO_SIZE];
@@ -129,10 +132,13 @@
     CharDriverState *chr;
     qemu_irq irq;
     QEMUTimer *fifo_trigger_handle;
+    /* debug only */
+    bool old_irq;
 } UartState;
 
 static void uart_update_status(UartState *s)
 {
+    uint32_t irq;
     s->r[R_SR] = 0;
 
     s->r[R_SR] |= s->rx_count == RX_FIFO_SIZE ? UART_SR_INTR_RFUL : 0;
@@ -144,8 +150,16 @@
     s->r[R_SR] |= s->tx_count >= s->r[R_TTRIG] ? UART_SR_TTRIG : 0;
 
     s->r[R_CISR] |= s->r[R_SR] & UART_SR_TO_CISR_MASK;
-    s->r[R_CISR] |= s->r[R_SR] & UART_SR_TTRIG ? UART_INTR_TTRIG : 0;
-    qemu_set_irq(s->irq, !!(s->r[R_IMR] & s->r[R_CISR]));
+    if ((s->ttrig_polarity ? ~s->r[R_SR] : s->r[R_SR]) & UART_SR_TTRIG) {
+        s->r[R_CISR] |= UART_INTR_TTRIG;
+    }
+    irq = s->r[R_IMR] & s->r[R_CISR];
+    if (!!irq != s->old_irq) {
+        DB_PRINT("Changing irq to %s (%" PRIx32 ")\n",
+                 !!irq ? "raised" : "lowered", irq);
+        qemu_set_irq(s->irq, !!irq);
+        s->old_irq = irq;
+    }
 }
 
 static void fifo_trigger_update(void *opaque)
@@ -164,12 +178,6 @@
     if (s->chr) {
         qemu_chr_accept_input(s->chr);
     }
-<<<<<<< HEAD
-=======
-
-    s->r[R_SR] |= UART_SR_INTR_REMPTY;
-    s->r[R_SR] &= ~UART_SR_INTR_RFUL;
->>>>>>> 732f3483
 }
 
 static void uart_tx_reset(UartState *s)
@@ -195,7 +203,11 @@
     baud_rate = (s->r[R_MR] & UART_MR_CLKS) ?
             UART_INPUT_CLK / 8 : UART_INPUT_CLK;
 
-    ssp.speed = baud_rate / (s->r[R_BRGR] * (s->r[R_BDIV] + 1));
+    if (!s->r[R_BRGR]) {
+        ssp.speed = 0;
+    } else {
+        ssp.speed = baud_rate / (s->r[R_BRGR] * (s->r[R_BDIV] + 1));
+    }
     packet_size = 1;
 
     switch (s->r[R_MR] & UART_MR_PAR) {
@@ -234,7 +246,7 @@
     }
 
     packet_size += ssp.data_bits + ssp.stop_bits;
-    s->char_tx_time = (get_ticks_per_sec() / ssp.speed) * packet_size;
+    s->char_tx_time = get_ticks_per_sec() / MAX(1, ssp.speed) * packet_size;
     if (s->chr) {
         qemu_chr_fe_ioctl(s->chr, CHR_IOCTL_SERIAL_SET_PARAMS, &ssp);
     }
@@ -312,9 +324,12 @@
         return FALSE;
     }
 
-    ret = qemu_chr_fe_write(s->chr, s->tx_fifo, s->tx_count);
-    s->tx_count -= ret;
-    memmove(s->tx_fifo, s->tx_fifo + ret, s->tx_count);
+    ret = qemu_chr_fe_write_all(s->chr, s->tx_fifo, s->tx_count);
+
+    if (ret >= 0) {
+        s->tx_count -= ret;
+        memmove(s->tx_fifo, s->tx_fifo + ret, s->tx_count);
+    }
 
     if (s->tx_count) {
         int r = qemu_chr_fe_add_watch(s->chr, G_IO_OUT|G_IO_HUP,
@@ -332,7 +347,6 @@
         return;
     }
 
-<<<<<<< HEAD
     if (size > TX_FIFO_SIZE - s->tx_count) {
         size = TX_FIFO_SIZE - s->tx_count;
         /*
@@ -348,9 +362,6 @@
     s->tx_count += size;
 
     cadence_uart_xmit(NULL, G_IO_OUT, s);
-=======
-    qemu_chr_fe_write_all(s->chr, buf, size);
->>>>>>> 732f3483
 }
 
 static void uart_receive(void *opaque, const uint8_t *buf, int size)
@@ -471,14 +482,9 @@
 
 static void cadence_uart_reset(DeviceState *dev)
 {
-<<<<<<< HEAD
     UartState *s = CADENCE_UART(dev);
 
-    s->r[R_CR] = 0x00000128;
-=======
-    //s->r[R_CR] = 0x00000128;
     s->r[R_CR] = UART_CR_RX_EN | UART_CR_TX_EN | UART_CR_STOPBRK;
->>>>>>> 732f3483
     s->r[R_IMR] = 0;
     s->r[R_CISR] = 0;
     s->r[R_RTRIG] = 0x00000020;
@@ -540,6 +546,11 @@
     }
 };
 
+static Property cadence_uart_properties[] = {
+    DEFINE_PROP_BOOL("ttrig-polarity", UartState, ttrig_polarity, false),
+    DEFINE_PROP_END_OF_LIST(),
+};
+
 static void cadence_uart_class_init(ObjectClass *klass, void *data)
 {
     DeviceClass *dc = DEVICE_CLASS(klass);
@@ -548,6 +559,7 @@
     sdc->init = cadence_uart_init;
     dc->vmsd = &vmstate_cadence_uart;
     dc->reset = cadence_uart_reset;
+    dc->props = cadence_uart_properties;
 }
 
 static const TypeInfo cadence_uart_info = {
