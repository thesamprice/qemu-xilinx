/*
 * Arm PrimeCell PL011 UART
 *
 * Copyright (c) 2006 CodeSourcery.
 * Written by Paul Brook
 *
 * This code is licensed under the GPL.
 */

/*
 * QEMU interface:
 *  + sysbus MMIO region 0: device registers
 *  + sysbus IRQ 0: UARTINTR (combined interrupt line)
 *  + sysbus IRQ 1: UARTRXINTR (receive FIFO interrupt line)
 *  + sysbus IRQ 2: UARTTXINTR (transmit FIFO interrupt line)
 *  + sysbus IRQ 3: UARTRTINTR (receive timeout interrupt line)
 *  + sysbus IRQ 4: UARTMSINTR (momem status interrupt line)
 *  + sysbus IRQ 5: UARTEINTR (error interrupt line)
 */

#include "qemu/osdep.h"
#include "hw/char/pl011.h"
#include "hw/irq.h"
#include "hw/sysbus.h"
#include "hw/qdev-clock.h"
#include "hw/qdev-properties-system.h"
#include "migration/vmstate.h"
#include "chardev/char-fe.h"
#include "chardev/char-serial.h"
#include "qemu/log.h"
#include "qemu/module.h"
#include "trace.h"

#define PL011_INT_TX 0x20
#define PL011_INT_RX 0x10

#define PL011_FLAG_TXFE 0x80
#define PL011_FLAG_RXFF 0x40
#define PL011_FLAG_TXFF 0x20
#define PL011_FLAG_RXFE 0x10

/* Interrupt status bits in UARTRIS, UARTMIS, UARTIMSC */
#define INT_OE (1 << 10)
#define INT_BE (1 << 9)
#define INT_PE (1 << 8)
#define INT_FE (1 << 7)
#define INT_RT (1 << 6)
#define INT_TX (1 << 5)
#define INT_RX (1 << 4)
#define INT_DSR (1 << 3)
#define INT_DCD (1 << 2)
#define INT_CTS (1 << 1)
#define INT_RI (1 << 0)
#define INT_E (INT_OE | INT_BE | INT_PE | INT_FE)
#define INT_MS (INT_RI | INT_DSR | INT_DCD | INT_CTS)

static const unsigned char pl011_id_arm[8] =
  { 0x11, 0x10, 0x14, 0x00, 0x0d, 0xf0, 0x05, 0xb1 };
static const unsigned char pl011_id_luminary[8] =
  { 0x11, 0x00, 0x18, 0x01, 0x0d, 0xf0, 0x05, 0xb1 };

/* Which bits in the interrupt status matter for each outbound IRQ line ? */
static const uint32_t irqmask[] = {
    INT_E | INT_MS | INT_RT | INT_TX | INT_RX, /* combined IRQ */
    INT_RX,
    INT_TX,
    INT_RT,
    INT_MS,
    INT_E,
};

static void pl011_update(PL011State *s)
{
    uint32_t flags;
    int i;

    flags = s->int_level & s->int_enabled;
    trace_pl011_irq_state(flags != 0);
    for (i = 0; i < ARRAY_SIZE(s->irq); i++) {
        qemu_set_irq(s->irq[i], (flags & irqmask[i]) != 0);
    }
}

<<<<<<< HEAD
static void pl011_put_fifo(void *opaque, uint32_t value);

static bool pl011_is_loopback(PL011State *s)
{
    return !!(s->cr & (1U << 7));
}

static void pl011_tx_loopback(PL011State *s, uint32_t value)
{
    if (pl011_is_loopback(s)) {
        pl011_put_fifo(s, value);
    }
}

static uint32_t pl011_cr_loopback(PL011State *s, bool update)
{
    uint32_t cr = s->cr;
    uint32_t fr = s->flags;
    uint32_t ri = 1 << 8, dcd = 1 << 2, dsr = 1 << 1, cts = 0;
    uint32_t out2 = 1 << 13, out1 = 1 << 12, rts = 1 << 11, dtr = 1 << 10;

    if (!pl011_is_loopback(s)) {
        return fr;
    }

    fr &= ~(ri | dcd | dsr | cts);
    fr |= (cr & out2) ?  ri : 0;   /* FR.RI  <= CR.Out2 */
    fr |= (cr & out1) ? dcd : 0;   /* FR.DCD <= CR.Out1 */
    fr |= (cr &  rts) ? cts : 0;   /* FR.CTS <= CR.RTS */
    fr |= (cr &  dtr) ? dsr : 0;   /* FR.DSR <= CR.DTR */

    if (!update) {
        return fr;
    }

    s->int_level &= ~(INT_DSR | INT_DCD | INT_CTS | INT_RI);
    s->int_level |= (fr & dsr) ? INT_DSR : 0;
    s->int_level |= (fr & dcd) ? INT_DCD : 0;
    s->int_level |= (fr & cts) ? INT_CTS : 0;
    s->int_level |= (fr &  ri) ? INT_RI  : 0;
    pl011_update(s);

    return fr;
=======
static bool pl011_is_fifo_enabled(PL011State *s)
{
    return (s->lcr & 0x10) != 0;
}

static inline unsigned pl011_get_fifo_depth(PL011State *s)
{
    /* Note: FIFO depth is expected to be power-of-2 */
    return pl011_is_fifo_enabled(s) ? PL011_FIFO_DEPTH : 1;
}

static inline void pl011_reset_fifo(PL011State *s)
{
    s->read_count = 0;
    s->read_pos = 0;

    /* Reset FIFO flags */
    s->flags &= ~(PL011_FLAG_RXFF | PL011_FLAG_TXFF);
    s->flags |= PL011_FLAG_RXFE | PL011_FLAG_TXFE;
>>>>>>> 0730eab4
}

static uint64_t pl011_read(void *opaque, hwaddr offset,
                           unsigned size)
{
    PL011State *s = (PL011State *)opaque;
    uint32_t c;
    uint64_t r;

    switch (offset >> 2) {
    case 0: /* UARTDR */
        s->flags &= ~PL011_FLAG_RXFF;
        c = s->read_fifo[s->read_pos];
        if (s->read_count > 0) {
            s->read_count--;
            s->read_pos = (s->read_pos + 1) & (pl011_get_fifo_depth(s) - 1);
        }
        if (s->read_count == 0) {
            s->flags |= PL011_FLAG_RXFE;
        }
        if (s->read_count == s->read_trigger - 1)
            s->int_level &= ~ PL011_INT_RX;
        trace_pl011_read_fifo(s->read_count);
        s->rsr = c >> 8;
        pl011_update(s);
        qemu_chr_fe_accept_input(&s->chr);
        r = c;
        break;
    case 1: /* UARTRSR */
        r = s->rsr;
        break;
    case 6: /* UARTFR */
        r = pl011_cr_loopback(s, false);
        break;
    case 8: /* UARTILPR */
        r = s->ilpr;
        break;
    case 9: /* UARTIBRD */
        r = s->ibrd;
        break;
    case 10: /* UARTFBRD */
        r = s->fbrd;
        break;
    case 11: /* UARTLCR_H */
        r = s->lcr;
        break;
    case 12: /* UARTCR */
        r = s->cr;
        break;
    case 13: /* UARTIFLS */
        r = s->ifl;
        break;
    case 14: /* UARTIMSC */
        r = s->int_enabled;
        break;
    case 15: /* UARTRIS */
        r = s->int_level;
        break;
    case 16: /* UARTMIS */
        r = s->int_level & s->int_enabled;
        break;
    case 18: /* UARTDMACR */
        r = s->dmacr;
        break;
    case 0x3f8 ... 0x400:
        r = s->id[(offset - 0xfe0) >> 2];
        break;
    default:
        qemu_log_mask(LOG_GUEST_ERROR,
                      "pl011_read: Bad offset 0x%x\n", (int)offset);
        r = 0;
        break;
    }

    trace_pl011_read(offset, r);
    return r;
}

static void pl011_set_read_trigger(PL011State *s)
{
#if 0
    /* The docs say the RX interrupt is triggered when the FIFO exceeds
       the threshold.  However linux only reads the FIFO in response to an
       interrupt.  Triggering the interrupt when the FIFO is non-empty seems
       to make things work.  */
    if (s->lcr & 0x10)
        s->read_trigger = (s->ifl >> 1) & 0x1c;
    else
#endif
        s->read_trigger = 1;
}

static unsigned int pl011_get_baudrate(const PL011State *s)
{
    uint64_t clk;

    if (s->ibrd == 0) {
        return 0;
    }

    clk = clock_get_hz(s->clk);
    return (clk / ((s->ibrd << 6) + s->fbrd)) << 2;
}

static void pl011_trace_baudrate_change(const PL011State *s)
{
    trace_pl011_baudrate_change(pl011_get_baudrate(s),
                                clock_get_hz(s->clk),
                                s->ibrd, s->fbrd);
}

static void pl011_write(void *opaque, hwaddr offset,
                        uint64_t value, unsigned size)
{
    PL011State *s = (PL011State *)opaque;
    unsigned char ch;

    trace_pl011_write(offset, value);

    switch (offset >> 2) {
    case 0: /* UARTDR */
        /* ??? Check if transmitter is enabled.  */
        ch = value;
        /* XXX this blocks entire thread. Rewrite to use
         * qemu_chr_fe_write and background I/O callbacks */
        qemu_chr_fe_write_all(&s->chr, &ch, 1);
        s->int_level |= PL011_INT_TX;
        pl011_tx_loopback(s, ch);
        pl011_update(s);
        break;
    case 1: /* UARTRSR/UARTECR */
        s->rsr = 0;
        break;
    case 6: /* UARTFR */
        /* Writes to Flag register are ignored.  */
        break;
    case 8: /* UARTUARTILPR */
        s->ilpr = value;
        break;
    case 9: /* UARTIBRD */
        s->ibrd = value;
        pl011_trace_baudrate_change(s);
        break;
    case 10: /* UARTFBRD */
        s->fbrd = value;
        pl011_trace_baudrate_change(s);
        break;
    case 11: /* UARTLCR_H */
        /* Reset the FIFO state on FIFO enable or disable */
        if ((s->lcr ^ value) & 0x10) {
            pl011_reset_fifo(s);
        }
        if ((s->lcr ^ value) & 0x1) {
            int break_enable = value & 0x1;
            qemu_chr_fe_ioctl(&s->chr, CHR_IOCTL_SERIAL_SET_BREAK,
                              &break_enable);
        }
        s->lcr = value;
        pl011_set_read_trigger(s);
        break;
    case 12: /* UARTCR */
        /* ??? Need to implement the enable bit.  */
        s->cr = value;
        pl011_cr_loopback(s, true);
        break;
    case 13: /* UARTIFS */
        s->ifl = value;
        pl011_set_read_trigger(s);
        break;
    case 14: /* UARTIMSC */
        s->int_enabled = value;
        pl011_update(s);
        break;
    case 17: /* UARTICR */
        s->int_level &= ~value;
        pl011_update(s);
        break;
    case 18: /* UARTDMACR */
        s->dmacr = value;
        if (value & 3) {
            qemu_log_mask(LOG_UNIMP, "pl011: DMA not implemented\n");
        }
        break;
    default:
        qemu_log_mask(LOG_GUEST_ERROR,
                      "pl011_write: Bad offset 0x%x\n", (int)offset);
    }
}

static int pl011_can_receive(void *opaque)
{
    PL011State *s = (PL011State *)opaque;
    int r;

    r = s->read_count < pl011_get_fifo_depth(s);
    trace_pl011_can_receive(s->lcr, s->read_count, r);
    return r;
}

static void pl011_put_fifo(void *opaque, uint32_t value)
{
    PL011State *s = (PL011State *)opaque;
    int slot;
    unsigned pipe_depth;

    pipe_depth = pl011_get_fifo_depth(s);
    slot = (s->read_pos + s->read_count) & (pipe_depth - 1);
    s->read_fifo[slot] = value;
    s->read_count++;
    s->flags &= ~PL011_FLAG_RXFE;
    trace_pl011_put_fifo(value, s->read_count);
    if (s->read_count == pipe_depth) {
        trace_pl011_put_fifo_full();
        s->flags |= PL011_FLAG_RXFF;
    }
    if (s->read_count == s->read_trigger) {
        s->int_level |= PL011_INT_RX;
        pl011_update(s);
    }
}

static void pl011_receive(void *opaque, const uint8_t *buf, int size)
{
    pl011_put_fifo(opaque, *buf);
}

static void pl011_event(void *opaque, QEMUChrEvent event)
{
    if (event == CHR_EVENT_BREAK)
        pl011_put_fifo(opaque, 0x400);
}

static void pl011_clock_update(void *opaque, ClockEvent event)
{
    PL011State *s = PL011(opaque);

    pl011_trace_baudrate_change(s);
}

static const MemoryRegionOps pl011_ops = {
    .read = pl011_read,
    .write = pl011_write,
    .endianness = DEVICE_NATIVE_ENDIAN,
};

static bool pl011_clock_needed(void *opaque)
{
    PL011State *s = PL011(opaque);

    return s->migrate_clk;
}

static const VMStateDescription vmstate_pl011_clock = {
    .name = "pl011/clock",
    .version_id = 1,
    .minimum_version_id = 1,
    .needed = pl011_clock_needed,
    .fields = (VMStateField[]) {
        VMSTATE_CLOCK(clk, PL011State),
        VMSTATE_END_OF_LIST()
    }
};

static int pl011_post_load(void *opaque, int version_id)
{
    PL011State* s = opaque;

    /* Sanity-check input state */
    if (s->read_pos >= ARRAY_SIZE(s->read_fifo) ||
        s->read_count > ARRAY_SIZE(s->read_fifo)) {
        return -1;
    }

    if (!pl011_is_fifo_enabled(s) && s->read_count > 0 && s->read_pos > 0) {
        /*
         * Older versions of PL011 didn't ensure that the single
         * character in the FIFO in FIFO-disabled mode is in
         * element 0 of the array; convert to follow the current
         * code's assumptions.
         */
        s->read_fifo[0] = s->read_fifo[s->read_pos];
        s->read_pos = 0;
    }

    return 0;
}

static const VMStateDescription vmstate_pl011 = {
    .name = "pl011",
    .version_id = 2,
    .minimum_version_id = 2,
    .post_load = pl011_post_load,
    .fields = (VMStateField[]) {
        VMSTATE_UINT32(readbuff, PL011State),
        VMSTATE_UINT32(flags, PL011State),
        VMSTATE_UINT32(lcr, PL011State),
        VMSTATE_UINT32(rsr, PL011State),
        VMSTATE_UINT32(cr, PL011State),
        VMSTATE_UINT32(dmacr, PL011State),
        VMSTATE_UINT32(int_enabled, PL011State),
        VMSTATE_UINT32(int_level, PL011State),
        VMSTATE_UINT32_ARRAY(read_fifo, PL011State, PL011_FIFO_DEPTH),
        VMSTATE_UINT32(ilpr, PL011State),
        VMSTATE_UINT32(ibrd, PL011State),
        VMSTATE_UINT32(fbrd, PL011State),
        VMSTATE_UINT32(ifl, PL011State),
        VMSTATE_INT32(read_pos, PL011State),
        VMSTATE_INT32(read_count, PL011State),
        VMSTATE_INT32(read_trigger, PL011State),
        VMSTATE_END_OF_LIST()
    },
    .subsections = (const VMStateDescription * []) {
        &vmstate_pl011_clock,
        NULL
    }
};

static Property pl011_properties[] = {
    DEFINE_PROP_CHR("chardev", PL011State, chr),
    DEFINE_PROP_BOOL("migrate-clk", PL011State, migrate_clk, true),
    DEFINE_PROP_END_OF_LIST(),
};

static void pl011_init(Object *obj)
{
    SysBusDevice *sbd = SYS_BUS_DEVICE(obj);
    PL011State *s = PL011(obj);
    int i;

    memory_region_init_io(&s->iomem, OBJECT(s), &pl011_ops, s, "pl011", 0x1000);
    sysbus_init_mmio(sbd, &s->iomem);
    for (i = 0; i < ARRAY_SIZE(s->irq); i++) {
        sysbus_init_irq(sbd, &s->irq[i]);
    }

    s->clk = qdev_init_clock_in(DEVICE(obj), "clk", pl011_clock_update, s,
                                ClockUpdate);

    s->id = pl011_id_arm;
}

static void pl011_realize(DeviceState *dev, Error **errp)
{
    PL011State *s = PL011(dev);

    qemu_chr_fe_set_handlers(&s->chr, pl011_can_receive, pl011_receive,
                             pl011_event, NULL, s, NULL, true);
}

static void pl011_reset(DeviceState *dev)
{
    PL011State *s = PL011(dev);

    s->lcr = 0;
    s->rsr = 0;
    s->dmacr = 0;
    s->int_enabled = 0;
    s->int_level = 0;
    s->ilpr = 0;
    s->ibrd = 0;
    s->fbrd = 0;
    s->read_trigger = 1;
    s->ifl = 0x12;
    s->cr = 0x300;
    s->flags = 0;
    pl011_reset_fifo(s);
}

static void pl011_class_init(ObjectClass *oc, void *data)
{
    DeviceClass *dc = DEVICE_CLASS(oc);

    dc->realize = pl011_realize;
    dc->reset = pl011_reset;
    dc->vmsd = &vmstate_pl011;
    device_class_set_props(dc, pl011_properties);
}

static const TypeInfo pl011_arm_info = {
    .name          = TYPE_PL011,
    .parent        = TYPE_SYS_BUS_DEVICE,
    .instance_size = sizeof(PL011State),
    .instance_init = pl011_init,
    .class_init    = pl011_class_init,
};

static void pl011_luminary_init(Object *obj)
{
    PL011State *s = PL011(obj);

    s->id = pl011_id_luminary;
}

static const TypeInfo pl011_luminary_info = {
    .name          = TYPE_PL011_LUMINARY,
    .parent        = TYPE_PL011,
    .instance_init = pl011_luminary_init,
};

static void pl011_register_types(void)
{
    type_register_static(&pl011_arm_info);
    type_register_static(&pl011_luminary_info);
}

type_init(pl011_register_types)<|MERGE_RESOLUTION|>--- conflicted
+++ resolved
@@ -81,7 +81,6 @@
     }
 }
 
-<<<<<<< HEAD
 static void pl011_put_fifo(void *opaque, uint32_t value);
 
 static bool pl011_is_loopback(PL011State *s)
@@ -125,7 +124,8 @@
     pl011_update(s);
 
     return fr;
-=======
+}
+
 static bool pl011_is_fifo_enabled(PL011State *s)
 {
     return (s->lcr & 0x10) != 0;
@@ -145,7 +145,6 @@
     /* Reset FIFO flags */
     s->flags &= ~(PL011_FLAG_RXFF | PL011_FLAG_TXFF);
     s->flags |= PL011_FLAG_RXFE | PL011_FLAG_TXFE;
->>>>>>> 0730eab4
 }
 
 static uint64_t pl011_read(void *opaque, hwaddr offset,
