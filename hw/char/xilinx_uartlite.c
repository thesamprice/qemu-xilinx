/*
 * QEMU model of Xilinx uartlite.
 *
 * Copyright (c) 2009 Edgar E. Iglesias.
 *
 * Permission is hereby granted, free of charge, to any person obtaining a copy
 * of this software and associated documentation files (the "Software"), to deal
 * in the Software without restriction, including without limitation the rights
 * to use, copy, modify, merge, publish, distribute, sublicense, and/or sell
 * copies of the Software, and to permit persons to whom the Software is
 * furnished to do so, subject to the following conditions:
 *
 * The above copyright notice and this permission notice shall be included in
 * all copies or substantial portions of the Software.
 *
 * THE SOFTWARE IS PROVIDED "AS IS", WITHOUT WARRANTY OF ANY KIND, EXPRESS OR
 * IMPLIED, INCLUDING BUT NOT LIMITED TO THE WARRANTIES OF MERCHANTABILITY,
 * FITNESS FOR A PARTICULAR PURPOSE AND NONINFRINGEMENT. IN NO EVENT SHALL
 * THE AUTHORS OR COPYRIGHT HOLDERS BE LIABLE FOR ANY CLAIM, DAMAGES OR OTHER
 * LIABILITY, WHETHER IN AN ACTION OF CONTRACT, TORT OR OTHERWISE, ARISING FROM,
 * OUT OF OR IN CONNECTION WITH THE SOFTWARE OR THE USE OR OTHER DEALINGS IN
 * THE SOFTWARE.
 */

#include "qemu/osdep.h"
#include "hw/sysbus.h"
#include "sysemu/char.h"

#define DUART(x)

#define R_RX            0
#define R_TX            1
#define R_STATUS        2
#define R_CTRL          3
#define R_MAX           4

#define STATUS_RXVALID    0x01
#define STATUS_RXFULL     0x02
#define STATUS_TXEMPTY    0x04
#define STATUS_TXFULL     0x08
#define STATUS_IE         0x10
#define STATUS_OVERRUN    0x20
#define STATUS_FRAME      0x40
#define STATUS_PARITY     0x80

#define CONTROL_RST_TX    0x01
#define CONTROL_RST_RX    0x02
#define CONTROL_IE        0x10

#define TYPE_XILINX_UARTLITE "xlnx.xps-uartlite"
#define XILINX_UARTLITE(obj) \
    OBJECT_CHECK(XilinxUARTLite, (obj), TYPE_XILINX_UARTLITE)

typedef struct XilinxUARTLite {
    SysBusDevice parent_obj;

    MemoryRegion mmio;
    CharBackend chr;
    qemu_irq irq;

    uint8_t rx_fifo[8];
    unsigned int rx_fifo_pos;
    unsigned int rx_fifo_len;

    uint32_t regs[R_MAX];
} XilinxUARTLite;

static void uart_update_irq(XilinxUARTLite *s)
{
    unsigned int irq;

    if (s->rx_fifo_len)
        s->regs[R_STATUS] |= STATUS_IE;

    irq = (s->regs[R_STATUS] & STATUS_IE) && (s->regs[R_CTRL] & CONTROL_IE);
    qemu_set_irq(s->irq, irq);
}

static void uart_update_status(XilinxUARTLite *s)
{
    uint32_t r;

    r = s->regs[R_STATUS];
    r &= ~7;
    r |= 1 << 2; /* Tx fifo is always empty. We are fast :) */
    r |= (s->rx_fifo_len == sizeof (s->rx_fifo)) << 1;
    r |= (!!s->rx_fifo_len);
    s->regs[R_STATUS] = r;
}

static void xilinx_uartlite_reset(DeviceState *dev)
{
    uart_update_status(XILINX_UARTLITE(dev));
}

static uint64_t
uart_read(void *opaque, hwaddr addr, unsigned int size)
{
    XilinxUARTLite *s = opaque;
    uint32_t r = 0;
    addr >>= 2;
    switch (addr)
    {
        case R_RX:
            r = s->rx_fifo[(s->rx_fifo_pos - s->rx_fifo_len) & 7];
            if (s->rx_fifo_len)
                s->rx_fifo_len--;
            uart_update_status(s);
            uart_update_irq(s);
            qemu_chr_fe_accept_input(&s->chr);
            break;

        default:
            if (addr < ARRAY_SIZE(s->regs))
                r = s->regs[addr];
            DUART(qemu_log("%s addr=%x v=%x\n", __func__, addr, r));
            break;
    }
    return r;
}

static void
uart_write(void *opaque, hwaddr addr,
           uint64_t val64, unsigned int size)
{
    XilinxUARTLite *s = opaque;
    uint32_t value = val64;
    unsigned char ch = value;

    addr >>= 2;
    switch (addr)
    {
        case R_STATUS:
            hw_error("write to UART STATUS?\n");
            break;

        case R_CTRL:
            if (value & CONTROL_RST_RX) {
                s->rx_fifo_pos = 0;
                s->rx_fifo_len = 0;
            }
            s->regs[addr] = value;
            break;

        case R_TX:
            /* XXX this blocks entire thread. Rewrite to use
             * qemu_chr_fe_write and background I/O callbacks */
            qemu_chr_fe_write_all(&s->chr, &ch, 1);
            s->regs[addr] = value;

            /* hax.  */
            s->regs[R_STATUS] |= STATUS_IE;
            break;

        default:
            DUART(printf("%s addr=%x v=%x\n", __func__, addr, value));
            if (addr < ARRAY_SIZE(s->regs))
                s->regs[addr] = value;
            break;
    }
    uart_update_status(s);
    uart_update_irq(s);
}

static const MemoryRegionOps uart_ops = {
    .read = uart_read,
    .write = uart_write,
    .endianness = DEVICE_NATIVE_ENDIAN,
    .valid = {
        .min_access_size = 1,
        .max_access_size = 4
    }
};

static Property xilinx_uartlite_properties[] = {
    DEFINE_PROP_CHR("chardev", XilinxUARTLite, chr),
    DEFINE_PROP_END_OF_LIST(),
};

static void uart_rx(void *opaque, const uint8_t *buf, int size)
{
    XilinxUARTLite *s = opaque;

    /* Got a byte.  */
    if (s->rx_fifo_len >= 8) {
        printf("WARNING: UART dropped char.\n");
        return;
    }
    s->rx_fifo[s->rx_fifo_pos] = *buf;
    s->rx_fifo_pos++;
    s->rx_fifo_pos &= 0x7;
    s->rx_fifo_len++;

    uart_update_status(s);
    uart_update_irq(s);
}

static int uart_can_rx(void *opaque)
{
    XilinxUARTLite *s = opaque;

    return s->rx_fifo_len < sizeof(s->rx_fifo);
}

static void uart_event(void *opaque, int event)
{

}

static void xilinx_uartlite_realize(DeviceState *dev, Error **errp)
{
    XilinxUARTLite *s = XILINX_UARTLITE(dev);

<<<<<<< HEAD
    /* FIXME use a qdev chardev prop instead of qemu_char_get_next_serial() */
    s->chr = qemu_char_get_next_serial();
    if (s->chr)
        qemu_chr_add_handlers(s->chr, uart_can_rx, uart_rx, uart_event, s);
=======
    qemu_chr_fe_set_handlers(&s->chr, uart_can_rx, uart_rx,
                             uart_event, s, NULL, true);
>>>>>>> 7124ccf8
}

static void xilinx_uartlite_init(Object *obj)
{
    XilinxUARTLite *s = XILINX_UARTLITE(obj);

    sysbus_init_irq(SYS_BUS_DEVICE(obj), &s->irq);

    memory_region_init_io(&s->mmio, obj, &uart_ops, s,
                          "xlnx.xps-uartlite", R_MAX * 4);
    sysbus_init_mmio(SYS_BUS_DEVICE(obj), &s->mmio);
}

static void xilinx_uartlite_class_init(ObjectClass *klass, void *data)
{
    DeviceClass *dc = DEVICE_CLASS(klass);

    dc->reset = xilinx_uartlite_reset;
    dc->realize = xilinx_uartlite_realize;
<<<<<<< HEAD
    /* Reason: realize() method uses qemu_char_get_next_serial() */
    dc->cannot_instantiate_with_device_add_yet = true;
=======
    dc->props = xilinx_uartlite_properties;
>>>>>>> 7124ccf8
}

static const TypeInfo xilinx_uartlite_info = {
    .name          = TYPE_XILINX_UARTLITE,
    .parent        = TYPE_SYS_BUS_DEVICE,
    .instance_size = sizeof(XilinxUARTLite),
    .instance_init = xilinx_uartlite_init,
    .class_init    = xilinx_uartlite_class_init,
};

static void xilinx_uart_register_types(void)
{
    type_register_static(&xilinx_uartlite_info);
}

type_init(xilinx_uart_register_types)<|MERGE_RESOLUTION|>--- conflicted
+++ resolved
@@ -211,15 +211,8 @@
 {
     XilinxUARTLite *s = XILINX_UARTLITE(dev);
 
-<<<<<<< HEAD
-    /* FIXME use a qdev chardev prop instead of qemu_char_get_next_serial() */
-    s->chr = qemu_char_get_next_serial();
-    if (s->chr)
-        qemu_chr_add_handlers(s->chr, uart_can_rx, uart_rx, uart_event, s);
-=======
     qemu_chr_fe_set_handlers(&s->chr, uart_can_rx, uart_rx,
                              uart_event, s, NULL, true);
->>>>>>> 7124ccf8
 }
 
 static void xilinx_uartlite_init(Object *obj)
@@ -239,12 +232,7 @@
 
     dc->reset = xilinx_uartlite_reset;
     dc->realize = xilinx_uartlite_realize;
-<<<<<<< HEAD
-    /* Reason: realize() method uses qemu_char_get_next_serial() */
-    dc->cannot_instantiate_with_device_add_yet = true;
-=======
     dc->props = xilinx_uartlite_properties;
->>>>>>> 7124ccf8
 }
 
 static const TypeInfo xilinx_uartlite_info = {
