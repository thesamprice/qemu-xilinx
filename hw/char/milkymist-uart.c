/*
 *  QEMU model of the Milkymist UART block.
 *
 *  Copyright (c) 2010 Michael Walle <michael@walle.cc>
 *
 * This library is free software; you can redistribute it and/or
 * modify it under the terms of the GNU Lesser General Public
 * License as published by the Free Software Foundation; either
 * version 2 of the License, or (at your option) any later version.
 *
 * This library is distributed in the hope that it will be useful,
 * but WITHOUT ANY WARRANTY; without even the implied warranty of
 * MERCHANTABILITY or FITNESS FOR A PARTICULAR PURPOSE.  See the GNU
 * Lesser General Public License for more details.
 *
 * You should have received a copy of the GNU Lesser General Public
 * License along with this library; if not, see <http://www.gnu.org/licenses/>.
 *
 *
 * Specification available at:
 *   http://milkymist.walle.cc/socdoc/uart.pdf
 */

#include "qemu/osdep.h"
#include "hw/hw.h"
#include "hw/sysbus.h"
#include "trace.h"
#include "sysemu/char.h"
#include "qemu/error-report.h"

enum {
    R_RXTX = 0,
    R_DIV,
    R_STAT,
    R_CTRL,
    R_DBG,
    R_MAX
};

enum {
    STAT_THRE   = (1<<0),
    STAT_RX_EVT = (1<<1),
    STAT_TX_EVT = (1<<2),
};

enum {
    CTRL_RX_IRQ_EN = (1<<0),
    CTRL_TX_IRQ_EN = (1<<1),
    CTRL_THRU_EN   = (1<<2),
};

enum {
    DBG_BREAK_EN = (1<<0),
};

#define TYPE_MILKYMIST_UART "milkymist-uart"
#define MILKYMIST_UART(obj) \
    OBJECT_CHECK(MilkymistUartState, (obj), TYPE_MILKYMIST_UART)

struct MilkymistUartState {
    SysBusDevice parent_obj;

    MemoryRegion regs_region;
    CharBackend chr;
    qemu_irq irq;

    uint32_t regs[R_MAX];
};
typedef struct MilkymistUartState MilkymistUartState;

static void uart_update_irq(MilkymistUartState *s)
{
    int rx_event = s->regs[R_STAT] & STAT_RX_EVT;
    int tx_event = s->regs[R_STAT] & STAT_TX_EVT;
    int rx_irq_en = s->regs[R_CTRL] & CTRL_RX_IRQ_EN;
    int tx_irq_en = s->regs[R_CTRL] & CTRL_TX_IRQ_EN;

    if ((rx_irq_en && rx_event) || (tx_irq_en && tx_event)) {
        trace_milkymist_uart_raise_irq();
        qemu_irq_raise(s->irq);
    } else {
        trace_milkymist_uart_lower_irq();
        qemu_irq_lower(s->irq);
    }
}

static uint64_t uart_read(void *opaque, hwaddr addr,
                          unsigned size)
{
    MilkymistUartState *s = opaque;
    uint32_t r = 0;

    addr >>= 2;
    switch (addr) {
    case R_RXTX:
        r = s->regs[addr];
        break;
    case R_DIV:
    case R_STAT:
    case R_CTRL:
    case R_DBG:
        r = s->regs[addr];
        break;

    default:
        error_report("milkymist_uart: read access to unknown register 0x"
                TARGET_FMT_plx, addr << 2);
        break;
    }

    trace_milkymist_uart_memory_read(addr << 2, r);

    return r;
}

static void uart_write(void *opaque, hwaddr addr, uint64_t value,
                       unsigned size)
{
    MilkymistUartState *s = opaque;
    unsigned char ch = value;

    trace_milkymist_uart_memory_write(addr, value);

    addr >>= 2;
    switch (addr) {
    case R_RXTX:
        qemu_chr_fe_write_all(&s->chr, &ch, 1);
        s->regs[R_STAT] |= STAT_TX_EVT;
        break;
    case R_DIV:
    case R_CTRL:
    case R_DBG:
        s->regs[addr] = value;
        break;

    case R_STAT:
        /* write one to clear bits */
        s->regs[addr] &= ~(value & (STAT_RX_EVT | STAT_TX_EVT));
        qemu_chr_fe_accept_input(&s->chr);
        break;

    default:
        error_report("milkymist_uart: write access to unknown register 0x"
                TARGET_FMT_plx, addr << 2);
        break;
    }

    uart_update_irq(s);
}

static const MemoryRegionOps uart_mmio_ops = {
    .read = uart_read,
    .write = uart_write,
    .valid = {
        .min_access_size = 4,
        .max_access_size = 4,
    },
    .endianness = DEVICE_NATIVE_ENDIAN,
};

static void uart_rx(void *opaque, const uint8_t *buf, int size)
{
    MilkymistUartState *s = opaque;

    assert(!(s->regs[R_STAT] & STAT_RX_EVT));

    s->regs[R_STAT] |= STAT_RX_EVT;
    s->regs[R_RXTX] = *buf;

    uart_update_irq(s);
}

static int uart_can_rx(void *opaque)
{
    MilkymistUartState *s = opaque;

    return !(s->regs[R_STAT] & STAT_RX_EVT);
}

static void uart_event(void *opaque, int event)
{
}

static void milkymist_uart_reset(DeviceState *d)
{
    MilkymistUartState *s = MILKYMIST_UART(d);
    int i;

    for (i = 0; i < R_MAX; i++) {
        s->regs[i] = 0;
    }

    /* THRE is always set */
    s->regs[R_STAT] = STAT_THRE;
}

static void milkymist_uart_realize(DeviceState *dev, Error **errp)
{
    MilkymistUartState *s = MILKYMIST_UART(dev);

<<<<<<< HEAD
    /* FIXME use a qdev chardev prop instead of qemu_char_get_next_serial() */
    s->chr = qemu_char_get_next_serial();
    if (s->chr) {
        qemu_chr_add_handlers(s->chr, uart_can_rx, uart_rx, uart_event, s);
    }
=======
    qemu_chr_fe_set_handlers(&s->chr, uart_can_rx, uart_rx,
                             uart_event, s, NULL, true);
>>>>>>> 7124ccf8
}

static void milkymist_uart_init(Object *obj)
{
    SysBusDevice *sbd = SYS_BUS_DEVICE(obj);
    MilkymistUartState *s = MILKYMIST_UART(obj);

    sysbus_init_irq(sbd, &s->irq);

    memory_region_init_io(&s->regs_region, OBJECT(s), &uart_mmio_ops, s,
                          "milkymist-uart", R_MAX * 4);
    sysbus_init_mmio(sbd, &s->regs_region);
}

static const VMStateDescription vmstate_milkymist_uart = {
    .name = "milkymist-uart",
    .version_id = 1,
    .minimum_version_id = 1,
    .fields = (VMStateField[]) {
        VMSTATE_UINT32_ARRAY(regs, MilkymistUartState, R_MAX),
        VMSTATE_END_OF_LIST()
    }
};

static Property milkymist_uart_properties[] = {
    DEFINE_PROP_CHR("chardev", MilkymistUartState, chr),
    DEFINE_PROP_END_OF_LIST(),
};

static void milkymist_uart_class_init(ObjectClass *klass, void *data)
{
    DeviceClass *dc = DEVICE_CLASS(klass);

    dc->realize = milkymist_uart_realize;
    dc->reset = milkymist_uart_reset;
    dc->vmsd = &vmstate_milkymist_uart;
<<<<<<< HEAD
    /* Reason: realize() method uses qemu_char_get_next_serial() */
    dc->cannot_instantiate_with_device_add_yet = true;
=======
    dc->props = milkymist_uart_properties;
>>>>>>> 7124ccf8
}

static const TypeInfo milkymist_uart_info = {
    .name          = TYPE_MILKYMIST_UART,
    .parent        = TYPE_SYS_BUS_DEVICE,
    .instance_size = sizeof(MilkymistUartState),
    .instance_init = milkymist_uart_init,
    .class_init    = milkymist_uart_class_init,
};

static void milkymist_uart_register_types(void)
{
    type_register_static(&milkymist_uart_info);
}

type_init(milkymist_uart_register_types)<|MERGE_RESOLUTION|>--- conflicted
+++ resolved
@@ -198,16 +198,8 @@
 {
     MilkymistUartState *s = MILKYMIST_UART(dev);
 
-<<<<<<< HEAD
-    /* FIXME use a qdev chardev prop instead of qemu_char_get_next_serial() */
-    s->chr = qemu_char_get_next_serial();
-    if (s->chr) {
-        qemu_chr_add_handlers(s->chr, uart_can_rx, uart_rx, uart_event, s);
-    }
-=======
     qemu_chr_fe_set_handlers(&s->chr, uart_can_rx, uart_rx,
                              uart_event, s, NULL, true);
->>>>>>> 7124ccf8
 }
 
 static void milkymist_uart_init(Object *obj)
@@ -244,12 +236,7 @@
     dc->realize = milkymist_uart_realize;
     dc->reset = milkymist_uart_reset;
     dc->vmsd = &vmstate_milkymist_uart;
-<<<<<<< HEAD
-    /* Reason: realize() method uses qemu_char_get_next_serial() */
-    dc->cannot_instantiate_with_device_add_yet = true;
-=======
     dc->props = milkymist_uart_properties;
->>>>>>> 7124ccf8
 }
 
 static const TypeInfo milkymist_uart_info = {
