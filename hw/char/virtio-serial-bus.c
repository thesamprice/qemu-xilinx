/*
 * A bus for connecting virtio serial and console ports
 *
 * Copyright (C) 2009, 2010 Red Hat, Inc.
 *
 * Author(s):
 *  Amit Shah <amit.shah@redhat.com>
 *
 * Some earlier parts are:
 *  Copyright IBM, Corp. 2008
 * authored by
 *  Christian Ehrhardt <ehrhardt@linux.vnet.ibm.com>
 *
 * This work is licensed under the terms of the GNU GPL, version 2.  See
 * the COPYING file in the top-level directory.
 *
 * Contributions after 2012-01-13 are licensed under the terms of the
 * GNU GPL, version 2 or (at your option) any later version.
 */

#include "qemu/osdep.h"
#include "qapi/error.h"
#include "qemu/iov.h"
#include "monitor/monitor.h"
#include "qemu/error-report.h"
#include "qemu/queue.h"
#include "hw/sysbus.h"
#include "trace.h"
#include "hw/virtio/virtio-serial.h"
#include "hw/virtio/virtio-access.h"

static struct VirtIOSerialDevices {
    QLIST_HEAD(, VirtIOSerial) devices;
} vserdevices;

static VirtIOSerialPort *find_port_by_id(VirtIOSerial *vser, uint32_t id)
{
    VirtIOSerialPort *port;

    if (id == VIRTIO_CONSOLE_BAD_ID) {
        return NULL;
    }

    QTAILQ_FOREACH(port, &vser->ports, next) {
        if (port->id == id)
            return port;
    }
    return NULL;
}

static VirtIOSerialPort *find_port_by_vq(VirtIOSerial *vser, VirtQueue *vq)
{
    VirtIOSerialPort *port;

    QTAILQ_FOREACH(port, &vser->ports, next) {
        if (port->ivq == vq || port->ovq == vq)
            return port;
    }
    return NULL;
}

static VirtIOSerialPort *find_port_by_name(char *name)
{
    VirtIOSerial *vser;

    QLIST_FOREACH(vser, &vserdevices.devices, next) {
        VirtIOSerialPort *port;

        QTAILQ_FOREACH(port, &vser->ports, next) {
            if (port->name && !strcmp(port->name, name)) {
                return port;
            }
        }
    }
    return NULL;
}

static VirtIOSerialPort *find_first_connected_console(VirtIOSerial *vser)
{
    VirtIOSerialPort *port;

    QTAILQ_FOREACH(port, &vser->ports, next) {
        VirtIOSerialPortClass const *vsc = VIRTIO_SERIAL_PORT_GET_CLASS(port);
        if (vsc->is_console && port->host_connected) {
            return port;
        }
    }
    return NULL;
}

static bool use_multiport(VirtIOSerial *vser)
{
    VirtIODevice *vdev = VIRTIO_DEVICE(vser);
    return virtio_vdev_has_feature(vdev, VIRTIO_CONSOLE_F_MULTIPORT);
}

static size_t write_to_port(VirtIOSerialPort *port,
                            const uint8_t *buf, size_t size)
{
    VirtQueueElement *elem;
    VirtQueue *vq;
    size_t offset;

    vq = port->ivq;
    if (!virtio_queue_ready(vq)) {
        return 0;
    }

    offset = 0;
    while (offset < size) {
        size_t len;

        elem = virtqueue_pop(vq, sizeof(VirtQueueElement));
        if (!elem) {
            break;
        }

        len = iov_from_buf(elem->in_sg, elem->in_num, 0,
                           buf + offset, size - offset);
        offset += len;

        virtqueue_push(vq, elem, len);
        g_free(elem);
    }

    virtio_notify(VIRTIO_DEVICE(port->vser), vq);
    return offset;
}

static void discard_vq_data(VirtQueue *vq, VirtIODevice *vdev)
{
    VirtQueueElement *elem;

    if (!virtio_queue_ready(vq)) {
        return;
    }
    for (;;) {
        elem = virtqueue_pop(vq, sizeof(VirtQueueElement));
        if (!elem) {
            break;
        }
        virtqueue_push(vq, elem, 0);
        g_free(elem);
    }
    virtio_notify(vdev, vq);
}

static void discard_throttle_data(VirtIOSerialPort *port)
{
    if (port->elem) {
        virtqueue_detach_element(port->ovq, port->elem, 0);
        g_free(port->elem);
        port->elem = NULL;
    }
}

static void do_flush_queued_data(VirtIOSerialPort *port, VirtQueue *vq,
                                 VirtIODevice *vdev)
{
    VirtIOSerialPortClass *vsc;

    assert(port);
    assert(virtio_queue_ready(vq));

    vsc = VIRTIO_SERIAL_PORT_GET_CLASS(port);

    while (!port->throttled) {
        unsigned int i;

        /* Pop an elem only if we haven't left off a previous one mid-way */
        if (!port->elem) {
            port->elem = virtqueue_pop(vq, sizeof(VirtQueueElement));
            if (!port->elem) {
                break;
            }
            port->iov_idx = 0;
            port->iov_offset = 0;
        }

        for (i = port->iov_idx; i < port->elem->out_num; i++) {
            size_t buf_size;
            ssize_t ret;

            buf_size = port->elem->out_sg[i].iov_len - port->iov_offset;
            ret = vsc->have_data(port,
                                  port->elem->out_sg[i].iov_base
                                  + port->iov_offset,
                                  buf_size);
            if (port->throttled) {
                port->iov_idx = i;
                if (ret > 0) {
                    port->iov_offset += ret;
                }
                break;
            }
            port->iov_offset = 0;
        }
        if (port->throttled) {
            break;
        }
        virtqueue_push(vq, port->elem, 0);
        g_free(port->elem);
        port->elem = NULL;
    }
    virtio_notify(vdev, vq);
}

static void flush_queued_data(VirtIOSerialPort *port)
{
    assert(port);

    if (!virtio_queue_ready(port->ovq)) {
        return;
    }
    do_flush_queued_data(port, port->ovq, VIRTIO_DEVICE(port->vser));
}

static size_t send_control_msg(VirtIOSerial *vser, void *buf, size_t len)
{
    VirtQueueElement *elem;
    VirtQueue *vq;

    vq = vser->c_ivq;
    if (!virtio_queue_ready(vq)) {
        return 0;
    }

    elem = virtqueue_pop(vq, sizeof(VirtQueueElement));
    if (!elem) {
        return 0;
    }

    /* TODO: detect a buffer that's too short, set NEEDS_RESET */
    iov_from_buf(elem->in_sg, elem->in_num, 0, buf, len);

    virtqueue_push(vq, elem, len);
    virtio_notify(VIRTIO_DEVICE(vser), vq);
    g_free(elem);

    return len;
}

static size_t send_control_event(VirtIOSerial *vser, uint32_t port_id,
                                 uint16_t event, uint16_t value)
{
    VirtIODevice *vdev = VIRTIO_DEVICE(vser);
    struct virtio_console_control cpkt;

    virtio_stl_p(vdev, &cpkt.id, port_id);
    virtio_stw_p(vdev, &cpkt.event, event);
    virtio_stw_p(vdev, &cpkt.value, value);

    trace_virtio_serial_send_control_event(port_id, event, value);
    return send_control_msg(vser, &cpkt, sizeof(cpkt));
}

/* Functions for use inside qemu to open and read from/write to ports */
int virtio_serial_open(VirtIOSerialPort *port)
{
    /* Don't allow opening an already-open port */
    if (port->host_connected) {
        return 0;
    }
    /* Send port open notification to the guest */
    port->host_connected = true;
    send_control_event(port->vser, port->id, VIRTIO_CONSOLE_PORT_OPEN, 1);

    return 0;
}

int virtio_serial_close(VirtIOSerialPort *port)
{
    port->host_connected = false;
    /*
     * If there's any data the guest sent which the app didn't
     * consume, reset the throttling flag and discard the data.
     */
    port->throttled = false;
    discard_throttle_data(port);
    discard_vq_data(port->ovq, VIRTIO_DEVICE(port->vser));

    send_control_event(port->vser, port->id, VIRTIO_CONSOLE_PORT_OPEN, 0);

    return 0;
}

/* Individual ports/apps call this function to write to the guest. */
ssize_t virtio_serial_write(VirtIOSerialPort *port, const uint8_t *buf,
                            size_t size)
{
    if (!port || !port->host_connected || !port->guest_connected) {
        return 0;
    }
    return write_to_port(port, buf, size);
}

/*
 * Readiness of the guest to accept data on a port.
 * Returns max. data the guest can receive
 */
size_t virtio_serial_guest_ready(VirtIOSerialPort *port)
{
    VirtIODevice *vdev = VIRTIO_DEVICE(port->vser);
    VirtQueue *vq = port->ivq;
    unsigned int bytes;

    if (!virtio_queue_ready(vq) ||
        !(vdev->status & VIRTIO_CONFIG_S_DRIVER_OK) ||
        virtio_queue_empty(vq)) {
        return 0;
    }
    if (use_multiport(port->vser) && !port->guest_connected) {
        return 0;
    }
    virtqueue_get_avail_bytes(vq, &bytes, NULL, 4096, 0);
    return bytes;
}

static void flush_queued_data_bh(void *opaque)
{
    VirtIOSerialPort *port = opaque;

    flush_queued_data(port);
}

void virtio_serial_throttle_port(VirtIOSerialPort *port, bool throttle)
{
    if (!port) {
        return;
    }

    trace_virtio_serial_throttle_port(port->id, throttle);
    port->throttled = throttle;
    if (throttle) {
        return;
    }
    qemu_bh_schedule(port->bh);
}

/* Guest wants to notify us of some event */
static void handle_control_message(VirtIOSerial *vser, void *buf, size_t len)
{
    VirtIODevice *vdev = VIRTIO_DEVICE(vser);
    struct VirtIOSerialPort *port;
    VirtIOSerialPortClass *vsc;
    struct virtio_console_control cpkt, *gcpkt;
    uint8_t *buffer;
    size_t buffer_len;

    gcpkt = buf;

    if (len < sizeof(cpkt)) {
        /* The guest sent an invalid control packet */
        return;
    }

    cpkt.event = virtio_lduw_p(vdev, &gcpkt->event);
    cpkt.value = virtio_lduw_p(vdev, &gcpkt->value);

    trace_virtio_serial_handle_control_message(cpkt.event, cpkt.value);

    if (cpkt.event == VIRTIO_CONSOLE_DEVICE_READY) {
        if (!cpkt.value) {
            error_report("virtio-serial-bus: Guest failure in adding device %s",
                         vser->bus.qbus.name);
            return;
        }
        /*
         * The device is up, we can now tell the device about all the
         * ports we have here.
         */
        QTAILQ_FOREACH(port, &vser->ports, next) {
            send_control_event(vser, port->id, VIRTIO_CONSOLE_PORT_ADD, 1);
        }
        return;
    }

    port = find_port_by_id(vser, virtio_ldl_p(vdev, &gcpkt->id));
    if (!port) {
        error_report("virtio-serial-bus: Unexpected port id %u for device %s",
                     virtio_ldl_p(vdev, &gcpkt->id), vser->bus.qbus.name);
        return;
    }

    trace_virtio_serial_handle_control_message_port(port->id);

    vsc = VIRTIO_SERIAL_PORT_GET_CLASS(port);

    switch(cpkt.event) {
    case VIRTIO_CONSOLE_PORT_READY:
        if (!cpkt.value) {
            error_report("virtio-serial-bus: Guest failure in adding port %u for device %s",
                         port->id, vser->bus.qbus.name);
            break;
        }
        /*
         * Now that we know the guest asked for the port name, we're
         * sure the guest has initialised whatever state is necessary
         * for this port. Now's a good time to let the guest know if
         * this port is a console port so that the guest can hook it
         * up to hvc.
         */
        if (vsc->is_console) {
            send_control_event(vser, port->id, VIRTIO_CONSOLE_CONSOLE_PORT, 1);
        }

        if (port->name) {
            virtio_stl_p(vdev, &cpkt.id, port->id);
            virtio_stw_p(vdev, &cpkt.event, VIRTIO_CONSOLE_PORT_NAME);
            virtio_stw_p(vdev, &cpkt.value, 1);

            buffer_len = sizeof(cpkt) + strlen(port->name) + 1;
            buffer = g_malloc(buffer_len);

            memcpy(buffer, &cpkt, sizeof(cpkt));
            memcpy(buffer + sizeof(cpkt), port->name, strlen(port->name));
            buffer[buffer_len - 1] = 0;

            send_control_msg(vser, buffer, buffer_len);
            g_free(buffer);
        }

        if (port->host_connected) {
            send_control_event(vser, port->id, VIRTIO_CONSOLE_PORT_OPEN, 1);
        }

        /*
         * When the guest has asked us for this information it means
         * the guest is all setup and has its virtqueues
         * initialised. If some app is interested in knowing about
         * this event, let it know.
         */
        if (vsc->guest_ready) {
            vsc->guest_ready(port);
        }
        break;

    case VIRTIO_CONSOLE_PORT_OPEN:
        port->guest_connected = cpkt.value;
        if (vsc->set_guest_connected) {
            /* Send the guest opened notification if an app is interested */
            vsc->set_guest_connected(port, cpkt.value);
        }
        break;
    }
}

static void control_in(VirtIODevice *vdev, VirtQueue *vq)
{
}

static void control_out(VirtIODevice *vdev, VirtQueue *vq)
{
    VirtQueueElement *elem;
    VirtIOSerial *vser;
    uint8_t *buf;
    size_t len;

    vser = VIRTIO_SERIAL(vdev);

    len = 0;
    buf = NULL;
    for (;;) {
        size_t cur_len;

        elem = virtqueue_pop(vq, sizeof(VirtQueueElement));
        if (!elem) {
            break;
        }

        cur_len = iov_size(elem->out_sg, elem->out_num);
        /*
         * Allocate a new buf only if we didn't have one previously or
         * if the size of the buf differs
         */
        if (cur_len > len) {
            g_free(buf);

            buf = g_malloc(cur_len);
            len = cur_len;
        }
        iov_to_buf(elem->out_sg, elem->out_num, 0, buf, cur_len);

        handle_control_message(vser, buf, cur_len);
        virtqueue_push(vq, elem, 0);
        g_free(elem);
    }
    g_free(buf);
    virtio_notify(vdev, vq);
}

/* Guest wrote something to some port. */
static void handle_output(VirtIODevice *vdev, VirtQueue *vq)
{
    VirtIOSerial *vser;
    VirtIOSerialPort *port;

    vser = VIRTIO_SERIAL(vdev);
    port = find_port_by_vq(vser, vq);

    if (!port || !port->host_connected) {
        discard_vq_data(vq, vdev);
        return;
    }

    if (!port->throttled) {
        do_flush_queued_data(port, vq, vdev);
        return;
    }
}

static void handle_input(VirtIODevice *vdev, VirtQueue *vq)
{
    /*
     * Users of virtio-serial would like to know when guest becomes
     * writable again -- i.e. if a vq had stuff queued up and the
     * guest wasn't reading at all, the host would not be able to
     * write to the vq anymore.  Once the guest reads off something,
     * we can start queueing things up again.  However, this call is
     * made for each buffer addition by the guest -- even though free
     * buffers existed prior to the current buffer addition.  This is
     * done so as not to maintain previous state, which will need
     * additional live-migration-related changes.
     */
    VirtIOSerial *vser;
    VirtIOSerialPort *port;
    VirtIOSerialPortClass *vsc;

    vser = VIRTIO_SERIAL(vdev);
    port = find_port_by_vq(vser, vq);

    if (!port) {
        return;
    }
    vsc = VIRTIO_SERIAL_PORT_GET_CLASS(port);

    /*
     * If guest_connected is false, this call is being made by the
     * early-boot queueing up of descriptors, which is just noise for
     * the host apps -- don't disturb them in that case.
     */
    if (port->guest_connected && port->host_connected && vsc->guest_writable) {
        vsc->guest_writable(port);
    }
}

static uint64_t get_features(VirtIODevice *vdev, uint64_t features,
                             Error **errp)
{
    VirtIOSerial *vser;

    vser = VIRTIO_SERIAL(vdev);

    features |= vser->host_features;
    if (vser->bus.max_nr_ports > 1) {
        virtio_add_feature(&features, VIRTIO_CONSOLE_F_MULTIPORT);
    }
    return features;
}

/* Guest requested config info */
static void get_config(VirtIODevice *vdev, uint8_t *config_data)
{
    VirtIOSerial *vser = VIRTIO_SERIAL(vdev);
    struct virtio_console_config *config =
        (struct virtio_console_config *)config_data;

    config->cols = 0;
    config->rows = 0;
    config->max_nr_ports = virtio_tswap32(vdev,
                                          vser->serial.max_virtserial_ports);
<<<<<<< HEAD
=======
}

/* Guest sent new config info */
static void set_config(VirtIODevice *vdev, const uint8_t *config_data)
{
    VirtIOSerial *vser = VIRTIO_SERIAL(vdev);
    struct virtio_console_config *config =
        (struct virtio_console_config *)config_data;
    uint8_t emerg_wr_lo = le32_to_cpu(config->emerg_wr);
    VirtIOSerialPort *port = find_first_connected_console(vser);
    VirtIOSerialPortClass *vsc;

    if (!config->emerg_wr) {
        return;
    }
    /* Make sure we don't misdetect an emergency write when the guest
     * does a short config write after an emergency write. */
    config->emerg_wr = 0;
    if (!port) {
        return;
    }
    vsc = VIRTIO_SERIAL_PORT_GET_CLASS(port);
    (void)vsc->have_data(port, &emerg_wr_lo, 1);
>>>>>>> 7124ccf8
}

static void guest_reset(VirtIOSerial *vser)
{
    VirtIOSerialPort *port;
    VirtIOSerialPortClass *vsc;

    QTAILQ_FOREACH(port, &vser->ports, next) {
        vsc = VIRTIO_SERIAL_PORT_GET_CLASS(port);

        discard_throttle_data(port);

        if (port->guest_connected) {
            port->guest_connected = false;
            if (vsc->set_guest_connected) {
                vsc->set_guest_connected(port, false);
            }
        }
    }
}

static void set_status(VirtIODevice *vdev, uint8_t status)
{
    VirtIOSerial *vser;
    VirtIOSerialPort *port;

    vser = VIRTIO_SERIAL(vdev);
    port = find_port_by_id(vser, 0);

    if (port && !use_multiport(port->vser)
        && (status & VIRTIO_CONFIG_S_DRIVER_OK)) {
        /*
         * Non-multiport guests won't be able to tell us guest
         * open/close status.  Such guests can only have a port at id
         * 0, so set guest_connected for such ports as soon as guest
         * is up.
         */
        port->guest_connected = true;
    }
    if (!(status & VIRTIO_CONFIG_S_DRIVER_OK)) {
        guest_reset(vser);
    }
}

static void vser_reset(VirtIODevice *vdev)
{
    VirtIOSerial *vser;

    vser = VIRTIO_SERIAL(vdev);
    guest_reset(vser);
<<<<<<< HEAD
}

static void virtio_serial_save(QEMUFile *f, void *opaque)
{
    /* The virtio device */
    virtio_save(VIRTIO_DEVICE(opaque), f);
=======
>>>>>>> 7124ccf8
}

static void virtio_serial_save_device(VirtIODevice *vdev, QEMUFile *f)
{
    VirtIOSerial *s = VIRTIO_SERIAL(vdev);
    VirtIOSerialPort *port;
    uint32_t nr_active_ports;
    unsigned int i, max_nr_ports;
    struct virtio_console_config config;

    /* The config space (ignored on the far end in current versions) */
    get_config(vdev, (uint8_t *)&config);
    qemu_put_be16s(f, &config.cols);
    qemu_put_be16s(f, &config.rows);
    qemu_put_be32s(f, &config.max_nr_ports);

    /* The ports map */
    max_nr_ports = s->serial.max_virtserial_ports;
    for (i = 0; i < (max_nr_ports + 31) / 32; i++) {
        qemu_put_be32s(f, &s->ports_map[i]);
    }

    /* Ports */

    nr_active_ports = 0;
    QTAILQ_FOREACH(port, &s->ports, next) {
        nr_active_ports++;
    }

    qemu_put_be32s(f, &nr_active_ports);

    /*
     * Items in struct VirtIOSerialPort.
     */
    QTAILQ_FOREACH(port, &s->ports, next) {
        uint32_t elem_popped;

        qemu_put_be32s(f, &port->id);
        qemu_put_byte(f, port->guest_connected);
        qemu_put_byte(f, port->host_connected);

	elem_popped = 0;
        if (port->elem) {
            elem_popped = 1;
        }
        qemu_put_be32s(f, &elem_popped);
        if (elem_popped) {
            qemu_put_be32s(f, &port->iov_idx);
            qemu_put_be64s(f, &port->iov_offset);
            qemu_put_virtqueue_element(f, port->elem);
        }
    }
}

static void virtio_serial_post_load_timer_cb(void *opaque)
{
    uint32_t i;
    VirtIOSerial *s = VIRTIO_SERIAL(opaque);
    VirtIOSerialPort *port;
    uint8_t host_connected;
    VirtIOSerialPortClass *vsc;

    if (!s->post_load) {
        return;
    }
    for (i = 0 ; i < s->post_load->nr_active_ports; ++i) {
        port = s->post_load->connected[i].port;
        host_connected = s->post_load->connected[i].host_connected;
        if (host_connected != port->host_connected) {
            /*
             * We have to let the guest know of the host connection
             * status change
             */
            send_control_event(s, port->id, VIRTIO_CONSOLE_PORT_OPEN,
                               port->host_connected);
        }
        vsc = VIRTIO_SERIAL_PORT_GET_CLASS(port);
        if (vsc->set_guest_connected) {
            vsc->set_guest_connected(port, port->guest_connected);
        }
    }
    g_free(s->post_load->connected);
    timer_free(s->post_load->timer);
    g_free(s->post_load);
    s->post_load = NULL;
}

static int fetch_active_ports_list(QEMUFile *f,
                                   VirtIOSerial *s, uint32_t nr_active_ports)
{
    uint32_t i;

    s->post_load = g_malloc0(sizeof(*s->post_load));
    s->post_load->nr_active_ports = nr_active_ports;
    s->post_load->connected =
        g_malloc0(sizeof(*s->post_load->connected) * nr_active_ports);

    s->post_load->timer = timer_new_ns(QEMU_CLOCK_VIRTUAL,
                                            virtio_serial_post_load_timer_cb,
                                            s);

    /* Items in struct VirtIOSerialPort */
    for (i = 0; i < nr_active_ports; i++) {
        VirtIOSerialPort *port;
        uint32_t elem_popped;
        uint32_t id;

        id = qemu_get_be32(f);
        port = find_port_by_id(s, id);
        if (!port) {
            return -EINVAL;
        }

        port->guest_connected = qemu_get_byte(f);
        s->post_load->connected[i].port = port;
        s->post_load->connected[i].host_connected = qemu_get_byte(f);

<<<<<<< HEAD
        if (version_id > 2) {
            uint32_t elem_popped;

            qemu_get_be32s(f, &elem_popped);
            if (elem_popped) {
                qemu_get_be32s(f, &port->iov_idx);
                qemu_get_be64s(f, &port->iov_offset);

                port->elem =
                    qemu_get_virtqueue_element(f, sizeof(VirtQueueElement));

                /*
                 *  Port was throttled on source machine.  Let's
                 *  unthrottle it here so data starts flowing again.
                 */
                virtio_serial_throttle_port(port, false);
            }
=======
        qemu_get_be32s(f, &elem_popped);
        if (elem_popped) {
            qemu_get_be32s(f, &port->iov_idx);
            qemu_get_be64s(f, &port->iov_offset);

            port->elem =
                qemu_get_virtqueue_element(f, sizeof(VirtQueueElement));

            /*
             *  Port was throttled on source machine.  Let's
             *  unthrottle it here so data starts flowing again.
             */
            virtio_serial_throttle_port(port, false);
>>>>>>> 7124ccf8
        }
    }
    timer_mod(s->post_load->timer, 1);
    return 0;
}

static int virtio_serial_load_device(VirtIODevice *vdev, QEMUFile *f,
                                     int version_id)
{
    VirtIOSerial *s = VIRTIO_SERIAL(vdev);
    uint32_t max_nr_ports, nr_active_ports, ports_map;
    unsigned int i;
    int ret;
    uint32_t tmp;

    /* Unused */
    qemu_get_be16s(f, (uint16_t *) &tmp);
    qemu_get_be16s(f, (uint16_t *) &tmp);
    qemu_get_be32s(f, &tmp);

    max_nr_ports = s->serial.max_virtserial_ports;
    for (i = 0; i < (max_nr_ports + 31) / 32; i++) {
        qemu_get_be32s(f, &ports_map);

        if (ports_map != s->ports_map[i]) {
            /*
             * Ports active on source and destination don't
             * match. Fail migration.
             */
            return -EINVAL;
        }
    }

    qemu_get_be32s(f, &nr_active_ports);

    if (nr_active_ports) {
        ret = fetch_active_ports_list(f, s, nr_active_ports);
        if (ret) {
            return ret;
        }
    }
    return 0;
}

static void virtser_bus_dev_print(Monitor *mon, DeviceState *qdev, int indent);

static Property virtser_props[] = {
    DEFINE_PROP_UINT32("nr", VirtIOSerialPort, id, VIRTIO_CONSOLE_BAD_ID),
    DEFINE_PROP_STRING("name", VirtIOSerialPort, name),
    DEFINE_PROP_END_OF_LIST()
};

#define TYPE_VIRTIO_SERIAL_BUS "virtio-serial-bus"
#define VIRTIO_SERIAL_BUS(obj) \
      OBJECT_CHECK(VirtIOSerialBus, (obj), TYPE_VIRTIO_SERIAL_BUS)

static void virtser_bus_class_init(ObjectClass *klass, void *data)
{
    BusClass *k = BUS_CLASS(klass);
    k->print_dev = virtser_bus_dev_print;
}

static const TypeInfo virtser_bus_info = {
    .name = TYPE_VIRTIO_SERIAL_BUS,
    .parent = TYPE_BUS,
    .instance_size = sizeof(VirtIOSerialBus),
    .class_init = virtser_bus_class_init,
};

static void virtser_bus_dev_print(Monitor *mon, DeviceState *qdev, int indent)
{
    VirtIOSerialPort *port = VIRTIO_SERIAL_PORT(qdev);

    monitor_printf(mon, "%*sport %d, guest %s, host %s, throttle %s\n",
                   indent, "", port->id,
                   port->guest_connected ? "on" : "off",
                   port->host_connected ? "on" : "off",
                   port->throttled ? "on" : "off");
}

/* This function is only used if a port id is not provided by the user */
static uint32_t find_free_port_id(VirtIOSerial *vser)
{
    unsigned int i, max_nr_ports;

    max_nr_ports = vser->serial.max_virtserial_ports;
    for (i = 0; i < (max_nr_ports + 31) / 32; i++) {
        uint32_t map, zeroes;

        map = vser->ports_map[i];
        zeroes = ctz32(~map);
        if (zeroes != 32) {
            return zeroes + i * 32;
        }
    }
    return VIRTIO_CONSOLE_BAD_ID;
}

static void mark_port_added(VirtIOSerial *vser, uint32_t port_id)
{
    unsigned int i;

    i = port_id / 32;
    vser->ports_map[i] |= 1U << (port_id % 32);
}

static void add_port(VirtIOSerial *vser, uint32_t port_id)
{
    mark_port_added(vser, port_id);
    send_control_event(vser, port_id, VIRTIO_CONSOLE_PORT_ADD, 1);
}

static void remove_port(VirtIOSerial *vser, uint32_t port_id)
{
    VirtIOSerialPort *port;

    /*
     * Don't mark port 0 removed -- we explicitly reserve it for
     * backward compat with older guests, ensure a virtconsole device
     * unplug retains the reservation.
     */
    if (port_id) {
        unsigned int i;

        i = port_id / 32;
        vser->ports_map[i] &= ~(1U << (port_id % 32));
    }

    port = find_port_by_id(vser, port_id);
    /*
     * This function is only called from qdev's unplug callback; if we
     * get a NULL port here, we're in trouble.
     */
    assert(port);

    /* Flush out any unconsumed buffers first */
    discard_throttle_data(port);
    discard_vq_data(port->ovq, VIRTIO_DEVICE(port->vser));

    send_control_event(vser, port->id, VIRTIO_CONSOLE_PORT_REMOVE, 1);
}

static void virtser_port_device_realize(DeviceState *dev, Error **errp)
{
    VirtIOSerialPort *port = VIRTIO_SERIAL_PORT(dev);
    VirtIOSerialPortClass *vsc = VIRTIO_SERIAL_PORT_GET_CLASS(port);
    VirtIOSerialBus *bus = VIRTIO_SERIAL_BUS(qdev_get_parent_bus(dev));
    int max_nr_ports;
    bool plugging_port0;
    Error *err = NULL;

    port->vser = bus->vser;
    port->bh = qemu_bh_new(flush_queued_data_bh, port);

    assert(vsc->have_data);

    /*
     * Is the first console port we're seeing? If so, put it up at
     * location 0. This is done for backward compatibility (old
     * kernel, new qemu).
     */
    plugging_port0 = vsc->is_console && !find_port_by_id(port->vser, 0);

    if (find_port_by_id(port->vser, port->id)) {
        error_setg(errp, "virtio-serial-bus: A port already exists at id %u",
                   port->id);
        return;
    }

    if (port->name != NULL && find_port_by_name(port->name)) {
        error_setg(errp, "virtio-serial-bus: A port already exists by name %s",
                   port->name);
        return;
    }

    if (port->id == VIRTIO_CONSOLE_BAD_ID) {
        if (plugging_port0) {
            port->id = 0;
        } else {
            port->id = find_free_port_id(port->vser);
            if (port->id == VIRTIO_CONSOLE_BAD_ID) {
                error_setg(errp, "virtio-serial-bus: Maximum port limit for "
                                 "this device reached");
                return;
            }
        }
    }

    max_nr_ports = port->vser->serial.max_virtserial_ports;
    if (port->id >= max_nr_ports) {
        error_setg(errp, "virtio-serial-bus: Out-of-range port id specified, "
                         "max. allowed: %u", max_nr_ports - 1);
        return;
    }

    vsc->realize(dev, &err);
    if (err != NULL) {
        error_propagate(errp, err);
        return;
    }

    port->elem = NULL;
}

static void virtser_port_device_plug(HotplugHandler *hotplug_dev,
                                     DeviceState *dev, Error **errp)
{
    VirtIOSerialPort *port = VIRTIO_SERIAL_PORT(dev);

    QTAILQ_INSERT_TAIL(&port->vser->ports, port, next);
    port->ivq = port->vser->ivqs[port->id];
    port->ovq = port->vser->ovqs[port->id];

    add_port(port->vser, port->id);

    /* Send an update to the guest about this new port added */
    virtio_notify_config(VIRTIO_DEVICE(hotplug_dev));
}

static void virtser_port_device_unrealize(DeviceState *dev, Error **errp)
{
    VirtIOSerialPort *port = VIRTIO_SERIAL_PORT(dev);
    VirtIOSerialPortClass *vsc = VIRTIO_SERIAL_PORT_GET_CLASS(dev);
    VirtIOSerial *vser = port->vser;

    qemu_bh_delete(port->bh);
    remove_port(port->vser, port->id);

    QTAILQ_REMOVE(&vser->ports, port, next);

    if (vsc->unrealize) {
        vsc->unrealize(dev, errp);
    }
}

static void virtio_serial_device_realize(DeviceState *dev, Error **errp)
{
    VirtIODevice *vdev = VIRTIO_DEVICE(dev);
    VirtIOSerial *vser = VIRTIO_SERIAL(dev);
    uint32_t i, max_supported_ports;
    size_t config_size = sizeof(struct virtio_console_config);

    if (!vser->serial.max_virtserial_ports) {
        error_setg(errp, "Maximum number of serial ports not specified");
        return;
    }

    /* Each port takes 2 queues, and one pair is for the control queue */
    max_supported_ports = VIRTIO_QUEUE_MAX / 2 - 1;

    if (vser->serial.max_virtserial_ports > max_supported_ports) {
        error_setg(errp, "maximum ports supported: %u", max_supported_ports);
        return;
    }

<<<<<<< HEAD
    /* We don't support emergency write, skip it for now. */
    /* TODO: cleaner fix, depending on host features. */
    virtio_init(vdev, "virtio-serial", VIRTIO_ID_CONSOLE,
                offsetof(struct virtio_console_config, emerg_wr));
=======
    if (!virtio_has_feature(vser->host_features,
                            VIRTIO_CONSOLE_F_EMERG_WRITE)) {
        config_size = offsetof(struct virtio_console_config, emerg_wr);
    }
    virtio_init(vdev, "virtio-serial", VIRTIO_ID_CONSOLE,
                config_size);
>>>>>>> 7124ccf8

    /* Spawn a new virtio-serial bus on which the ports will ride as devices */
    qbus_create_inplace(&vser->bus, sizeof(vser->bus), TYPE_VIRTIO_SERIAL_BUS,
                        dev, vdev->bus_name);
    qbus_set_hotplug_handler(BUS(&vser->bus), DEVICE(vser), errp);
    vser->bus.vser = vser;
    QTAILQ_INIT(&vser->ports);

    vser->bus.max_nr_ports = vser->serial.max_virtserial_ports;
    vser->ivqs = g_malloc(vser->serial.max_virtserial_ports
                          * sizeof(VirtQueue *));
    vser->ovqs = g_malloc(vser->serial.max_virtserial_ports
                          * sizeof(VirtQueue *));

    /* Add a queue for host to guest transfers for port 0 (backward compat) */
    vser->ivqs[0] = virtio_add_queue(vdev, 128, handle_input);
    /* Add a queue for guest to host transfers for port 0 (backward compat) */
    vser->ovqs[0] = virtio_add_queue(vdev, 128, handle_output);

    /* TODO: host to guest notifications can get dropped
     * if the queue fills up. Implement queueing in host,
     * this might also make it possible to reduce the control
     * queue size: as guest preposts buffers there,
     * this will save 4Kbyte of guest memory per entry. */

    /* control queue: host to guest */
    vser->c_ivq = virtio_add_queue(vdev, 32, control_in);
    /* control queue: guest to host */
    vser->c_ovq = virtio_add_queue(vdev, 32, control_out);

    for (i = 1; i < vser->bus.max_nr_ports; i++) {
        /* Add a per-port queue for host to guest transfers */
        vser->ivqs[i] = virtio_add_queue(vdev, 128, handle_input);
        /* Add a per-per queue for guest to host transfers */
        vser->ovqs[i] = virtio_add_queue(vdev, 128, handle_output);
    }

    vser->ports_map = g_malloc0(((vser->serial.max_virtserial_ports + 31) / 32)
        * sizeof(vser->ports_map[0]));
    /*
     * Reserve location 0 for a console port for backward compat
     * (old kernel, new qemu)
     */
    mark_port_added(vser, 0);

    vser->post_load = NULL;

    QLIST_INSERT_HEAD(&vserdevices.devices, vser, next);
}

static void virtio_serial_port_class_init(ObjectClass *klass, void *data)
{
    DeviceClass *k = DEVICE_CLASS(klass);

    set_bit(DEVICE_CATEGORY_INPUT, k->categories);
    k->bus_type = TYPE_VIRTIO_SERIAL_BUS;
    k->realize = virtser_port_device_realize;
    k->unrealize = virtser_port_device_unrealize;
    k->props = virtser_props;
}

static const TypeInfo virtio_serial_port_type_info = {
    .name = TYPE_VIRTIO_SERIAL_PORT,
    .parent = TYPE_DEVICE,
    .instance_size = sizeof(VirtIOSerialPort),
    .abstract = true,
    .class_size = sizeof(VirtIOSerialPortClass),
    .class_init = virtio_serial_port_class_init,
};

static void virtio_serial_device_unrealize(DeviceState *dev, Error **errp)
{
    VirtIODevice *vdev = VIRTIO_DEVICE(dev);
    VirtIOSerial *vser = VIRTIO_SERIAL(dev);

    QLIST_REMOVE(vser, next);

    g_free(vser->ivqs);
    g_free(vser->ovqs);
    g_free(vser->ports_map);
    if (vser->post_load) {
        g_free(vser->post_load->connected);
        timer_del(vser->post_load->timer);
        timer_free(vser->post_load->timer);
        g_free(vser->post_load);
    }
    virtio_cleanup(vdev);
}

/* Note: 'console' is used for backwards compatibility */
static const VMStateDescription vmstate_virtio_console = {
    .name = "virtio-console",
    .minimum_version_id = 3,
    .version_id = 3,
    .fields = (VMStateField[]) {
        VMSTATE_VIRTIO_DEVICE,
        VMSTATE_END_OF_LIST()
    },
};

static Property virtio_serial_properties[] = {
    DEFINE_PROP_UINT32("max_ports", VirtIOSerial, serial.max_virtserial_ports,
                                                  31),
<<<<<<< HEAD
=======
    DEFINE_PROP_BIT64("emergency-write", VirtIOSerial, host_features,
                      VIRTIO_CONSOLE_F_EMERG_WRITE, true),
>>>>>>> 7124ccf8
    DEFINE_PROP_END_OF_LIST(),
};

static void virtio_serial_class_init(ObjectClass *klass, void *data)
{
    DeviceClass *dc = DEVICE_CLASS(klass);
    VirtioDeviceClass *vdc = VIRTIO_DEVICE_CLASS(klass);
    HotplugHandlerClass *hc = HOTPLUG_HANDLER_CLASS(klass);

    QLIST_INIT(&vserdevices.devices);

    dc->props = virtio_serial_properties;
    dc->vmsd = &vmstate_virtio_console;
    set_bit(DEVICE_CATEGORY_INPUT, dc->categories);
    vdc->realize = virtio_serial_device_realize;
    vdc->unrealize = virtio_serial_device_unrealize;
    vdc->get_features = get_features;
    vdc->get_config = get_config;
    vdc->set_config = set_config;
    vdc->set_status = set_status;
    vdc->reset = vser_reset;
    vdc->save = virtio_serial_save_device;
    vdc->load = virtio_serial_load_device;
    hc->plug = virtser_port_device_plug;
    hc->unplug = qdev_simple_device_unplug_cb;
}

static const TypeInfo virtio_device_info = {
    .name = TYPE_VIRTIO_SERIAL,
    .parent = TYPE_VIRTIO_DEVICE,
    .instance_size = sizeof(VirtIOSerial),
    .class_init = virtio_serial_class_init,
    .interfaces = (InterfaceInfo[]) {
        { TYPE_HOTPLUG_HANDLER },
        { }
    }
};

static void virtio_serial_register_types(void)
{
    type_register_static(&virtser_bus_info);
    type_register_static(&virtio_serial_port_type_info);
    type_register_static(&virtio_device_info);
}

type_init(virtio_serial_register_types)<|MERGE_RESOLUTION|>--- conflicted
+++ resolved
@@ -569,8 +569,6 @@
     config->rows = 0;
     config->max_nr_ports = virtio_tswap32(vdev,
                                           vser->serial.max_virtserial_ports);
-<<<<<<< HEAD
-=======
 }
 
 /* Guest sent new config info */
@@ -594,7 +592,6 @@
     }
     vsc = VIRTIO_SERIAL_PORT_GET_CLASS(port);
     (void)vsc->have_data(port, &emerg_wr_lo, 1);
->>>>>>> 7124ccf8
 }
 
 static void guest_reset(VirtIOSerial *vser)
@@ -645,15 +642,6 @@
 
     vser = VIRTIO_SERIAL(vdev);
     guest_reset(vser);
-<<<<<<< HEAD
-}
-
-static void virtio_serial_save(QEMUFile *f, void *opaque)
-{
-    /* The virtio device */
-    virtio_save(VIRTIO_DEVICE(opaque), f);
-=======
->>>>>>> 7124ccf8
 }
 
 static void virtio_serial_save_device(VirtIODevice *vdev, QEMUFile *f)
@@ -771,25 +759,6 @@
         s->post_load->connected[i].port = port;
         s->post_load->connected[i].host_connected = qemu_get_byte(f);
 
-<<<<<<< HEAD
-        if (version_id > 2) {
-            uint32_t elem_popped;
-
-            qemu_get_be32s(f, &elem_popped);
-            if (elem_popped) {
-                qemu_get_be32s(f, &port->iov_idx);
-                qemu_get_be64s(f, &port->iov_offset);
-
-                port->elem =
-                    qemu_get_virtqueue_element(f, sizeof(VirtQueueElement));
-
-                /*
-                 *  Port was throttled on source machine.  Let's
-                 *  unthrottle it here so data starts flowing again.
-                 */
-                virtio_serial_throttle_port(port, false);
-            }
-=======
         qemu_get_be32s(f, &elem_popped);
         if (elem_popped) {
             qemu_get_be32s(f, &port->iov_idx);
@@ -803,7 +772,6 @@
              *  unthrottle it here so data starts flowing again.
              */
             virtio_serial_throttle_port(port, false);
->>>>>>> 7124ccf8
         }
     }
     timer_mod(s->post_load->timer, 1);
@@ -1059,19 +1027,12 @@
         return;
     }
 
-<<<<<<< HEAD
-    /* We don't support emergency write, skip it for now. */
-    /* TODO: cleaner fix, depending on host features. */
-    virtio_init(vdev, "virtio-serial", VIRTIO_ID_CONSOLE,
-                offsetof(struct virtio_console_config, emerg_wr));
-=======
     if (!virtio_has_feature(vser->host_features,
                             VIRTIO_CONSOLE_F_EMERG_WRITE)) {
         config_size = offsetof(struct virtio_console_config, emerg_wr);
     }
     virtio_init(vdev, "virtio-serial", VIRTIO_ID_CONSOLE,
                 config_size);
->>>>>>> 7124ccf8
 
     /* Spawn a new virtio-serial bus on which the ports will ride as devices */
     qbus_create_inplace(&vser->bus, sizeof(vser->bus), TYPE_VIRTIO_SERIAL_BUS,
@@ -1175,11 +1136,8 @@
 static Property virtio_serial_properties[] = {
     DEFINE_PROP_UINT32("max_ports", VirtIOSerial, serial.max_virtserial_ports,
                                                   31),
-<<<<<<< HEAD
-=======
     DEFINE_PROP_BIT64("emergency-write", VirtIOSerial, host_features,
                       VIRTIO_CONSOLE_F_EMERG_WRITE, true),
->>>>>>> 7124ccf8
     DEFINE_PROP_END_OF_LIST(),
 };
 
