/*
 * QEMU model of the Canon DIGIC UART block.
 *
 * Copyright (C) 2013 Antony Pavlov <antonynpavlov@gmail.com>
 *
 * This model is based on reverse engineering efforts
 * made by CHDK (http://chdk.wikia.com) and
 * Magic Lantern (http://www.magiclantern.fm) projects
 * contributors.
 *
 * See "Serial terminal" docs here:
 *   http://magiclantern.wikia.com/wiki/Register_Map#Misc_Registers
 *
 * The QEMU model of the Milkymist UART block by Michael Walle
 * is used as a template.
 *
 * This program is free software; you can redistribute it and/or modify
 * it under the terms of the GNU General Public License as published by
 * the Free Software Foundation; either version 2 of the License, or
 * (at your option) any later version.
 *
 * This program is distributed in the hope that it will be useful,
 * but WITHOUT ANY WARRANTY; without even the implied warranty of
 * MERCHANTABILITY or FITNESS FOR A PARTICULAR PURPOSE. See the
 * GNU General Public License for more details.
 *
 */

#include "qemu/osdep.h"
#include "hw/hw.h"
#include "hw/sysbus.h"
#include "sysemu/char.h"
#include "qemu/log.h"

#include "hw/char/digic-uart.h"

enum {
    ST_RX_RDY = (1 << 0),
    ST_TX_RDY = (1 << 1),
};

static uint64_t digic_uart_read(void *opaque, hwaddr addr,
                                unsigned size)
{
    DigicUartState *s = opaque;
    uint64_t ret = 0;

    addr >>= 2;

    switch (addr) {
    case R_RX:
        s->reg_st &= ~(ST_RX_RDY);
        ret = s->reg_rx;
        break;

    case R_ST:
        ret = s->reg_st;
        break;

    default:
        qemu_log_mask(LOG_UNIMP,
                      "digic-uart: read access to unknown register 0x"
                      TARGET_FMT_plx, addr << 2);
    }

    return ret;
}

static void digic_uart_write(void *opaque, hwaddr addr, uint64_t value,
                             unsigned size)
{
    DigicUartState *s = opaque;
    unsigned char ch = value;

    addr >>= 2;

    switch (addr) {
    case R_TX:
        /* XXX this blocks entire thread. Rewrite to use
         * qemu_chr_fe_write and background I/O callbacks */
        qemu_chr_fe_write_all(&s->chr, &ch, 1);
        break;

    case R_ST:
        /*
         * Ignore write to R_ST.
         *
         * The point is that this register is actively used
         * during receiving and transmitting symbols,
         * but we don't know the function of most of bits.
         *
         * Ignoring writes to R_ST is only a simplification
         * of the model. It has no perceptible side effects
         * for existing guests.
         */
        break;

    default:
        qemu_log_mask(LOG_UNIMP,
                      "digic-uart: write access to unknown register 0x"
                      TARGET_FMT_plx, addr << 2);
    }
}

static const MemoryRegionOps uart_mmio_ops = {
    .read = digic_uart_read,
    .write = digic_uart_write,
    .valid = {
        .min_access_size = 4,
        .max_access_size = 4,
    },
    .endianness = DEVICE_NATIVE_ENDIAN,
};

static int uart_can_rx(void *opaque)
{
    DigicUartState *s = opaque;

    return !(s->reg_st & ST_RX_RDY);
}

static void uart_rx(void *opaque, const uint8_t *buf, int size)
{
    DigicUartState *s = opaque;

    assert(uart_can_rx(opaque));

    s->reg_st |= ST_RX_RDY;
    s->reg_rx = *buf;
}

static void uart_event(void *opaque, int event)
{
}

static void digic_uart_reset(DeviceState *d)
{
    DigicUartState *s = DIGIC_UART(d);

    s->reg_rx = 0;
    s->reg_st = ST_TX_RDY;
}

static void digic_uart_realize(DeviceState *dev, Error **errp)
{
    DigicUartState *s = DIGIC_UART(dev);

<<<<<<< HEAD
    /* FIXME use a qdev chardev prop instead of qemu_char_get_next_serial() */
    s->chr = qemu_char_get_next_serial();
    if (s->chr) {
        qemu_chr_add_handlers(s->chr, uart_can_rx, uart_rx, uart_event, s);
    }
=======
    qemu_chr_fe_set_handlers(&s->chr, uart_can_rx, uart_rx,
                             uart_event, s, NULL, true);
>>>>>>> 7124ccf8
}

static void digic_uart_init(Object *obj)
{
    DigicUartState *s = DIGIC_UART(obj);

    memory_region_init_io(&s->regs_region, OBJECT(s), &uart_mmio_ops, s,
                          TYPE_DIGIC_UART, 0x18);
    sysbus_init_mmio(SYS_BUS_DEVICE(obj), &s->regs_region);
}

static const VMStateDescription vmstate_digic_uart = {
    .name = "digic-uart",
    .version_id = 1,
    .minimum_version_id = 1,
    .fields = (VMStateField[]) {
        VMSTATE_UINT32(reg_rx, DigicUartState),
        VMSTATE_UINT32(reg_st, DigicUartState),
        VMSTATE_END_OF_LIST()
    }
};

static Property digic_uart_properties[] = {
    DEFINE_PROP_CHR("chardev", DigicUartState, chr),
    DEFINE_PROP_END_OF_LIST(),
};

static void digic_uart_class_init(ObjectClass *klass, void *data)
{
    DeviceClass *dc = DEVICE_CLASS(klass);

    dc->realize = digic_uart_realize;
    dc->reset = digic_uart_reset;
    dc->vmsd = &vmstate_digic_uart;
<<<<<<< HEAD
    /* Reason: realize() method uses qemu_char_get_next_serial() */
    dc->cannot_instantiate_with_device_add_yet = true;
=======
    dc->props = digic_uart_properties;
>>>>>>> 7124ccf8
}

static const TypeInfo digic_uart_info = {
    .name = TYPE_DIGIC_UART,
    .parent = TYPE_SYS_BUS_DEVICE,
    .instance_size = sizeof(DigicUartState),
    .instance_init = digic_uart_init,
    .class_init = digic_uart_class_init,
};

static void digic_uart_register_types(void)
{
    type_register_static(&digic_uart_info);
}

type_init(digic_uart_register_types)<|MERGE_RESOLUTION|>--- conflicted
+++ resolved
@@ -145,16 +145,8 @@
 {
     DigicUartState *s = DIGIC_UART(dev);
 
-<<<<<<< HEAD
-    /* FIXME use a qdev chardev prop instead of qemu_char_get_next_serial() */
-    s->chr = qemu_char_get_next_serial();
-    if (s->chr) {
-        qemu_chr_add_handlers(s->chr, uart_can_rx, uart_rx, uart_event, s);
-    }
-=======
     qemu_chr_fe_set_handlers(&s->chr, uart_can_rx, uart_rx,
                              uart_event, s, NULL, true);
->>>>>>> 7124ccf8
 }
 
 static void digic_uart_init(Object *obj)
@@ -189,12 +181,7 @@
     dc->realize = digic_uart_realize;
     dc->reset = digic_uart_reset;
     dc->vmsd = &vmstate_digic_uart;
-<<<<<<< HEAD
-    /* Reason: realize() method uses qemu_char_get_next_serial() */
-    dc->cannot_instantiate_with_device_add_yet = true;
-=======
     dc->props = digic_uart_properties;
->>>>>>> 7124ccf8
 }
 
 static const TypeInfo digic_uart_info = {
