#include "qemu/osdep.h"
<<<<<<< HEAD
=======
#include "qemu/error-report.h"
>>>>>>> 7124ccf8
#include "qapi/error.h"
#include "qemu-common.h"
#include "cpu.h"
#include "hw/qdev.h"
#include "sysemu/char.h"
#include "hw/ppc/spapr.h"
#include "hw/ppc/spapr_vio.h"

#define VTERM_BUFSIZE   16

typedef struct VIOsPAPRVTYDevice {
    VIOsPAPRDevice sdev;
    CharBackend chardev;
    uint32_t in, out;
    uint8_t buf[VTERM_BUFSIZE];
} VIOsPAPRVTYDevice;

#define TYPE_VIO_SPAPR_VTY_DEVICE "spapr-vty"
#define VIO_SPAPR_VTY_DEVICE(obj) \
     OBJECT_CHECK(VIOsPAPRVTYDevice, (obj), TYPE_VIO_SPAPR_VTY_DEVICE)

static int vty_can_receive(void *opaque)
{
    VIOsPAPRVTYDevice *dev = VIO_SPAPR_VTY_DEVICE(opaque);

    return VTERM_BUFSIZE - (dev->in - dev->out);
}

static void vty_receive(void *opaque, const uint8_t *buf, int size)
{
    VIOsPAPRVTYDevice *dev = VIO_SPAPR_VTY_DEVICE(opaque);
    int i;

    if ((dev->in == dev->out) && size) {
        /* toggle line to simulate edge interrupt */
        qemu_irq_pulse(spapr_vio_qirq(&dev->sdev));
    }
    for (i = 0; i < size; i++) {
        if (dev->in - dev->out >= VTERM_BUFSIZE) {
            static bool reported;
            if (!reported) {
                error_report("VTY input buffer exhausted - characters dropped."
                             " (input size = %i)", size);
                reported = true;
            }
            break;
        }
        dev->buf[dev->in++ % VTERM_BUFSIZE] = buf[i];
    }
}

static int vty_getchars(VIOsPAPRDevice *sdev, uint8_t *buf, int max)
{
    VIOsPAPRVTYDevice *dev = VIO_SPAPR_VTY_DEVICE(sdev);
    int n = 0;

    while ((n < max) && (dev->out != dev->in)) {
        buf[n++] = dev->buf[dev->out++ % VTERM_BUFSIZE];
    }

    qemu_chr_fe_accept_input(&dev->chardev);

    return n;
}

void vty_putchars(VIOsPAPRDevice *sdev, uint8_t *buf, int len)
{
    VIOsPAPRVTYDevice *dev = VIO_SPAPR_VTY_DEVICE(sdev);

    /* XXX this blocks entire thread. Rewrite to use
     * qemu_chr_fe_write and background I/O callbacks */
    qemu_chr_fe_write_all(&dev->chardev, buf, len);
}

static void spapr_vty_realize(VIOsPAPRDevice *sdev, Error **errp)
{
    VIOsPAPRVTYDevice *dev = VIO_SPAPR_VTY_DEVICE(sdev);

<<<<<<< HEAD
    if (!dev->chardev) {
=======
    if (!qemu_chr_fe_get_driver(&dev->chardev)) {
>>>>>>> 7124ccf8
        error_setg(errp, "chardev property not set");
        return;
    }

<<<<<<< HEAD
    qemu_chr_add_handlers(dev->chardev, vty_can_receive,
                          vty_receive, NULL, dev);
=======
    qemu_chr_fe_set_handlers(&dev->chardev, vty_can_receive,
                             vty_receive, NULL, dev, NULL, true);
>>>>>>> 7124ccf8
}

/* Forward declaration */
static target_ulong h_put_term_char(PowerPCCPU *cpu, sPAPRMachineState *spapr,
                                    target_ulong opcode, target_ulong *args)
{
    target_ulong reg = args[0];
    target_ulong len = args[1];
    target_ulong char0_7 = args[2];
    target_ulong char8_15 = args[3];
    VIOsPAPRDevice *sdev;
    uint8_t buf[16];

    sdev = vty_lookup(spapr, reg);
    if (!sdev) {
        return H_PARAMETER;
    }

    if (len > 16) {
        return H_PARAMETER;
    }

    *((uint64_t *)buf) = cpu_to_be64(char0_7);
    *((uint64_t *)buf + 1) = cpu_to_be64(char8_15);

    vty_putchars(sdev, buf, len);

    return H_SUCCESS;
}

static target_ulong h_get_term_char(PowerPCCPU *cpu, sPAPRMachineState *spapr,
                                    target_ulong opcode, target_ulong *args)
{
    target_ulong reg = args[0];
    target_ulong *len = args + 0;
    target_ulong *char0_7 = args + 1;
    target_ulong *char8_15 = args + 2;
    VIOsPAPRDevice *sdev;
    uint8_t buf[16];

    sdev = vty_lookup(spapr, reg);
    if (!sdev) {
        return H_PARAMETER;
    }

    *len = vty_getchars(sdev, buf, sizeof(buf));
    if (*len < 16) {
        memset(buf + *len, 0, 16 - *len);
    }

    *char0_7 = be64_to_cpu(*((uint64_t *)buf));
    *char8_15 = be64_to_cpu(*((uint64_t *)buf + 1));

    return H_SUCCESS;
}

void spapr_vty_create(VIOsPAPRBus *bus, CharDriverState *chardev)
{
    DeviceState *dev;

    dev = qdev_create(&bus->bus, "spapr-vty");
    qdev_prop_set_chr(dev, "chardev", chardev);
    qdev_init_nofail(dev);
}

static Property spapr_vty_properties[] = {
    DEFINE_SPAPR_PROPERTIES(VIOsPAPRVTYDevice, sdev),
    DEFINE_PROP_CHR("chardev", VIOsPAPRVTYDevice, chardev),
    DEFINE_PROP_END_OF_LIST(),
};

static const VMStateDescription vmstate_spapr_vty = {
    .name = "spapr_vty",
    .version_id = 1,
    .minimum_version_id = 1,
    .fields = (VMStateField[]) {
        VMSTATE_SPAPR_VIO(sdev, VIOsPAPRVTYDevice),

        VMSTATE_UINT32(in, VIOsPAPRVTYDevice),
        VMSTATE_UINT32(out, VIOsPAPRVTYDevice),
        VMSTATE_BUFFER(buf, VIOsPAPRVTYDevice),
        VMSTATE_END_OF_LIST()
    },
};

static void spapr_vty_class_init(ObjectClass *klass, void *data)
{
    DeviceClass *dc = DEVICE_CLASS(klass);
    VIOsPAPRDeviceClass *k = VIO_SPAPR_DEVICE_CLASS(klass);

    k->realize = spapr_vty_realize;
    k->dt_name = "vty";
    k->dt_type = "serial";
    k->dt_compatible = "hvterm1";
    set_bit(DEVICE_CATEGORY_INPUT, dc->categories);
    dc->props = spapr_vty_properties;
    dc->vmsd = &vmstate_spapr_vty;
}

static const TypeInfo spapr_vty_info = {
    .name          = TYPE_VIO_SPAPR_VTY_DEVICE,
    .parent        = TYPE_VIO_SPAPR_DEVICE,
    .instance_size = sizeof(VIOsPAPRVTYDevice),
    .class_init    = spapr_vty_class_init,
};

VIOsPAPRDevice *spapr_vty_get_default(VIOsPAPRBus *bus)
{
    VIOsPAPRDevice *sdev, *selected;
    BusChild *kid;

    /*
     * To avoid the console bouncing around we want one VTY to be
     * the "default". We haven't really got anything to go on, so
     * arbitrarily choose the one with the lowest reg value.
     */

    selected = NULL;
    QTAILQ_FOREACH(kid, &bus->bus.children, sibling) {
        DeviceState *iter = kid->child;

        /* Only look at VTY devices */
        if (!object_dynamic_cast(OBJECT(iter), TYPE_VIO_SPAPR_VTY_DEVICE)) {
            continue;
        }

        sdev = VIO_SPAPR_DEVICE(iter);

        /* First VTY we've found, so it is selected for now */
        if (!selected) {
            selected = sdev;
            continue;
        }

        /* Choose VTY with lowest reg value */
        if (sdev->reg < selected->reg) {
            selected = sdev;
        }
    }

    return selected;
}

VIOsPAPRDevice *vty_lookup(sPAPRMachineState *spapr, target_ulong reg)
{
    VIOsPAPRDevice *sdev;

    sdev = spapr_vio_find_by_reg(spapr->vio_bus, reg);
    if (!sdev && reg == 0) {
        /* Hack for kernel early debug, which always specifies reg==0.
         * We search all VIO devices, and grab the vty with the lowest
         * reg.  This attempts to mimic existing PowerVM behaviour
         * (early debug does work there, despite having no vty with
         * reg==0. */
        return spapr_vty_get_default(spapr->vio_bus);
    }

    if (!object_dynamic_cast(OBJECT(sdev), TYPE_VIO_SPAPR_VTY_DEVICE)) {
        return NULL;
    }

    return sdev;
}

static void spapr_vty_register_types(void)
{
    spapr_register_hypercall(H_PUT_TERM_CHAR, h_put_term_char);
    spapr_register_hypercall(H_GET_TERM_CHAR, h_get_term_char);
    type_register_static(&spapr_vty_info);
}

type_init(spapr_vty_register_types)<|MERGE_RESOLUTION|>--- conflicted
+++ resolved
@@ -1,8 +1,5 @@
 #include "qemu/osdep.h"
-<<<<<<< HEAD
-=======
 #include "qemu/error-report.h"
->>>>>>> 7124ccf8
 #include "qapi/error.h"
 #include "qemu-common.h"
 #include "cpu.h"
@@ -81,22 +78,13 @@
 {
     VIOsPAPRVTYDevice *dev = VIO_SPAPR_VTY_DEVICE(sdev);
 
-<<<<<<< HEAD
-    if (!dev->chardev) {
-=======
     if (!qemu_chr_fe_get_driver(&dev->chardev)) {
->>>>>>> 7124ccf8
         error_setg(errp, "chardev property not set");
         return;
     }
 
-<<<<<<< HEAD
-    qemu_chr_add_handlers(dev->chardev, vty_can_receive,
-                          vty_receive, NULL, dev);
-=======
     qemu_chr_fe_set_handlers(&dev->chardev, vty_can_receive,
                              vty_receive, NULL, dev, NULL, true);
->>>>>>> 7124ccf8
 }
 
 /* Forward declaration */
