/*
 * QEMU model of Xilinx AXI-DMA block.
 *
 * Copyright (c) 2011 Edgar E. Iglesias.
 *
 * Permission is hereby granted, free of charge, to any person obtaining a copy
 * of this software and associated documentation files (the "Software"), to deal
 * in the Software without restriction, including without limitation the rights
 * to use, copy, modify, merge, publish, distribute, sublicense, and/or sell
 * copies of the Software, and to permit persons to whom the Software is
 * furnished to do so, subject to the following conditions:
 *
 * The above copyright notice and this permission notice shall be included in
 * all copies or substantial portions of the Software.
 *
 * THE SOFTWARE IS PROVIDED "AS IS", WITHOUT WARRANTY OF ANY KIND, EXPRESS OR
 * IMPLIED, INCLUDING BUT NOT LIMITED TO THE WARRANTIES OF MERCHANTABILITY,
 * FITNESS FOR A PARTICULAR PURPOSE AND NONINFRINGEMENT. IN NO EVENT SHALL
 * THE AUTHORS OR COPYRIGHT HOLDERS BE LIABLE FOR ANY CLAIM, DAMAGES OR OTHER
 * LIABILITY, WHETHER IN AN ACTION OF CONTRACT, TORT OR OTHERWISE, ARISING FROM,
 * OUT OF OR IN CONNECTION WITH THE SOFTWARE OR THE USE OR OTHER DEALINGS IN
 * THE SOFTWARE.
 */

#include "qemu/osdep.h"
#include "hw/sysbus.h"
#include "qapi/error.h"
#include "qemu/timer.h"
#include "hw/ptimer.h"
#include "qemu/log.h"
#include "qemu/main-loop.h"

#include "sysemu/dma.h"
#include "hw/stream.h"

#define D(x)

#define TYPE_XILINX_AXI_DMA "xlnx.axi-dma"
#define TYPE_XILINX_AXI_DMA_DATA_STREAM "xilinx-axi-dma-data-stream"
#define TYPE_XILINX_AXI_DMA_CONTROL_STREAM "xilinx-axi-dma-control-stream"

#define XILINX_AXI_DMA(obj) \
     OBJECT_CHECK(XilinxAXIDMA, (obj), TYPE_XILINX_AXI_DMA)

#define XILINX_AXI_DMA_DATA_STREAM(obj) \
     OBJECT_CHECK(XilinxAXIDMAStreamSlave, (obj),\
     TYPE_XILINX_AXI_DMA_DATA_STREAM)

#define XILINX_AXI_DMA_CONTROL_STREAM(obj) \
     OBJECT_CHECK(XilinxAXIDMAStreamSlave, (obj),\
     TYPE_XILINX_AXI_DMA_CONTROL_STREAM)

#define R_DMACR             (0x00 / 4)
#define R_DMASR             (0x04 / 4)
#define R_CURDESC           (0x08 / 4)
#define R_TAILDESC          (0x10 / 4)
#define R_MAX               (0x30 / 4)

#define CONTROL_PAYLOAD_WORDS 5
#define CONTROL_PAYLOAD_SIZE (CONTROL_PAYLOAD_WORDS * (sizeof(uint32_t)))

typedef struct XilinxAXIDMA XilinxAXIDMA;
typedef struct XilinxAXIDMAStreamSlave XilinxAXIDMAStreamSlave;

enum {
    DMACR_RUNSTOP = 1,
    DMACR_TAILPTR_MODE = 2,
    DMACR_RESET = 4
};

enum {
    DMASR_HALTED = 1,
    DMASR_IDLE  = 2,
    DMASR_IOC_IRQ  = 1 << 12,
    DMASR_DLY_IRQ  = 1 << 13,

    DMASR_IRQ_MASK = 7 << 12
};

struct SDesc {
    uint64_t nxtdesc;
    uint64_t buffer_address;
    uint64_t reserved;
    uint32_t control;
    uint32_t status;
    uint8_t app[CONTROL_PAYLOAD_SIZE];
};

enum {
    SDESC_CTRL_EOF = (1 << 26),
    SDESC_CTRL_SOF = (1 << 27),

    SDESC_CTRL_LEN_MASK = (1 << 23) - 1
};

enum {
    SDESC_STATUS_EOF = (1 << 26),
    SDESC_STATUS_SOF_BIT = 27,
    SDESC_STATUS_SOF = (1 << SDESC_STATUS_SOF_BIT),
    SDESC_STATUS_COMPLETE = (1 << 31)
};

struct Stream {
    QEMUBH *bh;
    ptimer_state *ptimer;
    qemu_irq irq;

    int nr;

    struct SDesc desc;
    int pos;
    unsigned int complete_cnt;
    uint32_t regs[R_MAX];
    uint8_t app[20];
<<<<<<< HEAD

    MemoryRegion *data_mr;
    AddressSpace *data_as;
    AddressSpace *sg_as;
=======
    unsigned char txbuf[16 * 1024];
>>>>>>> 7124ccf8
};

struct XilinxAXIDMAStreamSlave {
    Object parent;

    struct XilinxAXIDMA *dma;
};

struct XilinxAXIDMA {
    SysBusDevice busdev;
    MemoryRegion iomem;
    uint32_t freqhz;
    StreamSlave *tx_data_dev;
    StreamSlave *tx_control_dev;
    XilinxAXIDMAStreamSlave rx_data_dev;
    XilinxAXIDMAStreamSlave rx_control_dev;

    struct Stream streams[2];

    MemoryRegion *sg_mr;

    StreamCanPushNotifyFn notify;
    void *notify_opaque;
};

/*
 * Helper calls to extract info from descriptors and other trivial
 * state from regs.
 */
static inline int stream_desc_sof(struct SDesc *d)
{
    return d->control & SDESC_CTRL_SOF;
}

static inline int stream_desc_eof(struct SDesc *d)
{
    return d->control & SDESC_CTRL_EOF;
}

static inline int stream_resetting(struct Stream *s)
{
    return !!(s->regs[R_DMACR] & DMACR_RESET);
}

static inline int stream_running(struct Stream *s)
{
    return s->regs[R_DMACR] & DMACR_RUNSTOP &&
           !(s->regs[R_DMASR] & DMASR_HALTED);
}

static inline int stream_idle(struct Stream *s)
{
    return !!(s->regs[R_DMASR] & DMASR_IDLE);
}

static void stream_reset(struct Stream *s)
{
    s->regs[R_DMASR] = DMASR_HALTED;  /* starts up halted.  */
    s->regs[R_DMACR] = 1 << 16; /* Starts with one in compl threshold.  */
}

/* Map an offset addr into a channel index.  */
static inline int streamid_from_addr(hwaddr addr)
{
    int sid;

    sid = addr / (0x30);
    sid &= 1;
    return sid;
}

static void stream_desc_load(struct Stream *s, hwaddr addr)
{
    struct SDesc *d = &s->desc;

    dma_memory_read(s->sg_as, addr, d, sizeof *d);

    /* Convert from LE into host endianness.  */
    d->buffer_address = le64_to_cpu(d->buffer_address);
    d->nxtdesc = le64_to_cpu(d->nxtdesc);
    d->control = le32_to_cpu(d->control);
    d->status = le32_to_cpu(d->status);
}

static void stream_desc_store(struct Stream *s, hwaddr addr)
{
    struct SDesc *d = &s->desc;

    /* Convert from host endianness into LE.  */
    d->buffer_address = cpu_to_le64(d->buffer_address);
    d->nxtdesc = cpu_to_le64(d->nxtdesc);
    d->control = cpu_to_le32(d->control);
    d->status = cpu_to_le32(d->status);
    dma_memory_write(s->sg_as, addr, d, sizeof *d);
}

static void stream_update_irq(struct Stream *s)
{
    unsigned int pending, mask, irq;

    pending = s->regs[R_DMASR] & DMASR_IRQ_MASK;
    mask = s->regs[R_DMACR] & DMASR_IRQ_MASK;

    irq = pending & mask;

    qemu_set_irq(s->irq, !!irq);
}

static void stream_reload_complete_cnt(struct Stream *s)
{
    unsigned int comp_th;
    comp_th = (s->regs[R_DMACR] >> 16) & 0xff;
    s->complete_cnt = comp_th;
}

static void timer_hit(void *opaque)
{
    struct Stream *s = opaque;

    stream_reload_complete_cnt(s);
    s->regs[R_DMASR] |= DMASR_DLY_IRQ;
    stream_update_irq(s);
}

static void stream_complete(struct Stream *s)
{
    unsigned int comp_delay;

    /* Start the delayed timer.  */
    comp_delay = s->regs[R_DMACR] >> 24;
    if (comp_delay) {
        ptimer_stop(s->ptimer);
        ptimer_set_count(s->ptimer, comp_delay);
        ptimer_run(s->ptimer, 1);
    }

    s->complete_cnt--;
    if (s->complete_cnt == 0) {
        /* Raise the IOC irq.  */
        s->regs[R_DMASR] |= DMASR_IOC_IRQ;
        stream_reload_complete_cnt(s);
    }
}

static void stream_process_mem2s(struct Stream *s, StreamSlave *tx_data_dev,
                                 StreamSlave *tx_control_dev)
{
    uint32_t prev_d;
    unsigned int txlen;

    if (!stream_running(s) || stream_idle(s)) {
        return;
    }

    while (1) {
        stream_desc_load(s, s->regs[R_CURDESC]);

        if (s->desc.status & SDESC_STATUS_COMPLETE) {
            s->regs[R_DMASR] |= DMASR_HALTED;
            break;
        }

        if (stream_desc_sof(&s->desc)) {
            s->pos = 0;
            stream_push(tx_control_dev, s->desc.app, sizeof(s->desc.app),
                        STREAM_ATTR_EOP);
        }

        txlen = s->desc.control & SDESC_CTRL_LEN_MASK;
        if ((txlen + s->pos) > sizeof s->txbuf) {
            hw_error("%s: too small internal txbuf! %d\n", __func__,
                     txlen + s->pos);
        }

<<<<<<< HEAD
        dma_memory_read(s->data_as, s->desc.buffer_address,
                        txbuf + s->pos, txlen);
        s->pos += txlen;

        if (stream_desc_eof(&s->desc)) {
            stream_push(tx_data_dev, txbuf, s->pos, STREAM_ATTR_EOP);
=======
        cpu_physical_memory_read(s->desc.buffer_address,
                                 s->txbuf + s->pos, txlen);
        s->pos += txlen;

        if (stream_desc_eof(&s->desc)) {
            stream_push(tx_data_dev, s->txbuf, s->pos);
>>>>>>> 7124ccf8
            s->pos = 0;
            stream_complete(s);
        }

        /* Update the descriptor.  */
        s->desc.status = txlen | SDESC_STATUS_COMPLETE;
        stream_desc_store(s, s->regs[R_CURDESC]);

        /* Advance.  */
        prev_d = s->regs[R_CURDESC];
        s->regs[R_CURDESC] = s->desc.nxtdesc;
        if (prev_d == s->regs[R_TAILDESC]) {
            s->regs[R_DMASR] |= DMASR_IDLE;
            break;
        }
    }
}

static size_t stream_process_s2mem(struct Stream *s, unsigned char *buf,
                                   size_t len, uint32_t attr)
{
    uint32_t prev_d;
    unsigned int rxlen;
    size_t pos = 0;
    int sof = 1;

    if (!stream_running(s) || stream_idle(s)) {
        return 0;
    }

    while (len) {
        stream_desc_load(s, s->regs[R_CURDESC]);

        if (s->desc.status & SDESC_STATUS_COMPLETE) {
            s->regs[R_DMASR] |= DMASR_HALTED;
            break;
        }

        rxlen = s->desc.control & SDESC_CTRL_LEN_MASK;
        if (rxlen > len) {
            /* It fits.  */
            rxlen = len;
        }

        dma_memory_write(s->data_as, s->desc.buffer_address, buf + pos, rxlen);
        len -= rxlen;
        pos += rxlen;

        /* Update the descriptor.  */
        if (!len && stream_attr_has_eop(attr)) {
            stream_complete(s);
            memcpy(s->desc.app, s->app, sizeof(s->desc.app));
            s->desc.status |= SDESC_STATUS_EOF;
        }

        s->desc.status |= sof << SDESC_STATUS_SOF_BIT;
        s->desc.status |= SDESC_STATUS_COMPLETE;
        stream_desc_store(s, s->regs[R_CURDESC]);
        sof = 0;

        /* Advance.  */
        prev_d = s->regs[R_CURDESC];
        s->regs[R_CURDESC] = s->desc.nxtdesc;
        if (prev_d == s->regs[R_TAILDESC]) {
            s->regs[R_DMASR] |= DMASR_IDLE;
            break;
        }
    }

    return pos;
}

static void xilinx_axidma_reset(DeviceState *dev)
{
    int i;
    XilinxAXIDMA *s = XILINX_AXI_DMA(dev);

    for (i = 0; i < 2; i++) {
        stream_reset(&s->streams[i]);
    }
}

static size_t
xilinx_axidma_control_stream_push(StreamSlave *obj, unsigned char *buf,
                                  size_t len, uint32_t attr)
{
    XilinxAXIDMAStreamSlave *cs = XILINX_AXI_DMA_CONTROL_STREAM(obj);
    struct Stream *s = &cs->dma->streams[1];

    if (len != CONTROL_PAYLOAD_SIZE) {
        hw_error("AXI DMA requires %d byte control stream payload\n",
                 (int)CONTROL_PAYLOAD_SIZE);
    }

    memcpy(s->app, buf, len);
    return len;
}

static bool
xilinx_axidma_data_stream_can_push(StreamSlave *obj,
                                   StreamCanPushNotifyFn notify,
                                   void *notify_opaque)
{
    XilinxAXIDMAStreamSlave *ds = XILINX_AXI_DMA_DATA_STREAM(obj);
    struct Stream *s = &ds->dma->streams[1];

    if (!stream_running(s) || stream_idle(s)) {
        ds->dma->notify = notify;
        ds->dma->notify_opaque = notify_opaque;
        return false;
    }

    return true;
}

static size_t
xilinx_axidma_data_stream_push(StreamSlave *obj, unsigned char *buf, size_t len,
                               uint32_t attr)
{
    XilinxAXIDMAStreamSlave *ds = XILINX_AXI_DMA_DATA_STREAM(obj);
    struct Stream *s = &ds->dma->streams[1];
    size_t ret;

    ret = stream_process_s2mem(s, buf, len, attr);
    stream_update_irq(s);
    return ret;
}

static uint64_t axidma_read(void *opaque, hwaddr addr,
                            unsigned size)
{
    XilinxAXIDMA *d = opaque;
    struct Stream *s;
    uint32_t r = 0;
    int sid;

    sid = streamid_from_addr(addr);
    s = &d->streams[sid];

    addr = addr % 0x30;
    addr >>= 2;
    switch (addr) {
        case R_DMACR:
            /* Simulate one cycles reset delay.  */
            s->regs[addr] &= ~DMACR_RESET;
            r = s->regs[addr];
            break;
        case R_DMASR:
            s->regs[addr] &= 0xffff;
            s->regs[addr] |= (s->complete_cnt & 0xff) << 16;
            s->regs[addr] |= (ptimer_get_count(s->ptimer) & 0xff) << 24;
            r = s->regs[addr];
            break;
        default:
            r = s->regs[addr];
            D(qemu_log("%s ch=%d addr=" TARGET_FMT_plx " v=%x\n",
                           __func__, sid, addr * 4, r));
            break;
    }
    return r;

}

static void axidma_write(void *opaque, hwaddr addr,
                         uint64_t value, unsigned size)
{
    XilinxAXIDMA *d = opaque;
    struct Stream *s;
    int sid;

    sid = streamid_from_addr(addr);
    s = &d->streams[sid];

    addr = addr % 0x30;
    addr >>= 2;
    switch (addr) {
        case R_DMACR:
            /* Tailptr mode is always on.  */
            value |= DMACR_TAILPTR_MODE;
            /* Remember our previous reset state.  */
            value |= (s->regs[addr] & DMACR_RESET);
            s->regs[addr] = value;

            if (value & DMACR_RESET) {
                stream_reset(s);
            }

            if ((value & 1) && !stream_resetting(s)) {
                /* Start processing.  */
                s->regs[R_DMASR] &= ~(DMASR_HALTED | DMASR_IDLE);
            }
            stream_reload_complete_cnt(s);
            break;

        case R_DMASR:
            /* Mask away write to clear irq lines.  */
            value &= ~(value & DMASR_IRQ_MASK);
            s->regs[addr] = value;
            break;

        case R_TAILDESC:
            s->regs[addr] = value;
            s->regs[R_DMASR] &= ~DMASR_IDLE; /* Not idle.  */
            if (!sid) {
                stream_process_mem2s(s, d->tx_data_dev, d->tx_control_dev);
            }
            break;
        default:
            D(qemu_log("%s: ch=%d addr=" TARGET_FMT_plx " v=%x\n",
                  __func__, sid, addr * 4, (unsigned)value));
            s->regs[addr] = value;
            break;
    }
    if (sid == 1 && d->notify) {
        StreamCanPushNotifyFn notifytmp = d->notify;
        d->notify = NULL;
        notifytmp(d->notify_opaque);
    }
    stream_update_irq(s);
}

static const MemoryRegionOps axidma_ops = {
    .read = axidma_read,
    .write = axidma_write,
    .endianness = DEVICE_NATIVE_ENDIAN,
};

static void xilinx_axidma_realize(DeviceState *dev, Error **errp)
{
    XilinxAXIDMA *s = XILINX_AXI_DMA(dev);
    XilinxAXIDMAStreamSlave *ds = XILINX_AXI_DMA_DATA_STREAM(&s->rx_data_dev);
    XilinxAXIDMAStreamSlave *cs = XILINX_AXI_DMA_CONTROL_STREAM(
                                                            &s->rx_control_dev);
    Error *local_err = NULL;
    AddressSpace *sg_as;

    object_property_add_link(OBJECT(ds), "dma", TYPE_XILINX_AXI_DMA,
                             (Object **)&ds->dma,
                             object_property_allow_set_link,
                             OBJ_PROP_LINK_UNREF_ON_RELEASE,
                             &local_err);
    object_property_add_link(OBJECT(cs), "dma", TYPE_XILINX_AXI_DMA,
                             (Object **)&cs->dma,
                             object_property_allow_set_link,
                             OBJ_PROP_LINK_UNREF_ON_RELEASE,
                             &local_err);
    if (local_err) {
        goto xilinx_axidma_realize_fail;
    }
    object_property_set_link(OBJECT(ds), OBJECT(s), "dma", &local_err);
    object_property_set_link(OBJECT(cs), OBJECT(s), "dma", &local_err);
    if (local_err) {
        goto xilinx_axidma_realize_fail;
    }

    int i;

    sg_as = address_space_init_shareable(s->sg_mr, NULL);

    for (i = 0; i < 2; i++) {
        struct Stream *st = &s->streams[i];

        st->nr = i;
        st->bh = qemu_bh_new(timer_hit, st);
        st->ptimer = ptimer_init(st->bh, PTIMER_POLICY_DEFAULT);
        ptimer_set_freq(st->ptimer, s->freqhz);
        st->data_as = address_space_init_shareable(st->data_mr, NULL);
        st->sg_as = sg_as;
    }
    return;

xilinx_axidma_realize_fail:
    if (!*errp) {
        *errp = local_err;
    }
}

static void xilinx_axidma_init(Object *obj)
{
    XilinxAXIDMA *s = XILINX_AXI_DMA(obj);
    SysBusDevice *sbd = SYS_BUS_DEVICE(obj);

    object_property_add_link(obj, "axistream-connected", TYPE_STREAM_SLAVE,
                             (Object **)&s->tx_data_dev,
                             qdev_prop_allow_set_link_before_realize,
                             OBJ_PROP_LINK_UNREF_ON_RELEASE,
                             &error_abort);
    object_property_add_link(obj, "axistream-control-connected",
                             TYPE_STREAM_SLAVE,
                             (Object **)&s->tx_control_dev,
                             qdev_prop_allow_set_link_before_realize,
                             OBJ_PROP_LINK_UNREF_ON_RELEASE,
                             &error_abort);

    object_initialize(&s->rx_data_dev, sizeof(s->rx_data_dev),
                      TYPE_XILINX_AXI_DMA_DATA_STREAM);
    object_initialize(&s->rx_control_dev, sizeof(s->rx_control_dev),
                      TYPE_XILINX_AXI_DMA_CONTROL_STREAM);
    object_property_add_child(OBJECT(s), "axistream-connected-target",
                              (Object *)&s->rx_data_dev, &error_abort);
    object_property_add_child(OBJECT(s), "axistream-control-connected-target",
                              (Object *)&s->rx_control_dev, &error_abort);

    sysbus_init_irq(sbd, &s->streams[0].irq);
    sysbus_init_irq(sbd, &s->streams[1].irq);

    memory_region_init_io(&s->iomem, obj, &axidma_ops, s,
                          "xlnx.axi-dma", R_MAX * 4 * 2);
    sysbus_init_mmio(sbd, &s->iomem);

    object_property_add_link(obj, "mm2s", TYPE_MEMORY_REGION,
                             (Object **)&s->streams[0].data_mr,
                             qdev_prop_allow_set_link_before_realize,
                             OBJ_PROP_LINK_UNREF_ON_RELEASE,
                             &error_abort);
    object_property_add_link(obj, "s2mm", TYPE_MEMORY_REGION,
                             (Object **)&s->streams[1].data_mr,
                             qdev_prop_allow_set_link_before_realize,
                             OBJ_PROP_LINK_UNREF_ON_RELEASE,
                             &error_abort);
    object_property_add_link(obj, "sg", TYPE_MEMORY_REGION,
                             (Object **)&s->sg_mr,
                             qdev_prop_allow_set_link_before_realize,
                             OBJ_PROP_LINK_UNREF_ON_RELEASE,
                             &error_abort);
}

static Property axidma_properties[] = {
    DEFINE_PROP_UINT32("freqhz", XilinxAXIDMA, freqhz, 50000000),
    DEFINE_PROP_END_OF_LIST(),
};

static void axidma_class_init(ObjectClass *klass, void *data)
{
    DeviceClass *dc = DEVICE_CLASS(klass);

    dc->realize = xilinx_axidma_realize,
    dc->reset = xilinx_axidma_reset;
    dc->props = axidma_properties;
}

static StreamSlaveClass xilinx_axidma_data_stream_class = {
    .push = xilinx_axidma_data_stream_push,
    .can_push = xilinx_axidma_data_stream_can_push,
};

static StreamSlaveClass xilinx_axidma_control_stream_class = {
    .push = xilinx_axidma_control_stream_push,
};

static void xilinx_axidma_stream_class_init(ObjectClass *klass, void *data)
{
    StreamSlaveClass *ssc = STREAM_SLAVE_CLASS(klass);

    ssc->push = ((StreamSlaveClass *)data)->push;
    ssc->can_push = ((StreamSlaveClass *)data)->can_push;
}

static const TypeInfo axidma_info = {
    .name          = TYPE_XILINX_AXI_DMA,
    .parent        = TYPE_SYS_BUS_DEVICE,
    .instance_size = sizeof(XilinxAXIDMA),
    .class_init    = axidma_class_init,
    .instance_init = xilinx_axidma_init,
};

static const TypeInfo xilinx_axidma_data_stream_info = {
    .name          = TYPE_XILINX_AXI_DMA_DATA_STREAM,
    .parent        = TYPE_OBJECT,
    .instance_size = sizeof(struct XilinxAXIDMAStreamSlave),
    .class_init    = xilinx_axidma_stream_class_init,
    .class_data    = &xilinx_axidma_data_stream_class,
    .interfaces = (InterfaceInfo[]) {
        { TYPE_STREAM_SLAVE },
        { }
    }
};

static const TypeInfo xilinx_axidma_control_stream_info = {
    .name          = TYPE_XILINX_AXI_DMA_CONTROL_STREAM,
    .parent        = TYPE_OBJECT,
    .instance_size = sizeof(struct XilinxAXIDMAStreamSlave),
    .class_init    = xilinx_axidma_stream_class_init,
    .class_data    = &xilinx_axidma_control_stream_class,
    .interfaces = (InterfaceInfo[]) {
        { TYPE_STREAM_SLAVE },
        { }
    }
};

static void xilinx_axidma_register_types(void)
{
    type_register_static(&axidma_info);
    type_register_static(&xilinx_axidma_data_stream_info);
    type_register_static(&xilinx_axidma_control_stream_info);
}

type_init(xilinx_axidma_register_types)<|MERGE_RESOLUTION|>--- conflicted
+++ resolved
@@ -112,14 +112,12 @@
     unsigned int complete_cnt;
     uint32_t regs[R_MAX];
     uint8_t app[20];
-<<<<<<< HEAD
 
     MemoryRegion *data_mr;
     AddressSpace *data_as;
     AddressSpace *sg_as;
-=======
+
     unsigned char txbuf[16 * 1024];
->>>>>>> 7124ccf8
 };
 
 struct XilinxAXIDMAStreamSlave {
@@ -294,21 +292,12 @@
                      txlen + s->pos);
         }
 
-<<<<<<< HEAD
         dma_memory_read(s->data_as, s->desc.buffer_address,
-                        txbuf + s->pos, txlen);
+                        s->txbuf + s->pos, txlen);
         s->pos += txlen;
 
         if (stream_desc_eof(&s->desc)) {
-            stream_push(tx_data_dev, txbuf, s->pos, STREAM_ATTR_EOP);
-=======
-        cpu_physical_memory_read(s->desc.buffer_address,
-                                 s->txbuf + s->pos, txlen);
-        s->pos += txlen;
-
-        if (stream_desc_eof(&s->desc)) {
-            stream_push(tx_data_dev, s->txbuf, s->pos);
->>>>>>> 7124ccf8
+            stream_push(tx_data_dev, s->txbuf, s->pos, STREAM_ATTR_EOP);
             s->pos = 0;
             stream_complete(s);
         }
