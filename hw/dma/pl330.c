/*
 * ARM PrimeCell PL330 DMA Controller
 *
 * Copyright (c) 2009 Samsung Electronics.
 * Contributed by Kirill Batuzov <batuzovk@ispras.ru>
 * Copyright (c) 2012 Peter A.G. Crosthwaite (peter.crosthwaite@petalogix.com)
 * Copyright (c) 2012 PetaLogix Pty Ltd.
 *
 * This program is free software; you can redistribute it and/or
 * modify it under the terms of the GNU General Public License
 * as published by the Free Software Foundation; version 2 or later.
 *
 * You should have received a copy of the GNU General Public License along
 * with this program; if not, see <http://www.gnu.org/licenses/>.
 */

#include "qemu/osdep.h"
#include "qemu-common.h"
#include "hw/irq.h"
#include "hw/qdev-properties.h"
#include "hw/sysbus.h"
#include "migration/vmstate.h"
#include "qapi/error.h"
#include "qemu/timer.h"
#include "sysemu/dma.h"
#include "qemu/log.h"
#include "qemu/module.h"
#include "trace.h"
#include "qom/object.h"

#ifndef PL330_ERR_DEBUG
#define PL330_ERR_DEBUG 0
#endif

#define PL330_PERIPH_NUM            32
#define PL330_MAX_BURST_LEN         128
#define PL330_INSN_MAXSIZE          6

#define PL330_FIFO_OK               0
#define PL330_FIFO_STALL            1
#define PL330_FIFO_ERR              (-1)

#define PL330_FAULT_UNDEF_INSTR             (1 <<  0)
#define PL330_FAULT_OPERAND_INVALID         (1 <<  1)
#define PL330_FAULT_DMAGO_ERR               (1 <<  4)
#define PL330_FAULT_EVENT_ERR               (1 <<  5)
#define PL330_FAULT_CH_PERIPH_ERR           (1 <<  6)
#define PL330_FAULT_CH_RDWR_ERR             (1 <<  7)
#define PL330_FAULT_ST_DATA_UNAVAILABLE     (1 << 12)
#define PL330_FAULT_FIFOEMPTY_ERR           (1 << 13)
#define PL330_FAULT_INSTR_FETCH_ERR         (1 << 16)
#define PL330_FAULT_DATA_WRITE_ERR          (1 << 17)
#define PL330_FAULT_DATA_READ_ERR           (1 << 18)
#define PL330_FAULT_DBG_INSTR               (1 << 30)
#define PL330_FAULT_LOCKUP_ERR              (1 << 31)

#define PL330_UNTAGGED              0xff

#define PL330_SINGLE                0x0
#define PL330_BURST                 0x1

#define PL330_WATCHDOG_LIMIT        1024

/* IOMEM mapped registers */
#define PL330_REG_DSR               0x000
#define PL330_REG_DPC               0x004
#define PL330_REG_INTEN             0x020
#define PL330_REG_INT_EVENT_RIS     0x024
#define PL330_REG_INTMIS            0x028
#define PL330_REG_INTCLR            0x02C
#define PL330_REG_FSRD              0x030
#define PL330_REG_FSRC              0x034
#define PL330_REG_FTRD              0x038
#define PL330_REG_FTR_BASE          0x040
#define PL330_REG_CSR_BASE          0x100
#define PL330_REG_CPC_BASE          0x104
#define PL330_REG_CHANCTRL          0x400
#define PL330_REG_DBGSTATUS         0xD00
#define PL330_REG_DBGCMD            0xD04
#define PL330_REG_DBGINST0          0xD08
#define PL330_REG_DBGINST1          0xD0C
#define PL330_REG_CR0_BASE          0xE00
#define PL330_REG_PERIPH_ID         0xFE0

#define PL330_IOMEM_SIZE    0x1000

#define CFG_BOOT_ADDR 2
#define CFG_INS 3
#define CFG_PNS 4
#define CFG_CRD 5

static const uint32_t pl330_id[] = {
    0x30, 0x13, 0x24, 0x00, 0x0D, 0xF0, 0x05, 0xB1
};

/* DMA channel states as they are described in PL330 Technical Reference Manual
 * Most of them will not be used in emulation.
 */
typedef enum  {
    pl330_chan_stopped = 0,
    pl330_chan_executing = 1,
    pl330_chan_cache_miss = 2,
    pl330_chan_updating_pc = 3,
    pl330_chan_waiting_event = 4,
    pl330_chan_at_barrier = 5,
    pl330_chan_queue_busy = 6,
    pl330_chan_waiting_periph = 7,
    pl330_chan_killing = 8,
    pl330_chan_completing = 9,
    pl330_chan_fault_completing = 14,
    pl330_chan_fault = 15,
} PL330ChanState;

typedef struct PL330State PL330State;

typedef struct PL330Chan {
    uint32_t src;
    uint32_t dst;
    uint32_t pc;
    uint32_t control;
    uint32_t status;
    uint32_t lc[2];
    uint32_t fault_type;
    uint32_t watchdog_timer;

    bool ns;
    uint8_t request_flag;
    uint8_t wakeup;
    uint8_t wfp_sbp;

    uint8_t state;
    uint8_t stall;

    bool is_manager;
    PL330State *parent;
    uint8_t tag;
} PL330Chan;

static const VMStateDescription vmstate_pl330_chan = {
    .name = "pl330_chan",
    .version_id = 1,
    .minimum_version_id = 1,
    .fields = (VMStateField[]) {
        VMSTATE_UINT32(src, PL330Chan),
        VMSTATE_UINT32(dst, PL330Chan),
        VMSTATE_UINT32(pc, PL330Chan),
        VMSTATE_UINT32(control, PL330Chan),
        VMSTATE_UINT32(status, PL330Chan),
        VMSTATE_UINT32_ARRAY(lc, PL330Chan, 2),
        VMSTATE_UINT32(fault_type, PL330Chan),
        VMSTATE_UINT32(watchdog_timer, PL330Chan),
        VMSTATE_BOOL(ns, PL330Chan),
        VMSTATE_UINT8(request_flag, PL330Chan),
        VMSTATE_UINT8(wakeup, PL330Chan),
        VMSTATE_UINT8(wfp_sbp, PL330Chan),
        VMSTATE_UINT8(state, PL330Chan),
        VMSTATE_UINT8(stall, PL330Chan),
        VMSTATE_END_OF_LIST()
    }
};

typedef struct PL330Fifo {
    uint8_t *buf;
    uint8_t *tag;
    uint32_t head;
    uint32_t num;
    uint32_t buf_size;
} PL330Fifo;

static const VMStateDescription vmstate_pl330_fifo = {
    .name = "pl330_chan",
    .version_id = 1,
    .minimum_version_id = 1,
    .fields = (VMStateField[]) {
        VMSTATE_VBUFFER_UINT32(buf, PL330Fifo, 1, NULL, buf_size),
        VMSTATE_VBUFFER_UINT32(tag, PL330Fifo, 1, NULL, buf_size),
        VMSTATE_UINT32(head, PL330Fifo),
        VMSTATE_UINT32(num, PL330Fifo),
        VMSTATE_UINT32(buf_size, PL330Fifo),
        VMSTATE_END_OF_LIST()
    }
};

typedef struct PL330QueueEntry {
    uint32_t addr;
    uint32_t len;
    uint8_t n;
    bool inc;
    bool z;
    uint8_t tag;
    uint8_t seqn;
} PL330QueueEntry;

static const VMStateDescription vmstate_pl330_queue_entry = {
    .name = "pl330_queue_entry",
    .version_id = 1,
    .minimum_version_id = 1,
    .fields = (VMStateField[]) {
        VMSTATE_UINT32(addr, PL330QueueEntry),
        VMSTATE_UINT32(len, PL330QueueEntry),
        VMSTATE_UINT8(n, PL330QueueEntry),
        VMSTATE_BOOL(inc, PL330QueueEntry),
        VMSTATE_BOOL(z, PL330QueueEntry),
        VMSTATE_UINT8(tag, PL330QueueEntry),
        VMSTATE_UINT8(seqn, PL330QueueEntry),
        VMSTATE_END_OF_LIST()
    }
};

typedef struct PL330Queue {
    PL330State *parent;
    PL330QueueEntry *queue;
    uint32_t queue_size;
} PL330Queue;

static const VMStateDescription vmstate_pl330_queue = {
    .name = "pl330_queue",
    .version_id = 2,
    .minimum_version_id = 2,
    .fields = (VMStateField[]) {
        VMSTATE_STRUCT_VARRAY_POINTER_UINT32(queue, PL330Queue, queue_size,
                                             vmstate_pl330_queue_entry,
                                             PL330QueueEntry),
        VMSTATE_END_OF_LIST()
    }
};

struct PL330State {
    SysBusDevice parent_obj;

    MemoryRegion iomem;
    qemu_irq irq_abort;
    qemu_irq *irq;

    MemoryRegion *dma_mr;
    AddressSpace *dma_as;
    /* Config registers. cfg[5] = CfgDn. */
    uint32_t cfg[6];
#define EVENT_SEC_STATE 3
#define PERIPH_SEC_STATE 4
    /* cfg 0 bits and pieces */
    uint32_t num_chnls;
    uint8_t num_periph_req;
    uint8_t num_events;
    uint8_t mgr_ns_at_rst;
    /* cfg 1 bits and pieces */
    uint8_t i_cache_len;
    uint8_t num_i_cache_lines;
    /* CRD bits and pieces */
    uint8_t data_width;
    uint8_t wr_cap;
    uint8_t wr_q_dep;
    uint8_t rd_cap;
    uint8_t rd_q_dep;
    uint16_t data_buffer_dep;

    PL330Chan manager;
    PL330Chan *chan;
    PL330Fifo fifo;
    PL330Queue read_queue;
    PL330Queue write_queue;
    uint8_t *lo_seqn;
    uint8_t *hi_seqn;
    QEMUTimer *timer; /* is used for restore dma. */

    uint32_t inten;
    uint32_t int_status;
    uint32_t ev_status;
    uint32_t dbg[2];
    uint8_t debug_status;
    uint8_t num_faulting;
    uint8_t periph_busy[PL330_PERIPH_NUM];

    /* Memory region that DMA operation access */
    MemoryRegion *mem_mr;
    AddressSpace *mem_as;
};

#define TYPE_PL330 "pl330"
OBJECT_DECLARE_SIMPLE_TYPE(PL330State, PL330)

static const VMStateDescription vmstate_pl330 = {
    .name = "pl330",
    .version_id = 2,
    .minimum_version_id = 2,
    .fields = (VMStateField[]) {
        VMSTATE_STRUCT(manager, PL330State, 0, vmstate_pl330_chan, PL330Chan),
        VMSTATE_STRUCT_VARRAY_POINTER_UINT32(chan, PL330State, num_chnls,
                                             vmstate_pl330_chan, PL330Chan),
        VMSTATE_VBUFFER_UINT32(lo_seqn, PL330State, 1, NULL, num_chnls),
        VMSTATE_VBUFFER_UINT32(hi_seqn, PL330State, 1, NULL, num_chnls),
        VMSTATE_STRUCT(fifo, PL330State, 0, vmstate_pl330_fifo, PL330Fifo),
        VMSTATE_STRUCT(read_queue, PL330State, 0, vmstate_pl330_queue,
                       PL330Queue),
        VMSTATE_STRUCT(write_queue, PL330State, 0, vmstate_pl330_queue,
                       PL330Queue),
        VMSTATE_TIMER_PTR(timer, PL330State),
        VMSTATE_UINT32(inten, PL330State),
        VMSTATE_UINT32(int_status, PL330State),
        VMSTATE_UINT32(ev_status, PL330State),
        VMSTATE_UINT32_ARRAY(dbg, PL330State, 2),
        VMSTATE_UINT8(debug_status, PL330State),
        VMSTATE_UINT8(num_faulting, PL330State),
        VMSTATE_UINT8_ARRAY(periph_busy, PL330State, PL330_PERIPH_NUM),
        VMSTATE_END_OF_LIST()
    }
};

typedef struct PL330InsnDesc {
    /* OPCODE of the instruction */
    uint8_t opcode;
    /* Mask so we can select several sibling instructions, such as
       DMALD, DMALDS and DMALDB */
    uint8_t opmask;
    /* Size of instruction in bytes */
    uint8_t size;
    /* Interpreter */
    void (*exec)(PL330Chan *, uint8_t opcode, uint8_t *args, int len);
} PL330InsnDesc;

static void pl330_hexdump(uint8_t *buf, size_t size)
{
    unsigned int b, i, len;
    char tmpbuf[80];

    for (b = 0; b < size; b += 16) {
        len = size - b;
        if (len > 16) {
            len = 16;
        }
        tmpbuf[0] = '\0';
        for (i = 0; i < len; i++) {
            if ((i % 4) == 0) {
                strcat(tmpbuf, " ");
            }
            sprintf(tmpbuf + strlen(tmpbuf), " %02x", buf[b + i]);
        }
        trace_pl330_hexdump(b, tmpbuf);
    }
}

/* MFIFO Implementation
 *
 * MFIFO is implemented as a cyclic buffer of BUF_SIZE size. Tagged bytes are
 * stored in this buffer. Data is stored in BUF field, tags - in the
 * corresponding array elements of TAG field.
 */

/* Initialize queue. */

static void pl330_fifo_init(PL330Fifo *s, uint32_t size)
{
    s->buf = g_malloc0(size);
    s->tag = g_malloc0(size);
    s->buf_size = size;
}

/* Cyclic increment */

static inline int pl330_fifo_inc(PL330Fifo *s, int x)
{
    return (x + 1) % s->buf_size;
}

/* Number of empty bytes in MFIFO */

static inline int pl330_fifo_num_free(PL330Fifo *s)
{
    return s->buf_size - s->num;
}

/* Push LEN bytes of data stored in BUF to MFIFO and tag it with TAG.
 * Zero returned on success, PL330_FIFO_STALL if there is no enough free
 * space in MFIFO to store requested amount of data. If push was unsuccessful
 * no data is stored to MFIFO.
 */

static int pl330_fifo_push(PL330Fifo *s, uint8_t *buf, int len, uint8_t tag)
{
    int i;

    if (s->buf_size - s->num < len) {
        return PL330_FIFO_STALL;
    }
    for (i = 0; i < len; i++) {
        int push_idx = (s->head + s->num + i) % s->buf_size;
        s->buf[push_idx] = buf[i];
        s->tag[push_idx] = tag;
    }
    s->num += len;
    return PL330_FIFO_OK;
}

/* Get LEN bytes of data from MFIFO and store it to BUF. Tag value of each
 * byte is verified. Zero returned on success, PL330_FIFO_ERR on tag mismatch
 * and PL330_FIFO_STALL if there is no enough data in MFIFO. If get was
 * unsuccessful no data is removed from MFIFO.
 */

static int pl330_fifo_get(PL330Fifo *s, uint8_t *buf, int len, uint8_t tag)
{
    int i;

    if (s->num < len) {
        return PL330_FIFO_STALL;
    }
    for (i = 0; i < len; i++) {
        if (s->tag[s->head] == tag) {
            int get_idx = (s->head + i) % s->buf_size;
            buf[i] = s->buf[get_idx];
        } else { /* Tag mismatch - Rollback transaction */
            return PL330_FIFO_ERR;
        }
    }
    s->head = (s->head + len) % s->buf_size;
    s->num -= len;
    return PL330_FIFO_OK;
}

/* Reset MFIFO. This completely erases all data in it. */

static inline void pl330_fifo_reset(PL330Fifo *s)
{
    s->head = 0;
    s->num = 0;
}

/* Return tag of the first byte stored in MFIFO. If MFIFO is empty
 * PL330_UNTAGGED is returned.
 */

static inline uint8_t pl330_fifo_tag(PL330Fifo *s)
{
    return (!s->num) ? PL330_UNTAGGED : s->tag[s->head];
}

/* Returns non-zero if tag TAG is present in fifo or zero otherwise */

static int pl330_fifo_has_tag(PL330Fifo *s, uint8_t tag)
{
    int i, n;

    i = s->head;
    for (n = 0; n < s->num; n++) {
        if (s->tag[i] == tag) {
            return 1;
        }
        i = pl330_fifo_inc(s, i);
    }
    return 0;
}

/* Remove all entry tagged with TAG from MFIFO */

static void pl330_fifo_tagged_remove(PL330Fifo *s, uint8_t tag)
{
    int i, t, n;

    t = i = s->head;
    for (n = 0; n < s->num; n++) {
        if (s->tag[i] != tag) {
            s->buf[t] = s->buf[i];
            s->tag[t] = s->tag[i];
            t = pl330_fifo_inc(s, t);
        } else {
            s->num = s->num - 1;
        }
        i = pl330_fifo_inc(s, i);
    }
}

/* Read-Write Queue implementation
 *
 * A Read-Write Queue stores up to QUEUE_SIZE instructions (loads or stores).
 * Each instruction is described by source (for loads) or destination (for
 * stores) address ADDR, width of data to be loaded/stored LEN, number of
 * stores/loads to be performed N, INC bit, Z bit and TAG to identify channel
 * this instruction belongs to. Queue does not store any information about
 * nature of the instruction: is it load or store. PL330 has different queues
 * for loads and stores so this is already known at the top level where it
 * matters.
 *
 * Queue works as FIFO for instructions with equivalent tags, but can issue
 * instructions with different tags in arbitrary order. SEQN field attached to
 * each instruction helps to achieve this. For each TAG queue contains
 * instructions with consecutive SEQN values ranging from LO_SEQN[TAG] to
 * HI_SEQN[TAG]-1 inclusive. SEQN is 8-bit unsigned integer, so SEQN=255 is
 * followed by SEQN=0.
 *
 * Z bit indicates that zeroes should be stored. No MFIFO fetches are performed
 * in this case.
 */

static void pl330_queue_reset(PL330Queue *s)
{
    int i;

    for (i = 0; i < s->queue_size; i++) {
        s->queue[i].tag = PL330_UNTAGGED;
    }
}

/* Initialize queue */
static void pl330_queue_init(PL330Queue *s, int size, PL330State *parent)
{
    s->parent = parent;
    s->queue = g_new0(PL330QueueEntry, size);
    s->queue_size = size;
}

/* Returns pointer to an empty slot or NULL if queue is full */
static PL330QueueEntry *pl330_queue_find_empty(PL330Queue *s)
{
    int i;

    for (i = 0; i < s->queue_size; i++) {
        if (s->queue[i].tag == PL330_UNTAGGED) {
            return &s->queue[i];
        }
    }
    return NULL;
}

/* Put instruction in queue.
 * Return value:
 * - zero - OK
 * - non-zero - queue is full
 */

static int pl330_queue_put_insn(PL330Queue *s, uint32_t addr,
                                int len, int n, bool inc, bool z, uint8_t tag)
{
    PL330QueueEntry *entry = pl330_queue_find_empty(s);

    if (!entry) {
        return 1;
    }
    entry->tag = tag;
    entry->addr = addr;
    entry->len = len;
    entry->n = n;
    entry->z = z;
    entry->inc = inc;
    entry->seqn = s->parent->hi_seqn[tag];
    s->parent->hi_seqn[tag]++;
    return 0;
}

/* Returns a pointer to queue slot containing instruction which satisfies
 *  following conditions:
 *   - it has valid tag value (not PL330_UNTAGGED)
 *   - if enforce_seq is set it has to be issuable without violating queue
 *     logic (see above)
 *   - if TAG argument is not PL330_UNTAGGED this instruction has tag value
 *     equivalent to the argument TAG value.
 *  If such instruction cannot be found NULL is returned.
 */

static PL330QueueEntry *pl330_queue_find_insn(PL330Queue *s, uint8_t tag,
                                              bool enforce_seq)
{
    int i;

    for (i = 0; i < s->queue_size; i++) {
        if (s->queue[i].tag != PL330_UNTAGGED) {
            if ((!enforce_seq ||
                    s->queue[i].seqn == s->parent->lo_seqn[s->queue[i].tag]) &&
                    (s->queue[i].tag == tag || tag == PL330_UNTAGGED ||
                    s->queue[i].z)) {
                return &s->queue[i];
            }
        }
    }
    return NULL;
}

/* Removes instruction from queue. */

static inline void pl330_queue_remove_insn(PL330Queue *s, PL330QueueEntry *e)
{
    s->parent->lo_seqn[e->tag]++;
    e->tag = PL330_UNTAGGED;
}

/* Removes all instructions tagged with TAG from queue. */

static inline void pl330_queue_remove_tagged(PL330Queue *s, uint8_t tag)
{
    int i;

    for (i = 0; i < s->queue_size; i++) {
        if (s->queue[i].tag == tag) {
            s->queue[i].tag = PL330_UNTAGGED;
        }
    }
}

/* DMA instruction execution engine */

/* Moves DMA channel to the FAULT state and updates it's status. */

static inline void pl330_fault(PL330Chan *ch, uint32_t flags)
{
    trace_pl330_fault(ch, flags);
    ch->fault_type |= flags;
    if (ch->state == pl330_chan_fault) {
        return;
    }
    ch->state = pl330_chan_fault;
    ch->parent->num_faulting++;
    if (ch->parent->num_faulting == 1) {
        trace_pl330_fault_abort();
        qemu_irq_raise(ch->parent->irq_abort);
    }
}

/*
 * For information about instructions see PL330 Technical Reference Manual.
 *
 * Arguments:
 *   CH - channel executing the instruction
 *   OPCODE - opcode
 *   ARGS - array of 8-bit arguments
 *   LEN - number of elements in ARGS array
 */

static void pl330_dmaadxh(PL330Chan *ch, uint8_t *args, bool ra, bool neg)
{
    uint32_t im = (args[1] << 8) | args[0];
    if (neg) {
        im |= 0xffffu << 16;
    }

    if (ch->is_manager) {
        pl330_fault(ch, PL330_FAULT_UNDEF_INSTR);
        return;
    }
    if (ra) {
        ch->dst += im;
    } else {
        ch->src += im;
    }
}

static void pl330_dmaaddh(PL330Chan *ch, uint8_t opcode, uint8_t *args, int len)
{
    pl330_dmaadxh(ch, args, extract32(opcode, 1, 1), false);
}

static void pl330_dmaadnh(PL330Chan *ch, uint8_t opcode, uint8_t *args, int len)
{
    pl330_dmaadxh(ch, args, extract32(opcode, 1, 1), true);
}

static void pl330_dmaend(PL330Chan *ch, uint8_t opcode,
                         uint8_t *args, int len)
{
    PL330State *s = ch->parent;

    if (ch->state == pl330_chan_executing && !ch->is_manager) {
        /* Wait for all transfers to complete */
        if (pl330_fifo_has_tag(&s->fifo, ch->tag) ||
            pl330_queue_find_insn(&s->read_queue, ch->tag, false) != NULL ||
            pl330_queue_find_insn(&s->write_queue, ch->tag, false) != NULL) {

            ch->stall = 1;
            return;
        }
    }
    trace_pl330_dmaend();
    pl330_fifo_tagged_remove(&s->fifo, ch->tag);
    pl330_queue_remove_tagged(&s->read_queue, ch->tag);
    pl330_queue_remove_tagged(&s->write_queue, ch->tag);
    ch->state = pl330_chan_stopped;
}

static void pl330_dmaflushp(PL330Chan *ch, uint8_t opcode,
                                            uint8_t *args, int len)
{
    uint8_t periph_id;

    if (args[0] & 7) {
        pl330_fault(ch, PL330_FAULT_OPERAND_INVALID);
        return;
    }
    periph_id = (args[0] >> 3) & 0x1f;
    if (periph_id >= ch->parent->num_periph_req) {
        pl330_fault(ch, PL330_FAULT_OPERAND_INVALID);
        return;
    }
    if (ch->ns && !(ch->parent->cfg[CFG_PNS] & (1 << periph_id))) {
        pl330_fault(ch, PL330_FAULT_CH_PERIPH_ERR);
        return;
    }
    /* Do nothing */
}

static void pl330_dmago(PL330Chan *ch, uint8_t opcode, uint8_t *args, int len)
{
    uint8_t chan_id;
    uint8_t ns;
    uint32_t pc;
    PL330Chan *s;

    trace_pl330_dmago();

    if (!ch->is_manager) {
        pl330_fault(ch, PL330_FAULT_UNDEF_INSTR);
        return;
    }
    ns = !!(opcode & 2);
    chan_id = args[0] & 7;
    if ((args[0] >> 3)) {
        pl330_fault(ch, PL330_FAULT_OPERAND_INVALID);
        return;
    }
    if (chan_id >= ch->parent->num_chnls) {
        pl330_fault(ch, PL330_FAULT_OPERAND_INVALID);
        return;
    }
    pc = (((uint32_t)args[4]) << 24) | (((uint32_t)args[3]) << 16) |
         (((uint32_t)args[2]) << 8)  | (((uint32_t)args[1]));
    if (ch->parent->chan[chan_id].state != pl330_chan_stopped) {
        pl330_fault(ch, PL330_FAULT_OPERAND_INVALID);
        return;
    }
    if (ch->ns && !ns) {
        pl330_fault(ch, PL330_FAULT_DMAGO_ERR);
        return;
    }
    s = &ch->parent->chan[chan_id];
    s->ns = ns;
    s->pc = pc;
    s->state = pl330_chan_executing;
}

static void pl330_dmald(PL330Chan *ch, uint8_t opcode, uint8_t *args, int len)
{
    uint8_t bs = opcode & 3;
    uint32_t size, num;
    bool inc;

    if (bs == 2) {
        pl330_fault(ch, PL330_FAULT_OPERAND_INVALID);
        return;
    }
    if ((bs == 1 && ch->request_flag == PL330_BURST) ||
        (bs == 3 && ch->request_flag == PL330_SINGLE)) {
        /* Perform NOP */
        return;
    }
    if (bs == 1 && ch->request_flag == PL330_SINGLE) {
        num = 1;
    } else {
        num = ((ch->control >> 4) & 0xf) + 1;
    }
    size = (uint32_t)1 << ((ch->control >> 1) & 0x7);
    inc = !!(ch->control & 1);
    ch->stall = pl330_queue_put_insn(&ch->parent->read_queue, ch->src,
                                    size, num, inc, 0, ch->tag);
    if (!ch->stall) {
        trace_pl330_dmald(ch->tag, ch->src, size, num, inc ? 'Y' : 'N');
        ch->src += inc ? size * num - (ch->src & (size - 1)) : 0;
    }
}

static void pl330_dmaldp(PL330Chan *ch, uint8_t opcode, uint8_t *args, int len)
{
    uint8_t periph_id;

    if (args[0] & 7) {
        pl330_fault(ch, PL330_FAULT_OPERAND_INVALID);
        return;
    }
    periph_id = (args[0] >> 3) & 0x1f;
    if (periph_id >= ch->parent->num_periph_req) {
        pl330_fault(ch, PL330_FAULT_OPERAND_INVALID);
        return;
    }
    if (ch->ns && !(ch->parent->cfg[CFG_PNS] & (1 << periph_id))) {
        pl330_fault(ch, PL330_FAULT_CH_PERIPH_ERR);
        return;
    }
    pl330_dmald(ch, opcode, args, len);
}

static void pl330_dmalp(PL330Chan *ch, uint8_t opcode, uint8_t *args, int len)
{
    uint8_t lc = (opcode & 2) >> 1;

    ch->lc[lc] = args[0];
}

static void pl330_dmakill(PL330Chan *ch, uint8_t opcode, uint8_t *args, int len)
{
    if (ch->state == pl330_chan_fault ||
        ch->state == pl330_chan_fault_completing) {
        /* This is the only way for a channel to leave the faulting state */
        ch->fault_type = 0;
        ch->parent->num_faulting--;
        if (ch->parent->num_faulting == 0) {
            trace_pl330_dmakill();
            qemu_irq_lower(ch->parent->irq_abort);
        }
    }
    ch->state = pl330_chan_killing;
    pl330_fifo_tagged_remove(&ch->parent->fifo, ch->tag);
    pl330_queue_remove_tagged(&ch->parent->read_queue, ch->tag);
    pl330_queue_remove_tagged(&ch->parent->write_queue, ch->tag);
    ch->state = pl330_chan_stopped;
}

static void pl330_dmalpend(PL330Chan *ch, uint8_t opcode,
                                    uint8_t *args, int len)
{
    uint8_t nf = (opcode & 0x10) >> 4;
    uint8_t bs = opcode & 3;
    uint8_t lc = (opcode & 4) >> 2;

    trace_pl330_dmalpend(nf, bs, lc, ch->lc[lc], ch->request_flag);

    if (bs == 2) {
        pl330_fault(ch, PL330_FAULT_OPERAND_INVALID);
        return;
    }
    if ((bs == 1 && ch->request_flag == PL330_BURST) ||
        (bs == 3 && ch->request_flag == PL330_SINGLE)) {
        /* Perform NOP */
        return;
    }
    if (!nf || ch->lc[lc]) {
        if (nf) {
            ch->lc[lc]--;
        }
        trace_pl330_dmalpiter();
        ch->pc -= args[0];
        ch->pc -= len + 1;
        /* "ch->pc -= args[0] + len + 1" is incorrect when args[0] == 256 */
    } else {
        trace_pl330_dmalpfallthrough();
    }
}


static void pl330_dmamov(PL330Chan *ch, uint8_t opcode, uint8_t *args, int len)
{
    uint8_t rd = args[0] & 7;
    uint32_t im;

    if ((args[0] >> 3)) {
        pl330_fault(ch, PL330_FAULT_OPERAND_INVALID);
        return;
    }
    im = (((uint32_t)args[4]) << 24) | (((uint32_t)args[3]) << 16) |
         (((uint32_t)args[2]) << 8)  | (((uint32_t)args[1]));
    switch (rd) {
    case 0:
        ch->src = im;
        break;
    case 1:
        ch->control = im;
        break;
    case 2:
        ch->dst = im;
        break;
    default:
        pl330_fault(ch, PL330_FAULT_OPERAND_INVALID);
        return;
    }
}

static void pl330_dmanop(PL330Chan *ch, uint8_t opcode,
                         uint8_t *args, int len)
{
    /* NOP is NOP. */
}

static void pl330_dmarmb(PL330Chan *ch, uint8_t opcode, uint8_t *args, int len)
{
   if (pl330_queue_find_insn(&ch->parent->read_queue, ch->tag, false)) {
        ch->state = pl330_chan_at_barrier;
        ch->stall = 1;
        return;
    } else {
        ch->state = pl330_chan_executing;
    }
}

static void pl330_dmasev(PL330Chan *ch, uint8_t opcode, uint8_t *args, int len)
{
    uint8_t ev_id;

    if (args[0] & 7) {
        pl330_fault(ch, PL330_FAULT_OPERAND_INVALID);
        return;
    }
    ev_id = (args[0] >> 3) & 0x1f;
    if (ev_id >= ch->parent->num_events) {
        pl330_fault(ch, PL330_FAULT_OPERAND_INVALID);
        return;
    }
    if (ch->ns && !(ch->parent->cfg[CFG_INS] & (1 << ev_id))) {
        pl330_fault(ch, PL330_FAULT_EVENT_ERR);
        return;
    }
    if (ch->parent->inten & (1 << ev_id)) {
        ch->parent->int_status |= (1 << ev_id);
        trace_pl330_dmasev_evirq(ev_id);
        qemu_irq_raise(ch->parent->irq[ev_id]);
    }
    trace_pl330_dmasev_event(ev_id);
    ch->parent->ev_status |= (1 << ev_id);
}

static void pl330_dmast(PL330Chan *ch, uint8_t opcode, uint8_t *args, int len)
{
    uint8_t bs = opcode & 3;
    uint32_t size, num;
    bool inc;

    if (bs == 2) {
        pl330_fault(ch, PL330_FAULT_OPERAND_INVALID);
        return;
    }
    if ((bs == 1 && ch->request_flag == PL330_BURST) ||
        (bs == 3 && ch->request_flag == PL330_SINGLE)) {
        /* Perform NOP */
        return;
    }
    num = ((ch->control >> 18) & 0xf) + 1;
    size = (uint32_t)1 << ((ch->control >> 15) & 0x7);
    inc = !!((ch->control >> 14) & 1);
    ch->stall = pl330_queue_put_insn(&ch->parent->write_queue, ch->dst,
                                    size, num, inc, 0, ch->tag);
    if (!ch->stall) {
        trace_pl330_dmast(ch->tag, ch->dst, size, num, inc ? 'Y' : 'N');
        ch->dst += inc ? size * num - (ch->dst & (size - 1)) : 0;
    }
}

static void pl330_dmastp(PL330Chan *ch, uint8_t opcode,
                         uint8_t *args, int len)
{
    uint8_t periph_id;

    if (args[0] & 7) {
        pl330_fault(ch, PL330_FAULT_OPERAND_INVALID);
        return;
    }
    periph_id = (args[0] >> 3) & 0x1f;
    if (periph_id >= ch->parent->num_periph_req) {
        pl330_fault(ch, PL330_FAULT_OPERAND_INVALID);
        return;
    }
    if (ch->ns && !(ch->parent->cfg[CFG_PNS] & (1 << periph_id))) {
        pl330_fault(ch, PL330_FAULT_CH_PERIPH_ERR);
        return;
    }
    pl330_dmast(ch, opcode, args, len);
}

static void pl330_dmastz(PL330Chan *ch, uint8_t opcode,
                         uint8_t *args, int len)
{
    uint32_t size, num;
    bool inc;

    num = ((ch->control >> 18) & 0xf) + 1;
    size = (uint32_t)1 << ((ch->control >> 15) & 0x7);
    inc = !!((ch->control >> 14) & 1);
    ch->stall = pl330_queue_put_insn(&ch->parent->write_queue, ch->dst,
                                    size, num, inc, 1, ch->tag);
    if (inc) {
        ch->dst += size * num;
    }
}

static void pl330_dmawfe(PL330Chan *ch, uint8_t opcode,
                         uint8_t *args, int len)
{
    uint8_t ev_id;
    int i;

    if (args[0] & 5) {
        pl330_fault(ch, PL330_FAULT_OPERAND_INVALID);
        return;
    }
    ev_id = (args[0] >> 3) & 0x1f;
    if (ev_id >= ch->parent->num_events) {
        pl330_fault(ch, PL330_FAULT_OPERAND_INVALID);
        return;
    }
    if (ch->ns && !(ch->parent->cfg[CFG_INS] & (1 << ev_id))) {
        pl330_fault(ch, PL330_FAULT_EVENT_ERR);
        return;
    }
    ch->wakeup = ev_id;
    ch->state = pl330_chan_waiting_event;
    if (~ch->parent->inten & ch->parent->ev_status & 1 << ev_id) {
        ch->state = pl330_chan_executing;
        /* If anyone else is currently waiting on the same event, let them
         * clear the ev_status so they pick up event as well
         */
        for (i = 0; i < ch->parent->num_chnls; ++i) {
            PL330Chan *peer = &ch->parent->chan[i];
            if (peer->state == pl330_chan_waiting_event &&
                    peer->wakeup == ev_id) {
                return;
            }
        }
        ch->parent->ev_status &= ~(1 << ev_id);
        trace_pl330_dmawfe(ev_id);
    } else {
        ch->stall = 1;
    }
}

static void pl330_dmawfp(PL330Chan *ch, uint8_t opcode,
                         uint8_t *args, int len)
{
    uint8_t bs = opcode & 3;
    uint8_t periph_id;

    if (args[0] & 7) {
        pl330_fault(ch, PL330_FAULT_OPERAND_INVALID);
        return;
    }
    periph_id = (args[0] >> 3) & 0x1f;
    if (periph_id >= ch->parent->num_periph_req) {
        pl330_fault(ch, PL330_FAULT_OPERAND_INVALID);
        return;
    }
    if (ch->ns && !(ch->parent->cfg[CFG_PNS] & (1 << periph_id))) {
        pl330_fault(ch, PL330_FAULT_CH_PERIPH_ERR);
        return;
    }
    switch (bs) {
    case 0: /* S */
        ch->request_flag = PL330_SINGLE;
        ch->wfp_sbp = 0;
        break;
    case 1: /* P */
        ch->request_flag = PL330_BURST;
        ch->wfp_sbp = 2;
        break;
    case 2: /* B */
        ch->request_flag = PL330_BURST;
        ch->wfp_sbp = 1;
        break;
    default:
        pl330_fault(ch, PL330_FAULT_OPERAND_INVALID);
        return;
    }

    if (ch->parent->periph_busy[periph_id]) {
        ch->state = pl330_chan_waiting_periph;
        ch->stall = 1;
    } else if (ch->state == pl330_chan_waiting_periph) {
        ch->state = pl330_chan_executing;
    }
}

static void pl330_dmawmb(PL330Chan *ch, uint8_t opcode,
                         uint8_t *args, int len)
{
    if (pl330_queue_find_insn(&ch->parent->write_queue, ch->tag, false)) {
        ch->state = pl330_chan_at_barrier;
        ch->stall = 1;
        return;
    } else {
        ch->state = pl330_chan_executing;
    }
}

/* NULL terminated array of the instruction descriptions. */
static const PL330InsnDesc insn_desc[] = {
    { .opcode = 0x54, .opmask = 0xFD, .size = 3, .exec = pl330_dmaaddh, },
    { .opcode = 0x5c, .opmask = 0xFD, .size = 3, .exec = pl330_dmaadnh, },
    { .opcode = 0x00, .opmask = 0xFF, .size = 1, .exec = pl330_dmaend, },
    { .opcode = 0x35, .opmask = 0xFF, .size = 2, .exec = pl330_dmaflushp, },
    { .opcode = 0xA0, .opmask = 0xFD, .size = 6, .exec = pl330_dmago, },
    { .opcode = 0x04, .opmask = 0xFC, .size = 1, .exec = pl330_dmald, },
    { .opcode = 0x25, .opmask = 0xFD, .size = 2, .exec = pl330_dmaldp, },
    { .opcode = 0x20, .opmask = 0xFD, .size = 2, .exec = pl330_dmalp, },
    /* dmastp  must be before dmalpend in this list, because their maps
     * are overlapping
     */
    { .opcode = 0x29, .opmask = 0xFD, .size = 2, .exec = pl330_dmastp, },
    { .opcode = 0x28, .opmask = 0xE8, .size = 2, .exec = pl330_dmalpend, },
    { .opcode = 0x01, .opmask = 0xFF, .size = 1, .exec = pl330_dmakill, },
    { .opcode = 0xBC, .opmask = 0xFF, .size = 6, .exec = pl330_dmamov, },
    { .opcode = 0x18, .opmask = 0xFF, .size = 1, .exec = pl330_dmanop, },
    { .opcode = 0x12, .opmask = 0xFF, .size = 1, .exec = pl330_dmarmb, },
    { .opcode = 0x34, .opmask = 0xFF, .size = 2, .exec = pl330_dmasev, },
    { .opcode = 0x08, .opmask = 0xFC, .size = 1, .exec = pl330_dmast, },
    { .opcode = 0x0C, .opmask = 0xFF, .size = 1, .exec = pl330_dmastz, },
    { .opcode = 0x36, .opmask = 0xFF, .size = 2, .exec = pl330_dmawfe, },
    { .opcode = 0x30, .opmask = 0xFC, .size = 2, .exec = pl330_dmawfp, },
    { .opcode = 0x13, .opmask = 0xFF, .size = 1, .exec = pl330_dmawmb, },
    { .opcode = 0x00, .opmask = 0x00, .size = 0, .exec = NULL, }
};

/* Instructions which can be issued via debug registers. */
static const PL330InsnDesc debug_insn_desc[] = {
    { .opcode = 0xA0, .opmask = 0xFD, .size = 6, .exec = pl330_dmago, },
    { .opcode = 0x01, .opmask = 0xFF, .size = 1, .exec = pl330_dmakill, },
    { .opcode = 0x34, .opmask = 0xFF, .size = 2, .exec = pl330_dmasev, },
    { .opcode = 0x00, .opmask = 0x00, .size = 0, .exec = NULL, }
};

static inline const PL330InsnDesc *pl330_fetch_insn(PL330Chan *ch)
{
    uint8_t opcode;
    int i;

<<<<<<< HEAD
    dma_memory_read(ch->parent->dma_as, ch->pc, &opcode, 1);
=======
    dma_memory_read(ch->parent->mem_as, ch->pc, &opcode, 1);
>>>>>>> 52fecb86
    for (i = 0; insn_desc[i].size; i++) {
        if ((opcode & insn_desc[i].opmask) == insn_desc[i].opcode) {
            return &insn_desc[i];
        }
    }
    return NULL;
}

static inline void pl330_exec_insn(PL330Chan *ch, const PL330InsnDesc *insn)
{
    uint8_t buf[PL330_INSN_MAXSIZE];

    assert(insn->size <= PL330_INSN_MAXSIZE);
<<<<<<< HEAD
    dma_memory_read(ch->parent->dma_as, ch->pc, buf, insn->size);
=======
    dma_memory_read(ch->parent->mem_as, ch->pc, buf, insn->size);
>>>>>>> 52fecb86
    insn->exec(ch, buf[0], &buf[1], insn->size - 1);
}

static inline void pl330_update_pc(PL330Chan *ch,
                                   const PL330InsnDesc *insn)
{
    ch->pc += insn->size;
}

/* Try to execute current instruction in channel CH. Number of executed
   instructions is returned (0 or 1). */
static int pl330_chan_exec(PL330Chan *ch)
{
    const PL330InsnDesc *insn;

    if (ch->state != pl330_chan_executing &&
            ch->state != pl330_chan_waiting_periph &&
            ch->state != pl330_chan_at_barrier &&
            ch->state != pl330_chan_waiting_event) {
        return 0;
    }
    ch->stall = 0;
    insn = pl330_fetch_insn(ch);
    if (!insn) {
        trace_pl330_chan_exec_undef();
        pl330_fault(ch, PL330_FAULT_UNDEF_INSTR);
        return 0;
    }
    pl330_exec_insn(ch, insn);
    if (!ch->stall) {
        pl330_update_pc(ch, insn);
        ch->watchdog_timer = 0;
        return 1;
    /* WDT only active in exec state */
    } else if (ch->state == pl330_chan_executing) {
        ch->watchdog_timer++;
        if (ch->watchdog_timer >= PL330_WATCHDOG_LIMIT) {
            pl330_fault(ch, PL330_FAULT_LOCKUP_ERR);
        }
    }
    return 0;
}

/* Try to execute 1 instruction in each channel, one instruction from read
   queue and one instruction from write queue. Number of successfully executed
   instructions is returned. */
static int pl330_exec_cycle(PL330Chan *channel)
{
    PL330State *s = channel->parent;
    PL330QueueEntry *q;
    int i;
    int num_exec = 0;
    int fifo_res = 0;
    uint8_t buf[PL330_MAX_BURST_LEN];

    /* Execute one instruction in each channel */
    num_exec += pl330_chan_exec(channel);

    /* Execute one instruction from read queue */
    q = pl330_queue_find_insn(&s->read_queue, PL330_UNTAGGED, true);
    if (q != NULL && q->len <= pl330_fifo_num_free(&s->fifo)) {
        int len = q->len - (q->addr & (q->len - 1));

<<<<<<< HEAD
        dma_memory_read(channel->parent->dma_as, q->addr, buf, len);
=======
        dma_memory_read(s->mem_as, q->addr, buf, len);
>>>>>>> 52fecb86
        trace_pl330_exec_cycle(q->addr, len);
        if (trace_event_get_state_backends(TRACE_PL330_HEXDUMP)) {
            pl330_hexdump(buf, len);
        }
        fifo_res = pl330_fifo_push(&s->fifo, buf, len, q->tag);
        if (fifo_res == PL330_FIFO_OK) {
            if (q->inc) {
                q->addr += len;
            }
            q->n--;
            if (!q->n) {
                pl330_queue_remove_insn(&s->read_queue, q);
            }
            num_exec++;
        }
    }

    /* Execute one instruction from write queue. */
    q = pl330_queue_find_insn(&s->write_queue, pl330_fifo_tag(&s->fifo), true);
    if (q != NULL) {
        int len = q->len - (q->addr & (q->len - 1));

        if (q->z) {
            for (i = 0; i < len; i++) {
                buf[i] = 0;
            }
        } else {
            fifo_res = pl330_fifo_get(&s->fifo, buf, len, q->tag);
        }
        if (fifo_res == PL330_FIFO_OK || q->z) {
<<<<<<< HEAD
            dma_memory_write(channel->parent->dma_as, q->addr, buf, len);
=======
            dma_memory_write(s->mem_as, q->addr, buf, len);
>>>>>>> 52fecb86
            trace_pl330_exec_cycle(q->addr, len);
            if (trace_event_get_state_backends(TRACE_PL330_HEXDUMP)) {
                pl330_hexdump(buf, len);
            }
            if (q->inc) {
                q->addr += len;
            }
            num_exec++;
        } else if (fifo_res == PL330_FIFO_STALL) {
            pl330_fault(&channel->parent->chan[q->tag],
                                PL330_FAULT_FIFOEMPTY_ERR);
        }
        q->n--;
        if (!q->n) {
            pl330_queue_remove_insn(&s->write_queue, q);
        }
    }

    return num_exec;
}

static int pl330_exec_channel(PL330Chan *channel)
{
    int insr_exec = 0;

    /* TODO: Is it all right to execute everything or should we do per-cycle
       simulation? */
    while (pl330_exec_cycle(channel)) {
        insr_exec++;
    }

    /* Detect deadlock */
    if (channel->state == pl330_chan_executing) {
        pl330_fault(channel, PL330_FAULT_LOCKUP_ERR);
    }
    /* Situation when one of the queues has deadlocked but all channels
     * have finished their programs should be impossible.
     */

    return insr_exec;
}

static inline void pl330_exec(PL330State *s)
{
    int i, insr_exec;
    trace_pl330_exec();
    do {
        insr_exec = pl330_exec_channel(&s->manager);

        for (i = 0; i < s->num_chnls; i++) {
            insr_exec += pl330_exec_channel(&s->chan[i]);
        }
    } while (insr_exec);
}

static void pl330_exec_cycle_timer(void *opaque)
{
    PL330State *s = (PL330State *)opaque;
    pl330_exec(s);
}

/* Stop or restore dma operations */

static void pl330_dma_stop_irq(void *opaque, int irq, int level)
{
    PL330State *s = (PL330State *)opaque;

    if (s->periph_busy[irq] != level) {
        s->periph_busy[irq] = level;
        timer_mod(s->timer, qemu_clock_get_ns(QEMU_CLOCK_VIRTUAL));
    }
}

static void pl330_debug_exec(PL330State *s)
{
    uint8_t args[5];
    uint8_t opcode;
    uint8_t chan_id;
    int i;
    PL330Chan *ch;
    const PL330InsnDesc *insn;

    s->debug_status = 1;
    chan_id = (s->dbg[0] >>  8) & 0x07;
    opcode  = (s->dbg[0] >> 16) & 0xff;
    args[0] = (s->dbg[0] >> 24) & 0xff;
    args[1] = (s->dbg[1] >>  0) & 0xff;
    args[2] = (s->dbg[1] >>  8) & 0xff;
    args[3] = (s->dbg[1] >> 16) & 0xff;
    args[4] = (s->dbg[1] >> 24) & 0xff;
    trace_pl330_debug_exec(chan_id);
    if (s->dbg[0] & 1) {
        ch = &s->chan[chan_id];
    } else {
        ch = &s->manager;
    }
    insn = NULL;
    for (i = 0; debug_insn_desc[i].size; i++) {
        if ((opcode & debug_insn_desc[i].opmask) == debug_insn_desc[i].opcode) {
            insn = &debug_insn_desc[i];
        }
    }
    if (!insn) {
        pl330_fault(ch, PL330_FAULT_UNDEF_INSTR | PL330_FAULT_DBG_INSTR);
        return ;
    }
    ch->stall = 0;
    insn->exec(ch, opcode, args, insn->size - 1);
    if (ch->fault_type) {
        ch->fault_type |= PL330_FAULT_DBG_INSTR;
    }
    if (ch->stall) {
        trace_pl330_debug_exec_stall();
        qemu_log_mask(LOG_UNIMP, "pl330: stall of debug instruction not "
                      "implemented\n");
    }
    s->debug_status = 0;
}

/* IOMEM mapped registers */

static void pl330_iomem_write(void *opaque, hwaddr offset,
                              uint64_t value, unsigned size)
{
    PL330State *s = (PL330State *) opaque;
    int i;

    trace_pl330_iomem_write((unsigned)offset, (unsigned)value);

    switch (offset) {
    case PL330_REG_INTEN:
        s->inten = value;
        break;
    case PL330_REG_INTCLR:
        for (i = 0; i < s->num_events; i++) {
            if (s->int_status & s->inten & value & (1 << i)) {
                trace_pl330_iomem_write_clr(i);
                qemu_irq_lower(s->irq[i]);
            }
        }
        s->ev_status &= ~(value & s->inten);
        s->int_status &= ~(value & s->inten);
        break;
    case PL330_REG_DBGCMD:
        if ((value & 3) == 0) {
            pl330_debug_exec(s);
            pl330_exec(s);
        } else {
            qemu_log_mask(LOG_GUEST_ERROR, "pl330: write of illegal value %u "
                          "for offset " TARGET_FMT_plx "\n", (unsigned)value,
                          offset);
        }
        break;
    case PL330_REG_DBGINST0:
        s->dbg[0] = value;
        break;
    case PL330_REG_DBGINST1:
        s->dbg[1] = value;
        break;
    default:
        qemu_log_mask(LOG_GUEST_ERROR, "pl330: bad write offset " TARGET_FMT_plx
                      "\n", offset);
        break;
    }
}

static inline uint32_t pl330_iomem_read_imp(void *opaque,
        hwaddr offset)
{
    PL330State *s = (PL330State *)opaque;
    int chan_id;
    int i;
    uint32_t res;

    if (offset >= PL330_REG_PERIPH_ID && offset < PL330_REG_PERIPH_ID + 32) {
        return pl330_id[(offset - PL330_REG_PERIPH_ID) >> 2];
    }
    if (offset >= PL330_REG_CR0_BASE && offset < PL330_REG_CR0_BASE + 24) {
        return s->cfg[(offset - PL330_REG_CR0_BASE) >> 2];
    }
    if (offset >= PL330_REG_CHANCTRL && offset < PL330_REG_DBGSTATUS) {
        offset -= PL330_REG_CHANCTRL;
        chan_id = offset >> 5;
        if (chan_id >= s->num_chnls) {
            qemu_log_mask(LOG_GUEST_ERROR, "pl330: bad read offset "
                          TARGET_FMT_plx "\n", offset);
            return 0;
        }
        switch (offset & 0x1f) {
        case 0x00:
            return s->chan[chan_id].src;
        case 0x04:
            return s->chan[chan_id].dst;
        case 0x08:
            return s->chan[chan_id].control;
        case 0x0C:
            return s->chan[chan_id].lc[0];
        case 0x10:
            return s->chan[chan_id].lc[1];
        default:
            qemu_log_mask(LOG_GUEST_ERROR, "pl330: bad read offset "
                          TARGET_FMT_plx "\n", offset);
            return 0;
        }
    }
    if (offset >= PL330_REG_CSR_BASE && offset < 0x400) {
        offset -= PL330_REG_CSR_BASE;
        chan_id = offset >> 3;
        if (chan_id >= s->num_chnls) {
            qemu_log_mask(LOG_GUEST_ERROR, "pl330: bad read offset "
                          TARGET_FMT_plx "\n", offset);
            return 0;
        }
        switch ((offset >> 2) & 1) {
        case 0x0:
            res = (s->chan[chan_id].ns << 21) |
                    (s->chan[chan_id].wakeup << 4) |
                    (s->chan[chan_id].state) |
                    (s->chan[chan_id].wfp_sbp << 14);
            return res;
        case 0x1:
            return s->chan[chan_id].pc;
        default:
            qemu_log_mask(LOG_GUEST_ERROR, "pl330: read error\n");
            return 0;
        }
    }
    if (offset >= PL330_REG_FTR_BASE && offset < 0x100) {
        offset -= PL330_REG_FTR_BASE;
        chan_id = offset >> 2;
        if (chan_id >= s->num_chnls) {
            qemu_log_mask(LOG_GUEST_ERROR, "pl330: bad read offset "
                          TARGET_FMT_plx "\n", offset);
            return 0;
        }
        return s->chan[chan_id].fault_type;
    }
    switch (offset) {
    case PL330_REG_DSR:
        return (s->manager.ns << 9) | (s->manager.wakeup << 4) |
            (s->manager.state & 0xf);
    case PL330_REG_DPC:
        return s->manager.pc;
    case PL330_REG_INTEN:
        return s->inten;
    case PL330_REG_INT_EVENT_RIS:
        return s->ev_status;
    case PL330_REG_INTMIS:
        return s->int_status;
    case PL330_REG_INTCLR:
        /* Documentation says that we can't read this register
         * but linux kernel does it
         */
        return 0;
    case PL330_REG_FSRD:
        return s->manager.state ? 1 : 0;
    case PL330_REG_FSRC:
        res = 0;
        for (i = 0; i < s->num_chnls; i++) {
            if (s->chan[i].state == pl330_chan_fault ||
                s->chan[i].state == pl330_chan_fault_completing) {
                res |= 1 << i;
            }
        }
        return res;
    case PL330_REG_FTRD:
        return s->manager.fault_type;
    case PL330_REG_DBGSTATUS:
        return s->debug_status;
    default:
        qemu_log_mask(LOG_GUEST_ERROR, "pl330: bad read offset "
                      TARGET_FMT_plx "\n", offset);
    }
    return 0;
}

static uint64_t pl330_iomem_read(void *opaque, hwaddr offset,
        unsigned size)
{
    uint32_t ret = pl330_iomem_read_imp(opaque, offset);
    trace_pl330_iomem_read((uint32_t)offset, ret);
    return ret;
}

static const MemoryRegionOps pl330_ops = {
    .read = pl330_iomem_read,
    .write = pl330_iomem_write,
    .endianness = DEVICE_NATIVE_ENDIAN,
    .impl = {
        .min_access_size = 4,
        .max_access_size = 4,
    }
};

/* Controller logic and initialization */

static void pl330_chan_reset(PL330Chan *ch)
{
    ch->src = 0;
    ch->dst = 0;
    ch->pc = 0;
    ch->state = pl330_chan_stopped;
    ch->watchdog_timer = 0;
    ch->stall = 0;
    ch->control = 0;
    ch->status = 0;
    ch->fault_type = 0;
}

static void pl330_reset(DeviceState *d)
{
    int i;
    PL330State *s = PL330(d);

    s->inten = 0;
    s->int_status = 0;
    s->ev_status = 0;
    s->debug_status = 0;
    s->num_faulting = 0;
    s->manager.ns = s->mgr_ns_at_rst;
    pl330_fifo_reset(&s->fifo);
    pl330_queue_reset(&s->read_queue);
    pl330_queue_reset(&s->write_queue);

    for (i = 0; i < s->num_chnls; i++) {
        pl330_chan_reset(&s->chan[i]);
    }
    for (i = 0; i < s->num_periph_req; i++) {
        s->periph_busy[i] = 0;
    }

    timer_del(s->timer);
}

static void pl330_realize(DeviceState *dev, Error **errp)
{
    int i;
    PL330State *s = PL330(dev);

    sysbus_init_irq(SYS_BUS_DEVICE(dev), &s->irq_abort);
    memory_region_init_io(&s->iomem, OBJECT(s), &pl330_ops, s,
                          "dma", PL330_IOMEM_SIZE);
    sysbus_init_mmio(SYS_BUS_DEVICE(dev), &s->iomem);

    if (!s->mem_mr) {
        error_setg(errp, "'memory' link is not set");
        return;
    } else if (s->mem_mr == get_system_memory()) {
        /* Avoid creating new AS for system memory. */
        s->mem_as = &address_space_memory;
    } else {
        s->mem_as = g_new0(AddressSpace, 1);
        address_space_init(s->mem_as, s->mem_mr,
                           memory_region_name(s->mem_mr));
    }

    s->timer = timer_new_ns(QEMU_CLOCK_VIRTUAL, pl330_exec_cycle_timer, s);

    s->cfg[0] = (s->mgr_ns_at_rst ? 0x4 : 0) |
                (s->num_periph_req > 0 ? 1 : 0) |
                ((s->num_chnls - 1) & 0x7) << 4 |
                ((s->num_periph_req - 1) & 0x1f) << 12 |
                ((s->num_events - 1) & 0x1f) << 17;

    switch (s->i_cache_len) {
    case (4):
        s->cfg[1] |= 2;
        break;
    case (8):
        s->cfg[1] |= 3;
        break;
    case (16):
        s->cfg[1] |= 4;
        break;
    case (32):
        s->cfg[1] |= 5;
        break;
    default:
        error_setg(errp, "Bad value for i-cache_len property: %" PRIx8,
                   s->i_cache_len);
        return;
    }
    s->cfg[1] |= ((s->num_i_cache_lines - 1) & 0xf) << 4;

    s->chan = g_new0(PL330Chan, s->num_chnls);
    s->hi_seqn = g_new0(uint8_t, s->num_chnls);
    s->lo_seqn = g_new0(uint8_t, s->num_chnls);
    for (i = 0; i < s->num_chnls; i++) {
        s->chan[i].parent = s;
        s->chan[i].tag = (uint8_t)i;
    }
    s->manager.parent = s;
    s->manager.tag = s->num_chnls;
    s->manager.is_manager = true;

    s->irq = g_new0(qemu_irq, s->num_events);
    for (i = 0; i < s->num_events; i++) {
        sysbus_init_irq(SYS_BUS_DEVICE(dev), &s->irq[i]);
    }

    qdev_init_gpio_in(dev, pl330_dma_stop_irq, PL330_PERIPH_NUM);

    switch (s->data_width) {
    case (32):
        s->cfg[CFG_CRD] |= 0x2;
        break;
    case (64):
        s->cfg[CFG_CRD] |= 0x3;
        break;
    case (128):
        s->cfg[CFG_CRD] |= 0x4;
        break;
    default:
        error_setg(errp, "Bad value for data_width property: %" PRIx8,
                   s->data_width);
        return;
    }

    s->cfg[CFG_CRD] |= ((s->wr_cap - 1) & 0x7) << 4 |
                    ((s->wr_q_dep - 1) & 0xf) << 8 |
                    ((s->rd_cap - 1) & 0x7) << 12 |
                    ((s->rd_q_dep - 1) & 0xf) << 16 |
                    ((s->data_buffer_dep - 1) & 0x1ff) << 20;

    pl330_queue_init(&s->read_queue, s->rd_q_dep, s);
    pl330_queue_init(&s->write_queue, s->wr_q_dep, s);
    pl330_fifo_init(&s->fifo, s->data_width / 4 * s->data_buffer_dep);

    if (s->dma_mr) {
        s->dma_as = g_malloc0(sizeof(AddressSpace));
        address_space_init(s->dma_as, s->dma_mr, NULL);
    } else {
        s->dma_as = &address_space_memory;
    }
}

static void pl330_init(Object *obj)
{
    PL330State *s = PL330(obj);

    object_property_add_link(obj, "dma", TYPE_MEMORY_REGION,
                             (Object **)&s->dma_mr,
                             qdev_prop_allow_set_link_before_realize,
                             OBJ_PROP_LINK_STRONG);
}

static Property pl330_properties[] = {
    /* CR0 */
    DEFINE_PROP_UINT32("num_chnls", PL330State, num_chnls, 8),
    DEFINE_PROP_UINT8("num_periph_req", PL330State, num_periph_req, 4),
    DEFINE_PROP_UINT8("num_events", PL330State, num_events, 16),
    DEFINE_PROP_UINT8("mgr_ns_at_rst", PL330State, mgr_ns_at_rst, 0),
    /* CR1 */
    DEFINE_PROP_UINT8("i-cache_len", PL330State, i_cache_len, 4),
    DEFINE_PROP_UINT8("num_i-cache_lines", PL330State, num_i_cache_lines, 8),
    /* CR2-4 */
    DEFINE_PROP_UINT32("boot_addr", PL330State, cfg[CFG_BOOT_ADDR], 0),
    DEFINE_PROP_UINT32("INS", PL330State, cfg[CFG_INS], 0),
    DEFINE_PROP_UINT32("PNS", PL330State, cfg[CFG_PNS], 0),
    /* CRD */
    DEFINE_PROP_UINT8("data_width", PL330State, data_width, 64),
    DEFINE_PROP_UINT8("wr_cap", PL330State, wr_cap, 8),
    DEFINE_PROP_UINT8("wr_q_dep", PL330State, wr_q_dep, 16),
    DEFINE_PROP_UINT8("rd_cap", PL330State, rd_cap, 8),
    DEFINE_PROP_UINT8("rd_q_dep", PL330State, rd_q_dep, 16),
    DEFINE_PROP_UINT16("data_buffer_dep", PL330State, data_buffer_dep, 256),

    DEFINE_PROP_LINK("memory", PL330State, mem_mr,
                     TYPE_MEMORY_REGION, MemoryRegion *),

    DEFINE_PROP_END_OF_LIST(),
};

static void pl330_class_init(ObjectClass *klass, void *data)
{
    DeviceClass *dc = DEVICE_CLASS(klass);

    dc->realize = pl330_realize;
    dc->reset = pl330_reset;
    device_class_set_props(dc, pl330_properties);
    dc->vmsd = &vmstate_pl330;
}

static const TypeInfo pl330_type_info = {
    .name           = TYPE_PL330,
    .parent         = TYPE_SYS_BUS_DEVICE,
    .instance_size  = sizeof(PL330State),
    .instance_init  = pl330_init,
    .class_init      = pl330_class_init,
};

static void pl330_register_types(void)
{
    type_register_static(&pl330_type_info);
}

type_init(pl330_register_types)<|MERGE_RESOLUTION|>--- conflicted
+++ resolved
@@ -1113,11 +1113,7 @@
     uint8_t opcode;
     int i;
 
-<<<<<<< HEAD
-    dma_memory_read(ch->parent->dma_as, ch->pc, &opcode, 1);
-=======
     dma_memory_read(ch->parent->mem_as, ch->pc, &opcode, 1);
->>>>>>> 52fecb86
     for (i = 0; insn_desc[i].size; i++) {
         if ((opcode & insn_desc[i].opmask) == insn_desc[i].opcode) {
             return &insn_desc[i];
@@ -1131,11 +1127,7 @@
     uint8_t buf[PL330_INSN_MAXSIZE];
 
     assert(insn->size <= PL330_INSN_MAXSIZE);
-<<<<<<< HEAD
-    dma_memory_read(ch->parent->dma_as, ch->pc, buf, insn->size);
-=======
     dma_memory_read(ch->parent->mem_as, ch->pc, buf, insn->size);
->>>>>>> 52fecb86
     insn->exec(ch, buf[0], &buf[1], insn->size - 1);
 }
 
@@ -1199,11 +1191,7 @@
     if (q != NULL && q->len <= pl330_fifo_num_free(&s->fifo)) {
         int len = q->len - (q->addr & (q->len - 1));
 
-<<<<<<< HEAD
-        dma_memory_read(channel->parent->dma_as, q->addr, buf, len);
-=======
         dma_memory_read(s->mem_as, q->addr, buf, len);
->>>>>>> 52fecb86
         trace_pl330_exec_cycle(q->addr, len);
         if (trace_event_get_state_backends(TRACE_PL330_HEXDUMP)) {
             pl330_hexdump(buf, len);
@@ -1234,11 +1222,7 @@
             fifo_res = pl330_fifo_get(&s->fifo, buf, len, q->tag);
         }
         if (fifo_res == PL330_FIFO_OK || q->z) {
-<<<<<<< HEAD
-            dma_memory_write(channel->parent->dma_as, q->addr, buf, len);
-=======
             dma_memory_write(s->mem_as, q->addr, buf, len);
->>>>>>> 52fecb86
             trace_pl330_exec_cycle(q->addr, len);
             if (trace_event_get_state_backends(TRACE_PL330_HEXDUMP)) {
                 pl330_hexdump(buf, len);
@@ -1583,16 +1567,13 @@
                           "dma", PL330_IOMEM_SIZE);
     sysbus_init_mmio(SYS_BUS_DEVICE(dev), &s->iomem);
 
-    if (!s->mem_mr) {
-        error_setg(errp, "'memory' link is not set");
-        return;
-    } else if (s->mem_mr == get_system_memory()) {
-        /* Avoid creating new AS for system memory. */
-        s->mem_as = &address_space_memory;
-    } else {
+    /* Xilinx: default to use address_space_memory if unset */
+    if (s->mem_mr) {
         s->mem_as = g_new0(AddressSpace, 1);
         address_space_init(s->mem_as, s->mem_mr,
                            memory_region_name(s->mem_mr));
+    } else {
+        s->mem_as = &address_space_memory;
     }
 
     s->timer = timer_new_ns(QEMU_CLOCK_VIRTUAL, pl330_exec_cycle_timer, s);
@@ -1666,13 +1647,6 @@
     pl330_queue_init(&s->read_queue, s->rd_q_dep, s);
     pl330_queue_init(&s->write_queue, s->wr_q_dep, s);
     pl330_fifo_init(&s->fifo, s->data_width / 4 * s->data_buffer_dep);
-
-    if (s->dma_mr) {
-        s->dma_as = g_malloc0(sizeof(AddressSpace));
-        address_space_init(s->dma_as, s->dma_mr, NULL);
-    } else {
-        s->dma_as = &address_space_memory;
-    }
 }
 
 static void pl330_init(Object *obj)
@@ -1680,7 +1654,7 @@
     PL330State *s = PL330(obj);
 
     object_property_add_link(obj, "dma", TYPE_MEMORY_REGION,
-                             (Object **)&s->dma_mr,
+                             (Object **)&s->mem_mr,
                              qdev_prop_allow_set_link_before_realize,
                              OBJ_PROP_LINK_STRONG);
 }
