--- conflicted
+++ resolved
@@ -1187,18 +1187,10 @@
     if (q != NULL && q->len <= pl330_fifo_num_free(&s->fifo)) {
         int len = q->len - (q->addr & (q->len - 1));
 
-<<<<<<< HEAD
         dma_memory_read(channel->parent->dma_as, q->addr, buf, len);
-        if (PL330_ERR_DEBUG > 1) {
-            DB_PRINT("PL330 read from memory @%08" PRIx32 " (size = %08x):\n",
-                      q->addr, len);
-            qemu_hexdump((char *)buf, stderr, "", len);
-=======
-        dma_memory_read(&address_space_memory, q->addr, buf, len);
         trace_pl330_exec_cycle(q->addr, len);
         if (trace_event_get_state_backends(TRACE_PL330_HEXDUMP)) {
             pl330_hexdump(buf, len);
->>>>>>> 17e1e498
         }
         fifo_res = pl330_fifo_push(&s->fifo, buf, len, q->tag);
         if (fifo_res == PL330_FIFO_OK) {
@@ -1226,18 +1218,10 @@
             fifo_res = pl330_fifo_get(&s->fifo, buf, len, q->tag);
         }
         if (fifo_res == PL330_FIFO_OK || q->z) {
-<<<<<<< HEAD
             dma_memory_write(channel->parent->dma_as, q->addr, buf, len);
-            if (PL330_ERR_DEBUG > 1) {
-                DB_PRINT("PL330 read from memory @%08" PRIx32
-                         " (size = %08x):\n", q->addr, len);
-                qemu_hexdump((char *)buf, stderr, "", len);
-=======
-            dma_memory_write(&address_space_memory, q->addr, buf, len);
             trace_pl330_exec_cycle(q->addr, len);
             if (trace_event_get_state_backends(TRACE_PL330_HEXDUMP)) {
                 pl330_hexdump(buf, len);
->>>>>>> 17e1e498
             }
             if (q->inc) {
                 q->addr += len;
