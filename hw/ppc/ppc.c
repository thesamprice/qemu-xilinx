/*
 * QEMU generic PowerPC hardware System Emulator
 *
 * Copyright (c) 2003-2007 Jocelyn Mayer
 *
 * Permission is hereby granted, free of charge, to any person obtaining a copy
 * of this software and associated documentation files (the "Software"), to deal
 * in the Software without restriction, including without limitation the rights
 * to use, copy, modify, merge, publish, distribute, sublicense, and/or sell
 * copies of the Software, and to permit persons to whom the Software is
 * furnished to do so, subject to the following conditions:
 *
 * The above copyright notice and this permission notice shall be included in
 * all copies or substantial portions of the Software.
 *
 * THE SOFTWARE IS PROVIDED "AS IS", WITHOUT WARRANTY OF ANY KIND, EXPRESS OR
 * IMPLIED, INCLUDING BUT NOT LIMITED TO THE WARRANTIES OF MERCHANTABILITY,
 * FITNESS FOR A PARTICULAR PURPOSE AND NONINFRINGEMENT. IN NO EVENT SHALL
 * THE AUTHORS OR COPYRIGHT HOLDERS BE LIABLE FOR ANY CLAIM, DAMAGES OR OTHER
 * LIABILITY, WHETHER IN AN ACTION OF CONTRACT, TORT OR OTHERWISE, ARISING FROM,
 * OUT OF OR IN CONNECTION WITH THE SOFTWARE OR THE USE OR OTHER DEALINGS IN
 * THE SOFTWARE.
 */
#include "qemu/osdep.h"
#include "qemu-common.h"
#include "cpu.h"
#include "hw/hw.h"
#include "hw/ppc/ppc.h"
#include "hw/ppc/ppc_e500.h"
#include "qemu/timer.h"
#include "sysemu/sysemu.h"
#include "sysemu/cpus.h"
#include "hw/timer/m48t59.h"
#include "qemu/log.h"
#include "qemu/error-report.h"
#include "qapi/error.h"
#include "hw/loader.h"
#include "sysemu/kvm.h"
#include "kvm_ppc.h"
#include "trace.h"

//#define PPC_DEBUG_IRQ
//#define PPC_DEBUG_TB

#ifdef PPC_DEBUG_IRQ
#  define LOG_IRQ(...) qemu_log_mask(CPU_LOG_INT, ## __VA_ARGS__)
#else
#  define LOG_IRQ(...) do { } while (0)
#endif


#ifdef PPC_DEBUG_TB
#  define LOG_TB(...) qemu_log(__VA_ARGS__)
#else
#  define LOG_TB(...) do { } while (0)
#endif

static void cpu_ppc_tb_stop (CPUPPCState *env);
static void cpu_ppc_tb_start (CPUPPCState *env);

void ppc_set_irq(PowerPCCPU *cpu, int n_IRQ, int level)
{
    CPUState *cs = CPU(cpu);
    CPUPPCState *env = &cpu->env;
    unsigned int old_pending = env->pending_interrupts;

    if (level) {
        env->pending_interrupts |= 1 << n_IRQ;
        cpu_interrupt(cs, CPU_INTERRUPT_HARD);
    } else {
        env->pending_interrupts &= ~(1 << n_IRQ);
        if (env->pending_interrupts == 0) {
            cpu_reset_interrupt(cs, CPU_INTERRUPT_HARD);
        }
    }

    if (old_pending != env->pending_interrupts) {
#ifdef CONFIG_KVM
        kvmppc_set_interrupt(cpu, n_IRQ, level);
#endif
    }

    LOG_IRQ("%s: %p n_IRQ %d level %d => pending %08" PRIx32
                "req %08x\n", __func__, env, n_IRQ, level,
                env->pending_interrupts, CPU(cpu)->interrupt_request);
}

/* PowerPC 6xx / 7xx internal IRQ controller */
static void ppc6xx_set_irq(void *opaque, int pin, int level)
{
    PowerPCCPU *cpu = opaque;
    CPUPPCState *env = &cpu->env;
    int cur_level;

    LOG_IRQ("%s: env %p pin %d level %d\n", __func__,
                env, pin, level);
    cur_level = (env->irq_input_state >> pin) & 1;
    /* Don't generate spurious events */
    if ((cur_level == 1 && level == 0) || (cur_level == 0 && level != 0)) {
        CPUState *cs = CPU(cpu);

        switch (pin) {
        case PPC6xx_INPUT_TBEN:
            /* Level sensitive - active high */
            LOG_IRQ("%s: %s the time base\n",
                        __func__, level ? "start" : "stop");
            if (level) {
                cpu_ppc_tb_start(env);
            } else {
                cpu_ppc_tb_stop(env);
            }
        case PPC6xx_INPUT_INT:
            /* Level sensitive - active high */
            LOG_IRQ("%s: set the external IRQ state to %d\n",
                        __func__, level);
            ppc_set_irq(cpu, PPC_INTERRUPT_EXT, level);
            break;
        case PPC6xx_INPUT_SMI:
            /* Level sensitive - active high */
            LOG_IRQ("%s: set the SMI IRQ state to %d\n",
                        __func__, level);
            ppc_set_irq(cpu, PPC_INTERRUPT_SMI, level);
            break;
        case PPC6xx_INPUT_MCP:
            /* Negative edge sensitive */
            /* XXX: TODO: actual reaction may depends on HID0 status
             *            603/604/740/750: check HID0[EMCP]
             */
            if (cur_level == 1 && level == 0) {
                LOG_IRQ("%s: raise machine check state\n",
                            __func__);
                ppc_set_irq(cpu, PPC_INTERRUPT_MCK, 1);
            }
            break;
        case PPC6xx_INPUT_CKSTP_IN:
            /* Level sensitive - active low */
            /* XXX: TODO: relay the signal to CKSTP_OUT pin */
            /* XXX: Note that the only way to restart the CPU is to reset it */
            if (level) {
                LOG_IRQ("%s: stop the CPU\n", __func__);
                cs->halted = 1;
            }
            break;
        case PPC6xx_INPUT_HRESET:
            /* Level sensitive - active low */
            if (level) {
                LOG_IRQ("%s: reset the CPU\n", __func__);
                cpu_interrupt(cs, CPU_INTERRUPT_RESET);
            }
            break;
        case PPC6xx_INPUT_SRESET:
            LOG_IRQ("%s: set the RESET IRQ state to %d\n",
                        __func__, level);
            ppc_set_irq(cpu, PPC_INTERRUPT_RESET, level);
            break;
        default:
            /* Unknown pin - do nothing */
            LOG_IRQ("%s: unknown IRQ pin %d\n", __func__, pin);
            return;
        }
        if (level)
            env->irq_input_state |= 1 << pin;
        else
            env->irq_input_state &= ~(1 << pin);
    }
}

void ppc6xx_irq_init(PowerPCCPU *cpu)
{
    CPUPPCState *env = &cpu->env;

    env->irq_inputs = (void **)qemu_allocate_irqs(&ppc6xx_set_irq, cpu,
                                                  PPC6xx_INPUT_NB);
}

#if defined(TARGET_PPC64)
/* PowerPC 970 internal IRQ controller */
static void ppc970_set_irq(void *opaque, int pin, int level)
{
    PowerPCCPU *cpu = opaque;
    CPUPPCState *env = &cpu->env;
    int cur_level;

    LOG_IRQ("%s: env %p pin %d level %d\n", __func__,
                env, pin, level);
    cur_level = (env->irq_input_state >> pin) & 1;
    /* Don't generate spurious events */
    if ((cur_level == 1 && level == 0) || (cur_level == 0 && level != 0)) {
        CPUState *cs = CPU(cpu);

        switch (pin) {
        case PPC970_INPUT_INT:
            /* Level sensitive - active high */
            LOG_IRQ("%s: set the external IRQ state to %d\n",
                        __func__, level);
            ppc_set_irq(cpu, PPC_INTERRUPT_EXT, level);
            break;
        case PPC970_INPUT_THINT:
            /* Level sensitive - active high */
            LOG_IRQ("%s: set the SMI IRQ state to %d\n", __func__,
                        level);
            ppc_set_irq(cpu, PPC_INTERRUPT_THERM, level);
            break;
        case PPC970_INPUT_MCP:
            /* Negative edge sensitive */
            /* XXX: TODO: actual reaction may depends on HID0 status
             *            603/604/740/750: check HID0[EMCP]
             */
            if (cur_level == 1 && level == 0) {
                LOG_IRQ("%s: raise machine check state\n",
                            __func__);
                ppc_set_irq(cpu, PPC_INTERRUPT_MCK, 1);
            }
            break;
        case PPC970_INPUT_CKSTP:
            /* Level sensitive - active low */
            /* XXX: TODO: relay the signal to CKSTP_OUT pin */
            if (level) {
                LOG_IRQ("%s: stop the CPU\n", __func__);
                cs->halted = 1;
            } else {
                LOG_IRQ("%s: restart the CPU\n", __func__);
                cs->halted = 0;
                qemu_cpu_kick(cs);
            }
            break;
        case PPC970_INPUT_HRESET:
            /* Level sensitive - active low */
            if (level) {
                cpu_interrupt(cs, CPU_INTERRUPT_RESET);
            }
            break;
        case PPC970_INPUT_SRESET:
            LOG_IRQ("%s: set the RESET IRQ state to %d\n",
                        __func__, level);
            ppc_set_irq(cpu, PPC_INTERRUPT_RESET, level);
            break;
        case PPC970_INPUT_TBEN:
            LOG_IRQ("%s: set the TBEN state to %d\n", __func__,
                        level);
            /* XXX: TODO */
            break;
        default:
            /* Unknown pin - do nothing */
            LOG_IRQ("%s: unknown IRQ pin %d\n", __func__, pin);
            return;
        }
        if (level)
            env->irq_input_state |= 1 << pin;
        else
            env->irq_input_state &= ~(1 << pin);
    }
}

void ppc970_irq_init(PowerPCCPU *cpu)
{
    CPUPPCState *env = &cpu->env;

    env->irq_inputs = (void **)qemu_allocate_irqs(&ppc970_set_irq, cpu,
                                                  PPC970_INPUT_NB);
}

/* POWER7 internal IRQ controller */
static void power7_set_irq(void *opaque, int pin, int level)
{
    PowerPCCPU *cpu = opaque;
    CPUPPCState *env = &cpu->env;

    LOG_IRQ("%s: env %p pin %d level %d\n", __func__,
                env, pin, level);

    switch (pin) {
    case POWER7_INPUT_INT:
        /* Level sensitive - active high */
        LOG_IRQ("%s: set the external IRQ state to %d\n",
                __func__, level);
        ppc_set_irq(cpu, PPC_INTERRUPT_EXT, level);
        break;
    default:
        /* Unknown pin - do nothing */
        LOG_IRQ("%s: unknown IRQ pin %d\n", __func__, pin);
        return;
    }
    if (level) {
        env->irq_input_state |= 1 << pin;
    } else {
        env->irq_input_state &= ~(1 << pin);
    }
}

void ppcPOWER7_irq_init(PowerPCCPU *cpu)
{
    CPUPPCState *env = &cpu->env;

    env->irq_inputs = (void **)qemu_allocate_irqs(&power7_set_irq, cpu,
                                                  POWER7_INPUT_NB);
}
#endif /* defined(TARGET_PPC64) */

/* PowerPC 40x internal IRQ controller */
static void ppc40x_set_irq(void *opaque, int pin, int level)
{
    PowerPCCPU *cpu = opaque;
    CPUPPCState *env = &cpu->env;
    int cur_level;

    LOG_IRQ("%s: env %p pin %d level %d\n", __func__,
                env, pin, level);
    cur_level = (env->irq_input_state >> pin) & 1;
    /* Don't generate spurious events */
    if ((cur_level == 1 && level == 0) || (cur_level == 0 && level != 0)) {
        CPUState *cs = CPU(cpu);

        switch (pin) {
        case PPC40x_INPUT_RESET_SYS:
            if (level) {
                LOG_IRQ("%s: reset the PowerPC system\n",
                            __func__);
                ppc40x_system_reset(cpu);
            }
            break;
        case PPC40x_INPUT_RESET_CHIP:
            if (level) {
                LOG_IRQ("%s: reset the PowerPC chip\n", __func__);
                ppc40x_chip_reset(cpu);
            }
            break;
        case PPC40x_INPUT_RESET_CORE:
            /* XXX: TODO: update DBSR[MRR] */
            if (level) {
                LOG_IRQ("%s: reset the PowerPC core\n", __func__);
                ppc40x_core_reset(cpu);
            }
            break;
        case PPC40x_INPUT_CINT:
            /* Level sensitive - active high */
            LOG_IRQ("%s: set the critical IRQ state to %d\n",
                        __func__, level);
            ppc_set_irq(cpu, PPC_INTERRUPT_CEXT, level);
            break;
        case PPC40x_INPUT_INT:
            /* Level sensitive - active high */
            LOG_IRQ("%s: set the external IRQ state to %d\n",
                        __func__, level);
            ppc_set_irq(cpu, PPC_INTERRUPT_EXT, level);
            break;
        case PPC40x_INPUT_HALT:
            /* Level sensitive - active low */
            if (level) {
                LOG_IRQ("%s: stop the CPU\n", __func__);
                cs->halted = 1;
            } else {
                LOG_IRQ("%s: restart the CPU\n", __func__);
                cs->halted = 0;
                qemu_cpu_kick(cs);
            }
            break;
        case PPC40x_INPUT_DEBUG:
            /* Level sensitive - active high */
            LOG_IRQ("%s: set the debug pin state to %d\n",
                        __func__, level);
            ppc_set_irq(cpu, PPC_INTERRUPT_DEBUG, level);
            break;
        default:
            /* Unknown pin - do nothing */
            LOG_IRQ("%s: unknown IRQ pin %d\n", __func__, pin);
            return;
        }
        if (level)
            env->irq_input_state |= 1 << pin;
        else
            env->irq_input_state &= ~(1 << pin);
    }
}

void ppc40x_irq_init(PowerPCCPU *cpu)
{
    CPUPPCState *env = &cpu->env;

    env->irq_inputs = (void **)qemu_allocate_irqs(&ppc40x_set_irq,
                                                  cpu, PPC40x_INPUT_NB);
}

/* PowerPC E500 internal IRQ controller */
static void ppce500_set_irq(void *opaque, int pin, int level)
{
    PowerPCCPU *cpu = opaque;
    CPUPPCState *env = &cpu->env;
    int cur_level;

    LOG_IRQ("%s: env %p pin %d level %d\n", __func__,
                env, pin, level);
    cur_level = (env->irq_input_state >> pin) & 1;
    /* Don't generate spurious events */
    if ((cur_level == 1 && level == 0) || (cur_level == 0 && level != 0)) {
        switch (pin) {
        case PPCE500_INPUT_MCK:
            if (level) {
                LOG_IRQ("%s: reset the PowerPC system\n",
                            __func__);
                qemu_system_reset_request();
            }
            break;
        case PPCE500_INPUT_RESET_CORE:
            if (level) {
                LOG_IRQ("%s: reset the PowerPC core\n", __func__);
                ppc_set_irq(cpu, PPC_INTERRUPT_MCK, level);
            }
            break;
        case PPCE500_INPUT_CINT:
            /* Level sensitive - active high */
            LOG_IRQ("%s: set the critical IRQ state to %d\n",
                        __func__, level);
            ppc_set_irq(cpu, PPC_INTERRUPT_CEXT, level);
            break;
        case PPCE500_INPUT_INT:
            /* Level sensitive - active high */
            LOG_IRQ("%s: set the core IRQ state to %d\n",
                        __func__, level);
            ppc_set_irq(cpu, PPC_INTERRUPT_EXT, level);
            break;
        case PPCE500_INPUT_DEBUG:
            /* Level sensitive - active high */
            LOG_IRQ("%s: set the debug pin state to %d\n",
                        __func__, level);
            ppc_set_irq(cpu, PPC_INTERRUPT_DEBUG, level);
            break;
        default:
            /* Unknown pin - do nothing */
            LOG_IRQ("%s: unknown IRQ pin %d\n", __func__, pin);
            return;
        }
        if (level)
            env->irq_input_state |= 1 << pin;
        else
            env->irq_input_state &= ~(1 << pin);
    }
}

void ppce500_irq_init(PowerPCCPU *cpu)
{
    CPUPPCState *env = &cpu->env;

    env->irq_inputs = (void **)qemu_allocate_irqs(&ppce500_set_irq,
                                                  cpu, PPCE500_INPUT_NB);
}

/* Enable or Disable the E500 EPR capability */
void ppce500_set_mpic_proxy(bool enabled)
{
    CPUState *cs;

    CPU_FOREACH(cs) {
        PowerPCCPU *cpu = POWERPC_CPU(cs);

        cpu->env.mpic_proxy = enabled;
        if (kvm_enabled()) {
            kvmppc_set_mpic_proxy(cpu, enabled);
        }
    }
}

/*****************************************************************************/
/* PowerPC time base and decrementer emulation */

uint64_t cpu_ppc_get_tb(ppc_tb_t *tb_env, uint64_t vmclk, int64_t tb_offset)
{
    /* TB time in tb periods */
    return muldiv64(vmclk, tb_env->tb_freq, NANOSECONDS_PER_SECOND) + tb_offset;
}

uint64_t cpu_ppc_load_tbl (CPUPPCState *env)
{
    ppc_tb_t *tb_env = env->tb_env;
    uint64_t tb;

    if (kvm_enabled()) {
        return env->spr[SPR_TBL];
    }

    tb = cpu_ppc_get_tb(tb_env, qemu_clock_get_ns(QEMU_CLOCK_VIRTUAL), tb_env->tb_offset);
    LOG_TB("%s: tb %016" PRIx64 "\n", __func__, tb);

    return tb;
}

static inline uint32_t _cpu_ppc_load_tbu(CPUPPCState *env)
{
    ppc_tb_t *tb_env = env->tb_env;
    uint64_t tb;

    tb = cpu_ppc_get_tb(tb_env, qemu_clock_get_ns(QEMU_CLOCK_VIRTUAL), tb_env->tb_offset);
    LOG_TB("%s: tb %016" PRIx64 "\n", __func__, tb);

    return tb >> 32;
}

uint32_t cpu_ppc_load_tbu (CPUPPCState *env)
{
    if (kvm_enabled()) {
        return env->spr[SPR_TBU];
    }

    return _cpu_ppc_load_tbu(env);
}

static inline void cpu_ppc_store_tb(ppc_tb_t *tb_env, uint64_t vmclk,
                                    int64_t *tb_offsetp, uint64_t value)
{
    *tb_offsetp = value -
        muldiv64(vmclk, tb_env->tb_freq, NANOSECONDS_PER_SECOND);

    LOG_TB("%s: tb %016" PRIx64 " offset %08" PRIx64 "\n",
                __func__, value, *tb_offsetp);
}

void cpu_ppc_store_tbl (CPUPPCState *env, uint32_t value)
{
    ppc_tb_t *tb_env = env->tb_env;
    uint64_t tb;

    tb = cpu_ppc_get_tb(tb_env, qemu_clock_get_ns(QEMU_CLOCK_VIRTUAL), tb_env->tb_offset);
    tb &= 0xFFFFFFFF00000000ULL;
    cpu_ppc_store_tb(tb_env, qemu_clock_get_ns(QEMU_CLOCK_VIRTUAL),
                     &tb_env->tb_offset, tb | (uint64_t)value);
}

static inline void _cpu_ppc_store_tbu(CPUPPCState *env, uint32_t value)
{
    ppc_tb_t *tb_env = env->tb_env;
    uint64_t tb;

    tb = cpu_ppc_get_tb(tb_env, qemu_clock_get_ns(QEMU_CLOCK_VIRTUAL), tb_env->tb_offset);
    tb &= 0x00000000FFFFFFFFULL;
    cpu_ppc_store_tb(tb_env, qemu_clock_get_ns(QEMU_CLOCK_VIRTUAL),
                     &tb_env->tb_offset, ((uint64_t)value << 32) | tb);
}

void cpu_ppc_store_tbu (CPUPPCState *env, uint32_t value)
{
    _cpu_ppc_store_tbu(env, value);
}

uint64_t cpu_ppc_load_atbl (CPUPPCState *env)
{
    ppc_tb_t *tb_env = env->tb_env;
    uint64_t tb;

    tb = cpu_ppc_get_tb(tb_env, qemu_clock_get_ns(QEMU_CLOCK_VIRTUAL), tb_env->atb_offset);
    LOG_TB("%s: tb %016" PRIx64 "\n", __func__, tb);

    return tb;
}

uint32_t cpu_ppc_load_atbu (CPUPPCState *env)
{
    ppc_tb_t *tb_env = env->tb_env;
    uint64_t tb;

    tb = cpu_ppc_get_tb(tb_env, qemu_clock_get_ns(QEMU_CLOCK_VIRTUAL), tb_env->atb_offset);
    LOG_TB("%s: tb %016" PRIx64 "\n", __func__, tb);

    return tb >> 32;
}

void cpu_ppc_store_atbl (CPUPPCState *env, uint32_t value)
{
    ppc_tb_t *tb_env = env->tb_env;
    uint64_t tb;

    tb = cpu_ppc_get_tb(tb_env, qemu_clock_get_ns(QEMU_CLOCK_VIRTUAL), tb_env->atb_offset);
    tb &= 0xFFFFFFFF00000000ULL;
    cpu_ppc_store_tb(tb_env, qemu_clock_get_ns(QEMU_CLOCK_VIRTUAL),
                     &tb_env->atb_offset, tb | (uint64_t)value);
}

void cpu_ppc_store_atbu (CPUPPCState *env, uint32_t value)
{
    ppc_tb_t *tb_env = env->tb_env;
    uint64_t tb;

    tb = cpu_ppc_get_tb(tb_env, qemu_clock_get_ns(QEMU_CLOCK_VIRTUAL), tb_env->atb_offset);
    tb &= 0x00000000FFFFFFFFULL;
    cpu_ppc_store_tb(tb_env, qemu_clock_get_ns(QEMU_CLOCK_VIRTUAL),
                     &tb_env->atb_offset, ((uint64_t)value << 32) | tb);
}

static void cpu_ppc_tb_stop (CPUPPCState *env)
{
    ppc_tb_t *tb_env = env->tb_env;
    uint64_t tb, atb, vmclk;

    /* If the time base is already frozen, do nothing */
    if (tb_env->tb_freq != 0) {
        vmclk = qemu_clock_get_ns(QEMU_CLOCK_VIRTUAL);
        /* Get the time base */
        tb = cpu_ppc_get_tb(tb_env, vmclk, tb_env->tb_offset);
        /* Get the alternate time base */
        atb = cpu_ppc_get_tb(tb_env, vmclk, tb_env->atb_offset);
        /* Store the time base value (ie compute the current offset) */
        cpu_ppc_store_tb(tb_env, vmclk, &tb_env->tb_offset, tb);
        /* Store the alternate time base value (compute the current offset) */
        cpu_ppc_store_tb(tb_env, vmclk, &tb_env->atb_offset, atb);
        /* Set the time base frequency to zero */
        tb_env->tb_freq = 0;
        /* Now, the time bases are frozen to tb_offset / atb_offset value */
    }
}

static void cpu_ppc_tb_start (CPUPPCState *env)
{
    ppc_tb_t *tb_env = env->tb_env;
    uint64_t tb, atb, vmclk;

    /* If the time base is not frozen, do nothing */
    if (tb_env->tb_freq == 0) {
        vmclk = qemu_clock_get_ns(QEMU_CLOCK_VIRTUAL);
        /* Get the time base from tb_offset */
        tb = tb_env->tb_offset;
        /* Get the alternate time base from atb_offset */
        atb = tb_env->atb_offset;
        /* Restore the tb frequency from the decrementer frequency */
        tb_env->tb_freq = tb_env->decr_freq;
        /* Store the time base value */
        cpu_ppc_store_tb(tb_env, vmclk, &tb_env->tb_offset, tb);
        /* Store the alternate time base value */
        cpu_ppc_store_tb(tb_env, vmclk, &tb_env->atb_offset, atb);
    }
}

bool ppc_decr_clear_on_delivery(CPUPPCState *env)
{
    ppc_tb_t *tb_env = env->tb_env;
    int flags = PPC_DECR_UNDERFLOW_TRIGGERED | PPC_DECR_UNDERFLOW_LEVEL;
    return ((tb_env->flags & flags) == PPC_DECR_UNDERFLOW_TRIGGERED);
}

static inline uint32_t _cpu_ppc_load_decr(CPUPPCState *env, uint64_t next)
{
    ppc_tb_t *tb_env = env->tb_env;
    uint32_t decr;
    int64_t diff;

    diff = next - qemu_clock_get_ns(QEMU_CLOCK_VIRTUAL);
    if (diff >= 0) {
        decr = muldiv64(diff, tb_env->decr_freq, NANOSECONDS_PER_SECOND);
    } else if (tb_env->flags & PPC_TIMER_BOOKE) {
        decr = 0;
    }  else {
        decr = -muldiv64(-diff, tb_env->decr_freq, NANOSECONDS_PER_SECOND);
    }
    LOG_TB("%s: %08" PRIx32 "\n", __func__, decr);

    return decr;
}

uint32_t cpu_ppc_load_decr (CPUPPCState *env)
{
    ppc_tb_t *tb_env = env->tb_env;

    if (kvm_enabled()) {
        return env->spr[SPR_DECR];
    }

    return _cpu_ppc_load_decr(env, tb_env->decr_next);
}

uint32_t cpu_ppc_load_hdecr (CPUPPCState *env)
{
    ppc_tb_t *tb_env = env->tb_env;

    return _cpu_ppc_load_decr(env, tb_env->hdecr_next);
}

uint64_t cpu_ppc_load_purr (CPUPPCState *env)
{
    ppc_tb_t *tb_env = env->tb_env;
    uint64_t diff;

    diff = qemu_clock_get_ns(QEMU_CLOCK_VIRTUAL) - tb_env->purr_start;

    return tb_env->purr_load +
        muldiv64(diff, tb_env->tb_freq, NANOSECONDS_PER_SECOND);
}

/* When decrementer expires,
 * all we need to do is generate or queue a CPU exception
 */
static inline void cpu_ppc_decr_excp(PowerPCCPU *cpu)
{
    /* Raise it */
    LOG_TB("raise decrementer exception\n");
    ppc_set_irq(cpu, PPC_INTERRUPT_DECR, 1);
}

static inline void cpu_ppc_decr_lower(PowerPCCPU *cpu)
{
    ppc_set_irq(cpu, PPC_INTERRUPT_DECR, 0);
}

static inline void cpu_ppc_hdecr_excp(PowerPCCPU *cpu)
{
    CPUPPCState *env = &cpu->env;

    /* Raise it */
    LOG_TB("raise hv decrementer exception\n");

    /* The architecture specifies that we don't deliver HDEC
     * interrupts in a PM state. Not only they don't cause a
     * wakeup but they also get effectively discarded.
     */
    if (!env->in_pm_state) {
        ppc_set_irq(cpu, PPC_INTERRUPT_HDECR, 1);
    }
}

static inline void cpu_ppc_hdecr_lower(PowerPCCPU *cpu)
{
    ppc_set_irq(cpu, PPC_INTERRUPT_HDECR, 0);
}

static void __cpu_ppc_store_decr(PowerPCCPU *cpu, uint64_t *nextp,
                                 QEMUTimer *timer,
                                 void (*raise_excp)(void *),
                                 void (*lower_excp)(PowerPCCPU *),
                                 uint32_t decr, uint32_t value)
{
    CPUPPCState *env = &cpu->env;
    ppc_tb_t *tb_env = env->tb_env;
    uint64_t now, next;

    LOG_TB("%s: %08" PRIx32 " => %08" PRIx32 "\n", __func__,
                decr, value);

    if (kvm_enabled()) {
        /* KVM handles decrementer exceptions, we don't need our own timer */
        return;
    }

    /*
     * Going from 2 -> 1, 1 -> 0 or 0 -> -1 is the event to generate a DEC
     * interrupt.
     *
     * If we get a really small DEC value, we can assume that by the time we
     * handled it we should inject an interrupt already.
     *
     * On MSB level based DEC implementations the MSB always means the interrupt
     * is pending, so raise it on those.
     *
     * On MSB edge based DEC implementations the MSB going from 0 -> 1 triggers
     * an edge interrupt, so raise it here too.
     */
    if ((value < 3) ||
        ((tb_env->flags & PPC_DECR_UNDERFLOW_LEVEL) && (value & 0x80000000)) ||
        ((tb_env->flags & PPC_DECR_UNDERFLOW_TRIGGERED) && (value & 0x80000000)
          && !(decr & 0x80000000))) {
        (*raise_excp)(cpu);
        return;
    }

    /* On MSB level based systems a 0 for the MSB stops interrupt delivery */
    if (!(value & 0x80000000) && (tb_env->flags & PPC_DECR_UNDERFLOW_LEVEL)) {
        (*lower_excp)(cpu);
    }

    /* Calculate the next timer event */
    now = qemu_clock_get_ns(QEMU_CLOCK_VIRTUAL);
    next = now + muldiv64(value, NANOSECONDS_PER_SECOND, tb_env->decr_freq);
    *nextp = next;

    /* Adjust timer */
    timer_mod(timer, next);
}

static inline void _cpu_ppc_store_decr(PowerPCCPU *cpu, uint32_t decr,
                                       uint32_t value)
{
    ppc_tb_t *tb_env = cpu->env.tb_env;

    __cpu_ppc_store_decr(cpu, &tb_env->decr_next, tb_env->decr_timer,
                         tb_env->decr_timer->cb, &cpu_ppc_decr_lower, decr,
                         value);
}

void cpu_ppc_store_decr (CPUPPCState *env, uint32_t value)
{
    PowerPCCPU *cpu = ppc_env_get_cpu(env);

    _cpu_ppc_store_decr(cpu, cpu_ppc_load_decr(env), value);
}

static void cpu_ppc_decr_cb(void *opaque)
{
    PowerPCCPU *cpu = opaque;

    cpu_ppc_decr_excp(cpu);
}

static inline void _cpu_ppc_store_hdecr(PowerPCCPU *cpu, uint32_t hdecr,
                                        uint32_t value)
{
    ppc_tb_t *tb_env = cpu->env.tb_env;

    if (tb_env->hdecr_timer != NULL) {
        __cpu_ppc_store_decr(cpu, &tb_env->hdecr_next, tb_env->hdecr_timer,
                             tb_env->hdecr_timer->cb, &cpu_ppc_hdecr_lower,
                             hdecr, value);
    }
}

void cpu_ppc_store_hdecr (CPUPPCState *env, uint32_t value)
{
    PowerPCCPU *cpu = ppc_env_get_cpu(env);

    _cpu_ppc_store_hdecr(cpu, cpu_ppc_load_hdecr(env), value);
}

static void cpu_ppc_hdecr_cb(void *opaque)
{
    PowerPCCPU *cpu = opaque;

    cpu_ppc_hdecr_excp(cpu);
}

static void cpu_ppc_store_purr(PowerPCCPU *cpu, uint64_t value)
{
    ppc_tb_t *tb_env = cpu->env.tb_env;

    tb_env->purr_load = value;
    tb_env->purr_start = qemu_clock_get_ns(QEMU_CLOCK_VIRTUAL);
}

static void cpu_ppc_set_tb_clk (void *opaque, uint32_t freq)
{
    CPUPPCState *env = opaque;
    PowerPCCPU *cpu = ppc_env_get_cpu(env);
    ppc_tb_t *tb_env = env->tb_env;

    tb_env->tb_freq = freq;
    tb_env->decr_freq = freq;
    /* There is a bug in Linux 2.4 kernels:
     * if a decrementer exception is pending when it enables msr_ee at startup,
     * it's not ready to handle it...
     */
    _cpu_ppc_store_decr(cpu, 0xFFFFFFFF, 0xFFFFFFFF);
    _cpu_ppc_store_hdecr(cpu, 0xFFFFFFFF, 0xFFFFFFFF);
    cpu_ppc_store_purr(cpu, 0x0000000000000000ULL);
}

static void timebase_pre_save(void *opaque)
{
    PPCTimebase *tb = opaque;
    uint64_t ticks = cpu_get_host_ticks();
    PowerPCCPU *first_ppc_cpu = POWERPC_CPU(first_cpu);

    if (!first_ppc_cpu->env.tb_env) {
        error_report("No timebase object");
        return;
    }

    tb->time_of_the_day_ns = qemu_clock_get_ns(QEMU_CLOCK_HOST);
    /*
     * tb_offset is only expected to be changed by migration so
     * there is no need to update it from KVM here
     */
    tb->guest_timebase = ticks + first_ppc_cpu->env.tb_env->tb_offset;
}

static int timebase_post_load(void *opaque, int version_id)
{
    PPCTimebase *tb_remote = opaque;
    CPUState *cpu;
    PowerPCCPU *first_ppc_cpu = POWERPC_CPU(first_cpu);
    int64_t tb_off_adj, tb_off, ns_diff;
    int64_t migration_duration_ns, migration_duration_tb, guest_tb, host_ns;
    unsigned long freq;

    if (!first_ppc_cpu->env.tb_env) {
        error_report("No timebase object");
        return -1;
    }

    freq = first_ppc_cpu->env.tb_env->tb_freq;
    /*
     * Calculate timebase on the destination side of migration.
     * The destination timebase must be not less than the source timebase.
     * We try to adjust timebase by downtime if host clocks are not
     * too much out of sync (1 second for now).
     */
    host_ns = qemu_clock_get_ns(QEMU_CLOCK_HOST);
    ns_diff = MAX(0, host_ns - tb_remote->time_of_the_day_ns);
    migration_duration_ns = MIN(NANOSECONDS_PER_SECOND, ns_diff);
<<<<<<< HEAD
    migration_duration_tb = muldiv64(migration_duration_ns, freq,
=======
    migration_duration_tb = muldiv64(freq, migration_duration_ns,
>>>>>>> 7124ccf8
                                     NANOSECONDS_PER_SECOND);
    guest_tb = tb_remote->guest_timebase + MIN(0, migration_duration_tb);

    tb_off_adj = guest_tb - cpu_get_host_ticks();

    tb_off = first_ppc_cpu->env.tb_env->tb_offset;
    trace_ppc_tb_adjust(tb_off, tb_off_adj, tb_off_adj - tb_off,
                        (tb_off_adj - tb_off) / freq);

    /* Set new offset to all CPUs */
    CPU_FOREACH(cpu) {
        PowerPCCPU *pcpu = POWERPC_CPU(cpu);
        pcpu->env.tb_env->tb_offset = tb_off_adj;
    }

    return 0;
}

const VMStateDescription vmstate_ppc_timebase = {
    .name = "timebase",
    .version_id = 1,
    .minimum_version_id = 1,
    .minimum_version_id_old = 1,
    .pre_save = timebase_pre_save,
    .post_load = timebase_post_load,
    .fields      = (VMStateField []) {
        VMSTATE_UINT64(guest_timebase, PPCTimebase),
        VMSTATE_INT64(time_of_the_day_ns, PPCTimebase),
        VMSTATE_END_OF_LIST()
    },
};

/* Set up (once) timebase frequency (in Hz) */
clk_setup_cb cpu_ppc_tb_init (CPUPPCState *env, uint32_t freq)
{
    PowerPCCPU *cpu = ppc_env_get_cpu(env);
    ppc_tb_t *tb_env;

    tb_env = g_malloc0(sizeof(ppc_tb_t));
    env->tb_env = tb_env;
    tb_env->flags = PPC_DECR_UNDERFLOW_TRIGGERED;
    if (env->insns_flags & PPC_SEGMENT_64B) {
        /* All Book3S 64bit CPUs implement level based DEC logic */
        tb_env->flags |= PPC_DECR_UNDERFLOW_LEVEL;
    }
    /* Create new timer */
    tb_env->decr_timer = timer_new_ns(QEMU_CLOCK_VIRTUAL, &cpu_ppc_decr_cb, cpu);
    if (env->has_hv_mode) {
        tb_env->hdecr_timer = timer_new_ns(QEMU_CLOCK_VIRTUAL, &cpu_ppc_hdecr_cb,
                                                cpu);
    } else {
        tb_env->hdecr_timer = NULL;
    }
    cpu_ppc_set_tb_clk(env, freq);

    return &cpu_ppc_set_tb_clk;
}

/* Specific helpers for POWER & PowerPC 601 RTC */
#if 0
static clk_setup_cb cpu_ppc601_rtc_init (CPUPPCState *env)
{
    return cpu_ppc_tb_init(env, 7812500);
}
#endif

void cpu_ppc601_store_rtcu (CPUPPCState *env, uint32_t value)
{
    _cpu_ppc_store_tbu(env, value);
}

uint32_t cpu_ppc601_load_rtcu (CPUPPCState *env)
{
    return _cpu_ppc_load_tbu(env);
}

void cpu_ppc601_store_rtcl (CPUPPCState *env, uint32_t value)
{
    cpu_ppc_store_tbl(env, value & 0x3FFFFF80);
}

uint32_t cpu_ppc601_load_rtcl (CPUPPCState *env)
{
    return cpu_ppc_load_tbl(env) & 0x3FFFFF80;
}

/*****************************************************************************/
/* PowerPC 40x timers */

/* PIT, FIT & WDT */
typedef struct ppc40x_timer_t ppc40x_timer_t;
struct ppc40x_timer_t {
    uint64_t pit_reload;  /* PIT auto-reload value        */
    uint64_t fit_next;    /* Tick for next FIT interrupt  */
    QEMUTimer *fit_timer;
    uint64_t wdt_next;    /* Tick for next WDT interrupt  */
    QEMUTimer *wdt_timer;

    /* 405 have the PIT, 440 have a DECR.  */
    unsigned int decr_excp;
};

/* Fixed interval timer */
static void cpu_4xx_fit_cb (void *opaque)
{
    PowerPCCPU *cpu;
    CPUPPCState *env;
    ppc_tb_t *tb_env;
    ppc40x_timer_t *ppc40x_timer;
    uint64_t now, next;

    env = opaque;
    cpu = ppc_env_get_cpu(env);
    tb_env = env->tb_env;
    ppc40x_timer = tb_env->opaque;
    now = qemu_clock_get_ns(QEMU_CLOCK_VIRTUAL);
    switch ((env->spr[SPR_40x_TCR] >> 24) & 0x3) {
    case 0:
        next = 1 << 9;
        break;
    case 1:
        next = 1 << 13;
        break;
    case 2:
        next = 1 << 17;
        break;
    case 3:
        next = 1 << 21;
        break;
    default:
        /* Cannot occur, but makes gcc happy */
        return;
    }
    next = now + muldiv64(next, NANOSECONDS_PER_SECOND, tb_env->tb_freq);
    if (next == now)
        next++;
    timer_mod(ppc40x_timer->fit_timer, next);
    env->spr[SPR_40x_TSR] |= 1 << 26;
    if ((env->spr[SPR_40x_TCR] >> 23) & 0x1) {
        ppc_set_irq(cpu, PPC_INTERRUPT_FIT, 1);
    }
    LOG_TB("%s: ir %d TCR " TARGET_FMT_lx " TSR " TARGET_FMT_lx "\n", __func__,
           (int)((env->spr[SPR_40x_TCR] >> 23) & 0x1),
           env->spr[SPR_40x_TCR], env->spr[SPR_40x_TSR]);
}

/* Programmable interval timer */
static void start_stop_pit (CPUPPCState *env, ppc_tb_t *tb_env, int is_excp)
{
    ppc40x_timer_t *ppc40x_timer;
    uint64_t now, next;

    ppc40x_timer = tb_env->opaque;
    if (ppc40x_timer->pit_reload <= 1 ||
        !((env->spr[SPR_40x_TCR] >> 26) & 0x1) ||
        (is_excp && !((env->spr[SPR_40x_TCR] >> 22) & 0x1))) {
        /* Stop PIT */
        LOG_TB("%s: stop PIT\n", __func__);
        timer_del(tb_env->decr_timer);
    } else {
        LOG_TB("%s: start PIT %016" PRIx64 "\n",
                    __func__, ppc40x_timer->pit_reload);
        now = qemu_clock_get_ns(QEMU_CLOCK_VIRTUAL);
        next = now + muldiv64(ppc40x_timer->pit_reload,
                              NANOSECONDS_PER_SECOND, tb_env->decr_freq);
        if (is_excp)
            next += tb_env->decr_next - now;
        if (next == now)
            next++;
        timer_mod(tb_env->decr_timer, next);
        tb_env->decr_next = next;
    }
}

static void cpu_4xx_pit_cb (void *opaque)
{
    PowerPCCPU *cpu;
    CPUPPCState *env;
    ppc_tb_t *tb_env;
    ppc40x_timer_t *ppc40x_timer;

    env = opaque;
    cpu = ppc_env_get_cpu(env);
    tb_env = env->tb_env;
    ppc40x_timer = tb_env->opaque;
    env->spr[SPR_40x_TSR] |= 1 << 27;
    if ((env->spr[SPR_40x_TCR] >> 26) & 0x1) {
        ppc_set_irq(cpu, ppc40x_timer->decr_excp, 1);
    }
    start_stop_pit(env, tb_env, 1);
    LOG_TB("%s: ar %d ir %d TCR " TARGET_FMT_lx " TSR " TARGET_FMT_lx " "
           "%016" PRIx64 "\n", __func__,
           (int)((env->spr[SPR_40x_TCR] >> 22) & 0x1),
           (int)((env->spr[SPR_40x_TCR] >> 26) & 0x1),
           env->spr[SPR_40x_TCR], env->spr[SPR_40x_TSR],
           ppc40x_timer->pit_reload);
}

/* Watchdog timer */
static void cpu_4xx_wdt_cb (void *opaque)
{
    PowerPCCPU *cpu;
    CPUPPCState *env;
    ppc_tb_t *tb_env;
    ppc40x_timer_t *ppc40x_timer;
    uint64_t now, next;

    env = opaque;
    cpu = ppc_env_get_cpu(env);
    tb_env = env->tb_env;
    ppc40x_timer = tb_env->opaque;
    now = qemu_clock_get_ns(QEMU_CLOCK_VIRTUAL);
    switch ((env->spr[SPR_40x_TCR] >> 30) & 0x3) {
    case 0:
        next = 1 << 17;
        break;
    case 1:
        next = 1 << 21;
        break;
    case 2:
        next = 1 << 25;
        break;
    case 3:
        next = 1 << 29;
        break;
    default:
        /* Cannot occur, but makes gcc happy */
        return;
    }
    next = now + muldiv64(next, NANOSECONDS_PER_SECOND, tb_env->decr_freq);
    if (next == now)
        next++;
    LOG_TB("%s: TCR " TARGET_FMT_lx " TSR " TARGET_FMT_lx "\n", __func__,
           env->spr[SPR_40x_TCR], env->spr[SPR_40x_TSR]);
    switch ((env->spr[SPR_40x_TSR] >> 30) & 0x3) {
    case 0x0:
    case 0x1:
        timer_mod(ppc40x_timer->wdt_timer, next);
        ppc40x_timer->wdt_next = next;
        env->spr[SPR_40x_TSR] |= 1U << 31;
        break;
    case 0x2:
        timer_mod(ppc40x_timer->wdt_timer, next);
        ppc40x_timer->wdt_next = next;
        env->spr[SPR_40x_TSR] |= 1 << 30;
        if ((env->spr[SPR_40x_TCR] >> 27) & 0x1) {
            ppc_set_irq(cpu, PPC_INTERRUPT_WDT, 1);
        }
        break;
    case 0x3:
        env->spr[SPR_40x_TSR] &= ~0x30000000;
        env->spr[SPR_40x_TSR] |= env->spr[SPR_40x_TCR] & 0x30000000;
        switch ((env->spr[SPR_40x_TCR] >> 28) & 0x3) {
        case 0x0:
            /* No reset */
            break;
        case 0x1: /* Core reset */
            ppc40x_core_reset(cpu);
            break;
        case 0x2: /* Chip reset */
            ppc40x_chip_reset(cpu);
            break;
        case 0x3: /* System reset */
            ppc40x_system_reset(cpu);
            break;
        }
    }
}

void store_40x_pit (CPUPPCState *env, target_ulong val)
{
    ppc_tb_t *tb_env;
    ppc40x_timer_t *ppc40x_timer;

    tb_env = env->tb_env;
    ppc40x_timer = tb_env->opaque;
    LOG_TB("%s val" TARGET_FMT_lx "\n", __func__, val);
    ppc40x_timer->pit_reload = val;
    start_stop_pit(env, tb_env, 0);
}

target_ulong load_40x_pit (CPUPPCState *env)
{
    return cpu_ppc_load_decr(env);
}

static void ppc_40x_set_tb_clk (void *opaque, uint32_t freq)
{
    CPUPPCState *env = opaque;
    ppc_tb_t *tb_env = env->tb_env;

    LOG_TB("%s set new frequency to %" PRIu32 "\n", __func__,
                freq);
    tb_env->tb_freq = freq;
    tb_env->decr_freq = freq;
    /* XXX: we should also update all timers */
}

clk_setup_cb ppc_40x_timers_init (CPUPPCState *env, uint32_t freq,
                                  unsigned int decr_excp)
{
    ppc_tb_t *tb_env;
    ppc40x_timer_t *ppc40x_timer;

    tb_env = g_malloc0(sizeof(ppc_tb_t));
    env->tb_env = tb_env;
    tb_env->flags = PPC_DECR_UNDERFLOW_TRIGGERED;
    ppc40x_timer = g_malloc0(sizeof(ppc40x_timer_t));
    tb_env->tb_freq = freq;
    tb_env->decr_freq = freq;
    tb_env->opaque = ppc40x_timer;
    LOG_TB("%s freq %" PRIu32 "\n", __func__, freq);
    if (ppc40x_timer != NULL) {
        /* We use decr timer for PIT */
        tb_env->decr_timer = timer_new_ns(QEMU_CLOCK_VIRTUAL, &cpu_4xx_pit_cb, env);
        ppc40x_timer->fit_timer =
            timer_new_ns(QEMU_CLOCK_VIRTUAL, &cpu_4xx_fit_cb, env);
        ppc40x_timer->wdt_timer =
            timer_new_ns(QEMU_CLOCK_VIRTUAL, &cpu_4xx_wdt_cb, env);
        ppc40x_timer->decr_excp = decr_excp;
    }

    return &ppc_40x_set_tb_clk;
}

/*****************************************************************************/
/* Embedded PowerPC Device Control Registers */
typedef struct ppc_dcrn_t ppc_dcrn_t;
struct ppc_dcrn_t {
    dcr_read_cb dcr_read;
    dcr_write_cb dcr_write;
    void *opaque;
};

/* XXX: on 460, DCR addresses are 32 bits wide,
 *      using DCRIPR to get the 22 upper bits of the DCR address
 */
#define DCRN_NB 1024
struct ppc_dcr_t {
    ppc_dcrn_t dcrn[DCRN_NB];
    int (*read_error)(int dcrn);
    int (*write_error)(int dcrn);
};

int ppc_dcr_read (ppc_dcr_t *dcr_env, int dcrn, uint32_t *valp)
{
    ppc_dcrn_t *dcr;

    if (dcrn < 0 || dcrn >= DCRN_NB)
        goto error;
    dcr = &dcr_env->dcrn[dcrn];
    if (dcr->dcr_read == NULL)
        goto error;
    *valp = (*dcr->dcr_read)(dcr->opaque, dcrn);

    return 0;

 error:
    if (dcr_env->read_error != NULL)
        return (*dcr_env->read_error)(dcrn);

    return -1;
}

int ppc_dcr_write (ppc_dcr_t *dcr_env, int dcrn, uint32_t val)
{
    ppc_dcrn_t *dcr;

    if (dcrn < 0 || dcrn >= DCRN_NB)
        goto error;
    dcr = &dcr_env->dcrn[dcrn];
    if (dcr->dcr_write == NULL)
        goto error;
    (*dcr->dcr_write)(dcr->opaque, dcrn, val);

    return 0;

 error:
    if (dcr_env->write_error != NULL)
        return (*dcr_env->write_error)(dcrn);

    return -1;
}

int ppc_dcr_register (CPUPPCState *env, int dcrn, void *opaque,
                      dcr_read_cb dcr_read, dcr_write_cb dcr_write)
{
    ppc_dcr_t *dcr_env;
    ppc_dcrn_t *dcr;

    dcr_env = env->dcr_env;
    if (dcr_env == NULL)
        return -1;
    if (dcrn < 0 || dcrn >= DCRN_NB)
        return -1;
    dcr = &dcr_env->dcrn[dcrn];
    if (dcr->opaque != NULL ||
        dcr->dcr_read != NULL ||
        dcr->dcr_write != NULL)
        return -1;
    dcr->opaque = opaque;
    dcr->dcr_read = dcr_read;
    dcr->dcr_write = dcr_write;

    return 0;
}

int ppc_dcr_init (CPUPPCState *env, int (*read_error)(int dcrn),
                  int (*write_error)(int dcrn))
{
    ppc_dcr_t *dcr_env;

    dcr_env = g_malloc0(sizeof(ppc_dcr_t));
    dcr_env->read_error = read_error;
    dcr_env->write_error = write_error;
    env->dcr_env = dcr_env;

    return 0;
}

/*****************************************************************************/
/* Debug port */
void PPC_debug_write (void *opaque, uint32_t addr, uint32_t val)
{
    addr &= 0xF;
    switch (addr) {
    case 0:
        printf("%c", val);
        break;
    case 1:
        printf("\n");
        fflush(stdout);
        break;
    case 2:
        printf("Set loglevel to %04" PRIx32 "\n", val);
        qemu_set_log(val | 0x100);
        break;
    }
}

/* CPU device-tree ID helpers */
int ppc_get_vcpu_dt_id(PowerPCCPU *cpu)
{
    return cpu->cpu_dt_id;
}

PowerPCCPU *ppc_get_vcpu_by_dt_id(int cpu_dt_id)
{
    CPUState *cs;

    CPU_FOREACH(cs) {
        PowerPCCPU *cpu = POWERPC_CPU(cs);

        if (cpu->cpu_dt_id == cpu_dt_id) {
            return cpu;
        }
    }

    return NULL;
}

void ppc_cpu_parse_features(const char *cpu_model)
{
    CPUClass *cc;
    ObjectClass *oc;
    const char *typename;
    gchar **model_pieces;

    model_pieces = g_strsplit(cpu_model, ",", 2);
    if (!model_pieces[0]) {
        error_report("Invalid/empty CPU model name");
        exit(1);
    }

    oc = cpu_class_by_name(TYPE_POWERPC_CPU, model_pieces[0]);
    if (oc == NULL) {
        error_report("Unable to find CPU definition: %s", model_pieces[0]);
        exit(1);
    }

    typename = object_class_get_name(oc);
    cc = CPU_CLASS(oc);
    cc->parse_features(typename, model_pieces[1], &error_fatal);
    g_strfreev(model_pieces);
}<|MERGE_RESOLUTION|>--- conflicted
+++ resolved
@@ -890,11 +890,7 @@
     host_ns = qemu_clock_get_ns(QEMU_CLOCK_HOST);
     ns_diff = MAX(0, host_ns - tb_remote->time_of_the_day_ns);
     migration_duration_ns = MIN(NANOSECONDS_PER_SECOND, ns_diff);
-<<<<<<< HEAD
-    migration_duration_tb = muldiv64(migration_duration_ns, freq,
-=======
     migration_duration_tb = muldiv64(freq, migration_duration_ns,
->>>>>>> 7124ccf8
                                      NANOSECONDS_PER_SECOND);
     guest_tb = tb_remote->guest_timebase + MIN(0, migration_duration_tb);
 
