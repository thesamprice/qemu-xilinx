#include "qemu/osdep.h"
#include "qapi/error.h"
#include "sysemu/hw_accel.h"
#include "sysemu/sysemu.h"
#include "qemu/log.h"
#include "qemu/error-report.h"
#include "cpu.h"
#include "exec/exec-all.h"
#include "helper_regs.h"
#include "hw/ppc/spapr.h"
#include "hw/ppc/spapr_cpu_core.h"
#include "mmu-hash64.h"
#include "cpu-models.h"
#include "trace.h"
#include "kvm_ppc.h"
#include "hw/ppc/spapr_ovec.h"
#include "mmu-book3s-v3.h"
#include "hw/mem/memory-device.h"

static bool has_spr(PowerPCCPU *cpu, int spr)
{
    /* We can test whether the SPR is defined by checking for a valid name */
    return cpu->env.spr_cb[spr].name != NULL;
}

static inline bool valid_ptex(PowerPCCPU *cpu, target_ulong ptex)
{
    /*
     * hash value/pteg group index is normalized by HPT mask
     */
    if (((ptex & ~7ULL) / HPTES_PER_GROUP) & ~ppc_hash64_hpt_mask(cpu)) {
        return false;
    }
    return true;
}

static bool is_ram_address(SpaprMachineState *spapr, hwaddr addr)
{
    MachineState *machine = MACHINE(spapr);
    DeviceMemoryState *dms = machine->device_memory;

    if (addr < machine->ram_size) {
        return true;
    }
    if ((addr >= dms->base)
        && ((addr - dms->base) < memory_region_size(&dms->mr))) {
        return true;
    }

    return false;
}

static target_ulong h_enter(PowerPCCPU *cpu, SpaprMachineState *spapr,
                            target_ulong opcode, target_ulong *args)
{
    target_ulong flags = args[0];
    target_ulong ptex = args[1];
    target_ulong pteh = args[2];
    target_ulong ptel = args[3];
    unsigned apshift;
    target_ulong raddr;
    target_ulong slot;
    const ppc_hash_pte64_t *hptes;

    apshift = ppc_hash64_hpte_page_shift_noslb(cpu, pteh, ptel);
    if (!apshift) {
        /* Bad page size encoding */
        return H_PARAMETER;
    }

    raddr = (ptel & HPTE64_R_RPN) & ~((1ULL << apshift) - 1);

    if (is_ram_address(spapr, raddr)) {
        /* Regular RAM - should have WIMG=0010 */
        if ((ptel & HPTE64_R_WIMG) != HPTE64_R_M) {
            return H_PARAMETER;
        }
    } else {
        target_ulong wimg_flags;
        /* Looks like an IO address */
        /* FIXME: What WIMG combinations could be sensible for IO?
         * For now we allow WIMG=010x, but are there others? */
        /* FIXME: Should we check against registered IO addresses? */
        wimg_flags = (ptel & (HPTE64_R_W | HPTE64_R_I | HPTE64_R_M));

        if (wimg_flags != HPTE64_R_I &&
            wimg_flags != (HPTE64_R_I | HPTE64_R_M)) {
            return H_PARAMETER;
        }
    }

    pteh &= ~0x60ULL;

    if (!valid_ptex(cpu, ptex)) {
        return H_PARAMETER;
    }

    slot = ptex & 7ULL;
    ptex = ptex & ~7ULL;

    if (likely((flags & H_EXACT) == 0)) {
        hptes = ppc_hash64_map_hptes(cpu, ptex, HPTES_PER_GROUP);
        for (slot = 0; slot < 8; slot++) {
            if (!(ppc_hash64_hpte0(cpu, hptes, slot) & HPTE64_V_VALID)) {
                break;
            }
        }
        ppc_hash64_unmap_hptes(cpu, hptes, ptex, HPTES_PER_GROUP);
        if (slot == 8) {
            return H_PTEG_FULL;
        }
    } else {
        hptes = ppc_hash64_map_hptes(cpu, ptex + slot, 1);
        if (ppc_hash64_hpte0(cpu, hptes, 0) & HPTE64_V_VALID) {
            ppc_hash64_unmap_hptes(cpu, hptes, ptex + slot, 1);
            return H_PTEG_FULL;
        }
        ppc_hash64_unmap_hptes(cpu, hptes, ptex, 1);
    }

    spapr_store_hpte(cpu, ptex + slot, pteh | HPTE64_V_HPTE_DIRTY, ptel);

    args[0] = ptex + slot;
    return H_SUCCESS;
}

typedef enum {
    REMOVE_SUCCESS = 0,
    REMOVE_NOT_FOUND = 1,
    REMOVE_PARM = 2,
    REMOVE_HW = 3,
} RemoveResult;

static RemoveResult remove_hpte(PowerPCCPU *cpu
                                , target_ulong ptex,
                                target_ulong avpn,
                                target_ulong flags,
                                target_ulong *vp, target_ulong *rp)
{
    const ppc_hash_pte64_t *hptes;
    target_ulong v, r;

    if (!valid_ptex(cpu, ptex)) {
        return REMOVE_PARM;
    }

    hptes = ppc_hash64_map_hptes(cpu, ptex, 1);
    v = ppc_hash64_hpte0(cpu, hptes, 0);
    r = ppc_hash64_hpte1(cpu, hptes, 0);
    ppc_hash64_unmap_hptes(cpu, hptes, ptex, 1);

    if ((v & HPTE64_V_VALID) == 0 ||
        ((flags & H_AVPN) && (v & ~0x7fULL) != avpn) ||
        ((flags & H_ANDCOND) && (v & avpn) != 0)) {
        return REMOVE_NOT_FOUND;
    }
    *vp = v;
    *rp = r;
    spapr_store_hpte(cpu, ptex, HPTE64_V_HPTE_DIRTY, 0);
    ppc_hash64_tlb_flush_hpte(cpu, ptex, v, r);
    return REMOVE_SUCCESS;
}

static target_ulong h_remove(PowerPCCPU *cpu, SpaprMachineState *spapr,
                             target_ulong opcode, target_ulong *args)
{
    CPUPPCState *env = &cpu->env;
    target_ulong flags = args[0];
    target_ulong ptex = args[1];
    target_ulong avpn = args[2];
    RemoveResult ret;

    ret = remove_hpte(cpu, ptex, avpn, flags,
                      &args[0], &args[1]);

    switch (ret) {
    case REMOVE_SUCCESS:
        check_tlb_flush(env, true);
        return H_SUCCESS;

    case REMOVE_NOT_FOUND:
        return H_NOT_FOUND;

    case REMOVE_PARM:
        return H_PARAMETER;

    case REMOVE_HW:
        return H_HARDWARE;
    }

    g_assert_not_reached();
}

#define H_BULK_REMOVE_TYPE             0xc000000000000000ULL
#define   H_BULK_REMOVE_REQUEST        0x4000000000000000ULL
#define   H_BULK_REMOVE_RESPONSE       0x8000000000000000ULL
#define   H_BULK_REMOVE_END            0xc000000000000000ULL
#define H_BULK_REMOVE_CODE             0x3000000000000000ULL
#define   H_BULK_REMOVE_SUCCESS        0x0000000000000000ULL
#define   H_BULK_REMOVE_NOT_FOUND      0x1000000000000000ULL
#define   H_BULK_REMOVE_PARM           0x2000000000000000ULL
#define   H_BULK_REMOVE_HW             0x3000000000000000ULL
#define H_BULK_REMOVE_RC               0x0c00000000000000ULL
#define H_BULK_REMOVE_FLAGS            0x0300000000000000ULL
#define   H_BULK_REMOVE_ABSOLUTE       0x0000000000000000ULL
#define   H_BULK_REMOVE_ANDCOND        0x0100000000000000ULL
#define   H_BULK_REMOVE_AVPN           0x0200000000000000ULL
#define H_BULK_REMOVE_PTEX             0x00ffffffffffffffULL

#define H_BULK_REMOVE_MAX_BATCH        4

static target_ulong h_bulk_remove(PowerPCCPU *cpu, SpaprMachineState *spapr,
                                  target_ulong opcode, target_ulong *args)
{
    CPUPPCState *env = &cpu->env;
    int i;
    target_ulong rc = H_SUCCESS;

    for (i = 0; i < H_BULK_REMOVE_MAX_BATCH; i++) {
        target_ulong *tsh = &args[i*2];
        target_ulong tsl = args[i*2 + 1];
        target_ulong v, r, ret;

        if ((*tsh & H_BULK_REMOVE_TYPE) == H_BULK_REMOVE_END) {
            break;
        } else if ((*tsh & H_BULK_REMOVE_TYPE) != H_BULK_REMOVE_REQUEST) {
            return H_PARAMETER;
        }

        *tsh &= H_BULK_REMOVE_PTEX | H_BULK_REMOVE_FLAGS;
        *tsh |= H_BULK_REMOVE_RESPONSE;

        if ((*tsh & H_BULK_REMOVE_ANDCOND) && (*tsh & H_BULK_REMOVE_AVPN)) {
            *tsh |= H_BULK_REMOVE_PARM;
            return H_PARAMETER;
        }

        ret = remove_hpte(cpu, *tsh & H_BULK_REMOVE_PTEX, tsl,
                          (*tsh & H_BULK_REMOVE_FLAGS) >> 26,
                          &v, &r);

        *tsh |= ret << 60;

        switch (ret) {
        case REMOVE_SUCCESS:
            *tsh |= (r & (HPTE64_R_C | HPTE64_R_R)) << 43;
            break;

        case REMOVE_PARM:
            rc = H_PARAMETER;
            goto exit;

        case REMOVE_HW:
            rc = H_HARDWARE;
            goto exit;
        }
    }
 exit:
    check_tlb_flush(env, true);

    return rc;
}

static target_ulong h_protect(PowerPCCPU *cpu, SpaprMachineState *spapr,
                              target_ulong opcode, target_ulong *args)
{
    CPUPPCState *env = &cpu->env;
    target_ulong flags = args[0];
    target_ulong ptex = args[1];
    target_ulong avpn = args[2];
    const ppc_hash_pte64_t *hptes;
    target_ulong v, r;

    if (!valid_ptex(cpu, ptex)) {
        return H_PARAMETER;
    }

    hptes = ppc_hash64_map_hptes(cpu, ptex, 1);
    v = ppc_hash64_hpte0(cpu, hptes, 0);
    r = ppc_hash64_hpte1(cpu, hptes, 0);
    ppc_hash64_unmap_hptes(cpu, hptes, ptex, 1);

    if ((v & HPTE64_V_VALID) == 0 ||
        ((flags & H_AVPN) && (v & ~0x7fULL) != avpn)) {
        return H_NOT_FOUND;
    }

    r &= ~(HPTE64_R_PP0 | HPTE64_R_PP | HPTE64_R_N |
           HPTE64_R_KEY_HI | HPTE64_R_KEY_LO);
    r |= (flags << 55) & HPTE64_R_PP0;
    r |= (flags << 48) & HPTE64_R_KEY_HI;
    r |= flags & (HPTE64_R_PP | HPTE64_R_N | HPTE64_R_KEY_LO);
    spapr_store_hpte(cpu, ptex,
                     (v & ~HPTE64_V_VALID) | HPTE64_V_HPTE_DIRTY, 0);
    ppc_hash64_tlb_flush_hpte(cpu, ptex, v, r);
    /* Flush the tlb */
    check_tlb_flush(env, true);
    /* Don't need a memory barrier, due to qemu's global lock */
    spapr_store_hpte(cpu, ptex, v | HPTE64_V_HPTE_DIRTY, r);
    return H_SUCCESS;
}

static target_ulong h_read(PowerPCCPU *cpu, SpaprMachineState *spapr,
                           target_ulong opcode, target_ulong *args)
{
    target_ulong flags = args[0];
    target_ulong ptex = args[1];
    int i, ridx, n_entries = 1;
    const ppc_hash_pte64_t *hptes;

    if (!valid_ptex(cpu, ptex)) {
        return H_PARAMETER;
    }

    if (flags & H_READ_4) {
        /* Clear the two low order bits */
        ptex &= ~(3ULL);
        n_entries = 4;
    }

    hptes = ppc_hash64_map_hptes(cpu, ptex, n_entries);
    for (i = 0, ridx = 0; i < n_entries; i++) {
        args[ridx++] = ppc_hash64_hpte0(cpu, hptes, i);
        args[ridx++] = ppc_hash64_hpte1(cpu, hptes, i);
    }
    ppc_hash64_unmap_hptes(cpu, hptes, ptex, n_entries);

    return H_SUCCESS;
}

struct SpaprPendingHpt {
    /* These fields are read-only after initialization */
    int shift;
    QemuThread thread;

    /* These fields are protected by the BQL */
    bool complete;

    /* These fields are private to the preparation thread if
     * !complete, otherwise protected by the BQL */
    int ret;
    void *hpt;
};

static void free_pending_hpt(SpaprPendingHpt *pending)
{
    if (pending->hpt) {
        qemu_vfree(pending->hpt);
    }

    g_free(pending);
}

static void *hpt_prepare_thread(void *opaque)
{
    SpaprPendingHpt *pending = opaque;
    size_t size = 1ULL << pending->shift;

    pending->hpt = qemu_memalign(size, size);
    if (pending->hpt) {
        memset(pending->hpt, 0, size);
        pending->ret = H_SUCCESS;
    } else {
        pending->ret = H_NO_MEM;
    }

    qemu_mutex_lock_iothread();

    if (SPAPR_MACHINE(qdev_get_machine())->pending_hpt == pending) {
        /* Ready to go */
        pending->complete = true;
    } else {
        /* We've been cancelled, clean ourselves up */
        free_pending_hpt(pending);
    }

    qemu_mutex_unlock_iothread();
    return NULL;
}

/* Must be called with BQL held */
static void cancel_hpt_prepare(SpaprMachineState *spapr)
{
    SpaprPendingHpt *pending = spapr->pending_hpt;

    /* Let the thread know it's cancelled */
    spapr->pending_hpt = NULL;

    if (!pending) {
        /* Nothing to do */
        return;
    }

    if (!pending->complete) {
        /* thread will clean itself up */
        return;
    }

    free_pending_hpt(pending);
}

/* Convert a return code from the KVM ioctl()s implementing resize HPT
 * into a PAPR hypercall return code */
static target_ulong resize_hpt_convert_rc(int ret)
{
    if (ret >= 100000) {
        return H_LONG_BUSY_ORDER_100_SEC;
    } else if (ret >= 10000) {
        return H_LONG_BUSY_ORDER_10_SEC;
    } else if (ret >= 1000) {
        return H_LONG_BUSY_ORDER_1_SEC;
    } else if (ret >= 100) {
        return H_LONG_BUSY_ORDER_100_MSEC;
    } else if (ret >= 10) {
        return H_LONG_BUSY_ORDER_10_MSEC;
    } else if (ret > 0) {
        return H_LONG_BUSY_ORDER_1_MSEC;
    }

    switch (ret) {
    case 0:
        return H_SUCCESS;
    case -EPERM:
        return H_AUTHORITY;
    case -EINVAL:
        return H_PARAMETER;
    case -ENXIO:
        return H_CLOSED;
    case -ENOSPC:
        return H_PTEG_FULL;
    case -EBUSY:
        return H_BUSY;
    case -ENOMEM:
        return H_NO_MEM;
    default:
        return H_HARDWARE;
    }
}

static target_ulong h_resize_hpt_prepare(PowerPCCPU *cpu,
                                         SpaprMachineState *spapr,
                                         target_ulong opcode,
                                         target_ulong *args)
{
    target_ulong flags = args[0];
    int shift = args[1];
    SpaprPendingHpt *pending = spapr->pending_hpt;
    uint64_t current_ram_size;
    int rc;

    if (spapr->resize_hpt == SPAPR_RESIZE_HPT_DISABLED) {
        return H_AUTHORITY;
    }

    if (!spapr->htab_shift) {
        /* Radix guest, no HPT */
        return H_NOT_AVAILABLE;
    }

    trace_spapr_h_resize_hpt_prepare(flags, shift);

    if (flags != 0) {
        return H_PARAMETER;
    }

    if (shift && ((shift < 18) || (shift > 46))) {
        return H_PARAMETER;
    }

    current_ram_size = MACHINE(spapr)->ram_size + get_plugged_memory_size();

    /* We only allow the guest to allocate an HPT one order above what
     * we'd normally give them (to stop a small guest claiming a huge
     * chunk of resources in the HPT */
    if (shift > (spapr_hpt_shift_for_ramsize(current_ram_size) + 1)) {
        return H_RESOURCE;
    }

    rc = kvmppc_resize_hpt_prepare(cpu, flags, shift);
    if (rc != -ENOSYS) {
        return resize_hpt_convert_rc(rc);
    }

    if (pending) {
        /* something already in progress */
        if (pending->shift == shift) {
            /* and it's suitable */
            if (pending->complete) {
                return pending->ret;
            } else {
                return H_LONG_BUSY_ORDER_100_MSEC;
            }
        }

        /* not suitable, cancel and replace */
        cancel_hpt_prepare(spapr);
    }

    if (!shift) {
        /* nothing to do */
        return H_SUCCESS;
    }

    /* start new prepare */

    pending = g_new0(SpaprPendingHpt, 1);
    pending->shift = shift;
    pending->ret = H_HARDWARE;

    qemu_thread_create(&pending->thread, "sPAPR HPT prepare",
                       hpt_prepare_thread, pending, QEMU_THREAD_DETACHED);

    spapr->pending_hpt = pending;

    /* In theory we could estimate the time more accurately based on
     * the new size, but there's not much point */
    return H_LONG_BUSY_ORDER_100_MSEC;
}

static uint64_t new_hpte_load0(void *htab, uint64_t pteg, int slot)
{
    uint8_t *addr = htab;

    addr += pteg * HASH_PTEG_SIZE_64;
    addr += slot * HASH_PTE_SIZE_64;
    return  ldq_p(addr);
}

static void new_hpte_store(void *htab, uint64_t pteg, int slot,
                           uint64_t pte0, uint64_t pte1)
{
    uint8_t *addr = htab;

    addr += pteg * HASH_PTEG_SIZE_64;
    addr += slot * HASH_PTE_SIZE_64;

    stq_p(addr, pte0);
    stq_p(addr + HASH_PTE_SIZE_64 / 2, pte1);
}

static int rehash_hpte(PowerPCCPU *cpu,
                       const ppc_hash_pte64_t *hptes,
                       void *old_hpt, uint64_t oldsize,
                       void *new_hpt, uint64_t newsize,
                       uint64_t pteg, int slot)
{
    uint64_t old_hash_mask = (oldsize >> 7) - 1;
    uint64_t new_hash_mask = (newsize >> 7) - 1;
    target_ulong pte0 = ppc_hash64_hpte0(cpu, hptes, slot);
    target_ulong pte1;
    uint64_t avpn;
    unsigned base_pg_shift;
    uint64_t hash, new_pteg, replace_pte0;

    if (!(pte0 & HPTE64_V_VALID) || !(pte0 & HPTE64_V_BOLTED)) {
        return H_SUCCESS;
    }

    pte1 = ppc_hash64_hpte1(cpu, hptes, slot);

    base_pg_shift = ppc_hash64_hpte_page_shift_noslb(cpu, pte0, pte1);
    assert(base_pg_shift); /* H_ENTER shouldn't allow a bad encoding */
    avpn = HPTE64_V_AVPN_VAL(pte0) & ~(((1ULL << base_pg_shift) - 1) >> 23);

    if (pte0 & HPTE64_V_SECONDARY) {
        pteg = ~pteg;
    }

    if ((pte0 & HPTE64_V_SSIZE) == HPTE64_V_SSIZE_256M) {
        uint64_t offset, vsid;

        /* We only have 28 - 23 bits of offset in avpn */
        offset = (avpn & 0x1f) << 23;
        vsid = avpn >> 5;
        /* We can find more bits from the pteg value */
        if (base_pg_shift < 23) {
            offset |= ((vsid ^ pteg) & old_hash_mask) << base_pg_shift;
        }

        hash = vsid ^ (offset >> base_pg_shift);
    } else if ((pte0 & HPTE64_V_SSIZE) == HPTE64_V_SSIZE_1T) {
        uint64_t offset, vsid;

        /* We only have 40 - 23 bits of seg_off in avpn */
        offset = (avpn & 0x1ffff) << 23;
        vsid = avpn >> 17;
        if (base_pg_shift < 23) {
            offset |= ((vsid ^ (vsid << 25) ^ pteg) & old_hash_mask)
                << base_pg_shift;
        }

        hash = vsid ^ (vsid << 25) ^ (offset >> base_pg_shift);
    } else {
        error_report("rehash_pte: Bad segment size in HPTE");
        return H_HARDWARE;
    }

    new_pteg = hash & new_hash_mask;
    if (pte0 & HPTE64_V_SECONDARY) {
        assert(~pteg == (hash & old_hash_mask));
        new_pteg = ~new_pteg;
    } else {
        assert(pteg == (hash & old_hash_mask));
    }
    assert((oldsize != newsize) || (pteg == new_pteg));
    replace_pte0 = new_hpte_load0(new_hpt, new_pteg, slot);
    /*
     * Strictly speaking, we don't need all these tests, since we only
     * ever rehash bolted HPTEs.  We might in future handle non-bolted
     * HPTEs, though so make the logic correct for those cases as
     * well.
     */
    if (replace_pte0 & HPTE64_V_VALID) {
        assert(newsize < oldsize);
        if (replace_pte0 & HPTE64_V_BOLTED) {
            if (pte0 & HPTE64_V_BOLTED) {
                /* Bolted collision, nothing we can do */
                return H_PTEG_FULL;
            } else {
                /* Discard this hpte */
                return H_SUCCESS;
            }
        }
    }

    new_hpte_store(new_hpt, new_pteg, slot, pte0, pte1);
    return H_SUCCESS;
}

static int rehash_hpt(PowerPCCPU *cpu,
                      void *old_hpt, uint64_t oldsize,
                      void *new_hpt, uint64_t newsize)
{
    uint64_t n_ptegs = oldsize >> 7;
    uint64_t pteg;
    int slot;
    int rc;

    for (pteg = 0; pteg < n_ptegs; pteg++) {
        hwaddr ptex = pteg * HPTES_PER_GROUP;
        const ppc_hash_pte64_t *hptes
            = ppc_hash64_map_hptes(cpu, ptex, HPTES_PER_GROUP);

        if (!hptes) {
            return H_HARDWARE;
        }

        for (slot = 0; slot < HPTES_PER_GROUP; slot++) {
            rc = rehash_hpte(cpu, hptes, old_hpt, oldsize, new_hpt, newsize,
                             pteg, slot);
            if (rc != H_SUCCESS) {
                ppc_hash64_unmap_hptes(cpu, hptes, ptex, HPTES_PER_GROUP);
                return rc;
            }
        }
        ppc_hash64_unmap_hptes(cpu, hptes, ptex, HPTES_PER_GROUP);
    }

    return H_SUCCESS;
}

static void do_push_sregs_to_kvm_pr(CPUState *cs, run_on_cpu_data data)
{
    int ret;

    cpu_synchronize_state(cs);

    ret = kvmppc_put_books_sregs(POWERPC_CPU(cs));
    if (ret < 0) {
        error_report("failed to push sregs to KVM: %s", strerror(-ret));
        exit(1);
    }
}

static void push_sregs_to_kvm_pr(SpaprMachineState *spapr)
{
    CPUState *cs;

    /*
     * This is a hack for the benefit of KVM PR - it abuses the SDR1
     * slot in kvm_sregs to communicate the userspace address of the
     * HPT
     */
    if (!kvm_enabled() || !spapr->htab) {
        return;
    }

    CPU_FOREACH(cs) {
        run_on_cpu(cs, do_push_sregs_to_kvm_pr, RUN_ON_CPU_NULL);
    }
}

static target_ulong h_resize_hpt_commit(PowerPCCPU *cpu,
                                        SpaprMachineState *spapr,
                                        target_ulong opcode,
                                        target_ulong *args)
{
    target_ulong flags = args[0];
    target_ulong shift = args[1];
    SpaprPendingHpt *pending = spapr->pending_hpt;
    int rc;
    size_t newsize;

    if (spapr->resize_hpt == SPAPR_RESIZE_HPT_DISABLED) {
        return H_AUTHORITY;
    }

    if (!spapr->htab_shift) {
        /* Radix guest, no HPT */
        return H_NOT_AVAILABLE;
    }

    trace_spapr_h_resize_hpt_commit(flags, shift);

    rc = kvmppc_resize_hpt_commit(cpu, flags, shift);
    if (rc != -ENOSYS) {
        rc = resize_hpt_convert_rc(rc);
        if (rc == H_SUCCESS) {
            /* Need to set the new htab_shift in the machine state */
            spapr->htab_shift = shift;
        }
        return rc;
    }

    if (flags != 0) {
        return H_PARAMETER;
    }

    if (!pending || (pending->shift != shift)) {
        /* no matching prepare */
        return H_CLOSED;
    }

    if (!pending->complete) {
        /* prepare has not completed */
        return H_BUSY;
    }

    /* Shouldn't have got past PREPARE without an HPT */
    g_assert(spapr->htab_shift);

    newsize = 1ULL << pending->shift;
    rc = rehash_hpt(cpu, spapr->htab, HTAB_SIZE(spapr),
                    pending->hpt, newsize);
    if (rc == H_SUCCESS) {
        qemu_vfree(spapr->htab);
        spapr->htab = pending->hpt;
        spapr->htab_shift = pending->shift;

        push_sregs_to_kvm_pr(spapr);

        pending->hpt = NULL; /* so it's not free()d */
    }

    /* Clean up */
    spapr->pending_hpt = NULL;
    free_pending_hpt(pending);

    return rc;
}

static target_ulong h_set_sprg0(PowerPCCPU *cpu, SpaprMachineState *spapr,
                                target_ulong opcode, target_ulong *args)
{
    cpu_synchronize_state(CPU(cpu));
    cpu->env.spr[SPR_SPRG0] = args[0];

    return H_SUCCESS;
}

static target_ulong h_set_dabr(PowerPCCPU *cpu, SpaprMachineState *spapr,
                               target_ulong opcode, target_ulong *args)
{
    if (!has_spr(cpu, SPR_DABR)) {
        return H_HARDWARE;              /* DABR register not available */
    }
    cpu_synchronize_state(CPU(cpu));

    if (has_spr(cpu, SPR_DABRX)) {
        cpu->env.spr[SPR_DABRX] = 0x3;  /* Use Problem and Privileged state */
    } else if (!(args[0] & 0x4)) {      /* Breakpoint Translation set? */
        return H_RESERVED_DABR;
    }

    cpu->env.spr[SPR_DABR] = args[0];
    return H_SUCCESS;
}

static target_ulong h_set_xdabr(PowerPCCPU *cpu, SpaprMachineState *spapr,
                                target_ulong opcode, target_ulong *args)
{
    target_ulong dabrx = args[1];

    if (!has_spr(cpu, SPR_DABR) || !has_spr(cpu, SPR_DABRX)) {
        return H_HARDWARE;
    }

    if ((dabrx & ~0xfULL) != 0 || (dabrx & H_DABRX_HYPERVISOR) != 0
        || (dabrx & (H_DABRX_KERNEL | H_DABRX_USER)) == 0) {
        return H_PARAMETER;
    }

    cpu_synchronize_state(CPU(cpu));
    cpu->env.spr[SPR_DABRX] = dabrx;
    cpu->env.spr[SPR_DABR] = args[0];

    return H_SUCCESS;
}

static target_ulong h_page_init(PowerPCCPU *cpu, SpaprMachineState *spapr,
                                target_ulong opcode, target_ulong *args)
{
    target_ulong flags = args[0];
    hwaddr dst = args[1];
    hwaddr src = args[2];
    hwaddr len = TARGET_PAGE_SIZE;
    uint8_t *pdst, *psrc;
    target_long ret = H_SUCCESS;

    if (flags & ~(H_ICACHE_SYNCHRONIZE | H_ICACHE_INVALIDATE
                  | H_COPY_PAGE | H_ZERO_PAGE)) {
        qemu_log_mask(LOG_UNIMP, "h_page_init: Bad flags (" TARGET_FMT_lx "\n",
                      flags);
        return H_PARAMETER;
    }

    /* Map-in destination */
    if (!is_ram_address(spapr, dst) || (dst & ~TARGET_PAGE_MASK) != 0) {
        return H_PARAMETER;
    }
    pdst = cpu_physical_memory_map(dst, &len, 1);
    if (!pdst || len != TARGET_PAGE_SIZE) {
        return H_PARAMETER;
    }

    if (flags & H_COPY_PAGE) {
        /* Map-in source, copy to destination, and unmap source again */
        if (!is_ram_address(spapr, src) || (src & ~TARGET_PAGE_MASK) != 0) {
            ret = H_PARAMETER;
            goto unmap_out;
        }
        psrc = cpu_physical_memory_map(src, &len, 0);
        if (!psrc || len != TARGET_PAGE_SIZE) {
            ret = H_PARAMETER;
            goto unmap_out;
        }
        memcpy(pdst, psrc, len);
        cpu_physical_memory_unmap(psrc, len, 0, len);
    } else if (flags & H_ZERO_PAGE) {
        memset(pdst, 0, len);          /* Just clear the destination page */
    }

    if (kvm_enabled() && (flags & H_ICACHE_SYNCHRONIZE) != 0) {
        kvmppc_dcbst_range(cpu, pdst, len);
    }
    if (flags & (H_ICACHE_SYNCHRONIZE | H_ICACHE_INVALIDATE)) {
        if (kvm_enabled()) {
            kvmppc_icbi_range(cpu, pdst, len);
        } else {
            tb_flush(CPU(cpu));
        }
    }

unmap_out:
    cpu_physical_memory_unmap(pdst, TARGET_PAGE_SIZE, 1, len);
    return ret;
}

#define FLAGS_REGISTER_VPA         0x0000200000000000ULL
#define FLAGS_REGISTER_DTL         0x0000400000000000ULL
#define FLAGS_REGISTER_SLBSHADOW   0x0000600000000000ULL
#define FLAGS_DEREGISTER_VPA       0x0000a00000000000ULL
#define FLAGS_DEREGISTER_DTL       0x0000c00000000000ULL
#define FLAGS_DEREGISTER_SLBSHADOW 0x0000e00000000000ULL

#define VPA_MIN_SIZE           640
#define VPA_SIZE_OFFSET        0x4
#define VPA_SHARED_PROC_OFFSET 0x9
#define VPA_SHARED_PROC_VAL    0x2

static target_ulong register_vpa(PowerPCCPU *cpu, target_ulong vpa)
{
    CPUState *cs = CPU(cpu);
    CPUPPCState *env = &cpu->env;
    SpaprCpuState *spapr_cpu = spapr_cpu_state(cpu);
    uint16_t size;
    uint8_t tmp;

    if (vpa == 0) {
        hcall_dprintf("Can't cope with registering a VPA at logical 0\n");
        return H_HARDWARE;
    }

    if (vpa % env->dcache_line_size) {
        return H_PARAMETER;
    }
    /* FIXME: bounds check the address */

    size = lduw_be_phys(cs->as, vpa + 0x4);

    if (size < VPA_MIN_SIZE) {
        return H_PARAMETER;
    }

    /* VPA is not allowed to cross a page boundary */
    if ((vpa / 4096) != ((vpa + size - 1) / 4096)) {
        return H_PARAMETER;
    }

    spapr_cpu->vpa_addr = vpa;

    tmp = ldub_phys(cs->as, spapr_cpu->vpa_addr + VPA_SHARED_PROC_OFFSET);
    tmp |= VPA_SHARED_PROC_VAL;
    stb_phys(cs->as, spapr_cpu->vpa_addr + VPA_SHARED_PROC_OFFSET, tmp);

    return H_SUCCESS;
}

static target_ulong deregister_vpa(PowerPCCPU *cpu, target_ulong vpa)
{
    SpaprCpuState *spapr_cpu = spapr_cpu_state(cpu);

    if (spapr_cpu->slb_shadow_addr) {
        return H_RESOURCE;
    }

    if (spapr_cpu->dtl_addr) {
        return H_RESOURCE;
    }

    spapr_cpu->vpa_addr = 0;
    return H_SUCCESS;
}

static target_ulong register_slb_shadow(PowerPCCPU *cpu, target_ulong addr)
{
    SpaprCpuState *spapr_cpu = spapr_cpu_state(cpu);
    uint32_t size;

    if (addr == 0) {
        hcall_dprintf("Can't cope with SLB shadow at logical 0\n");
        return H_HARDWARE;
    }

    size = ldl_be_phys(CPU(cpu)->as, addr + 0x4);
    if (size < 0x8) {
        return H_PARAMETER;
    }

    if ((addr / 4096) != ((addr + size - 1) / 4096)) {
        return H_PARAMETER;
    }

    if (!spapr_cpu->vpa_addr) {
        return H_RESOURCE;
    }

    spapr_cpu->slb_shadow_addr = addr;
    spapr_cpu->slb_shadow_size = size;

    return H_SUCCESS;
}

static target_ulong deregister_slb_shadow(PowerPCCPU *cpu, target_ulong addr)
{
    SpaprCpuState *spapr_cpu = spapr_cpu_state(cpu);

    spapr_cpu->slb_shadow_addr = 0;
    spapr_cpu->slb_shadow_size = 0;
    return H_SUCCESS;
}

static target_ulong register_dtl(PowerPCCPU *cpu, target_ulong addr)
{
    SpaprCpuState *spapr_cpu = spapr_cpu_state(cpu);
    uint32_t size;

    if (addr == 0) {
        hcall_dprintf("Can't cope with DTL at logical 0\n");
        return H_HARDWARE;
    }

    size = ldl_be_phys(CPU(cpu)->as, addr + 0x4);

    if (size < 48) {
        return H_PARAMETER;
    }

    if (!spapr_cpu->vpa_addr) {
        return H_RESOURCE;
    }

    spapr_cpu->dtl_addr = addr;
    spapr_cpu->dtl_size = size;

    return H_SUCCESS;
}

static target_ulong deregister_dtl(PowerPCCPU *cpu, target_ulong addr)
{
    SpaprCpuState *spapr_cpu = spapr_cpu_state(cpu);

    spapr_cpu->dtl_addr = 0;
    spapr_cpu->dtl_size = 0;

    return H_SUCCESS;
}

static target_ulong h_register_vpa(PowerPCCPU *cpu, SpaprMachineState *spapr,
                                   target_ulong opcode, target_ulong *args)
{
    target_ulong flags = args[0];
    target_ulong procno = args[1];
    target_ulong vpa = args[2];
    target_ulong ret = H_PARAMETER;
    PowerPCCPU *tcpu;

    tcpu = spapr_find_cpu(procno);
    if (!tcpu) {
        return H_PARAMETER;
    }

    switch (flags) {
    case FLAGS_REGISTER_VPA:
        ret = register_vpa(tcpu, vpa);
        break;

    case FLAGS_DEREGISTER_VPA:
        ret = deregister_vpa(tcpu, vpa);
        break;

    case FLAGS_REGISTER_SLBSHADOW:
        ret = register_slb_shadow(tcpu, vpa);
        break;

    case FLAGS_DEREGISTER_SLBSHADOW:
        ret = deregister_slb_shadow(tcpu, vpa);
        break;

    case FLAGS_REGISTER_DTL:
        ret = register_dtl(tcpu, vpa);
        break;

    case FLAGS_DEREGISTER_DTL:
        ret = deregister_dtl(tcpu, vpa);
        break;
    }

    return ret;
}

static target_ulong h_cede(PowerPCCPU *cpu, SpaprMachineState *spapr,
                           target_ulong opcode, target_ulong *args)
{
    CPUPPCState *env = &cpu->env;
    CPUState *cs = CPU(cpu);

    env->msr |= (1ULL << MSR_EE);
    hreg_compute_hflags(env);
    if (!cpu_has_work(cs)) {
        cs->halted = 1;
        cs->exception_index = EXCP_HLT;
        cs->exit_request = 1;
    }
    return H_SUCCESS;
}

static target_ulong h_rtas(PowerPCCPU *cpu, SpaprMachineState *spapr,
                           target_ulong opcode, target_ulong *args)
{
    target_ulong rtas_r3 = args[0];
    uint32_t token = rtas_ld(rtas_r3, 0);
    uint32_t nargs = rtas_ld(rtas_r3, 1);
    uint32_t nret = rtas_ld(rtas_r3, 2);

    return spapr_rtas_call(cpu, spapr, token, nargs, rtas_r3 + 12,
                           nret, rtas_r3 + 12 + 4*nargs);
}

static target_ulong h_logical_load(PowerPCCPU *cpu, SpaprMachineState *spapr,
                                   target_ulong opcode, target_ulong *args)
{
    CPUState *cs = CPU(cpu);
    target_ulong size = args[0];
    target_ulong addr = args[1];

    switch (size) {
    case 1:
        args[0] = ldub_phys(cs->as, addr);
        return H_SUCCESS;
    case 2:
        args[0] = lduw_phys(cs->as, addr);
        return H_SUCCESS;
    case 4:
        args[0] = ldl_phys(cs->as, addr);
        return H_SUCCESS;
    case 8:
        args[0] = ldq_phys(cs->as, addr);
        return H_SUCCESS;
    }
    return H_PARAMETER;
}

static target_ulong h_logical_store(PowerPCCPU *cpu, SpaprMachineState *spapr,
                                    target_ulong opcode, target_ulong *args)
{
    CPUState *cs = CPU(cpu);

    target_ulong size = args[0];
    target_ulong addr = args[1];
    target_ulong val  = args[2];

    switch (size) {
    case 1:
        stb_phys(cs->as, addr, val);
        return H_SUCCESS;
    case 2:
        stw_phys(cs->as, addr, val);
        return H_SUCCESS;
    case 4:
        stl_phys(cs->as, addr, val);
        return H_SUCCESS;
    case 8:
        stq_phys(cs->as, addr, val);
        return H_SUCCESS;
    }
    return H_PARAMETER;
}

static target_ulong h_logical_memop(PowerPCCPU *cpu, SpaprMachineState *spapr,
                                    target_ulong opcode, target_ulong *args)
{
    CPUState *cs = CPU(cpu);

    target_ulong dst   = args[0]; /* Destination address */
    target_ulong src   = args[1]; /* Source address */
    target_ulong esize = args[2]; /* Element size (0=1,1=2,2=4,3=8) */
    target_ulong count = args[3]; /* Element count */
    target_ulong op    = args[4]; /* 0 = copy, 1 = invert */
    uint64_t tmp;
    unsigned int mask = (1 << esize) - 1;
    int step = 1 << esize;

    if (count > 0x80000000) {
        return H_PARAMETER;
    }

    if ((dst & mask) || (src & mask) || (op > 1)) {
        return H_PARAMETER;
    }

    if (dst >= src && dst < (src + (count << esize))) {
            dst = dst + ((count - 1) << esize);
            src = src + ((count - 1) << esize);
            step = -step;
    }

    while (count--) {
        switch (esize) {
        case 0:
            tmp = ldub_phys(cs->as, src);
            break;
        case 1:
            tmp = lduw_phys(cs->as, src);
            break;
        case 2:
            tmp = ldl_phys(cs->as, src);
            break;
        case 3:
            tmp = ldq_phys(cs->as, src);
            break;
        default:
            return H_PARAMETER;
        }
        if (op == 1) {
            tmp = ~tmp;
        }
        switch (esize) {
        case 0:
            stb_phys(cs->as, dst, tmp);
            break;
        case 1:
            stw_phys(cs->as, dst, tmp);
            break;
        case 2:
            stl_phys(cs->as, dst, tmp);
            break;
        case 3:
            stq_phys(cs->as, dst, tmp);
            break;
        }
        dst = dst + step;
        src = src + step;
    }

    return H_SUCCESS;
}

static target_ulong h_logical_icbi(PowerPCCPU *cpu, SpaprMachineState *spapr,
                                   target_ulong opcode, target_ulong *args)
{
    /* Nothing to do on emulation, KVM will trap this in the kernel */
    return H_SUCCESS;
}

static target_ulong h_logical_dcbf(PowerPCCPU *cpu, SpaprMachineState *spapr,
                                   target_ulong opcode, target_ulong *args)
{
    /* Nothing to do on emulation, KVM will trap this in the kernel */
    return H_SUCCESS;
}

static target_ulong h_set_mode_resource_le(PowerPCCPU *cpu,
                                           target_ulong mflags,
                                           target_ulong value1,
                                           target_ulong value2)
{
    if (value1) {
        return H_P3;
    }
    if (value2) {
        return H_P4;
    }

    switch (mflags) {
    case H_SET_MODE_ENDIAN_BIG:
        spapr_set_all_lpcrs(0, LPCR_ILE);
        spapr_pci_switch_vga(true);
        return H_SUCCESS;

    case H_SET_MODE_ENDIAN_LITTLE:
        spapr_set_all_lpcrs(LPCR_ILE, LPCR_ILE);
        spapr_pci_switch_vga(false);
        return H_SUCCESS;
    }

    return H_UNSUPPORTED_FLAG;
}

static target_ulong h_set_mode_resource_addr_trans_mode(PowerPCCPU *cpu,
                                                        target_ulong mflags,
                                                        target_ulong value1,
                                                        target_ulong value2)
{
    PowerPCCPUClass *pcc = POWERPC_CPU_GET_CLASS(cpu);

    if (!(pcc->insns_flags2 & PPC2_ISA207S)) {
        return H_P2;
    }
    if (value1) {
        return H_P3;
    }
    if (value2) {
        return H_P4;
    }

    if (mflags == AIL_RESERVED) {
        return H_UNSUPPORTED_FLAG;
    }

    spapr_set_all_lpcrs(mflags << LPCR_AIL_SHIFT, LPCR_AIL);

    return H_SUCCESS;
}

static target_ulong h_set_mode(PowerPCCPU *cpu, SpaprMachineState *spapr,
                               target_ulong opcode, target_ulong *args)
{
    target_ulong resource = args[1];
    target_ulong ret = H_P2;

    switch (resource) {
    case H_SET_MODE_RESOURCE_LE:
        ret = h_set_mode_resource_le(cpu, args[0], args[2], args[3]);
        break;
    case H_SET_MODE_RESOURCE_ADDR_TRANS_MODE:
        ret = h_set_mode_resource_addr_trans_mode(cpu, args[0],
                                                  args[2], args[3]);
        break;
    }

    return ret;
}

static target_ulong h_clean_slb(PowerPCCPU *cpu, SpaprMachineState *spapr,
                                target_ulong opcode, target_ulong *args)
{
    qemu_log_mask(LOG_UNIMP, "Unimplemented SPAPR hcall 0x"TARGET_FMT_lx"%s\n",
                  opcode, " (H_CLEAN_SLB)");
    return H_FUNCTION;
}

static target_ulong h_invalidate_pid(PowerPCCPU *cpu, SpaprMachineState *spapr,
                                     target_ulong opcode, target_ulong *args)
{
    qemu_log_mask(LOG_UNIMP, "Unimplemented SPAPR hcall 0x"TARGET_FMT_lx"%s\n",
                  opcode, " (H_INVALIDATE_PID)");
    return H_FUNCTION;
}

static void spapr_check_setup_free_hpt(SpaprMachineState *spapr,
                                       uint64_t patbe_old, uint64_t patbe_new)
{
    /*
     * We have 4 Options:
     * HASH->HASH || RADIX->RADIX || NOTHING->RADIX : Do Nothing
     * HASH->RADIX                                  : Free HPT
     * RADIX->HASH                                  : Allocate HPT
     * NOTHING->HASH                                : Allocate HPT
     * Note: NOTHING implies the case where we said the guest could choose
     *       later and so assumed radix and now it's called H_REG_PROC_TBL
     */

    if ((patbe_old & PATE1_GR) == (patbe_new & PATE1_GR)) {
        /* We assume RADIX, so this catches all the "Do Nothing" cases */
    } else if (!(patbe_old & PATE1_GR)) {
        /* HASH->RADIX : Free HPT */
        spapr_free_hpt(spapr);
    } else if (!(patbe_new & PATE1_GR)) {
        /* RADIX->HASH || NOTHING->HASH : Allocate HPT */
        spapr_setup_hpt_and_vrma(spapr);
    }
    return;
}

#define FLAGS_MASK              0x01FULL
#define FLAG_MODIFY             0x10
#define FLAG_REGISTER           0x08
#define FLAG_RADIX              0x04
#define FLAG_HASH_PROC_TBL      0x02
#define FLAG_GTSE               0x01

static target_ulong h_register_process_table(PowerPCCPU *cpu,
                                             SpaprMachineState *spapr,
                                             target_ulong opcode,
                                             target_ulong *args)
{
    target_ulong flags = args[0];
    target_ulong proc_tbl = args[1];
    target_ulong page_size = args[2];
    target_ulong table_size = args[3];
    target_ulong update_lpcr = 0;
    uint64_t cproc;

    if (flags & ~FLAGS_MASK) { /* Check no reserved bits are set */
        return H_PARAMETER;
    }
    if (flags & FLAG_MODIFY) {
        if (flags & FLAG_REGISTER) {
            if (flags & FLAG_RADIX) { /* Register new RADIX process table */
                if (proc_tbl & 0xfff || proc_tbl >> 60) {
                    return H_P2;
                } else if (page_size) {
                    return H_P3;
                } else if (table_size > 24) {
                    return H_P4;
                }
                cproc = PATE1_GR | proc_tbl | table_size;
            } else { /* Register new HPT process table */
                if (flags & FLAG_HASH_PROC_TBL) { /* Hash with Segment Tables */
                    /* TODO - Not Supported */
                    /* Technically caused by flag bits => H_PARAMETER */
                    return H_PARAMETER;
                } else { /* Hash with SLB */
                    if (proc_tbl >> 38) {
                        return H_P2;
                    } else if (page_size & ~0x7) {
                        return H_P3;
                    } else if (table_size > 24) {
                        return H_P4;
                    }
                }
                cproc = (proc_tbl << 25) | page_size << 5 | table_size;
            }

        } else { /* Deregister current process table */
            /*
             * Set to benign value: (current GR) | 0. This allows
             * deregistration in KVM to succeed even if the radix bit
             * in flags doesn't match the radix bit in the old PATE.
             */
            cproc = spapr->patb_entry & PATE1_GR;
        }
    } else { /* Maintain current registration */
        if (!(flags & FLAG_RADIX) != !(spapr->patb_entry & PATE1_GR)) {
            /* Technically caused by flag bits => H_PARAMETER */
            return H_PARAMETER; /* Existing Process Table Mismatch */
        }
        cproc = spapr->patb_entry;
    }

    /* Check if we need to setup OR free the hpt */
    spapr_check_setup_free_hpt(spapr, spapr->patb_entry, cproc);

    spapr->patb_entry = cproc; /* Save new process table */

    /* Update the UPRT, HR and GTSE bits in the LPCR for all cpus */
    if (flags & FLAG_RADIX)     /* Radix must use process tables, also set HR */
        update_lpcr |= (LPCR_UPRT | LPCR_HR);
    else if (flags & FLAG_HASH_PROC_TBL) /* Hash with process tables */
        update_lpcr |= LPCR_UPRT;
    if (flags & FLAG_GTSE)      /* Guest translation shootdown enable */
        update_lpcr |= LPCR_GTSE;

    spapr_set_all_lpcrs(update_lpcr, LPCR_UPRT | LPCR_HR | LPCR_GTSE);

    if (kvm_enabled()) {
        return kvmppc_configure_v3_mmu(cpu, flags & FLAG_RADIX,
                                       flags & FLAG_GTSE, cproc);
    }
    return H_SUCCESS;
}

#define H_SIGNAL_SYS_RESET_ALL         -1
#define H_SIGNAL_SYS_RESET_ALLBUTSELF  -2

static target_ulong h_signal_sys_reset(PowerPCCPU *cpu,
                                       SpaprMachineState *spapr,
                                       target_ulong opcode, target_ulong *args)
{
    target_long target = args[0];
    CPUState *cs;

    if (target < 0) {
        /* Broadcast */
        if (target < H_SIGNAL_SYS_RESET_ALLBUTSELF) {
            return H_PARAMETER;
        }

        CPU_FOREACH(cs) {
            PowerPCCPU *c = POWERPC_CPU(cs);

            if (target == H_SIGNAL_SYS_RESET_ALLBUTSELF) {
                if (c == cpu) {
                    continue;
                }
            }
            run_on_cpu(cs, spapr_do_system_reset_on_cpu, RUN_ON_CPU_NULL);
        }
        return H_SUCCESS;

    } else {
        /* Unicast */
        cs = CPU(spapr_find_cpu(target));
        if (cs) {
            run_on_cpu(cs, spapr_do_system_reset_on_cpu, RUN_ON_CPU_NULL);
            return H_SUCCESS;
        }
        return H_PARAMETER;
    }
}

static uint32_t cas_check_pvr(SpaprMachineState *spapr, PowerPCCPU *cpu,
                              target_ulong *addr, bool *raw_mode_supported,
                              Error **errp)
{
    bool explicit_match = false; /* Matched the CPU's real PVR */
    uint32_t max_compat = spapr->max_compat_pvr;
    uint32_t best_compat = 0;
    int i;

    /*
     * We scan the supplied table of PVRs looking for two things
     *   1. Is our real CPU PVR in the list?
     *   2. What's the "best" listed logical PVR
     */
    for (i = 0; i < 512; ++i) {
        uint32_t pvr, pvr_mask;

        pvr_mask = ldl_be_phys(&address_space_memory, *addr);
        pvr = ldl_be_phys(&address_space_memory, *addr + 4);
        *addr += 8;

        if (~pvr_mask & pvr) {
            break; /* Terminator record */
        }

        if ((cpu->env.spr[SPR_PVR] & pvr_mask) == (pvr & pvr_mask)) {
            explicit_match = true;
        } else {
            if (ppc_check_compat(cpu, pvr, best_compat, max_compat)) {
                best_compat = pvr;
            }
        }
    }

    if ((best_compat == 0) && (!explicit_match || max_compat)) {
        /* We couldn't find a suitable compatibility mode, and either
         * the guest doesn't support "raw" mode for this CPU, or raw
         * mode is disabled because a maximum compat mode is set */
        error_setg(errp, "Couldn't negotiate a suitable PVR during CAS");
        return 0;
    }

    *raw_mode_supported = explicit_match;

    /* Parsing finished */
    trace_spapr_cas_pvr(cpu->compat_pvr, explicit_match, best_compat);

    return best_compat;
}

static target_ulong h_client_architecture_support(PowerPCCPU *cpu,
                                                  SpaprMachineState *spapr,
                                                  target_ulong opcode,
                                                  target_ulong *args)
{
    /* Working address in data buffer */
    target_ulong addr = ppc64_phys_to_real(args[0]);
    target_ulong ov_table;
    uint32_t cas_pvr;
    SpaprOptionVector *ov1_guest, *ov5_guest, *ov5_cas_old, *ov5_updates;
    bool guest_radix;
    Error *local_err = NULL;
    bool raw_mode_supported = false;

    cas_pvr = cas_check_pvr(spapr, cpu, &addr, &raw_mode_supported, &local_err);
    if (local_err) {
        error_report_err(local_err);
        return H_HARDWARE;
    }

    /* Update CPUs */
    if (cpu->compat_pvr != cas_pvr) {
        ppc_set_compat_all(cas_pvr, &local_err);
        if (local_err) {
            /* We fail to set compat mode (likely because running with KVM PR),
             * but maybe we can fallback to raw mode if the guest supports it.
             */
            if (!raw_mode_supported) {
                error_report_err(local_err);
                return H_HARDWARE;
            }
            error_free(local_err);
            local_err = NULL;
        }
    }

    /* For the future use: here @ov_table points to the first option vector */
    ov_table = addr;

    ov1_guest = spapr_ovec_parse_vector(ov_table, 1);
    ov5_guest = spapr_ovec_parse_vector(ov_table, 5);
    if (spapr_ovec_test(ov5_guest, OV5_MMU_BOTH)) {
        error_report("guest requested hash and radix MMU, which is invalid.");
        exit(EXIT_FAILURE);
    }
    /* The radix/hash bit in byte 24 requires special handling: */
    guest_radix = spapr_ovec_test(ov5_guest, OV5_MMU_RADIX_300);
    spapr_ovec_clear(ov5_guest, OV5_MMU_RADIX_300);

    /*
     * HPT resizing is a bit of a special case, because when enabled
     * we assume an HPT guest will support it until it says it
     * doesn't, instead of assuming it won't support it until it says
     * it does.  Strictly speaking that approach could break for
     * guests which don't make a CAS call, but those are so old we
     * don't care about them.  Without that assumption we'd have to
     * make at least a temporary allocation of an HPT sized for max
     * memory, which could be impossibly difficult under KVM HV if
     * maxram is large.
     */
    if (!guest_radix && !spapr_ovec_test(ov5_guest, OV5_HPT_RESIZE)) {
        int maxshift = spapr_hpt_shift_for_ramsize(MACHINE(spapr)->maxram_size);

        if (spapr->resize_hpt == SPAPR_RESIZE_HPT_REQUIRED) {
            error_report(
                "h_client_architecture_support: Guest doesn't support HPT resizing, but resize-hpt=required");
            exit(1);
        }

        if (spapr->htab_shift < maxshift) {
            /* Guest doesn't know about HPT resizing, so we
             * pre-emptively resize for the maximum permitted RAM.  At
             * the point this is called, nothing should have been
             * entered into the existing HPT */
            spapr_reallocate_hpt(spapr, maxshift, &error_fatal);
            push_sregs_to_kvm_pr(spapr);
        }
    }

    /* NOTE: there are actually a number of ov5 bits where input from the
     * guest is always zero, and the platform/QEMU enables them independently
     * of guest input. To model these properly we'd want some sort of mask,
     * but since they only currently apply to memory migration as defined
     * by LoPAPR 1.1, 14.5.4.8, which QEMU doesn't implement, we don't need
     * to worry about this for now.
     */
    ov5_cas_old = spapr_ovec_clone(spapr->ov5_cas);

    /* also clear the radix/hash bit from the current ov5_cas bits to
     * be in sync with the newly ov5 bits. Else the radix bit will be
     * seen as being removed and this will generate a reset loop
     */
    spapr_ovec_clear(ov5_cas_old, OV5_MMU_RADIX_300);

    /* full range of negotiated ov5 capabilities */
    spapr_ovec_intersect(spapr->ov5_cas, spapr->ov5, ov5_guest);
    spapr_ovec_cleanup(ov5_guest);
    /* capabilities that have been added since CAS-generated guest reset.
     * if capabilities have since been removed, generate another reset
     */
    ov5_updates = spapr_ovec_new();
    spapr->cas_reboot = spapr_ovec_diff(ov5_updates,
                                        ov5_cas_old, spapr->ov5_cas);
    /* Now that processing is finished, set the radix/hash bit for the
     * guest if it requested a valid mode; otherwise terminate the boot. */
    if (guest_radix) {
        if (kvm_enabled() && !kvmppc_has_cap_mmu_radix()) {
            error_report("Guest requested unavailable MMU mode (radix).");
            exit(EXIT_FAILURE);
        }
        spapr_ovec_set(spapr->ov5_cas, OV5_MMU_RADIX_300);
    } else {
        if (kvm_enabled() && kvmppc_has_cap_mmu_radix()
            && !kvmppc_has_cap_mmu_hash_v3()) {
            error_report("Guest requested unavailable MMU mode (hash).");
            exit(EXIT_FAILURE);
        }
    }
    spapr->cas_legacy_guest_workaround = !spapr_ovec_test(ov1_guest,
                                                          OV1_PPC_3_00);
    if (!spapr->cas_reboot) {
        /* If spapr_machine_reset() did not set up a HPT but one is necessary
         * (because the guest isn't going to use radix) then set it up here. */
        if ((spapr->patb_entry & PATE1_GR) && !guest_radix) {
            /* legacy hash or new hash: */
            spapr_setup_hpt_and_vrma(spapr);
        }
        spapr->cas_reboot =
            (spapr_h_cas_compose_response(spapr, args[1], args[2],
                                          ov5_updates) != 0);
    }

    /*
     * Generate a machine reset when we have an update of the
     * interrupt mode. Only required when the machine supports both
     * modes.
     */
    if (!spapr->cas_reboot) {
        spapr->cas_reboot = spapr_ovec_test(ov5_updates, OV5_XIVE_EXPLOIT)
            && spapr->irq->ov5 & SPAPR_OV5_XIVE_BOTH;
    }

    spapr_ovec_cleanup(ov5_updates);

    if (spapr->cas_reboot) {
        qemu_system_reset_request(SHUTDOWN_CAUSE_GUEST_RESET);
    }

    return H_SUCCESS;
}

<<<<<<< HEAD
static target_ulong h_get_cpu_characteristics(PowerPCCPU *cpu,
                                              sPAPRMachineState *spapr,
=======
static target_ulong h_home_node_associativity(PowerPCCPU *cpu,
                                              SpaprMachineState *spapr,
                                              target_ulong opcode,
                                              target_ulong *args)
{
    target_ulong flags = args[0];
    target_ulong procno = args[1];
    PowerPCCPU *tcpu;
    int idx;

    /* only support procno from H_REGISTER_VPA */
    if (flags != 0x1) {
        return H_FUNCTION;
    }

    tcpu = spapr_find_cpu(procno);
    if (tcpu == NULL) {
        return H_P2;
    }

    /* sequence is the same as in the "ibm,associativity" property */

    idx = 0;
#define ASSOCIATIVITY(a, b) (((uint64_t)(a) << 32) | \
                             ((uint64_t)(b) & 0xffffffff))
    args[idx++] = ASSOCIATIVITY(0, 0);
    args[idx++] = ASSOCIATIVITY(0, tcpu->node_id);
    args[idx++] = ASSOCIATIVITY(procno, -1);
    for ( ; idx < 6; idx++) {
        args[idx] = -1;
    }
#undef ASSOCIATIVITY

    return H_SUCCESS;
}

static target_ulong h_get_cpu_characteristics(PowerPCCPU *cpu,
                                              SpaprMachineState *spapr,
>>>>>>> 82b2865e
                                              target_ulong opcode,
                                              target_ulong *args)
{
    uint64_t characteristics = H_CPU_CHAR_HON_BRANCH_HINTS &
                               ~H_CPU_CHAR_THR_RECONF_TRIG;
    uint64_t behaviour = H_CPU_BEHAV_FAVOUR_SECURITY;
    uint8_t safe_cache = spapr_get_cap(spapr, SPAPR_CAP_CFPC);
    uint8_t safe_bounds_check = spapr_get_cap(spapr, SPAPR_CAP_SBBC);
    uint8_t safe_indirect_branch = spapr_get_cap(spapr, SPAPR_CAP_IBS);
<<<<<<< HEAD
=======
    uint8_t count_cache_flush_assist = spapr_get_cap(spapr,
                                                     SPAPR_CAP_CCF_ASSIST);
>>>>>>> 82b2865e

    switch (safe_cache) {
    case SPAPR_CAP_WORKAROUND:
        characteristics |= H_CPU_CHAR_L1D_FLUSH_ORI30;
        characteristics |= H_CPU_CHAR_L1D_FLUSH_TRIG2;
        characteristics |= H_CPU_CHAR_L1D_THREAD_PRIV;
        behaviour |= H_CPU_BEHAV_L1D_FLUSH_PR;
        break;
    case SPAPR_CAP_FIXED:
        break;
    default: /* broken */
        assert(safe_cache == SPAPR_CAP_BROKEN);
        behaviour |= H_CPU_BEHAV_L1D_FLUSH_PR;
        break;
    }

    switch (safe_bounds_check) {
    case SPAPR_CAP_WORKAROUND:
        characteristics |= H_CPU_CHAR_SPEC_BAR_ORI31;
        behaviour |= H_CPU_BEHAV_BNDS_CHK_SPEC_BAR;
        break;
    case SPAPR_CAP_FIXED:
        break;
    default: /* broken */
        assert(safe_bounds_check == SPAPR_CAP_BROKEN);
        behaviour |= H_CPU_BEHAV_BNDS_CHK_SPEC_BAR;
        break;
    }

    switch (safe_indirect_branch) {
<<<<<<< HEAD
    case SPAPR_CAP_FIXED:
        characteristics |= H_CPU_CHAR_BCCTRL_SERIALISED;
        break;
=======
    case SPAPR_CAP_FIXED_NA:
        break;
    case SPAPR_CAP_FIXED_CCD:
        characteristics |= H_CPU_CHAR_CACHE_COUNT_DIS;
        break;
    case SPAPR_CAP_FIXED_IBS:
        characteristics |= H_CPU_CHAR_BCCTRL_SERIALISED;
        break;
    case SPAPR_CAP_WORKAROUND:
        behaviour |= H_CPU_BEHAV_FLUSH_COUNT_CACHE;
        if (count_cache_flush_assist) {
            characteristics |= H_CPU_CHAR_BCCTR_FLUSH_ASSIST;
        }
        break;
>>>>>>> 82b2865e
    default: /* broken */
        assert(safe_indirect_branch == SPAPR_CAP_BROKEN);
        break;
    }

    args[0] = characteristics;
    args[1] = behaviour;
<<<<<<< HEAD
=======
    return H_SUCCESS;
}

static target_ulong h_update_dt(PowerPCCPU *cpu, SpaprMachineState *spapr,
                                target_ulong opcode, target_ulong *args)
{
    target_ulong dt = ppc64_phys_to_real(args[0]);
    struct fdt_header hdr = { 0 };
    unsigned cb;
    SpaprMachineClass *smc = SPAPR_MACHINE_GET_CLASS(spapr);
    void *fdt;

    cpu_physical_memory_read(dt, &hdr, sizeof(hdr));
    cb = fdt32_to_cpu(hdr.totalsize);

    if (!smc->update_dt_enabled) {
        return H_SUCCESS;
    }

    /* Check that the fdt did not grow out of proportion */
    if (cb > spapr->fdt_initial_size * 2) {
        trace_spapr_update_dt_failed_size(spapr->fdt_initial_size, cb,
                                          fdt32_to_cpu(hdr.magic));
        return H_PARAMETER;
    }

    fdt = g_malloc0(cb);
    cpu_physical_memory_read(dt, fdt, cb);

    /* Check the fdt consistency */
    if (fdt_check_full(fdt, cb)) {
        trace_spapr_update_dt_failed_check(spapr->fdt_initial_size, cb,
                                           fdt32_to_cpu(hdr.magic));
        return H_PARAMETER;
    }

    g_free(spapr->fdt_blob);
    spapr->fdt_size = cb;
    spapr->fdt_blob = fdt;
    trace_spapr_update_dt(cb);
>>>>>>> 82b2865e

    return H_SUCCESS;
}

static spapr_hcall_fn papr_hypercall_table[(MAX_HCALL_OPCODE / 4) + 1];
static spapr_hcall_fn kvmppc_hypercall_table[KVMPPC_HCALL_MAX - KVMPPC_HCALL_BASE + 1];

void spapr_register_hypercall(target_ulong opcode, spapr_hcall_fn fn)
{
    spapr_hcall_fn *slot;

    if (opcode <= MAX_HCALL_OPCODE) {
        assert((opcode & 0x3) == 0);

        slot = &papr_hypercall_table[opcode / 4];
    } else {
        assert((opcode >= KVMPPC_HCALL_BASE) && (opcode <= KVMPPC_HCALL_MAX));

        slot = &kvmppc_hypercall_table[opcode - KVMPPC_HCALL_BASE];
    }

    assert(!(*slot));
    *slot = fn;
}

target_ulong spapr_hypercall(PowerPCCPU *cpu, target_ulong opcode,
                             target_ulong *args)
{
    SpaprMachineState *spapr = SPAPR_MACHINE(qdev_get_machine());

    if ((opcode <= MAX_HCALL_OPCODE)
        && ((opcode & 0x3) == 0)) {
        spapr_hcall_fn fn = papr_hypercall_table[opcode / 4];

        if (fn) {
            return fn(cpu, spapr, opcode, args);
        }
    } else if ((opcode >= KVMPPC_HCALL_BASE) &&
               (opcode <= KVMPPC_HCALL_MAX)) {
        spapr_hcall_fn fn = kvmppc_hypercall_table[opcode - KVMPPC_HCALL_BASE];

        if (fn) {
            return fn(cpu, spapr, opcode, args);
        }
    }

    qemu_log_mask(LOG_UNIMP, "Unimplemented SPAPR hcall 0x" TARGET_FMT_lx "\n",
                  opcode);
    return H_FUNCTION;
}

static void hypercall_register_types(void)
{
    /* hcall-pft */
    spapr_register_hypercall(H_ENTER, h_enter);
    spapr_register_hypercall(H_REMOVE, h_remove);
    spapr_register_hypercall(H_PROTECT, h_protect);
    spapr_register_hypercall(H_READ, h_read);

    /* hcall-bulk */
    spapr_register_hypercall(H_BULK_REMOVE, h_bulk_remove);

    /* hcall-hpt-resize */
    spapr_register_hypercall(H_RESIZE_HPT_PREPARE, h_resize_hpt_prepare);
    spapr_register_hypercall(H_RESIZE_HPT_COMMIT, h_resize_hpt_commit);

    /* hcall-splpar */
    spapr_register_hypercall(H_REGISTER_VPA, h_register_vpa);
    spapr_register_hypercall(H_CEDE, h_cede);
    spapr_register_hypercall(H_SIGNAL_SYS_RESET, h_signal_sys_reset);

    /* processor register resource access h-calls */
    spapr_register_hypercall(H_SET_SPRG0, h_set_sprg0);
    spapr_register_hypercall(H_SET_DABR, h_set_dabr);
    spapr_register_hypercall(H_SET_XDABR, h_set_xdabr);
    spapr_register_hypercall(H_PAGE_INIT, h_page_init);
    spapr_register_hypercall(H_SET_MODE, h_set_mode);

    /* In Memory Table MMU h-calls */
    spapr_register_hypercall(H_CLEAN_SLB, h_clean_slb);
    spapr_register_hypercall(H_INVALIDATE_PID, h_invalidate_pid);
    spapr_register_hypercall(H_REGISTER_PROC_TBL, h_register_process_table);

    /* hcall-get-cpu-characteristics */
    spapr_register_hypercall(H_GET_CPU_CHARACTERISTICS,
                             h_get_cpu_characteristics);

    /* "debugger" hcalls (also used by SLOF). Note: We do -not- differenciate
     * here between the "CI" and the "CACHE" variants, they will use whatever
     * mapping attributes qemu is using. When using KVM, the kernel will
     * enforce the attributes more strongly
     */
    spapr_register_hypercall(H_LOGICAL_CI_LOAD, h_logical_load);
    spapr_register_hypercall(H_LOGICAL_CI_STORE, h_logical_store);
    spapr_register_hypercall(H_LOGICAL_CACHE_LOAD, h_logical_load);
    spapr_register_hypercall(H_LOGICAL_CACHE_STORE, h_logical_store);
    spapr_register_hypercall(H_LOGICAL_ICBI, h_logical_icbi);
    spapr_register_hypercall(H_LOGICAL_DCBF, h_logical_dcbf);
    spapr_register_hypercall(KVMPPC_H_LOGICAL_MEMOP, h_logical_memop);

    /* qemu/KVM-PPC specific hcalls */
    spapr_register_hypercall(KVMPPC_H_RTAS, h_rtas);

    /* ibm,client-architecture-support support */
    spapr_register_hypercall(KVMPPC_H_CAS, h_client_architecture_support);

    spapr_register_hypercall(KVMPPC_H_UPDATE_DT, h_update_dt);

    /* Virtual Processor Home Node */
    spapr_register_hypercall(H_HOME_NODE_ASSOCIATIVITY,
                             h_home_node_associativity);
}

type_init(hypercall_register_types)<|MERGE_RESOLUTION|>--- conflicted
+++ resolved
@@ -1651,10 +1651,6 @@
     return H_SUCCESS;
 }
 
-<<<<<<< HEAD
-static target_ulong h_get_cpu_characteristics(PowerPCCPU *cpu,
-                                              sPAPRMachineState *spapr,
-=======
 static target_ulong h_home_node_associativity(PowerPCCPU *cpu,
                                               SpaprMachineState *spapr,
                                               target_ulong opcode,
@@ -1693,7 +1689,6 @@
 
 static target_ulong h_get_cpu_characteristics(PowerPCCPU *cpu,
                                               SpaprMachineState *spapr,
->>>>>>> 82b2865e
                                               target_ulong opcode,
                                               target_ulong *args)
 {
@@ -1703,11 +1698,8 @@
     uint8_t safe_cache = spapr_get_cap(spapr, SPAPR_CAP_CFPC);
     uint8_t safe_bounds_check = spapr_get_cap(spapr, SPAPR_CAP_SBBC);
     uint8_t safe_indirect_branch = spapr_get_cap(spapr, SPAPR_CAP_IBS);
-<<<<<<< HEAD
-=======
     uint8_t count_cache_flush_assist = spapr_get_cap(spapr,
                                                      SPAPR_CAP_CCF_ASSIST);
->>>>>>> 82b2865e
 
     switch (safe_cache) {
     case SPAPR_CAP_WORKAROUND:
@@ -1738,11 +1730,6 @@
     }
 
     switch (safe_indirect_branch) {
-<<<<<<< HEAD
-    case SPAPR_CAP_FIXED:
-        characteristics |= H_CPU_CHAR_BCCTRL_SERIALISED;
-        break;
-=======
     case SPAPR_CAP_FIXED_NA:
         break;
     case SPAPR_CAP_FIXED_CCD:
@@ -1757,7 +1744,6 @@
             characteristics |= H_CPU_CHAR_BCCTR_FLUSH_ASSIST;
         }
         break;
->>>>>>> 82b2865e
     default: /* broken */
         assert(safe_indirect_branch == SPAPR_CAP_BROKEN);
         break;
@@ -1765,8 +1751,6 @@
 
     args[0] = characteristics;
     args[1] = behaviour;
-<<<<<<< HEAD
-=======
     return H_SUCCESS;
 }
 
@@ -1807,7 +1791,6 @@
     spapr->fdt_size = cb;
     spapr->fdt_blob = fdt;
     trace_spapr_update_dt(cb);
->>>>>>> 82b2865e
 
     return H_SUCCESS;
 }
