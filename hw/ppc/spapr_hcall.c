--- conflicted
+++ resolved
@@ -82,20 +82,12 @@
     target_ulong pte_index = args[1];
     target_ulong pteh = args[2];
     target_ulong ptel = args[3];
-<<<<<<< HEAD
-    unsigned apshift, spshift;
-=======
     unsigned apshift;
->>>>>>> 7124ccf8
     target_ulong raddr;
     target_ulong index;
     uint64_t token;
 
-<<<<<<< HEAD
-    apshift = ppc_hash64_hpte_page_shift_noslb(cpu, pteh, ptel, &spshift);
-=======
     apshift = ppc_hash64_hpte_page_shift_noslb(cpu, pteh, ptel);
->>>>>>> 7124ccf8
     if (!apshift) {
         /* Bad page size encoding */
         return H_PARAMETER;
@@ -197,6 +189,7 @@
 static target_ulong h_remove(PowerPCCPU *cpu, sPAPRMachineState *spapr,
                              target_ulong opcode, target_ulong *args)
 {
+    CPUPPCState *env = &cpu->env;
     target_ulong flags = args[0];
     target_ulong pte_index = args[1];
     target_ulong avpn = args[2];
@@ -244,6 +237,7 @@
 static target_ulong h_bulk_remove(PowerPCCPU *cpu, sPAPRMachineState *spapr,
                                   target_ulong opcode, target_ulong *args)
 {
+    CPUPPCState *env = &cpu->env;
     int i;
     target_ulong rc = H_SUCCESS;
 
@@ -324,11 +318,8 @@
     ppc_hash64_store_hpte(cpu, pte_index,
                           (v & ~HPTE64_V_VALID) | HPTE64_V_HPTE_DIRTY, 0);
     ppc_hash64_tlb_flush_hpte(cpu, pte_index, v, r);
-<<<<<<< HEAD
-=======
     /* Flush the tlb */
     check_tlb_flush(env, true);
->>>>>>> 7124ccf8
     /* Don't need a memory barrier, due to qemu's global lock */
     ppc_hash64_store_hpte(cpu, pte_index, v | HPTE64_V_HPTE_DIRTY, r);
     return H_SUCCESS;
@@ -890,32 +881,6 @@
     return ret;
 }
 
-/*
- * Return the offset to the requested option vector @vector in the
- * option vector table @table.
- */
-static target_ulong cas_get_option_vector(int vector, target_ulong table)
-{
-    int i;
-    char nr_vectors, nr_entries;
-
-    if (!table) {
-        return 0;
-    }
-
-    nr_vectors = (ldl_phys(&address_space_memory, table) >> 24) + 1;
-    if (!vector || vector > nr_vectors) {
-        return 0;
-    }
-    table++; /* skip nr option vectors */
-
-    for (i = 0; i < vector - 1; i++) {
-        nr_entries = ldl_phys(&address_space_memory, table) >> 24;
-        table += nr_entries + 2;
-    }
-    return table;
-}
-
 typedef struct {
     uint32_t cpu_version;
     Error *err;
@@ -926,13 +891,8 @@
     PowerPCCPU *cpu = POWERPC_CPU(cs);
     SetCompatState *s = arg.host_ptr;
 
-<<<<<<< HEAD
-    cpu_synchronize_state(CPU(s->cpu));
-    ppc_set_compat(s->cpu, s->cpu_version, &s->err);
-=======
     cpu_synchronize_state(cs);
     ppc_set_compat(cpu, s->cpu_version, &s->err);
->>>>>>> 7124ccf8
 }
 
 #define get_compat_level(cpuver) ( \
@@ -941,9 +901,6 @@
     ((cpuver) == CPU_POWERPC_LOGICAL_2_06_PLUS) ? 2061 : \
     ((cpuver) == CPU_POWERPC_LOGICAL_2_07) ? 2070 : 0)
 
-<<<<<<< HEAD
-#define OV5_DRCONF_MEMORY 0x20
-=======
 static void cas_handle_compat_cpu(PowerPCCPUClass *pcc, uint32_t pvr,
                                   unsigned max_lvl, unsigned *compat_lvl,
                                   unsigned *cpu_version)
@@ -978,7 +935,6 @@
         }
     }
 }
->>>>>>> 7124ccf8
 
 static target_ulong h_client_architecture_support(PowerPCCPU *cpu_,
                                                   sPAPRMachineState *spapr,
@@ -986,26 +942,15 @@
                                                   target_ulong *args)
 {
     target_ulong list = ppc64_phys_to_real(args[0]);
-<<<<<<< HEAD
-    target_ulong ov_table, ov5;
-    PowerPCCPUClass *pcc_ = POWERPC_CPU_GET_CLASS(cpu_);
-    CPUState *cs;
-    bool cpu_match = false, cpu_update = true, memory_update = false;
-=======
     target_ulong ov_table;
     PowerPCCPUClass *pcc = POWERPC_CPU_GET_CLASS(cpu_);
     CPUState *cs;
     bool cpu_match = false, cpu_update = true;
->>>>>>> 7124ccf8
     unsigned old_cpu_version = cpu_->cpu_version;
     unsigned compat_lvl = 0, cpu_version = 0;
     unsigned max_lvl = get_compat_level(cpu_->max_compat);
     int counter;
-<<<<<<< HEAD
-    char ov5_byte2;
-=======
     sPAPROptionVector *ov5_guest, *ov5_cas_old, *ov5_updates;
->>>>>>> 7124ccf8
 
     /* Parse PVR list */
     for (counter = 0; counter < 512; ++counter) {
@@ -1061,11 +1006,6 @@
     /* For the future use: here @ov_table points to the first option vector */
     ov_table = list;
 
-<<<<<<< HEAD
-    ov5 = cas_get_option_vector(5, ov_table);
-    if (!ov5) {
-        return H_SUCCESS;
-=======
     ov5_guest = spapr_ovec_parse_vector(ov_table, 5);
 
     /* NOTE: there are actually a number of ov5 bits where input from the
@@ -1090,22 +1030,10 @@
         spapr->cas_reboot =
             (spapr_h_cas_compose_response(spapr, args[1], args[2], cpu_update,
                                           ov5_updates) != 0);
->>>>>>> 7124ccf8
     }
     spapr_ovec_cleanup(ov5_updates);
 
-<<<<<<< HEAD
-    /* @list now points to OV 5 */
-    ov5_byte2 = ldub_phys(&address_space_memory, ov5 + 2);
-    if (ov5_byte2 & OV5_DRCONF_MEMORY) {
-        memory_update = true;
-    }
-
-    if (spapr_h_cas_compose_response(spapr, args[1], args[2],
-                                     cpu_update, memory_update)) {
-=======
     if (spapr->cas_reboot) {
->>>>>>> 7124ccf8
         qemu_system_reset_request();
     }
 
