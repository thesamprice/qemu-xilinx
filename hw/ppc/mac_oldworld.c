--- conflicted
+++ resolved
@@ -309,11 +309,7 @@
     dev = qdev_create(adb_bus, TYPE_ADB_MOUSE);
     qdev_init_nofail(dev);
 
-<<<<<<< HEAD
-    if (usb_enabled()) {
-=======
     if (machine_usb(machine)) {
->>>>>>> 7124ccf8
         pci_create_simple(pci_bus, -1, "pci-ohci");
     }
 
