--- conflicted
+++ resolved
@@ -23,10 +23,7 @@
  */
 
 #include "qemu/osdep.h"
-<<<<<<< HEAD
-=======
 #include "cpu.h"
->>>>>>> 7124ccf8
 #include "hw/sysbus.h"
 #include "hw/hw.h"
 #include "hw/char/serial.h"
