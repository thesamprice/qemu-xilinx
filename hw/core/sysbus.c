--- conflicted
+++ resolved
@@ -361,13 +361,9 @@
 static void sysbus_device_class_init(ObjectClass *klass, void *data)
 {
     DeviceClass *k = DEVICE_CLASS(klass);
-<<<<<<< HEAD
     FDTGenericMMapClass *fmc = FDT_GENERIC_MMAP_CLASS(klass);
 
-    k->realize = sysbus_realize;
-=======
     k->realize = sysbus_device_realize;
->>>>>>> 00ce6c36
     k->bus_type = TYPE_SYSTEM_BUS;
     k->pwr_cntrl = sysbus_device_pwr_cntrl;
     k->hlt_cntrl = sysbus_device_hlt_cntrl;
