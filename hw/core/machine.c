--- conflicted
+++ resolved
@@ -865,7 +865,6 @@
     ms->mem_merge = true;
     ms->enable_graphics = true;
 
-<<<<<<< HEAD
     object_property_add_str(obj, "hw-dtb",
                             machine_get_hw_dtb, machine_set_hw_dtb, NULL);
     object_property_set_description(obj, "hw-dtb",
@@ -876,7 +875,6 @@
     object_property_set_description(obj, "linux",
                                     "Force a Linux style boot",
                                     NULL);
-=======
     if (mc->nvdimm_supported) {
         Object *obj = OBJECT(ms);
 
@@ -897,8 +895,6 @@
                                         "Valid values are cpu, mem-ctrl",
                                         NULL);
     }
-
->>>>>>> 82b2865e
 
     /* Register notifier when init is done for sysbus sanity checks */
     ms->sysbus_notifier.notify = machine_init_notify;
