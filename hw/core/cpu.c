/*
 * QEMU CPU model
 *
 * Copyright (c) 2012-2014 SUSE LINUX Products GmbH
 *
 * This program is free software; you can redistribute it and/or
 * modify it under the terms of the GNU General Public License
 * as published by the Free Software Foundation; either version 2
 * of the License, or (at your option) any later version.
 *
 * This program is distributed in the hope that it will be useful,
 * but WITHOUT ANY WARRANTY; without even the implied warranty of
 * MERCHANTABILITY or FITNESS FOR A PARTICULAR PURPOSE.  See the
 * GNU General Public License for more details.
 *
 * You should have received a copy of the GNU General Public License
 * along with this program; if not, see
 * <http://www.gnu.org/licenses/gpl-2.0.html>
 */

#include "qemu/osdep.h"
#include "qapi/error.h"
#include "hw/core/cpu.h"
#include "sysemu/hw_accel.h"
#include "qemu/notify.h"
#include "qemu/log.h"
#include "qemu/main-loop.h"
#include "exec/log.h"
#include "exec/cpu-common.h"
#include "qemu/error-report.h"
#include "qemu/qemu-print.h"
#include "sysemu/tcg.h"
#include "hw/boards.h"
#include "hw/qdev-properties.h"
#include "hw/core/cpu-exec-gpio.h"
#include "trace/trace-root.h"
#include "qemu/plugin.h"
#include "sysemu/hw_accel.h"

CPUState *cpu_by_arch_id(int64_t id)
{
    CPUState *cpu;

    CPU_FOREACH(cpu) {
        CPUClass *cc = CPU_GET_CLASS(cpu);

        if (cc->get_arch_id(cpu) == id) {
            return cpu;
        }
    }
    return NULL;
}

bool cpu_exists(int64_t id)
{
    return !!cpu_by_arch_id(id);
}

CPUState *cpu_create(const char *typename)
{
    Error *err = NULL;
    CPUState *cpu = CPU(object_new(typename));
    if (!qdev_realize(DEVICE(cpu), NULL, &err)) {
        error_report_err(err);
        object_unref(OBJECT(cpu));
        exit(EXIT_FAILURE);
    }
    return cpu;
}

bool cpu_paging_enabled(const CPUState *cpu)
{
    CPUClass *cc = CPU_GET_CLASS(cpu);

    return cc->get_paging_enabled(cpu);
}

static bool cpu_common_get_paging_enabled(const CPUState *cpu)
{
    return false;
}

void cpu_get_memory_mapping(CPUState *cpu, MemoryMappingList *list,
                            Error **errp)
{
    CPUClass *cc = CPU_GET_CLASS(cpu);

    cc->get_memory_mapping(cpu, list, errp);
}

static void cpu_common_get_memory_mapping(CPUState *cpu,
                                          MemoryMappingList *list,
                                          Error **errp)
{
    error_setg(errp, "Obtaining memory mappings is unsupported on this CPU.");
}

/* Resetting the IRQ comes from across the code base so we take the
 * BQL here if we need to.  cpu_interrupt assumes it is held.*/
void cpu_reset_interrupt(CPUState *cpu, int mask)
{
    bool need_lock = !qemu_mutex_iothread_locked();

    if (need_lock) {
        qemu_mutex_lock_iothread();
    }
    cpu->interrupt_request &= ~mask;
    /* Need to kick the CPU to get it out of qemu_tcg_wait_io_event if
     * resetting CPU_INTERRUPT_HALT.
     */
    qemu_cpu_kick(cpu);
    if (need_lock) {
        qemu_mutex_unlock_iothread();
    }
}

void cpu_exit(CPUState *cpu)
{
    qatomic_set(&cpu->exit_request, 1);
    /* Ensure cpu_exec will see the exit request after TCG has exited.  */
    smp_wmb();
    qatomic_set(&cpu->icount_decr_ptr->u16.high, -1);
}

int cpu_write_elf32_qemunote(WriteCoreDumpFunction f, CPUState *cpu,
                             void *opaque)
{
    CPUClass *cc = CPU_GET_CLASS(cpu);

    return (*cc->write_elf32_qemunote)(f, cpu, opaque);
}

static int cpu_common_write_elf32_qemunote(WriteCoreDumpFunction f,
                                           CPUState *cpu, void *opaque)
{
    return 0;
}

int cpu_write_elf32_note(WriteCoreDumpFunction f, CPUState *cpu,
                         int cpuid, void *opaque)
{
    CPUClass *cc = CPU_GET_CLASS(cpu);

    return (*cc->write_elf32_note)(f, cpu, cpuid, opaque);
}

static int cpu_common_write_elf32_note(WriteCoreDumpFunction f,
                                       CPUState *cpu, int cpuid,
                                       void *opaque)
{
    return -1;
}

int cpu_write_elf64_qemunote(WriteCoreDumpFunction f, CPUState *cpu,
                             void *opaque)
{
    CPUClass *cc = CPU_GET_CLASS(cpu);

    return (*cc->write_elf64_qemunote)(f, cpu, opaque);
}

static int cpu_common_write_elf64_qemunote(WriteCoreDumpFunction f,
                                           CPUState *cpu, void *opaque)
{
    return 0;
}

int cpu_write_elf64_note(WriteCoreDumpFunction f, CPUState *cpu,
                         int cpuid, void *opaque)
{
    CPUClass *cc = CPU_GET_CLASS(cpu);

    return (*cc->write_elf64_note)(f, cpu, cpuid, opaque);
}

static int cpu_common_write_elf64_note(WriteCoreDumpFunction f,
                                       CPUState *cpu, int cpuid,
                                       void *opaque)
{
    return -1;
}


static int cpu_common_gdb_read_register(CPUState *cpu, GByteArray *buf, int reg)
{
    return 0;
}

static int cpu_common_gdb_write_register(CPUState *cpu, uint8_t *buf, int reg)
{
    return 0;
}

static bool cpu_common_virtio_is_big_endian(CPUState *cpu)
{
    return target_words_bigendian();
}

/*
 * XXX the following #if is always true because this is a common_ss
 * module, so target CONFIG_* is never defined.
 */
#if !defined(CONFIG_USER_ONLY)
GuestPanicInformation *cpu_get_crash_info(CPUState *cpu)
{
    CPUClass *cc = CPU_GET_CLASS(cpu);
    GuestPanicInformation *res = NULL;

    if (cc->get_crash_info) {
        res = cc->get_crash_info(cpu);
    }
    return res;
}
#endif

void cpu_dump_state(CPUState *cpu, FILE *f, int flags)
{
    CPUClass *cc = CPU_GET_CLASS(cpu);

    if (cc->dump_state) {
        cpu_synchronize_state(cpu);
        cc->dump_state(cpu, f, flags);
    }
}

void cpu_dump_statistics(CPUState *cpu, int flags)
{
    CPUClass *cc = CPU_GET_CLASS(cpu);

    if (cc->dump_statistics) {
        cc->dump_statistics(cpu, flags);
    }
}

void cpu_reset(CPUState *cpu)
{
    device_cold_reset(DEVICE(cpu));

    trace_guest_cpu_reset(cpu);
}

static void cpu_common_reset(DeviceState *dev)
{
    CPUState *cpu = CPU(dev);
    CPUClass *cc = CPU_GET_CLASS(cpu);

    if (qemu_loglevel_mask(CPU_LOG_RESET)) {
        qemu_log("CPU Reset (CPU %d)\n", cpu->cpu_index);
        log_cpu_state(cpu, cc->reset_dump_flags);
    }

    cpu->interrupt_request = 0;
    cpu->halted = cpu->start_powered_off;
    cpu->mem_io_pc = 0;
    cpu->icount_extra = 0;
    qatomic_set(&cpu->icount_decr_ptr->u32, 0);
    cpu->can_do_io = 1;
    cpu->exception_index = -1;
    cpu->crash_occurred = false;
    cpu->cflags_next_tb = -1;
    memset(cpu->tb_jmp_cache, 0, TB_JMP_CACHE_SIZE * sizeof(void *));

    cpu_exec_reset(cpu);

    if (tcg_enabled()) {
        cpu_tb_jmp_cache_clear(cpu);

        tcg_flush_softmmu_tlb(cpu);
    }
}

static bool cpu_common_has_work(CPUState *cs)
{
    return false;
}

static void cpu_device_reset(DeviceState *dev)
{
    cpu_reset(CPU(dev));
}

ObjectClass *cpu_class_by_name(const char *typename, const char *cpu_model)
{
    CPUClass *cc = CPU_CLASS(object_class_by_name(typename));

    assert(cpu_model && cc->class_by_name);
    return cc->class_by_name(cpu_model);
}

static void cpu_common_parse_features(const char *typename, char *features,
                                      Error **errp)
{
    char *val;
    static bool cpu_globals_initialized;
    /* Single "key=value" string being parsed */
    char *featurestr = features ? strtok(features, ",") : NULL;

    /* should be called only once, catch invalid users */
    assert(!cpu_globals_initialized);
    cpu_globals_initialized = true;

    while (featurestr) {
        val = strchr(featurestr, '=');
        if (val) {
            GlobalProperty *prop = g_new0(typeof(*prop), 1);
            *val = 0;
            val++;
            prop->driver = typename;
            prop->property = g_strdup(featurestr);
            prop->value = g_strdup(val);
            qdev_prop_register_global(prop);
        } else {
            error_setg(errp, "Expected key=value format, found %s.",
                       featurestr);
            return;
        }
        featurestr = strtok(NULL, ",");
    }
}

static void cpu_common_realizefn(DeviceState *dev, Error **errp)
{
    CPUState *cpu = CPU(dev);
    Object *machine = qdev_get_machine();

    /* qdev_get_machine() can return something that's not TYPE_MACHINE
     * if this is one of the user-only emulators; in that case there's
     * no need to check the ignore_memory_transaction_failures board flag.
     */
    if (object_dynamic_cast(machine, TYPE_MACHINE)) {
        ObjectClass *oc = object_get_class(machine);
        MachineClass *mc = MACHINE_CLASS(oc);

        if (mc) {
            cpu->ignore_memory_transaction_failures =
                mc->ignore_memory_transaction_failures;
        }
    }

    if (dev->hotplugged) {
        cpu_synchronize_post_init(cpu);
        cpu_resume(cpu);
    }

    /* NOTE: latest generic point where the cpu is fully realized */
    trace_init_vcpu(cpu);
}

static void cpu_common_unrealizefn(DeviceState *dev)
{
    CPUState *cpu = CPU(dev);

    /* NOTE: latest generic point before the cpu is fully unrealized */
    trace_fini_vcpu(cpu);
    cpu_exec_unrealizefn(cpu);
}

static void cpu_common_initfn(Object *obj)
{
    CPUState *cpu = CPU(obj);
    CPUClass *cc = CPU_GET_CLASS(obj);

    cpu->cpu_index = UNASSIGNED_CPU_INDEX;
    cpu->cluster_index = UNASSIGNED_CLUSTER_INDEX;
    cpu->gdb_num_regs = cpu->gdb_num_g_regs = cc->gdb_num_core_regs;
    /* *-user doesn't have configurable SMP topology */
    /* the default value is changed by qemu_init_vcpu() for softmmu */
    cpu->nr_cores = 1;
    cpu->nr_threads = 1;

    qemu_mutex_init(&cpu->work_mutex);
    QSIMPLEQ_INIT(&cpu->work_list);
    QTAILQ_INIT(&cpu->breakpoints);
    QTAILQ_INIT(&cpu->watchpoints);

    cpu_exec_initfn(cpu);
}

static void cpu_common_finalize(Object *obj)
{
    CPUState *cpu = CPU(obj);

    qemu_mutex_destroy(&cpu->work_mutex);
}

static int64_t cpu_common_get_arch_id(CPUState *cpu)
{
    return cpu->cpu_index;
}

static Property cpu_common_props[] = {
#ifndef CONFIG_USER_ONLY
    /* Create a memory property for softmmu CPU object,
     * so users can wire up its memory. (This can't go in hw/core/cpu.c
     * because that file is compiled only once for both user-mode
     * and system builds.) The default if no link is set up is to use
     * the system address space.
     */
    DEFINE_PROP_LINK("memory", CPUState, memory, TYPE_MEMORY_REGION,
                     MemoryRegion *),
#endif
    DEFINE_PROP_BOOL("halt", CPUState, reset_pin, false),
    DEFINE_PROP_STRING("gdb-id", CPUState, gdb_id),
    DEFINE_PROP_BOOL("start-powered-off", CPUState, start_powered_off, false),
    DEFINE_PROP_END_OF_LIST(),
};

static void cpu_class_init(ObjectClass *klass, void *data)
{
    DeviceClass *dc = DEVICE_CLASS(klass);
    CPUClass *k = CPU_CLASS(klass);

    k->parse_features = cpu_common_parse_features;
    k->get_arch_id = cpu_common_get_arch_id;
    k->has_work = cpu_common_has_work;
    k->get_paging_enabled = cpu_common_get_paging_enabled;
    k->get_memory_mapping = cpu_common_get_memory_mapping;
    k->write_elf32_qemunote = cpu_common_write_elf32_qemunote;
    k->write_elf32_note = cpu_common_write_elf32_note;
    k->write_elf64_qemunote = cpu_common_write_elf64_qemunote;
    k->write_elf64_note = cpu_common_write_elf64_note;
    k->gdb_read_register = cpu_common_gdb_read_register;
    k->gdb_write_register = cpu_common_gdb_write_register;
    k->virtio_is_big_endian = cpu_common_virtio_is_big_endian;
<<<<<<< HEAD
    k->debug_check_watchpoint = cpu_common_debug_check_watchpoint;
    dc->reset = cpu_device_reset;
    k->adjust_watchpoint_address = cpu_adjust_watchpoint_address;
=======
>>>>>>> 90225f90
    set_bit(DEVICE_CATEGORY_CPU, dc->categories);
    dc->realize = cpu_common_realizefn;
    dc->unrealize = cpu_common_unrealizefn;
    dc->reset = cpu_common_reset;
    device_class_set_props(dc, cpu_common_props);
    /*
     * Reason: CPUs still need special care by board code: wiring up
     * IRQs, adding reset handlers, halting non-first CPUs, ...
     */
    dc->user_creatable = false;
}

static const TypeInfo cpu_type_info = {
    .name = TYPE_CPU,
    .parent = TYPE_DEVICE,
    .instance_size = sizeof(CPUState),
    .instance_init = cpu_common_initfn,
    .instance_finalize = cpu_common_finalize,
    .abstract = true,
    .class_size = sizeof(CPUClass),
    .class_init = cpu_class_init,
};

static void cpu_register_types(void)
{
    type_register_static(&cpu_type_info);
}

type_init(cpu_register_types)<|MERGE_RESOLUTION|>--- conflicted
+++ resolved
@@ -422,12 +422,7 @@
     k->gdb_read_register = cpu_common_gdb_read_register;
     k->gdb_write_register = cpu_common_gdb_write_register;
     k->virtio_is_big_endian = cpu_common_virtio_is_big_endian;
-<<<<<<< HEAD
-    k->debug_check_watchpoint = cpu_common_debug_check_watchpoint;
     dc->reset = cpu_device_reset;
-    k->adjust_watchpoint_address = cpu_adjust_watchpoint_address;
-=======
->>>>>>> 90225f90
     set_bit(DEVICE_CATEGORY_CPU, dc->categories);
     dc->realize = cpu_common_realizefn;
     dc->unrealize = cpu_common_unrealizefn;
