# loader.c
loader_write_rom(const char *name, uint64_t gpa, uint64_t size, bool isrom) "%s: @0x%"PRIx64" size=0x%"PRIx64" ROM=%d"

# qdev.c
qdev_reset(void *obj, const char *objtype) "obj=%p(%s)"
qdev_reset_all(void *obj, const char *objtype) "obj=%p(%s)"
qdev_reset_tree(void *obj, const char *objtype) "obj=%p(%s)"
qbus_reset(void *obj, const char *objtype) "obj=%p(%s)"
qbus_reset_all(void *obj, const char *objtype) "obj=%p(%s)"
qbus_reset_tree(void *obj, const char *objtype) "obj=%p(%s)"
qdev_update_parent_bus(void *obj, const char *objtype, void *oldp, const char *oldptype, void *newp, const char *newptype) "obj=%p(%s) old_parent=%p(%s) new_parent=%p(%s)"

# resettable.c
resettable_reset(void *obj, int cold) "obj=%p cold=%d"
resettable_reset_assert_begin(void *obj, int cold) "obj=%p cold=%d"
resettable_reset_assert_end(void *obj) "obj=%p"
resettable_reset_release_begin(void *obj, int cold) "obj=%p cold=%d"
resettable_reset_release_end(void *obj) "obj=%p"
resettable_change_parent(void *obj, void *o, unsigned oc, void *n, unsigned nc) "obj=%p from=%p(%d) to=%p(%d)"
resettable_phase_enter_begin(void *obj, const char *objtype, unsigned count, int type) "obj=%p(%s) count=%d type=%d"
resettable_phase_enter_exec(void *obj, const char *objtype, int type, int has_method) "obj=%p(%s) type=%d method=%d"
resettable_phase_enter_end(void *obj, const char *objtype, unsigned count) "obj=%p(%s) count=%d"
resettable_phase_hold_begin(void *obj, const char *objtype, unsigned count, int type) "obj=%p(%s) count=%d type=%d"
resettable_phase_hold_exec(void *obj, const char *objtype, int has_method) "obj=%p(%s) method=%d"
resettable_phase_hold_end(void *obj, const char *objtype, unsigned count) "obj=%p(%s) count=%d"
resettable_phase_exit_begin(void *obj, const char *objtype, unsigned count, int type) "obj=%p(%s) count=%d type=%d"
resettable_phase_exit_exec(void *obj, const char *objtype, int has_method) "obj=%p(%s) method=%d"
resettable_phase_exit_end(void *obj, const char *objtype, unsigned count) "obj=%p(%s) count=%d"
resettable_transitional_function(void *obj, const char *objtype) "obj=%p(%s)"

# clock.c
clock_set_source(const char *clk, const char *src) "'%s', src='%s'"
clock_disconnect(const char *clk) "'%s'"
clock_set(const char *clk, uint64_t old, uint64_t new) "'%s', %"PRIu64"Hz->%"PRIu64"Hz"
clock_propagate(const char *clk) "'%s'"
<<<<<<< HEAD
clock_update(const char *clk, const char *src, uint64_t val, int cb) "'%s', src='%s', ns=%"PRIu64", cb=%d"

# remote-port-memory-master.c
remote_port_memory_master_tx_busaccess(const char *cmd, uint32_t id, uint32_t flags, uint32_t dev, uint64_t addr, uint32_t len, uint64_t attr) "cmd=%s, id=0x%"PRIx32", flags=0x%"PRIx32", dev=0x%"PRIx32", addr=0x%"PRIx64", len=0x%"PRIx32", attr=0x%"PRIx64
remote_port_memory_master_rx_busaccess(const char *cmd, uint32_t id, uint32_t flags, uint32_t dev, uint64_t addr, uint32_t len, uint64_t attr) "cmd=%s, id=0x%"PRIx32", flags=0x%"PRIx32", dev=0x%"PRIx32", addr=0x%"PRIx64", len=0x%"PRIx32", attr=0x%"PRIx64

# remote-port-memory-slave.c
remote_port_memory_slave_tx_busaccess(const char *cmd, uint32_t id, uint32_t flags, uint32_t dev, uint64_t addr, uint32_t len, uint64_t attr) "cmd=%s, id=0x%"PRIx32", flags=0x%"PRIx32", dev=0x%"PRIx32", addr=0x%"PRIx64", len=0x%"PRIx32", attr=0x%"PRIx64
remote_port_memory_slave_rx_busaccess(const char *cmd, uint32_t id, uint32_t flags, uint32_t dev, uint64_t addr, uint32_t len, uint64_t attr) "cmd=%s, id=0x%"PRIx32", flags=0x%"PRIx32", dev=0x%"PRIx32", addr=0x%"PRIx64", len=0x%"PRIx32", attr=0x%"PRIx64

# remote-port-memory-gpio.c
remote_port_gpio_tx_interrupt(uint32_t id, uint32_t flags, uint32_t dev, uint64_t vector, uint32_t irq, uint32_t val) "id=0x%"PRIx32", flags=0x%"PRIx32", dev=0x%"PRIx32", vector=0x%"PRIx64", irq=0x%"PRIx32", level=0x%"PRIx32
remote_port_gpio_rx_interrupt(uint32_t id, uint32_t flags, uint32_t dev, uint64_t vector, uint32_t irq, uint32_t val) "id=0x%"PRIx32", flags=0x%"PRIx32", dev=0x%"PRIx32", vector=0x%"PRIx64", irq=0x%"PRIx32", level=0x%"PRIx32

# remote-port-stream.c
remote_port_stream_tx_busaccess(const char *cmd, uint32_t id, uint32_t flags, uint32_t dev, uint64_t addr, uint32_t len,  uint64_t attr) "cmd=%s, id=0x%"PRIx32", flags=0x%"PRIx32", dev=0x%"PRIx32", addr=0x%"PRIx64", len=0x%"PRIx32", attr=0x%"PRIx64
remote_port_stream_rx_busaccess(const char *cmd, uint32_t id, uint32_t flags, uint32_t dev, uint64_t addr, uint32_t len,  uint64_t attr) "cmd=%s, id=0x%"PRIx32", flags=0x%"PRIx32", dev=0x%"PRIx32", addr=0x%"PRIx64", len=0x%"PRIx32", attr=0x%"PRIx64
=======
clock_update(const char *clk, const char *src, uint64_t hz, int cb) "'%s', src='%s', val=%"PRIu64"Hz cb=%d"
>>>>>>> 3d6e3234
<|MERGE_RESOLUTION|>--- conflicted
+++ resolved
@@ -33,8 +33,7 @@
 clock_disconnect(const char *clk) "'%s'"
 clock_set(const char *clk, uint64_t old, uint64_t new) "'%s', %"PRIu64"Hz->%"PRIu64"Hz"
 clock_propagate(const char *clk) "'%s'"
-<<<<<<< HEAD
-clock_update(const char *clk, const char *src, uint64_t val, int cb) "'%s', src='%s', ns=%"PRIu64", cb=%d"
+clock_update(const char *clk, const char *src, uint64_t hz, int cb) "'%s', src='%s', val=%"PRIu64"Hz cb=%d"
 
 # remote-port-memory-master.c
 remote_port_memory_master_tx_busaccess(const char *cmd, uint32_t id, uint32_t flags, uint32_t dev, uint64_t addr, uint32_t len, uint64_t attr) "cmd=%s, id=0x%"PRIx32", flags=0x%"PRIx32", dev=0x%"PRIx32", addr=0x%"PRIx64", len=0x%"PRIx32", attr=0x%"PRIx64
@@ -50,7 +49,4 @@
 
 # remote-port-stream.c
 remote_port_stream_tx_busaccess(const char *cmd, uint32_t id, uint32_t flags, uint32_t dev, uint64_t addr, uint32_t len,  uint64_t attr) "cmd=%s, id=0x%"PRIx32", flags=0x%"PRIx32", dev=0x%"PRIx32", addr=0x%"PRIx64", len=0x%"PRIx32", attr=0x%"PRIx64
-remote_port_stream_rx_busaccess(const char *cmd, uint32_t id, uint32_t flags, uint32_t dev, uint64_t addr, uint32_t len,  uint64_t attr) "cmd=%s, id=0x%"PRIx32", flags=0x%"PRIx32", dev=0x%"PRIx32", addr=0x%"PRIx64", len=0x%"PRIx32", attr=0x%"PRIx64
-=======
-clock_update(const char *clk, const char *src, uint64_t hz, int cb) "'%s', src='%s', val=%"PRIu64"Hz cb=%d"
->>>>>>> 3d6e3234
+remote_port_stream_rx_busaccess(const char *cmd, uint32_t id, uint32_t flags, uint32_t dev, uint64_t addr, uint32_t len,  uint64_t attr) "cmd=%s, id=0x%"PRIx32", flags=0x%"PRIx32", dev=0x%"PRIx32", addr=0x%"PRIx64", len=0x%"PRIx32", attr=0x%"PRIx64