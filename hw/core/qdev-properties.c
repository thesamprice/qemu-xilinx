--- conflicted
+++ resolved
@@ -50,16 +50,12 @@
     }
 }
 
-<<<<<<< HEAD
 void qdev_prop_allow_set_link(const Object *obj, const char *name,
                               Object *val, Error **errp)
 {
 }
 
-void *qdev_get_prop_ptr(Object *obj, Property *prop)
-=======
 void *object_field_prop_ptr(Object *obj, Property *prop)
->>>>>>> cdad781d
 {
     void *ptr = obj;
     ptr += prop->offset;
