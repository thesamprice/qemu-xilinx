#include "qemu/osdep.h"
#include "hw/qdev-properties.h"
#include "qapi/error.h"
#include "qapi/qapi-types-misc.h"
#include "qapi/qmp/qerror.h"
#include "qemu/ctype.h"
#include "qemu/error-report.h"
#include "qapi/visitor.h"
#include "qemu/units.h"
#include "qemu/cutils.h"
#include "qdev-prop-internal.h"

void qdev_prop_set_after_realize(DeviceState *dev, const char *name,
                                  Error **errp)
{
    if (dev->id) {
        error_setg(errp, "Attempt to set property '%s' on device '%s' "
                   "(type '%s') after it was realized", name, dev->id,
                   object_get_typename(OBJECT(dev)));
    } else {
        error_setg(errp, "Attempt to set property '%s' on anonymous device "
                   "(type '%s') after it was realized", name,
                   object_get_typename(OBJECT(dev)));
    }
}

void qdev_prop_allow_set_link_before_realize(const Object *obj,
                                             const char *name,
                                             Object *val, Error **errp)
{
    DeviceState *dev = DEVICE(obj);

    if (dev->realized) {
        error_setg(errp, "Attempt to set link property '%s' on device '%s' "
                   "(type '%s') after it was realized",
                   name, dev->id, object_get_typename(obj));
    }
}

<<<<<<< HEAD

void qdev_prop_allow_set_link(const Object *obj, const char *name,
                              Object *val, Error **errp)
{
}

void *qdev_get_prop_ptr(DeviceState *dev, Property *prop)
=======
void *qdev_get_prop_ptr(Object *obj, Property *prop)
>>>>>>> 55810e90
{
    void *ptr = obj;
    ptr += prop->offset;
    return ptr;
}

void qdev_propinfo_get_enum(Object *obj, Visitor *v, const char *name,
                            void *opaque, Error **errp)
{
    Property *prop = opaque;
    int *ptr = qdev_get_prop_ptr(obj, prop);

    visit_type_enum(v, prop->name, ptr, prop->info->enum_table, errp);
}

void qdev_propinfo_set_enum(Object *obj, Visitor *v, const char *name,
                            void *opaque, Error **errp)
{
    DeviceState *dev = DEVICE(obj);
    Property *prop = opaque;
    int *ptr = qdev_get_prop_ptr(obj, prop);

    if (dev->realized) {
        qdev_prop_set_after_realize(dev, name, errp);
        return;
    }

    visit_type_enum(v, prop->name, ptr, prop->info->enum_table, errp);
}

void qdev_propinfo_set_default_value_enum(ObjectProperty *op,
                                          const Property *prop)
{
    object_property_set_default_str(op,
        qapi_enum_lookup(prop->info->enum_table, prop->defval.i));
}

const PropertyInfo qdev_prop_enum = {
    .name  = "enum",
    .get   = qdev_propinfo_get_enum,
    .set   = qdev_propinfo_set_enum,
    .set_default_value = qdev_propinfo_set_default_value_enum,
};

/* Bit */

static uint32_t qdev_get_prop_mask(Property *prop)
{
    assert(prop->info == &qdev_prop_bit);
    return 0x1 << prop->bitnr;
}

static void bit_prop_set(Object *obj, Property *props, bool val)
{
    uint32_t *p = qdev_get_prop_ptr(obj, props);
    uint32_t mask = qdev_get_prop_mask(props);
    if (val) {
        *p |= mask;
    } else {
        *p &= ~mask;
    }
}

static void prop_get_bit(Object *obj, Visitor *v, const char *name,
                         void *opaque, Error **errp)
{
    Property *prop = opaque;
    uint32_t *p = qdev_get_prop_ptr(obj, prop);
    bool value = (*p & qdev_get_prop_mask(prop)) != 0;

    visit_type_bool(v, name, &value, errp);
}

static void prop_set_bit(Object *obj, Visitor *v, const char *name,
                         void *opaque, Error **errp)
{
    DeviceState *dev = DEVICE(obj);
    Property *prop = opaque;
    bool value;

    if (dev->realized) {
        qdev_prop_set_after_realize(dev, name, errp);
        return;
    }

    if (!visit_type_bool(v, name, &value, errp)) {
        return;
    }
    bit_prop_set(obj, prop, value);
}

static void set_default_value_bool(ObjectProperty *op, const Property *prop)
{
    object_property_set_default_bool(op, prop->defval.u);
}

const PropertyInfo qdev_prop_bit = {
    .name  = "bool",
    .description = "on/off",
    .get   = prop_get_bit,
    .set   = prop_set_bit,
    .set_default_value = set_default_value_bool,
};

/* Bit64 */

static uint64_t qdev_get_prop_mask64(Property *prop)
{
    assert(prop->info == &qdev_prop_bit64);
    return 0x1ull << prop->bitnr;
}

static void bit64_prop_set(Object *obj, Property *props, bool val)
{
    uint64_t *p = qdev_get_prop_ptr(obj, props);
    uint64_t mask = qdev_get_prop_mask64(props);
    if (val) {
        *p |= mask;
    } else {
        *p &= ~mask;
    }
}

static void prop_get_bit64(Object *obj, Visitor *v, const char *name,
                           void *opaque, Error **errp)
{
    Property *prop = opaque;
    uint64_t *p = qdev_get_prop_ptr(obj, prop);
    bool value = (*p & qdev_get_prop_mask64(prop)) != 0;

    visit_type_bool(v, name, &value, errp);
}

static void prop_set_bit64(Object *obj, Visitor *v, const char *name,
                           void *opaque, Error **errp)
{
    DeviceState *dev = DEVICE(obj);
    Property *prop = opaque;
    bool value;

    if (dev->realized) {
        qdev_prop_set_after_realize(dev, name, errp);
        return;
    }

    if (!visit_type_bool(v, name, &value, errp)) {
        return;
    }
    bit64_prop_set(obj, prop, value);
}

const PropertyInfo qdev_prop_bit64 = {
    .name  = "bool",
    .description = "on/off",
    .get   = prop_get_bit64,
    .set   = prop_set_bit64,
    .set_default_value = set_default_value_bool,
};

/* --- bool --- */

static void get_bool(Object *obj, Visitor *v, const char *name, void *opaque,
                     Error **errp)
{
    Property *prop = opaque;
    bool *ptr = qdev_get_prop_ptr(obj, prop);

    visit_type_bool(v, name, ptr, errp);
}

static void set_bool(Object *obj, Visitor *v, const char *name, void *opaque,
                     Error **errp)
{
    DeviceState *dev = DEVICE(obj);
    Property *prop = opaque;
    bool *ptr = qdev_get_prop_ptr(obj, prop);

    if (dev->realized) {
        qdev_prop_set_after_realize(dev, name, errp);
        return;
    }

    visit_type_bool(v, name, ptr, errp);
}

const PropertyInfo qdev_prop_bool = {
    .name  = "bool",
    .get   = get_bool,
    .set   = set_bool,
    .set_default_value = set_default_value_bool,
};

/* --- 8bit integer --- */

static void get_uint8(Object *obj, Visitor *v, const char *name, void *opaque,
                      Error **errp)
{
    Property *prop = opaque;
    uint8_t *ptr = qdev_get_prop_ptr(obj, prop);

    visit_type_uint8(v, name, ptr, errp);
}

static void set_uint8(Object *obj, Visitor *v, const char *name, void *opaque,
                      Error **errp)
{
    DeviceState *dev = DEVICE(obj);
    Property *prop = opaque;
    uint8_t *ptr = qdev_get_prop_ptr(obj, prop);

    if (dev->realized) {
        qdev_prop_set_after_realize(dev, name, errp);
        return;
    }

    visit_type_uint8(v, name, ptr, errp);
}

void qdev_propinfo_set_default_value_int(ObjectProperty *op,
                                         const Property *prop)
{
    object_property_set_default_int(op, prop->defval.i);
}

void qdev_propinfo_set_default_value_uint(ObjectProperty *op,
                                          const Property *prop)
{
    object_property_set_default_uint(op, prop->defval.u);
}

const PropertyInfo qdev_prop_uint8 = {
    .name  = "uint8",
    .get   = get_uint8,
    .set   = set_uint8,
    .set_default_value = qdev_propinfo_set_default_value_uint,
};

/* --- 16bit integer --- */

static void get_uint16(Object *obj, Visitor *v, const char *name,
                       void *opaque, Error **errp)
{
    Property *prop = opaque;
    uint16_t *ptr = qdev_get_prop_ptr(obj, prop);

    visit_type_uint16(v, name, ptr, errp);
}

static void set_uint16(Object *obj, Visitor *v, const char *name,
                       void *opaque, Error **errp)
{
    DeviceState *dev = DEVICE(obj);
    Property *prop = opaque;
    uint16_t *ptr = qdev_get_prop_ptr(obj, prop);

    if (dev->realized) {
        qdev_prop_set_after_realize(dev, name, errp);
        return;
    }

    visit_type_uint16(v, name, ptr, errp);
}

const PropertyInfo qdev_prop_uint16 = {
    .name  = "uint16",
    .get   = get_uint16,
    .set   = set_uint16,
    .set_default_value = qdev_propinfo_set_default_value_uint,
};

/* --- 32bit integer --- */

static void get_uint32(Object *obj, Visitor *v, const char *name,
                       void *opaque, Error **errp)
{
    Property *prop = opaque;
    uint32_t *ptr = qdev_get_prop_ptr(obj, prop);

    visit_type_uint32(v, name, ptr, errp);
}

static void set_uint32(Object *obj, Visitor *v, const char *name,
                       void *opaque, Error **errp)
{
    DeviceState *dev = DEVICE(obj);
    Property *prop = opaque;
    uint32_t *ptr = qdev_get_prop_ptr(obj, prop);

    if (dev->realized) {
        qdev_prop_set_after_realize(dev, name, errp);
        return;
    }

    visit_type_uint32(v, name, ptr, errp);
}

void qdev_propinfo_get_int32(Object *obj, Visitor *v, const char *name,
                             void *opaque, Error **errp)
{
    Property *prop = opaque;
    int32_t *ptr = qdev_get_prop_ptr(obj, prop);

    visit_type_int32(v, name, ptr, errp);
}

static void set_int32(Object *obj, Visitor *v, const char *name, void *opaque,
                      Error **errp)
{
    DeviceState *dev = DEVICE(obj);
    Property *prop = opaque;
    int32_t *ptr = qdev_get_prop_ptr(obj, prop);

    if (dev->realized) {
        qdev_prop_set_after_realize(dev, name, errp);
        return;
    }

    visit_type_int32(v, name, ptr, errp);
}

const PropertyInfo qdev_prop_uint32 = {
    .name  = "uint32",
    .get   = get_uint32,
    .set   = set_uint32,
    .set_default_value = qdev_propinfo_set_default_value_uint,
};

const PropertyInfo qdev_prop_int32 = {
    .name  = "int32",
    .get   = qdev_propinfo_get_int32,
    .set   = set_int32,
    .set_default_value = qdev_propinfo_set_default_value_int,
};

/* --- 64bit integer --- */

static void get_uint64(Object *obj, Visitor *v, const char *name,
                       void *opaque, Error **errp)
{
    Property *prop = opaque;
    uint64_t *ptr = qdev_get_prop_ptr(obj, prop);

    visit_type_uint64(v, name, ptr, errp);
}

static void set_uint64(Object *obj, Visitor *v, const char *name,
                       void *opaque, Error **errp)
{
    DeviceState *dev = DEVICE(obj);
    Property *prop = opaque;
    uint64_t *ptr = qdev_get_prop_ptr(obj, prop);

    if (dev->realized) {
        qdev_prop_set_after_realize(dev, name, errp);
        return;
    }

    visit_type_uint64(v, name, ptr, errp);
}

static void get_int64(Object *obj, Visitor *v, const char *name,
                      void *opaque, Error **errp)
{
    Property *prop = opaque;
    int64_t *ptr = qdev_get_prop_ptr(obj, prop);

    visit_type_int64(v, name, ptr, errp);
}

static void set_int64(Object *obj, Visitor *v, const char *name,
                      void *opaque, Error **errp)
{
    DeviceState *dev = DEVICE(obj);
    Property *prop = opaque;
    int64_t *ptr = qdev_get_prop_ptr(obj, prop);

    if (dev->realized) {
        qdev_prop_set_after_realize(dev, name, errp);
        return;
    }

    visit_type_int64(v, name, ptr, errp);
}

const PropertyInfo qdev_prop_uint64 = {
    .name  = "uint64",
    .get   = get_uint64,
    .set   = set_uint64,
    .set_default_value = qdev_propinfo_set_default_value_uint,
};

const PropertyInfo qdev_prop_int64 = {
    .name  = "int64",
    .get   = get_int64,
    .set   = set_int64,
    .set_default_value = qdev_propinfo_set_default_value_int,
};

/* --- string --- */

static void release_string(Object *obj, const char *name, void *opaque)
{
    Property *prop = opaque;
    g_free(*(char **)qdev_get_prop_ptr(obj, prop));
}

static void get_string(Object *obj, Visitor *v, const char *name,
                       void *opaque, Error **errp)
{
    Property *prop = opaque;
    char **ptr = qdev_get_prop_ptr(obj, prop);

    if (!*ptr) {
        char *str = (char *)"";
        visit_type_str(v, name, &str, errp);
    } else {
        visit_type_str(v, name, ptr, errp);
    }
}

static void set_string(Object *obj, Visitor *v, const char *name,
                       void *opaque, Error **errp)
{
    DeviceState *dev = DEVICE(obj);
    Property *prop = opaque;
    char **ptr = qdev_get_prop_ptr(obj, prop);
    char *str;

    if (dev->realized) {
        qdev_prop_set_after_realize(dev, name, errp);
        return;
    }

    if (!visit_type_str(v, name, &str, errp)) {
        return;
    }
    g_free(*ptr);
    *ptr = str;
}

const PropertyInfo qdev_prop_string = {
    .name  = "str",
    .release = release_string,
    .get   = get_string,
    .set   = set_string,
};

/* --- on/off/auto --- */

const PropertyInfo qdev_prop_on_off_auto = {
    .name = "OnOffAuto",
    .description = "on/off/auto",
    .enum_table = &OnOffAuto_lookup,
    .get = qdev_propinfo_get_enum,
    .set = qdev_propinfo_set_enum,
    .set_default_value = qdev_propinfo_set_default_value_enum,
};

/* --- 32bit unsigned int 'size' type --- */

void qdev_propinfo_get_size32(Object *obj, Visitor *v, const char *name,
                              void *opaque, Error **errp)
{
    Property *prop = opaque;
    uint32_t *ptr = qdev_get_prop_ptr(obj, prop);
    uint64_t value = *ptr;

    visit_type_size(v, name, &value, errp);
}

static void set_size32(Object *obj, Visitor *v, const char *name, void *opaque,
                       Error **errp)
{
    DeviceState *dev = DEVICE(obj);
    Property *prop = opaque;
    uint32_t *ptr = qdev_get_prop_ptr(obj, prop);
    uint64_t value;

    if (dev->realized) {
        qdev_prop_set_after_realize(dev, name, errp);
        return;
    }

    if (!visit_type_size(v, name, &value, errp)) {
        return;
    }

    if (value > UINT32_MAX) {
        error_setg(errp,
                   "Property %s.%s doesn't take value %" PRIu64
                   " (maximum: %u)",
                   object_get_typename(obj), name, value, UINT32_MAX);
        return;
    }

    *ptr = value;
}

const PropertyInfo qdev_prop_size32 = {
    .name  = "size",
    .get = qdev_propinfo_get_size32,
    .set = set_size32,
    .set_default_value = qdev_propinfo_set_default_value_uint,
};

/* --- support for array properties --- */

/* Used as an opaque for the object properties we add for each
 * array element. Note that the struct Property must be first
 * in the struct so that a pointer to this works as the opaque
 * for the underlying element's property hooks as well as for
 * our own release callback.
 */
typedef struct {
    struct Property prop;
    char *propname;
    ObjectPropertyRelease *release;
} ArrayElementProperty;

/* object property release callback for array element properties:
 * we call the underlying element's property release hook, and
 * then free the memory we allocated when we added the property.
 */
static void array_element_release(Object *obj, const char *name, void *opaque)
{
    ArrayElementProperty *p = opaque;
    if (p->release) {
        p->release(obj, name, opaque);
    }
    g_free(p->propname);
    g_free(p);
}

static void set_prop_arraylen(Object *obj, Visitor *v, const char *name,
                              void *opaque, Error **errp)
{
    /* Setter for the property which defines the length of a
     * variable-sized property array. As well as actually setting the
     * array-length field in the device struct, we have to create the
     * array itself and dynamically add the corresponding properties.
     */
    DeviceState *dev = DEVICE(obj);
    Property *prop = opaque;
    uint32_t *alenptr = qdev_get_prop_ptr(obj, prop);
    void **arrayptr = (void *)dev + prop->arrayoffset;
    void *eltptr;
    const char *arrayname;
    int i;

    if (dev->realized) {
        qdev_prop_set_after_realize(dev, name, errp);
        return;
    }
    if (*alenptr) {
        error_setg(errp, "array size property %s may not be set more than once",
                   name);
        return;
    }
    if (!visit_type_uint32(v, name, alenptr, errp)) {
        return;
    }
    if (!*alenptr) {
        return;
    }

    /* DEFINE_PROP_ARRAY guarantees that name should start with this prefix;
     * strip it off so we can get the name of the array itself.
     */
    assert(strncmp(name, PROP_ARRAY_LEN_PREFIX,
                   strlen(PROP_ARRAY_LEN_PREFIX)) == 0);
    arrayname = name + strlen(PROP_ARRAY_LEN_PREFIX);

    /* Note that it is the responsibility of the individual device's deinit
     * to free the array proper.
     */
    *arrayptr = eltptr = g_malloc0(*alenptr * prop->arrayfieldsize);
    for (i = 0; i < *alenptr; i++, eltptr += prop->arrayfieldsize) {
        char *propname = g_strdup_printf("%s[%d]", arrayname, i);
        ArrayElementProperty *arrayprop = g_new0(ArrayElementProperty, 1);
        arrayprop->release = prop->arrayinfo->release;
        arrayprop->propname = propname;
        arrayprop->prop.info = prop->arrayinfo;
        arrayprop->prop.name = propname;
        /* This ugly piece of pointer arithmetic sets up the offset so
         * that when the underlying get/set hooks call qdev_get_prop_ptr
         * they get the right answer despite the array element not actually
         * being inside the device struct.
         */
        arrayprop->prop.offset = eltptr - (void *)dev;
        assert(qdev_get_prop_ptr(obj, &arrayprop->prop) == eltptr);
        object_property_add(obj, propname,
                            arrayprop->prop.info->name,
                            arrayprop->prop.info->get,
                            arrayprop->prop.info->set,
                            array_element_release,
                            arrayprop);
    }
}

const PropertyInfo qdev_prop_arraylen = {
    .name = "uint32",
    .get = get_uint32,
    .set = set_prop_arraylen,
    .set_default_value = qdev_propinfo_set_default_value_uint,
};

/* --- public helpers --- */

static Property *qdev_prop_walk(Property *props, const char *name)
{
    if (!props) {
        return NULL;
    }
    while (props->name) {
        if (strcmp(props->name, name) == 0) {
            return props;
        }
        props++;
    }
    return NULL;
}

static Property *qdev_prop_find(DeviceState *dev, const char *name)
{
    ObjectClass *class;
    Property *prop;

    /* device properties */
    class = object_get_class(OBJECT(dev));
    do {
        prop = qdev_prop_walk(DEVICE_CLASS(class)->props_, name);
        if (prop) {
            return prop;
        }
        class = object_class_get_parent(class);
    } while (class != object_class_by_name(TYPE_DEVICE));

    return NULL;
}

void error_set_from_qdev_prop_error(Error **errp, int ret, Object *obj,
                                    Property *prop, const char *value)
{
    switch (ret) {
    case -EEXIST:
        error_setg(errp, "Property '%s.%s' can't take value '%s', it's in use",
                  object_get_typename(obj), prop->name, value);
        break;
    default:
    case -EINVAL:
        error_setg(errp, QERR_PROPERTY_VALUE_BAD,
                   object_get_typename(obj), prop->name, value);
        break;
    case -ENOENT:
        error_setg(errp, "Property '%s.%s' can't find value '%s'",
                  object_get_typename(obj), prop->name, value);
        break;
    case 0:
        break;
    }
}

void qdev_prop_set_bit(DeviceState *dev, const char *name, bool value)
{
    object_property_set_bool(OBJECT(dev), name, value, &error_abort);
}

void qdev_prop_set_uint8(DeviceState *dev, const char *name, uint8_t value)
{
    object_property_set_int(OBJECT(dev), name, value, &error_abort);
}

void qdev_prop_set_uint16(DeviceState *dev, const char *name, uint16_t value)
{
    object_property_set_int(OBJECT(dev), name, value, &error_abort);
}

void qdev_prop_set_uint32(DeviceState *dev, const char *name, uint32_t value)
{
    object_property_set_int(OBJECT(dev), name, value, &error_abort);
}

void qdev_prop_set_int32(DeviceState *dev, const char *name, int32_t value)
{
    object_property_set_int(OBJECT(dev), name, value, &error_abort);
}

void qdev_prop_set_uint64(DeviceState *dev, const char *name, uint64_t value)
{
    object_property_set_int(OBJECT(dev), name, value, &error_abort);
}

void qdev_prop_set_string(DeviceState *dev, const char *name, const char *value)
{
    object_property_set_str(OBJECT(dev), name, value, &error_abort);
}

void qdev_prop_set_enum(DeviceState *dev, const char *name, int value)
{
    Property *prop;

    prop = qdev_prop_find(dev, name);
    object_property_set_str(OBJECT(dev), name,
                            qapi_enum_lookup(prop->info->enum_table, value),
                            &error_abort);
}

static GPtrArray *global_props(void)
{
    static GPtrArray *gp;

    if (!gp) {
        gp = g_ptr_array_new();
    }

    return gp;
}

void qdev_prop_register_global(GlobalProperty *prop)
{
    g_ptr_array_add(global_props(), prop);
}

const GlobalProperty *qdev_find_global_prop(Object *obj,
                                            const char *name)
{
    GPtrArray *props = global_props();
    const GlobalProperty *p;
    int i;

    for (i = 0; i < props->len; i++) {
        p = g_ptr_array_index(props, i);
        if (object_dynamic_cast(obj, p->driver)
            && !strcmp(p->property, name)) {
            return p;
        }
    }
    return NULL;
}

int qdev_prop_check_globals(void)
{
    int i, ret = 0;

    for (i = 0; i < global_props()->len; i++) {
        GlobalProperty *prop;
        ObjectClass *oc;
        DeviceClass *dc;

        prop = g_ptr_array_index(global_props(), i);
        if (prop->used) {
            continue;
        }
        oc = object_class_by_name(prop->driver);
        oc = object_class_dynamic_cast(oc, TYPE_DEVICE);
        if (!oc) {
            warn_report("global %s.%s has invalid class name",
                        prop->driver, prop->property);
            ret = 1;
            continue;
        }
        dc = DEVICE_CLASS(oc);
        if (!dc->hotpluggable && !prop->used) {
            warn_report("global %s.%s=%s not used",
                        prop->driver, prop->property, prop->value);
            ret = 1;
            continue;
        }
    }
    return ret;
}

void qdev_prop_set_globals(DeviceState *dev)
{
    object_apply_global_props(OBJECT(dev), global_props(),
                              dev->hotplugged ? NULL : &error_fatal);
}

/* --- 64bit unsigned int 'size' type --- */

static void get_size(Object *obj, Visitor *v, const char *name, void *opaque,
                     Error **errp)
{
    Property *prop = opaque;
    uint64_t *ptr = qdev_get_prop_ptr(obj, prop);

    visit_type_size(v, name, ptr, errp);
}

static void set_size(Object *obj, Visitor *v, const char *name, void *opaque,
                     Error **errp)
{
    DeviceState *dev = DEVICE(obj);
    Property *prop = opaque;
    uint64_t *ptr = qdev_get_prop_ptr(obj, prop);

    if (dev->realized) {
        qdev_prop_set_after_realize(dev, name, errp);
        return;
    }

    visit_type_size(v, name, ptr, errp);
}

const PropertyInfo qdev_prop_size = {
    .name  = "size",
    .get = get_size,
    .set = set_size,
    .set_default_value = qdev_propinfo_set_default_value_uint,
};

/* --- object link property --- */

static void create_link_property(ObjectClass *oc, Property *prop)
{
    object_class_property_add_link(oc, prop->name, prop->link_type,
                                   prop->offset,
                                   qdev_prop_allow_set_link_before_realize,
                                   OBJ_PROP_LINK_STRONG);
}

const PropertyInfo qdev_prop_link = {
    .name = "link",
    .create = create_link_property,
};

void qdev_property_add_static(DeviceState *dev, Property *prop)
{
    Object *obj = OBJECT(dev);
    ObjectProperty *op;

    assert(!prop->info->create);

    op = object_property_add(obj, prop->name, prop->info->name,
                             prop->info->get, prop->info->set,
                             prop->info->release,
                             prop);

    object_property_set_description(obj, prop->name,
                                    prop->info->description);

    if (prop->set_default) {
        prop->info->set_default_value(op, prop);
        if (op->init) {
            op->init(obj, op);
        }
    }
}

static void qdev_class_add_property(DeviceClass *klass, Property *prop)
{
    ObjectClass *oc = OBJECT_CLASS(klass);

    if (prop->info->create) {
        prop->info->create(oc, prop);
    } else {
        ObjectProperty *op;

        op = object_class_property_add(oc,
                                       prop->name, prop->info->name,
                                       prop->info->get, prop->info->set,
                                       prop->info->release,
                                       prop);
        if (prop->set_default) {
            prop->info->set_default_value(op, prop);
        }
    }
    object_class_property_set_description(oc, prop->name,
                                          prop->info->description);
}

/**
 * Legacy property handling
 */

static void qdev_get_legacy_property(Object *obj, Visitor *v,
                                     const char *name, void *opaque,
                                     Error **errp)
{
    Property *prop = opaque;

    char buffer[1024];
    char *ptr = buffer;

    prop->info->print(obj, prop, buffer, sizeof(buffer));
    visit_type_str(v, name, &ptr, errp);
}

/**
 * qdev_class_add_legacy_property:
 * @dev: Device to add the property to.
 * @prop: The qdev property definition.
 *
 * Add a legacy QOM property to @dev for qdev property @prop.
 *
 * Legacy properties are string versions of QOM properties.  The format of
 * the string depends on the property type.  Legacy properties are only
 * needed for "info qtree".
 *
 * Do not use this in new code!  QOM Properties added through this interface
 * will be given names in the "legacy" namespace.
 */
static void qdev_class_add_legacy_property(DeviceClass *dc, Property *prop)
{
    g_autofree char *name = NULL;

    /* Register pointer properties as legacy properties */
    if (!prop->info->print && prop->info->get) {
        return;
    }

    name = g_strdup_printf("legacy-%s", prop->name);
    object_class_property_add(OBJECT_CLASS(dc), name, "str",
        prop->info->print ? qdev_get_legacy_property : prop->info->get,
        NULL, NULL, prop);
}

void device_class_set_props(DeviceClass *dc, Property *props)
{
    Property *prop;

    dc->props_ = props;
    for (prop = props; prop && prop->name; prop++) {
        qdev_class_add_legacy_property(dc, prop);
        qdev_class_add_property(dc, prop);
    }
}

void qdev_alias_all_properties(DeviceState *target, Object *source)
{
    ObjectClass *class;
    Property *prop;

    class = object_get_class(OBJECT(target));
    do {
        DeviceClass *dc = DEVICE_CLASS(class);

        for (prop = dc->props_; prop && prop->name; prop++) {
            object_property_add_alias(source, prop->name,
                                      OBJECT(target), prop->name);
        }
        class = object_class_get_parent(class);
    } while (class != object_class_by_name(TYPE_DEVICE));
}<|MERGE_RESOLUTION|>--- conflicted
+++ resolved
@@ -37,17 +37,12 @@
     }
 }
 
-<<<<<<< HEAD
-
 void qdev_prop_allow_set_link(const Object *obj, const char *name,
                               Object *val, Error **errp)
 {
 }
 
-void *qdev_get_prop_ptr(DeviceState *dev, Property *prop)
-=======
 void *qdev_get_prop_ptr(Object *obj, Property *prop)
->>>>>>> 55810e90
 {
     void *ptr = obj;
     ptr += prop->offset;
