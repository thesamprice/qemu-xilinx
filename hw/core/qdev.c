/*
 *  Dynamic device configuration and creation.
 *
 *  Copyright (c) 2009 CodeSourcery
 *
 * This library is free software; you can redistribute it and/or
 * modify it under the terms of the GNU Lesser General Public
 * License as published by the Free Software Foundation; either
 * version 2 of the License, or (at your option) any later version.
 *
 * This library is distributed in the hope that it will be useful,
 * but WITHOUT ANY WARRANTY; without even the implied warranty of
 * MERCHANTABILITY or FITNESS FOR A PARTICULAR PURPOSE.  See the GNU
 * Lesser General Public License for more details.
 *
 * You should have received a copy of the GNU Lesser General Public
 * License along with this library; if not, see <http://www.gnu.org/licenses/>.
 */

/* The theory here is that it should be possible to create a machine without
   knowledge of specific devices.  Historically board init routines have
   passed a bunch of arguments to each device, requiring the board know
   exactly which device it is dealing with.  This file provides an abstract
   API for device configuration and initialization.  Devices will generally
   inherit from a particular bus (e.g. PCI or I2C) rather than
   this API directly.  */

#include "qemu/osdep.h"
#include "qapi/error.h"
#include "qapi/qapi-events-qdev.h"
#include "qapi/qmp/qerror.h"
#include "qapi/visitor.h"
#include "qemu/error-report.h"
#include "qemu/option.h"
#include "hw/hotplug.h"
#include "hw/irq.h"
#include "hw/qdev-properties.h"
#include "hw/boards.h"
#include "hw/sysbus.h"
<<<<<<< HEAD
#include "hw/pm_debug.h"
=======
#include "migration/vmstate.h"
>>>>>>> 9f3a972e

bool qdev_hotplug = false;
static bool qdev_hot_added = false;
bool qdev_hot_removed = false;

const VMStateDescription *qdev_get_vmsd(DeviceState *dev)
{
    DeviceClass *dc = DEVICE_GET_CLASS(dev);
    return dc->vmsd;
}

static void bus_remove_child(BusState *bus, DeviceState *child)
{
    BusChild *kid;

    QTAILQ_FOREACH(kid, &bus->children, sibling) {
        if (kid->child == child) {
            char name[32];

            snprintf(name, sizeof(name), "child[%d]", kid->index);
            QTAILQ_REMOVE(&bus->children, kid, sibling);

            bus->num_children--;

            /* This gives back ownership of kid->child back to us.  */
            object_property_del(OBJECT(bus), name, NULL);
            object_unref(OBJECT(kid->child));
            g_free(kid);
            return;
        }
    }
}

static void bus_add_child(BusState *bus, DeviceState *child)
{
    char name[32];
    BusChild *kid = g_malloc0(sizeof(*kid));

    bus->num_children++;
    kid->index = bus->max_index++;
    kid->child = child;
    object_ref(OBJECT(kid->child));

    QTAILQ_INSERT_HEAD(&bus->children, kid, sibling);

    /* This transfers ownership of kid->child to the property.  */
    snprintf(name, sizeof(name), "child[%d]", kid->index);
    object_property_add_link(OBJECT(bus), name,
                             object_get_typename(OBJECT(child)),
                             (Object **)&kid->child,
                             NULL, /* read-only property */
                             0, /* return ownership on prop deletion */
                             NULL);
}

void qdev_set_parent_bus(DeviceState *dev, BusState *bus)
{
    bool replugging = dev->parent_bus != NULL;

    if (replugging) {
        /* Keep a reference to the device while it's not plugged into
         * any bus, to avoid it potentially evaporating when it is
         * dereffed in bus_remove_child().
         */
        object_ref(OBJECT(dev));
        bus_remove_child(dev->parent_bus, dev);
        object_unref(OBJECT(dev->parent_bus));
    }
    dev->parent_bus = bus;
    object_ref(OBJECT(bus));
    bus_add_child(bus, dev);
    if (replugging) {
        object_unref(OBJECT(dev));
    }
}

/* Create a new device.  This only initializes the device state
   structure and allows properties to be set.  The device still needs
   to be realized.  See qdev-core.h.  */
DeviceState *qdev_create(BusState *bus, const char *name)
{
    DeviceState *dev;

    dev = qdev_try_create(bus, name);
    if (!dev) {
        if (bus) {
            error_report("Unknown device '%s' for bus '%s'", name,
                         object_get_typename(OBJECT(bus)));
        } else {
            error_report("Unknown device '%s' for default sysbus", name);
        }
        abort();
    }

    return dev;
}

DeviceState *qdev_try_create(BusState *bus, const char *type)
{
    DeviceState *dev;

    if (object_class_by_name(type) == NULL) {
        return NULL;
    }
    dev = DEVICE(object_new(type));
    if (!dev) {
        return NULL;
    }

    if (!bus) {
        /* Assert that the device really is a SysBusDevice before
         * we put it onto the sysbus. Non-sysbus devices which aren't
         * being put onto a bus should be created with object_new(TYPE_FOO),
         * not qdev_create(NULL, TYPE_FOO).
         */
        g_assert(object_dynamic_cast(OBJECT(dev), TYPE_SYS_BUS_DEVICE));
        bus = sysbus_get_default();
    }

    qdev_set_parent_bus(dev, bus);
    object_unref(OBJECT(dev));
    return dev;
}

static QTAILQ_HEAD(, DeviceListener) device_listeners
    = QTAILQ_HEAD_INITIALIZER(device_listeners);

enum ListenerDirection { Forward, Reverse };

#define DEVICE_LISTENER_CALL(_callback, _direction, _args...)     \
    do {                                                          \
        DeviceListener *_listener;                                \
                                                                  \
        switch (_direction) {                                     \
        case Forward:                                             \
            QTAILQ_FOREACH(_listener, &device_listeners, link) {  \
                if (_listener->_callback) {                       \
                    _listener->_callback(_listener, ##_args);     \
                }                                                 \
            }                                                     \
            break;                                                \
        case Reverse:                                             \
            QTAILQ_FOREACH_REVERSE(_listener, &device_listeners,  \
                                   link) {                        \
                if (_listener->_callback) {                       \
                    _listener->_callback(_listener, ##_args);     \
                }                                                 \
            }                                                     \
            break;                                                \
        default:                                                  \
            abort();                                              \
        }                                                         \
    } while (0)

static int device_listener_add(DeviceState *dev, void *opaque)
{
    DEVICE_LISTENER_CALL(realize, Forward, dev);

    return 0;
}

void device_listener_register(DeviceListener *listener)
{
    QTAILQ_INSERT_TAIL(&device_listeners, listener, link);

    qbus_walk_children(sysbus_get_default(), NULL, NULL, device_listener_add,
                       NULL, NULL);
}

void device_listener_unregister(DeviceListener *listener)
{
    QTAILQ_REMOVE(&device_listeners, listener, link);
}

void qdev_set_legacy_instance_id(DeviceState *dev, int alias_id,
                                 int required_for_version)
{
    assert(!dev->realized);
    dev->instance_id_alias = alias_id;
    dev->alias_required_for_version = required_for_version;
}

HotplugHandler *qdev_get_machine_hotplug_handler(DeviceState *dev)
{
    MachineState *machine;
    MachineClass *mc;
    Object *m_obj = qdev_get_machine();

    if (object_dynamic_cast(m_obj, TYPE_MACHINE)) {
        machine = MACHINE(m_obj);
        mc = MACHINE_GET_CLASS(machine);
        if (mc->get_hotplug_handler) {
            return mc->get_hotplug_handler(machine, dev);
        }
    }

    return NULL;
}

HotplugHandler *qdev_get_bus_hotplug_handler(DeviceState *dev)
{
    if (dev->parent_bus) {
        return dev->parent_bus->hotplug_handler;
    }
    return NULL;
}

HotplugHandler *qdev_get_hotplug_handler(DeviceState *dev)
{
    HotplugHandler *hotplug_ctrl = qdev_get_machine_hotplug_handler(dev);

    if (hotplug_ctrl == NULL && dev->parent_bus) {
        hotplug_ctrl = qdev_get_bus_hotplug_handler(dev);
    }
    return hotplug_ctrl;
}

static int qdev_reset_one(DeviceState *dev, void *opaque)
{
    device_reset(dev);

    return 0;
}

static int qbus_reset_one(BusState *bus, void *opaque)
{
    BusClass *bc = BUS_GET_CLASS(bus);
    if (bc->reset) {
        bc->reset(bus);
    }
    return 0;
}

void qdev_reset_all(DeviceState *dev)
{
    qdev_walk_children(dev, NULL, NULL, qdev_reset_one, qbus_reset_one, NULL);
}

void qdev_reset_all_fn(void *opaque)
{
    qdev_reset_all(DEVICE(opaque));
}

void qbus_reset_all(BusState *bus)
{
    qbus_walk_children(bus, NULL, NULL, qdev_reset_one, qbus_reset_one, NULL);
}

void qbus_reset_all_fn(void *opaque)
{
    BusState *bus = opaque;
    qbus_reset_all(bus);
}

/* can be used as ->unplug() callback for the simple cases */
void qdev_simple_device_unplug_cb(HotplugHandler *hotplug_dev,
                                  DeviceState *dev, Error **errp)
{
    object_property_set_bool(OBJECT(dev), false, "realized", NULL);
}

/*
 * Realize @dev.
 * Device properties should be set before calling this function.  IRQs
 * and MMIO regions should be connected/mapped after calling this
 * function.
 * On failure, report an error with error_report() and terminate the
 * program.  This is okay during machine creation.  Don't use for
 * hotplug, because there callers need to recover from failure.
 * Exception: if you know the device's init() callback can't fail,
 * then qdev_init_nofail() can't fail either, and is therefore usable
 * even then.  But relying on the device implementation that way is
 * somewhat unclean, and best avoided.
 */
void qdev_init_nofail(DeviceState *dev)
{
    Error *err = NULL;

    assert(!dev->realized);

    object_ref(OBJECT(dev));
    object_property_set_bool(OBJECT(dev), true, "realized", &err);
    if (err) {
        error_reportf_err(err, "Initialization of device %s failed: ",
                          object_get_typename(OBJECT(dev)));
        exit(1);
    }
    object_unref(OBJECT(dev));
}

void qdev_machine_creation_done(void)
{
    /*
     * ok, initial machine setup is done, starting from now we can
     * only create hotpluggable devices
     */
    qdev_hotplug = true;
}

bool qdev_machine_modified(void)
{
    return qdev_hot_added || qdev_hot_removed;
}

BusState *qdev_get_parent_bus(DeviceState *dev)
{
    return dev->parent_bus;
}

static NamedGPIOList *qdev_get_named_gpio_list(DeviceState *dev,
                                               const char *name)
{
    NamedGPIOList *ngl;

    QLIST_FOREACH(ngl, &dev->gpios, node) {
        /* NULL is a valid and matchable name, otherwise do a normal
         * strcmp match.
         */
        if ((!ngl->name && !name) ||
                (name && ngl->name && strcmp(name, ngl->name) == 0)) {
            return ngl;
        }
    }

    ngl = g_malloc0(sizeof(*ngl));
    ngl->name = g_strdup(name);
    QLIST_INSERT_HEAD(&dev->gpios, ngl, node);
    return ngl;
}

void qdev_init_gpio_in_named_with_opaque(DeviceState *dev,
                                         qemu_irq_handler handler,
                                         void *opaque,
                                         const char *name, int n)
{
    int i;
    NamedGPIOList *gpio_list = qdev_get_named_gpio_list(dev, name);

    assert(gpio_list->num_out == 0 || !name);
    gpio_list->in = qemu_extend_irqs(gpio_list->in, gpio_list->num_in, handler,
                                     opaque, n);

    if (!name) {
        name = "unnamed-gpio-in";
    }

    /* Xilinx: For the FDT Generic GPIO magic we need this to be a wild card
     * and not the usual numbered GPIOs.
     */
    gchar *propname = g_strdup_printf("%s[*]", name);

    for (i = gpio_list->num_in; i < gpio_list->num_in + n; i++) {
        object_property_add_child(OBJECT(dev), propname,
                                  OBJECT(gpio_list->in[i]), &error_abort);
    }

    g_free(propname);
    gpio_list->num_in += n;
}

void qdev_init_gpio_in(DeviceState *dev, qemu_irq_handler handler, int n)
{
    qdev_init_gpio_in_named(dev, handler, NULL, n);
}

void qdev_init_gpio_out_named(DeviceState *dev, qemu_irq *pins,
                              const char *name, int n)
{
    int i;
    NamedGPIOList *gpio_list = qdev_get_named_gpio_list(dev, name);

    assert(gpio_list->num_in == 0 || !name);

    if (!name) {
        name = "unnamed-gpio-out";
    }
    memset(pins, 0, sizeof(*pins) * n);

    /* Xilinx: For the FDT Generic GPIO magic we need this to be a wild card
     * and not the usual numbered GPIOs.
     */
    gchar *propname = g_strdup_printf("%s[*]", name);

    for (i = 0; i < n; ++i) {
        object_property_add_link(OBJECT(dev), propname, TYPE_IRQ,
                                 (Object **)&pins[i],
                                 object_property_allow_set_link,
                                 OBJ_PROP_LINK_STRONG,
                                 &error_abort);
    }
    g_free(propname);
    gpio_list->num_out += n;
}

void qdev_init_gpio_out(DeviceState *dev, qemu_irq *pins, int n)
{
    qdev_init_gpio_out_named(dev, pins, NULL, n);
}

qemu_irq qdev_get_gpio_in_named(DeviceState *dev, const char *name, int n)
{
    char *propname = g_strdup_printf("%s[%d]",
                                     name ? name : "unnamed-gpio-in", n);
    return (qemu_irq)object_property_get_link(OBJECT(dev), propname, NULL);
}

qemu_irq qdev_get_gpio_in(DeviceState *dev, int n)
{
    return qdev_get_gpio_in_named(dev, NULL, n);
}

qemu_irq qdev_get_gpio_out_named(DeviceState *dev, const char *name, int n)
{
    char *propname = g_strdup_printf("%s[%d]",
                                     name ? name : "unnamed-gpio-out", n);
    return (qemu_irq)object_property_get_link(OBJECT(dev), propname, NULL);
}

qemu_irq qdev_get_gpio_out(DeviceState *dev, int n)
{
    return qdev_get_gpio_out_named(dev, NULL, n);
}

void qdev_connect_gpio_out_named(DeviceState *dev, const char *name, int n,
                                 qemu_irq pin)
{
    qemu_irq irq;
    if (!pin) {
        return;
    }
    char *propname = g_strdup_printf("%s[%d]",
                                     name ? name : "unnamed-gpio-out", n);

    irq = (qemu_irq)object_property_get_link(OBJECT(dev), propname, NULL);
    if (irq) {
        char *splitter_name;
        irq = qemu_irq_split(irq, pin);
        /* ugly, be a sure-fire way to get a unique name */
        splitter_name = g_strdup_printf("%s-split-%p", propname, irq);
        object_property_add_child(OBJECT(dev), splitter_name,OBJECT(irq),
                                  &error_abort);
    } else {
        irq = pin;
    }
    if (irq) {
        /* We need a name for object_property_set_link to work.  If the
         * object has a parent, object_property_add_child will come back
         * with an error without doing anything.  If it has none, it will
         * never fail.  So we can just call it with a NULL Error pointer.
         */
        object_property_add_child(container_get(qdev_get_machine(),
                                                "/unattached"),
                                  "non-qdev-gpio[*]", OBJECT(pin), NULL);
    }
    object_property_set_link(OBJECT(dev), OBJECT(irq), propname, NULL);
    g_free(propname);
}

qemu_irq qdev_get_gpio_out_connector(DeviceState *dev, const char *name, int n)
{
    char *propname = g_strdup_printf("%s[%d]",
                                     name ? name : "unnamed-gpio-out", n);

    qemu_irq ret = (qemu_irq)object_property_get_link(OBJECT(dev), propname,
                                                      NULL);

    return ret;
}

/* disconnect a GPIO output, returning the disconnected input (if any) */

static qemu_irq qdev_disconnect_gpio_out_named(DeviceState *dev,
                                               const char *name, int n)
{
    char *propname = g_strdup_printf("%s[%d]",
                                     name ? name : "unnamed-gpio-out", n);

    qemu_irq ret = (qemu_irq)object_property_get_link(OBJECT(dev), propname,
                                                      NULL);
    if (ret) {
        object_property_set_link(OBJECT(dev), NULL, propname, NULL);
    }
    g_free(propname);
    return ret;
}

qemu_irq qdev_intercept_gpio_out(DeviceState *dev, qemu_irq icpt,
                                 const char *name, int n)
{
    qemu_irq disconnected = qdev_disconnect_gpio_out_named(dev, name, n);
    qdev_connect_gpio_out_named(dev, name, n, icpt);
    return disconnected;
}

void qdev_connect_gpio_out(DeviceState * dev, int n, qemu_irq pin)
{
    qdev_connect_gpio_out_named(dev, NULL, n, pin);
}

static void qdev_pass_ngl(DeviceState *dev, DeviceState *container,
                     NamedGPIOList *ngl)
{
    int i;

    for (i = 0; i < ngl->num_in; i++) {
        const char *nm = ngl->name ? ngl->name : "unnamed-gpio-in";
        char *propname = g_strdup_printf("%s[%d]", nm, i);

        object_property_add_alias(OBJECT(container), propname,
                                  OBJECT(dev), propname,
                                  &error_abort);
        g_free(propname);
    }
    for (i = 0; i < ngl->num_out; i++) {
        const char *nm = ngl->name ? ngl->name : "unnamed-gpio-out";
        char *propname = g_strdup_printf("%s[%d]", nm, i);

        object_property_add_alias(OBJECT(container), propname,
                                  OBJECT(dev), propname,
                                  &error_abort);
        g_free(propname);
    }
    QLIST_REMOVE(ngl, node);
    QLIST_INSERT_HEAD(&container->gpios, ngl, node);
}

void qdev_pass_all_gpios(DeviceState *dev, DeviceState *container)
{
    NamedGPIOList *ngl, *next;

    QLIST_FOREACH_SAFE(ngl, &dev->gpios, node, next) {
        qdev_pass_ngl(dev, container, ngl);
    }
}

void qdev_pass_gpios(DeviceState *dev, DeviceState *container,
                     const char *name)
{
    NamedGPIOList *ngl = qdev_get_named_gpio_list(dev, name);

    qdev_pass_ngl(dev, container, ngl);
}


BusState *qdev_get_child_bus(DeviceState *dev, const char *name)
{
    BusState *bus;
    Object *child = object_resolve_path_component(OBJECT(dev), name);

    bus = (BusState *)object_dynamic_cast(child, TYPE_BUS);
    if (bus) {
        return bus;
    }

    QLIST_FOREACH(bus, &dev->child_bus, sibling) {
        if (strcmp(name, bus->name) == 0) {
            return bus;
        }
    }
    return NULL;
}

int qdev_walk_children(DeviceState *dev,
                       qdev_walkerfn *pre_devfn, qbus_walkerfn *pre_busfn,
                       qdev_walkerfn *post_devfn, qbus_walkerfn *post_busfn,
                       void *opaque)
{
    BusState *bus;
    int err;

    if (pre_devfn) {
        err = pre_devfn(dev, opaque);
        if (err) {
            return err;
        }
    }

    QLIST_FOREACH(bus, &dev->child_bus, sibling) {
        err = qbus_walk_children(bus, pre_devfn, pre_busfn,
                                 post_devfn, post_busfn, opaque);
        if (err < 0) {
            return err;
        }
    }

    if (post_devfn) {
        err = post_devfn(dev, opaque);
        if (err) {
            return err;
        }
    }

    return 0;
}

DeviceState *qdev_find_recursive(BusState *bus, const char *id)
{
    BusChild *kid;
    DeviceState *ret;
    BusState *child;

    QTAILQ_FOREACH(kid, &bus->children, sibling) {
        DeviceState *dev = kid->child;

        if (dev->id && strcmp(dev->id, id) == 0) {
            return dev;
        }

        QLIST_FOREACH(child, &dev->child_bus, sibling) {
            ret = qdev_find_recursive(child, id);
            if (ret) {
                return ret;
            }
        }
    }
    return NULL;
}

char *qdev_get_dev_path(DeviceState *dev)
{
    BusClass *bc;

    if (!dev || !dev->parent_bus) {
        return NULL;
    }

    bc = BUS_GET_CLASS(dev->parent_bus);
    if (bc->get_dev_path) {
        return bc->get_dev_path(dev);
    }

    return NULL;
}

/**
 * Legacy property handling
 */

static void qdev_get_legacy_property(Object *obj, Visitor *v,
                                     const char *name, void *opaque,
                                     Error **errp)
{
    DeviceState *dev = DEVICE(obj);
    Property *prop = opaque;

    char buffer[1024];
    char *ptr = buffer;

    prop->info->print(dev, prop, buffer, sizeof(buffer));
    visit_type_str(v, name, &ptr, errp);
}

/**
 * qdev_property_add_legacy:
 * @dev: Device to add the property to.
 * @prop: The qdev property definition.
 * @errp: location to store error information.
 *
 * Add a legacy QOM property to @dev for qdev property @prop.
 * On error, store error in @errp.
 *
 * Legacy properties are string versions of QOM properties.  The format of
 * the string depends on the property type.  Legacy properties are only
 * needed for "info qtree".
 *
 * Do not use this in new code!  QOM Properties added through this interface
 * will be given names in the "legacy" namespace.
 */
static void qdev_property_add_legacy(DeviceState *dev, Property *prop,
                                     Error **errp)
{
    gchar *name;

    /* Register pointer properties as legacy properties */
    if (!prop->info->print && prop->info->get) {
        return;
    }

    if (prop->info->create) {
        return;
    }

    name = g_strdup_printf("legacy-%s", prop->name);
    object_property_add(OBJECT(dev), name, "str",
                        prop->info->print ? qdev_get_legacy_property : prop->info->get,
                        NULL,
                        NULL,
                        prop, errp);

    g_free(name);
}

/**
 * qdev_property_add_static:
 * @dev: Device to add the property to.
 * @prop: The qdev property definition.
 * @errp: location to store error information.
 *
 * Add a static QOM property to @dev for qdev property @prop.
 * On error, store error in @errp.  Static properties access data in a struct.
 * The type of the QOM property is derived from prop->info.
 */
void qdev_property_add_static(DeviceState *dev, Property *prop,
                              Error **errp)
{
    Error *local_err = NULL;
    Object *obj = OBJECT(dev);

    if (prop->info->create) {
        prop->info->create(obj, prop, &local_err);
    } else {
        /*
         * TODO qdev_prop_ptr does not have getters or setters.  It must
         * go now that it can be replaced with links.  The test should be
         * removed along with it: all static properties are read/write.
         */
        if (!prop->info->get && !prop->info->set) {
            return;
        }
        object_property_add(obj, prop->name, prop->info->name,
                            prop->info->get, prop->info->set,
                            prop->info->release,
                            prop, &local_err);
    }

    if (local_err) {
        error_propagate(errp, local_err);
        return;
    }

    object_property_set_description(obj, prop->name,
                                    prop->info->description,
                                    &error_abort);

    if (prop->set_default) {
        prop->info->set_default_value(obj, prop);
    }
}

/* @qdev_alias_all_properties - Add alias properties to the source object for
 * all qdev properties on the target DeviceState.
 */
void qdev_alias_all_properties(DeviceState *target, Object *source)
{
    ObjectClass *class;
    Property *prop;

    class = object_get_class(OBJECT(target));
    do {
        DeviceClass *dc = DEVICE_CLASS(class);

        for (prop = dc->props; prop && prop->name; prop++) {
            object_property_add_alias(source, prop->name,
                                      OBJECT(target), prop->name,
                                      &error_abort);
        }
        class = object_class_get_parent(class);
    } while (class != object_class_by_name(TYPE_DEVICE));
}

static int qdev_add_hotpluggable_device(Object *obj, void *opaque)
{
    GSList **list = opaque;
    DeviceState *dev = (DeviceState *)object_dynamic_cast(OBJECT(obj),
                                                          TYPE_DEVICE);

    if (dev == NULL) {
        return 0;
    }

    if (dev->realized && object_property_get_bool(obj, "hotpluggable", NULL)) {
        *list = g_slist_append(*list, dev);
    }

    return 0;
}

GSList *qdev_build_hotpluggable_device_list(Object *peripheral)
{
    GSList *list = NULL;

    object_child_foreach(peripheral, qdev_add_hotpluggable_device, &list);

    return list;
}

static bool device_get_realized(Object *obj, Error **errp)
{
    DeviceState *dev = DEVICE(obj);
    return dev->realized;
}

static bool check_only_migratable(Object *obj, Error **err)
{
    DeviceClass *dc = DEVICE_GET_CLASS(obj);

    if (!vmstate_check_only_migratable(dc->vmsd)) {
        error_setg(err, "Device %s is not migratable, but "
                   "--only-migratable was specified",
                   object_get_typename(obj));
        return false;
    }

    return true;
}

static void device_set_realized(Object *obj, bool value, Error **errp)
{
    DeviceState *dev = DEVICE(obj);
    DeviceClass *dc = DEVICE_GET_CLASS(dev);
    HotplugHandler *hotplug_ctrl;
    BusState *bus;
    Error *local_err = NULL;
    bool unattached_parent = false;
    static int unattached_count;

    if (dev->hotplugged && !dc->hotpluggable) {
        error_setg(errp, QERR_DEVICE_NO_HOTPLUG, object_get_typename(obj));
        return;
    }

    if (value && !dev->realized) {
        if (!check_only_migratable(obj, &local_err)) {
            goto fail;
        }

        if (!obj->parent) {
            gchar *name = g_strdup_printf("device[%d]", unattached_count++);

            object_property_add_child(container_get(qdev_get_machine(),
                                                    "/unattached"),
                                      name, obj, &error_abort);
            unattached_parent = true;
            g_free(name);
        }

        hotplug_ctrl = qdev_get_hotplug_handler(dev);
        if (hotplug_ctrl) {
            hotplug_handler_pre_plug(hotplug_ctrl, dev, &local_err);
            if (local_err != NULL) {
                goto fail;
            }
        }

        if (dc->realize) {
            dc->realize(dev, &local_err);
        }

        if (local_err != NULL) {
            goto fail;
        }

        DEVICE_LISTENER_CALL(realize, Forward, dev);

        /*
         * always free/re-initialize here since the value cannot be cleaned up
         * in device_unrealize due to its usage later on in the unplug path
         */
        g_free(dev->canonical_path);
        dev->canonical_path = object_get_canonical_path(OBJECT(dev));

        if (qdev_get_vmsd(dev)) {
            if (vmstate_register_with_alias_id(dev, -1, qdev_get_vmsd(dev), dev,
                                               dev->instance_id_alias,
                                               dev->alias_required_for_version,
                                               &local_err) < 0) {
                goto post_realize_fail;
            }
        }

        QLIST_FOREACH(bus, &dev->child_bus, sibling) {
            object_property_set_bool(OBJECT(bus), true, "realized",
                                         &local_err);
            if (local_err != NULL) {
                goto child_realize_fail;
            }
        }
        if (dev->hotplugged) {
            device_reset(dev);
        }
        dev->pending_deleted_event = false;

        if (hotplug_ctrl) {
            hotplug_handler_plug(hotplug_ctrl, dev, &local_err);
            if (local_err != NULL) {
                goto child_realize_fail;
            }
       }

    } else if (!value && dev->realized) {
        Error **local_errp = NULL;
        QLIST_FOREACH(bus, &dev->child_bus, sibling) {
            local_errp = local_err ? NULL : &local_err;
            object_property_set_bool(OBJECT(bus), false, "realized",
                                     local_errp);
        }
        if (qdev_get_vmsd(dev)) {
            vmstate_unregister(dev, qdev_get_vmsd(dev), dev);
        }
        if (dc->unrealize) {
            local_errp = local_err ? NULL : &local_err;
            dc->unrealize(dev, local_errp);
        }
        dev->pending_deleted_event = true;
        DEVICE_LISTENER_CALL(unrealize, Reverse, dev);
    }

    if (local_err != NULL) {
        goto fail;
    }

    dev->realized = value;
    return;

child_realize_fail:
    QLIST_FOREACH(bus, &dev->child_bus, sibling) {
        object_property_set_bool(OBJECT(bus), false, "realized",
                                 NULL);
    }

    if (qdev_get_vmsd(dev)) {
        vmstate_unregister(dev, qdev_get_vmsd(dev), dev);
    }

post_realize_fail:
    g_free(dev->canonical_path);
    dev->canonical_path = NULL;
    if (dc->unrealize) {
        dc->unrealize(dev, NULL);
    }

fail:
    error_propagate(errp, local_err);
    if (unattached_parent) {
        object_unparent(OBJECT(dev));
        unattached_count--;
    }
}

static bool device_get_hotpluggable(Object *obj, Error **errp)
{
    DeviceClass *dc = DEVICE_GET_CLASS(obj);
    DeviceState *dev = DEVICE(obj);

    return dc->hotpluggable && (dev->parent_bus == NULL ||
                                qbus_is_hotpluggable(dev->parent_bus));
}

static bool device_get_hotplugged(Object *obj, Error **err)
{
    DeviceState *dev = DEVICE(obj);

    return dev->hotplugged;
}

static void device_initfn(Object *obj)
{
    DeviceState *dev = DEVICE(obj);
    DeviceClass *dc = DEVICE_GET_CLASS(obj);
    ObjectClass *class;
    Property *prop;

    if (qdev_hotplug) {
        dev->hotplugged = 1;
        qdev_hot_added = true;
    }

    dev->instance_id_alias = -1;
    dev->realized = false;

    object_property_add_bool(obj, "realized",
                             device_get_realized, device_set_realized, NULL);
    object_property_add_bool(obj, "hotpluggable",
                             device_get_hotpluggable, NULL, NULL);
    object_property_add_bool(obj, "hotplugged",
                             device_get_hotplugged, NULL,
                             &error_abort);

    class = object_get_class(OBJECT(dev));
    do {
        for (prop = DEVICE_CLASS(class)->props; prop && prop->name; prop++) {
            qdev_property_add_legacy(dev, prop, &error_abort);
            qdev_property_add_static(dev, prop, &error_abort);
        }
        class = object_class_get_parent(class);
    } while (class != object_class_by_name(TYPE_DEVICE));

    object_property_add_link(OBJECT(dev), "parent_bus", TYPE_BUS,
                             (Object **)&dev->parent_bus, NULL, 0,
                             &error_abort);

    /* Power and retention control. */
    qdev_init_gpio_in_named(dev, dc->pwr_cntrl, "pwr_cntrl", 1);
    qdev_init_gpio_in_named(dev, dc->hlt_cntrl, "hlt_cntrl", 1);
    /* Reset control. */
    qdev_init_gpio_in_named(dev, dc->rst_cntrl, "rst_cntrl", 6);

    QLIST_INIT(&dev->gpios);
}

static void device_post_init(Object *obj)
{
    /*
     * Note: ordered so that the user's global properties take
     * precedence.
     */
    object_apply_compat_props(obj);
    qdev_prop_set_globals(DEVICE(obj));
}

/* Unlink device from bus and free the structure.  */
static void device_finalize(Object *obj)
{
    NamedGPIOList *ngl, *next;

    DeviceState *dev = DEVICE(obj);

    QLIST_FOREACH_SAFE(ngl, &dev->gpios, node, next) {
        QLIST_REMOVE(ngl, node);
        qemu_free_irqs(ngl->in, ngl->num_in);
        g_free(ngl->name);
        g_free(ngl);
        /* ngl->out irqs are owned by the other end and should not be freed
         * here
         */
    }

    /* Only send event if the device had been completely realized */
    if (dev->pending_deleted_event) {
        g_assert(dev->canonical_path);

        qapi_event_send_device_deleted(!!dev->id, dev->id, dev->canonical_path);
        g_free(dev->canonical_path);
        dev->canonical_path = NULL;
    }

    qemu_opts_del(dev->opts);
}

static void device_class_base_init(ObjectClass *class, void *data)
{
    DeviceClass *klass = DEVICE_CLASS(class);

    /* We explicitly look up properties in the superclasses,
     * so do not propagate them to the subclasses.
     */
    klass->props = NULL;
}

static void device_unparent(Object *obj)
{
    DeviceState *dev = DEVICE(obj);
    BusState *bus;

    if (dev->realized) {
        object_property_set_bool(obj, false, "realized", NULL);
    }
    while (dev->num_child_bus) {
        bus = QLIST_FIRST(&dev->child_bus);
        object_unparent(OBJECT(bus));
    }
    if (dev->parent_bus) {
        bus_remove_child(dev->parent_bus, dev);
        object_unref(OBJECT(dev->parent_bus));
        dev->parent_bus = NULL;
    }
}

static Property device_props[] = {
    DEFINE_PROP_STRING_CONST("device-id", DeviceState, id),
    DEFINE_PROP_END_OF_LIST(),
};

static void device_pwr_hlt_cntrl(void *opaque, const char *from)
{
    const char *to;
    DeviceState *dev = DEVICE(opaque);

    dev->ps.active = dev->ps.power && !dev->ps.halt;
    to = PM_STATE(dev);

    if (from != to) {
        PM_DEBUG_PRINT("%s: from %s to %s\n", dev->id, from, to);
    }
}

static void device_pwr_cntrl(void *opaque, int n, int level)
{
    DeviceState *dev = DEVICE(opaque);
    const char *from = PM_STATE(dev);

    dev->ps.power = level;

    device_pwr_hlt_cntrl(opaque, from);
}

static void device_hlt_cntrl(void *opaque, int n, int level)
{
    DeviceState *dev = DEVICE(opaque);
    const char *from = PM_STATE(dev);

    dev->ps.halt = level;

    device_pwr_hlt_cntrl(opaque, from);
}

/* Default rst_cntrl callback for all devices. */
static void device_rst_cntrl(void *opaque, int n, int level)
{
    DeviceState *dev = DEVICE(opaque);
    uint64_t p_level = dev->reset_level;

    /* Update the reset state.  */
    dev->reset_level &= ~(1 << n);
    dev->reset_level |= (!!level) << n;

    /* Do not reset device on updates without state change.  */
    if (p_level != dev->reset_level) {
        device_reset(dev);
    }
}

static void device_class_init(ObjectClass *class, void *data)
{
    DeviceClass *dc = DEVICE_CLASS(class);

    class->unparent = device_unparent;
    dc->props = device_props;

    /* by default all devices were considered as hotpluggable,
     * so with intent to check it in generic qdev_unplug() /
     * device_set_realized() functions make every device
     * hotpluggable. Devices that shouldn't be hotpluggable,
     * should override it in their class_init()
     */
    dc->hotpluggable = true;

    /* power state callbacks */
    dc->pwr_cntrl = device_pwr_cntrl;
    dc->hlt_cntrl = device_hlt_cntrl;
    /* reset control callback */
    dc->rst_cntrl = device_rst_cntrl;

    dc->user_creatable = true;
}

void device_class_set_parent_reset(DeviceClass *dc,
                                   DeviceReset dev_reset,
                                   DeviceReset *parent_reset)
{
    *parent_reset = dc->reset;
    dc->reset = dev_reset;
}

void device_class_set_parent_realize(DeviceClass *dc,
                                     DeviceRealize dev_realize,
                                     DeviceRealize *parent_realize)
{
    *parent_realize = dc->realize;
    dc->realize = dev_realize;
}

void device_class_set_parent_unrealize(DeviceClass *dc,
                                       DeviceUnrealize dev_unrealize,
                                       DeviceUnrealize *parent_unrealize)
{
    *parent_unrealize = dc->unrealize;
    dc->unrealize = dev_unrealize;
}

void device_reset(DeviceState *dev)
{
    DeviceClass *klass = DEVICE_GET_CLASS(dev);

    if (klass->reset) {
        klass->reset(dev);
    }
}

Object *qdev_get_machine(void)
{
    static Object *dev;

    if (dev == NULL) {
        dev = container_get(object_get_root(), "/machine");
    }

    return dev;
}

static const TypeInfo device_type_info = {
    .name = TYPE_DEVICE,
    .parent = TYPE_OBJECT,
    .instance_size = sizeof(DeviceState),
    .instance_init = device_initfn,
    .instance_post_init = device_post_init,
    .instance_finalize = device_finalize,
    .class_base_init = device_class_base_init,
    .class_init = device_class_init,
    .abstract = true,
    .class_size = sizeof(DeviceClass),
};

static void qdev_register_types(void)
{
    type_register_static(&device_type_info);
}

type_init(qdev_register_types)<|MERGE_RESOLUTION|>--- conflicted
+++ resolved
@@ -37,11 +37,8 @@
 #include "hw/qdev-properties.h"
 #include "hw/boards.h"
 #include "hw/sysbus.h"
-<<<<<<< HEAD
 #include "hw/pm_debug.h"
-=======
 #include "migration/vmstate.h"
->>>>>>> 9f3a972e
 
 bool qdev_hotplug = false;
 static bool qdev_hot_added = false;
