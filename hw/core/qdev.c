--- conflicted
+++ resolved
@@ -1234,16 +1234,14 @@
      * should override it in their class_init()
      */
     dc->hotpluggable = true;
-<<<<<<< HEAD
 
     /* power state callbacks */
     dc->pwr_cntrl = device_pwr_cntrl;
     dc->hlt_cntrl = device_hlt_cntrl;
     /* reset control callback */
     dc->rst_cntrl = device_rst_cntrl;
-=======
+
     dc->user_creatable = true;
->>>>>>> 1ab5eb4e
 }
 
 void device_reset(DeviceState *dev)
