config EMPTY_SLOT
    bool

config PTIMER
    bool

config FITLOADER
    bool

config GENERIC_LOADER
    bool
    default y

config OR_IRQ
    bool

config PLATFORM_BUS
    bool

<<<<<<< HEAD
config REMOTE_PORT
	bool

config REMOTE_PORT_PCI
	bool
=======
config REGISTER
    bool

config SPLIT_IRQ
    bool
>>>>>>> 17dc5799
<|MERGE_RESOLUTION|>--- conflicted
+++ resolved
@@ -17,16 +17,14 @@
 config PLATFORM_BUS
     bool
 
-<<<<<<< HEAD
 config REMOTE_PORT
 	bool
 
 config REMOTE_PORT_PCI
 	bool
-=======
+
 config REGISTER
     bool
 
 config SPLIT_IRQ
-    bool
->>>>>>> 17dc5799
+    bool