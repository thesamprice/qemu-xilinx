/*
 * ARM Integrator CP System emulation.
 *
 * Copyright (c) 2005-2007 CodeSourcery.
 * Written by Paul Brook
 *
 * This code is licensed under the GPL
 */

#include "qemu/osdep.h"
#include "qapi/error.h"
#include "qemu-common.h"
#include "cpu.h"
#include "hw/sysbus.h"
#include "hw/devices.h"
#include "hw/boards.h"
#include "hw/arm/arm.h"
#include "hw/misc/arm_integrator_debug.h"
#include "net/net.h"
#include "exec/address-spaces.h"
#include "sysemu/sysemu.h"
#include "qemu/error-report.h"
#include "hw/char/pl011.h"

#define TYPE_INTEGRATOR_CM "integrator_core"
#define INTEGRATOR_CM(obj) \
    OBJECT_CHECK(IntegratorCMState, (obj), TYPE_INTEGRATOR_CM)

typedef struct IntegratorCMState {
    /*< private >*/
    SysBusDevice parent_obj;
    /*< public >*/

    MemoryRegion iomem;
    uint32_t memsz;
    MemoryRegion flash;
    uint32_t cm_osc;
    uint32_t cm_ctrl;
    uint32_t cm_lock;
    uint32_t cm_auxosc;
    uint32_t cm_sdram;
    uint32_t cm_init;
    uint32_t cm_flags;
    uint32_t cm_nvflags;
    uint32_t cm_refcnt_offset;
    uint32_t int_level;
    uint32_t irq_enabled;
    uint32_t fiq_enabled;
} IntegratorCMState;

static uint8_t integrator_spd[128] = {
   128, 8, 4, 11, 9, 1, 64, 0,  2, 0xa0, 0xa0, 0, 0, 8, 0, 1,
   0xe, 4, 0x1c, 1, 2, 0x20, 0xc0, 0, 0, 0, 0, 0x30, 0x28, 0x30, 0x28, 0x40
};

static uint64_t integratorcm_read(void *opaque, hwaddr offset,
                                  unsigned size)
{
    IntegratorCMState *s = opaque;
    if (offset >= 0x100 && offset < 0x200) {
        /* CM_SPD */
        if (offset >= 0x180)
            return 0;
        return integrator_spd[offset >> 2];
    }
    switch (offset >> 2) {
    case 0: /* CM_ID */
        return 0x411a3001;
    case 1: /* CM_PROC */
        return 0;
    case 2: /* CM_OSC */
        return s->cm_osc;
    case 3: /* CM_CTRL */
        return s->cm_ctrl;
    case 4: /* CM_STAT */
        return 0x00100000;
    case 5: /* CM_LOCK */
        if (s->cm_lock == 0xa05f) {
            return 0x1a05f;
        } else {
            return s->cm_lock;
        }
    case 6: /* CM_LMBUSCNT */
        /* ??? High frequency timer.  */
        hw_error("integratorcm_read: CM_LMBUSCNT");
    case 7: /* CM_AUXOSC */
        return s->cm_auxosc;
    case 8: /* CM_SDRAM */
        return s->cm_sdram;
    case 9: /* CM_INIT */
        return s->cm_init;
    case 10: /* CM_REFCNT */
        /* This register, CM_REFCNT, provides a 32-bit count value.
         * The count increments at the fixed reference clock frequency of 24MHz
         * and can be used as a real-time counter.
         */
        return (uint32_t)muldiv64(qemu_clock_get_ns(QEMU_CLOCK_VIRTUAL), 24,
                                  1000) - s->cm_refcnt_offset;
    case 12: /* CM_FLAGS */
        return s->cm_flags;
    case 14: /* CM_NVFLAGS */
        return s->cm_nvflags;
    case 16: /* CM_IRQ_STAT */
        return s->int_level & s->irq_enabled;
    case 17: /* CM_IRQ_RSTAT */
        return s->int_level;
    case 18: /* CM_IRQ_ENSET */
        return s->irq_enabled;
    case 20: /* CM_SOFT_INTSET */
        return s->int_level & 1;
    case 24: /* CM_FIQ_STAT */
        return s->int_level & s->fiq_enabled;
    case 25: /* CM_FIQ_RSTAT */
        return s->int_level;
    case 26: /* CM_FIQ_ENSET */
        return s->fiq_enabled;
    case 32: /* CM_VOLTAGE_CTL0 */
    case 33: /* CM_VOLTAGE_CTL1 */
    case 34: /* CM_VOLTAGE_CTL2 */
    case 35: /* CM_VOLTAGE_CTL3 */
        /* ??? Voltage control unimplemented.  */
        return 0;
    default:
        hw_error("integratorcm_read: Unimplemented offset 0x%x\n",
                 (int)offset);
        return 0;
    }
}

static void integratorcm_do_remap(IntegratorCMState *s)
{
    /* Sync memory region state with CM_CTRL REMAP bit:
     * bit 0 => flash at address 0; bit 1 => RAM
     */
    memory_region_set_enabled(&s->flash, !(s->cm_ctrl & 4));
}

static void integratorcm_set_ctrl(IntegratorCMState *s, uint32_t value)
{
    if (value & 8) {
        qemu_system_reset_request();
    }
    if ((s->cm_ctrl ^ value) & 1) {
        /* (value & 1) != 0 means the green "MISC LED" is lit.
         * We don't have any nice place to display LEDs. printf is a bad
         * idea because Linux uses the LED as a heartbeat and the output
         * will swamp anything else on the terminal.
         */
    }
    /* Note that the RESET bit [3] always reads as zero */
    s->cm_ctrl = (s->cm_ctrl & ~5) | (value & 5);
    integratorcm_do_remap(s);
}

static void integratorcm_update(IntegratorCMState *s)
{
    /* ??? The CPU irq/fiq is raised when either the core module or base PIC
       are active.  */
    if (s->int_level & (s->irq_enabled | s->fiq_enabled))
        hw_error("Core module interrupt\n");
}

static void integratorcm_write(void *opaque, hwaddr offset,
                               uint64_t value, unsigned size)
{
    IntegratorCMState *s = opaque;
    switch (offset >> 2) {
    case 2: /* CM_OSC */
        if (s->cm_lock == 0xa05f)
            s->cm_osc = value;
        break;
    case 3: /* CM_CTRL */
        integratorcm_set_ctrl(s, value);
        break;
    case 5: /* CM_LOCK */
        s->cm_lock = value & 0xffff;
        break;
    case 7: /* CM_AUXOSC */
        if (s->cm_lock == 0xa05f)
            s->cm_auxosc = value;
        break;
    case 8: /* CM_SDRAM */
        s->cm_sdram = value;
        break;
    case 9: /* CM_INIT */
        /* ??? This can change the memory bus frequency.  */
        s->cm_init = value;
        break;
    case 12: /* CM_FLAGSS */
        s->cm_flags |= value;
        break;
    case 13: /* CM_FLAGSC */
        s->cm_flags &= ~value;
        break;
    case 14: /* CM_NVFLAGSS */
        s->cm_nvflags |= value;
        break;
    case 15: /* CM_NVFLAGSS */
        s->cm_nvflags &= ~value;
        break;
    case 18: /* CM_IRQ_ENSET */
        s->irq_enabled |= value;
        integratorcm_update(s);
        break;
    case 19: /* CM_IRQ_ENCLR */
        s->irq_enabled &= ~value;
        integratorcm_update(s);
        break;
    case 20: /* CM_SOFT_INTSET */
        s->int_level |= (value & 1);
        integratorcm_update(s);
        break;
    case 21: /* CM_SOFT_INTCLR */
        s->int_level &= ~(value & 1);
        integratorcm_update(s);
        break;
    case 26: /* CM_FIQ_ENSET */
        s->fiq_enabled |= value;
        integratorcm_update(s);
        break;
    case 27: /* CM_FIQ_ENCLR */
        s->fiq_enabled &= ~value;
        integratorcm_update(s);
        break;
    case 32: /* CM_VOLTAGE_CTL0 */
    case 33: /* CM_VOLTAGE_CTL1 */
    case 34: /* CM_VOLTAGE_CTL2 */
    case 35: /* CM_VOLTAGE_CTL3 */
        /* ??? Voltage control unimplemented.  */
        break;
    default:
        hw_error("integratorcm_write: Unimplemented offset 0x%x\n",
                 (int)offset);
        break;
    }
}

/* Integrator/CM control registers.  */

static const MemoryRegionOps integratorcm_ops = {
    .read = integratorcm_read,
    .write = integratorcm_write,
    .endianness = DEVICE_NATIVE_ENDIAN,
};

static void integratorcm_init(Object *obj)
{
    IntegratorCMState *s = INTEGRATOR_CM(obj);
    SysBusDevice *dev = SYS_BUS_DEVICE(obj);

    s->cm_osc = 0x01000048;
    /* ??? What should the high bits of this value be?  */
    s->cm_auxosc = 0x0007feff;
    s->cm_sdram = 0x00011122;
    memcpy(integrator_spd + 73, "QEMU-MEMORY", 11);
    s->cm_init = 0x00000112;
    s->cm_refcnt_offset = muldiv64(qemu_clock_get_ns(QEMU_CLOCK_VIRTUAL), 24,
                                   1000);
    memory_region_init_ram(&s->flash, obj, "integrator.flash", 0x100000,
                           &error_fatal);
    vmstate_register_ram_global(&s->flash);

    memory_region_init_io(&s->iomem, obj, &integratorcm_ops, s,
                          "integratorcm", 0x00800000);
    sysbus_init_mmio(dev, &s->iomem);

    integratorcm_do_remap(s);
    /* ??? Save/restore.  */
}

static void integratorcm_realize(DeviceState *d, Error **errp)
{
    IntegratorCMState *s = INTEGRATOR_CM(d);

    if (s->memsz >= 256) {
        integrator_spd[31] = 64;
        s->cm_sdram |= 0x10;
    } else if (s->memsz >= 128) {
        integrator_spd[31] = 32;
        s->cm_sdram |= 0x0c;
    } else if (s->memsz >= 64) {
        integrator_spd[31] = 16;
        s->cm_sdram |= 0x08;
    } else if (s->memsz >= 32) {
        integrator_spd[31] = 4;
        s->cm_sdram |= 0x04;
    } else {
        integrator_spd[31] = 2;
    }
<<<<<<< HEAD
    memcpy(integrator_spd + 73, "QEMU-MEMORY", 11);
    s->cm_init = 0x00000112;
    s->cm_refcnt_offset = muldiv64(qemu_clock_get_ns(QEMU_CLOCK_VIRTUAL), 24,
                                   1000);
    memory_region_init_ram(&s->flash, OBJECT(s), "integrator.flash", 0x100000,
                           &error_fatal);
    vmstate_register_ram_global(&s->flash);

    memory_region_init_io(&s->iomem, OBJECT(s), &integratorcm_ops, s,
                          "integratorcm", 0x00800000);
    sysbus_init_mmio(dev, &s->iomem);

    integratorcm_do_remap(s);
    /* ??? Save/restore.  */
    return 0;
=======
>>>>>>> 7124ccf8
}

/* Integrator/CP hardware emulation.  */
/* Primary interrupt controller.  */

#define TYPE_INTEGRATOR_PIC "integrator_pic"
#define INTEGRATOR_PIC(obj) \
   OBJECT_CHECK(icp_pic_state, (obj), TYPE_INTEGRATOR_PIC)

typedef struct icp_pic_state {
    /*< private >*/
    SysBusDevice parent_obj;
    /*< public >*/

    MemoryRegion iomem;
    uint32_t level;
    uint32_t irq_enabled;
    uint32_t fiq_enabled;
    qemu_irq parent_irq;
    qemu_irq parent_fiq;
} icp_pic_state;

static void icp_pic_update(icp_pic_state *s)
{
    uint32_t flags;

    flags = (s->level & s->irq_enabled);
    qemu_set_irq(s->parent_irq, flags != 0);
    flags = (s->level & s->fiq_enabled);
    qemu_set_irq(s->parent_fiq, flags != 0);
}

static void icp_pic_set_irq(void *opaque, int irq, int level)
{
    icp_pic_state *s = (icp_pic_state *)opaque;
    if (level)
        s->level |= 1 << irq;
    else
        s->level &= ~(1 << irq);
    icp_pic_update(s);
}

static uint64_t icp_pic_read(void *opaque, hwaddr offset,
                             unsigned size)
{
    icp_pic_state *s = (icp_pic_state *)opaque;

    switch (offset >> 2) {
    case 0: /* IRQ_STATUS */
        return s->level & s->irq_enabled;
    case 1: /* IRQ_RAWSTAT */
        return s->level;
    case 2: /* IRQ_ENABLESET */
        return s->irq_enabled;
    case 4: /* INT_SOFTSET */
        return s->level & 1;
    case 8: /* FRQ_STATUS */
        return s->level & s->fiq_enabled;
    case 9: /* FRQ_RAWSTAT */
        return s->level;
    case 10: /* FRQ_ENABLESET */
        return s->fiq_enabled;
    case 3: /* IRQ_ENABLECLR */
    case 5: /* INT_SOFTCLR */
    case 11: /* FRQ_ENABLECLR */
    default:
        printf ("icp_pic_read: Bad register offset 0x%x\n", (int)offset);
        return 0;
    }
}

static void icp_pic_write(void *opaque, hwaddr offset,
                          uint64_t value, unsigned size)
{
    icp_pic_state *s = (icp_pic_state *)opaque;

    switch (offset >> 2) {
    case 2: /* IRQ_ENABLESET */
        s->irq_enabled |= value;
        break;
    case 3: /* IRQ_ENABLECLR */
        s->irq_enabled &= ~value;
        break;
    case 4: /* INT_SOFTSET */
        if (value & 1)
            icp_pic_set_irq(s, 0, 1);
        break;
    case 5: /* INT_SOFTCLR */
        if (value & 1)
            icp_pic_set_irq(s, 0, 0);
        break;
    case 10: /* FRQ_ENABLESET */
        s->fiq_enabled |= value;
        break;
    case 11: /* FRQ_ENABLECLR */
        s->fiq_enabled &= ~value;
        break;
    case 0: /* IRQ_STATUS */
    case 1: /* IRQ_RAWSTAT */
    case 8: /* FRQ_STATUS */
    case 9: /* FRQ_RAWSTAT */
    default:
        printf ("icp_pic_write: Bad register offset 0x%x\n", (int)offset);
        return;
    }
    icp_pic_update(s);
}

static const MemoryRegionOps icp_pic_ops = {
    .read = icp_pic_read,
    .write = icp_pic_write,
    .endianness = DEVICE_NATIVE_ENDIAN,
};

static void icp_pic_init(Object *obj)
{
    DeviceState *dev = DEVICE(obj);
    icp_pic_state *s = INTEGRATOR_PIC(obj);
    SysBusDevice *sbd = SYS_BUS_DEVICE(obj);

    qdev_init_gpio_in(dev, icp_pic_set_irq, 32);
    sysbus_init_irq(sbd, &s->parent_irq);
    sysbus_init_irq(sbd, &s->parent_fiq);
    memory_region_init_io(&s->iomem, obj, &icp_pic_ops, s,
                          "icp-pic", 0x00800000);
    sysbus_init_mmio(sbd, &s->iomem);
}

/* CP control registers.  */

#define TYPE_ICP_CONTROL_REGS "icp-ctrl-regs"
#define ICP_CONTROL_REGS(obj) \
    OBJECT_CHECK(ICPCtrlRegsState, (obj), TYPE_ICP_CONTROL_REGS)

typedef struct ICPCtrlRegsState {
    /*< private >*/
    SysBusDevice parent_obj;
    /*< public >*/

    MemoryRegion iomem;

    qemu_irq mmc_irq;
    uint32_t intreg_state;
} ICPCtrlRegsState;

#define ICP_GPIO_MMC_WPROT      "mmc-wprot"
#define ICP_GPIO_MMC_CARDIN     "mmc-cardin"

#define ICP_INTREG_WPROT        (1 << 0)
#define ICP_INTREG_CARDIN       (1 << 3)

static uint64_t icp_control_read(void *opaque, hwaddr offset,
                                 unsigned size)
{
    ICPCtrlRegsState *s = opaque;

    switch (offset >> 2) {
    case 0: /* CP_IDFIELD */
        return 0x41034003;
    case 1: /* CP_FLASHPROG */
        return 0;
    case 2: /* CP_INTREG */
        return s->intreg_state;
    case 3: /* CP_DECODE */
        return 0x11;
    default:
        hw_error("icp_control_read: Bad offset %x\n", (int)offset);
        return 0;
    }
}

static void icp_control_write(void *opaque, hwaddr offset,
                          uint64_t value, unsigned size)
{
    ICPCtrlRegsState *s = opaque;

    switch (offset >> 2) {
    case 2: /* CP_INTREG */
        s->intreg_state &= ~(value & ICP_INTREG_CARDIN);
        qemu_set_irq(s->mmc_irq, !!(s->intreg_state & ICP_INTREG_CARDIN));
        break;
    case 1: /* CP_FLASHPROG */
    case 3: /* CP_DECODE */
        /* Nothing interesting implemented yet.  */
        break;
    default:
        hw_error("icp_control_write: Bad offset %x\n", (int)offset);
    }
}

static const MemoryRegionOps icp_control_ops = {
    .read = icp_control_read,
    .write = icp_control_write,
    .endianness = DEVICE_NATIVE_ENDIAN,
};

static void icp_control_mmc_wprot(void *opaque, int line, int level)
{
    ICPCtrlRegsState *s = opaque;

    s->intreg_state &= ~ICP_INTREG_WPROT;
    if (level) {
        s->intreg_state |= ICP_INTREG_WPROT;
    }
}

static void icp_control_mmc_cardin(void *opaque, int line, int level)
{
    ICPCtrlRegsState *s = opaque;

    /* line is released by writing to CP_INTREG */
    if (level) {
        s->intreg_state |= ICP_INTREG_CARDIN;
        qemu_set_irq(s->mmc_irq, 1);
    }
}

static void icp_control_init(Object *obj)
{
    SysBusDevice *sbd = SYS_BUS_DEVICE(obj);
    ICPCtrlRegsState *s = ICP_CONTROL_REGS(obj);
    DeviceState *dev = DEVICE(obj);

    memory_region_init_io(&s->iomem, OBJECT(s), &icp_control_ops, s,
                          "icp_ctrl_regs", 0x00800000);
    sysbus_init_mmio(sbd, &s->iomem);

    qdev_init_gpio_in_named(dev, icp_control_mmc_wprot, ICP_GPIO_MMC_WPROT, 1);
    qdev_init_gpio_in_named(dev, icp_control_mmc_cardin,
                            ICP_GPIO_MMC_CARDIN, 1);
    sysbus_init_irq(sbd, &s->mmc_irq);
}


/* Board init.  */

static struct arm_boot_info integrator_binfo = {
    .loader_start = 0x0,
    .board_id = 0x113,
};

static void integratorcp_init(MachineState *machine)
{
    ram_addr_t ram_size = machine->ram_size;
    const char *cpu_model = machine->cpu_model;
    const char *kernel_filename = machine->kernel_filename;
    const char *kernel_cmdline = machine->kernel_cmdline;
    const char *initrd_filename = machine->initrd_filename;
    ObjectClass *cpu_oc;
    Object *cpuobj;
    ARMCPU *cpu;
    MemoryRegion *address_space_mem = get_system_memory();
    MemoryRegion *ram = g_new(MemoryRegion, 1);
    MemoryRegion *ram_alias = g_new(MemoryRegion, 1);
    qemu_irq pic[32];
    DeviceState *dev, *sic, *icp;
    int i;

    if (!cpu_model) {
        cpu_model = "arm926";
    }

    cpu_oc = cpu_class_by_name(TYPE_ARM_CPU, cpu_model);
    if (!cpu_oc) {
        fprintf(stderr, "Unable to find CPU definition\n");
        exit(1);
    }

    cpuobj = object_new(object_class_get_name(cpu_oc));

    /* By default ARM1176 CPUs have EL3 enabled.  This board does not
     * currently support EL3 so the CPU EL3 property is disabled before
     * realization.
     */
    if (object_property_find(cpuobj, "has_el3", NULL)) {
        object_property_set_bool(cpuobj, false, "has_el3", &error_fatal);
    }

    object_property_set_bool(cpuobj, true, "realized", &error_fatal);

    cpu = ARM_CPU(cpuobj);

    memory_region_allocate_system_memory(ram, NULL, "integrator.ram",
                                         ram_size);
    /* ??? On a real system the first 1Mb is mapped as SSRAM or boot flash.  */
    /* ??? RAM should repeat to fill physical memory space.  */
    /* SDRAM at address zero*/
    memory_region_add_subregion(address_space_mem, 0, ram);
    /* And again at address 0x80000000 */
    memory_region_init_alias(ram_alias, NULL, "ram.alias", ram, 0, ram_size);
    memory_region_add_subregion(address_space_mem, 0x80000000, ram_alias);

    dev = qdev_create(NULL, TYPE_INTEGRATOR_CM);
    qdev_prop_set_uint32(dev, "memsz", ram_size >> 20);
    qdev_init_nofail(dev);
    sysbus_mmio_map((SysBusDevice *)dev, 0, 0x10000000);

    dev = sysbus_create_varargs(TYPE_INTEGRATOR_PIC, 0x14000000,
                                qdev_get_gpio_in(DEVICE(cpu), ARM_CPU_IRQ),
                                qdev_get_gpio_in(DEVICE(cpu), ARM_CPU_FIQ),
                                NULL);
    for (i = 0; i < 32; i++) {
        pic[i] = qdev_get_gpio_in(dev, i);
    }
    sic = sysbus_create_simple(TYPE_INTEGRATOR_PIC, 0xca000000, pic[26]);
    sysbus_create_varargs("integrator_pit", 0x13000000,
                          pic[5], pic[6], pic[7], NULL);
    sysbus_create_simple("pl031", 0x15000000, pic[8]);
<<<<<<< HEAD
    sysbus_create_simple("pl011", 0x16000000, pic[1]);
    sysbus_create_simple("pl011", 0x17000000, pic[2]);
=======
    pl011_create(0x16000000, pic[1], serial_hds[0]);
    pl011_create(0x17000000, pic[2], serial_hds[1]);
>>>>>>> 7124ccf8
    icp = sysbus_create_simple(TYPE_ICP_CONTROL_REGS, 0xcb000000,
                               qdev_get_gpio_in(sic, 3));
    sysbus_create_simple("pl050_keyboard", 0x18000000, pic[3]);
    sysbus_create_simple("pl050_mouse", 0x19000000, pic[4]);
    sysbus_create_simple(TYPE_INTEGRATOR_DEBUG, 0x1a000000, 0);

    dev = sysbus_create_varargs("pl181", 0x1c000000, pic[23], pic[24], NULL);
    qdev_connect_gpio_out(dev, 0,
                          qdev_get_gpio_in_named(icp, ICP_GPIO_MMC_WPROT, 0));
    qdev_connect_gpio_out(dev, 1,
                          qdev_get_gpio_in_named(icp, ICP_GPIO_MMC_CARDIN, 0));

    if (nd_table[0].used)
        smc91c111_init(&nd_table[0], 0xc8000000, pic[27]);

    sysbus_create_simple("pl110", 0xc0000000, pic[22]);

    integrator_binfo.ram_size = ram_size;
    integrator_binfo.kernel_filename = kernel_filename;
    integrator_binfo.kernel_cmdline = kernel_cmdline;
    integrator_binfo.initrd_filename = initrd_filename;
    arm_load_kernel(cpu, &integrator_binfo);
}

static void integratorcp_machine_init(MachineClass *mc)
{
    mc->desc = "ARM Integrator/CP (ARM926EJ-S)";
    mc->init = integratorcp_init;
}

DEFINE_MACHINE("integratorcp", integratorcp_machine_init)

static Property core_properties[] = {
    DEFINE_PROP_UINT32("memsz", IntegratorCMState, memsz, 0),
    DEFINE_PROP_END_OF_LIST(),
};

static void core_class_init(ObjectClass *klass, void *data)
{
    DeviceClass *dc = DEVICE_CLASS(klass);

    dc->props = core_properties;
    dc->realize = integratorcm_realize;
}

static const TypeInfo core_info = {
    .name          = TYPE_INTEGRATOR_CM,
    .parent        = TYPE_SYS_BUS_DEVICE,
    .instance_size = sizeof(IntegratorCMState),
    .instance_init = integratorcm_init,
    .class_init    = core_class_init,
};

static const TypeInfo icp_pic_info = {
    .name          = TYPE_INTEGRATOR_PIC,
    .parent        = TYPE_SYS_BUS_DEVICE,
    .instance_size = sizeof(icp_pic_state),
    .instance_init = icp_pic_init,
};

static const TypeInfo icp_ctrl_regs_info = {
    .name          = TYPE_ICP_CONTROL_REGS,
    .parent        = TYPE_SYS_BUS_DEVICE,
    .instance_size = sizeof(ICPCtrlRegsState),
    .instance_init = icp_control_init,
};

static const TypeInfo icp_ctrl_regs_info = {
    .name          = TYPE_ICP_CONTROL_REGS,
    .parent        = TYPE_SYS_BUS_DEVICE,
    .instance_size = sizeof(ICPCtrlRegsState),
    .instance_init = icp_control_init,
};

static void integratorcp_register_types(void)
{
    type_register_static(&icp_pic_info);
    type_register_static(&core_info);
    type_register_static(&icp_ctrl_regs_info);
}

type_init(integratorcp_register_types)<|MERGE_RESOLUTION|>--- conflicted
+++ resolved
@@ -287,24 +287,6 @@
     } else {
         integrator_spd[31] = 2;
     }
-<<<<<<< HEAD
-    memcpy(integrator_spd + 73, "QEMU-MEMORY", 11);
-    s->cm_init = 0x00000112;
-    s->cm_refcnt_offset = muldiv64(qemu_clock_get_ns(QEMU_CLOCK_VIRTUAL), 24,
-                                   1000);
-    memory_region_init_ram(&s->flash, OBJECT(s), "integrator.flash", 0x100000,
-                           &error_fatal);
-    vmstate_register_ram_global(&s->flash);
-
-    memory_region_init_io(&s->iomem, OBJECT(s), &integratorcm_ops, s,
-                          "integratorcm", 0x00800000);
-    sysbus_init_mmio(dev, &s->iomem);
-
-    integratorcm_do_remap(s);
-    /* ??? Save/restore.  */
-    return 0;
-=======
->>>>>>> 7124ccf8
 }
 
 /* Integrator/CP hardware emulation.  */
@@ -613,13 +595,8 @@
     sysbus_create_varargs("integrator_pit", 0x13000000,
                           pic[5], pic[6], pic[7], NULL);
     sysbus_create_simple("pl031", 0x15000000, pic[8]);
-<<<<<<< HEAD
-    sysbus_create_simple("pl011", 0x16000000, pic[1]);
-    sysbus_create_simple("pl011", 0x17000000, pic[2]);
-=======
     pl011_create(0x16000000, pic[1], serial_hds[0]);
     pl011_create(0x17000000, pic[2], serial_hds[1]);
->>>>>>> 7124ccf8
     icp = sysbus_create_simple(TYPE_ICP_CONTROL_REGS, 0xcb000000,
                                qdev_get_gpio_in(sic, 3));
     sysbus_create_simple("pl050_keyboard", 0x18000000, pic[3]);
@@ -687,13 +664,6 @@
     .instance_init = icp_control_init,
 };
 
-static const TypeInfo icp_ctrl_regs_info = {
-    .name          = TYPE_ICP_CONTROL_REGS,
-    .parent        = TYPE_SYS_BUS_DEVICE,
-    .instance_size = sizeof(ICPCtrlRegsState),
-    .instance_init = icp_control_init,
-};
-
 static void integratorcp_register_types(void)
 {
     type_register_static(&icp_pic_info);
