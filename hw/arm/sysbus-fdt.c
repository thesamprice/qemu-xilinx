--- conflicted
+++ resolved
@@ -93,13 +93,8 @@
     for (i = 0; i < nb_props; i++) {
         r = qemu_fdt_getprop(host_fdt, node_path,
                              props[i].name,
-<<<<<<< HEAD
-                             &prop_len, 0,
-                             props[i].optional ? &err : &error_fatal);
-=======
                              &prop_len,
                              &err);
->>>>>>> 82b2865e
         if (r) {
             qemu_fdt_setprop(guest_fdt, nodename,
                              props[i].name, r, prop_len);
@@ -167,7 +162,7 @@
     }
 
     r = qemu_fdt_getprop(host_fdt, node_path, "compatible", &prop_len,
-                         0, &error_fatal);
+                         &error_fatal);
     if (strcmp(r, "fixed-clock")) {
         error_report("clock handle %d is not a fixed clock", host_phandle);
         exit(1);
@@ -340,7 +335,7 @@
 
     /* generate nodes for DMA_CLK and PTP_CLK */
     r = qemu_fdt_getprop(host_fdt, node_path[0], "clocks",
-                         &prop_len, 0, &error_fatal);
+                         &prop_len, &error_fatal);
     if (prop_len != 8) {
         error_report("%s clocks property should contain 2 handles", __func__);
         exit(1);
