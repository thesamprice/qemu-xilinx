config ARM_VIRT
    bool
    imply PCI_DEVICES
    imply TEST_DEVICES
    imply VFIO_AMD_XGBE
    imply VFIO_PLATFORM
    imply VFIO_XGMAC
    imply TPM_TIS_SYSBUS
    imply TPM_TIS_I2C
    imply NVDIMM
    select ARM_GIC
    select ACPI
    select ARM_SMMUV3
    select GPIO_KEY
    select FW_CFG_DMA
    select PCI_EXPRESS
    select PCI_EXPRESS_GENERIC_BRIDGE
    select PFLASH_CFI01
    select PL011 # UART
    select PL031 # RTC
    select PL061 # GPIO
    select GPIO_PWR
    select PLATFORM_BUS
    select SMBIOS
    select VIRTIO_MMIO
    select ACPI_PCI
    select MEM_DEVICE
    select DIMM
    select ACPI_HW_REDUCED
    select ACPI_APEI
    select ACPI_VIOT
    select VIRTIO_MEM_SUPPORTED
    select ACPI_CXL
    select ACPI_HMAT

config CHEETAH
    bool
    default y
    depends on TCG && ARM
    select OMAP
    select TSC210X

config CUBIEBOARD
    bool
    default y
    depends on TCG && ARM
    select ALLWINNER_A10

config DIGIC
    bool
    default y
    depends on TCG && ARM
    select PTIMER
    select PFLASH_CFI02

config EXYNOS4
    bool
    default y
    depends on TCG && ARM
    imply I2C_DEVICES
    select A9MPCORE
    select I2C
    select LAN9118
    select PL310 # cache controller
    select PTIMER
    select SDHCI
    select USB_EHCI_SYSBUS
    select OR_IRQ

config HIGHBANK
    bool
    default y
    depends on TCG && ARM
    select A9MPCORE
    select A15MPCORE
    select AHCI
    select ARM_TIMER # sp804
    select ARM_V7M
    select PL011 # UART
    select PL022 # SPI
    select PL031 # RTC
    select PL061 # GPIO
    select PL310 # cache controller
    select XGMAC # ethernet

config INTEGRATOR
    bool
    default y
    depends on TCG && ARM
    select ARM_TIMER
    select INTEGRATOR_DEBUG
    select PL011 # UART
    select PL031 # RTC
    select PL041 # audio
    select PL050 # keyboard/mouse
    select PL110 # pl111 LCD controller
    select PL181 # display
    select SMC91C111

config MAINSTONE
    bool
    default y
    depends on TCG && ARM
    select PXA2XX
    select PFLASH_CFI01
    select SMC91C111

config MUSCA
    bool
    default y
    depends on TCG && ARM
    select ARMSSE
    select PL011
    select PL031
    select SPLIT_IRQ
    select UNIMP

config MARVELL_88W8618
    bool

config MUSICPAL
    bool
    default y
    depends on TCG && ARM
    select OR_IRQ
    select BITBANG_I2C
    select MARVELL_88W8618
    select PTIMER
    select PFLASH_CFI02
    select SERIAL
    select WM8750

config NETDUINO2
    bool
    default y
    depends on TCG && ARM
    select STM32F205_SOC

config NETDUINOPLUS2
    bool
    default y
    depends on TCG && ARM
    select STM32F405_SOC

config OLIMEX_STM32_H405
    bool
    default y
    depends on TCG && ARM
    select STM32F405_SOC

config NSERIES
    bool
    default y
    depends on TCG && ARM
    select OMAP
    select TMP105   # temperature sensor
    select BLIZZARD # LCD/TV controller
    select ONENAND
    select TSC210X  # touchscreen/sensors/audio
    select TSC2005  # touchscreen/sensors/keypad
    select LM832X   # GPIO keyboard chip
    select TWL92230 # energy-management
    select TUSB6010

config OMAP
    bool
    select FRAMEBUFFER
    select I2C
    select ECC
    select NAND
    select PFLASH_CFI01
    select SD
    select SERIAL

config PXA2XX
    bool
    select FRAMEBUFFER
    select I2C
    select SERIAL
    select SD
    select SSI
    select USB_OHCI
    select PCMCIA

config GUMSTIX
    bool
    default y
    depends on TCG && ARM
    select PFLASH_CFI01
    select SMC91C111
    select PXA2XX

config TOSA
    bool
    default y
    depends on TCG && ARM
    select ZAURUS  # scoop
    select MICRODRIVE
    select PXA2XX
    select LED

config SPITZ
    bool
    default y
    depends on TCG && ARM
    select ADS7846 # touch-screen controller
    select MAX111X # A/D converter
    select WM8750  # audio codec
    select MAX7310 # GPIO expander
    select ZAURUS  # scoop
    select NAND    # memory
    select ECC     # Error-correcting for NAND
    select MICRODRIVE
    select PXA2XX

config Z2
    bool
    default y
    depends on TCG && ARM
    select PFLASH_CFI01
    select WM8750
    select PL011 # UART
    select PXA2XX

config REALVIEW
    bool
    default y
    depends on TCG && ARM
    imply PCI_DEVICES
    imply PCI_TESTDEV
    imply I2C_DEVICES
    select SMC91C111
    select LAN9118
    select A9MPCORE
    select A15MPCORE
    select ARM11MPCORE
    select ARM_TIMER
    select VERSATILE_PCI
    select WM8750 # audio codec
    select LSI_SCSI_PCI
    select PCI
    select PL011  # UART
    select PL031  # RTC
    select PL041  # audio codec
    select PL050  # keyboard/mouse
    select PL061  # GPIO
    select PL080  # DMA controller
    select PL110
    select PL181  # display
    select PL310  # cache controller
    select ARM_SBCON_I2C
    select DS1338 # I2C RTC+NVRAM
    select USB_OHCI

config SBSA_REF
    bool
    default y
    depends on TCG && AARCH64
    imply PCI_DEVICES
    select AHCI
    select ARM_SMMUV3
    select GPIO_KEY
    select PCI_EXPRESS
    select PCI_EXPRESS_GENERIC_BRIDGE
    select PFLASH_CFI01
    select PL011 # UART
    select PL031 # RTC
    select PL061 # GPIO
    select USB_EHCI_SYSBUS
    select WDT_SBSA

config SABRELITE
    bool
    default y
    depends on TCG && ARM
    select FSL_IMX6
    select SSI_M25P80

config STELLARIS
    bool
    default y
    depends on TCG && ARM
    imply I2C_DEVICES
    select ARM_V7M
    select CMSDK_APB_WATCHDOG
    select I2C
    select PL011 # UART
    select PL022 # SPI
    select PL061 # GPIO
    select SSD0303 # OLED display
    select SSD0323 # OLED display
    select SSI_SD
    select STELLARIS_INPUT
    select STELLARIS_ENET # ethernet
    select STELLARIS_GPTM # general purpose timer module
    select UNIMP

config STM32VLDISCOVERY
    bool
    default y
    depends on TCG && ARM
    select STM32F100_SOC

config STRONGARM
    bool
    select PXA2XX

config COLLIE
    bool
    default y
    depends on TCG && ARM
    select PFLASH_CFI01
    select ZAURUS  # scoop
    select STRONGARM

config SX1
    bool
    default y
    depends on TCG && ARM
    select OMAP

config VERSATILE
    bool
    default y
    depends on TCG && ARM
    select ARM_TIMER # sp804
    select PFLASH_CFI01
    select LSI_SCSI_PCI
    select PL050  # keyboard/mouse
    select PL080  # DMA controller
    select PL190  # Vector PIC
    select REALVIEW
    select USB_OHCI

config VEXPRESS
    bool
    default y
    depends on TCG && ARM
    select A9MPCORE
    select A15MPCORE
    select ARM_MPTIMER
    select ARM_TIMER # sp804
    select LAN9118
    select PFLASH_CFI01
    select PL011 # UART
    select PL041 # audio codec
    select PL181  # display
    select REALVIEW
    select SII9022
    select VIRTIO_MMIO

config ZYNQ
    bool
    default y
    depends on TCG && ARM
    select A9MPCORE
    select CADENCE # UART
    select PFLASH_CFI02
    select PL330
    select SDHCI
    select SSI_M25P80
    select USB_EHCI_SYSBUS
    select XILINX # UART
    select XILINX_AXI
    select XILINX_SPI
    select XILINX_SPIPS
    select ZYNQ_DEVCFG

config ARM_V7M
    bool
    # currently v7M must be included in a TCG build due to translate.c
    default y
    depends on TCG && ARM
    select PTIMER

config ALLWINNER_A10
    bool
    select AHCI
    select ALLWINNER_A10_PIT
    select ALLWINNER_A10_PIC
    select ALLWINNER_A10_CCM
    select ALLWINNER_A10_DRAMC
    select ALLWINNER_WDT
    select ALLWINNER_EMAC
    select ALLWINNER_I2C
    select AXP209_PMU
    select SERIAL
    select UNIMP

config ALLWINNER_H3
    bool
    default y
    depends on TCG && ARM
    select ALLWINNER_A10_PIT
    select ALLWINNER_SUN8I_EMAC
    select ALLWINNER_I2C
    select ALLWINNER_WDT
    select SERIAL
    select ARM_TIMER
    select ARM_GIC
    select UNIMP
    select USB_OHCI
    select USB_EHCI_SYSBUS
    select SD

config RASPI
    bool
    default y
    depends on TCG && ARM
    select FRAMEBUFFER
    select PL011 # UART
    select SDHCI
    select USB_DWC2

config STM32F100_SOC
    bool
    select ARM_V7M
    select STM32F2XX_USART
    select STM32F2XX_SPI

config STM32F205_SOC
    bool
    select ARM_V7M
    select OR_IRQ
    select STM32F2XX_TIMER
    select STM32F2XX_USART
    select STM32F2XX_SYSCFG
    select STM32F2XX_ADC
    select STM32F2XX_SPI

config STM32F405_SOC
    bool
    select ARM_V7M
    select OR_IRQ
    select STM32F4XX_SYSCFG
    select STM32F4XX_EXTI

config XLNX_ZYNQMP_ARM
    bool
    default y
    depends on TCG && AARCH64
    select AHCI
    select CADENCE
    select DDC
    select DPCD
    select SDHCI
    select SI5341
    select SSI
    select SSI_M25P80
    select XILINX_AXI
    select XILINX_SPIPS
    select XLNX_CSU_DMA
    select XLNX_ZYNQMP
    select USB_DWC3
    select USB_XHCI_SYSBUS
    select XLNX_ZDMA
    select USB_DWC3

config XLNX_VERSAL
    bool
<<<<<<< HEAD
    default y if TCG && AARCH64
=======
    default y
    depends on TCG && AARCH64
    select ARM_GIC
>>>>>>> 7fe6cb68
    select PL011
    select CADENCE
    select VIRTIO_MMIO
    select UNIMP
    select XLNX_ZDMA
    select XLNX_ZYNQMP
    select OR_IRQ
    select XLNX_BBRAM
    select XLNX_EFUSE_VERSAL
    select XLNX_USB_SUBSYS

config XLNX_VERSAL_ARM
    bool
    select ARM_GIC
    select USB_DWC3
    select USB_XHCI_SYSBUS

config NPCM7XX
    bool
    default y
    depends on TCG && ARM
    select A9MPCORE
    select ADM1272
    select ARM_GIC
    select SMBUS
    select AT24C  # EEPROM
    select MAX34451
    select ISL_PMBUS_VR
    select PL310  # cache controller
    select PMBUS
    select SERIAL
    select SSI
    select UNIMP
    select PCA954X

config FSL_IMX25
    bool
    default y
    depends on TCG && ARM
    imply I2C_DEVICES
    select IMX
    select IMX_FEC
    select IMX_I2C
    select WDT_IMX2
    select SDHCI

config FSL_IMX31
    bool
    default y
    depends on TCG && ARM
    imply I2C_DEVICES
    select SERIAL
    select IMX
    select IMX_I2C
    select WDT_IMX2
    select LAN9118

config FSL_IMX6
    bool
    imply I2C_DEVICES
    select A9MPCORE
    select IMX
    select IMX_FEC
    select IMX_I2C
    select IMX_USBPHY
    select WDT_IMX2
    select SDHCI

config ASPEED_SOC
    bool
    default y
    depends on TCG && ARM
    select DS1338
    select FTGMAC100
    select I2C
    select DPS310
    select PCA9552
    select SERIAL
    select SMBUS_EEPROM
    select PCA954X
    select SSI
    select SSI_M25P80
    select TMP105
    select TMP421
    select EMC141X
    select UNIMP
    select LED
    select PMBUS
    select MAX31785

config MPS2
    bool
    default y
    depends on TCG && ARM
    imply I2C_DEVICES
    select ARMSSE
    select LAN9118
    select MPS2_FPGAIO
    select MPS2_SCC
    select OR_IRQ
    select PL022    # SPI
    select PL080    # DMA controller
    select SPLIT_IRQ
    select UNIMP
    select CMSDK_APB_WATCHDOG
    select ARM_SBCON_I2C

config FSL_IMX7
    bool
    default y
    depends on TCG && ARM
    imply PCI_DEVICES
    imply TEST_DEVICES
    imply I2C_DEVICES
    select A15MPCORE
    select PCI
    select IMX
    select IMX_FEC
    select IMX_I2C
    select WDT_IMX2
    select PCI_EXPRESS_DESIGNWARE
    select SDHCI
    select UNIMP

config ARM_SMMUV3
    bool

config FSL_IMX6UL
    bool
    default y
    depends on TCG && ARM
    imply I2C_DEVICES
    select A15MPCORE
    select IMX
    select IMX_FEC
    select IMX_I2C
    select WDT_IMX2
    select SDHCI
    select UNIMP

config MICROBIT
    bool
    default y
    depends on TCG && ARM
    select NRF51_SOC

config NRF51_SOC
    bool
    imply I2C_DEVICES
    select I2C
    select ARM_V7M
    select UNIMP

config EMCRAFT_SF2
    bool
    default y
    depends on TCG && ARM
    select MSF2
    select SSI_M25P80

config MSF2
    bool
    select ARM_V7M
    select PTIMER
    select SERIAL
    select SSI
    select UNIMP

config ZAURUS
    bool
    select NAND
    select ECC

config A9MPCORE
    bool
    select A9_GTIMER
    select A9SCU       # snoop control unit
    select ARM_GIC
    select ARM_MPTIMER

config A15MPCORE
    bool
    select ARM_GIC

config ARM11MPCORE
    bool
    select ARM11SCU

config ARMSSE
    bool
    select ARM_V7M
    select ARMSSE_CPU_PWRCTRL
    select ARMSSE_CPUID
    select ARMSSE_MHU
    select CMSDK_APB_TIMER
    select CMSDK_APB_DUALTIMER
    select CMSDK_APB_UART
    select CMSDK_APB_WATCHDOG
    select IOTKIT_SECCTL
    select IOTKIT_SYSCTL
    select IOTKIT_SYSINFO
    select OR_IRQ
    select SPLIT_IRQ
    select TZ_MPC
    select TZ_MSC
    select TZ_PPC
    select UNIMP
    select SSE_COUNTER
    select SSE_TIMER<|MERGE_RESOLUTION|>--- conflicted
+++ resolved
@@ -437,8 +437,7 @@
 
 config XLNX_ZYNQMP_ARM
     bool
-    default y
-    depends on TCG && AARCH64
+    default y if TCG && AARCH64
     select AHCI
     select CADENCE
     select DDC
@@ -458,13 +457,7 @@
 
 config XLNX_VERSAL
     bool
-<<<<<<< HEAD
     default y if TCG && AARCH64
-=======
-    default y
-    depends on TCG && AARCH64
-    select ARM_GIC
->>>>>>> 7fe6cb68
     select PL011
     select CADENCE
     select VIRTIO_MMIO
