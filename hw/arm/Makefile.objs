obj-y += boot.o collie.o exynos4_boards.o gumstix.o highbank.o
obj-$(CONFIG_DIGIC) += digic_boards.o
obj-y += integratorcp.o kzm.o mainstone.o musicpal.o nseries.o
obj-y += omap_sx1.o palm.o realview.o spitz.o stellaris.o
obj-y += tosa.o versatilepb.o vexpress.o virt.o xilinx_zynq.o z2.o

obj-y += armv7m.o exynos4210.o pxa2xx.o pxa2xx_gpio.o pxa2xx_pic.o
<<<<<<< HEAD
obj-$(CONFIG_DIGIC) += digic.o
obj-y += omap1.o omap2.o strongarm.o
obj-$(CONFIG_ALLWINNER_A10) += allwinner-a10.o cubieboard.o
=======
obj-y += omap1.o omap2.o strongarm.o
obj-$(CONFIG_FDT_GENERIC) += arm_generic_fdt.o
>>>>>>> 732f3483
<|MERGE_RESOLUTION|>--- conflicted
+++ resolved
@@ -2,14 +2,11 @@
 obj-$(CONFIG_DIGIC) += digic_boards.o
 obj-y += integratorcp.o kzm.o mainstone.o musicpal.o nseries.o
 obj-y += omap_sx1.o palm.o realview.o spitz.o stellaris.o
-obj-y += tosa.o versatilepb.o vexpress.o virt.o xilinx_zynq.o z2.o
+obj-y += tosa.o versatilepb.o z2.o
 
 obj-y += armv7m.o exynos4210.o pxa2xx.o pxa2xx_gpio.o pxa2xx_pic.o
-<<<<<<< HEAD
+obj-y += foundation.o
 obj-$(CONFIG_DIGIC) += digic.o
 obj-y += omap1.o omap2.o strongarm.o
 obj-$(CONFIG_ALLWINNER_A10) += allwinner-a10.o cubieboard.o
-=======
-obj-y += omap1.o omap2.o strongarm.o
-obj-$(CONFIG_FDT_GENERIC) += arm_generic_fdt.o
->>>>>>> 732f3483
+obj-$(CONFIG_FDT_GENERIC) += arm_generic_fdt.o fdt-generic-devices.o