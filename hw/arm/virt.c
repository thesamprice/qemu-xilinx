--- conflicted
+++ resolved
@@ -1226,17 +1226,9 @@
     MemoryRegion *sysmem = get_system_memory();
 
     dev = qdev_create(NULL, TYPE_PLATFORM_BUS_DEVICE);
-<<<<<<< HEAD
-    dev->id = (char *) TYPE_PLATFORM_BUS_DEVICE;
-    qdev_prop_set_uint32(dev, "num_irqs",
-        platform_bus_params.platform_bus_num_irqs);
-    qdev_prop_set_uint32(dev, "mmio_size",
-        platform_bus_params.platform_bus_size);
-=======
     dev->id = TYPE_PLATFORM_BUS_DEVICE;
     qdev_prop_set_uint32(dev, "num_irqs", PLATFORM_BUS_NUM_IRQS);
     qdev_prop_set_uint32(dev, "mmio_size", vms->memmap[VIRT_PLATFORM_BUS].size);
->>>>>>> 82b2865e
     qdev_init_nofail(dev);
     vms->platform_bus_dev = dev;
 
