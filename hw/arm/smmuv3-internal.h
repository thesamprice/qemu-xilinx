--- conflicted
+++ resolved
@@ -39,11 +39,8 @@
     FIELD(IDR0, TTF,         2 , 2)
     FIELD(IDR0, COHACC,      4 , 1)
     FIELD(IDR0, ASID16,      12, 1)
-<<<<<<< HEAD
     FIELD(IDR0, ATOS,        15, 1)
-=======
     FIELD(IDR0, VMID16,      18, 1)
->>>>>>> 8cefcc3b
     FIELD(IDR0, TTENDIAN,    21, 2)
     FIELD(IDR0, STALL_MODEL, 24, 2)
     FIELD(IDR0, TERM_MODEL,  26, 1)
@@ -578,12 +575,6 @@
 #define STE_S2TG(x)        extract32((x)->word[5], 14, 2)
 #define STE_S2PS(x)        extract32((x)->word[5], 16, 3)
 #define STE_S2AA64(x)      extract32((x)->word[5], 19, 1)
-<<<<<<< HEAD
-#define STE_S2AFFD(x)      extract32((x)->word[5], 21, 1)
-#define STE_S2HD(x)        extract32((x)->word[5], 24, 1)
-#define STE_S2HA(x)        extract32((x)->word[5], 25, 1)
-#define STE_S2S(x)         extract32((x)->word[5], 26, 1)
-=======
 #define STE_S2ENDI(x)      extract32((x)->word[5], 20, 1)
 #define STE_S2AFFD(x)      extract32((x)->word[5], 21, 1)
 #define STE_S2HD(x)        extract32((x)->word[5], 23, 1)
@@ -591,7 +582,6 @@
 #define STE_S2S(x)         extract32((x)->word[5], 25, 1)
 #define STE_S2R(x)         extract32((x)->word[5], 26, 1)
 
->>>>>>> 8cefcc3b
 #define STE_CTXPTR(x)                                           \
     ({                                                          \
         unsigned long addr;                                     \
@@ -659,7 +649,6 @@
 #define CD_EPD(x, sel)   extract32((x)->word[0], (16 * (sel)) + 14, 1)
 #define CD_ENDI(x)       extract32((x)->word[0], 15, 1)
 #define CD_IPS(x)        extract32((x)->word[1], 0 , 3)
-#define CD_AFFD(x)       extract32((x)->word[1], 3 , 1)
 #define CD_TBI(x)        extract32((x)->word[1], 6 , 2)
 #define CD_HD(x)         extract32((x)->word[1], 10 , 1)
 #define CD_HA(x)         extract32((x)->word[1], 11 , 1)
