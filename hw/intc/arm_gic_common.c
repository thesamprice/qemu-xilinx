/*
 * ARM GIC support - common bits of emulated and KVM kernel model
 *
 * Copyright (c) 2012 Linaro Limited
 * Written by Peter Maydell
 *
 * This program is free software; you can redistribute it and/or modify
 * it under the terms of the GNU General Public License as published by
 * the Free Software Foundation, either version 2 of the License, or
 * (at your option) any later version.
 *
 * This program is distributed in the hope that it will be useful,
 * but WITHOUT ANY WARRANTY; without even the implied warranty of
 * MERCHANTABILITY or FITNESS FOR A PARTICULAR PURPOSE.  See the
 * GNU General Public License for more details.
 *
 * You should have received a copy of the GNU General Public License along
 * with this program; if not, see <http://www.gnu.org/licenses/>.
 */

#include "gic_internal.h"

#include "hw/fdt_generic_devices.h"

static void gic_pre_save(void *opaque)
{
    GICState *s = (GICState *)opaque;
    ARMGICCommonClass *c = ARM_GIC_COMMON_GET_CLASS(s);

    if (c->pre_save) {
        c->pre_save(s);
    }
}

static int gic_post_load(void *opaque, int version_id)
{
    GICState *s = (GICState *)opaque;
    ARMGICCommonClass *c = ARM_GIC_COMMON_GET_CLASS(s);

    if (c->post_load) {
        c->post_load(s);
    }
    return 0;
}

static const VMStateDescription vmstate_gic_irq_state = {
    .name = "arm_gic_irq_state",
    .version_id = 1,
    .minimum_version_id = 1,
    .fields = (VMStateField[]) {
        VMSTATE_UINT8(enabled, gic_irq_state),
        VMSTATE_UINT8(pending, gic_irq_state),
        VMSTATE_UINT8(active, gic_irq_state),
        VMSTATE_UINT8(level, gic_irq_state),
        VMSTATE_BOOL(model, gic_irq_state),
        VMSTATE_BOOL(edge_trigger, gic_irq_state),
        VMSTATE_END_OF_LIST()
    }
};

static const VMStateDescription vmstate_gic = {
    .name = "arm_gic",
    .version_id = 7,
    .minimum_version_id = 7,
    .pre_save = gic_pre_save,
    .post_load = gic_post_load,
    .fields = (VMStateField[]) {
        VMSTATE_BOOL(enabled, GICState),
        VMSTATE_BOOL_ARRAY(cpu_enabled, GICState, GIC_NCPU),
        VMSTATE_STRUCT_ARRAY(irq_state, GICState, GIC_MAXIRQ, 1,
                             vmstate_gic_irq_state, gic_irq_state),
        VMSTATE_UINT8_ARRAY(irq_target, GICState, GIC_MAXIRQ),
        VMSTATE_UINT8_2DARRAY(priority1, GICState, GIC_INTERNAL, GIC_NCPU),
        VMSTATE_UINT8_ARRAY(priority2, GICState, GIC_MAXIRQ - GIC_INTERNAL),
        VMSTATE_UINT16_2DARRAY(last_active, GICState, GIC_MAXIRQ, GIC_NCPU),
        VMSTATE_UINT8_2DARRAY(sgi_pending, GICState, GIC_NR_SGIS, GIC_NCPU),
        VMSTATE_UINT16_ARRAY(priority_mask, GICState, GIC_NCPU),
        VMSTATE_UINT16_ARRAY(running_irq, GICState, GIC_NCPU),
        VMSTATE_UINT16_ARRAY(running_priority, GICState, GIC_NCPU),
        VMSTATE_UINT16_ARRAY(current_pending, GICState, GIC_NCPU),
        VMSTATE_UINT8_ARRAY(bpr, GICState, GIC_NCPU),
        VMSTATE_UINT8_ARRAY(abpr, GICState, GIC_NCPU),
        VMSTATE_UINT32_2DARRAY(apr, GICState, GIC_NR_APRS, GIC_NCPU),
        VMSTATE_END_OF_LIST()
    }
};

static void arm_gic_common_realize(DeviceState *dev, Error **errp)
{
    GICState *s = ARM_GIC_COMMON(dev);
    int num_irq = s->num_irq;

<<<<<<< HEAD
    if (s->num_cpu > GIC_NCPU) {
=======
    if (!s->num_cpu) {
        s->num_cpu = fdt_generic_num_cpus;
    }

    if (s->num_cpu > NCPU) {
>>>>>>> 732f3483
        error_setg(errp, "requested %u CPUs exceeds GIC maximum %d",
                   s->num_cpu, GIC_NCPU);
        return;
    }
    s->num_irq += GIC_BASE_IRQ;
    if (s->num_irq > GIC_MAXIRQ) {
        error_setg(errp,
                   "requested %u interrupt lines exceeds GIC maximum %d",
                   num_irq, GIC_MAXIRQ);
        return;
    }
    /* ITLinesNumber is represented as (N / 32) - 1 (see
     * gic_dist_readb) so this is an implementation imposed
     * restriction, not an architectural one:
     */
    if (s->num_irq < 32 || (s->num_irq % 32)) {
        error_setg(errp,
                   "%d interrupt lines unsupported: not divisible by 32",
                   num_irq);
        return;
    }
}

static void arm_gic_common_reset(DeviceState *dev)
{
    GICState *s = ARM_GIC_COMMON(dev);
    int i;
    memset(s->irq_state, 0, GIC_MAXIRQ * sizeof(gic_irq_state));
    for (i = 0 ; i < s->num_cpu; i++) {
        if (s->revision == REV_11MPCORE) {
            s->priority_mask[i] = 0xf0;
        } else {
            s->priority_mask[i] = 0;
        }
        s->current_pending[i] = 1023;
        s->running_irq[i] = 1023;
        s->running_priority[i] = 0x100;
        s->cpu_enabled[i] = false;
    }
    for (i = 0; i < GIC_NR_SGIS; i++) {
        GIC_SET_ENABLED(i, ALL_CPU_MASK);
        GIC_SET_EDGE_TRIGGER(i);
    }
    if (s->num_cpu == 1) {
        /* For uniprocessor GICs all interrupts always target the sole CPU */
        for (i = 0; i < GIC_MAXIRQ; i++) {
            s->irq_target[i] = 1;
        }
    }
    s->enabled = false;
}

static Property arm_gic_common_properties[] = {
    DEFINE_PROP_UINT32("num-cpu", GICState, num_cpu, 0),
    DEFINE_PROP_UINT32("num-irq", GICState, num_irq, 96),
    /* Revision can be 1 or 2 for GIC architecture specification
     * versions 1 or 2, or 0 to indicate the legacy 11MPCore GIC.
     * (Internally, 0xffffffff also indicates "not a GIC but an NVIC".)
     */
    DEFINE_PROP_UINT32("revision", GICState, revision, 1),
    DEFINE_PROP_END_OF_LIST(),
};

static void arm_gic_common_class_init(ObjectClass *klass, void *data)
{
    DeviceClass *dc = DEVICE_CLASS(klass);

    dc->reset = arm_gic_common_reset;
    dc->realize = arm_gic_common_realize;
    dc->props = arm_gic_common_properties;
    dc->vmsd = &vmstate_gic;
}

static const TypeInfo arm_gic_common_type = {
    .name = TYPE_ARM_GIC_COMMON,
    .parent = TYPE_SYS_BUS_DEVICE,
    .instance_size = sizeof(GICState),
    .class_size = sizeof(ARMGICCommonClass),
    .class_init = arm_gic_common_class_init,
    .abstract = true,
};

static void register_types(void)
{
    type_register_static(&arm_gic_common_type);
}

type_init(register_types)<|MERGE_RESOLUTION|>--- conflicted
+++ resolved
@@ -19,6 +19,7 @@
  */
 
 #include "gic_internal.h"
+#include "hw/fdt_generic_util.h"
 
 #include "hw/fdt_generic_devices.h"
 
@@ -60,13 +61,13 @@
 
 static const VMStateDescription vmstate_gic = {
     .name = "arm_gic",
-    .version_id = 7,
-    .minimum_version_id = 7,
+    .version_id = 8,
+    .minimum_version_id = 8,
     .pre_save = gic_pre_save,
     .post_load = gic_post_load,
     .fields = (VMStateField[]) {
         VMSTATE_BOOL(enabled, GICState),
-        VMSTATE_BOOL_ARRAY(cpu_enabled, GICState, GIC_NCPU),
+        VMSTATE_UINT32_ARRAY(ctrl, GICState, GIC_NCPU),
         VMSTATE_STRUCT_ARRAY(irq_state, GICState, GIC_MAXIRQ, 1,
                              vmstate_gic_irq_state, gic_irq_state),
         VMSTATE_UINT8_ARRAY(irq_target, GICState, GIC_MAXIRQ),
@@ -81,6 +82,15 @@
         VMSTATE_UINT8_ARRAY(bpr, GICState, GIC_NCPU),
         VMSTATE_UINT8_ARRAY(abpr, GICState, GIC_NCPU),
         VMSTATE_UINT32_2DARRAY(apr, GICState, GIC_NR_APRS, GIC_NCPU),
+        VMSTATE_UINT32_ARRAY(gich.hcr, GICState, GIC_N_REALCPU),
+        VMSTATE_UINT32_ARRAY(gich.vtr, GICState, GIC_N_REALCPU),
+        VMSTATE_UINT32_ARRAY(gich.misr, GICState, GIC_N_REALCPU),
+        VMSTATE_UINT64_ARRAY(gich.eisr, GICState, GIC_N_REALCPU),
+        VMSTATE_UINT64_ARRAY(gich.elrsr, GICState, GIC_N_REALCPU),
+        VMSTATE_UINT32_ARRAY(gich.apr, GICState, GIC_N_REALCPU),
+        VMSTATE_UINT32_2DARRAY(gich.lr, GICState, GIC_N_REALCPU, GICV_NR_LR),
+        VMSTATE_UINT32_ARRAY(gich.pending_prio, GICState, GIC_N_REALCPU),
+        VMSTATE_UINT8_ARRAY(gich.pending_lrn, GICState, GIC_N_REALCPU),
         VMSTATE_END_OF_LIST()
     }
 };
@@ -90,15 +100,11 @@
     GICState *s = ARM_GIC_COMMON(dev);
     int num_irq = s->num_irq;
 
-<<<<<<< HEAD
-    if (s->num_cpu > GIC_NCPU) {
-=======
     if (!s->num_cpu) {
         s->num_cpu = fdt_generic_num_cpus;
     }
 
-    if (s->num_cpu > NCPU) {
->>>>>>> 732f3483
+    if (s->num_cpu > GIC_NCPU) {
         error_setg(errp, "requested %u CPUs exceeds GIC maximum %d",
                    s->num_cpu, GIC_NCPU);
         return;
@@ -127,7 +133,7 @@
     GICState *s = ARM_GIC_COMMON(dev);
     int i;
     memset(s->irq_state, 0, GIC_MAXIRQ * sizeof(gic_irq_state));
-    for (i = 0 ; i < s->num_cpu; i++) {
+    for (i = 0 ; i < GIC_NCPU; i++) {
         if (s->revision == REV_11MPCORE) {
             s->priority_mask[i] = 0xf0;
         } else {
@@ -136,7 +142,7 @@
         s->current_pending[i] = 1023;
         s->running_irq[i] = 1023;
         s->running_priority[i] = 0x100;
-        s->cpu_enabled[i] = false;
+        s->ctrl[i] = 0;
     }
     for (i = 0; i < GIC_NR_SGIS; i++) {
         GIC_SET_ENABLED(i, ALL_CPU_MASK);
@@ -149,6 +155,51 @@
         }
     }
     s->enabled = false;
+}
+
+static int arm_gic_common_fdt_get_irq(FDTGenericIntc *obj, qemu_irq *irqs,
+                                      uint32_t *cells, int ncells, int max,
+                                      Error **errp)
+{
+    GICState *gs = ARM_GIC_COMMON(obj);
+    int cpu = 0;
+    uint32_t idx;
+
+    if (ncells != 3) {
+        error_setg(errp, "ARM GIC requires 3 interrupt cells, %d cells given",
+                   ncells);
+        return 0;
+    }
+    idx = cells[1];
+
+    switch (cells[0]) {
+    case 0:
+        if (idx >= gs->num_irq) {
+            error_setg(errp, "ARM GIC SPI has maximum index of %" PRId32 ", "
+                       "index %" PRId32 " given", gs->num_irq - 1, idx);
+            return 0;
+        }
+        (*irqs) = qdev_get_gpio_in(DEVICE(obj), cells[1]);
+        return 1;
+    case 1: /* PPI */
+        if (idx >= 16) {
+            error_setg(errp, "ARM GIC PPI has maximum index of 15, "
+                       "index %" PRId32 " given", idx);
+            return 0;
+        }
+        for (cpu = 0; cpu < max && cpu < gs->num_cpu; cpu++) {
+            if (cells[2] & 1 << (cpu + 8)) {
+                *irqs = qdev_get_gpio_in(DEVICE(obj),
+                                         gs->num_irq - 16 + idx + cpu * 32);
+            }
+            irqs++;
+        }
+        return cpu;
+    default:
+        error_setg(errp, "Invalid cell 0 value in interrupt binding: %d",
+                   cells[0]);
+        return 0;
+    }
 }
 
 static Property arm_gic_common_properties[] = {
@@ -159,17 +210,23 @@
      * (Internally, 0xffffffff also indicates "not a GIC but an NVIC".)
      */
     DEFINE_PROP_UINT32("revision", GICState, revision, 1),
+    DEFINE_PROP_BOOL("disable-security", GICState, disable_security, false),
+    DEFINE_PROP_BOOL("disable-linux-gic-init", GICState,
+                     disable_linux_gic_init, false),
+    DEFINE_PROP_UINT32("map-stride", GICState, map_stride, 0x1000),
     DEFINE_PROP_END_OF_LIST(),
 };
 
 static void arm_gic_common_class_init(ObjectClass *klass, void *data)
 {
     DeviceClass *dc = DEVICE_CLASS(klass);
+    FDTGenericIntcClass *fgic = FDT_GENERIC_INTC_CLASS(klass);
 
     dc->reset = arm_gic_common_reset;
     dc->realize = arm_gic_common_realize;
     dc->props = arm_gic_common_properties;
     dc->vmsd = &vmstate_gic;
+    fgic->get_irq = arm_gic_common_fdt_get_irq;
 }
 
 static const TypeInfo arm_gic_common_type = {
@@ -178,6 +235,11 @@
     .instance_size = sizeof(GICState),
     .class_size = sizeof(ARMGICCommonClass),
     .class_init = arm_gic_common_class_init,
+    .interfaces = (InterfaceInfo[]) {
+        { TYPE_FDT_GENERIC_INTC },
+        { TYPE_FDT_GENERIC_GPIO },
+        { }
+    },
     .abstract = true,
 };
 
