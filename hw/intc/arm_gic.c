/*
 * ARM Generic/Distributed Interrupt Controller
 *
 * Copyright (c) 2006-2007 CodeSourcery.
 * Written by Paul Brook
 *
 * This code is licensed under the GPL.
 */

/* This file contains implementation code for the RealView EB interrupt
 * controller, MPCore distributed interrupt controller and ARMv7-M
 * Nested Vectored Interrupt Controller.
 * It is compiled in two ways:
 *  (1) as a standalone file to produce a sysbus device which is a GIC
 *  that can be used on the realview board and as one of the builtin
 *  private peripherals for the ARM MP CPUs (11MPCore, A9, etc)
 *  (2) by being directly #included into armv7m_nvic.c to produce the
 *  armv7m_nvic device.
 */

#include "qemu/osdep.h"
#include "hw/sysbus.h"
#include "gic_internal.h"
#include "qapi/error.h"
#include "qom/cpu.h"
#include "qemu/log.h"
#include "trace.h"
#include "sysemu/kvm.h"

#include "hw/fdt_generic_util.h"

#include "hw/guest/linux.h"

/* #define DEBUG_GIC */

#ifdef DEBUG_GIC
#define DEBUG_GIC_GATE 1
#else
#define DEBUG_GIC_GATE 0
#endif

#define IDLE_PRIORITY 0xff
#define DPRINTF(fmt, ...) do {                                          \
        if (DEBUG_GIC_GATE) {                                           \
            fprintf(stderr, "%s: " fmt, __func__, ## __VA_ARGS__);      \
        }                                                               \
    } while (0)

static const uint8_t gic_id_11mpcore[] = {
    0x00, 0x00, 0x00, 0x00, 0x90, 0x13, 0x04, 0x00, 0x0d, 0xf0, 0x05, 0xb1
};

static const uint8_t gic_id_gicv1[] = {
    0x04, 0x00, 0x00, 0x00, 0x90, 0xb3, 0x1b, 0x00, 0x0d, 0xf0, 0x05, 0xb1
};

static const uint8_t gic_id_gicv2[] = {
    0x04, 0x00, 0x00, 0x00, 0x90, 0xb4, 0x2b, 0x00, 0x0d, 0xf0, 0x05, 0xb1
};

#define NUM_CPU(s) ((s)->num_cpu)

#define GICH_LRN_STATE_INVALID   0
#define GICH_LRN_STATE_PENDING   1
#define GICH_LRN_STATE_ACTIVE    2

static inline void gic_dump_lrs(GICState *s, const char *prefix)
{
    unsigned int i;
    unsigned int lr;
    unsigned int apr;
    uint32_t lr_comb_state = 0;

    for (i = 0; i < s->num_cpu; i++) {
        qemu_log("%s: CPU%d HCR=%x ", prefix, i, s->gich.hcr[i]);
        for (lr = 0; lr < GICV_NR_LR; lr++) {
            int state = extract32(s->gich.lr[i][lr], 28, 2);
            lr_comb_state |= s->gich.lr[i][lr];
            qemu_log("LR[%d]=%x %c%c ", lr, s->gich.lr[i][lr],
                     state & GICH_LRN_STATE_PENDING ? 'P' : '.',
                     state & GICH_LRN_STATE_ACTIVE ? 'A' : '.');
        }
        for (apr = 0; apr < GIC_NR_APRS; apr++) {
            qemu_log("APR[%d]=%x ", apr, s->apr[apr][i]);
        }
        qemu_log("GICH.APR=%x\n", s->gich.apr[i]);
        if (extract32(lr_comb_state, 28, 2) == 0 && s->gich.apr[i]) {
            qemu_log("BAD! no active LR but GICH.APR!\n");
        }
    }
}

static inline int gic_get_current_cpu(GICState *s)
{
    if (s->num_cpu > 1) {
        return current_cpu->cpu_index % 4;
    }
    return 0;
}

static bool is_apr(GICState *s, unsigned int cpu, unsigned int prio)
{
    int regnum = prio / 32;
    int regbit = prio % 32;

    if (regnum >= ARRAY_SIZE(s->apr)) printf("prio=%d\n", prio);
    assert(regnum < ARRAY_SIZE(s->apr));
    return s->apr[regnum][cpu] & (1 << regbit);
}

static void set_apr(GICState *s, unsigned int cpu, unsigned int prio)
{
    int regnum = prio / 32;
    int regbit = prio % 32;

    if (regnum >= ARRAY_SIZE(s->apr)) printf("prio=%d\n", prio);
    assert(regnum < ARRAY_SIZE(s->apr));
    assert(!is_apr(s, cpu, prio));
    s->apr[regnum][cpu] |= 1 << regbit;
}

static void clear_apr(GICState *s, unsigned int cpu, unsigned int prio)
{
    int regnum = prio / 32;
    int regbit = prio % 32;

    if (regnum >= ARRAY_SIZE(s->apr)) printf("prio=%d\n", prio);
    assert(regnum < ARRAY_SIZE(s->apr));
    assert(is_apr(s, cpu, prio));
    if (s->apr[regnum][cpu] & ((1 << regbit) - 1)) {
        qemu_log("cpu=%d completed APR not lowest! prio=%d\n", cpu, prio);
        gic_dump_lrs(s, "BAD");
    } else {
        int i;
        i = regnum;
        while (--i > 0) {
		if (s->apr[i][cpu]) {
		    qemu_log("cpu=%d completed APR not lowest! %d\n", cpu, prio);
                    gic_dump_lrs(s, "BAD");
		}
	}
    }
    s->apr[regnum][cpu] &= ~(1 << regbit);
}

#define GICH_LRN_STATE_INVALID   0
#define GICH_LRN_STATE_PENDING   1
#define GICH_LRN_STATE_ACTIVE    2
static void gicv_update_cpu(GICState *s, int vcpu)
{
    int cpu = vcpu + GIC_N_REALCPU;
    unsigned int i;
    unsigned int best_prio = 0x100;
    unsigned int best_irq = 1023;
    unsigned int best_lrn = 0;
    unsigned int allstate = 0;
    int nr_valid = 0;
    bool level = 0;
    bool maint_irq = 0;

    if (!(s->gich.hcr[vcpu] & 1)) {
        goto done;
    }

    s->current_pending[cpu] = 1023;
    s->gich.pending_prio[vcpu] = 0x100;
    s->gich.misr[vcpu] = 0;
    s->gich.eisr[vcpu] = 0;
    s->gich.elrsr[vcpu] = 0;

    for (i = 0; i < ARRAY_SIZE(s->gich.lr[vcpu]); i++) {
        unsigned int state;
        unsigned int prio;
        unsigned int vid;
        unsigned int hw;
        unsigned int eoi;

        state = extract32(s->gich.lr[vcpu][i], 28, 2);
        vid = extract32(s->gich.lr[vcpu][i], 0, 10);
        prio = extract32(s->gich.lr[vcpu][i], 23, 6);
        hw = extract32(s->gich.lr[vcpu][i], 31, 1);
        eoi = extract32(s->gich.lr[vcpu][i], 19, 1);

        if (state == 0 && hw == 0 && eoi) {
            s->gich.eisr[vcpu] |= 1ULL << i;
        }

        if (state == 0 && (hw || !eoi)) {
            s->gich.elrsr[vcpu] |= 1ULL << i;
        }

        allstate |= state;

        if (state) {
            nr_valid++;
        }

        if (state != GICH_LRN_STATE_PENDING) {
            continue;
        }

#if 0
        if (s->gich.apr[vcpu] & (1 << (prio >> 3))) {
            continue;
        }
#endif
        if (prio < best_prio) {
            best_prio = prio;
            best_irq = vid;
            best_lrn = i;
        }
    }

    if (best_prio < s->priority_mask[cpu]) {
        /* resignal the irq.  */
        s->current_pending[cpu] = best_irq;
        s->gich.pending_lrn[vcpu] = best_lrn;
        s->gich.pending_prio[vcpu] = best_prio;
        if (best_prio < s->running_priority[cpu]) {
            level = 1;
        }
    }

    s->gich.misr[vcpu] |= s->gich.eisr[vcpu] != 0;
    s->gich.misr[vcpu] |= (nr_valid > 1 ? 0 : 1 << 1) & s->gich.hcr[vcpu];
    s->gich.misr[vcpu] |= ((allstate & 1) << 3) & s->gich.hcr[vcpu];

    level &= s->gich.hcr[vcpu] & 1;
    assert(!(level && !(s->gicc_ctrl[cpu].enable_grp[1])));

    maint_irq = s->gich.misr[vcpu] && (s->gich.hcr[vcpu] & 1);
done:
//    qemu_log("CPU%d virq=%d\n", cpu, level);
    qemu_set_irq(s->parent_irq[cpu], level);
    qemu_set_irq(s->maint[vcpu], maint_irq);
}

static void gicv_update(GICState *s)
{
    unsigned int i;

    for (i = 0; i < s->num_cpu; i++) {
        gicv_update_cpu(s, i);
    }
}

/* TODO: Many places that call this routine could be optimized.  */
/* Update interrupt status after enabled or pending bits have been changed.  */
void gic_update(GICState *s)
{
    int best_irq;
    int best_prio;
    int irq;
    int level;
    int cpu;
    int cm;

    for (cpu = 0; cpu < NUM_CPU(s); cpu++) {
        bool cpu_irq = false;
        bool cpu_fiq = false;
        bool next_grp0 = 0;

        cm = 1 << cpu;
        s->current_pending[cpu] = 1023;
        best_prio = 0x100;
        best_irq = 1023;
        for (irq = 0; irq < s->num_irq; irq++) {
            if (GIC_TEST_ENABLED(irq, cm) && gic_test_pending(s, irq, cm) &&
                (irq < GIC_INTERNAL || GIC_TARGET(irq) & cm)) {
                if (GIC_GET_PRIORITY(irq, cpu) < best_prio &&
                    !is_apr(s, cpu, GIC_GET_PRIORITY(irq, cpu))) {
                    best_prio = GIC_GET_PRIORITY(irq, cpu);
                    best_irq = irq;
                }
            }
        }
        level = 0;
        if (best_prio < s->priority_mask[cpu]) {
            s->current_pending[cpu] = best_irq;
            if (best_prio < s->running_priority[cpu]) {
                DPRINTF("Raised pending IRQ %d (cpu %d)\n", best_irq, cpu);
                level = 1;
            }
        }

        if (best_irq < GIC_MAXIRQ) {
            next_grp0 = GIC_GROUP(best_irq) == 0;
        }
        if (level) {
            if (next_grp0 && s->gicc_ctrl[cpu].fiq_en) {
                if (s->gicc_ctrl[cpu].enable_grp[0]) {
                    cpu_fiq = true;
                }
            } else {
                if ((next_grp0 && s->gicc_ctrl[cpu].enable_grp[0])
                    || (!next_grp0 && s->gicc_ctrl[cpu].enable_grp[1])) {
                    cpu_irq = true;
                }
            }
        }
        qemu_set_irq(s->parent_fiq[cpu], cpu_fiq);
        qemu_set_irq(s->parent_irq[cpu], cpu_irq);
    }
    gicv_update(s);
}

void gic_set_pending_private(GICState *s, int cpu, int irq)
{
    int cm = 1 << cpu;

    if (gic_test_pending(s, irq, cm)) {
        return;
    }

    DPRINTF("Set %d pending cpu %d\n", irq, cpu);
    GIC_SET_PENDING(irq, cm);
    gic_update(s);
}

static void gic_set_irq_11mpcore(GICState *s, int irq, int level,
                                 int cm, int target)
{
    if (level) {
        GIC_SET_LEVEL(irq, cm);
        if (GIC_TEST_EDGE_TRIGGER(irq) || GIC_TEST_ENABLED(irq, cm)) {
            DPRINTF("Set %d pending mask %x\n", irq, target);
            GIC_SET_PENDING(irq, target);
        }
    } else {
        GIC_CLEAR_LEVEL(irq, cm);
    }
}

static void gic_set_irq_generic(GICState *s, int irq, int level,
                                int cm, int target)
{
    if (level) {
        GIC_SET_LEVEL(irq, cm);
        DPRINTF("Set %d pending mask %x\n", irq, target);
        if (GIC_TEST_EDGE_TRIGGER(irq)) {
            GIC_SET_PENDING(irq, target);
        }
    } else {
        GIC_CLEAR_LEVEL(irq, cm);
    }
}

/* Process a change in an external IRQ input.  */
static void gic_set_irq(void *opaque, int irq, int level)
{
    /* Meaning of the 'irq' parameter:
     *  [0..N-1] : external interrupts
     *  [N..N+31] : PPI (internal) interrupts for CPU 0
     *  [N+32..N+63] : PPI (internal interrupts for CPU 1
     *  ...
     */
    GICState *s = (GICState *)opaque;
    int cm, target;
    if (irq < (s->num_irq - GIC_INTERNAL)) {
        /* The first external input line is internal interrupt 32.  */
        cm = ALL_CPU_MASK;
        irq += GIC_INTERNAL;
        target = GIC_TARGET(irq);
    } else {
        int cpu;
        irq -= (s->num_irq - GIC_INTERNAL);
        cpu = irq / GIC_INTERNAL;
        irq %= GIC_INTERNAL;
        cm = 1 << cpu;
        target = cm;
    }

    assert(irq >= GIC_NR_SGIS);

    if (level == GIC_TEST_LEVEL(irq, cm)) {
        return;
    }

    if (s->revision == REV_11MPCORE) {
        gic_set_irq_11mpcore(s, irq, level, cm, target);
    } else {
        gic_set_irq_generic(s, irq, level, cm, target);
    }

    gic_update(s);
}

static void gic_set_irq_cb(void *opaque, int irq, int level)
{
    ARMGICClass *agc = ARM_GIC_GET_CLASS((Object *)opaque);

    agc->irq_handler(opaque, irq, level);
}

static void gic_set_running_irq(GICState *s, int cpu, int irq)
{
    s->running_irq[cpu] = irq;
    if (irq == 1023) {
        s->running_priority[cpu] = 0x100;
    } else {
        s->running_priority[cpu] = GIC_GET_PRIORITY(irq, cpu);
    }
    gic_update(s);
}

static uint32_t gic_acknowledge_virq(GICState *s, int cpu)
{
    uint32_t t, cpuid = 0;
    int vcpu = cpu - GIC_N_REALCPU;
    bool hw;

    if (s->gich.pending_prio[vcpu] == 0x100) {
        return 1023;
    }
    s->running_priority[cpu] = s->gich.pending_prio[vcpu];
    s->running_irq[cpu] = s->current_pending[cpu];
    /* Clear the pending bit.  */
    t = s->gich.lr[vcpu][s->gich.pending_lrn[vcpu]];
    s->gich.lr[vcpu][s->gich.pending_lrn[vcpu]] = deposit32(t, 28, 2, 2);

    hw = extract32(t, 31, 1);
    if (!hw) {
        cpuid = extract32(t, 10, 3);
    }

    gicv_update(s);

    s->gich.apr[vcpu] |= 1 << (s->running_priority[cpu] >> 3);
#if 0
    if (s->running_irq[cpu] == 27) {
    qemu_log("Vack CPU%d %d\n", cpu, s->running_irq[cpu]);
    gic_dump_lrs(s, "Vack");
    }
#endif
    return s->running_irq[cpu] | (cpuid << 10);
}

uint32_t gic_acknowledge_irq(GICState *s, int cpu, bool secure)
{
    int ret, irq, src;
    int cm = 1 << cpu;
    bool is_grp0;

    irq = s->current_pending[cpu];
    is_grp0 = GIC_GROUP(irq) == 0;

    if (irq == 1023
            || GIC_GET_PRIORITY(irq, cpu) >= s->running_priority[cpu]) {
        DPRINTF("ACK no pending IRQ\n");
        return 1023;
    }

    if ((is_grp0 && !s->gicc_ctrl[cpu].enable_grp[0])
        || (!is_grp0 && !s->gicc_ctrl[cpu].enable_grp[1])
        || (is_grp0 && !secure)) {
        return 1023;
    }

    if (!is_grp0 && secure && !s->gicc_ctrl[cpu].ack_ctl) {
        return 1022;
    }

    s->last_active[irq][cpu] = s->running_irq[cpu];

    if (s->revision == REV_11MPCORE) {
        /* Clear pending flags for both level and edge triggered interrupts.
         * Level triggered IRQs will be reasserted once they become inactive.
         */
        GIC_CLEAR_PENDING(irq, GIC_TEST_MODEL(irq) ? ALL_CPU_MASK : cm);
        ret = irq;
    } else {
        if (irq < GIC_NR_SGIS) {
            /* Lookup the source CPU for the SGI and clear this in the
             * sgi_pending map.  Return the src and clear the overall pending
             * state on this CPU if the SGI is not pending from any CPUs.
             */
            assert(s->sgi_pending[irq][cpu] != 0);
            src = ctz32(s->sgi_pending[irq][cpu]);
            s->sgi_pending[irq][cpu] &= ~(1 << src);
            if (s->sgi_pending[irq][cpu] == 0) {
                GIC_CLEAR_PENDING(irq, GIC_TEST_MODEL(irq) ? ALL_CPU_MASK : cm);
            }
            ret = irq | ((src & 0x7) << 10);
        } else {
            /* Clear pending state for both level and edge triggered
             * interrupts. (level triggered interrupts with an active line
             * remain pending, see gic_test_pending)
             */
            GIC_CLEAR_PENDING(irq, GIC_TEST_MODEL(irq) ? ALL_CPU_MASK : cm);
            ret = irq;
        }
    }

    gic_set_running_irq(s, cpu, irq);
    set_apr(s, cpu, s->running_priority[cpu]);
#if 0
    if (irq == 27) {
    qemu_log("ack CPU%d %d\n", cpu, irq);
//    gic_dump_lrs(s, "ack");
    }
    DPRINTF("ACK %d\n", irq);
#endif
    return ret;
}

void gic_set_priority(GICState *s, int cpu, int irq, uint8_t val)
{
    if (irq < GIC_INTERNAL) {
        s->priority1[irq][cpu] = val;
    } else {
        s->priority2[(irq) - GIC_INTERNAL] = val;
    }
}

static void gic_complete_irq_force(GICState *s, int cpu, int irq, bool force, bool sec)
{
    int update = 0;
    int cm = 1 << cpu;
    bool eoirmode = s->gicc_ctrl[cpu].eoirmode_ns;

    if (sec) {
        eoirmode = s->gicc_ctrl[cpu].eoirmode;
    }

    if (force) {
        eoirmode = false;
    }

    if (irq >= s->num_irq) {
        /* This handles two cases:
         * 1. If software writes the ID of a spurious interrupt [ie 1023]
         * to the GICC_EOIR, the GIC ignores that write.
         * 2. If software writes the number of a non-existent interrupt
         * this must be a subcase of "value written does not match the last
         * valid interrupt value read from the Interrupt Acknowledge
         * register" and so this is UNPREDICTABLE. We choose to ignore it.
         */
        return;
    }
    if (s->running_irq[cpu] == 1023) {
        int i;
        for (i = 0; i < GIC_NR_APRS; i++) {
            assert(s->apr[i][cpu] == 0);
        }
        return; /* No active IRQ.  */
    }

    if (eoirmode) {
        gic_update(s);
        return;
    }

    if (s->revision == REV_11MPCORE) {
        /* Mark level triggered interrupts as pending if they are still
           raised.  */
        if (!GIC_TEST_EDGE_TRIGGER(irq) && GIC_TEST_ENABLED(irq, cm)
            && GIC_TEST_LEVEL(irq, cm) && (GIC_TARGET(irq) & cm) != 0) {
            DPRINTF("Set %d pending mask %x\n", irq, cm);
            GIC_SET_PENDING(irq, cm);
            update = 1;
        }
    }

#if 0
    if (irq == 27) {
        qemu_log("HW DIR irq=%d\n", irq);
    }
#endif

    if (irq != s->running_irq[cpu]) {
        /* Complete an IRQ that is not currently running.  */
        int tmp = s->running_irq[cpu];
        if (irq == 27)
        qemu_log("compl not running irq=%d running=%d %x %x %x\n", irq, s->running_irq[cpu],
		s->apr[0][cpu], s->apr[1][cpu], s->apr[2][cpu]);
        while (s->last_active[tmp][cpu] != 1023) {
            if (s->last_active[tmp][cpu] == irq) {
                if (is_apr(s, cpu, GIC_GET_PRIORITY(s->last_active[tmp][cpu], cpu)))
	            clear_apr(s, cpu, GIC_GET_PRIORITY(s->last_active[tmp][cpu], cpu));
                s->last_active[tmp][cpu] = s->last_active[irq][cpu];
                break;
            }
            tmp = s->last_active[tmp][cpu];
        }
        if (update) {
            gic_update(s);
        }
    } else {
        /* Complete the current running IRQ.  */
        clear_apr(s, cpu, s->running_priority[cpu]);
        gic_set_running_irq(s, cpu, s->last_active[s->running_irq[cpu]][cpu]);
    }
    if (irq == 27 && s->running_irq[cpu] == 27) {
        qemu_log("BAD: DIR irq=%d running IRQ=%d\n", irq, s->running_irq[cpu]);
    }
}

void gic_complete_irq(GICState *s, int cpu, int irq, bool secure)
{
    gic_complete_irq_force(s, cpu, irq, false, secure);
#if 0
    if (irq == 27) {
    qemu_log("complete CPU%d %d\n", cpu, irq);
//    gic_dump_lrs(s, "complete");
    }
#endif
}

static void gic_complete_virq(GICState *s, int cpu, int irq)
{
    int vcpu = cpu - GIC_N_REALCPU;
    bool eoirmode = s->gicc_ctrl[cpu].eoirmode_ns;
    unsigned int i;
    unsigned int state;
    unsigned int vid;
    unsigned int pid;
    bool hw;
    bool eoi;

    for (i = 0; i < ARRAY_SIZE(s->gich.lr[vcpu]); i++) {
        state = extract32(s->gich.lr[vcpu][i], 28, 2);
        if (state == GICH_LRN_STATE_INVALID) {
            continue;
        }

        vid = extract32(s->gich.lr[vcpu][i], 0, 10);
        pid = extract32(s->gich.lr[vcpu][i], 10, 10);
        eoi = extract32(s->gich.lr[vcpu][i], 19, 1);
        hw = extract32(s->gich.lr[vcpu][i], 31, 1);
        if (vid == irq) {
            break;
        }
    }

    if (i == ARRAY_SIZE(s->gich.lr[vcpu])) {
        qemu_log("%s:%d BAD?\n", __func__, __LINE__);
        return;
    }

    if (!hw && eoi) {
        qemu_log("EOI! maint! %d\n", irq);
        s->gich.eisr[vcpu] |= 1ULL << irq;
    }

    if (eoirmode == 0) {
        /* Clear the active bit.  */
        s->gich.lr[vcpu][i] = deposit32(s->gich.lr[vcpu][i], 29, 1, 0);
        if (hw) {
            /* Deactive the physical IRQ.  */
            gic_complete_irq_force(s, vcpu, pid, true, false);
        }
    } else {
        qemu_log_mask(LOG_UNIMP, "gic: unimplemted CTLR.EOIRMODE = 1\n");
    }
    s->gich.apr[vcpu] &= ~(1 << (s->running_priority[cpu] >> 3));
    s->running_priority[cpu] = 0x100;
    s->running_irq[cpu] = 1023;
#if 0
    if (irq == 27) {
    qemu_log("Vcomplete CPU%d %d\n", cpu, irq);
    gic_dump_lrs(s, "Vcomplete");
    }
#endif
}

static uint32_t gic_dist_readb(void *opaque, hwaddr offset, bool secure)
{
    GICState *s = (GICState *)opaque;
    uint32_t res;
    int irq;
    int i;
    int cpu;
    int cm;
    int mask;

    cpu = gic_get_current_cpu(s);
    cm = 1 << cpu;
    if (offset < 0x100) {
        if (offset == 0) {
            if (secure) {
                return (s->enabled << 1) | s->enabled_grp0;
            } else {
                return s->enabled;
            }
        }
        if (offset == 4)
            return ((s->num_irq / 32) - 1) | ((NUM_CPU(s) - 1) << 5);
        if (offset < 0x08)
            return 0;
        if (offset >= 0x80) {
            if (secure && s->revision >= 2) {
                unsigned int irq = (offset - 0x80) * 8;
                res = 0;
                for (i = 0; i < 8; i++) {
                    res |= s->irq_state[irq + i].group << i;
                }
                return res;
            }
            /* Interrupt Security , RAZ/WI */
            return 0;
        }
        goto bad_reg;
    } else if (offset < 0x200) {
        /* Interrupt Set/Clear Enable.  */
        if (offset < 0x180)
            irq = (offset - 0x100) * 8;
        else
            irq = (offset - 0x180) * 8;
        irq += GIC_BASE_IRQ;
        if (irq >= s->num_irq)
            goto bad_reg;
        res = 0;
        for (i = 0; i < 8; i++) {
            if (GIC_TEST_ENABLED(irq + i, cm)) {
                res |= (1 << i);
            }
        }
    } else if (offset < 0x300) {
        /* Interrupt Set/Clear Pending.  */
        if (offset < 0x280)
            irq = (offset - 0x200) * 8;
        else
            irq = (offset - 0x280) * 8;
        irq += GIC_BASE_IRQ;
        if (irq >= s->num_irq)
            goto bad_reg;
        res = 0;
        mask = (irq < GIC_INTERNAL) ?  cm : ALL_CPU_MASK;
        for (i = 0; i < 8; i++) {
            if (gic_test_pending(s, irq + i, mask)) {
                res |= (1 << i);
            }
        }
    } else if (offset < 0x400) {
        /* Interrupt Active.  */
        irq = (offset - 0x300) * 8 + GIC_BASE_IRQ;
        if (irq >= s->num_irq)
            goto bad_reg;
        res = 0;
        mask = (irq < GIC_INTERNAL) ?  cm : ALL_CPU_MASK;
        for (i = 0; i < 8; i++) {
            if (GIC_TEST_ACTIVE(irq + i, mask)) {
                res |= (1 << i);
            }
        }
    } else if (offset < 0x800) {
        /* Interrupt Priority.  */
        irq = (offset - 0x400) + GIC_BASE_IRQ;
        if (irq >= s->num_irq)
            goto bad_reg;
        res = GIC_GET_PRIORITY(irq, cpu);
    } else if (offset < 0xc00) {
        /* Interrupt CPU Target.  */
        if (s->num_cpu == 1 && s->revision != REV_11MPCORE) {
            /* For uniprocessor GICs these RAZ/WI */
            res = 0;
        } else {
            irq = (offset - 0x800) + GIC_BASE_IRQ;
            if (irq >= s->num_irq) {
                goto bad_reg;
            }
            if (irq < GIC_INTERNAL) {
                res = cm;
            } else {
                res = GIC_TARGET(irq);
            }
        }
    } else if (offset < 0xf00) {
        /* Interrupt Configuration.  */
        irq = (offset - 0xc00) * 4 + GIC_BASE_IRQ;
        if (irq >= s->num_irq)
            goto bad_reg;
        res = 0;
        for (i = 0; i < 4; i++) {
            if (GIC_TEST_MODEL(irq + i))
                res |= (1 << (i * 2));
            if (GIC_TEST_EDGE_TRIGGER(irq + i))
                res |= (2 << (i * 2));
        }
    } else if (offset < 0xf10) {
        goto bad_reg;
    } else if (offset < 0xf30) {
        if (s->revision == REV_11MPCORE) {
            goto bad_reg;
        }

        if (offset < 0xf20) {
            /* GICD_CPENDSGIRn */
            irq = (offset - 0xf10);
        } else {
            irq = (offset - 0xf20);
            /* GICD_SPENDSGIRn */
        }

        res = s->sgi_pending[irq][cpu];
    } else if (offset < 0xfd0) {
        goto bad_reg;
    } else if (offset < 0x1000) {
        if (offset & 3) {
            res = 0;
        } else {
            switch (s->revision) {
            case REV_11MPCORE:
                res = gic_id_11mpcore[(offset - 0xfd0) >> 2];
                break;
            case 1:
                res = gic_id_gicv1[(offset - 0xfd0) >> 2];
                break;
            case 2:
                res = gic_id_gicv2[(offset - 0xfd0) >> 2];
                break;
            default:
                res = 0;
            }
        }
    } else {
        g_assert_not_reached();
    }
    return res;
bad_reg:
    qemu_log_mask(LOG_GUEST_ERROR,
                  "gic_dist_readb: Bad offset %x\n", (int)offset);
    return 0;
}

static uint32_t gic_dist_readw(void *opaque, hwaddr offset, bool secure)
{
    uint32_t val;
    val = gic_dist_readb(opaque, offset, secure);
    val |= gic_dist_readb(opaque, offset + 1, secure) << 8;
    return val;
}

static uint32_t gic_dist_readl(void *opaque, hwaddr offset, bool secure)
{
    uint32_t val;
    val = gic_dist_readw(opaque, offset, secure);
    val |= gic_dist_readw(opaque, offset + 2, secure) << 16;
    return val;
}

static void gic_dist_writeb(void *opaque, hwaddr offset,
                            uint32_t value, bool secure)
{
    GICState *s = (GICState *)opaque;
    int irq;
    int i;
    int cpu;

    cpu = gic_get_current_cpu(s);
    if (offset < 0x100) {
        if (offset == 0) {
            if (!secure) {
                s->enabled = (value & 1);
            } else {
                s->enabled = (value & 2);
                s->enabled_grp0 = (value & 1);
            }
            DPRINTF("Distribution %sabled\n", s->enabled ? "En" : "Dis");
        } else if (offset < 4) {
            /* ignored.  */
        } else if (offset >= 0x80) {
            if (secure && s->revision >= 2) {
                unsigned int irq = (offset - 0x80) * 8;
                for (i = 0; i < 8; i++) {
                    s->irq_state[irq + i].group = value & (1 << i);
                }
            }
        } else {
            goto bad_reg;
        }
    } else if (offset < 0x180) {
        /* Interrupt Set Enable.  */
        irq = (offset - 0x100) * 8 + GIC_BASE_IRQ;
        if (irq >= s->num_irq)
            goto bad_reg;
        if (irq < GIC_NR_SGIS) {
            value = 0xff;
        }

        for (i = 0; i < 8; i++) {
            if (value & (1 << i)) {
                int mask =
                    (irq < GIC_INTERNAL) ? (1 << cpu) : GIC_TARGET(irq + i);
                int cm = (irq < GIC_INTERNAL) ? (1 << cpu) : ALL_CPU_MASK;

                if (!s->irq_state[irq + i].group && !secure) {
                    continue;
                }

                if (!GIC_TEST_ENABLED(irq + i, cm)) {
                    DPRINTF("Enabled IRQ %d\n", irq + i);
                }
                GIC_SET_ENABLED(irq + i, cm);
                /* If a raised level triggered IRQ enabled then mark
                   is as pending.  */
                if (GIC_TEST_LEVEL(irq + i, mask)
                        && !GIC_TEST_EDGE_TRIGGER(irq + i)) {
                    DPRINTF("Set %d pending mask %x\n", irq + i, mask);
                    GIC_SET_PENDING(irq + i, mask);
                }
            }
        }
    } else if (offset < 0x200) {
        /* Interrupt Clear Enable.  */
        irq = (offset - 0x180) * 8 + GIC_BASE_IRQ;
        if (irq >= s->num_irq)
            goto bad_reg;
        if (irq < GIC_NR_SGIS) {
            value = 0;
        }

        for (i = 0; i < 8; i++) {
            if (value & (1 << i)) {
                int cm = (irq < GIC_INTERNAL) ? (1 << cpu) : ALL_CPU_MASK;

                if (!s->irq_state[irq + i].group && !secure) {
                    continue;
                }

                if (GIC_TEST_ENABLED(irq + i, cm)) {
                    DPRINTF("Disabled IRQ %d\n", irq + i);
                }
                GIC_CLEAR_ENABLED(irq + i, cm);
            }
        }
    } else if (offset < 0x280) {
        /* Interrupt Set Pending.  */
        irq = (offset - 0x200) * 8 + GIC_BASE_IRQ;
        qemu_log("pend irq=%d\n", irq);
        if (irq >= s->num_irq)
            goto bad_reg;
        if (irq < GIC_NR_SGIS) {
            value = 0;
        }

        for (i = 0; i < 8; i++) {
            if (value & (1 << i)) {
                GIC_SET_PENDING(irq + i, GIC_TARGET(irq + i));
            }
        }
    } else if (offset < 0x300) {
        /* Interrupt Clear Pending.  */
        irq = (offset - 0x280) * 8 + GIC_BASE_IRQ;
        if (irq >= s->num_irq)
            goto bad_reg;
        if (irq < GIC_NR_SGIS) {
            value = 0;
        }

        for (i = 0; i < 8; i++) {
            /* ??? This currently clears the pending bit for all CPUs, even
               for per-CPU interrupts.  It's unclear whether this is the
               corect behavior.  */
            if (value & (1 << i)) {
                GIC_CLEAR_PENDING(irq + i, ALL_CPU_MASK);
            }
        }
    } else if (offset < 0x400) {
        /* Interrupt Active.  */
        goto bad_reg;
    } else if (offset < 0x800) {
        /* Interrupt Priority.  */
        irq = (offset - 0x400) + GIC_BASE_IRQ;
        if (irq >= s->num_irq)
            goto bad_reg;
        if (s->irq_state[irq].group || secure) {
            gic_set_priority(s, cpu, irq, value);
        }
    } else if (offset < 0xc00) {
        /* Interrupt CPU Target. RAZ/WI on uniprocessor GICs, with the
         * annoying exception of the 11MPCore's GIC.
         */
        if (s->num_cpu != 1 || s->revision == REV_11MPCORE) {
            irq = (offset - 0x800) + GIC_BASE_IRQ;
            if (irq >= s->num_irq) {
                goto bad_reg;
            }
            if (irq < 29) {
                value = 0;
            } else if (irq < GIC_INTERNAL) {
                value = ALL_CPU_MASK;
            }
            if (s->irq_state[irq].group || secure) {
                s->irq_target[irq] = value & ALL_CPU_MASK;
            }
        }
    } else if (offset < 0xf00) {
        /* Interrupt Configuration.  */
        irq = (offset - 0xc00) * 4 + GIC_BASE_IRQ;
        if (irq >= s->num_irq)
            goto bad_reg;
        if (irq < GIC_NR_SGIS)
            value |= 0xaa;
        for (i = 0; i < 4; i++) {
            /* FIXME: This */
            // if (s->security_extn && !attrs.secure &&
            //     !GIC_TEST_GROUP(irq + i, 1 << cpu)) {
            //     continue; /* Ignore Non-secure access of Group0 IRQ */
            // }

            if (s->revision == REV_11MPCORE) {
                if (value & (1 << (i * 2))) {
                    GIC_SET_MODEL(irq + i);
                } else {
                    GIC_CLEAR_MODEL(irq + i);
                }
            }
            if (value & (2 << (i * 2))) {
                GIC_SET_EDGE_TRIGGER(irq + i);
            } else {
                GIC_CLEAR_EDGE_TRIGGER(irq + i);
            }
        }
    } else if (offset < 0xf10) {
        /* 0xf00 is only handled for 32-bit writes.  */
        goto bad_reg;
    } else if (offset < 0xf20) {
        /* GICD_CPENDSGIRn */
        if (s->revision == REV_11MPCORE) {
            goto bad_reg;
        }
        irq = (offset - 0xf10);

        s->sgi_pending[irq][cpu] &= ~value;
        if (s->sgi_pending[irq][cpu] == 0) {
            GIC_CLEAR_PENDING(irq, 1 << cpu);
        }
    } else if (offset < 0xf30) {
        /* GICD_SPENDSGIRn */
        if (s->revision == REV_11MPCORE) {
            goto bad_reg;
        }
        irq = (offset - 0xf20);

        GIC_SET_PENDING(irq, 1 << cpu);
        s->sgi_pending[irq][cpu] |= value;
    } else {
        goto bad_reg;
    }
    gic_update(s);
    return;
bad_reg:
    qemu_log_mask(LOG_GUEST_ERROR,
                  "gic_dist_writeb: Bad offset %x\n", (int)offset);
}

static void gic_dist_writew(void *opaque, hwaddr offset,
                            uint32_t value, bool secure)
{
    gic_dist_writeb(opaque, offset, value & 0xff, secure);
    gic_dist_writeb(opaque, offset + 1, value >> 8, secure);
}

static void gic_dist_writel(void *opaque, hwaddr offset,
                            uint32_t value, bool secure)
{
    GICState *s = (GICState *)opaque;
    if (offset == 0xf00) {
        int cpu;
        int irq;
        int mask;
        int target_cpu;

        cpu = gic_get_current_cpu(s);
        irq = value & 0x3ff;
        switch ((value >> 24) & 3) {
        case 0:
            mask = (value >> 16) & ALL_CPU_MASK;
            break;
        case 1:
            mask = ALL_CPU_MASK ^ (1 << cpu);
            break;
        case 2:
            mask = 1 << cpu;
            break;
        default:
            DPRINTF("Bad Soft Int target filter\n");
            mask = ALL_CPU_MASK;
            break;
        }
        GIC_SET_PENDING(irq, mask);
        target_cpu = ctz32(mask);
        while (target_cpu < GIC_N_REALCPU) {
            s->sgi_pending[irq][target_cpu] |= (1 << cpu);
            mask &= ~(1 << target_cpu);
            target_cpu = ctz32(mask);
        }
        gic_update(s);
        return;
    }
    gic_dist_writew(opaque, offset, value & 0xffff, secure);
    gic_dist_writew(opaque, offset + 2, value >> 16, secure);
}

static void gic_dist_access(MemoryTransaction *tr)
{
    bool sec = tr->attr.secure;
    if (tr->rw) {
        switch (tr->size) {
        case 1:
            gic_dist_writeb(tr->opaque, tr->addr, tr->data.u8, sec);
            break;
        case 2:
            gic_dist_writew(tr->opaque, tr->addr, tr->data.u16, sec);
            break;
        case 4:
            gic_dist_writel(tr->opaque, tr->addr, tr->data.u32, sec);
            break;
        }
    } else {
        switch (tr->size) {
        case 1:
            tr->data.u8 = gic_dist_readb(tr->opaque, tr->addr, sec);
            break;
        case 2:
            tr->data.u16 = gic_dist_readw(tr->opaque, tr->addr, sec);
            break;
        case 4:
            tr->data.u32 = gic_dist_readl(tr->opaque, tr->addr, sec);
            break;
        }
    }
#if 0
    qemu_log("GIC sz=%d rw=%d addr=%lx data32=%x secure=%d\n",
             tr->size, tr->rw, tr->addr, tr->data.u32, sec);
#endif
}

static const MemoryRegionOps gic_dist_ops = {
#if 1
    .access = gic_dist_access,
#else
    .old_mmio = {
        .read = { gic_dist_readb, gic_dist_readw, gic_dist_readl, },
        .write = { gic_dist_writeb, gic_dist_writew, gic_dist_writel, },
    },
#endif
    .endianness = DEVICE_NATIVE_ENDIAN,
};

#define GICC_ACK_CTL       (1 << 2)
#define GICC_FIQ_EN        (1 << 3)
#define GICC_EOIRMODE      (1 << 9)
#define GICC_EOIRMODE_NS   (1 << 10)
static uint32_t gicc_encode_ctrl(GICState *s, int cpu, bool secure)
{
    uint32_t r;

    if (secure) {
        r = s->gicc_ctrl[cpu].enable_grp[0];
        r |= s->gicc_ctrl[cpu].enable_grp[1] << 1;
        r |= s->gicc_ctrl[cpu].ack_ctl << 2;
        r |= s->gicc_ctrl[cpu].fiq_en << 3;
        r |= s->gicc_ctrl[cpu].eoirmode << 9;
        r |= s->gicc_ctrl[cpu].eoirmode_ns << 10;
    } else {
        r = s->gicc_ctrl[cpu].enable_grp[1];
        r |= s->gicc_ctrl[cpu].eoirmode_ns << 9;
    }
    return r;
}

static void gicc_decode_ctrl(GICState *s, int cpu, bool secure, uint32_t v)
{
    if (secure) {
        s->gicc_ctrl[cpu].enable_grp[0] = v & 1;
        s->gicc_ctrl[cpu].enable_grp[1] = v & 2;
        s->gicc_ctrl[cpu].ack_ctl = v & GICC_ACK_CTL;
        s->gicc_ctrl[cpu].fiq_en = v & GICC_FIQ_EN;
        s->gicc_ctrl[cpu].eoirmode = v & GICC_EOIRMODE;
        s->gicc_ctrl[cpu].eoirmode_ns = v & GICC_EOIRMODE_NS;
    } else {
        s->gicc_ctrl[cpu].enable_grp[1] = v & 1;
        s->gicc_ctrl[cpu].eoirmode_ns = v & GICC_EOIRMODE;
    }
}

static uint32_t gic_cpu_read(GICState *s, int cpu, int offset, bool secure)
{
    bool virt = cpu >= GIC_N_REALCPU;

    switch (offset) {
    case 0x00: /* Control */
        return gicc_encode_ctrl(s, cpu, secure);
    case 0x04: /* Priority mask */
        return s->priority_mask[cpu];
    case 0x08: /* Binary Point */
        return s->bpr[cpu];
    case 0x0c: /* Acknowledge */
        if (virt) {
            return gic_acknowledge_virq(s, cpu);
        } else {
            return gic_acknowledge_irq(s, cpu, secure);
        }
    case 0x14: /* Running Priority */
        return s->running_priority[cpu] == 0x100 ?
               IDLE_PRIORITY : s->running_priority[cpu];
    case 0x18: /* Highest Pending Interrupt */
        return s->current_pending[cpu];
    case 0x1c: /* Aliased Binary Point */
        return s->abpr[cpu];
    case 0x20: /* AIAR */
        qemu_log_mask(LOG_UNIMP, "unsupported AIAR\n");
        return 0;
    case 0xd0: case 0xd4: case 0xd8: case 0xdc:
        return s->apr[(offset - 0xd0) / 4][cpu];
    case 0xFC:
        return s->c_iidr;
    default:
        qemu_log_mask(LOG_GUEST_ERROR,
                      "gic_cpu_read: Bad offset %x\n", (int)offset);
<<<<<<< HEAD
        return 0;
=======
        *data = 0;
        break;
>>>>>>> 7c1beb52
    }
}

static void gic_cpu_write(GICState *s, int cpu, int offset, uint32_t value, bool secure)
{
    bool virt = cpu >= GIC_N_REALCPU;

    switch (offset) {
    case 0x00: /* Control */
        gicc_decode_ctrl(s, cpu, secure, value);
        s->ctrl[cpu] = gicc_encode_ctrl(s, cpu, true);
        break;
    case 0x04: /* Priority mask */
        s->priority_mask[cpu] = (value & 0xff);
        break;
    case 0x08: /* Binary Point */
        s->bpr[cpu] = (value & 0x7);
        break;
    case 0x10: /* End Of Interrupt */
        if (virt) {
            gic_complete_virq(s, cpu, value & 0x3ff);
        } else {
            return gic_complete_irq(s, cpu, value & 0x3ff, secure);
        }
        break;
    case 0x1c: /* Aliased Binary Point */
        if (s->revision >= 2) {
            s->abpr[cpu] = (value & 0x7);
        }
        break;
    case 0xd0: case 0xd4: case 0xd8: case 0xdc:
        s->apr[(offset - 0xd0) / 4][cpu] = value;
        qemu_log_mask(LOG_UNIMP, "Writing APR not implemented\n");
        break;
    case 0x1000:
    case 0x10000:
        if (offset != s->map_stride) {
            qemu_log("Bad write to GIC 0x%x: Wrong GIC map stride?\n", offset);
        }
        if (virt) {
            qemu_log_mask(LOG_UNIMP, "Writing GICV_DIR not implemented\n");
        } else {
            return gic_complete_irq_force(s, cpu, value & 0x3ff, true, secure);
        }
        break;
    default:
        qemu_log_mask(LOG_GUEST_ERROR,
                      "gic_cpu_write: Bad offset %x\n", (int)offset);
        return;
    }
    gic_update(s);
}

static void thiscpu_access(MemoryTransaction *tr)
{
    GICState *s = (GICState *) tr->opaque;
    bool sec = tr->attr.secure;

    if (tr->rw) {
        gic_cpu_write(s, gic_get_current_cpu(s), tr->addr, tr->data.u32, sec);
    } else {
        tr->data.u32 = gic_cpu_read(s, gic_get_current_cpu(s), tr->addr, sec);
    }
}

static uint32_t gic_hyp_vmcr_read(GICState *s, int vcpu)
{
    int cpu = vcpu + GIC_N_REALCPU;
    uint32_t r;
    uint32_t ctrl;

    r = extract32(s->priority_mask[cpu], 3, 5) << 27;
    r |= extract32(s->bpr[cpu], 0, 3) << 21;
    r |= extract32(s->abpr[cpu], 0, 3) << 18;

    ctrl = gicc_encode_ctrl(s, cpu, false);
    r |= extract32(ctrl, 0, 10);
    return r;
}

static void gic_hyp_vmcr_write(GICState *s, int vcpu, uint32_t value)
{
    int cpu = vcpu + GIC_N_REALCPU;
    uint32_t primask = extract32(value, 27, 5);
    uint32_t bpr = extract32(value, 21, 3);
    uint32_t abpr = extract32(value, 18, 3);
    uint32_t ctrl = extract32(value, 0, 10);

    s->priority_mask[cpu] = primask << 3;
    s->bpr[cpu] = bpr;
    s->abpr[cpu] = abpr;
    gicc_decode_ctrl(s, cpu, false, ctrl);
}

static uint32_t gic_hyp_read(GICState *s, int vcpu, int offset)
{
    uint32_t r = 0;

    switch (offset) {
    case 0x00: /* HCR */
        r = s->gich.hcr[vcpu];
        break;
    case 0x04: /* VTR */
        /* 5 prio bits, 5 preempt bits and nr list regs.  */
        r = 5 << 29 | 5 << 26 | (GICV_NR_LR  - 1);
        break;
    case 0x08: /* VMCR */
        r = gic_hyp_vmcr_read(s, vcpu);
        break;
    case 0x10: /* MISR */
        r = s->gich.misr[vcpu];
        break;
    case 0x20: /* EISR0 */
        r = s->gich.eisr[vcpu] & 0xffffffff;
        qemu_log("eisr0=%x\n", r);
        break;
    case 0x24: /* EISR1 */
        r = s->gich.eisr[vcpu] >> 32;
        qemu_log("eisr1=%x\n", r);
        break;
    case 0x30: /* ELRSR0 */
        r = s->gich.elrsr[vcpu] & 0xffffffff;
        qemu_log("elrsr0=%x\n", r);
        break;
    case 0x34: /* ELRSR1 */
        r = s->gich.elrsr[vcpu] >> 32;
        qemu_log("elrsr1=%x\n", r);
        break;
    case 0xf0: /* apr */
        r = s->gich.apr[vcpu];
        break;
    case 0x100 ... 0x1fc: /* LRn */
        r = s->gich.lr[vcpu][(offset - 0x100) / 4];
#if 0
        if (r && (r & 0x1ff) == 27) {
            qemu_log("READ VCPU%d LR[%d]=%x\n",
                   vcpu, (offset - 0x100) / 4, r);
        }
#endif
        break;
    default:
        qemu_log_mask(LOG_GUEST_ERROR,
                      "%s: Bad offset %x\n", __func__, offset);
    }
    return r;
}

static void gic_hyp_write(GICState *s, int vcpu, int offset, uint32_t value)
{
    switch (offset) {
    case 0x00: /* HCR */
        s->gich.hcr[vcpu] = value;
        gicv_update(s);
        break;
    case 0x08: /* VMCR */
        gic_hyp_vmcr_write(s, vcpu, value);
        gicv_update(s);
        break;
    case 0xf0: /* apr */
        s->gich.apr[vcpu] = value;
        gicv_update(s);
        break;
    case 0x100 ... 0x1fc: /* LRn */
        if (s->gich.lr[vcpu][(offset - 0x100) / 4] != value) {
#if 0
            unsigned int state = extract32(s->gich.lr[vcpu][(offset - 0x100) / 4], 28, 2);
	    if (state) {
                qemu_log("BAD: OVERWRITE ACTIVE LR%d! vCPU%d %x -> %x\n",
                        (offset - 0x100) / 4, vcpu,
			s->gich.lr[vcpu][(offset - 0x100) / 4], value);
			gic_dump_lrs(s, "BAD");
            }
#endif
            s->gich.lr[vcpu][(offset - 0x100) / 4] = value;
#if 0
            if (value && (value & 0x1ff) == 27) {
                qemu_log("WRITE VCPU%d LR[%d]=%x\n",
                       vcpu, (offset - 0x100) / 4, value);
            }
#endif
            gicv_update(s);
        }
        break;
    default:
        qemu_log_mask(LOG_GUEST_ERROR,
<<<<<<< HEAD
                      "%s: Bad offset %x\n", __func__, offset);
        return;
=======
                      "gic_cpu_write: Bad offset %x\n", (int)offset);
        return MEMTX_OK;
>>>>>>> 7c1beb52
    }
}

static uint64_t gic_do_hyp_read(void *opaque, hwaddr addr,
                                unsigned size)
{
    GICState **backref = (GICState **)opaque;
    GICState *s = *backref;
    int id = backref - s->backref;
    uint64_t r;

    r = gic_hyp_read(s, id, addr);
    return r;
}

static void gic_do_hyp_write(void *opaque, hwaddr addr,
                             uint64_t value, unsigned size)
{
    GICState **backref = (GICState **)opaque;
    GICState *s = *backref;
    int id = backref - s->backref;

    gic_hyp_write(s, id, addr, value);
}

static uint64_t gic_thishyp_read(void *opaque, hwaddr addr,
                                 unsigned size)
{
    GICState *s = (GICState *)opaque;
    int id = gic_get_current_cpu(s);
    uint64_t r;

    r = gic_hyp_read(s, id, addr);
    return r;
}

static void gic_thishyp_write(void *opaque, hwaddr addr,
                              uint64_t value, unsigned size)
{
    GICState *s = (GICState *)opaque;
    int id = gic_get_current_cpu(s);

    gic_hyp_write(s, id, addr, value);
}

/* Wrappers to read/write the GIC vCPU interface for the current vCPU */
static uint64_t gic_thisvcpu_read(void *opaque, hwaddr addr,
                                 unsigned size)
{
    GICState *s = (GICState *)opaque;
    int id = GIC_N_REALCPU + gic_get_current_cpu(s);
    uint64_t r;

    r = gic_cpu_read(s, id, addr, false);
    return r;
}

static void gic_thisvcpu_write(void *opaque, hwaddr addr,
                              uint64_t value, unsigned size)
{
    GICState *s = (GICState *)opaque;
    int id = GIC_N_REALCPU + gic_get_current_cpu(s);

    gic_cpu_write(s, id, addr, value, false);
}

static const MemoryRegionOps gic_thiscpu_ops = {
#if 1
    .access = thiscpu_access,
#else
    .read = gic_thiscpu_read,
    .write = gic_thiscpu_write,
    .endianness = DEVICE_NATIVE_ENDIAN,
#endif
};

static const MemoryRegionOps gic_thishyp_ops = {
    .read = gic_thishyp_read,
    .write = gic_thishyp_write,
    .endianness = DEVICE_NATIVE_ENDIAN,
};

static const MemoryRegionOps gic_hyp_ops = {
    .read = gic_do_hyp_read,
    .write = gic_do_hyp_write,
    .endianness = DEVICE_NATIVE_ENDIAN,
};

static const MemoryRegionOps gic_thisvcpu_ops = {
    .read = gic_thisvcpu_read,
    .write = gic_thisvcpu_write,
    .endianness = DEVICE_NATIVE_ENDIAN,
};

void gic_init_irqs_and_distributor(GICState *s)
{
    SysBusDevice *sbd = SYS_BUS_DEVICE(s);
    int i;

    i = s->num_irq - GIC_INTERNAL;
    /* For the GIC, also expose incoming GPIO lines for PPIs for each CPU.
     * GPIO array layout is thus:
     *  [0..N-1] SPIs
     *  [N..N+31] PPIs for CPU 0
     *  [N+32..N+63] PPIs for CPU 1
     *   ...
     */
    i += (GIC_INTERNAL * s->num_cpu);

    qdev_init_gpio_in(DEVICE(s), gic_set_irq_cb, i);
    for (i = 0; i < GIC_N_REALCPU; i++) {
        sysbus_init_irq(sbd, &s->parent_irq[i]);
    }
    for (i = 0; i < GIC_N_REALCPU; i++) {
        sysbus_init_irq(sbd, &s->parent_irq[GIC_N_REALCPU + i]);
    }
    for (i = 0; i < GIC_N_REALCPU; i++) {
        sysbus_init_irq(sbd, &s->parent_fiq[i]);
    }
    for (i = 0; i < GIC_N_REALCPU; i++) {
        sysbus_init_irq(sbd, &s->parent_fiq[GIC_N_REALCPU + i]);
    }
    for (i = 0; i < NUM_CPU(s); i++) {
        sysbus_init_irq(sbd, &s->maint[i]);
    }
    qdev_init_gpio_out_named(DEVICE(s), s->parent_irq, "irq", GIC_N_REALCPU * 2);
    qdev_init_gpio_out_named(DEVICE(s), s->parent_fiq, "fiq", GIC_N_REALCPU * 2);
    qdev_init_gpio_out_named(DEVICE(s), s->maint, "maint", NUM_CPU(s));
    memory_region_init_io(&s->iomem, OBJECT(s), &gic_dist_ops, s,
                          "gic_dist", 0x1000);
}

static void arm_gic_realize(DeviceState *dev, Error **errp)
{
    /* Device instance realize function for the GIC sysbus device */
    int i;
    GICState *s = ARM_GIC(dev);
    SysBusDevice *sbd = SYS_BUS_DEVICE(dev);
    ARMGICClass *agc = ARM_GIC_GET_CLASS(s);
    Error *local_err = NULL;

    agc->parent_realize(dev, &local_err);
    if (local_err) {
        error_propagate(errp, local_err);
        return;
    }

    if (kvm_enabled() && !kvm_arm_supports_user_irq()) {
        error_setg(errp, "KVM with user space irqchip only works when the "
                         "host kernel supports KVM_CAP_ARM_USER_IRQ");
        return;
    }

    /* This creates distributor and main CPU interface (s->cpuiomem[0]) */
    gic_init_irqs_and_distributor(s);

    /* Memory regions for the CPU interfaces (NVIC doesn't have these):
     * a region for "CPU interface for this core", then a region for
     * "CPU interface for core 0", "for core 1", ...
     * NB that the memory region size of 0x100 applies for the 11MPCore
     * and also cores following the GIC v1 spec (ie A9).
     * GIC v2 defines a larger memory region (0x1000) so this will need
     * to be extended when we implement A15.
     */
    memory_region_init_io(&s->cpuiomem[0], OBJECT(s), &gic_thiscpu_ops, s,
                          "gic_cpu", s->revision >= 2 ? s->map_stride * 2 : 0x100);
    memory_region_init_io(&s->hypiomem[0], OBJECT(s), &gic_thishyp_ops, s,
                          "gic_thishyp_cpu", 0x200);
    memory_region_init_io(&s->vcpuiomem, OBJECT(s), &gic_thisvcpu_ops, s,
                          "gic_thisvcpu",
                          s->revision >= 2 ? s->map_stride * 2 : 0x2000);
    for (i = 0; i < NUM_CPU(s); i++) {
        char *region_name = g_strdup_printf("gic_hyp_cpu-%d", i);
        s->backref[GIC_N_REALCPU + i] = s;
        memory_region_init_io(&s->hypiomem[i+1], OBJECT(s), &gic_hyp_ops,
                              &s->backref[i], region_name, 0x200);
        g_free(region_name);
    }
    /* Distributor */
    sysbus_init_mmio(sbd, &s->iomem);
    /* cpu interfaces (one for "current cpu" plus one per cpu) */
    sysbus_init_mmio(sbd, &s->cpuiomem[0]);
#if 0
    for (i = 1; i <= NUM_CPU(s); i++) {
        sysbus_init_mmio(sbd, &s->cpuiomem[i]);
    }
#endif
    sysbus_init_mmio(sbd, &s->hypiomem[0]);
    sysbus_init_mmio(sbd, &s->vcpuiomem);
#if 0
    /* virtual interface control blocks.
     * One for "current cpu" plus one per cpu.
     */
    for (i = 0; i <= NUM_CPU(s); i++) {
        sysbus_init_mmio(sbd, &s->hypiomem[i]);
    }
#endif
}

static void arm_gic_fdt_auto_parent(FDTGenericIntc *obj, Error **errp)
{
    GICState *s = ARM_GIC(obj);
    CPUState *cs;
    int i = 0;

    for (cs = first_cpu; cs; cs = CPU_NEXT(cs)) {
        if (i >= s->num_cpu) {
            break;
        }
        qdev_connect_gpio_out_named(DEVICE(obj), "irq", i,
                                    qdev_get_gpio_in(DEVICE(cs), 0));
        i++;
    }

    /* FIXME: Add some error checking */
}

static const FDTGenericGPIOSet arm_gic_client_gpios [] = {
    {
        .names = &fdt_generic_gpio_name_set_interrupts,
        .gpios = (FDTGenericGPIOConnection []) {
            { .name = "irq",        .range = 16 },
            { .name = "fiq",    .range = 16, .fdt_index = 16 },
            { .name = "maint",    .range = 4, .fdt_index = 32 },
            { },
        },
    },
    {
        .names = &fdt_generic_gpio_name_set_gpio,
        .gpios = (FDTGenericGPIOConnection []) {
            { .name = "pwr_cntrl", .range = 1, .fdt_index = 0 },
            { .name = "rst_cntrl", .range = 1, .fdt_index = 1 },
            { },
        },
    },
    { },
};

static void arm_gic_linux_init(LinuxDevice *obj)
{
    GICState *s = ARM_GIC(obj);
    int i;

    if (s->disable_linux_gic_init) {
        return;
    }

    for (i = 0 ; i < s->num_irq; ++i) {
        s->irq_state[i].group = 1;
    }
}

static void arm_gic_class_init(ObjectClass *klass, void *data)
{
    DeviceClass *dc = DEVICE_CLASS(klass);
    ARMGICClass *agc = ARM_GIC_CLASS(klass);
    FDTGenericIntcClass *fgic = FDT_GENERIC_INTC_CLASS(klass);
    FDTGenericGPIOClass *fggc = FDT_GENERIC_GPIO_CLASS(klass);
    LinuxDeviceClass *ldc = LINUX_DEVICE_CLASS(klass);

    agc->irq_handler = gic_set_irq;
    agc->parent_realize = dc->realize;
    dc->realize = arm_gic_realize;
    fgic->auto_parent = arm_gic_fdt_auto_parent;
    fggc->client_gpios = arm_gic_client_gpios;
    ldc->linux_init = arm_gic_linux_init;
}

static const TypeInfo arm_gic_info = {
    .name = TYPE_ARM_GIC,
    .parent = TYPE_ARM_GIC_COMMON,
    .instance_size = sizeof(GICState),
    .class_init = arm_gic_class_init,
    .class_size = sizeof(ARMGICClass),
    .interfaces = (InterfaceInfo []) {
        { TYPE_LINUX_DEVICE },
        { },
    }
};

static void arm_gic_register_types(void)
{
    type_register_static(&arm_gic_info);
}

type_init(arm_gic_register_types)<|MERGE_RESOLUTION|>--- conflicted
+++ resolved
@@ -1210,12 +1210,7 @@
     default:
         qemu_log_mask(LOG_GUEST_ERROR,
                       "gic_cpu_read: Bad offset %x\n", (int)offset);
-<<<<<<< HEAD
         return 0;
-=======
-        *data = 0;
-        break;
->>>>>>> 7c1beb52
     }
 }
 
@@ -1401,13 +1396,8 @@
         break;
     default:
         qemu_log_mask(LOG_GUEST_ERROR,
-<<<<<<< HEAD
-                      "%s: Bad offset %x\n", __func__, offset);
+                      "gic_cpu_write: Bad offset %x\n", (int)offset);
         return;
-=======
-                      "gic_cpu_write: Bad offset %x\n", (int)offset);
-        return MEMTX_OK;
->>>>>>> 7c1beb52
     }
 }
 
