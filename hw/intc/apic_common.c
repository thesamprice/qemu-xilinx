--- conflicted
+++ resolved
@@ -18,15 +18,11 @@
  * License along with this library; if not, see <http://www.gnu.org/licenses/>
  */
 #include "qemu/osdep.h"
-<<<<<<< HEAD
-#include "qapi/error.h"
-=======
 #include "qemu/error-report.h"
 #include "qapi/error.h"
 #include "qemu-common.h"
 #include "cpu.h"
 #include "qapi/visitor.h"
->>>>>>> 7124ccf8
 #include "hw/i386/apic.h"
 #include "hw/i386/apic_internal.h"
 #include "trace.h"
@@ -249,18 +245,12 @@
     APICCommonState *s = APIC_COMMON(dev);
     APICCommonClass *info = APIC_COMMON_GET_CLASS(s);
     uint32_t bsp;
-<<<<<<< HEAD
-
-    bsp = s->apicbase & MSR_IA32_APICBASE_BSP;
-    s->apicbase = APIC_DEFAULT_ADDRESS | bsp | MSR_IA32_APICBASE_ENABLE;
-=======
 
     bsp = s->apicbase & MSR_IA32_APICBASE_BSP;
     s->apicbase = APIC_DEFAULT_ADDRESS | bsp | MSR_IA32_APICBASE_ENABLE;
     s->id = s->initial_apic_id;
 
     apic_reset_irq_delivered();
->>>>>>> 7124ccf8
 
     s->vapic_paddr = 0;
     info->vapic_base_update(s);
@@ -321,18 +311,7 @@
     APICCommonState *s = APIC_COMMON(dev);
     APICCommonClass *info;
     static DeviceState *vapic;
-<<<<<<< HEAD
-    static int apic_no;
-
-    if (apic_no >= MAX_APICS) {
-        error_setg(errp, "%s initialization failed.",
-                   object_get_typename(OBJECT(dev)));
-        return;
-    }
-    s->idx = apic_no++;
-=======
     int instance_id = s->id;
->>>>>>> 7124ccf8
 
     info = APIC_COMMON_GET_CLASS(s);
     info->realize(dev, errp);
@@ -516,10 +495,7 @@
     dc->reset = apic_reset_common;
     dc->props = apic_properties_common;
     dc->realize = apic_common_realize;
-<<<<<<< HEAD
-=======
     dc->unrealize = apic_common_unrealize;
->>>>>>> 7124ccf8
     /*
      * Reason: APIC and CPU need to be wired up by
      * x86_cpu_apic_create()
