/*
 * i.MX31 Vectored Interrupt Controller
 *
 * Note this is NOT the PL192 provided by ARM, but
 * a custom implementation by Freescale.
 *
 * Copyright (c) 2008 OKL
 * Copyright (c) 2011 NICTA Pty Ltd
 * Originally written by Hans Jiang
 * Updated by Jean-Christophe Dubois <jcd@tribudubois.net>
 *
 * This code is licensed under the GPL version 2 or later.  See
 * the COPYING file in the top-level directory.
 *
 * TODO: implement vectors.
 */

#include "qemu/osdep.h"
#include "hw/intc/imx_avic.h"
<<<<<<< HEAD
=======
#include "qemu/log.h"
>>>>>>> 7124ccf8

#ifndef DEBUG_IMX_AVIC
#define DEBUG_IMX_AVIC 0
#endif

#define DPRINTF(fmt, args...) \
    do { \
        if (DEBUG_IMX_AVIC) { \
            fprintf(stderr, "[%s]%s: " fmt , TYPE_IMX_AVIC, \
                                             __func__, ##args); \
        } \
    } while (0)

static const VMStateDescription vmstate_imx_avic = {
    .name = TYPE_IMX_AVIC,
    .version_id = 1,
    .minimum_version_id = 1,
    .fields = (VMStateField[]) {
        VMSTATE_UINT64(pending, IMXAVICState),
        VMSTATE_UINT64(enabled, IMXAVICState),
        VMSTATE_UINT64(is_fiq, IMXAVICState),
        VMSTATE_UINT32(intcntl, IMXAVICState),
        VMSTATE_UINT32(intmask, IMXAVICState),
        VMSTATE_UINT32_ARRAY(prio, IMXAVICState, PRIO_WORDS),
        VMSTATE_END_OF_LIST()
    },
};

static inline int imx_avic_prio(IMXAVICState *s, int irq)
{
    uint32_t word = irq / PRIO_PER_WORD;
    uint32_t part = 4 * (irq % PRIO_PER_WORD);
    return 0xf & (s->prio[word] >> part);
}

/* Update interrupts.  */
static void imx_avic_update(IMXAVICState *s)
{
    int i;
    uint64_t new = s->pending & s->enabled;
    uint64_t flags;

    flags = new & s->is_fiq;
    qemu_set_irq(s->fiq, !!flags);

    flags = new & ~s->is_fiq;
    if (!flags || (s->intmask == 0x1f)) {
        qemu_set_irq(s->irq, !!flags);
        return;
    }

    /*
     * Take interrupt if there's a pending interrupt with
     * priority higher than the value of intmask
     */
    for (i = 0; i < IMX_AVIC_NUM_IRQS; i++) {
        if (flags & (1UL << i)) {
            if (imx_avic_prio(s, i) > s->intmask) {
                qemu_set_irq(s->irq, 1);
                return;
            }
        }
    }
    qemu_set_irq(s->irq, 0);
}

static void imx_avic_set_irq(void *opaque, int irq, int level)
{
    IMXAVICState *s = (IMXAVICState *)opaque;

    if (level) {
        DPRINTF("Raising IRQ %d, prio %d\n",
                irq, imx_avic_prio(s, irq));
        s->pending |= (1ULL << irq);
    } else {
        DPRINTF("Clearing IRQ %d, prio %d\n",
                irq, imx_avic_prio(s, irq));
        s->pending &= ~(1ULL << irq);
    }

    imx_avic_update(s);
}


static uint64_t imx_avic_read(void *opaque,
                             hwaddr offset, unsigned size)
{
    IMXAVICState *s = (IMXAVICState *)opaque;

    DPRINTF("read(offset = 0x%" HWADDR_PRIx ")\n", offset);

    switch (offset >> 2) {
    case 0: /* INTCNTL */
        return s->intcntl;

    case 1: /* Normal Interrupt Mask Register, NIMASK */
        return s->intmask;

    case 2: /* Interrupt Enable Number Register, INTENNUM */
    case 3: /* Interrupt Disable Number Register, INTDISNUM */
        return 0;

    case 4: /* Interrupt Enabled Number Register High */
        return s->enabled >> 32;

    case 5: /* Interrupt Enabled Number Register Low */
        return s->enabled & 0xffffffffULL;

    case 6: /* Interrupt Type Register High */
        return s->is_fiq >> 32;

    case 7: /* Interrupt Type Register Low */
        return s->is_fiq & 0xffffffffULL;

    case 8: /* Normal Interrupt Priority Register 7 */
    case 9: /* Normal Interrupt Priority Register 6 */
    case 10:/* Normal Interrupt Priority Register 5 */
    case 11:/* Normal Interrupt Priority Register 4 */
    case 12:/* Normal Interrupt Priority Register 3 */
    case 13:/* Normal Interrupt Priority Register 2 */
    case 14:/* Normal Interrupt Priority Register 1 */
    case 15:/* Normal Interrupt Priority Register 0 */
        return s->prio[15-(offset>>2)];

    case 16: /* Normal interrupt vector and status register */
    {
        /*
         * This returns the highest priority
         * outstanding interrupt.  Where there is more than
         * one pending IRQ with the same priority,
         * take the highest numbered one.
         */
        uint64_t flags = s->pending & s->enabled & ~s->is_fiq;
        int i;
        int prio = -1;
        int irq = -1;
        for (i = 63; i >= 0; --i) {
            if (flags & (1ULL<<i)) {
                int irq_prio = imx_avic_prio(s, i);
                if (irq_prio > prio) {
                    irq = i;
                    prio = irq_prio;
                }
            }
        }
        if (irq >= 0) {
            imx_avic_set_irq(s, irq, 0);
            return irq << 16 | prio;
        }
        return 0xffffffffULL;
    }
    case 17:/* Fast Interrupt vector and status register */
    {
        uint64_t flags = s->pending & s->enabled & s->is_fiq;
        int i = ctz64(flags);
        if (i < 64) {
            imx_avic_set_irq(opaque, i, 0);
            return i;
        }
        return 0xffffffffULL;
    }
    case 18:/* Interrupt source register high */
        return s->pending >> 32;

    case 19:/* Interrupt source register low */
        return s->pending & 0xffffffffULL;

    case 20:/* Interrupt Force Register high */
    case 21:/* Interrupt Force Register low */
        return 0;

    case 22:/* Normal Interrupt Pending Register High */
        return (s->pending & s->enabled & ~s->is_fiq) >> 32;

    case 23:/* Normal Interrupt Pending Register Low */
        return (s->pending & s->enabled & ~s->is_fiq) & 0xffffffffULL;

    case 24: /* Fast Interrupt Pending Register High  */
        return (s->pending & s->enabled & s->is_fiq) >> 32;

    case 25: /* Fast Interrupt Pending Register Low  */
        return (s->pending & s->enabled & s->is_fiq) & 0xffffffffULL;

    case 0x40:            /* AVIC vector 0, use for WFI WAR */
        return 0x4;

    default:
        qemu_log_mask(LOG_GUEST_ERROR, "[%s]%s: Bad register at offset 0x%"
                      HWADDR_PRIx "\n", TYPE_IMX_AVIC, __func__, offset);
        return 0;
    }
}

static void imx_avic_write(void *opaque, hwaddr offset,
                          uint64_t val, unsigned size)
{
    IMXAVICState *s = (IMXAVICState *)opaque;

    /* Vector Registers not yet supported */
    if (offset >= 0x100 && offset <= 0x2fc) {
        qemu_log_mask(LOG_UNIMP, "[%s]%s: vector %d ignored\n",
                      TYPE_IMX_AVIC, __func__, (int)((offset - 0x100) >> 2));
        return;
    }

    DPRINTF("(0x%" HWADDR_PRIx ") = 0x%x\n", offset, (unsigned int)val);

    switch (offset >> 2) {
    case 0: /* Interrupt Control Register, INTCNTL */
        s->intcntl = val & (ABFEN | NIDIS | FIDIS | NIAD | FIAD | NM);
        if (s->intcntl & ABFEN) {
            s->intcntl &= ~(val & ABFLAG);
        }
        break;

    case 1: /* Normal Interrupt Mask Register, NIMASK */
        s->intmask = val & 0x1f;
        break;

    case 2: /* Interrupt Enable Number Register, INTENNUM */
        DPRINTF("enable(%d)\n", (int)val);
        val &= 0x3f;
        s->enabled |= (1ULL << val);
        break;

    case 3: /* Interrupt Disable Number Register, INTDISNUM */
        DPRINTF("disable(%d)\n", (int)val);
        val &= 0x3f;
        s->enabled &= ~(1ULL << val);
        break;

    case 4: /* Interrupt Enable Number Register High */
        s->enabled = (s->enabled & 0xffffffffULL) | (val << 32);
        break;

    case 5: /* Interrupt Enable Number Register Low */
        s->enabled = (s->enabled & 0xffffffff00000000ULL) | val;
        break;

    case 6: /* Interrupt Type Register High */
        s->is_fiq = (s->is_fiq & 0xffffffffULL) | (val << 32);
        break;

    case 7: /* Interrupt Type Register Low */
        s->is_fiq = (s->is_fiq & 0xffffffff00000000ULL) | val;
        break;

    case 8: /* Normal Interrupt Priority Register 7 */
    case 9: /* Normal Interrupt Priority Register 6 */
    case 10:/* Normal Interrupt Priority Register 5 */
    case 11:/* Normal Interrupt Priority Register 4 */
    case 12:/* Normal Interrupt Priority Register 3 */
    case 13:/* Normal Interrupt Priority Register 2 */
    case 14:/* Normal Interrupt Priority Register 1 */
    case 15:/* Normal Interrupt Priority Register 0 */
        s->prio[15-(offset>>2)] = val;
        break;

        /* Read-only registers, writes ignored */
    case 16:/* Normal Interrupt Vector and Status register */
    case 17:/* Fast Interrupt vector and status register */
    case 18:/* Interrupt source register high */
    case 19:/* Interrupt source register low */
        return;

    case 20:/* Interrupt Force Register high */
        s->pending = (s->pending & 0xffffffffULL) | (val << 32);
        break;

    case 21:/* Interrupt Force Register low */
        s->pending = (s->pending & 0xffffffff00000000ULL) | val;
        break;

    case 22:/* Normal Interrupt Pending Register High */
    case 23:/* Normal Interrupt Pending Register Low */
    case 24: /* Fast Interrupt Pending Register High  */
    case 25: /* Fast Interrupt Pending Register Low  */
        return;

    default:
        qemu_log_mask(LOG_GUEST_ERROR, "[%s]%s: Bad register at offset 0x%"
                      HWADDR_PRIx "\n", TYPE_IMX_AVIC, __func__, offset);
    }
    imx_avic_update(s);
}

static const MemoryRegionOps imx_avic_ops = {
    .read = imx_avic_read,
    .write = imx_avic_write,
    .endianness = DEVICE_NATIVE_ENDIAN,
};

static void imx_avic_reset(DeviceState *dev)
{
    IMXAVICState *s = IMX_AVIC(dev);

    s->pending = 0;
    s->enabled = 0;
    s->is_fiq = 0;
    s->intmask = 0x1f;
    s->intcntl = 0;
    memset(s->prio, 0, sizeof s->prio);
}

static void imx_avic_init(Object *obj)
{
    DeviceState *dev = DEVICE(obj);
    IMXAVICState *s = IMX_AVIC(obj);
    SysBusDevice *sbd = SYS_BUS_DEVICE(obj);

<<<<<<< HEAD
    memory_region_init_io(&s->iomem, OBJECT(s), &imx_avic_ops, s,
=======
    memory_region_init_io(&s->iomem, obj, &imx_avic_ops, s,
>>>>>>> 7124ccf8
                          TYPE_IMX_AVIC, 0x1000);
    sysbus_init_mmio(sbd, &s->iomem);

    qdev_init_gpio_in(dev, imx_avic_set_irq, IMX_AVIC_NUM_IRQS);
    sysbus_init_irq(sbd, &s->irq);
    sysbus_init_irq(sbd, &s->fiq);
}


static void imx_avic_class_init(ObjectClass *klass, void *data)
{
    DeviceClass *dc = DEVICE_CLASS(klass);

    dc->vmsd = &vmstate_imx_avic;
    dc->reset = imx_avic_reset;
    dc->desc = "i.MX Advanced Vector Interrupt Controller";
}

static const TypeInfo imx_avic_info = {
    .name = TYPE_IMX_AVIC,
    .parent = TYPE_SYS_BUS_DEVICE,
    .instance_size = sizeof(IMXAVICState),
    .instance_init = imx_avic_init,
    .class_init = imx_avic_class_init,
};

static void imx_avic_register_types(void)
{
    type_register_static(&imx_avic_info);
}

type_init(imx_avic_register_types)<|MERGE_RESOLUTION|>--- conflicted
+++ resolved
@@ -17,10 +17,7 @@
 
 #include "qemu/osdep.h"
 #include "hw/intc/imx_avic.h"
-<<<<<<< HEAD
-=======
 #include "qemu/log.h"
->>>>>>> 7124ccf8
 
 #ifndef DEBUG_IMX_AVIC
 #define DEBUG_IMX_AVIC 0
@@ -331,11 +328,7 @@
     IMXAVICState *s = IMX_AVIC(obj);
     SysBusDevice *sbd = SYS_BUS_DEVICE(obj);
 
-<<<<<<< HEAD
-    memory_region_init_io(&s->iomem, OBJECT(s), &imx_avic_ops, s,
-=======
     memory_region_init_io(&s->iomem, obj, &imx_avic_ops, s,
->>>>>>> 7124ccf8
                           TYPE_IMX_AVIC, 0x1000);
     sysbus_init_mmio(sbd, &s->iomem);
 
