--- conflicted
+++ resolved
@@ -347,22 +347,6 @@
     if (ss->cap_irq_xics_enabled) {
         return;
     }
-<<<<<<< HEAD
-
-    if (icpkvm->kernel_xics_fd != -1) {
-        int ret;
-
-        ss->cs = cs;
-
-        ret = kvm_vcpu_enable_cap(cs, KVM_CAP_IRQ_XICS, 0,
-                                  icpkvm->kernel_xics_fd, kvm_arch_vcpu_id(cs));
-        if (ret < 0) {
-            error_report("Unable to connect CPU%ld to kernel XICS: %s",
-                    kvm_arch_vcpu_id(cs), strerror(errno));
-            exit(1);
-        }
-        ss->cap_irq_xics_enabled = true;
-=======
 
     ret = kvm_vcpu_enable_cap(cs, KVM_CAP_IRQ_XICS, 0, xicskvm->kernel_xics_fd,
                               kvm_arch_vcpu_id(cs));
@@ -370,7 +354,6 @@
         error_report("Unable to connect CPU%ld to kernel XICS: %s",
                      kvm_arch_vcpu_id(cs), strerror(errno));
         exit(1);
->>>>>>> 7124ccf8
     }
     ss->cap_irq_xics_enabled = true;
 }
