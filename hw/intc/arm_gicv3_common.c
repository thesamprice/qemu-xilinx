/*
 * ARM GICv3 support - common bits of emulated and KVM kernel model
 *
 * Copyright (c) 2012 Linaro Limited
 * Copyright (c) 2015 Huawei.
 * Copyright (c) 2015 Samsung Electronics Co., Ltd.
 * Written by Peter Maydell
 * Reworked for GICv3 by Shlomo Pongratz and Pavel Fedin
 *
 * This program is free software; you can redistribute it and/or modify
 * it under the terms of the GNU General Public License as published by
 * the Free Software Foundation, either version 2 of the License, or
 * (at your option) any later version.
 *
 * This program is distributed in the hope that it will be useful,
 * but WITHOUT ANY WARRANTY; without even the implied warranty of
 * MERCHANTABILITY or FITNESS FOR A PARTICULAR PURPOSE.  See the
 * GNU General Public License for more details.
 *
 * You should have received a copy of the GNU General Public License along
 * with this program; if not, see <http://www.gnu.org/licenses/>.
 */

#include "qemu/osdep.h"
#include "qapi/error.h"
#include "qemu/module.h"
#include "hw/core/cpu.h"
#include "hw/intc/arm_gicv3_common.h"
#include "hw/qdev-properties.h"
#include "migration/vmstate.h"
#include "gicv3_internal.h"
#include "hw/arm/linux-boot-if.h"
#include "sysemu/kvm.h"


static void gicv3_gicd_no_migration_shift_bug_post_load(GICv3State *cs)
{
    if (cs->gicd_no_migration_shift_bug) {
        return;
    }

    /* Older versions of QEMU had a bug in the handling of state save/restore
     * to the KVM GICv3: they got the offset in the bitmap arrays wrong,
     * so that instead of the data for external interrupts 32 and up
     * starting at bit position 32 in the bitmap, it started at bit
     * position 64. If we're receiving data from a QEMU with that bug,
     * we must move the data down into the right place.
     */
    memmove(cs->group, (uint8_t *)cs->group + GIC_INTERNAL / 8,
            sizeof(cs->group) - GIC_INTERNAL / 8);
    memmove(cs->grpmod, (uint8_t *)cs->grpmod + GIC_INTERNAL / 8,
            sizeof(cs->grpmod) - GIC_INTERNAL / 8);
    memmove(cs->enabled, (uint8_t *)cs->enabled + GIC_INTERNAL / 8,
            sizeof(cs->enabled) - GIC_INTERNAL / 8);
    memmove(cs->pending, (uint8_t *)cs->pending + GIC_INTERNAL / 8,
            sizeof(cs->pending) - GIC_INTERNAL / 8);
    memmove(cs->active, (uint8_t *)cs->active + GIC_INTERNAL / 8,
            sizeof(cs->active) - GIC_INTERNAL / 8);
    memmove(cs->edge_trigger, (uint8_t *)cs->edge_trigger + GIC_INTERNAL / 8,
            sizeof(cs->edge_trigger) - GIC_INTERNAL / 8);

    /*
     * While this new version QEMU doesn't have this kind of bug as we fix it,
     * so it needs to set the flag to true to indicate that and it's necessary
     * for next migration to work from this new version QEMU.
     */
    cs->gicd_no_migration_shift_bug = true;
}

#include "hw/fdt_generic_util.h"

static int gicv3_pre_save(void *opaque)
{
    GICv3State *s = (GICv3State *)opaque;
    ARMGICv3CommonClass *c = ARM_GICV3_COMMON_GET_CLASS(s);

    if (c->pre_save) {
        c->pre_save(s);
    }

    return 0;
}

static int gicv3_post_load(void *opaque, int version_id)
{
    GICv3State *s = (GICv3State *)opaque;
    ARMGICv3CommonClass *c = ARM_GICV3_COMMON_GET_CLASS(s);

    gicv3_gicd_no_migration_shift_bug_post_load(s);

    if (c->post_load) {
        c->post_load(s);
    }
    return 0;
}

static bool virt_state_needed(void *opaque)
{
    GICv3CPUState *cs = opaque;

    return cs->num_list_regs != 0;
}

static const VMStateDescription vmstate_gicv3_cpu_virt = {
    .name = "arm_gicv3_cpu/virt",
    .version_id = 1,
    .minimum_version_id = 1,
    .needed = virt_state_needed,
    .fields = (VMStateField[]) {
        VMSTATE_UINT64_2DARRAY(ich_apr, GICv3CPUState, 3, 4),
        VMSTATE_UINT64(ich_hcr_el2, GICv3CPUState),
        VMSTATE_UINT64_ARRAY(ich_lr_el2, GICv3CPUState, GICV3_LR_MAX),
        VMSTATE_UINT64(ich_vmcr_el2, GICv3CPUState),
        VMSTATE_END_OF_LIST()
    }
};

static int vmstate_gicv3_cpu_pre_load(void *opaque)
{
    GICv3CPUState *cs = opaque;

   /*
    * If the sre_el1 subsection is not transferred this
    * means SRE_EL1 is 0x7 (which might not be the same as
    * our reset value).
    */
    cs->icc_sre_el1 = 0x7;
    return 0;
}

static bool icc_sre_el1_reg_needed(void *opaque)
{
    GICv3CPUState *cs = opaque;

    return cs->icc_sre_el1 != 7;
}

const VMStateDescription vmstate_gicv3_cpu_sre_el1 = {
    .name = "arm_gicv3_cpu/sre_el1",
    .version_id = 1,
    .minimum_version_id = 1,
    .needed = icc_sre_el1_reg_needed,
    .fields = (VMStateField[]) {
        VMSTATE_UINT64(icc_sre_el1, GICv3CPUState),
        VMSTATE_END_OF_LIST()
    }
};

static const VMStateDescription vmstate_gicv3_cpu = {
    .name = "arm_gicv3_cpu",
    .version_id = 1,
    .minimum_version_id = 1,
    .pre_load = vmstate_gicv3_cpu_pre_load,
    .fields = (VMStateField[]) {
        VMSTATE_UINT32(level, GICv3CPUState),
        VMSTATE_UINT32(gicr_ctlr, GICv3CPUState),
        VMSTATE_UINT32_ARRAY(gicr_statusr, GICv3CPUState, 2),
        VMSTATE_UINT32(gicr_waker, GICv3CPUState),
        VMSTATE_UINT64(gicr_propbaser, GICv3CPUState),
        VMSTATE_UINT64(gicr_pendbaser, GICv3CPUState),
        VMSTATE_UINT32(gicr_igroupr0, GICv3CPUState),
        VMSTATE_UINT32(gicr_ienabler0, GICv3CPUState),
        VMSTATE_UINT32(gicr_ipendr0, GICv3CPUState),
        VMSTATE_UINT32(gicr_iactiver0, GICv3CPUState),
        VMSTATE_UINT32(edge_trigger, GICv3CPUState),
        VMSTATE_UINT32(gicr_igrpmodr0, GICv3CPUState),
        VMSTATE_UINT32(gicr_nsacr, GICv3CPUState),
        VMSTATE_UINT8_ARRAY(gicr_ipriorityr, GICv3CPUState, GIC_INTERNAL),
        VMSTATE_UINT64_ARRAY(icc_ctlr_el1, GICv3CPUState, 2),
        VMSTATE_UINT64(icc_pmr_el1, GICv3CPUState),
        VMSTATE_UINT64_ARRAY(icc_bpr, GICv3CPUState, 3),
        VMSTATE_UINT64_2DARRAY(icc_apr, GICv3CPUState, 3, 4),
        VMSTATE_UINT64_ARRAY(icc_igrpen, GICv3CPUState, 3),
        VMSTATE_UINT64(icc_ctlr_el3, GICv3CPUState),
        VMSTATE_END_OF_LIST()
    },
    .subsections = (const VMStateDescription * []) {
        &vmstate_gicv3_cpu_virt,
        &vmstate_gicv3_cpu_sre_el1,
        NULL
    }
};

static int gicv3_pre_load(void *opaque)
{
    GICv3State *cs = opaque;

   /*
    * The gicd_no_migration_shift_bug flag is used for migration compatibility
    * for old version QEMU which may have the GICD bmp shift bug under KVM mode.
    * Strictly, what we want to know is whether the migration source is using
    * KVM. Since we don't have any way to determine that, we look at whether the
    * destination is using KVM; this is close enough because for the older QEMU
    * versions with this bug KVM -> TCG migration didn't work anyway. If the
    * source is a newer QEMU without this bug it will transmit the migration
    * subsection which sets the flag to true; otherwise it will remain set to
    * the value we select here.
    */
    if (kvm_enabled()) {
        cs->gicd_no_migration_shift_bug = false;
    }

    return 0;
}

static bool needed_always(void *opaque)
{
    return true;
}

const VMStateDescription vmstate_gicv3_gicd_no_migration_shift_bug = {
    .name = "arm_gicv3/gicd_no_migration_shift_bug",
    .version_id = 1,
    .minimum_version_id = 1,
    .needed = needed_always,
    .fields = (VMStateField[]) {
        VMSTATE_BOOL(gicd_no_migration_shift_bug, GICv3State),
        VMSTATE_END_OF_LIST()
    }
};

static const VMStateDescription vmstate_gicv3 = {
    .name = "arm_gicv3",
    .version_id = 1,
    .minimum_version_id = 1,
    .pre_load = gicv3_pre_load,
    .pre_save = gicv3_pre_save,
    .post_load = gicv3_post_load,
    .priority = MIG_PRI_GICV3,
    .fields = (VMStateField[]) {
        VMSTATE_UINT32(gicd_ctlr, GICv3State),
        VMSTATE_UINT32_ARRAY(gicd_statusr, GICv3State, 2),
        VMSTATE_UINT32_ARRAY(group, GICv3State, GICV3_BMP_SIZE),
        VMSTATE_UINT32_ARRAY(grpmod, GICv3State, GICV3_BMP_SIZE),
        VMSTATE_UINT32_ARRAY(enabled, GICv3State, GICV3_BMP_SIZE),
        VMSTATE_UINT32_ARRAY(pending, GICv3State, GICV3_BMP_SIZE),
        VMSTATE_UINT32_ARRAY(active, GICv3State, GICV3_BMP_SIZE),
        VMSTATE_UINT32_ARRAY(level, GICv3State, GICV3_BMP_SIZE),
        VMSTATE_UINT32_ARRAY(edge_trigger, GICv3State, GICV3_BMP_SIZE),
        VMSTATE_UINT8_ARRAY(gicd_ipriority, GICv3State, GICV3_MAXIRQ),
        VMSTATE_UINT64_ARRAY(gicd_irouter, GICv3State, GICV3_MAXIRQ),
        VMSTATE_UINT32_ARRAY(gicd_nsacr, GICv3State,
                             DIV_ROUND_UP(GICV3_MAXIRQ, 16)),
        VMSTATE_STRUCT_VARRAY_POINTER_UINT32(cpu, GICv3State, num_cpu,
                                             vmstate_gicv3_cpu, GICv3CPUState),
        VMSTATE_END_OF_LIST()
    },
    .subsections = (const VMStateDescription * []) {
        &vmstate_gicv3_gicd_no_migration_shift_bug,
        NULL
    }
};

void gicv3_init_irqs_and_mmio(GICv3State *s, qemu_irq_handler handler,
                              const MemoryRegionOps *ops)
{
    SysBusDevice *sbd = SYS_BUS_DEVICE(s);
    int i;
    int cpuidx;
<<<<<<< HEAD

    for (i = 0; i < s->nb_redist_regions; i++) {
        rdist_capacity += s->redist_region_count[i];
    }
    if (rdist_capacity < s->num_cpu) {
        error_setg(errp, "Capacity of the redist regions(%d) "
                   "is less than number of vcpus(%d)",
                   rdist_capacity, s->num_cpu);
        return;
    }
=======
>>>>>>> 3e595538

    /* For the GIC, also expose incoming GPIO lines for PPIs for each CPU.
     * GPIO array layout is thus:
     *  [0..N-1] spi
     *  [N..N+31] PPIs for CPU 0
     *  [N+32..N+63] PPIs for CPU 1
     *   ...
     */
    i = s->num_irq - GIC_INTERNAL + GIC_INTERNAL * s->num_cpu;
    qdev_init_gpio_in(DEVICE(s), handler, i);

    for (i = 0; i < s->num_cpu; i++) {
        sysbus_init_irq(sbd, &s->cpu[i].parent_irq);
    }
    for (i = 0; i < s->num_cpu; i++) {
        sysbus_init_irq(sbd, &s->cpu[i].parent_fiq);
    }
    for (i = 0; i < s->num_cpu; i++) {
        sysbus_init_irq(sbd, &s->cpu[i].parent_virq);
    }
    for (i = 0; i < s->num_cpu; i++) {
        sysbus_init_irq(sbd, &s->cpu[i].parent_vfiq);
    }

    memory_region_init_io(&s->iomem_dist, OBJECT(s), ops, s,
                          "gicv3_dist", 0x10000);
    sysbus_init_mmio(sbd, &s->iomem_dist);

    s->redist_regions = g_new0(GICv3RedistRegion, s->nb_redist_regions);
    cpuidx = 0;
    for (i = 0; i < s->nb_redist_regions; i++) {
        char *name = g_strdup_printf("gicv3_redist_region[%d]", i);
        GICv3RedistRegion *region = &s->redist_regions[i];

        region->gic = s;
        region->cpuidx = cpuidx;
        cpuidx += s->redist_region_count[i];

        memory_region_init_io(&region->iomem, OBJECT(s),
                              ops ? &ops[1] : NULL, region, name,
                              s->redist_region_count[i] * GICV3_REDIST_SIZE);
        sysbus_init_mmio(sbd, &region->iomem);
        g_free(name);
    }
}

#define FDT_GENERIC_GICV3_TYPE_AFFINITY_ALL 0x01000000U
#define FDT_GENERIC_GICV3_TYPE_AFFINITY_IDX 0x02000000U

static int arm_gicv3_common_fdt_get_irq(FDTGenericIntc *obj, qemu_irq *irqs,
                                      uint32_t *cells, int ncells, int max,
                                      Error **errp)
{
    GICv3State *gs = ARM_GICV3_COMMON(obj);
    int cpu = 0;
    uint32_t qemu_type;
    uint32_t cpu_mask;
    uint32_t idx;

    if (ncells != 3) {
        error_setg(errp, "ARM GIC requires 3 interrupt cells, %d cells given",
                   ncells);
        return 0;
    }
    idx = cells[1];
    qemu_type = cells[0] & 0xff000000;

    switch (cells[0] & 0x00ffffff) {
    case 0:
        if (idx >= gs->num_irq) {
            error_setg(errp, "ARM GIC SPI has maximum index of %" PRId32 ", "
                       "index %" PRId32 " given", gs->num_irq - 1, idx);
            return 0;
        }
        (*irqs) = qdev_get_gpio_in(DEVICE(obj), cells[1]);
        return 1;
    case 1: /* PPI */
        if (idx >= 16) {
            error_setg(errp, "ARM GIC PPI has maximum index of 15, "
                       "index %" PRId32 " given", idx);
            return 0;
        }
        if (qemu_type == FDT_GENERIC_GICV3_TYPE_AFFINITY_IDX) {
            cpu = cells[2] >> 8;
            *irqs = qdev_get_gpio_in(DEVICE(obj),
                                         gs->num_irq - 16 + idx + cpu * 32);
            return cpu;
        }

        cpu_mask = cells[2] >> 8;
        while ((cpu_mask || qemu_type == FDT_GENERIC_GICV3_TYPE_AFFINITY_ALL)
               && cpu < max && cpu < gs->num_cpu) {
            if ((cpu_mask & 1) || qemu_type == FDT_GENERIC_GICV3_TYPE_AFFINITY_ALL) {
                *irqs = qdev_get_gpio_in(DEVICE(obj),
                                         gs->num_irq - 16 + idx + cpu * 32);
                irqs++;
            }
            cpu_mask >>= 1;
            cpu++;
        }
        return cpu;
    default:
        error_setg(errp, "Invalid cell 0 value in interrupt binding: %d",
                   cells[0]);
        return 0;
    }
}

static void arm_gicv3_common_realize(DeviceState *dev, Error **errp)
{
    GICv3State *s = ARM_GICV3_COMMON(dev);
    int i, rdist_capacity, cpuidx;

    /* revision property is actually reserved and currently used only in order
     * to keep the interface compatible with GICv2 code, avoiding extra
     * conditions. However, in future it could be used, for example, if we
     * implement GICv4.
     */
    if (s->revision != 3) {
        error_setg(errp, "unsupported GIC revision %d", s->revision);
        return;
    }

    if (s->num_irq > GICV3_MAXIRQ) {
        error_setg(errp,
                   "requested %u interrupt lines exceeds GIC maximum %d",
                   s->num_irq, GICV3_MAXIRQ);
        return;
    }
    if (s->num_irq < GIC_INTERNAL) {
        error_setg(errp,
                   "requested %u interrupt lines is below GIC minimum %d",
                   s->num_irq, GIC_INTERNAL);
        return;
    }

    /* ITLinesNumber is represented as (N / 32) - 1, so this is an
     * implementation imposed restriction, not an architectural one,
     * so we don't have to deal with bitfields where only some of the
     * bits in a 32-bit word should be valid.
     */
    if (s->num_irq % 32) {
        error_setg(errp,
                   "%d interrupt lines unsupported: not divisible by 32",
                   s->num_irq);
        return;
    }

    if (s->lpi_enable && !s->dma) {
        error_setg(errp, "Redist-ITS: Guest 'sysmem' reference link not set");
        return;
    }

    rdist_capacity = 0;
    for (i = 0; i < s->nb_redist_regions; i++) {
        rdist_capacity += s->redist_region_count[i];
    }
    if (rdist_capacity < s->num_cpu) {
        error_setg(errp, "Capacity of the redist regions(%d) "
                   "is less than number of vcpus(%d)",
                   rdist_capacity, s->num_cpu);
        return;
    }

    s->cpu = g_new0(GICv3CPUState, s->num_cpu);

    for (i = 0; i < s->num_cpu; i++) {
        CPUState *cpu = qemu_get_cpu(s->first_cpu_idx + i);
        uint64_t cpu_affid;

        s->cpu[i].cpu = cpu;
        s->cpu[i].gic = s;
        /* Store GICv3CPUState in CPUARMState gicv3state pointer */
        gicv3_set_gicv3state(cpu, &s->cpu[i]);

        /* Pre-construct the GICR_TYPER:
         * For our implementation:
         *  Top 32 bits are the affinity value of the associated CPU
         *  CommonLPIAff == 01 (redistributors with same Aff3 share LPI table)
         *  Processor_Number == CPU index starting from 0
         *  DPGS == 0 (GICR_CTLR.DPG* not supported)
         *  Last == 1 if this is the last redistributor in a series of
         *            contiguous redistributor pages
         *  DirectLPI == 0 (direct injection of LPIs not supported)
         *  VLPIS == 0 (virtual LPIs not supported)
         *  PLPIS == 0 (physical LPIs not supported)
         */
        cpu_affid = object_property_get_uint(OBJECT(cpu), "mp-affinity", NULL);

        /* The CPU mp-affinity property is in MPIDR register format; squash
         * the affinity bytes into 32 bits as the GICR_TYPER has them.
         */
        cpu_affid = ((cpu_affid & 0xFF00000000ULL) >> 8) |
                     (cpu_affid & 0xFFFFFF);
        s->cpu[i].gicr_typer = (cpu_affid << 32) |
            (1 << 24) |
            (i << 8);

        if (s->lpi_enable) {
            s->cpu[i].gicr_typer |= GICR_TYPER_PLPIS;
        }
    }

    /*
     * Now go through and set GICR_TYPER.Last for the final
     * redistributor in each region.
     */
    cpuidx = 0;
    for (i = 0; i < s->nb_redist_regions; i++) {
        cpuidx += s->redist_region_count[i];
        s->cpu[cpuidx - 1].gicr_typer |= GICR_TYPER_LAST;
    }
}

static void arm_gicv3_finalize(Object *obj)
{
    GICv3State *s = ARM_GICV3_COMMON(obj);

    g_free(s->redist_region_count);
}

static void arm_gicv3_common_reset(DeviceState *dev)
{
    GICv3State *s = ARM_GICV3_COMMON(dev);
    int i;

    for (i = 0; i < s->num_cpu; i++) {
        GICv3CPUState *cs = &s->cpu[i];

        cs->level = 0;
        cs->gicr_ctlr = 0;
        cs->gicr_statusr[GICV3_S] = 0;
        cs->gicr_statusr[GICV3_NS] = 0;
        cs->gicr_waker = GICR_WAKER_ProcessorSleep | GICR_WAKER_ChildrenAsleep;
        cs->gicr_propbaser = 0;
        cs->gicr_pendbaser = 0;
        /* If we're resetting a TZ-aware GIC as if secure firmware
         * had set it up ready to start a kernel in non-secure, we
         * need to set interrupts to group 1 so the kernel can use them.
         * Otherwise they reset to group 0 like the hardware.
         */
        if (s->irq_reset_nonsecure) {
            cs->gicr_igroupr0 = 0xffffffff;
        } else {
            cs->gicr_igroupr0 = 0;
        }

        cs->gicr_ienabler0 = 0;
        cs->gicr_ipendr0 = 0;
        cs->gicr_iactiver0 = 0;
        cs->edge_trigger = 0xffff;
        cs->gicr_igrpmodr0 = 0;
        cs->gicr_nsacr = 0;
        memset(cs->gicr_ipriorityr, 0, sizeof(cs->gicr_ipriorityr));

        cs->hppi.prio = 0xff;
        cs->hpplpi.prio = 0xff;

        /* State in the CPU interface must *not* be reset here, because it
         * is part of the CPU's reset domain, not the GIC device's.
         */
    }

    /* For our implementation affinity routing is always enabled */
    if (s->security_extn) {
        s->gicd_ctlr = GICD_CTLR_ARE_S | GICD_CTLR_ARE_NS;
    } else {
        s->gicd_ctlr = GICD_CTLR_DS | GICD_CTLR_ARE;
    }

    s->gicd_statusr[GICV3_S] = 0;
    s->gicd_statusr[GICV3_NS] = 0;

    memset(s->group, 0, sizeof(s->group));
    memset(s->grpmod, 0, sizeof(s->grpmod));
    memset(s->enabled, 0, sizeof(s->enabled));
    memset(s->pending, 0, sizeof(s->pending));
    memset(s->active, 0, sizeof(s->active));
    memset(s->level, 0, sizeof(s->level));
    memset(s->edge_trigger, 0, sizeof(s->edge_trigger));
    memset(s->gicd_ipriority, 0, sizeof(s->gicd_ipriority));
    memset(s->gicd_irouter, 0, sizeof(s->gicd_irouter));
    memset(s->gicd_nsacr, 0, sizeof(s->gicd_nsacr));
    /* GICD_IROUTER are UNKNOWN at reset so in theory the guest must
     * write these to get sane behaviour and we need not populate the
     * pointer cache here; however having the cache be different for
     * "happened to be 0 from reset" and "guest wrote 0" would be
     * too confusing.
     */
    gicv3_cache_all_target_cpustates(s);

    if (s->irq_reset_nonsecure) {
        /* If we're resetting a TZ-aware GIC as if secure firmware
         * had set it up ready to start a kernel in non-secure, we
         * need to set interrupts to group 1 so the kernel can use them.
         * Otherwise they reset to group 0 like the hardware.
         */
        for (i = GIC_INTERNAL; i < s->num_irq; i++) {
            gicv3_gicd_group_set(s, i);
        }
    }
    s->gicd_no_migration_shift_bug = true;
}

static void arm_gic_common_linux_init(ARMLinuxBootIf *obj,
                                      bool secure_boot)
{
    GICv3State *s = ARM_GICV3_COMMON(obj);

    if (s->security_extn && !secure_boot) {
        /* We're directly booting a kernel into NonSecure. If this GIC
         * implements the security extensions then we must configure it
         * to have all the interrupts be NonSecure (this is a job that
         * is done by the Secure boot firmware in real hardware, and in
         * this mode QEMU is acting as a minimalist firmware-and-bootloader
         * equivalent).
         */
        s->irq_reset_nonsecure = true;
    }
}

static Property arm_gicv3_common_properties[] = {
    DEFINE_PROP_UINT32("num-cpu", GICv3State, num_cpu, 1),
    DEFINE_PROP_UINT32("num-irq", GICv3State, num_irq, 32),
    DEFINE_PROP_UINT32("revision", GICv3State, revision, 3),
    DEFINE_PROP_BOOL("has-lpi", GICv3State, lpi_enable, 0),
    DEFINE_PROP_BOOL("has-security-extensions", GICv3State, security_extn, 0),
    DEFINE_PROP_ARRAY("redist-region-count", GICv3State, nb_redist_regions,
                      redist_region_count, qdev_prop_uint32, uint32_t),
    DEFINE_PROP_UINT32("first-cpu-idx", GICv3State, first_cpu_idx, 0),
    DEFINE_PROP_LINK("sysmem", GICv3State, dma, TYPE_MEMORY_REGION,
                     MemoryRegion *),
    DEFINE_PROP_END_OF_LIST(),
};

static void arm_gicv3_common_class_init(ObjectClass *klass, void *data)
{
    DeviceClass *dc = DEVICE_CLASS(klass);
    ARMLinuxBootIfClass *albifc = ARM_LINUX_BOOT_IF_CLASS(klass);
    FDTGenericIntcClass *fgic = FDT_GENERIC_INTC_CLASS(klass);

    dc->reset = arm_gicv3_common_reset;
    dc->realize = arm_gicv3_common_realize;
    device_class_set_props(dc, arm_gicv3_common_properties);
    dc->vmsd = &vmstate_gicv3;
    albifc->arm_linux_init = arm_gic_common_linux_init;
    fgic->get_irq = arm_gicv3_common_fdt_get_irq;
}

static const TypeInfo arm_gicv3_common_type = {
    .name = TYPE_ARM_GICV3_COMMON,
    .parent = TYPE_SYS_BUS_DEVICE,
    .instance_size = sizeof(GICv3State),
    .class_size = sizeof(ARMGICv3CommonClass),
    .class_init = arm_gicv3_common_class_init,
    .instance_finalize = arm_gicv3_finalize,
    .abstract = true,
    .interfaces = (InterfaceInfo []) {
        { TYPE_ARM_LINUX_BOOT_IF },
        { TYPE_FDT_GENERIC_INTC },
        { TYPE_FDT_GENERIC_GPIO },
        { },
    },
};

static void register_types(void)
{
    type_register_static(&arm_gicv3_common_type);
}

type_init(register_types)<|MERGE_RESOLUTION|>--- conflicted
+++ resolved
@@ -257,19 +257,6 @@
     SysBusDevice *sbd = SYS_BUS_DEVICE(s);
     int i;
     int cpuidx;
-<<<<<<< HEAD
-
-    for (i = 0; i < s->nb_redist_regions; i++) {
-        rdist_capacity += s->redist_region_count[i];
-    }
-    if (rdist_capacity < s->num_cpu) {
-        error_setg(errp, "Capacity of the redist regions(%d) "
-                   "is less than number of vcpus(%d)",
-                   rdist_capacity, s->num_cpu);
-        return;
-    }
-=======
->>>>>>> 3e595538
 
     /* For the GIC, also expose incoming GPIO lines for PPIs for each CPU.
      * GPIO array layout is thus:
