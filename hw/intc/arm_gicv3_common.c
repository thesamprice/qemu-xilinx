--- conflicted
+++ resolved
@@ -28,13 +28,9 @@
 #include "gicv3_internal.h"
 #include "hw/arm/linux-boot-if.h"
 
-<<<<<<< HEAD
 #include "hw/fdt_generic_util.h"
 
-static void gicv3_pre_save(void *opaque)
-=======
 static int gicv3_pre_save(void *opaque)
->>>>>>> 0a0dc59d
 {
     GICv3State *s = (GICv3State *)opaque;
     ARMGICv3CommonClass *c = ARM_GICV3_COMMON_GET_CLASS(s);
