/*
 * ARM GIC support - internal interfaces
 *
 * Copyright (c) 2012 Linaro Limited
 * Written by Peter Maydell
 *
 * This program is free software; you can redistribute it and/or modify
 * it under the terms of the GNU General Public License as published by
 * the Free Software Foundation, either version 2 of the License, or
 * (at your option) any later version.
 *
 * This program is distributed in the hope that it will be useful,
 * but WITHOUT ANY WARRANTY; without even the implied warranty of
 * MERCHANTABILITY or FITNESS FOR A PARTICULAR PURPOSE.  See the
 * GNU General Public License for more details.
 *
 * You should have received a copy of the GNU General Public License along
 * with this program; if not, see <http://www.gnu.org/licenses/>.
 */

#ifndef QEMU_ARM_GIC_INTERNAL_H
#define QEMU_ARM_GIC_INTERNAL_H

#include "hw/registerfields.h"
#include "hw/intc/arm_gic.h"

#define ALL_CPU_MASK ((unsigned)(((1 << GIC_NCPU) - 1)))

#define GIC_DIST_SET_ENABLED(irq, cm) (s->irq_state[irq].enabled |= (cm))
#define GIC_DIST_CLEAR_ENABLED(irq, cm) (s->irq_state[irq].enabled &= ~(cm))
#define GIC_DIST_TEST_ENABLED(irq, cm) ((s->irq_state[irq].enabled & (cm)) != 0)
#define GIC_DIST_SET_PENDING(irq, cm) (s->irq_state[irq].pending |= (cm))
#define GIC_DIST_CLEAR_PENDING(irq, cm) (s->irq_state[irq].pending &= ~(cm))
#define GIC_DIST_SET_ACTIVE(irq, cm) (s->irq_state[irq].active |= (cm))
#define GIC_DIST_CLEAR_ACTIVE(irq, cm) (s->irq_state[irq].active &= ~(cm))
#define GIC_DIST_TEST_ACTIVE(irq, cm) ((s->irq_state[irq].active & (cm)) != 0)
#define GIC_DIST_SET_MODEL(irq) (s->irq_state[irq].model = true)
#define GIC_DIST_CLEAR_MODEL(irq) (s->irq_state[irq].model = false)
#define GIC_DIST_TEST_MODEL(irq) (s->irq_state[irq].model)
#define GIC_DIST_SET_LEVEL(irq, cm) (s->irq_state[irq].level |= (cm))
#define GIC_DIST_CLEAR_LEVEL(irq, cm) (s->irq_state[irq].level &= ~(cm))
#define GIC_DIST_TEST_LEVEL(irq, cm) ((s->irq_state[irq].level & (cm)) != 0)
#define GIC_DIST_SET_EDGE_TRIGGER(irq) (s->irq_state[irq].edge_trigger = true)
#define GIC_DIST_CLEAR_EDGE_TRIGGER(irq) \
    (s->irq_state[irq].edge_trigger = false)
#define GIC_DIST_TEST_EDGE_TRIGGER(irq) (s->irq_state[irq].edge_trigger)
#define GIC_DIST_GET_PRIORITY(irq, cpu) (((irq) < GIC_INTERNAL) ?            \
                                    s->priority1[irq][cpu] :            \
                                    s->priority2[(irq) - GIC_INTERNAL])
<<<<<<< HEAD
#define GIC_TARGET(irq) s->irq_target[irq]
#define GIC_GROUP(irq) s->irq_state[irq].group
=======
#define GIC_DIST_TARGET(irq) (s->irq_target[irq])
#define GIC_DIST_CLEAR_GROUP(irq, cm) (s->irq_state[irq].group &= ~(cm))
#define GIC_DIST_SET_GROUP(irq, cm) (s->irq_state[irq].group |= (cm))
#define GIC_DIST_TEST_GROUP(irq, cm) ((s->irq_state[irq].group & (cm)) != 0)

#define GICD_CTLR_EN_GRP0 (1U << 0)
#define GICD_CTLR_EN_GRP1 (1U << 1)

#define GICC_CTLR_EN_GRP0    (1U << 0)
#define GICC_CTLR_EN_GRP1    (1U << 1)
#define GICC_CTLR_ACK_CTL    (1U << 2)
#define GICC_CTLR_FIQ_EN     (1U << 3)
#define GICC_CTLR_CBPR       (1U << 4) /* GICv1: SBPR */
#define GICC_CTLR_EOIMODE    (1U << 9)
#define GICC_CTLR_EOIMODE_NS (1U << 10)

REG32(GICH_HCR, 0x0)
    FIELD(GICH_HCR, EN, 0, 1)
    FIELD(GICH_HCR, UIE, 1, 1)
    FIELD(GICH_HCR, LRENPIE, 2, 1)
    FIELD(GICH_HCR, NPIE, 3, 1)
    FIELD(GICH_HCR, VGRP0EIE, 4, 1)
    FIELD(GICH_HCR, VGRP0DIE, 5, 1)
    FIELD(GICH_HCR, VGRP1EIE, 6, 1)
    FIELD(GICH_HCR, VGRP1DIE, 7, 1)
    FIELD(GICH_HCR, EOICount, 27, 5)

#define GICH_HCR_MASK \
    (R_GICH_HCR_EN_MASK | R_GICH_HCR_UIE_MASK | \
     R_GICH_HCR_LRENPIE_MASK | R_GICH_HCR_NPIE_MASK | \
     R_GICH_HCR_VGRP0EIE_MASK | R_GICH_HCR_VGRP0DIE_MASK | \
     R_GICH_HCR_VGRP1EIE_MASK | R_GICH_HCR_VGRP1DIE_MASK | \
     R_GICH_HCR_EOICount_MASK)

REG32(GICH_VTR, 0x4)
    FIELD(GICH_VTR, ListRegs, 0, 6)
    FIELD(GICH_VTR, PREbits, 26, 3)
    FIELD(GICH_VTR, PRIbits, 29, 3)

REG32(GICH_VMCR, 0x8)
    FIELD(GICH_VMCR, VMCCtlr, 0, 10)
    FIELD(GICH_VMCR, VMABP, 18, 3)
    FIELD(GICH_VMCR, VMBP, 21, 3)
    FIELD(GICH_VMCR, VMPriMask, 27, 5)

REG32(GICH_MISR, 0x10)
    FIELD(GICH_MISR, EOI, 0, 1)
    FIELD(GICH_MISR, U, 1, 1)
    FIELD(GICH_MISR, LRENP, 2, 1)
    FIELD(GICH_MISR, NP, 3, 1)
    FIELD(GICH_MISR, VGrp0E, 4, 1)
    FIELD(GICH_MISR, VGrp0D, 5, 1)
    FIELD(GICH_MISR, VGrp1E, 6, 1)
    FIELD(GICH_MISR, VGrp1D, 7, 1)

REG32(GICH_EISR0, 0x20)
REG32(GICH_EISR1, 0x24)
REG32(GICH_ELRSR0, 0x30)
REG32(GICH_ELRSR1, 0x34)
REG32(GICH_APR, 0xf0)

REG32(GICH_LR0, 0x100)
    FIELD(GICH_LR0, VirtualID, 0, 10)
    FIELD(GICH_LR0, PhysicalID, 10, 10)
    FIELD(GICH_LR0, CPUID, 10, 3)
    FIELD(GICH_LR0, EOI, 19, 1)
    FIELD(GICH_LR0, Priority, 23, 5)
    FIELD(GICH_LR0, State, 28, 2)
    FIELD(GICH_LR0, Grp1, 30, 1)
    FIELD(GICH_LR0, HW, 31, 1)

/* Last LR register */
REG32(GICH_LR63, 0x1fc)

#define GICH_LR_MASK \
    (R_GICH_LR0_VirtualID_MASK | R_GICH_LR0_PhysicalID_MASK | \
     R_GICH_LR0_CPUID_MASK | R_GICH_LR0_EOI_MASK | \
     R_GICH_LR0_Priority_MASK | R_GICH_LR0_State_MASK | \
     R_GICH_LR0_Grp1_MASK | R_GICH_LR0_HW_MASK)

#define GICH_LR_STATE_INVALID         0
#define GICH_LR_STATE_PENDING         1
#define GICH_LR_STATE_ACTIVE          2
#define GICH_LR_STATE_ACTIVE_PENDING  3

#define GICH_LR_VIRT_ID(entry) (FIELD_EX32(entry, GICH_LR0, VirtualID))
#define GICH_LR_PHYS_ID(entry) (FIELD_EX32(entry, GICH_LR0, PhysicalID))
#define GICH_LR_CPUID(entry) (FIELD_EX32(entry, GICH_LR0, CPUID))
#define GICH_LR_EOI(entry) (FIELD_EX32(entry, GICH_LR0, EOI))
#define GICH_LR_PRIORITY(entry) (FIELD_EX32(entry, GICH_LR0, Priority) << 3)
#define GICH_LR_STATE(entry) (FIELD_EX32(entry, GICH_LR0, State))
#define GICH_LR_GROUP(entry) (FIELD_EX32(entry, GICH_LR0, Grp1))
#define GICH_LR_HW(entry) (FIELD_EX32(entry, GICH_LR0, HW))

#define GICH_LR_CLEAR_PENDING(entry) \
        ((entry) &= ~(GICH_LR_STATE_PENDING << R_GICH_LR0_State_SHIFT))
#define GICH_LR_SET_ACTIVE(entry) \
        ((entry) |= (GICH_LR_STATE_ACTIVE << R_GICH_LR0_State_SHIFT))
#define GICH_LR_CLEAR_ACTIVE(entry) \
        ((entry) &= ~(GICH_LR_STATE_ACTIVE << R_GICH_LR0_State_SHIFT))

/* Valid bits for GICC_CTLR for GICv1, v1 with security extensions,
 * GICv2 and GICv2 with security extensions:
 */
#define GICC_CTLR_V1_MASK    0x1
#define GICC_CTLR_V1_S_MASK  0x1f
#define GICC_CTLR_V2_MASK    0x21f
#define GICC_CTLR_V2_S_MASK  0x61f
>>>>>>> 82b2865e

/* The special cases for the revision property: */
#define REV_11MPCORE 0

<<<<<<< HEAD
void gic_set_pending_private(GICState *s, int cpu, int irq);
uint32_t gic_acknowledge_irq(GICState *s, int cpu, bool secure);
void gic_complete_irq(GICState *s, int cpu, int irq, bool secure);
void gic_update(GICState *s);
void gic_init_irqs_and_distributor(GICState *s);
void gic_set_priority(GICState *s, int cpu, int irq, uint8_t val);
=======
uint32_t gic_acknowledge_irq(GICState *s, int cpu, MemTxAttrs attrs);
void gic_dist_set_priority(GICState *s, int cpu, int irq, uint8_t val,
                           MemTxAttrs attrs);
>>>>>>> 82b2865e

static inline bool gic_test_pending(GICState *s, int irq, int cm)
{
    if (s->revision == REV_11MPCORE) {
        return s->irq_state[irq].pending & cm;
    } else {
        /* Edge-triggered interrupts are marked pending on a rising edge, but
         * level-triggered interrupts are either considered pending when the
         * level is active or if software has explicitly written to
         * GICD_ISPENDR to set the state pending.
         */
        return (s->irq_state[irq].pending & cm) ||
            (!GIC_DIST_TEST_EDGE_TRIGGER(irq) && GIC_DIST_TEST_LEVEL(irq, cm));
    }
}

static inline bool gic_is_vcpu(int cpu)
{
    return cpu >= GIC_NCPU;
}

static inline int gic_get_vcpu_real_id(int cpu)
{
    return (cpu >= GIC_NCPU) ? (cpu - GIC_NCPU) : cpu;
}

/* Return true if the given vIRQ state exists in a LR and is either active or
 * pending and active.
 *
 * This function is used to check that a guest's `end of interrupt' or
 * `interrupts deactivation' request is valid, and matches with a LR of an
 * already acknowledged vIRQ (i.e. has the active bit set in its state).
 */
static inline bool gic_virq_is_valid(GICState *s, int irq, int vcpu)
{
    int cpu = gic_get_vcpu_real_id(vcpu);
    int lr_idx;

    for (lr_idx = 0; lr_idx < s->num_lrs; lr_idx++) {
        uint32_t *entry = &s->h_lr[lr_idx][cpu];

        if ((GICH_LR_VIRT_ID(*entry) == irq) &&
            (GICH_LR_STATE(*entry) & GICH_LR_STATE_ACTIVE)) {
            return true;
        }
    }

    return false;
}

/* Return a pointer on the LR entry matching the given vIRQ.
 *
 * This function is used to retrieve an LR for which we know for sure that the
 * corresponding vIRQ exists in the current context (i.e. its current state is
 * not `invalid'):
 *   - Either the corresponding vIRQ has been validated with gic_virq_is_valid()
 *     so it is `active' or `active and pending',
 *   - Or it was pending and has been selected by gic_get_best_virq(). It is now
 *     `pending', `active' or `active and pending', depending on what the guest
 *     already did with this vIRQ.
 *
 * Having multiple LRs with the same VirtualID leads to UNPREDICTABLE
 * behaviour in the GIC. We choose to return the first one that matches.
 */
static inline uint32_t *gic_get_lr_entry(GICState *s, int irq, int vcpu)
{
    int cpu = gic_get_vcpu_real_id(vcpu);
    int lr_idx;

    for (lr_idx = 0; lr_idx < s->num_lrs; lr_idx++) {
        uint32_t *entry = &s->h_lr[lr_idx][cpu];

        if ((GICH_LR_VIRT_ID(*entry) == irq) &&
            (GICH_LR_STATE(*entry) != GICH_LR_STATE_INVALID)) {
            return entry;
        }
    }

    g_assert_not_reached();
}

static inline bool gic_test_group(GICState *s, int irq, int cpu)
{
    if (gic_is_vcpu(cpu)) {
        uint32_t *entry = gic_get_lr_entry(s, irq, cpu);
        return GICH_LR_GROUP(*entry);
    } else {
        return GIC_DIST_TEST_GROUP(irq, 1 << cpu);
    }
}

static inline void gic_clear_pending(GICState *s, int irq, int cpu)
{
    if (gic_is_vcpu(cpu)) {
        uint32_t *entry = gic_get_lr_entry(s, irq, cpu);
        GICH_LR_CLEAR_PENDING(*entry);
    } else {
        /* Clear pending state for both level and edge triggered
         * interrupts. (level triggered interrupts with an active line
         * remain pending, see gic_test_pending)
         */
        GIC_DIST_CLEAR_PENDING(irq, GIC_DIST_TEST_MODEL(irq) ? ALL_CPU_MASK
                                                             : (1 << cpu));
    }
}

static inline void gic_set_active(GICState *s, int irq, int cpu)
{
    if (gic_is_vcpu(cpu)) {
        uint32_t *entry = gic_get_lr_entry(s, irq, cpu);
        GICH_LR_SET_ACTIVE(*entry);
    } else {
        GIC_DIST_SET_ACTIVE(irq, 1 << cpu);
    }
}

static inline void gic_clear_active(GICState *s, int irq, int cpu)
{
    if (gic_is_vcpu(cpu)) {
        uint32_t *entry = gic_get_lr_entry(s, irq, cpu);
        GICH_LR_CLEAR_ACTIVE(*entry);

        if (GICH_LR_HW(*entry)) {
            /* Hardware interrupt. We must forward the deactivation request to
             * the distributor.
             */
            int phys_irq = GICH_LR_PHYS_ID(*entry);
            int rcpu = gic_get_vcpu_real_id(cpu);

            if (phys_irq < GIC_NR_SGIS || phys_irq >= GIC_MAXIRQ) {
                /* UNPREDICTABLE behaviour, we choose to ignore the request */
                return;
            }

            /* This is equivalent to a NS write to DIR on the physical CPU
             * interface. Hence group0 interrupt deactivation is ignored if
             * the GIC is secure.
             */
            if (!s->security_extn || GIC_DIST_TEST_GROUP(phys_irq, 1 << rcpu)) {
                GIC_DIST_CLEAR_ACTIVE(phys_irq, 1 << rcpu);
            }
        }
    } else {
        GIC_DIST_CLEAR_ACTIVE(irq, 1 << cpu);
    }
}

static inline int gic_get_priority(GICState *s, int irq, int cpu)
{
    if (gic_is_vcpu(cpu)) {
        uint32_t *entry = gic_get_lr_entry(s, irq, cpu);
        return GICH_LR_PRIORITY(*entry);
    } else {
        return GIC_DIST_GET_PRIORITY(irq, cpu);
    }
}

#endif /* QEMU_ARM_GIC_INTERNAL_H */<|MERGE_RESOLUTION|>--- conflicted
+++ resolved
@@ -47,10 +47,6 @@
 #define GIC_DIST_GET_PRIORITY(irq, cpu) (((irq) < GIC_INTERNAL) ?            \
                                     s->priority1[irq][cpu] :            \
                                     s->priority2[(irq) - GIC_INTERNAL])
-<<<<<<< HEAD
-#define GIC_TARGET(irq) s->irq_target[irq]
-#define GIC_GROUP(irq) s->irq_state[irq].group
-=======
 #define GIC_DIST_TARGET(irq) (s->irq_target[irq])
 #define GIC_DIST_CLEAR_GROUP(irq, cm) (s->irq_state[irq].group &= ~(cm))
 #define GIC_DIST_SET_GROUP(irq, cm) (s->irq_state[irq].group |= (cm))
@@ -159,23 +155,13 @@
 #define GICC_CTLR_V1_S_MASK  0x1f
 #define GICC_CTLR_V2_MASK    0x21f
 #define GICC_CTLR_V2_S_MASK  0x61f
->>>>>>> 82b2865e
 
 /* The special cases for the revision property: */
 #define REV_11MPCORE 0
 
-<<<<<<< HEAD
-void gic_set_pending_private(GICState *s, int cpu, int irq);
-uint32_t gic_acknowledge_irq(GICState *s, int cpu, bool secure);
-void gic_complete_irq(GICState *s, int cpu, int irq, bool secure);
-void gic_update(GICState *s);
-void gic_init_irqs_and_distributor(GICState *s);
-void gic_set_priority(GICState *s, int cpu, int irq, uint8_t val);
-=======
 uint32_t gic_acknowledge_irq(GICState *s, int cpu, MemTxAttrs attrs);
 void gic_dist_set_priority(GICState *s, int cpu, int irq, uint8_t val,
                            MemTxAttrs attrs);
->>>>>>> 82b2865e
 
 static inline bool gic_test_pending(GICState *s, int irq, int cm)
 {
