--- conflicted
+++ resolved
@@ -410,13 +410,8 @@
     FDTGenericGPIOClass *fggc = FDT_GENERIC_GPIO_CLASS(klass);
 
     agcc->post_load = arm_gicv3_post_load;
-<<<<<<< HEAD
-    agc->parent_realize = dc->realize;
-    dc->realize = arm_gic_realize;
     fggc->client_gpios = arm_gicv3_client_gpios;
-=======
     device_class_set_parent_realize(dc, arm_gic_realize, &agc->parent_realize);
->>>>>>> 82b2865e
 }
 
 static const TypeInfo arm_gicv3_info = {
