/*
 * QEMU VMware-SVGA "chipset".
 *
 * Copyright (c) 2007 Andrzej Zaborowski  <balrog@zabor.org>
 *
 * Permission is hereby granted, free of charge, to any person obtaining a copy
 * of this software and associated documentation files (the "Software"), to deal
 * in the Software without restriction, including without limitation the rights
 * to use, copy, modify, merge, publish, distribute, sublicense, and/or sell
 * copies of the Software, and to permit persons to whom the Software is
 * furnished to do so, subject to the following conditions:
 *
 * The above copyright notice and this permission notice shall be included in
 * all copies or substantial portions of the Software.
 *
 * THE SOFTWARE IS PROVIDED "AS IS", WITHOUT WARRANTY OF ANY KIND, EXPRESS OR
 * IMPLIED, INCLUDING BUT NOT LIMITED TO THE WARRANTIES OF MERCHANTABILITY,
 * FITNESS FOR A PARTICULAR PURPOSE AND NONINFRINGEMENT. IN NO EVENT SHALL
 * THE AUTHORS OR COPYRIGHT HOLDERS BE LIABLE FOR ANY CLAIM, DAMAGES OR OTHER
 * LIABILITY, WHETHER IN AN ACTION OF CONTRACT, TORT OR OTHERWISE, ARISING FROM,
 * OUT OF OR IN CONNECTION WITH THE SOFTWARE OR THE USE OR OTHER DEALINGS IN
 * THE SOFTWARE.
 */
#include "qemu/osdep.h"
#include "qapi/error.h"
#include "hw/hw.h"
#include "hw/loader.h"
#include "trace.h"
#include "ui/console.h"
#include "ui/vnc.h"
#include "hw/pci/pci.h"

#undef VERBOSE
#define HW_RECT_ACCEL
#define HW_FILL_ACCEL
#define HW_MOUSE_ACCEL

#include "vga_int.h"

/* See http://vmware-svga.sf.net/ for some documentation on VMWare SVGA */

struct vmsvga_state_s {
    VGACommonState vga;

    int invalidated;
    int enable;
    int config;
    struct {
        int id;
        int x;
        int y;
        int on;
    } cursor;

    int index;
    int scratch_size;
    uint32_t *scratch;
    int new_width;
    int new_height;
    int new_depth;
    uint32_t guest;
    uint32_t svgaid;
    int syncing;

    MemoryRegion fifo_ram;
    uint8_t *fifo_ptr;
    unsigned int fifo_size;

    uint32_t *fifo;
    uint32_t fifo_min;
    uint32_t fifo_max;
    uint32_t fifo_next;
    uint32_t fifo_stop;

#define REDRAW_FIFO_LEN  512
    struct vmsvga_rect_s {
        int x, y, w, h;
    } redraw_fifo[REDRAW_FIFO_LEN];
    int redraw_fifo_first, redraw_fifo_last;
};

#define TYPE_VMWARE_SVGA "vmware-svga"

#define VMWARE_SVGA(obj) \
    OBJECT_CHECK(struct pci_vmsvga_state_s, (obj), TYPE_VMWARE_SVGA)

struct pci_vmsvga_state_s {
    /*< private >*/
    PCIDevice parent_obj;
    /*< public >*/

    struct vmsvga_state_s chip;
    MemoryRegion io_bar;
};

#define SVGA_MAGIC              0x900000UL
#define SVGA_MAKE_ID(ver)       (SVGA_MAGIC << 8 | (ver))
#define SVGA_ID_0               SVGA_MAKE_ID(0)
#define SVGA_ID_1               SVGA_MAKE_ID(1)
#define SVGA_ID_2               SVGA_MAKE_ID(2)

#define SVGA_LEGACY_BASE_PORT   0x4560
#define SVGA_INDEX_PORT         0x0
#define SVGA_VALUE_PORT         0x1
#define SVGA_BIOS_PORT          0x2

#define SVGA_VERSION_2

#ifdef SVGA_VERSION_2
# define SVGA_ID                SVGA_ID_2
# define SVGA_IO_BASE           SVGA_LEGACY_BASE_PORT
# define SVGA_IO_MUL            1
# define SVGA_FIFO_SIZE         0x10000
# define SVGA_PCI_DEVICE_ID     PCI_DEVICE_ID_VMWARE_SVGA2
#else
# define SVGA_ID                SVGA_ID_1
# define SVGA_IO_BASE           SVGA_LEGACY_BASE_PORT
# define SVGA_IO_MUL            4
# define SVGA_FIFO_SIZE         0x10000
# define SVGA_PCI_DEVICE_ID     PCI_DEVICE_ID_VMWARE_SVGA
#endif

enum {
    /* ID 0, 1 and 2 registers */
    SVGA_REG_ID = 0,
    SVGA_REG_ENABLE = 1,
    SVGA_REG_WIDTH = 2,
    SVGA_REG_HEIGHT = 3,
    SVGA_REG_MAX_WIDTH = 4,
    SVGA_REG_MAX_HEIGHT = 5,
    SVGA_REG_DEPTH = 6,
    SVGA_REG_BITS_PER_PIXEL = 7,        /* Current bpp in the guest */
    SVGA_REG_PSEUDOCOLOR = 8,
    SVGA_REG_RED_MASK = 9,
    SVGA_REG_GREEN_MASK = 10,
    SVGA_REG_BLUE_MASK = 11,
    SVGA_REG_BYTES_PER_LINE = 12,
    SVGA_REG_FB_START = 13,
    SVGA_REG_FB_OFFSET = 14,
    SVGA_REG_VRAM_SIZE = 15,
    SVGA_REG_FB_SIZE = 16,

    /* ID 1 and 2 registers */
    SVGA_REG_CAPABILITIES = 17,
    SVGA_REG_MEM_START = 18,            /* Memory for command FIFO */
    SVGA_REG_MEM_SIZE = 19,
    SVGA_REG_CONFIG_DONE = 20,          /* Set when memory area configured */
    SVGA_REG_SYNC = 21,                 /* Write to force synchronization */
    SVGA_REG_BUSY = 22,                 /* Read to check if sync is done */
    SVGA_REG_GUEST_ID = 23,             /* Set guest OS identifier */
    SVGA_REG_CURSOR_ID = 24,            /* ID of cursor */
    SVGA_REG_CURSOR_X = 25,             /* Set cursor X position */
    SVGA_REG_CURSOR_Y = 26,             /* Set cursor Y position */
    SVGA_REG_CURSOR_ON = 27,            /* Turn cursor on/off */
    SVGA_REG_HOST_BITS_PER_PIXEL = 28,  /* Current bpp in the host */
    SVGA_REG_SCRATCH_SIZE = 29,         /* Number of scratch registers */
    SVGA_REG_MEM_REGS = 30,             /* Number of FIFO registers */
    SVGA_REG_NUM_DISPLAYS = 31,         /* Number of guest displays */
    SVGA_REG_PITCHLOCK = 32,            /* Fixed pitch for all modes */

    SVGA_PALETTE_BASE = 1024,           /* Base of SVGA color map */
    SVGA_PALETTE_END  = SVGA_PALETTE_BASE + 767,
    SVGA_SCRATCH_BASE = SVGA_PALETTE_BASE + 768,
};

#define SVGA_CAP_NONE                   0
#define SVGA_CAP_RECT_FILL              (1 << 0)
#define SVGA_CAP_RECT_COPY              (1 << 1)
#define SVGA_CAP_RECT_PAT_FILL          (1 << 2)
#define SVGA_CAP_LEGACY_OFFSCREEN       (1 << 3)
#define SVGA_CAP_RASTER_OP              (1 << 4)
#define SVGA_CAP_CURSOR                 (1 << 5)
#define SVGA_CAP_CURSOR_BYPASS          (1 << 6)
#define SVGA_CAP_CURSOR_BYPASS_2        (1 << 7)
#define SVGA_CAP_8BIT_EMULATION         (1 << 8)
#define SVGA_CAP_ALPHA_CURSOR           (1 << 9)
#define SVGA_CAP_GLYPH                  (1 << 10)
#define SVGA_CAP_GLYPH_CLIPPING         (1 << 11)
#define SVGA_CAP_OFFSCREEN_1            (1 << 12)
#define SVGA_CAP_ALPHA_BLEND            (1 << 13)
#define SVGA_CAP_3D                     (1 << 14)
#define SVGA_CAP_EXTENDED_FIFO          (1 << 15)
#define SVGA_CAP_MULTIMON               (1 << 16)
#define SVGA_CAP_PITCHLOCK              (1 << 17)

/*
 * FIFO offsets (seen as an array of 32-bit words)
 */
enum {
    /*
     * The original defined FIFO offsets
     */
    SVGA_FIFO_MIN = 0,
    SVGA_FIFO_MAX,      /* The distance from MIN to MAX must be at least 10K */
    SVGA_FIFO_NEXT,
    SVGA_FIFO_STOP,

    /*
     * Additional offsets added as of SVGA_CAP_EXTENDED_FIFO
     */
    SVGA_FIFO_CAPABILITIES = 4,
    SVGA_FIFO_FLAGS,
    SVGA_FIFO_FENCE,
    SVGA_FIFO_3D_HWVERSION,
    SVGA_FIFO_PITCHLOCK,
};

#define SVGA_FIFO_CAP_NONE              0
#define SVGA_FIFO_CAP_FENCE             (1 << 0)
#define SVGA_FIFO_CAP_ACCELFRONT        (1 << 1)
#define SVGA_FIFO_CAP_PITCHLOCK         (1 << 2)

#define SVGA_FIFO_FLAG_NONE             0
#define SVGA_FIFO_FLAG_ACCELFRONT       (1 << 0)

/* These values can probably be changed arbitrarily.  */
#define SVGA_SCRATCH_SIZE               0x8000
#define SVGA_MAX_WIDTH                  ROUND_UP(2360, VNC_DIRTY_PIXELS_PER_BIT)
#define SVGA_MAX_HEIGHT                 1770

#ifdef VERBOSE
# define GUEST_OS_BASE          0x5001
static const char *vmsvga_guest_id[] = {
    [0x00] = "Dos",
    [0x01] = "Windows 3.1",
    [0x02] = "Windows 95",
    [0x03] = "Windows 98",
    [0x04] = "Windows ME",
    [0x05] = "Windows NT",
    [0x06] = "Windows 2000",
    [0x07] = "Linux",
    [0x08] = "OS/2",
    [0x09] = "an unknown OS",
    [0x0a] = "BSD",
    [0x0b] = "Whistler",
    [0x0c] = "an unknown OS",
    [0x0d] = "an unknown OS",
    [0x0e] = "an unknown OS",
    [0x0f] = "an unknown OS",
    [0x10] = "an unknown OS",
    [0x11] = "an unknown OS",
    [0x12] = "an unknown OS",
    [0x13] = "an unknown OS",
    [0x14] = "an unknown OS",
    [0x15] = "Windows 2003",
};
#endif

enum {
    SVGA_CMD_INVALID_CMD = 0,
    SVGA_CMD_UPDATE = 1,
    SVGA_CMD_RECT_FILL = 2,
    SVGA_CMD_RECT_COPY = 3,
    SVGA_CMD_DEFINE_BITMAP = 4,
    SVGA_CMD_DEFINE_BITMAP_SCANLINE = 5,
    SVGA_CMD_DEFINE_PIXMAP = 6,
    SVGA_CMD_DEFINE_PIXMAP_SCANLINE = 7,
    SVGA_CMD_RECT_BITMAP_FILL = 8,
    SVGA_CMD_RECT_PIXMAP_FILL = 9,
    SVGA_CMD_RECT_BITMAP_COPY = 10,
    SVGA_CMD_RECT_PIXMAP_COPY = 11,
    SVGA_CMD_FREE_OBJECT = 12,
    SVGA_CMD_RECT_ROP_FILL = 13,
    SVGA_CMD_RECT_ROP_COPY = 14,
    SVGA_CMD_RECT_ROP_BITMAP_FILL = 15,
    SVGA_CMD_RECT_ROP_PIXMAP_FILL = 16,
    SVGA_CMD_RECT_ROP_BITMAP_COPY = 17,
    SVGA_CMD_RECT_ROP_PIXMAP_COPY = 18,
    SVGA_CMD_DEFINE_CURSOR = 19,
    SVGA_CMD_DISPLAY_CURSOR = 20,
    SVGA_CMD_MOVE_CURSOR = 21,
    SVGA_CMD_DEFINE_ALPHA_CURSOR = 22,
    SVGA_CMD_DRAW_GLYPH = 23,
    SVGA_CMD_DRAW_GLYPH_CLIPPED = 24,
    SVGA_CMD_UPDATE_VERBOSE = 25,
    SVGA_CMD_SURFACE_FILL = 26,
    SVGA_CMD_SURFACE_COPY = 27,
    SVGA_CMD_SURFACE_ALPHA_BLEND = 28,
    SVGA_CMD_FRONT_ROP_FILL = 29,
    SVGA_CMD_FENCE = 30,
};

/* Legal values for the SVGA_REG_CURSOR_ON register in cursor bypass mode */
enum {
    SVGA_CURSOR_ON_HIDE = 0,
    SVGA_CURSOR_ON_SHOW = 1,
    SVGA_CURSOR_ON_REMOVE_FROM_FB = 2,
    SVGA_CURSOR_ON_RESTORE_TO_FB = 3,
};

static inline bool vmsvga_verify_rect(DisplaySurface *surface,
                                      const char *name,
                                      int x, int y, int w, int h)
{
    if (x < 0) {
        fprintf(stderr, "%s: x was < 0 (%d)\n", name, x);
        return false;
    }
    if (x > SVGA_MAX_WIDTH) {
        fprintf(stderr, "%s: x was > %d (%d)\n", name, SVGA_MAX_WIDTH, x);
        return false;
    }
    if (w < 0) {
        fprintf(stderr, "%s: w was < 0 (%d)\n", name, w);
        return false;
    }
    if (w > SVGA_MAX_WIDTH) {
        fprintf(stderr, "%s: w was > %d (%d)\n", name, SVGA_MAX_WIDTH, w);
        return false;
    }
    if (x + w > surface_width(surface)) {
        fprintf(stderr, "%s: width was > %d (x: %d, w: %d)\n",
                name, surface_width(surface), x, w);
        return false;
    }

    if (y < 0) {
        fprintf(stderr, "%s: y was < 0 (%d)\n", name, y);
        return false;
    }
    if (y > SVGA_MAX_HEIGHT) {
        fprintf(stderr, "%s: y was > %d (%d)\n", name, SVGA_MAX_HEIGHT, y);
        return false;
    }
    if (h < 0) {
        fprintf(stderr, "%s: h was < 0 (%d)\n", name, h);
        return false;
    }
    if (h > SVGA_MAX_HEIGHT) {
        fprintf(stderr, "%s: h was > %d (%d)\n", name, SVGA_MAX_HEIGHT, h);
        return false;
    }
    if (y + h > surface_height(surface)) {
        fprintf(stderr, "%s: update height > %d (y: %d, h: %d)\n",
                name, surface_height(surface), y, h);
        return false;
    }

    return true;
}

static inline void vmsvga_update_rect(struct vmsvga_state_s *s,
                                      int x, int y, int w, int h)
{
    DisplaySurface *surface = qemu_console_surface(s->vga.con);
    int line;
    int bypl;
    int width;
    int start;
    uint8_t *src;
    uint8_t *dst;

    if (!vmsvga_verify_rect(surface, __func__, x, y, w, h)) {
        /* go for a fullscreen update as fallback */
        x = 0;
        y = 0;
        w = surface_width(surface);
        h = surface_height(surface);
    }

    bypl = surface_stride(surface);
    width = surface_bytes_per_pixel(surface) * w;
    start = surface_bytes_per_pixel(surface) * x + bypl * y;
    src = s->vga.vram_ptr + start;
    dst = surface_data(surface) + start;

    for (line = h; line > 0; line--, src += bypl, dst += bypl) {
        memcpy(dst, src, width);
    }
    dpy_gfx_update(s->vga.con, x, y, w, h);
}

static inline void vmsvga_update_rect_delayed(struct vmsvga_state_s *s,
                int x, int y, int w, int h)
{
    struct vmsvga_rect_s *rect = &s->redraw_fifo[s->redraw_fifo_last++];

    s->redraw_fifo_last &= REDRAW_FIFO_LEN - 1;
    rect->x = x;
    rect->y = y;
    rect->w = w;
    rect->h = h;
}

static inline void vmsvga_update_rect_flush(struct vmsvga_state_s *s)
{
    struct vmsvga_rect_s *rect;

    if (s->invalidated) {
        s->redraw_fifo_first = s->redraw_fifo_last;
        return;
    }
    /* Overlapping region updates can be optimised out here - if someone
     * knows a smart algorithm to do that, please share.  */
    while (s->redraw_fifo_first != s->redraw_fifo_last) {
        rect = &s->redraw_fifo[s->redraw_fifo_first++];
        s->redraw_fifo_first &= REDRAW_FIFO_LEN - 1;
        vmsvga_update_rect(s, rect->x, rect->y, rect->w, rect->h);
    }
}

#ifdef HW_RECT_ACCEL
static inline int vmsvga_copy_rect(struct vmsvga_state_s *s,
                int x0, int y0, int x1, int y1, int w, int h)
{
    DisplaySurface *surface = qemu_console_surface(s->vga.con);
    uint8_t *vram = s->vga.vram_ptr;
    int bypl = surface_stride(surface);
    int bypp = surface_bytes_per_pixel(surface);
    int width = bypp * w;
    int line = h;
    uint8_t *ptr[2];

    if (!vmsvga_verify_rect(surface, "vmsvga_copy_rect/src", x0, y0, w, h)) {
        return -1;
    }
    if (!vmsvga_verify_rect(surface, "vmsvga_copy_rect/dst", x1, y1, w, h)) {
        return -1;
    }

    if (y1 > y0) {
        ptr[0] = vram + bypp * x0 + bypl * (y0 + h - 1);
        ptr[1] = vram + bypp * x1 + bypl * (y1 + h - 1);
        for (; line > 0; line --, ptr[0] -= bypl, ptr[1] -= bypl) {
            memmove(ptr[1], ptr[0], width);
        }
    } else {
        ptr[0] = vram + bypp * x0 + bypl * y0;
        ptr[1] = vram + bypp * x1 + bypl * y1;
        for (; line > 0; line --, ptr[0] += bypl, ptr[1] += bypl) {
            memmove(ptr[1], ptr[0], width);
        }
    }

    vmsvga_update_rect_delayed(s, x1, y1, w, h);
    return 0;
}
#endif

#ifdef HW_FILL_ACCEL
static inline int vmsvga_fill_rect(struct vmsvga_state_s *s,
                uint32_t c, int x, int y, int w, int h)
{
    DisplaySurface *surface = qemu_console_surface(s->vga.con);
    int bypl = surface_stride(surface);
    int width = surface_bytes_per_pixel(surface) * w;
    int line = h;
    int column;
    uint8_t *fst;
    uint8_t *dst;
    uint8_t *src;
    uint8_t col[4];

    if (!vmsvga_verify_rect(surface, __func__, x, y, w, h)) {
        return -1;
    }

    col[0] = c;
    col[1] = c >> 8;
    col[2] = c >> 16;
    col[3] = c >> 24;

    fst = s->vga.vram_ptr + surface_bytes_per_pixel(surface) * x + bypl * y;

    if (line--) {
        dst = fst;
        src = col;
        for (column = width; column > 0; column--) {
            *(dst++) = *(src++);
            if (src - col == surface_bytes_per_pixel(surface)) {
                src = col;
            }
        }
        dst = fst;
        for (; line > 0; line--) {
            dst += bypl;
            memcpy(dst, fst, width);
        }
    }

    vmsvga_update_rect_delayed(s, x, y, w, h);
    return 0;
}
#endif

struct vmsvga_cursor_definition_s {
    uint32_t width;
    uint32_t height;
    int id;
    uint32_t bpp;
    int hot_x;
    int hot_y;
    uint32_t mask[1024];
    uint32_t image[4096];
};

#define SVGA_BITMAP_SIZE(w, h)          ((((w) + 31) >> 5) * (h))
#define SVGA_PIXMAP_SIZE(w, h, bpp)     (((((w) * (bpp)) + 31) >> 5) * (h))

#ifdef HW_MOUSE_ACCEL
static inline void vmsvga_cursor_define(struct vmsvga_state_s *s,
                struct vmsvga_cursor_definition_s *c)
{
    QEMUCursor *qc;
    int i, pixels;

    qc = cursor_alloc(c->width, c->height);
    qc->hot_x = c->hot_x;
    qc->hot_y = c->hot_y;
    switch (c->bpp) {
    case 1:
        cursor_set_mono(qc, 0xffffff, 0x000000, (void *)c->image,
                        1, (void *)c->mask);
#ifdef DEBUG
        cursor_print_ascii_art(qc, "vmware/mono");
#endif
        break;
    case 32:
        /* fill alpha channel from mask, set color to zero */
        cursor_set_mono(qc, 0x000000, 0x000000, (void *)c->mask,
                        1, (void *)c->mask);
        /* add in rgb values */
        pixels = c->width * c->height;
        for (i = 0; i < pixels; i++) {
            qc->data[i] |= c->image[i] & 0xffffff;
        }
#ifdef DEBUG
        cursor_print_ascii_art(qc, "vmware/32bit");
#endif
        break;
    default:
        fprintf(stderr, "%s: unhandled bpp %d, using fallback cursor\n",
                __func__, c->bpp);
        cursor_put(qc);
        qc = cursor_builtin_left_ptr();
    }

    dpy_cursor_define(s->vga.con, qc);
    cursor_put(qc);
}
#endif

static inline int vmsvga_fifo_length(struct vmsvga_state_s *s)
{
    int num;

    if (!s->config || !s->enable) {
        return 0;
    }

    s->fifo_min  = le32_to_cpu(s->fifo[SVGA_FIFO_MIN]);
    s->fifo_max  = le32_to_cpu(s->fifo[SVGA_FIFO_MAX]);
    s->fifo_next = le32_to_cpu(s->fifo[SVGA_FIFO_NEXT]);
    s->fifo_stop = le32_to_cpu(s->fifo[SVGA_FIFO_STOP]);

    /* Check range and alignment.  */
    if ((s->fifo_min | s->fifo_max | s->fifo_next | s->fifo_stop) & 3) {
        return 0;
    }
    if (s->fifo_min < sizeof(uint32_t) * 4) {
        return 0;
    }
    if (s->fifo_max > SVGA_FIFO_SIZE ||
        s->fifo_min >= SVGA_FIFO_SIZE ||
        s->fifo_stop >= SVGA_FIFO_SIZE ||
        s->fifo_next >= SVGA_FIFO_SIZE) {
        return 0;
    }
    if (s->fifo_max < s->fifo_min + 10 * 1024) {
        return 0;
    }

    num = s->fifo_next - s->fifo_stop;
    if (num < 0) {
        num += s->fifo_max - s->fifo_min;
    }
    return num >> 2;
}

static inline uint32_t vmsvga_fifo_read_raw(struct vmsvga_state_s *s)
{
    uint32_t cmd = s->fifo[s->fifo_stop >> 2];

    s->fifo_stop += 4;
    if (s->fifo_stop >= s->fifo_max) {
        s->fifo_stop = s->fifo_min;
    }
    s->fifo[SVGA_FIFO_STOP] = cpu_to_le32(s->fifo_stop);
    return cmd;
}

static inline uint32_t vmsvga_fifo_read(struct vmsvga_state_s *s)
{
    return le32_to_cpu(vmsvga_fifo_read_raw(s));
}

static void vmsvga_fifo_run(struct vmsvga_state_s *s)
{
    uint32_t cmd, colour;
    int args, len, maxloop = 1024;
    int x, y, dx, dy, width, height;
    struct vmsvga_cursor_definition_s cursor;
    uint32_t cmd_start;

    len = vmsvga_fifo_length(s);
    while (len > 0 && --maxloop > 0) {
        /* May need to go back to the start of the command if incomplete */
        cmd_start = s->fifo_stop;

        switch (cmd = vmsvga_fifo_read(s)) {
        case SVGA_CMD_UPDATE:
        case SVGA_CMD_UPDATE_VERBOSE:
            len -= 5;
            if (len < 0) {
                goto rewind;
            }

            x = vmsvga_fifo_read(s);
            y = vmsvga_fifo_read(s);
            width = vmsvga_fifo_read(s);
            height = vmsvga_fifo_read(s);
            vmsvga_update_rect_delayed(s, x, y, width, height);
            break;

        case SVGA_CMD_RECT_FILL:
            len -= 6;
            if (len < 0) {
                goto rewind;
            }

            colour = vmsvga_fifo_read(s);
            x = vmsvga_fifo_read(s);
            y = vmsvga_fifo_read(s);
            width = vmsvga_fifo_read(s);
            height = vmsvga_fifo_read(s);
#ifdef HW_FILL_ACCEL
            if (vmsvga_fill_rect(s, colour, x, y, width, height) == 0) {
                break;
            }
#endif
            args = 0;
            goto badcmd;

        case SVGA_CMD_RECT_COPY:
            len -= 7;
            if (len < 0) {
                goto rewind;
            }

            x = vmsvga_fifo_read(s);
            y = vmsvga_fifo_read(s);
            dx = vmsvga_fifo_read(s);
            dy = vmsvga_fifo_read(s);
            width = vmsvga_fifo_read(s);
            height = vmsvga_fifo_read(s);
#ifdef HW_RECT_ACCEL
            if (vmsvga_copy_rect(s, x, y, dx, dy, width, height) == 0) {
                break;
            }
#endif
            args = 0;
            goto badcmd;

        case SVGA_CMD_DEFINE_CURSOR:
            len -= 8;
            if (len < 0) {
                goto rewind;
            }

            cursor.id = vmsvga_fifo_read(s);
            cursor.hot_x = vmsvga_fifo_read(s);
            cursor.hot_y = vmsvga_fifo_read(s);
            cursor.width = x = vmsvga_fifo_read(s);
            cursor.height = y = vmsvga_fifo_read(s);
            vmsvga_fifo_read(s);
            cursor.bpp = vmsvga_fifo_read(s);

            args = SVGA_BITMAP_SIZE(x, y) + SVGA_PIXMAP_SIZE(x, y, cursor.bpp);
<<<<<<< HEAD
            if (cursor.width > 256 ||
                cursor.height > 256 ||
                cursor.bpp > 32 ||
                SVGA_BITMAP_SIZE(x, y) > sizeof cursor.mask ||
                SVGA_PIXMAP_SIZE(x, y, cursor.bpp) > sizeof cursor.image) {
=======
            if (cursor.width > 256
                || cursor.height > 256
                || cursor.bpp > 32
                || SVGA_BITMAP_SIZE(x, y)
                    > sizeof(cursor.mask) / sizeof(cursor.mask[0])
                || SVGA_PIXMAP_SIZE(x, y, cursor.bpp)
                    > sizeof(cursor.image) / sizeof(cursor.image[0])) {
>>>>>>> 7124ccf8
                    goto badcmd;
            }

            len -= args;
            if (len < 0) {
                goto rewind;
            }

            for (args = 0; args < SVGA_BITMAP_SIZE(x, y); args++) {
                cursor.mask[args] = vmsvga_fifo_read_raw(s);
            }
            for (args = 0; args < SVGA_PIXMAP_SIZE(x, y, cursor.bpp); args++) {
                cursor.image[args] = vmsvga_fifo_read_raw(s);
            }
#ifdef HW_MOUSE_ACCEL
            vmsvga_cursor_define(s, &cursor);
            break;
#else
            args = 0;
            goto badcmd;
#endif

        /*
         * Other commands that we at least know the number of arguments
         * for so we can avoid FIFO desync if driver uses them illegally.
         */
        case SVGA_CMD_DEFINE_ALPHA_CURSOR:
            len -= 6;
            if (len < 0) {
                goto rewind;
            }
            vmsvga_fifo_read(s);
            vmsvga_fifo_read(s);
            vmsvga_fifo_read(s);
            x = vmsvga_fifo_read(s);
            y = vmsvga_fifo_read(s);
            args = x * y;
            goto badcmd;
        case SVGA_CMD_RECT_ROP_FILL:
            args = 6;
            goto badcmd;
        case SVGA_CMD_RECT_ROP_COPY:
            args = 7;
            goto badcmd;
        case SVGA_CMD_DRAW_GLYPH_CLIPPED:
            len -= 4;
            if (len < 0) {
                goto rewind;
            }
            vmsvga_fifo_read(s);
            vmsvga_fifo_read(s);
            args = 7 + (vmsvga_fifo_read(s) >> 2);
            goto badcmd;
        case SVGA_CMD_SURFACE_ALPHA_BLEND:
            args = 12;
            goto badcmd;

        /*
         * Other commands that are not listed as depending on any
         * CAPABILITIES bits, but are not described in the README either.
         */
        case SVGA_CMD_SURFACE_FILL:
        case SVGA_CMD_SURFACE_COPY:
        case SVGA_CMD_FRONT_ROP_FILL:
        case SVGA_CMD_FENCE:
        case SVGA_CMD_INVALID_CMD:
            break; /* Nop */

        default:
            args = 0;
        badcmd:
            len -= args;
            if (len < 0) {
                goto rewind;
            }
            while (args--) {
                vmsvga_fifo_read(s);
            }
            printf("%s: Unknown command 0x%02x in SVGA command FIFO\n",
                   __func__, cmd);
            break;

        rewind:
            s->fifo_stop = cmd_start;
            s->fifo[SVGA_FIFO_STOP] = cpu_to_le32(s->fifo_stop);
            break;
        }
    }

    s->syncing = 0;
}

static uint32_t vmsvga_index_read(void *opaque, uint32_t address)
{
    struct vmsvga_state_s *s = opaque;

    return s->index;
}

static void vmsvga_index_write(void *opaque, uint32_t address, uint32_t index)
{
    struct vmsvga_state_s *s = opaque;

    s->index = index;
}

static uint32_t vmsvga_value_read(void *opaque, uint32_t address)
{
    uint32_t caps;
    struct vmsvga_state_s *s = opaque;
    DisplaySurface *surface = qemu_console_surface(s->vga.con);
    PixelFormat pf;
    uint32_t ret;

    switch (s->index) {
    case SVGA_REG_ID:
        ret = s->svgaid;
        break;

    case SVGA_REG_ENABLE:
        ret = s->enable;
        break;

    case SVGA_REG_WIDTH:
        ret = s->new_width ? s->new_width : surface_width(surface);
        break;

    case SVGA_REG_HEIGHT:
        ret = s->new_height ? s->new_height : surface_height(surface);
        break;

    case SVGA_REG_MAX_WIDTH:
        ret = SVGA_MAX_WIDTH;
        break;

    case SVGA_REG_MAX_HEIGHT:
        ret = SVGA_MAX_HEIGHT;
        break;

    case SVGA_REG_DEPTH:
        ret = (s->new_depth == 32) ? 24 : s->new_depth;
        break;

    case SVGA_REG_BITS_PER_PIXEL:
    case SVGA_REG_HOST_BITS_PER_PIXEL:
        ret = s->new_depth;
        break;

    case SVGA_REG_PSEUDOCOLOR:
        ret = 0x0;
        break;

    case SVGA_REG_RED_MASK:
        pf = qemu_default_pixelformat(s->new_depth);
        ret = pf.rmask;
        break;

    case SVGA_REG_GREEN_MASK:
        pf = qemu_default_pixelformat(s->new_depth);
        ret = pf.gmask;
        break;

    case SVGA_REG_BLUE_MASK:
        pf = qemu_default_pixelformat(s->new_depth);
        ret = pf.bmask;
        break;

    case SVGA_REG_BYTES_PER_LINE:
        if (s->new_width) {
            ret = (s->new_depth * s->new_width) / 8;
        } else {
            ret = surface_stride(surface);
        }
        break;

    case SVGA_REG_FB_START: {
        struct pci_vmsvga_state_s *pci_vmsvga
            = container_of(s, struct pci_vmsvga_state_s, chip);
        ret = pci_get_bar_addr(PCI_DEVICE(pci_vmsvga), 1);
        break;
    }

    case SVGA_REG_FB_OFFSET:
        ret = 0x0;
        break;

    case SVGA_REG_VRAM_SIZE:
        ret = s->vga.vram_size; /* No physical VRAM besides the framebuffer */
        break;

    case SVGA_REG_FB_SIZE:
        ret = s->vga.vram_size;
        break;

    case SVGA_REG_CAPABILITIES:
        caps = SVGA_CAP_NONE;
#ifdef HW_RECT_ACCEL
        caps |= SVGA_CAP_RECT_COPY;
#endif
#ifdef HW_FILL_ACCEL
        caps |= SVGA_CAP_RECT_FILL;
#endif
#ifdef HW_MOUSE_ACCEL
        if (dpy_cursor_define_supported(s->vga.con)) {
            caps |= SVGA_CAP_CURSOR | SVGA_CAP_CURSOR_BYPASS_2 |
                    SVGA_CAP_CURSOR_BYPASS;
        }
#endif
        ret = caps;
        break;

    case SVGA_REG_MEM_START: {
        struct pci_vmsvga_state_s *pci_vmsvga
            = container_of(s, struct pci_vmsvga_state_s, chip);
        ret = pci_get_bar_addr(PCI_DEVICE(pci_vmsvga), 2);
        break;
    }

    case SVGA_REG_MEM_SIZE:
        ret = s->fifo_size;
        break;

    case SVGA_REG_CONFIG_DONE:
        ret = s->config;
        break;

    case SVGA_REG_SYNC:
    case SVGA_REG_BUSY:
        ret = s->syncing;
        break;

    case SVGA_REG_GUEST_ID:
        ret = s->guest;
        break;

    case SVGA_REG_CURSOR_ID:
        ret = s->cursor.id;
        break;

    case SVGA_REG_CURSOR_X:
        ret = s->cursor.x;
        break;

    case SVGA_REG_CURSOR_Y:
        ret = s->cursor.y;
        break;

    case SVGA_REG_CURSOR_ON:
        ret = s->cursor.on;
        break;

    case SVGA_REG_SCRATCH_SIZE:
        ret = s->scratch_size;
        break;

    case SVGA_REG_MEM_REGS:
    case SVGA_REG_NUM_DISPLAYS:
    case SVGA_REG_PITCHLOCK:
    case SVGA_PALETTE_BASE ... SVGA_PALETTE_END:
        ret = 0;
        break;

    default:
        if (s->index >= SVGA_SCRATCH_BASE &&
            s->index < SVGA_SCRATCH_BASE + s->scratch_size) {
            ret = s->scratch[s->index - SVGA_SCRATCH_BASE];
            break;
        }
        printf("%s: Bad register %02x\n", __func__, s->index);
        ret = 0;
        break;
    }

    if (s->index >= SVGA_SCRATCH_BASE) {
        trace_vmware_scratch_read(s->index, ret);
    } else if (s->index >= SVGA_PALETTE_BASE) {
        trace_vmware_palette_read(s->index, ret);
    } else {
        trace_vmware_value_read(s->index, ret);
    }
    return ret;
}

static void vmsvga_value_write(void *opaque, uint32_t address, uint32_t value)
{
    struct vmsvga_state_s *s = opaque;

    if (s->index >= SVGA_SCRATCH_BASE) {
        trace_vmware_scratch_write(s->index, value);
    } else if (s->index >= SVGA_PALETTE_BASE) {
        trace_vmware_palette_write(s->index, value);
    } else {
        trace_vmware_value_write(s->index, value);
    }
    switch (s->index) {
    case SVGA_REG_ID:
        if (value == SVGA_ID_2 || value == SVGA_ID_1 || value == SVGA_ID_0) {
            s->svgaid = value;
        }
        break;

    case SVGA_REG_ENABLE:
        s->enable = !!value;
        s->invalidated = 1;
        s->vga.hw_ops->invalidate(&s->vga);
        if (s->enable && s->config) {
            vga_dirty_log_stop(&s->vga);
        } else {
            vga_dirty_log_start(&s->vga);
        }
        break;

    case SVGA_REG_WIDTH:
        if (value <= SVGA_MAX_WIDTH) {
            s->new_width = value;
            s->invalidated = 1;
        } else {
            printf("%s: Bad width: %i\n", __func__, value);
        }
        break;

    case SVGA_REG_HEIGHT:
        if (value <= SVGA_MAX_HEIGHT) {
            s->new_height = value;
            s->invalidated = 1;
        } else {
            printf("%s: Bad height: %i\n", __func__, value);
        }
        break;

    case SVGA_REG_BITS_PER_PIXEL:
        if (value != 32) {
            printf("%s: Bad bits per pixel: %i bits\n", __func__, value);
            s->config = 0;
            s->invalidated = 1;
        }
        break;

    case SVGA_REG_CONFIG_DONE:
        if (value) {
            s->fifo = (uint32_t *) s->fifo_ptr;
            vga_dirty_log_stop(&s->vga);
        }
        s->config = !!value;
        break;

    case SVGA_REG_SYNC:
        s->syncing = 1;
        vmsvga_fifo_run(s); /* Or should we just wait for update_display? */
        break;

    case SVGA_REG_GUEST_ID:
        s->guest = value;
#ifdef VERBOSE
        if (value >= GUEST_OS_BASE && value < GUEST_OS_BASE +
            ARRAY_SIZE(vmsvga_guest_id)) {
            printf("%s: guest runs %s.\n", __func__,
                   vmsvga_guest_id[value - GUEST_OS_BASE]);
        }
#endif
        break;

    case SVGA_REG_CURSOR_ID:
        s->cursor.id = value;
        break;

    case SVGA_REG_CURSOR_X:
        s->cursor.x = value;
        break;

    case SVGA_REG_CURSOR_Y:
        s->cursor.y = value;
        break;

    case SVGA_REG_CURSOR_ON:
        s->cursor.on |= (value == SVGA_CURSOR_ON_SHOW);
        s->cursor.on &= (value != SVGA_CURSOR_ON_HIDE);
#ifdef HW_MOUSE_ACCEL
        if (value <= SVGA_CURSOR_ON_SHOW) {
            dpy_mouse_set(s->vga.con, s->cursor.x, s->cursor.y, s->cursor.on);
        }
#endif
        break;

    case SVGA_REG_DEPTH:
    case SVGA_REG_MEM_REGS:
    case SVGA_REG_NUM_DISPLAYS:
    case SVGA_REG_PITCHLOCK:
    case SVGA_PALETTE_BASE ... SVGA_PALETTE_END:
        break;

    default:
        if (s->index >= SVGA_SCRATCH_BASE &&
                s->index < SVGA_SCRATCH_BASE + s->scratch_size) {
            s->scratch[s->index - SVGA_SCRATCH_BASE] = value;
            break;
        }
        printf("%s: Bad register %02x\n", __func__, s->index);
    }
}

static uint32_t vmsvga_bios_read(void *opaque, uint32_t address)
{
    printf("%s: what are we supposed to return?\n", __func__);
    return 0xcafe;
}

static void vmsvga_bios_write(void *opaque, uint32_t address, uint32_t data)
{
    printf("%s: what are we supposed to do with (%08x)?\n", __func__, data);
}

static inline void vmsvga_check_size(struct vmsvga_state_s *s)
{
    DisplaySurface *surface = qemu_console_surface(s->vga.con);

    if (s->new_width != surface_width(surface) ||
        s->new_height != surface_height(surface) ||
        s->new_depth != surface_bits_per_pixel(surface)) {
        int stride = (s->new_depth * s->new_width) / 8;
        pixman_format_code_t format =
            qemu_default_pixman_format(s->new_depth, true);
        trace_vmware_setmode(s->new_width, s->new_height, s->new_depth);
        surface = qemu_create_displaysurface_from(s->new_width, s->new_height,
                                                  format, stride,
                                                  s->vga.vram_ptr);
        dpy_gfx_replace_surface(s->vga.con, surface);
        s->invalidated = 1;
    }
}

static void vmsvga_update_display(void *opaque)
{
    struct vmsvga_state_s *s = opaque;
    DisplaySurface *surface;
    bool dirty = false;

    if (!s->enable) {
        s->vga.hw_ops->gfx_update(&s->vga);
        return;
    }

    vmsvga_check_size(s);
    surface = qemu_console_surface(s->vga.con);

    vmsvga_fifo_run(s);
    vmsvga_update_rect_flush(s);

    /*
     * Is it more efficient to look at vram VGA-dirty bits or wait
     * for the driver to issue SVGA_CMD_UPDATE?
     */
    if (memory_region_is_logging(&s->vga.vram, DIRTY_MEMORY_VGA)) {
        vga_sync_dirty_bitmap(&s->vga);
        dirty = memory_region_get_dirty(&s->vga.vram, 0,
            surface_stride(surface) * surface_height(surface),
            DIRTY_MEMORY_VGA);
    }
    if (s->invalidated || dirty) {
        s->invalidated = 0;
        dpy_gfx_update(s->vga.con, 0, 0,
                   surface_width(surface), surface_height(surface));
    }
    if (dirty) {
        memory_region_reset_dirty(&s->vga.vram, 0,
            surface_stride(surface) * surface_height(surface),
            DIRTY_MEMORY_VGA);
    }
}

static void vmsvga_reset(DeviceState *dev)
{
    struct pci_vmsvga_state_s *pci = VMWARE_SVGA(dev);
    struct vmsvga_state_s *s = &pci->chip;

    s->index = 0;
    s->enable = 0;
    s->config = 0;
    s->svgaid = SVGA_ID;
    s->cursor.on = 0;
    s->redraw_fifo_first = 0;
    s->redraw_fifo_last = 0;
    s->syncing = 0;

    vga_dirty_log_start(&s->vga);
}

static void vmsvga_invalidate_display(void *opaque)
{
    struct vmsvga_state_s *s = opaque;
    if (!s->enable) {
        s->vga.hw_ops->invalidate(&s->vga);
        return;
    }

    s->invalidated = 1;
}

static void vmsvga_text_update(void *opaque, console_ch_t *chardata)
{
    struct vmsvga_state_s *s = opaque;

    if (s->vga.hw_ops->text_update) {
        s->vga.hw_ops->text_update(&s->vga, chardata);
    }
}

static int vmsvga_post_load(void *opaque, int version_id)
{
    struct vmsvga_state_s *s = opaque;

    s->invalidated = 1;
    if (s->config) {
        s->fifo = (uint32_t *) s->fifo_ptr;
    }
    return 0;
}

static const VMStateDescription vmstate_vmware_vga_internal = {
    .name = "vmware_vga_internal",
    .version_id = 0,
    .minimum_version_id = 0,
    .post_load = vmsvga_post_load,
    .fields = (VMStateField[]) {
        VMSTATE_INT32_EQUAL(new_depth, struct vmsvga_state_s),
        VMSTATE_INT32(enable, struct vmsvga_state_s),
        VMSTATE_INT32(config, struct vmsvga_state_s),
        VMSTATE_INT32(cursor.id, struct vmsvga_state_s),
        VMSTATE_INT32(cursor.x, struct vmsvga_state_s),
        VMSTATE_INT32(cursor.y, struct vmsvga_state_s),
        VMSTATE_INT32(cursor.on, struct vmsvga_state_s),
        VMSTATE_INT32(index, struct vmsvga_state_s),
        VMSTATE_VARRAY_INT32(scratch, struct vmsvga_state_s,
                             scratch_size, 0, vmstate_info_uint32, uint32_t),
        VMSTATE_INT32(new_width, struct vmsvga_state_s),
        VMSTATE_INT32(new_height, struct vmsvga_state_s),
        VMSTATE_UINT32(guest, struct vmsvga_state_s),
        VMSTATE_UINT32(svgaid, struct vmsvga_state_s),
        VMSTATE_INT32(syncing, struct vmsvga_state_s),
        VMSTATE_UNUSED(4), /* was fb_size */
        VMSTATE_END_OF_LIST()
    }
};

static const VMStateDescription vmstate_vmware_vga = {
    .name = "vmware_vga",
    .version_id = 0,
    .minimum_version_id = 0,
    .fields = (VMStateField[]) {
        VMSTATE_PCI_DEVICE(parent_obj, struct pci_vmsvga_state_s),
        VMSTATE_STRUCT(chip, struct pci_vmsvga_state_s, 0,
                       vmstate_vmware_vga_internal, struct vmsvga_state_s),
        VMSTATE_END_OF_LIST()
    }
};

static const GraphicHwOps vmsvga_ops = {
    .invalidate  = vmsvga_invalidate_display,
    .gfx_update  = vmsvga_update_display,
    .text_update = vmsvga_text_update,
};

static void vmsvga_init(DeviceState *dev, struct vmsvga_state_s *s,
                        MemoryRegion *address_space, MemoryRegion *io)
{
    s->scratch_size = SVGA_SCRATCH_SIZE;
    s->scratch = g_malloc(s->scratch_size * 4);

    s->vga.con = graphic_console_init(dev, 0, &vmsvga_ops, s);

    s->fifo_size = SVGA_FIFO_SIZE;
    memory_region_init_ram(&s->fifo_ram, NULL, "vmsvga.fifo", s->fifo_size,
                           &error_fatal);
    vmstate_register_ram_global(&s->fifo_ram);
    s->fifo_ptr = memory_region_get_ram_ptr(&s->fifo_ram);

    vga_common_init(&s->vga, OBJECT(dev), true);
    vga_init(&s->vga, OBJECT(dev), address_space, io, true);
    vmstate_register(NULL, 0, &vmstate_vga_common, &s->vga);
    s->new_depth = 32;
}

static uint64_t vmsvga_io_read(void *opaque, hwaddr addr, unsigned size)
{
    struct vmsvga_state_s *s = opaque;

    switch (addr) {
    case SVGA_IO_MUL * SVGA_INDEX_PORT: return vmsvga_index_read(s, addr);
    case SVGA_IO_MUL * SVGA_VALUE_PORT: return vmsvga_value_read(s, addr);
    case SVGA_IO_MUL * SVGA_BIOS_PORT: return vmsvga_bios_read(s, addr);
    default: return -1u;
    }
}

static void vmsvga_io_write(void *opaque, hwaddr addr,
                            uint64_t data, unsigned size)
{
    struct vmsvga_state_s *s = opaque;

    switch (addr) {
    case SVGA_IO_MUL * SVGA_INDEX_PORT:
        vmsvga_index_write(s, addr, data);
        break;
    case SVGA_IO_MUL * SVGA_VALUE_PORT:
        vmsvga_value_write(s, addr, data);
        break;
    case SVGA_IO_MUL * SVGA_BIOS_PORT:
        vmsvga_bios_write(s, addr, data);
        break;
    }
}

static const MemoryRegionOps vmsvga_io_ops = {
    .read = vmsvga_io_read,
    .write = vmsvga_io_write,
    .endianness = DEVICE_LITTLE_ENDIAN,
    .valid = {
        .min_access_size = 4,
        .max_access_size = 4,
        .unaligned = true,
    },
    .impl = {
        .unaligned = true,
    },
};

static void pci_vmsvga_realize(PCIDevice *dev, Error **errp)
{
    struct pci_vmsvga_state_s *s = VMWARE_SVGA(dev);

    dev->config[PCI_CACHE_LINE_SIZE] = 0x08;
    dev->config[PCI_LATENCY_TIMER] = 0x40;
    dev->config[PCI_INTERRUPT_LINE] = 0xff;          /* End */

    memory_region_init_io(&s->io_bar, NULL, &vmsvga_io_ops, &s->chip,
                          "vmsvga-io", 0x10);
    memory_region_set_flush_coalesced(&s->io_bar);
    pci_register_bar(dev, 0, PCI_BASE_ADDRESS_SPACE_IO, &s->io_bar);

    vmsvga_init(DEVICE(dev), &s->chip,
                pci_address_space(dev), pci_address_space_io(dev));

    pci_register_bar(dev, 1, PCI_BASE_ADDRESS_MEM_PREFETCH,
                     &s->chip.vga.vram);
    pci_register_bar(dev, 2, PCI_BASE_ADDRESS_MEM_PREFETCH,
                     &s->chip.fifo_ram);

    if (!dev->rom_bar) {
        /* compatibility with pc-0.13 and older */
        vga_init_vbe(&s->chip.vga, OBJECT(dev), pci_address_space(dev));
    }
}

static Property vga_vmware_properties[] = {
    DEFINE_PROP_UINT32("vgamem_mb", struct pci_vmsvga_state_s,
                       chip.vga.vram_size_mb, 16),
    DEFINE_PROP_END_OF_LIST(),
};

static void vmsvga_class_init(ObjectClass *klass, void *data)
{
    DeviceClass *dc = DEVICE_CLASS(klass);
    PCIDeviceClass *k = PCI_DEVICE_CLASS(klass);

    k->realize = pci_vmsvga_realize;
    k->romfile = "vgabios-vmware.bin";
    k->vendor_id = PCI_VENDOR_ID_VMWARE;
    k->device_id = SVGA_PCI_DEVICE_ID;
    k->class_id = PCI_CLASS_DISPLAY_VGA;
    k->subsystem_vendor_id = PCI_VENDOR_ID_VMWARE;
    k->subsystem_id = SVGA_PCI_DEVICE_ID;
    dc->reset = vmsvga_reset;
    dc->vmsd = &vmstate_vmware_vga;
    dc->props = vga_vmware_properties;
    dc->hotpluggable = false;
    set_bit(DEVICE_CATEGORY_DISPLAY, dc->categories);
}

static const TypeInfo vmsvga_info = {
    .name          = TYPE_VMWARE_SVGA,
    .parent        = TYPE_PCI_DEVICE,
    .instance_size = sizeof(struct pci_vmsvga_state_s),
    .class_init    = vmsvga_class_init,
};

static void vmsvga_register_types(void)
{
    type_register_static(&vmsvga_info);
}

type_init(vmsvga_register_types)<|MERGE_RESOLUTION|>--- conflicted
+++ resolved
@@ -676,13 +676,6 @@
             cursor.bpp = vmsvga_fifo_read(s);
 
             args = SVGA_BITMAP_SIZE(x, y) + SVGA_PIXMAP_SIZE(x, y, cursor.bpp);
-<<<<<<< HEAD
-            if (cursor.width > 256 ||
-                cursor.height > 256 ||
-                cursor.bpp > 32 ||
-                SVGA_BITMAP_SIZE(x, y) > sizeof cursor.mask ||
-                SVGA_PIXMAP_SIZE(x, y, cursor.bpp) > sizeof cursor.image) {
-=======
             if (cursor.width > 256
                 || cursor.height > 256
                 || cursor.bpp > 32
@@ -690,7 +683,6 @@
                     > sizeof(cursor.mask) / sizeof(cursor.mask[0])
                 || SVGA_PIXMAP_SIZE(x, y, cursor.bpp)
                     > sizeof(cursor.image) / sizeof(cursor.image[0])) {
->>>>>>> 7124ccf8
                     goto badcmd;
             }
 
