--- conflicted
+++ resolved
@@ -18,15 +18,12 @@
 #include "qemu/timer.h"
 #include "sysemu/runstate.h"
 #include "hw/sysbus.h"
-<<<<<<< HEAD
 #include "hw/fdt_generic_devices.h"
 #include "sysemu/sysemu.h"
 #include "qom/cpu.h"
 #include "qapi/error.h"
 #include "qemu/option.h"
-=======
 #include "migration/vmstate.h"
->>>>>>> 9f3a972e
 #include "qemu/log.h"
 #include "qemu/module.h"
 #include "hw/registerfields.h"
@@ -230,7 +227,7 @@
         DB_PRINT("DT, PS7 QSPI: child node found\n");
         /* Set MIO 1 - 6 (qspi0)  with QSPI + LVCOMS18 (0x202) */
         for (i = 1; i <= 6; i++) {
-            s->regs[MIO+i] = 0x00000202;
+            s->regs[R_MIO+i] = 0x00000202;
         }
 
         /* Check for dual mode */
@@ -238,11 +235,11 @@
                                   false, &errp) ==  1) {
             DB_PRINT("DT, PS QSPI is in dual\n");
             /* Set MIO 0 (qspi1_cs) with QSPI + LVCOMS18 (0x202) */
-            s->regs[MIO+0] = 0x00000202;
+            s->regs[R_MIO+0] = 0x00000202;
 
             /* Set MIO 9 - 13 (qspi1) with QSPI + LVCOMS18 (0x202) */
             for (i = 9; i <= 13; i++) {
-                s->regs[MIO+i] = 0x00000202;
+                s->regs[R_MIO+i] = 0x00000202;
             }
         }
     }
@@ -280,7 +277,7 @@
 
 static void zynq_slcr_update_fpga_resets(ZynqSLCRState *s)
 {
-    uint32_t val = s->regs[FPGA_RST_CTRL];
+    uint32_t val = s->regs[R_FPGA_RST_CTRL];
     /* Invert the active low resets */
     val ^= FPGA_RST_INVERT_BITS;
     int out_idx = 0;
@@ -310,13 +307,9 @@
 
     DB_PRINT("RESET\n");
 
-<<<<<<< HEAD
     boot_mode = qemu_opt_get_number(opts, "mode", 0);
 
-    s->regs[LOCKSTA] = 1;
-=======
     s->regs[R_LOCKSTA] = 1;
->>>>>>> 9f3a972e
     /* 0x100 - 0x11C */
     s->regs[R_ARM_PLL_CTRL]   = 0x0001A008;
     s->regs[R_DDR_PLL_CTRL]   = 0x0001A008;
@@ -327,24 +320,7 @@
     s->regs[R_IO_PLL_CFG]     = 0x00014000;
 
     /* 0x120 - 0x16C */
-<<<<<<< HEAD
-    s->regs[ARM_CLK_CTRL]   = 0x1F000200;
-    s->regs[DDR_CLK_CTRL]   = 0x18400003;
-    s->regs[DCI_CLK_CTRL]   = 0x01E03201;
-    s->regs[APER_CLK_CTRL]  = 0x01ed044d;
-    s->regs[USB0_CLK_CTRL]  = s->regs[USB1_CLK_CTRL]    = 0x00101941;
-    s->regs[GEM0_RCLK_CTRL] = s->regs[GEM1_RCLK_CTRL]   = 0x00000001;
-    s->regs[GEM0_CLK_CTRL]  = s->regs[GEM1_CLK_CTRL]    = 0x00003C01;
-    s->regs[SMC_CLK_CTRL]   = 0x00003C01;
-    s->regs[LQSPI_CLK_CTRL] = 0x00002821;
-    s->regs[SDIO_CLK_CTRL]  = 0x00001E03;
-    s->regs[UART_CLK_CTRL]  = 0x00003F03;
-    s->regs[SPI_CLK_CTRL]   = 0x00003F03;
-    s->regs[CAN_CLK_CTRL]   = 0x00501903;
-    s->regs[DBG_CLK_CTRL]   = 0x00000F03;
-    s->regs[PCAP_CLK_CTRL]  = 0x00000F01;
-=======
-    s->regs[R_ARM_CLK_CTRL]   = 0x1F000400;
+    s->regs[R_ARM_CLK_CTRL]   = 0x1F000200;
     s->regs[R_DDR_CLK_CTRL]   = 0x18400003;
     s->regs[R_DCI_CLK_CTRL]   = 0x01E03201;
     s->regs[R_APER_CLK_CTRL]  = 0x01FFCCCD;
@@ -359,7 +335,6 @@
     s->regs[R_CAN_CLK_CTRL]   = 0x00501903;
     s->regs[R_DBG_CLK_CTRL]   = 0x00000F03;
     s->regs[R_PCAP_CLK_CTRL]  = 0x00000F01;
->>>>>>> 9f3a972e
 
     /* 0x170 - 0x1AC */
     s->regs[R_FPGA0_CLK_CTRL] = s->regs[R_FPGA1_CLK_CTRL]
@@ -378,11 +353,7 @@
     s->regs[R_FPGA_RST_CTRL]  = 0x01F33F0F;
     s->regs[R_RST_REASON]     = 0x00000040;
 
-<<<<<<< HEAD
-    s->regs[BOOT_MODE]      = boot_mode;
-=======
-    s->regs[R_BOOT_MODE]      = 0x00000001;
->>>>>>> 9f3a972e
+    s->regs[R_BOOT_MODE]      = boot_mode;
 
     /* 0x700 - 0x7D4 */
     for (i = 0; i < 54; i++) {
@@ -420,22 +391,14 @@
     s->regs[R_DEVCI_RAM] = 0x00000909;
     s->regs[R_CSG_RAM]   = 0x00000001;
 
-<<<<<<< HEAD
-    s->regs[DDRIOB + 0] = s->regs[DDRIOB + 1] = s->regs[DDRIOB + 2]
-                        = s->regs[DDRIOB + 3] = 0x00000e00;
-    s->regs[DDRIOB + 4] = s->regs[DDRIOB + 5] = s->regs[DDRIOB + 6]
-                        = 0x00000e00;
-    s->regs[DDRIOB + 12] = 0x00000021;
-
-    zynq_slcr_fdt_config(s);
-    zynq_slcr_update_fpga_resets(s);
-=======
     s->regs[R_DDRIOB + 0] = s->regs[R_DDRIOB + 1] = s->regs[R_DDRIOB + 2]
                           = s->regs[R_DDRIOB + 3] = 0x00000e00;
     s->regs[R_DDRIOB + 4] = s->regs[R_DDRIOB + 5] = s->regs[R_DDRIOB + 6]
                           = 0x00000e00;
     s->regs[R_DDRIOB + 12] = 0x00000021;
->>>>>>> 9f3a972e
+
+    zynq_slcr_fdt_config(s);
+    zynq_slcr_update_fpga_resets(s);
 }
 
 
@@ -571,7 +534,7 @@
             qemu_system_reset_request(SHUTDOWN_CAUSE_GUEST_RESET);
         }
         break;
-    case A9_CPU_RST_CTRL:
+    case R_A9_CPU_RST_CTRL:
         for (i = 0; i < ZYNQ_SLCR_NUM_CPUS; ++i) {
             bool rst = extract32(val, A9_CPU_RST_CTRL_RST_SHIFT + i, 1);
 
@@ -579,7 +542,7 @@
             DB_PRINT("%sresetting cpu %d\n", rst ? "" : "un-", i);
         }
         break;
-    case FPGA_RST_CTRL:
+    case R_FPGA_RST_CTRL:
         /* Mask off invalid bits.  */
         s->regs[offset] &= FPGA_RST_VALID_BITS;
         zynq_slcr_update_fpga_resets(s);
