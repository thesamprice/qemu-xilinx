/*
 * Inter-VM Shared Memory PCI device.
 *
 * Author:
 *      Cam Macdonell <cam@cs.ualberta.ca>
 *
 * Based On: cirrus_vga.c
 *          Copyright (c) 2004 Fabrice Bellard
 *          Copyright (c) 2004 Makoto Suzuki (suzu)
 *
 *      and rtl8139.c
 *          Copyright (c) 2006 Igor Kovalenko
 *
 * This code is licensed under the GNU GPL v2.
 *
 * Contributions after 2012-01-13 are licensed under the terms of the
 * GNU GPL, version 2 or (at your option) any later version.
 */
#include "qemu/osdep.h"
#include "qapi/error.h"
#include "qemu/cutils.h"
#include "hw/hw.h"
#include "hw/i386/pc.h"
#include "hw/pci/pci.h"
#include "hw/pci/msi.h"
#include "hw/pci/msix.h"
#include "sysemu/kvm.h"
#include "migration/migration.h"
#include "qemu/error-report.h"
#include "qemu/event_notifier.h"
#include "qom/object_interfaces.h"
#include "sysemu/char.h"
#include "sysemu/hostmem.h"
#include "sysemu/qtest.h"
#include "qapi/visitor.h"
<<<<<<< HEAD
#include "exec/ram_addr.h"

#include "hw/misc/ivshmem.h"

#include <sys/mman.h>
=======

#include "hw/misc/ivshmem.h"
>>>>>>> 7124ccf8

#define PCI_VENDOR_ID_IVSHMEM   PCI_VENDOR_ID_REDHAT_QUMRANET
#define PCI_DEVICE_ID_IVSHMEM   0x1110

#define IVSHMEM_MAX_PEERS UINT16_MAX
#define IVSHMEM_IOEVENTFD   0
#define IVSHMEM_MSI     1

#define IVSHMEM_REG_BAR_SIZE 0x100

#define IVSHMEM_DEBUG 0
#define IVSHMEM_DPRINTF(fmt, ...)                       \
    do {                                                \
        if (IVSHMEM_DEBUG) {                            \
            printf("IVSHMEM: " fmt, ## __VA_ARGS__);    \
        }                                               \
    } while (0)

#define TYPE_IVSHMEM_COMMON "ivshmem-common"
#define IVSHMEM_COMMON(obj) \
    OBJECT_CHECK(IVShmemState, (obj), TYPE_IVSHMEM_COMMON)

#define TYPE_IVSHMEM_PLAIN "ivshmem-plain"
#define IVSHMEM_PLAIN(obj) \
    OBJECT_CHECK(IVShmemState, (obj), TYPE_IVSHMEM_PLAIN)

#define TYPE_IVSHMEM_DOORBELL "ivshmem-doorbell"
#define IVSHMEM_DOORBELL(obj) \
    OBJECT_CHECK(IVShmemState, (obj), TYPE_IVSHMEM_DOORBELL)

#define TYPE_IVSHMEM "ivshmem"
#define IVSHMEM(obj) \
    OBJECT_CHECK(IVShmemState, (obj), TYPE_IVSHMEM)

typedef struct Peer {
    int nb_eventfds;
    EventNotifier *eventfds;
} Peer;

typedef struct MSIVector {
    PCIDevice *pdev;
    int virq;
} MSIVector;

typedef struct IVShmemState {
    /*< private >*/
    PCIDevice parent_obj;
    /*< public >*/

    uint32_t features;

    /* exactly one of these two may be set */
    HostMemoryBackend *hostmem; /* with interrupts */
<<<<<<< HEAD
    CharDriverState *server_chr; /* without interrupts */
=======
    CharBackend server_chr; /* without interrupts */
>>>>>>> 7124ccf8

    /* registers */
    uint32_t intrmask;
    uint32_t intrstatus;
    int vm_id;

    /* BARs */
    MemoryRegion ivshmem_mmio;  /* BAR 0 (registers) */
    MemoryRegion *ivshmem_bar2; /* BAR 2 (shared memory) */
    MemoryRegion server_bar2;   /* used with server_chr */

    /* interrupt support */
    Peer *peers;
    int nb_peers;               /* space in @peers[] */
    uint32_t vectors;
    MSIVector *msi_vectors;
    uint64_t msg_buf;           /* buffer for receiving server messages */
    int msg_buffered_bytes;     /* #bytes in @msg_buf */

    /* migration stuff */
    OnOffAuto master;
    Error *migration_blocker;

    /* legacy cruft */
    char *role;
    char *shmobj;
    char *sizearg;
    size_t legacy_size;
    uint32_t not_legacy_32bit;
} IVShmemState;

/* registers for the Inter-VM shared memory device */
enum ivshmem_registers {
    INTRMASK = 0,
    INTRSTATUS = 4,
    IVPOSITION = 8,
    DOORBELL = 12,
};

static inline uint32_t ivshmem_has_feature(IVShmemState *ivs,
                                                    unsigned int feature) {
    return (ivs->features & (1 << feature));
}

static inline bool ivshmem_is_master(IVShmemState *s)
{
    assert(s->master != ON_OFF_AUTO_AUTO);
    return s->master == ON_OFF_AUTO_ON;
}

static void ivshmem_update_irq(IVShmemState *s)
{
    PCIDevice *d = PCI_DEVICE(s);
    uint32_t isr = s->intrstatus & s->intrmask;

    /*
     * Do nothing unless the device actually uses INTx.  Here's how
     * the device variants signal interrupts, what they put in PCI
     * config space:
     * Device variant    Interrupt  Interrupt Pin  MSI-X cap.
     * ivshmem-plain         none            0         no
     * ivshmem-doorbell     MSI-X            1        yes(1)
     * ivshmem,msi=off       INTx            1         no
     * ivshmem,msi=on       MSI-X            1(2)     yes(1)
     * (1) if guest enabled MSI-X
     * (2) the device lies
     * Leads to the condition for doing nothing:
     */
    if (ivshmem_has_feature(s, IVSHMEM_MSI)
        || !d->config[PCI_INTERRUPT_PIN]) {
        return;
    }

    /* don't print ISR resets */
    if (isr) {
        IVSHMEM_DPRINTF("Set IRQ to %d (%04x %04x)\n",
                        isr ? 1 : 0, s->intrstatus, s->intrmask);
    }

    pci_set_irq(d, isr != 0);
}

static void ivshmem_IntrMask_write(IVShmemState *s, uint32_t val)
{
    IVSHMEM_DPRINTF("IntrMask write(w) val = 0x%04x\n", val);

    s->intrmask = val;
    ivshmem_update_irq(s);
}

static uint32_t ivshmem_IntrMask_read(IVShmemState *s)
{
    uint32_t ret = s->intrmask;

    IVSHMEM_DPRINTF("intrmask read(w) val = 0x%04x\n", ret);
    return ret;
}

static void ivshmem_IntrStatus_write(IVShmemState *s, uint32_t val)
{
    IVSHMEM_DPRINTF("IntrStatus write(w) val = 0x%04x\n", val);

    s->intrstatus = val;
    ivshmem_update_irq(s);
}

static uint32_t ivshmem_IntrStatus_read(IVShmemState *s)
{
    uint32_t ret = s->intrstatus;

    /* reading ISR clears all interrupts */
    s->intrstatus = 0;
    ivshmem_update_irq(s);
    return ret;
}

static void ivshmem_io_write(void *opaque, hwaddr addr,
                             uint64_t val, unsigned size)
{
    IVShmemState *s = opaque;

    uint16_t dest = val >> 16;
    uint16_t vector = val & 0xff;

    addr &= 0xfc;

    IVSHMEM_DPRINTF("writing to addr " TARGET_FMT_plx "\n", addr);
    switch (addr)
    {
        case INTRMASK:
            ivshmem_IntrMask_write(s, val);
            break;

        case INTRSTATUS:
            ivshmem_IntrStatus_write(s, val);
            break;

        case DOORBELL:
            /* check that dest VM ID is reasonable */
            if (dest >= s->nb_peers) {
                IVSHMEM_DPRINTF("Invalid destination VM ID (%d)\n", dest);
                break;
            }

            /* check doorbell range */
            if (vector < s->peers[dest].nb_eventfds) {
                IVSHMEM_DPRINTF("Notifying VM %d on vector %d\n", dest, vector);
                event_notifier_set(&s->peers[dest].eventfds[vector]);
            } else {
                IVSHMEM_DPRINTF("Invalid destination vector %d on VM %d\n",
                                vector, dest);
            }
            break;
        default:
            IVSHMEM_DPRINTF("Unhandled write " TARGET_FMT_plx "\n", addr);
    }
}

static uint64_t ivshmem_io_read(void *opaque, hwaddr addr,
                                unsigned size)
{

    IVShmemState *s = opaque;
    uint32_t ret;

    switch (addr)
    {
        case INTRMASK:
            ret = ivshmem_IntrMask_read(s);
            break;

        case INTRSTATUS:
            ret = ivshmem_IntrStatus_read(s);
            break;

        case IVPOSITION:
            ret = s->vm_id;
            break;

        default:
            IVSHMEM_DPRINTF("why are we reading " TARGET_FMT_plx "\n", addr);
            ret = 0;
    }

    return ret;
}

static const MemoryRegionOps ivshmem_mmio_ops = {
    .read = ivshmem_io_read,
    .write = ivshmem_io_write,
    .endianness = DEVICE_NATIVE_ENDIAN,
    .impl = {
        .min_access_size = 4,
        .max_access_size = 4,
    },
};

static void ivshmem_vector_notify(void *opaque)
{
    MSIVector *entry = opaque;
    PCIDevice *pdev = entry->pdev;
    IVShmemState *s = IVSHMEM_COMMON(pdev);
    int vector = entry - s->msi_vectors;
    EventNotifier *n = &s->peers[s->vm_id].eventfds[vector];

    if (!event_notifier_test_and_clear(n)) {
        return;
    }

    IVSHMEM_DPRINTF("interrupt on vector %p %d\n", pdev, vector);
    if (ivshmem_has_feature(s, IVSHMEM_MSI)) {
        if (msix_enabled(pdev)) {
            msix_notify(pdev, vector);
        }
    } else {
        ivshmem_IntrStatus_write(s, 1);
    }
}

static int ivshmem_vector_unmask(PCIDevice *dev, unsigned vector,
                                 MSIMessage msg)
{
    IVShmemState *s = IVSHMEM_COMMON(dev);
    EventNotifier *n = &s->peers[s->vm_id].eventfds[vector];
    MSIVector *v = &s->msi_vectors[vector];
    int ret;

    IVSHMEM_DPRINTF("vector unmask %p %d\n", dev, vector);

    ret = kvm_irqchip_update_msi_route(kvm_state, v->virq, msg, dev);
    if (ret < 0) {
        return ret;
    }
<<<<<<< HEAD
=======
    kvm_irqchip_commit_routes(kvm_state);
>>>>>>> 7124ccf8

    return kvm_irqchip_add_irqfd_notifier_gsi(kvm_state, n, NULL, v->virq);
}

static void ivshmem_vector_mask(PCIDevice *dev, unsigned vector)
{
    IVShmemState *s = IVSHMEM_COMMON(dev);
    EventNotifier *n = &s->peers[s->vm_id].eventfds[vector];
    int ret;

    IVSHMEM_DPRINTF("vector mask %p %d\n", dev, vector);
<<<<<<< HEAD

    ret = kvm_irqchip_remove_irqfd_notifier_gsi(kvm_state, n,
                                                s->msi_vectors[vector].virq);
    if (ret != 0) {
        error_report("remove_irqfd_notifier_gsi failed");
    }
}

static void ivshmem_vector_poll(PCIDevice *dev,
                                unsigned int vector_start,
                                unsigned int vector_end)
{
    IVShmemState *s = IVSHMEM_COMMON(dev);
    unsigned int vector;

    IVSHMEM_DPRINTF("vector poll %p %d-%d\n", dev, vector_start, vector_end);

    vector_end = MIN(vector_end, s->vectors);

    for (vector = vector_start; vector < vector_end; vector++) {
        EventNotifier *notifier = &s->peers[s->vm_id].eventfds[vector];

=======

    ret = kvm_irqchip_remove_irqfd_notifier_gsi(kvm_state, n,
                                                s->msi_vectors[vector].virq);
    if (ret != 0) {
        error_report("remove_irqfd_notifier_gsi failed");
    }
}

static void ivshmem_vector_poll(PCIDevice *dev,
                                unsigned int vector_start,
                                unsigned int vector_end)
{
    IVShmemState *s = IVSHMEM_COMMON(dev);
    unsigned int vector;

    IVSHMEM_DPRINTF("vector poll %p %d-%d\n", dev, vector_start, vector_end);

    vector_end = MIN(vector_end, s->vectors);

    for (vector = vector_start; vector < vector_end; vector++) {
        EventNotifier *notifier = &s->peers[s->vm_id].eventfds[vector];

>>>>>>> 7124ccf8
        if (!msix_is_masked(dev, vector)) {
            continue;
        }

        if (event_notifier_test_and_clear(notifier)) {
            msix_set_pending(dev, vector);
        }
    }
}

static void watch_vector_notifier(IVShmemState *s, EventNotifier *n,
                                 int vector)
{
    int eventfd = event_notifier_get_fd(n);

    assert(!s->msi_vectors[vector].pdev);
    s->msi_vectors[vector].pdev = PCI_DEVICE(s);

    qemu_set_fd_handler(eventfd, ivshmem_vector_notify,
                        NULL, &s->msi_vectors[vector]);
}

static void ivshmem_add_eventfd(IVShmemState *s, int posn, int i)
{
    memory_region_add_eventfd(&s->ivshmem_mmio,
                              DOORBELL,
                              4,
                              true,
                              (posn << 16) | i,
                              &s->peers[posn].eventfds[i]);
}

static void ivshmem_del_eventfd(IVShmemState *s, int posn, int i)
{
    memory_region_del_eventfd(&s->ivshmem_mmio,
                              DOORBELL,
                              4,
                              true,
                              (posn << 16) | i,
                              &s->peers[posn].eventfds[i]);
}

static void close_peer_eventfds(IVShmemState *s, int posn)
{
    int i, n;
<<<<<<< HEAD

    assert(posn >= 0 && posn < s->nb_peers);
    n = s->peers[posn].nb_eventfds;

=======

    assert(posn >= 0 && posn < s->nb_peers);
    n = s->peers[posn].nb_eventfds;

>>>>>>> 7124ccf8
    if (ivshmem_has_feature(s, IVSHMEM_IOEVENTFD)) {
        memory_region_transaction_begin();
        for (i = 0; i < n; i++) {
            ivshmem_del_eventfd(s, posn, i);
        }
        memory_region_transaction_commit();
    }

    for (i = 0; i < n; i++) {
        event_notifier_cleanup(&s->peers[posn].eventfds[i]);
    }

    g_free(s->peers[posn].eventfds);
    s->peers[posn].nb_eventfds = 0;
}

static void resize_peers(IVShmemState *s, int nb_peers)
{
    int old_nb_peers = s->nb_peers;
    int i;

    assert(nb_peers > old_nb_peers);
    IVSHMEM_DPRINTF("bumping storage to %d peers\n", nb_peers);

    s->peers = g_realloc(s->peers, nb_peers * sizeof(Peer));
    s->nb_peers = nb_peers;

    for (i = old_nb_peers; i < nb_peers; i++) {
        s->peers[i].eventfds = g_new0(EventNotifier, s->vectors);
        s->peers[i].nb_eventfds = 0;
    }
}

static void ivshmem_add_kvm_msi_virq(IVShmemState *s, int vector,
                                     Error **errp)
{
    PCIDevice *pdev = PCI_DEVICE(s);
<<<<<<< HEAD
    MSIMessage msg = msix_get_message(pdev, vector);
    int ret;

    IVSHMEM_DPRINTF("ivshmem_add_kvm_msi_virq vector:%d\n", vector);
    assert(!s->msi_vectors[vector].pdev);

    ret = kvm_irqchip_add_msi_route(kvm_state, msg, pdev);
=======
    int ret;

    IVSHMEM_DPRINTF("ivshmem_add_kvm_msi_virq vector:%d\n", vector);
    assert(!s->msi_vectors[vector].pdev);

    ret = kvm_irqchip_add_msi_route(kvm_state, vector, pdev);
>>>>>>> 7124ccf8
    if (ret < 0) {
        error_setg(errp, "kvm_irqchip_add_msi_route failed");
        return;
    }

    s->msi_vectors[vector].virq = ret;
    s->msi_vectors[vector].pdev = pdev;
}

static void setup_interrupt(IVShmemState *s, int vector, Error **errp)
{
    EventNotifier *n = &s->peers[s->vm_id].eventfds[vector];
    bool with_irqfd = kvm_msi_via_irqfd_enabled() &&
        ivshmem_has_feature(s, IVSHMEM_MSI);
    PCIDevice *pdev = PCI_DEVICE(s);
    Error *err = NULL;

    IVSHMEM_DPRINTF("setting up interrupt for vector: %d\n", vector);

    if (!with_irqfd) {
        IVSHMEM_DPRINTF("with eventfd\n");
        watch_vector_notifier(s, n, vector);
    } else if (msix_enabled(pdev)) {
        IVSHMEM_DPRINTF("with irqfd\n");
        ivshmem_add_kvm_msi_virq(s, vector, &err);
        if (err) {
            error_propagate(errp, err);
            return;
        }

        if (!msix_is_masked(pdev, vector)) {
            kvm_irqchip_add_irqfd_notifier_gsi(kvm_state, n, NULL,
                                               s->msi_vectors[vector].virq);
            /* TODO handle error */
        }
    } else {
        /* it will be delayed until msix is enabled, in write_config */
        IVSHMEM_DPRINTF("with irqfd, delayed until msix enabled\n");
    }
}

static void process_msg_shmem(IVShmemState *s, int fd, Error **errp)
{
    struct stat buf;
    size_t size;
    void *ptr;

    if (s->ivshmem_bar2) {
        error_setg(errp, "server sent unexpected shared memory message");
        close(fd);
<<<<<<< HEAD
        return;
    }

    if (fstat(fd, &buf) < 0) {
        error_setg_errno(errp, errno,
            "can't determine size of shared memory sent by server");
        close(fd);
        return;
    }

    size = buf.st_size;

=======
        return;
    }

    if (fstat(fd, &buf) < 0) {
        error_setg_errno(errp, errno,
            "can't determine size of shared memory sent by server");
        close(fd);
        return;
    }

    size = buf.st_size;

>>>>>>> 7124ccf8
    /* Legacy cruft */
    if (s->legacy_size != SIZE_MAX) {
        if (size < s->legacy_size) {
            error_setg(errp, "server sent only %zd bytes of shared memory",
                       (size_t)buf.st_size);
            close(fd);
            return;
        }
        size = s->legacy_size;
    }

    /* mmap the region and map into the BAR2 */
    ptr = mmap(0, size, PROT_READ | PROT_WRITE, MAP_SHARED, fd, 0);
    if (ptr == MAP_FAILED) {
        error_setg_errno(errp, errno, "Failed to mmap shared memory");
        close(fd);
        return;
    }
    memory_region_init_ram_ptr(&s->server_bar2, OBJECT(s),
                               "ivshmem.bar2", size, ptr);
<<<<<<< HEAD
    qemu_set_ram_fd(memory_region_get_ram_addr(&s->server_bar2), fd);
=======
    memory_region_set_fd(&s->server_bar2, fd);
>>>>>>> 7124ccf8
    s->ivshmem_bar2 = &s->server_bar2;
}

static void process_msg_disconnect(IVShmemState *s, uint16_t posn,
                                   Error **errp)
{
    IVSHMEM_DPRINTF("posn %d has gone away\n", posn);
    if (posn >= s->nb_peers || posn == s->vm_id) {
        error_setg(errp, "invalid peer %d", posn);
        return;
    }
    close_peer_eventfds(s, posn);
}

static void process_msg_connect(IVShmemState *s, uint16_t posn, int fd,
                                Error **errp)
{
    Peer *peer = &s->peers[posn];
    int vector;

    /*
     * The N-th connect message for this peer comes with the file
     * descriptor for vector N-1.  Count messages to find the vector.
     */
    if (peer->nb_eventfds >= s->vectors) {
        error_setg(errp, "Too many eventfd received, device has %d vectors",
                   s->vectors);
        close(fd);
        return;
    }
    vector = peer->nb_eventfds++;

    IVSHMEM_DPRINTF("eventfds[%d][%d] = %d\n", posn, vector, fd);
    event_notifier_init_fd(&peer->eventfds[vector], fd);
    fcntl_setfl(fd, O_NONBLOCK); /* msix/irqfd poll non block */
<<<<<<< HEAD

    if (posn == s->vm_id) {
        setup_interrupt(s, vector, errp);
        /* TODO do we need to handle the error? */
    }

    if (ivshmem_has_feature(s, IVSHMEM_IOEVENTFD)) {
        ivshmem_add_eventfd(s, posn, vector);
    }
}

static void process_msg(IVShmemState *s, int64_t msg, int fd, Error **errp)
{
    IVSHMEM_DPRINTF("posn is %" PRId64 ", fd is %d\n", msg, fd);

    if (msg < -1 || msg > IVSHMEM_MAX_PEERS) {
        error_setg(errp, "server sent invalid message %" PRId64, msg);
        close(fd);
        return;
    }

    if (msg == -1) {
        process_msg_shmem(s, fd, errp);
        return;
    }

    if (msg >= s->nb_peers) {
        resize_peers(s, msg + 1);
    }

    if (fd >= 0) {
        process_msg_connect(s, msg, fd, errp);
    } else {
        process_msg_disconnect(s, msg, errp);
    }
}

static int ivshmem_can_receive(void *opaque)
{
    IVShmemState *s = opaque;

    assert(s->msg_buffered_bytes < sizeof(s->msg_buf));
    return sizeof(s->msg_buf) - s->msg_buffered_bytes;
}

=======

    if (posn == s->vm_id) {
        setup_interrupt(s, vector, errp);
        /* TODO do we need to handle the error? */
    }

    if (ivshmem_has_feature(s, IVSHMEM_IOEVENTFD)) {
        ivshmem_add_eventfd(s, posn, vector);
    }
}

static void process_msg(IVShmemState *s, int64_t msg, int fd, Error **errp)
{
    IVSHMEM_DPRINTF("posn is %" PRId64 ", fd is %d\n", msg, fd);

    if (msg < -1 || msg > IVSHMEM_MAX_PEERS) {
        error_setg(errp, "server sent invalid message %" PRId64, msg);
        close(fd);
        return;
    }

    if (msg == -1) {
        process_msg_shmem(s, fd, errp);
        return;
    }

    if (msg >= s->nb_peers) {
        resize_peers(s, msg + 1);
    }

    if (fd >= 0) {
        process_msg_connect(s, msg, fd, errp);
    } else {
        process_msg_disconnect(s, msg, errp);
    }
}

static int ivshmem_can_receive(void *opaque)
{
    IVShmemState *s = opaque;

    assert(s->msg_buffered_bytes < sizeof(s->msg_buf));
    return sizeof(s->msg_buf) - s->msg_buffered_bytes;
}

>>>>>>> 7124ccf8
static void ivshmem_read(void *opaque, const uint8_t *buf, int size)
{
    IVShmemState *s = opaque;
    Error *err = NULL;
    int fd;
    int64_t msg;

    assert(size >= 0 && s->msg_buffered_bytes + size <= sizeof(s->msg_buf));
    memcpy((unsigned char *)&s->msg_buf + s->msg_buffered_bytes, buf, size);
    s->msg_buffered_bytes += size;
    if (s->msg_buffered_bytes < sizeof(s->msg_buf)) {
        return;
    }
    msg = le64_to_cpu(s->msg_buf);
    s->msg_buffered_bytes = 0;

<<<<<<< HEAD
    fd = qemu_chr_fe_get_msgfd(s->server_chr);
    IVSHMEM_DPRINTF("posn is %" PRId64 ", fd is %d\n", msg, fd);
=======
    fd = qemu_chr_fe_get_msgfd(&s->server_chr);
>>>>>>> 7124ccf8

    process_msg(s, msg, fd, &err);
    if (err) {
        error_report_err(err);
    }
}

static int64_t ivshmem_recv_msg(IVShmemState *s, int *pfd, Error **errp)
{
    int64_t msg;
    int n, ret;

    n = 0;
    do {
<<<<<<< HEAD
        ret = qemu_chr_fe_read_all(s->server_chr, (uint8_t *)&msg + n,
                                 sizeof(msg) - n);
=======
        ret = qemu_chr_fe_read_all(&s->server_chr, (uint8_t *)&msg + n,
                                   sizeof(msg) - n);
>>>>>>> 7124ccf8
        if (ret < 0 && ret != -EINTR) {
            error_setg_errno(errp, -ret, "read from server failed");
            return INT64_MIN;
        }
        n += ret;
    } while (n < sizeof(msg));

<<<<<<< HEAD
    *pfd = qemu_chr_fe_get_msgfd(s->server_chr);
=======
    *pfd = qemu_chr_fe_get_msgfd(&s->server_chr);
>>>>>>> 7124ccf8
    return msg;
}

static void ivshmem_recv_setup(IVShmemState *s, Error **errp)
{
    Error *err = NULL;
    int64_t msg;
    int fd;

    msg = ivshmem_recv_msg(s, &fd, &err);
    if (err) {
        error_propagate(errp, err);
        return;
    }
    if (msg != IVSHMEM_PROTOCOL_VERSION) {
        error_setg(errp, "server sent version %" PRId64 ", expecting %d",
                   msg, IVSHMEM_PROTOCOL_VERSION);
        return;
    }
    if (fd != -1) {
        error_setg(errp, "server sent invalid version message");
        return;
    }

    /*
     * ivshmem-server sends the remaining initial messages in a fixed
     * order, but the device has always accepted them in any order.
     * Stay as compatible as practical, just in case people use
     * servers that behave differently.
     */

    /*
     * ivshmem_device_spec.txt has always required the ID message
     * right here, and ivshmem-server has always complied.  However,
     * older versions of the device accepted it out of order, but
     * broke when an interrupt setup message arrived before it.
     */
    msg = ivshmem_recv_msg(s, &fd, &err);
    if (err) {
        error_propagate(errp, err);
        return;
    }
    if (fd != -1 || msg < 0 || msg > IVSHMEM_MAX_PEERS) {
        error_setg(errp, "server sent invalid ID message");
        return;
    }
    s->vm_id = msg;

    /*
     * Receive more messages until we got shared memory.
     */
    do {
        msg = ivshmem_recv_msg(s, &fd, &err);
        if (err) {
            error_propagate(errp, err);
            return;
        }
        process_msg(s, msg, fd, &err);
        if (err) {
            error_propagate(errp, err);
            return;
        }
    } while (msg != -1);

    /*
     * This function must either map the shared memory or fail.  The
     * loop above ensures that: it terminates normally only after it
     * successfully processed the server's shared memory message.
     * Assert that actually mapped the shared memory:
     */
    assert(s->ivshmem_bar2);
}

/* Select the MSI-X vectors used by device.
 * ivshmem maps events to vectors statically, so
 * we just enable all vectors on init and after reset. */
static void ivshmem_msix_vector_use(IVShmemState *s)
{
    PCIDevice *d = PCI_DEVICE(s);
    int i;

    for (i = 0; i < s->vectors; i++) {
        msix_vector_use(d, i);
    }
}

static void ivshmem_reset(DeviceState *d)
{
    IVShmemState *s = IVSHMEM_COMMON(d);

    s->intrstatus = 0;
    s->intrmask = 0;
    if (ivshmem_has_feature(s, IVSHMEM_MSI)) {
        ivshmem_msix_vector_use(s);
    }
}

static int ivshmem_setup_interrupts(IVShmemState *s)
{
    /* allocate QEMU callback data for receiving interrupts */
    s->msi_vectors = g_malloc0(s->vectors * sizeof(MSIVector));

    if (ivshmem_has_feature(s, IVSHMEM_MSI)) {
        if (msix_init_exclusive_bar(PCI_DEVICE(s), s->vectors, 1)) {
            return -1;
        }

        IVSHMEM_DPRINTF("msix initialized (%d vectors)\n", s->vectors);
        ivshmem_msix_vector_use(s);
    }

    return 0;
}

static void ivshmem_enable_irqfd(IVShmemState *s)
{
    PCIDevice *pdev = PCI_DEVICE(s);
    int i;

    for (i = 0; i < s->peers[s->vm_id].nb_eventfds; i++) {
        Error *err = NULL;

        ivshmem_add_kvm_msi_virq(s, i, &err);
        if (err) {
            error_report_err(err);
            /* TODO do we need to handle the error? */
        }
    }

    if (msix_set_vector_notifiers(pdev,
                                  ivshmem_vector_unmask,
                                  ivshmem_vector_mask,
                                  ivshmem_vector_poll)) {
        error_report("ivshmem: msix_set_vector_notifiers failed");
    }
}

static void ivshmem_remove_kvm_msi_virq(IVShmemState *s, int vector)
{
    IVSHMEM_DPRINTF("ivshmem_remove_kvm_msi_virq vector:%d\n", vector);

    if (s->msi_vectors[vector].pdev == NULL) {
        return;
    }

    /* it was cleaned when masked in the frontend. */
    kvm_irqchip_release_virq(kvm_state, s->msi_vectors[vector].virq);

    s->msi_vectors[vector].pdev = NULL;
}

static void ivshmem_disable_irqfd(IVShmemState *s)
{
    PCIDevice *pdev = PCI_DEVICE(s);
    int i;

    for (i = 0; i < s->peers[s->vm_id].nb_eventfds; i++) {
        ivshmem_remove_kvm_msi_virq(s, i);
    }

    msix_unset_vector_notifiers(pdev);
}

static void ivshmem_write_config(PCIDevice *pdev, uint32_t address,
                                 uint32_t val, int len)
{
    IVShmemState *s = IVSHMEM_COMMON(pdev);
    int is_enabled, was_enabled = msix_enabled(pdev);

    pci_default_write_config(pdev, address, val, len);
    is_enabled = msix_enabled(pdev);

    if (kvm_msi_via_irqfd_enabled()) {
        if (!was_enabled && is_enabled) {
            ivshmem_enable_irqfd(s);
        } else if (was_enabled && !is_enabled) {
            ivshmem_disable_irqfd(s);
        }
    }
}

static void ivshmem_common_realize(PCIDevice *dev, Error **errp)
{
    IVShmemState *s = IVSHMEM_COMMON(dev);
    Error *err = NULL;
    uint8_t *pci_conf;
    uint8_t attr = PCI_BASE_ADDRESS_SPACE_MEMORY |
        PCI_BASE_ADDRESS_MEM_PREFETCH;

    /* IRQFD requires MSI */
    if (ivshmem_has_feature(s, IVSHMEM_IOEVENTFD) &&
        !ivshmem_has_feature(s, IVSHMEM_MSI)) {
        error_setg(errp, "ioeventfd/irqfd requires MSI");
        return;
    }

    pci_conf = dev->config;
    pci_conf[PCI_COMMAND] = PCI_COMMAND_IO | PCI_COMMAND_MEMORY;

    memory_region_init_io(&s->ivshmem_mmio, OBJECT(s), &ivshmem_mmio_ops, s,
                          "ivshmem-mmio", IVSHMEM_REG_BAR_SIZE);

    /* region for registers*/
    pci_register_bar(dev, 0, PCI_BASE_ADDRESS_SPACE_MEMORY,
                     &s->ivshmem_mmio);

<<<<<<< HEAD
    if (!s->not_legacy_32bit) {
=======
    if (s->not_legacy_32bit) {
>>>>>>> 7124ccf8
        attr |= PCI_BASE_ADDRESS_MEM_TYPE_64;
    }

    if (s->hostmem != NULL) {
        IVSHMEM_DPRINTF("using hostmem\n");

        s->ivshmem_bar2 = host_memory_backend_get_memory(s->hostmem,
                                                         &error_abort);
    } else {
<<<<<<< HEAD
        assert(s->server_chr);

        IVSHMEM_DPRINTF("using shared memory server (socket = %s)\n",
                        s->server_chr->filename);
=======
        CharDriverState *chr = qemu_chr_fe_get_driver(&s->server_chr);
        assert(chr);

        IVSHMEM_DPRINTF("using shared memory server (socket = %s)\n",
                        chr->filename);
>>>>>>> 7124ccf8

        /* we allocate enough space for 16 peers and grow as needed */
        resize_peers(s, 16);

        /*
         * Receive setup messages from server synchronously.
         * Older versions did it asynchronously, but that creates a
         * number of entertaining race conditions.
         */
        ivshmem_recv_setup(s, &err);
        if (err) {
            error_propagate(errp, err);
            return;
        }

        if (s->master == ON_OFF_AUTO_ON && s->vm_id != 0) {
            error_setg(errp,
                       "master must connect to the server before any peers");
            return;
        }

<<<<<<< HEAD
        qemu_chr_add_handlers(s->server_chr, ivshmem_can_receive,
                              ivshmem_read, NULL, s);
=======
        qemu_chr_fe_set_handlers(&s->server_chr, ivshmem_can_receive,
                                 ivshmem_read, NULL, s, NULL, true);
>>>>>>> 7124ccf8

        if (ivshmem_setup_interrupts(s) < 0) {
            error_setg(errp, "failed to initialize interrupts");
            return;
        }
    }

    vmstate_register_ram(s->ivshmem_bar2, DEVICE(s));
    pci_register_bar(PCI_DEVICE(s), 2, attr, s->ivshmem_bar2);

    if (s->master == ON_OFF_AUTO_AUTO) {
        s->master = s->vm_id == 0 ? ON_OFF_AUTO_ON : ON_OFF_AUTO_OFF;
    }

    if (!ivshmem_is_master(s)) {
        error_setg(&s->migration_blocker,
                   "Migration is disabled when using feature 'peer mode' in device 'ivshmem'");
        migrate_add_blocker(s->migration_blocker);
    }
}

static void ivshmem_exit(PCIDevice *dev)
{
    IVShmemState *s = IVSHMEM_COMMON(dev);
    int i;

    if (s->migration_blocker) {
        migrate_del_blocker(s->migration_blocker);
        error_free(s->migration_blocker);
    }

    if (memory_region_is_mapped(s->ivshmem_bar2)) {
        if (!s->hostmem) {
            void *addr = memory_region_get_ram_ptr(s->ivshmem_bar2);
            int fd;

            if (munmap(addr, memory_region_size(s->ivshmem_bar2) == -1)) {
                error_report("Failed to munmap shared memory %s",
                             strerror(errno));
            }

<<<<<<< HEAD
            fd = qemu_get_ram_fd(memory_region_get_ram_addr(s->ivshmem_bar2));
=======
            fd = memory_region_get_fd(s->ivshmem_bar2);
>>>>>>> 7124ccf8
            close(fd);
        }

        vmstate_unregister_ram(s->ivshmem_bar2, DEVICE(dev));
    }

    if (s->peers) {
        for (i = 0; i < s->nb_peers; i++) {
            close_peer_eventfds(s, i);
        }
        g_free(s->peers);
    }

    if (ivshmem_has_feature(s, IVSHMEM_MSI)) {
        msix_uninit_exclusive_bar(dev);
    }

    g_free(s->msi_vectors);
}

static int ivshmem_pre_load(void *opaque)
{
    IVShmemState *s = opaque;

    if (!ivshmem_is_master(s)) {
        error_report("'peer' devices are not migratable");
        return -EINVAL;
    }

    return 0;
}

static int ivshmem_post_load(void *opaque, int version_id)
{
    IVShmemState *s = opaque;

    if (ivshmem_has_feature(s, IVSHMEM_MSI)) {
        ivshmem_msix_vector_use(s);
    }
    return 0;
}

static void ivshmem_common_class_init(ObjectClass *klass, void *data)
{
    DeviceClass *dc = DEVICE_CLASS(klass);
    PCIDeviceClass *k = PCI_DEVICE_CLASS(klass);

    k->realize = ivshmem_common_realize;
    k->exit = ivshmem_exit;
    k->config_write = ivshmem_write_config;
    k->vendor_id = PCI_VENDOR_ID_IVSHMEM;
    k->device_id = PCI_DEVICE_ID_IVSHMEM;
    k->class_id = PCI_CLASS_MEMORY_RAM;
    k->revision = 1;
    dc->reset = ivshmem_reset;
    set_bit(DEVICE_CATEGORY_MISC, dc->categories);
    dc->desc = "Inter-VM shared memory";
}

static const TypeInfo ivshmem_common_info = {
    .name          = TYPE_IVSHMEM_COMMON,
    .parent        = TYPE_PCI_DEVICE,
    .instance_size = sizeof(IVShmemState),
    .abstract      = true,
    .class_init    = ivshmem_common_class_init,
};

static void ivshmem_check_memdev_is_busy(Object *obj, const char *name,
                                         Object *val, Error **errp)
{
<<<<<<< HEAD
    MemoryRegion *mr;

    mr = host_memory_backend_get_memory(MEMORY_BACKEND(val), &error_abort);
    if (memory_region_is_mapped(mr)) {
        char *path = object_get_canonical_path_component(val);
        error_setg(errp, "can't use already busy memdev: %s", path);
        g_free(path);
    } else {
        qdev_prop_allow_set_link_before_realize(obj, name, val, errp);
    }
}

=======
    if (host_memory_backend_is_mapped(MEMORY_BACKEND(val))) {
        char *path = object_get_canonical_path_component(val);
        error_setg(errp, "can't use already busy memdev: %s", path);
        g_free(path);
    } else {
        qdev_prop_allow_set_link_before_realize(obj, name, val, errp);
    }
}

>>>>>>> 7124ccf8
static const VMStateDescription ivshmem_plain_vmsd = {
    .name = TYPE_IVSHMEM_PLAIN,
    .version_id = 0,
    .minimum_version_id = 0,
    .pre_load = ivshmem_pre_load,
    .post_load = ivshmem_post_load,
    .fields = (VMStateField[]) {
        VMSTATE_PCI_DEVICE(parent_obj, IVShmemState),
        VMSTATE_UINT32(intrstatus, IVShmemState),
        VMSTATE_UINT32(intrmask, IVShmemState),
        VMSTATE_END_OF_LIST()
    },
};

static Property ivshmem_plain_properties[] = {
    DEFINE_PROP_ON_OFF_AUTO("master", IVShmemState, master, ON_OFF_AUTO_OFF),
    DEFINE_PROP_END_OF_LIST(),
};

static void ivshmem_plain_init(Object *obj)
{
    IVShmemState *s = IVSHMEM_PLAIN(obj);
<<<<<<< HEAD

    object_property_add_link(obj, "memdev", TYPE_MEMORY_BACKEND,
                             (Object **)&s->hostmem,
                             ivshmem_check_memdev_is_busy,
                             OBJ_PROP_LINK_UNREF_ON_RELEASE,
                             &error_abort);
}

static void ivshmem_plain_realize(PCIDevice *dev, Error **errp)
{
    IVShmemState *s = IVSHMEM_COMMON(dev);

    if (!s->hostmem) {
        error_setg(errp, "You must specify a 'memdev'");
        return;
    }

    ivshmem_common_realize(dev, errp);
}

static void ivshmem_plain_class_init(ObjectClass *klass, void *data)
{
    DeviceClass *dc = DEVICE_CLASS(klass);
    PCIDeviceClass *k = PCI_DEVICE_CLASS(klass);

    k->realize = ivshmem_plain_realize;
    dc->props = ivshmem_plain_properties;
    dc->vmsd = &ivshmem_plain_vmsd;
}

static const TypeInfo ivshmem_plain_info = {
    .name          = TYPE_IVSHMEM_PLAIN,
    .parent        = TYPE_IVSHMEM_COMMON,
    .instance_size = sizeof(IVShmemState),
    .instance_init = ivshmem_plain_init,
    .class_init    = ivshmem_plain_class_init,
};

=======

    object_property_add_link(obj, "memdev", TYPE_MEMORY_BACKEND,
                             (Object **)&s->hostmem,
                             ivshmem_check_memdev_is_busy,
                             OBJ_PROP_LINK_UNREF_ON_RELEASE,
                             &error_abort);
    s->not_legacy_32bit = 1;
}

static void ivshmem_plain_realize(PCIDevice *dev, Error **errp)
{
    IVShmemState *s = IVSHMEM_COMMON(dev);

    if (!s->hostmem) {
        error_setg(errp, "You must specify a 'memdev'");
        return;
    }

    ivshmem_common_realize(dev, errp);
    host_memory_backend_set_mapped(s->hostmem, true);
}

static void ivshmem_plain_exit(PCIDevice *pci_dev)
{
    IVShmemState *s = IVSHMEM_COMMON(pci_dev);

    host_memory_backend_set_mapped(s->hostmem, false);
}

static void ivshmem_plain_class_init(ObjectClass *klass, void *data)
{
    DeviceClass *dc = DEVICE_CLASS(klass);
    PCIDeviceClass *k = PCI_DEVICE_CLASS(klass);

    k->realize = ivshmem_plain_realize;
    k->exit = ivshmem_plain_exit;
    dc->props = ivshmem_plain_properties;
    dc->vmsd = &ivshmem_plain_vmsd;
}

static const TypeInfo ivshmem_plain_info = {
    .name          = TYPE_IVSHMEM_PLAIN,
    .parent        = TYPE_IVSHMEM_COMMON,
    .instance_size = sizeof(IVShmemState),
    .instance_init = ivshmem_plain_init,
    .class_init    = ivshmem_plain_class_init,
};

>>>>>>> 7124ccf8
static const VMStateDescription ivshmem_doorbell_vmsd = {
    .name = TYPE_IVSHMEM_DOORBELL,
    .version_id = 0,
    .minimum_version_id = 0,
    .pre_load = ivshmem_pre_load,
    .post_load = ivshmem_post_load,
    .fields = (VMStateField[]) {
        VMSTATE_PCI_DEVICE(parent_obj, IVShmemState),
        VMSTATE_MSIX(parent_obj, IVShmemState),
        VMSTATE_UINT32(intrstatus, IVShmemState),
        VMSTATE_UINT32(intrmask, IVShmemState),
        VMSTATE_END_OF_LIST()
    },
};
<<<<<<< HEAD

static Property ivshmem_doorbell_properties[] = {
    DEFINE_PROP_CHR("chardev", IVShmemState, server_chr),
    DEFINE_PROP_UINT32("vectors", IVShmemState, vectors, 1),
    DEFINE_PROP_BIT("ioeventfd", IVShmemState, features, IVSHMEM_IOEVENTFD,
                    true),
    DEFINE_PROP_ON_OFF_AUTO("master", IVShmemState, master, ON_OFF_AUTO_OFF),
    DEFINE_PROP_END_OF_LIST(),
};

static void ivshmem_doorbell_init(Object *obj)
{
    IVShmemState *s = IVSHMEM_DOORBELL(obj);

    s->features |= (1 << IVSHMEM_MSI);
    s->legacy_size = SIZE_MAX;  /* whatever the server sends */
}

=======

static Property ivshmem_doorbell_properties[] = {
    DEFINE_PROP_CHR("chardev", IVShmemState, server_chr),
    DEFINE_PROP_UINT32("vectors", IVShmemState, vectors, 1),
    DEFINE_PROP_BIT("ioeventfd", IVShmemState, features, IVSHMEM_IOEVENTFD,
                    true),
    DEFINE_PROP_ON_OFF_AUTO("master", IVShmemState, master, ON_OFF_AUTO_OFF),
    DEFINE_PROP_END_OF_LIST(),
};

static void ivshmem_doorbell_init(Object *obj)
{
    IVShmemState *s = IVSHMEM_DOORBELL(obj);

    s->features |= (1 << IVSHMEM_MSI);
    s->legacy_size = SIZE_MAX;  /* whatever the server sends */
    s->not_legacy_32bit = 1;
}

>>>>>>> 7124ccf8
static void ivshmem_doorbell_realize(PCIDevice *dev, Error **errp)
{
    IVShmemState *s = IVSHMEM_COMMON(dev);

<<<<<<< HEAD
    if (!s->server_chr) {
=======
    if (!qemu_chr_fe_get_driver(&s->server_chr)) {
>>>>>>> 7124ccf8
        error_setg(errp, "You must specify a 'chardev'");
        return;
    }

    ivshmem_common_realize(dev, errp);
}

static void ivshmem_doorbell_class_init(ObjectClass *klass, void *data)
{
    DeviceClass *dc = DEVICE_CLASS(klass);
    PCIDeviceClass *k = PCI_DEVICE_CLASS(klass);

    k->realize = ivshmem_doorbell_realize;
    dc->props = ivshmem_doorbell_properties;
    dc->vmsd = &ivshmem_doorbell_vmsd;
}

static const TypeInfo ivshmem_doorbell_info = {
    .name          = TYPE_IVSHMEM_DOORBELL,
    .parent        = TYPE_IVSHMEM_COMMON,
    .instance_size = sizeof(IVShmemState),
    .instance_init = ivshmem_doorbell_init,
    .class_init    = ivshmem_doorbell_class_init,
};

static int ivshmem_load_old(QEMUFile *f, void *opaque, int version_id)
{
    IVShmemState *s = opaque;
    PCIDevice *pdev = PCI_DEVICE(s);
    int ret;

    IVSHMEM_DPRINTF("ivshmem_load_old\n");

    if (version_id != 0) {
        return -EINVAL;
    }

    ret = ivshmem_pre_load(s);
    if (ret) {
        return ret;
    }

    ret = pci_device_load(pdev, f);
    if (ret) {
        return ret;
    }

    if (ivshmem_has_feature(s, IVSHMEM_MSI)) {
        msix_load(pdev, f);
        ivshmem_msix_vector_use(s);
    } else {
        s->intrstatus = qemu_get_be32(f);
        s->intrmask = qemu_get_be32(f);
    }

    return 0;
}

static bool test_msix(void *opaque, int version_id)
{
    IVShmemState *s = opaque;

    return ivshmem_has_feature(s, IVSHMEM_MSI);
}

static bool test_no_msix(void *opaque, int version_id)
{
    return !test_msix(opaque, version_id);
}

static const VMStateDescription ivshmem_vmsd = {
    .name = "ivshmem",
    .version_id = 1,
    .minimum_version_id = 1,
    .pre_load = ivshmem_pre_load,
    .post_load = ivshmem_post_load,
    .fields = (VMStateField[]) {
        VMSTATE_PCI_DEVICE(parent_obj, IVShmemState),

        VMSTATE_MSIX_TEST(parent_obj, IVShmemState, test_msix),
        VMSTATE_UINT32_TEST(intrstatus, IVShmemState, test_no_msix),
        VMSTATE_UINT32_TEST(intrmask, IVShmemState, test_no_msix),

        VMSTATE_END_OF_LIST()
    },
    .load_state_old = ivshmem_load_old,
    .minimum_version_id_old = 0
};

static Property ivshmem_properties[] = {
    DEFINE_PROP_CHR("chardev", IVShmemState, server_chr),
    DEFINE_PROP_STRING("size", IVShmemState, sizearg),
    DEFINE_PROP_UINT32("vectors", IVShmemState, vectors, 1),
    DEFINE_PROP_BIT("ioeventfd", IVShmemState, features, IVSHMEM_IOEVENTFD,
                    false),
    DEFINE_PROP_BIT("msi", IVShmemState, features, IVSHMEM_MSI, true),
    DEFINE_PROP_STRING("shm", IVShmemState, shmobj),
    DEFINE_PROP_STRING("role", IVShmemState, role),
    DEFINE_PROP_UINT32("use64", IVShmemState, not_legacy_32bit, 1),
    DEFINE_PROP_END_OF_LIST(),
};

static void desugar_shm(IVShmemState *s)
{
    Object *obj;
    char *path;

    obj = object_new("memory-backend-file");
    path = g_strdup_printf("/dev/shm/%s", s->shmobj);
    object_property_set_str(obj, path, "mem-path", &error_abort);
    g_free(path);
    object_property_set_int(obj, s->legacy_size, "size", &error_abort);
    object_property_set_bool(obj, true, "share", &error_abort);
    object_property_add_child(OBJECT(s), "internal-shm-backend", obj,
                              &error_abort);
    user_creatable_complete(obj, &error_abort);
    s->hostmem = MEMORY_BACKEND(obj);
}

static void ivshmem_realize(PCIDevice *dev, Error **errp)
{
    IVShmemState *s = IVSHMEM_COMMON(dev);

    if (!qtest_enabled()) {
        error_report("ivshmem is deprecated, please use ivshmem-plain"
                     " or ivshmem-doorbell instead");
    }

<<<<<<< HEAD
    if (!!s->server_chr + !!s->shmobj != 1) {
=======
    if (!!qemu_chr_fe_get_driver(&s->server_chr) + !!s->shmobj != 1) {
>>>>>>> 7124ccf8
        error_setg(errp, "You must specify either 'shm' or 'chardev'");
        return;
    }

    if (s->sizearg == NULL) {
        s->legacy_size = 4 << 20; /* 4 MB default */
    } else {
        char *end;
        int64_t size = qemu_strtosz(s->sizearg, &end);
        if (size < 0 || (size_t)size != size || *end != '\0'
            || !is_power_of_2(size)) {
            error_setg(errp, "Invalid size %s", s->sizearg);
            return;
        }
        s->legacy_size = size;
    }

    /* check that role is reasonable */
    if (s->role) {
        if (strncmp(s->role, "peer", 5) == 0) {
            s->master = ON_OFF_AUTO_OFF;
        } else if (strncmp(s->role, "master", 7) == 0) {
            s->master = ON_OFF_AUTO_ON;
        } else {
            error_setg(errp, "'role' must be 'peer' or 'master'");
            return;
        }
    } else {
        s->master = ON_OFF_AUTO_AUTO;
    }

    if (s->shmobj) {
        desugar_shm(s);
    }

    /*
     * Note: we don't use INTx with IVSHMEM_MSI at all, so this is a
     * bald-faced lie then.  But it's a backwards compatible lie.
     */
    pci_config_set_interrupt_pin(dev->config, 1);

    ivshmem_common_realize(dev, errp);
}

static void ivshmem_class_init(ObjectClass *klass, void *data)
{
    DeviceClass *dc = DEVICE_CLASS(klass);
    PCIDeviceClass *k = PCI_DEVICE_CLASS(klass);

    k->realize = ivshmem_realize;
    k->revision = 0;
    dc->desc = "Inter-VM shared memory (legacy)";
    dc->props = ivshmem_properties;
    dc->vmsd = &ivshmem_vmsd;
}

static const TypeInfo ivshmem_info = {
    .name          = TYPE_IVSHMEM,
    .parent        = TYPE_IVSHMEM_COMMON,
    .instance_size = sizeof(IVShmemState),
    .class_init    = ivshmem_class_init,
};

static void ivshmem_register_types(void)
{
    type_register_static(&ivshmem_common_info);
    type_register_static(&ivshmem_plain_info);
    type_register_static(&ivshmem_doorbell_info);
    type_register_static(&ivshmem_info);
}

type_init(ivshmem_register_types)<|MERGE_RESOLUTION|>--- conflicted
+++ resolved
@@ -33,16 +33,8 @@
 #include "sysemu/hostmem.h"
 #include "sysemu/qtest.h"
 #include "qapi/visitor.h"
-<<<<<<< HEAD
-#include "exec/ram_addr.h"
 
 #include "hw/misc/ivshmem.h"
-
-#include <sys/mman.h>
-=======
-
-#include "hw/misc/ivshmem.h"
->>>>>>> 7124ccf8
 
 #define PCI_VENDOR_ID_IVSHMEM   PCI_VENDOR_ID_REDHAT_QUMRANET
 #define PCI_DEVICE_ID_IVSHMEM   0x1110
@@ -96,11 +88,7 @@
 
     /* exactly one of these two may be set */
     HostMemoryBackend *hostmem; /* with interrupts */
-<<<<<<< HEAD
-    CharDriverState *server_chr; /* without interrupts */
-=======
     CharBackend server_chr; /* without interrupts */
->>>>>>> 7124ccf8
 
     /* registers */
     uint32_t intrmask;
@@ -334,10 +322,7 @@
     if (ret < 0) {
         return ret;
     }
-<<<<<<< HEAD
-=======
     kvm_irqchip_commit_routes(kvm_state);
->>>>>>> 7124ccf8
 
     return kvm_irqchip_add_irqfd_notifier_gsi(kvm_state, n, NULL, v->virq);
 }
@@ -349,7 +334,6 @@
     int ret;
 
     IVSHMEM_DPRINTF("vector mask %p %d\n", dev, vector);
-<<<<<<< HEAD
 
     ret = kvm_irqchip_remove_irqfd_notifier_gsi(kvm_state, n,
                                                 s->msi_vectors[vector].virq);
@@ -372,30 +356,6 @@
     for (vector = vector_start; vector < vector_end; vector++) {
         EventNotifier *notifier = &s->peers[s->vm_id].eventfds[vector];
 
-=======
-
-    ret = kvm_irqchip_remove_irqfd_notifier_gsi(kvm_state, n,
-                                                s->msi_vectors[vector].virq);
-    if (ret != 0) {
-        error_report("remove_irqfd_notifier_gsi failed");
-    }
-}
-
-static void ivshmem_vector_poll(PCIDevice *dev,
-                                unsigned int vector_start,
-                                unsigned int vector_end)
-{
-    IVShmemState *s = IVSHMEM_COMMON(dev);
-    unsigned int vector;
-
-    IVSHMEM_DPRINTF("vector poll %p %d-%d\n", dev, vector_start, vector_end);
-
-    vector_end = MIN(vector_end, s->vectors);
-
-    for (vector = vector_start; vector < vector_end; vector++) {
-        EventNotifier *notifier = &s->peers[s->vm_id].eventfds[vector];
-
->>>>>>> 7124ccf8
         if (!msix_is_masked(dev, vector)) {
             continue;
         }
@@ -441,17 +401,10 @@
 static void close_peer_eventfds(IVShmemState *s, int posn)
 {
     int i, n;
-<<<<<<< HEAD
 
     assert(posn >= 0 && posn < s->nb_peers);
     n = s->peers[posn].nb_eventfds;
 
-=======
-
-    assert(posn >= 0 && posn < s->nb_peers);
-    n = s->peers[posn].nb_eventfds;
-
->>>>>>> 7124ccf8
     if (ivshmem_has_feature(s, IVSHMEM_IOEVENTFD)) {
         memory_region_transaction_begin();
         for (i = 0; i < n; i++) {
@@ -489,22 +442,12 @@
                                      Error **errp)
 {
     PCIDevice *pdev = PCI_DEVICE(s);
-<<<<<<< HEAD
-    MSIMessage msg = msix_get_message(pdev, vector);
     int ret;
 
     IVSHMEM_DPRINTF("ivshmem_add_kvm_msi_virq vector:%d\n", vector);
     assert(!s->msi_vectors[vector].pdev);
 
-    ret = kvm_irqchip_add_msi_route(kvm_state, msg, pdev);
-=======
-    int ret;
-
-    IVSHMEM_DPRINTF("ivshmem_add_kvm_msi_virq vector:%d\n", vector);
-    assert(!s->msi_vectors[vector].pdev);
-
     ret = kvm_irqchip_add_msi_route(kvm_state, vector, pdev);
->>>>>>> 7124ccf8
     if (ret < 0) {
         error_setg(errp, "kvm_irqchip_add_msi_route failed");
         return;
@@ -555,7 +498,6 @@
     if (s->ivshmem_bar2) {
         error_setg(errp, "server sent unexpected shared memory message");
         close(fd);
-<<<<<<< HEAD
         return;
     }
 
@@ -568,20 +510,6 @@
 
     size = buf.st_size;
 
-=======
-        return;
-    }
-
-    if (fstat(fd, &buf) < 0) {
-        error_setg_errno(errp, errno,
-            "can't determine size of shared memory sent by server");
-        close(fd);
-        return;
-    }
-
-    size = buf.st_size;
-
->>>>>>> 7124ccf8
     /* Legacy cruft */
     if (s->legacy_size != SIZE_MAX) {
         if (size < s->legacy_size) {
@@ -602,11 +530,7 @@
     }
     memory_region_init_ram_ptr(&s->server_bar2, OBJECT(s),
                                "ivshmem.bar2", size, ptr);
-<<<<<<< HEAD
-    qemu_set_ram_fd(memory_region_get_ram_addr(&s->server_bar2), fd);
-=======
     memory_region_set_fd(&s->server_bar2, fd);
->>>>>>> 7124ccf8
     s->ivshmem_bar2 = &s->server_bar2;
 }
 
@@ -642,7 +566,6 @@
     IVSHMEM_DPRINTF("eventfds[%d][%d] = %d\n", posn, vector, fd);
     event_notifier_init_fd(&peer->eventfds[vector], fd);
     fcntl_setfl(fd, O_NONBLOCK); /* msix/irqfd poll non block */
-<<<<<<< HEAD
 
     if (posn == s->vm_id) {
         setup_interrupt(s, vector, errp);
@@ -688,53 +611,6 @@
     return sizeof(s->msg_buf) - s->msg_buffered_bytes;
 }
 
-=======
-
-    if (posn == s->vm_id) {
-        setup_interrupt(s, vector, errp);
-        /* TODO do we need to handle the error? */
-    }
-
-    if (ivshmem_has_feature(s, IVSHMEM_IOEVENTFD)) {
-        ivshmem_add_eventfd(s, posn, vector);
-    }
-}
-
-static void process_msg(IVShmemState *s, int64_t msg, int fd, Error **errp)
-{
-    IVSHMEM_DPRINTF("posn is %" PRId64 ", fd is %d\n", msg, fd);
-
-    if (msg < -1 || msg > IVSHMEM_MAX_PEERS) {
-        error_setg(errp, "server sent invalid message %" PRId64, msg);
-        close(fd);
-        return;
-    }
-
-    if (msg == -1) {
-        process_msg_shmem(s, fd, errp);
-        return;
-    }
-
-    if (msg >= s->nb_peers) {
-        resize_peers(s, msg + 1);
-    }
-
-    if (fd >= 0) {
-        process_msg_connect(s, msg, fd, errp);
-    } else {
-        process_msg_disconnect(s, msg, errp);
-    }
-}
-
-static int ivshmem_can_receive(void *opaque)
-{
-    IVShmemState *s = opaque;
-
-    assert(s->msg_buffered_bytes < sizeof(s->msg_buf));
-    return sizeof(s->msg_buf) - s->msg_buffered_bytes;
-}
-
->>>>>>> 7124ccf8
 static void ivshmem_read(void *opaque, const uint8_t *buf, int size)
 {
     IVShmemState *s = opaque;
@@ -751,12 +627,7 @@
     msg = le64_to_cpu(s->msg_buf);
     s->msg_buffered_bytes = 0;
 
-<<<<<<< HEAD
-    fd = qemu_chr_fe_get_msgfd(s->server_chr);
-    IVSHMEM_DPRINTF("posn is %" PRId64 ", fd is %d\n", msg, fd);
-=======
     fd = qemu_chr_fe_get_msgfd(&s->server_chr);
->>>>>>> 7124ccf8
 
     process_msg(s, msg, fd, &err);
     if (err) {
@@ -771,13 +642,8 @@
 
     n = 0;
     do {
-<<<<<<< HEAD
-        ret = qemu_chr_fe_read_all(s->server_chr, (uint8_t *)&msg + n,
-                                 sizeof(msg) - n);
-=======
         ret = qemu_chr_fe_read_all(&s->server_chr, (uint8_t *)&msg + n,
                                    sizeof(msg) - n);
->>>>>>> 7124ccf8
         if (ret < 0 && ret != -EINTR) {
             error_setg_errno(errp, -ret, "read from server failed");
             return INT64_MIN;
@@ -785,11 +651,7 @@
         n += ret;
     } while (n < sizeof(msg));
 
-<<<<<<< HEAD
-    *pfd = qemu_chr_fe_get_msgfd(s->server_chr);
-=======
     *pfd = qemu_chr_fe_get_msgfd(&s->server_chr);
->>>>>>> 7124ccf8
     return msg;
 }
 
@@ -996,11 +858,7 @@
     pci_register_bar(dev, 0, PCI_BASE_ADDRESS_SPACE_MEMORY,
                      &s->ivshmem_mmio);
 
-<<<<<<< HEAD
-    if (!s->not_legacy_32bit) {
-=======
     if (s->not_legacy_32bit) {
->>>>>>> 7124ccf8
         attr |= PCI_BASE_ADDRESS_MEM_TYPE_64;
     }
 
@@ -1010,18 +868,11 @@
         s->ivshmem_bar2 = host_memory_backend_get_memory(s->hostmem,
                                                          &error_abort);
     } else {
-<<<<<<< HEAD
-        assert(s->server_chr);
-
-        IVSHMEM_DPRINTF("using shared memory server (socket = %s)\n",
-                        s->server_chr->filename);
-=======
         CharDriverState *chr = qemu_chr_fe_get_driver(&s->server_chr);
         assert(chr);
 
         IVSHMEM_DPRINTF("using shared memory server (socket = %s)\n",
                         chr->filename);
->>>>>>> 7124ccf8
 
         /* we allocate enough space for 16 peers and grow as needed */
         resize_peers(s, 16);
@@ -1043,13 +894,8 @@
             return;
         }
 
-<<<<<<< HEAD
-        qemu_chr_add_handlers(s->server_chr, ivshmem_can_receive,
-                              ivshmem_read, NULL, s);
-=======
         qemu_chr_fe_set_handlers(&s->server_chr, ivshmem_can_receive,
                                  ivshmem_read, NULL, s, NULL, true);
->>>>>>> 7124ccf8
 
         if (ivshmem_setup_interrupts(s) < 0) {
             error_setg(errp, "failed to initialize interrupts");
@@ -1091,11 +937,7 @@
                              strerror(errno));
             }
 
-<<<<<<< HEAD
-            fd = qemu_get_ram_fd(memory_region_get_ram_addr(s->ivshmem_bar2));
-=======
             fd = memory_region_get_fd(s->ivshmem_bar2);
->>>>>>> 7124ccf8
             close(fd);
         }
 
@@ -1166,20 +1008,6 @@
 static void ivshmem_check_memdev_is_busy(Object *obj, const char *name,
                                          Object *val, Error **errp)
 {
-<<<<<<< HEAD
-    MemoryRegion *mr;
-
-    mr = host_memory_backend_get_memory(MEMORY_BACKEND(val), &error_abort);
-    if (memory_region_is_mapped(mr)) {
-        char *path = object_get_canonical_path_component(val);
-        error_setg(errp, "can't use already busy memdev: %s", path);
-        g_free(path);
-    } else {
-        qdev_prop_allow_set_link_before_realize(obj, name, val, errp);
-    }
-}
-
-=======
     if (host_memory_backend_is_mapped(MEMORY_BACKEND(val))) {
         char *path = object_get_canonical_path_component(val);
         error_setg(errp, "can't use already busy memdev: %s", path);
@@ -1189,7 +1017,6 @@
     }
 }
 
->>>>>>> 7124ccf8
 static const VMStateDescription ivshmem_plain_vmsd = {
     .name = TYPE_IVSHMEM_PLAIN,
     .version_id = 0,
@@ -1212,13 +1039,13 @@
 static void ivshmem_plain_init(Object *obj)
 {
     IVShmemState *s = IVSHMEM_PLAIN(obj);
-<<<<<<< HEAD
 
     object_property_add_link(obj, "memdev", TYPE_MEMORY_BACKEND,
                              (Object **)&s->hostmem,
                              ivshmem_check_memdev_is_busy,
                              OBJ_PROP_LINK_UNREF_ON_RELEASE,
                              &error_abort);
+    s->not_legacy_32bit = 1;
 }
 
 static void ivshmem_plain_realize(PCIDevice *dev, Error **errp)
@@ -1231,6 +1058,14 @@
     }
 
     ivshmem_common_realize(dev, errp);
+    host_memory_backend_set_mapped(s->hostmem, true);
+}
+
+static void ivshmem_plain_exit(PCIDevice *pci_dev)
+{
+    IVShmemState *s = IVSHMEM_COMMON(pci_dev);
+
+    host_memory_backend_set_mapped(s->hostmem, false);
 }
 
 static void ivshmem_plain_class_init(ObjectClass *klass, void *data)
@@ -1239,6 +1074,7 @@
     PCIDeviceClass *k = PCI_DEVICE_CLASS(klass);
 
     k->realize = ivshmem_plain_realize;
+    k->exit = ivshmem_plain_exit;
     dc->props = ivshmem_plain_properties;
     dc->vmsd = &ivshmem_plain_vmsd;
 }
@@ -1251,56 +1087,6 @@
     .class_init    = ivshmem_plain_class_init,
 };
 
-=======
-
-    object_property_add_link(obj, "memdev", TYPE_MEMORY_BACKEND,
-                             (Object **)&s->hostmem,
-                             ivshmem_check_memdev_is_busy,
-                             OBJ_PROP_LINK_UNREF_ON_RELEASE,
-                             &error_abort);
-    s->not_legacy_32bit = 1;
-}
-
-static void ivshmem_plain_realize(PCIDevice *dev, Error **errp)
-{
-    IVShmemState *s = IVSHMEM_COMMON(dev);
-
-    if (!s->hostmem) {
-        error_setg(errp, "You must specify a 'memdev'");
-        return;
-    }
-
-    ivshmem_common_realize(dev, errp);
-    host_memory_backend_set_mapped(s->hostmem, true);
-}
-
-static void ivshmem_plain_exit(PCIDevice *pci_dev)
-{
-    IVShmemState *s = IVSHMEM_COMMON(pci_dev);
-
-    host_memory_backend_set_mapped(s->hostmem, false);
-}
-
-static void ivshmem_plain_class_init(ObjectClass *klass, void *data)
-{
-    DeviceClass *dc = DEVICE_CLASS(klass);
-    PCIDeviceClass *k = PCI_DEVICE_CLASS(klass);
-
-    k->realize = ivshmem_plain_realize;
-    k->exit = ivshmem_plain_exit;
-    dc->props = ivshmem_plain_properties;
-    dc->vmsd = &ivshmem_plain_vmsd;
-}
-
-static const TypeInfo ivshmem_plain_info = {
-    .name          = TYPE_IVSHMEM_PLAIN,
-    .parent        = TYPE_IVSHMEM_COMMON,
-    .instance_size = sizeof(IVShmemState),
-    .instance_init = ivshmem_plain_init,
-    .class_init    = ivshmem_plain_class_init,
-};
-
->>>>>>> 7124ccf8
 static const VMStateDescription ivshmem_doorbell_vmsd = {
     .name = TYPE_IVSHMEM_DOORBELL,
     .version_id = 0,
@@ -1315,7 +1101,6 @@
         VMSTATE_END_OF_LIST()
     },
 };
-<<<<<<< HEAD
 
 static Property ivshmem_doorbell_properties[] = {
     DEFINE_PROP_CHR("chardev", IVShmemState, server_chr),
@@ -1332,38 +1117,14 @@
 
     s->features |= (1 << IVSHMEM_MSI);
     s->legacy_size = SIZE_MAX;  /* whatever the server sends */
-}
-
-=======
-
-static Property ivshmem_doorbell_properties[] = {
-    DEFINE_PROP_CHR("chardev", IVShmemState, server_chr),
-    DEFINE_PROP_UINT32("vectors", IVShmemState, vectors, 1),
-    DEFINE_PROP_BIT("ioeventfd", IVShmemState, features, IVSHMEM_IOEVENTFD,
-                    true),
-    DEFINE_PROP_ON_OFF_AUTO("master", IVShmemState, master, ON_OFF_AUTO_OFF),
-    DEFINE_PROP_END_OF_LIST(),
-};
-
-static void ivshmem_doorbell_init(Object *obj)
-{
-    IVShmemState *s = IVSHMEM_DOORBELL(obj);
-
-    s->features |= (1 << IVSHMEM_MSI);
-    s->legacy_size = SIZE_MAX;  /* whatever the server sends */
     s->not_legacy_32bit = 1;
 }
 
->>>>>>> 7124ccf8
 static void ivshmem_doorbell_realize(PCIDevice *dev, Error **errp)
 {
     IVShmemState *s = IVSHMEM_COMMON(dev);
 
-<<<<<<< HEAD
-    if (!s->server_chr) {
-=======
     if (!qemu_chr_fe_get_driver(&s->server_chr)) {
->>>>>>> 7124ccf8
         error_setg(errp, "You must specify a 'chardev'");
         return;
     }
@@ -1492,11 +1253,7 @@
                      " or ivshmem-doorbell instead");
     }
 
-<<<<<<< HEAD
-    if (!!s->server_chr + !!s->shmobj != 1) {
-=======
     if (!!qemu_chr_fe_get_driver(&s->server_chr) + !!s->shmobj != 1) {
->>>>>>> 7124ccf8
         error_setg(errp, "You must specify either 'shm' or 'chardev'");
         return;
     }
