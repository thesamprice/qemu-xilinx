--- conflicted
+++ resolved
@@ -13,10 +13,7 @@
 
 #include "qemu/osdep.h"
 #include "hw/misc/imx_ccm.h"
-<<<<<<< HEAD
-=======
 #include "qemu/log.h"
->>>>>>> 7124ccf8
 
 #ifndef DEBUG_IMX_CCM
 #define DEBUG_IMX_CCM 0
