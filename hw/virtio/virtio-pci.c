--- conflicted
+++ resolved
@@ -1883,8 +1883,6 @@
         proxy->vqs[i].desc[0] = proxy->vqs[i].desc[1] = 0;
         proxy->vqs[i].avail[0] = proxy->vqs[i].avail[1] = 0;
         proxy->vqs[i].used[0] = proxy->vqs[i].used[1] = 0;
-<<<<<<< HEAD
-=======
     }
 
     if (pci_is_express(dev)) {
@@ -1892,7 +1890,6 @@
         pcie_cap_lnkctl_reset(dev);
 
         pci_set_word(dev->config + dev->exp.pm_cap + PCI_PM_CTRL, 0);
->>>>>>> 1ab5eb4e
     }
 }
 
