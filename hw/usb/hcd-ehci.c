/*
 * QEMU USB EHCI Emulation
 *
 * Copyright(c) 2008  Emutex Ltd. (address@hidden)
 * Copyright(c) 2011-2012 Red Hat, Inc.
 *
 * Red Hat Authors:
 * Gerd Hoffmann <kraxel@redhat.com>
 * Hans de Goede <hdegoede@redhat.com>
 *
 * EHCI project was started by Mark Burkley, with contributions by
 * Niels de Vos.  David S. Ahern continued working on it.  Kevin Wolf,
 * Jan Kiszka and Vincent Palatin contributed bugfixes.
 *
 *
 * This library is free software; you can redistribute it and/or
 * modify it under the terms of the GNU Lesser General Public
 * License as published by the Free Software Foundation; either
 * version 2 of the License, or(at your option) any later version.
 *
 * This library is distributed in the hope that it will be useful,
 * but WITHOUT ANY WARRANTY; without even the implied warranty of
 * MERCHANTABILITY or FITNESS FOR A PARTICULAR PURPOSE.  See the GNU
 * Lesser General Public License for more details.
 *
 * You should have received a copy of the GNU General Public License
 * along with this program; if not, see <http://www.gnu.org/licenses/>.
 */

#include "qemu/osdep.h"
#include "qapi/error.h"
#include "hw/usb/ehci-regs.h"
#include "hw/usb/hcd-ehci.h"
#include "trace.h"

#define FRAME_TIMER_FREQ 1000
#define FRAME_TIMER_NS   (NANOSECONDS_PER_SECOND / FRAME_TIMER_FREQ)
#define UFRAME_TIMER_NS  (FRAME_TIMER_NS / 8)

#define NB_MAXINTRATE    8        // Max rate at which controller issues ints
#define BUFF_SIZE        5*4096   // Max bytes to transfer per transaction
#define MAX_QH           100      // Max allowable queue heads in a chain
#define MIN_UFR_PER_TICK 24       /* Min frames to process when catching up */
#define PERIODIC_ACTIVE  512      /* Micro-frames */

/*  Internal periodic / asynchronous schedule state machine states
 */
typedef enum {
    EST_INACTIVE = 1000,
    EST_ACTIVE,
    EST_EXECUTING,
    EST_SLEEPING,
    /*  The following states are internal to the state machine function
    */
    EST_WAITLISTHEAD,
    EST_FETCHENTRY,
    EST_FETCHQH,
    EST_FETCHITD,
    EST_FETCHSITD,
    EST_ADVANCEQUEUE,
    EST_FETCHQTD,
    EST_EXECUTE,
    EST_WRITEBACK,
    EST_HORIZONTALQH
} EHCI_STATES;

/* macros for accessing fields within next link pointer entry */
#define NLPTR_GET(x)             ((x) & 0xffffffe0)
#define NLPTR_TYPE_GET(x)        (((x) >> 1) & 3)
#define NLPTR_TBIT(x)            ((x) & 1)  // 1=invalid, 0=valid

/* link pointer types */
#define NLPTR_TYPE_ITD           0     // isoc xfer descriptor
#define NLPTR_TYPE_QH            1     // queue head
#define NLPTR_TYPE_STITD         2     // split xaction, isoc xfer descriptor
#define NLPTR_TYPE_FSTN          3     // frame span traversal node

#define SET_LAST_RUN_CLOCK(s) \
    (s)->last_run_ns = qemu_clock_get_ns(QEMU_CLOCK_VIRTUAL);

/* nifty macros from Arnon's EHCI version  */
#define get_field(data, field) \
    (((data) & field##_MASK) >> field##_SH)

#define set_field(data, newval, field) do { \
    uint32_t val = *data; \
    val &= ~ field##_MASK; \
    val |= ((newval) << field##_SH) & field##_MASK; \
    *data = val; \
    } while(0)

static const char *ehci_state_names[] = {
    [EST_INACTIVE]     = "INACTIVE",
    [EST_ACTIVE]       = "ACTIVE",
    [EST_EXECUTING]    = "EXECUTING",
    [EST_SLEEPING]     = "SLEEPING",
    [EST_WAITLISTHEAD] = "WAITLISTHEAD",
    [EST_FETCHENTRY]   = "FETCH ENTRY",
    [EST_FETCHQH]      = "FETCH QH",
    [EST_FETCHITD]     = "FETCH ITD",
    [EST_ADVANCEQUEUE] = "ADVANCEQUEUE",
    [EST_FETCHQTD]     = "FETCH QTD",
    [EST_EXECUTE]      = "EXECUTE",
    [EST_WRITEBACK]    = "WRITEBACK",
    [EST_HORIZONTALQH] = "HORIZONTALQH",
};

static const char *ehci_mmio_names[] = {
    [USBCMD]            = "USBCMD",
    [USBSTS]            = "USBSTS",
    [USBINTR]           = "USBINTR",
    [FRINDEX]           = "FRINDEX",
    [PERIODICLISTBASE]  = "P-LIST BASE",
    [ASYNCLISTADDR]     = "A-LIST ADDR",
    [CONFIGFLAG]        = "CONFIGFLAG",
};

static int ehci_state_executing(EHCIQueue *q);
static int ehci_state_writeback(EHCIQueue *q);
static int ehci_state_advqueue(EHCIQueue *q);
static int ehci_fill_queue(EHCIPacket *p);
static void ehci_free_packet(EHCIPacket *p);

static const char *nr2str(const char **n, size_t len, uint32_t nr)
{
    if (nr < len && n[nr] != NULL) {
        return n[nr];
    } else {
        return "unknown";
    }
}

static const char *state2str(uint32_t state)
{
    return nr2str(ehci_state_names, ARRAY_SIZE(ehci_state_names), state);
}

static const char *addr2str(hwaddr addr)
{
    return nr2str(ehci_mmio_names, ARRAY_SIZE(ehci_mmio_names), addr);
}

static void ehci_trace_usbsts(uint32_t mask, int state)
{
    /* interrupts */
    if (mask & USBSTS_INT) {
        trace_usb_ehci_usbsts("INT", state);
    }
    if (mask & USBSTS_ERRINT) {
        trace_usb_ehci_usbsts("ERRINT", state);
    }
    if (mask & USBSTS_PCD) {
        trace_usb_ehci_usbsts("PCD", state);
    }
    if (mask & USBSTS_FLR) {
        trace_usb_ehci_usbsts("FLR", state);
    }
    if (mask & USBSTS_HSE) {
        trace_usb_ehci_usbsts("HSE", state);
    }
    if (mask & USBSTS_IAA) {
        trace_usb_ehci_usbsts("IAA", state);
    }

    /* status */
    if (mask & USBSTS_HALT) {
        trace_usb_ehci_usbsts("HALT", state);
    }
    if (mask & USBSTS_REC) {
        trace_usb_ehci_usbsts("REC", state);
    }
    if (mask & USBSTS_PSS) {
        trace_usb_ehci_usbsts("PSS", state);
    }
    if (mask & USBSTS_ASS) {
        trace_usb_ehci_usbsts("ASS", state);
    }
}

static inline void ehci_set_usbsts(EHCIState *s, int mask)
{
    if ((s->usbsts & mask) == mask) {
        return;
    }
    ehci_trace_usbsts(mask, 1);
    s->usbsts |= mask;
}

static inline void ehci_clear_usbsts(EHCIState *s, int mask)
{
    if ((s->usbsts & mask) == 0) {
        return;
    }
    ehci_trace_usbsts(mask, 0);
    s->usbsts &= ~mask;
}

/* update irq line */
static inline void ehci_update_irq(EHCIState *s)
{
    int level = 0;

    if ((s->usbsts & USBINTR_MASK) & s->usbintr) {
        level = 1;
    }

    trace_usb_ehci_irq(level, s->frindex, s->usbsts, s->usbintr);
    qemu_set_irq(s->irq, level);
}

/* flag interrupt condition */
static inline void ehci_raise_irq(EHCIState *s, int intr)
{
    if (intr & (USBSTS_PCD | USBSTS_FLR | USBSTS_HSE)) {
        s->usbsts |= intr;
        ehci_update_irq(s);
    } else {
        s->usbsts_pending |= intr;
    }
}

/*
 * Commit pending interrupts (added via ehci_raise_irq),
 * at the rate allowed by "Interrupt Threshold Control".
 */
static inline void ehci_commit_irq(EHCIState *s)
{
    uint32_t itc;

    if (!s->usbsts_pending) {
        return;
    }
    if (s->usbsts_frindex > s->frindex) {
        return;
    }

    itc = (s->usbcmd >> 16) & 0xff;
    s->usbsts |= s->usbsts_pending;
    s->usbsts_pending = 0;
    s->usbsts_frindex = s->frindex + itc;
    ehci_update_irq(s);
}

static void ehci_update_halt(EHCIState *s)
{
    if (s->usbcmd & USBCMD_RUNSTOP) {
        ehci_clear_usbsts(s, USBSTS_HALT);
    } else {
        if (s->astate == EST_INACTIVE && s->pstate == EST_INACTIVE) {
            ehci_set_usbsts(s, USBSTS_HALT);
        }
    }
}

static void ehci_set_state(EHCIState *s, int async, int state)
{
    if (async) {
        trace_usb_ehci_state("async", state2str(state));
        s->astate = state;
        if (s->astate == EST_INACTIVE) {
            ehci_clear_usbsts(s, USBSTS_ASS);
            ehci_update_halt(s);
        } else {
            ehci_set_usbsts(s, USBSTS_ASS);
        }
    } else {
        trace_usb_ehci_state("periodic", state2str(state));
        s->pstate = state;
        if (s->pstate == EST_INACTIVE) {
            ehci_clear_usbsts(s, USBSTS_PSS);
            ehci_update_halt(s);
        } else {
            ehci_set_usbsts(s, USBSTS_PSS);
        }
    }
}

static int ehci_get_state(EHCIState *s, int async)
{
    return async ? s->astate : s->pstate;
}

static void ehci_set_fetch_addr(EHCIState *s, int async, uint32_t addr)
{
    if (async) {
        s->a_fetch_addr = addr;
    } else {
        s->p_fetch_addr = addr;
    }
}

static int ehci_get_fetch_addr(EHCIState *s, int async)
{
    return async ? s->a_fetch_addr : s->p_fetch_addr;
}

static void ehci_trace_qh(EHCIQueue *q, hwaddr addr, EHCIqh *qh)
{
    /* need three here due to argument count limits */
    trace_usb_ehci_qh_ptrs(q, addr, qh->next,
                           qh->current_qtd, qh->next_qtd, qh->altnext_qtd);
    trace_usb_ehci_qh_fields(addr,
                             get_field(qh->epchar, QH_EPCHAR_RL),
                             get_field(qh->epchar, QH_EPCHAR_MPLEN),
                             get_field(qh->epchar, QH_EPCHAR_EPS),
                             get_field(qh->epchar, QH_EPCHAR_EP),
                             get_field(qh->epchar, QH_EPCHAR_DEVADDR));
    trace_usb_ehci_qh_bits(addr,
                           (bool)(qh->epchar & QH_EPCHAR_C),
                           (bool)(qh->epchar & QH_EPCHAR_H),
                           (bool)(qh->epchar & QH_EPCHAR_DTC),
                           (bool)(qh->epchar & QH_EPCHAR_I));
}

static void ehci_trace_qtd(EHCIQueue *q, hwaddr addr, EHCIqtd *qtd)
{
    /* need three here due to argument count limits */
    trace_usb_ehci_qtd_ptrs(q, addr, qtd->next, qtd->altnext);
    trace_usb_ehci_qtd_fields(addr,
                              get_field(qtd->token, QTD_TOKEN_TBYTES),
                              get_field(qtd->token, QTD_TOKEN_CPAGE),
                              get_field(qtd->token, QTD_TOKEN_CERR),
                              get_field(qtd->token, QTD_TOKEN_PID));
    trace_usb_ehci_qtd_bits(addr,
                            (bool)(qtd->token & QTD_TOKEN_IOC),
                            (bool)(qtd->token & QTD_TOKEN_ACTIVE),
                            (bool)(qtd->token & QTD_TOKEN_HALT),
                            (bool)(qtd->token & QTD_TOKEN_BABBLE),
                            (bool)(qtd->token & QTD_TOKEN_XACTERR));
}

static void ehci_trace_itd(EHCIState *s, hwaddr addr, EHCIitd *itd)
{
    trace_usb_ehci_itd(addr, itd->next,
                       get_field(itd->bufptr[1], ITD_BUFPTR_MAXPKT),
                       get_field(itd->bufptr[2], ITD_BUFPTR_MULT),
                       get_field(itd->bufptr[0], ITD_BUFPTR_EP),
                       get_field(itd->bufptr[0], ITD_BUFPTR_DEVADDR));
}

static void ehci_trace_sitd(EHCIState *s, hwaddr addr,
                            EHCIsitd *sitd)
{
    trace_usb_ehci_sitd(addr, sitd->next,
                        (bool)(sitd->results & SITD_RESULTS_ACTIVE));
}

static void ehci_trace_guest_bug(EHCIState *s, const char *message)
{
    trace_usb_ehci_guest_bug(message);
    fprintf(stderr, "ehci warning: %s\n", message);
}

static inline bool ehci_enabled(EHCIState *s)
{
    return s->usbcmd & USBCMD_RUNSTOP;
}

static inline bool ehci_async_enabled(EHCIState *s)
{
    return ehci_enabled(s) && (s->usbcmd & USBCMD_ASE);
}

static inline bool ehci_periodic_enabled(EHCIState *s)
{
    return ehci_enabled(s) && (s->usbcmd & USBCMD_PSE);
}

/* Get an array of dwords from main memory */
static inline int get_dwords(EHCIState *ehci, uint32_t addr,
                             uint32_t *buf, int num)
{
    int i;

    if (!ehci->as) {
        ehci_raise_irq(ehci, USBSTS_HSE);
        ehci->usbcmd &= ~USBCMD_RUNSTOP;
        trace_usb_ehci_dma_error();
        return -1;
    }

    for (i = 0; i < num; i++, buf++, addr += sizeof(*buf)) {
        dma_memory_read(ehci->as, addr, buf, sizeof(*buf));
        *buf = le32_to_cpu(*buf);
    }

    return num;
}

/* Put an array of dwords in to main memory */
static inline int put_dwords(EHCIState *ehci, uint32_t addr,
                             uint32_t *buf, int num)
{
    int i;

    if (!ehci->as) {
        ehci_raise_irq(ehci, USBSTS_HSE);
        ehci->usbcmd &= ~USBCMD_RUNSTOP;
        trace_usb_ehci_dma_error();
        return -1;
    }

    for (i = 0; i < num; i++, buf++, addr += sizeof(*buf)) {
        uint32_t tmp = cpu_to_le32(*buf);
        dma_memory_write(ehci->as, addr, &tmp, sizeof(tmp));
    }

    return num;
}

static int ehci_get_pid(EHCIqtd *qtd)
{
    switch (get_field(qtd->token, QTD_TOKEN_PID)) {
    case 0:
        return USB_TOKEN_OUT;
    case 1:
        return USB_TOKEN_IN;
    case 2:
        return USB_TOKEN_SETUP;
    default:
        fprintf(stderr, "bad token\n");
        return 0;
    }
}

static bool ehci_verify_qh(EHCIQueue *q, EHCIqh *qh)
{
    uint32_t devaddr = get_field(qh->epchar, QH_EPCHAR_DEVADDR);
    uint32_t endp    = get_field(qh->epchar, QH_EPCHAR_EP);
    if ((devaddr != get_field(q->qh.epchar, QH_EPCHAR_DEVADDR)) ||
        (endp    != get_field(q->qh.epchar, QH_EPCHAR_EP)) ||
        (qh->current_qtd != q->qh.current_qtd) ||
        (q->async && qh->next_qtd != q->qh.next_qtd) ||
        (memcmp(&qh->altnext_qtd, &q->qh.altnext_qtd,
                                 7 * sizeof(uint32_t)) != 0) ||
        (q->dev != NULL && q->dev->addr != devaddr)) {
        return false;
    } else {
        return true;
    }
}

static bool ehci_verify_qtd(EHCIPacket *p, EHCIqtd *qtd)
{
    if (p->qtdaddr != p->queue->qtdaddr ||
        (p->queue->async && !NLPTR_TBIT(p->qtd.next) &&
            (p->qtd.next != qtd->next)) ||
        (!NLPTR_TBIT(p->qtd.altnext) && (p->qtd.altnext != qtd->altnext)) ||
        p->qtd.token != qtd->token ||
        p->qtd.bufptr[0] != qtd->bufptr[0]) {
        return false;
    } else {
        return true;
    }
}

static bool ehci_verify_pid(EHCIQueue *q, EHCIqtd *qtd)
{
    int ep  = get_field(q->qh.epchar, QH_EPCHAR_EP);
    int pid = ehci_get_pid(qtd);

    /* Note the pid changing is normal for ep 0 (the control ep) */
    if (q->last_pid && ep != 0 && pid != q->last_pid) {
        return false;
    } else {
        return true;
    }
}

/* Finish executing and writeback a packet outside of the regular
   fetchqh -> fetchqtd -> execute -> writeback cycle */
static void ehci_writeback_async_complete_packet(EHCIPacket *p)
{
    EHCIQueue *q = p->queue;
    EHCIqtd qtd;
    EHCIqh qh;
    int state;

    /* Verify the qh + qtd, like we do when going through fetchqh & fetchqtd */
    get_dwords(q->ehci, NLPTR_GET(q->qhaddr),
               (uint32_t *) &qh, sizeof(EHCIqh) >> 2);
    get_dwords(q->ehci, NLPTR_GET(q->qtdaddr),
               (uint32_t *) &qtd, sizeof(EHCIqtd) >> 2);
    if (!ehci_verify_qh(q, &qh) || !ehci_verify_qtd(p, &qtd)) {
        p->async = EHCI_ASYNC_INITIALIZED;
        ehci_free_packet(p);
        return;
    }

    state = ehci_get_state(q->ehci, q->async);
    ehci_state_executing(q);
    ehci_state_writeback(q); /* Frees the packet! */
    if (!(q->qh.token & QTD_TOKEN_HALT)) {
        ehci_state_advqueue(q);
    }
    ehci_set_state(q->ehci, q->async, state);
}

/* packet management */

static EHCIPacket *ehci_alloc_packet(EHCIQueue *q)
{
    EHCIPacket *p;

    p = g_new0(EHCIPacket, 1);
    p->queue = q;
    usb_packet_init(&p->packet);
    QTAILQ_INSERT_TAIL(&q->packets, p, next);
    trace_usb_ehci_packet_action(p->queue, p, "alloc");
    return p;
}

static void ehci_free_packet(EHCIPacket *p)
{
    if (p->async == EHCI_ASYNC_FINISHED &&
            !(p->queue->qh.token & QTD_TOKEN_HALT)) {
        ehci_writeback_async_complete_packet(p);
        return;
    }
    trace_usb_ehci_packet_action(p->queue, p, "free");
    if (p->async == EHCI_ASYNC_INFLIGHT) {
        usb_cancel_packet(&p->packet);
    }
    if (p->async == EHCI_ASYNC_FINISHED &&
            p->packet.status == USB_RET_SUCCESS) {
        fprintf(stderr,
                "EHCI: Dropping completed packet from halted %s ep %02X\n",
                (p->pid == USB_TOKEN_IN) ? "in" : "out",
                get_field(p->queue->qh.epchar, QH_EPCHAR_EP));
    }
    if (p->async != EHCI_ASYNC_NONE) {
        usb_packet_unmap(&p->packet, &p->sgl);
        qemu_sglist_destroy(&p->sgl);
    }
    QTAILQ_REMOVE(&p->queue->packets, p, next);
    usb_packet_cleanup(&p->packet);
    g_free(p);
}

/* queue management */

static EHCIQueue *ehci_alloc_queue(EHCIState *ehci, uint32_t addr, int async)
{
    EHCIQueueHead *head = async ? &ehci->aqueues : &ehci->pqueues;
    EHCIQueue *q;

    q = g_malloc0(sizeof(*q));
    q->ehci = ehci;
    q->qhaddr = addr;
    q->async = async;
    QTAILQ_INIT(&q->packets);
    QTAILQ_INSERT_HEAD(head, q, next);
    trace_usb_ehci_queue_action(q, "alloc");
    return q;
}

static void ehci_queue_stopped(EHCIQueue *q)
{
    int endp  = get_field(q->qh.epchar, QH_EPCHAR_EP);

    if (!q->last_pid || !q->dev) {
        return;
    }

    usb_device_ep_stopped(q->dev, usb_ep_get(q->dev, q->last_pid, endp));
}

static int ehci_cancel_queue(EHCIQueue *q)
{
    EHCIPacket *p;
    int packets = 0;

    p = QTAILQ_FIRST(&q->packets);
    if (p == NULL) {
        goto leave;
    }

    trace_usb_ehci_queue_action(q, "cancel");
    do {
        ehci_free_packet(p);
        packets++;
    } while ((p = QTAILQ_FIRST(&q->packets)) != NULL);

leave:
    ehci_queue_stopped(q);
    return packets;
}

static int ehci_reset_queue(EHCIQueue *q)
{
    int packets;

    trace_usb_ehci_queue_action(q, "reset");
    packets = ehci_cancel_queue(q);
    q->dev = NULL;
    q->qtdaddr = 0;
    q->last_pid = 0;
    return packets;
}

static void ehci_free_queue(EHCIQueue *q, const char *warn)
{
    EHCIQueueHead *head = q->async ? &q->ehci->aqueues : &q->ehci->pqueues;
    int cancelled;

    trace_usb_ehci_queue_action(q, "free");
    cancelled = ehci_cancel_queue(q);
    if (warn && cancelled > 0) {
        ehci_trace_guest_bug(q->ehci, warn);
    }
    QTAILQ_REMOVE(head, q, next);
    g_free(q);
}

static EHCIQueue *ehci_find_queue_by_qh(EHCIState *ehci, uint32_t addr,
                                        int async)
{
    EHCIQueueHead *head = async ? &ehci->aqueues : &ehci->pqueues;
    EHCIQueue *q;

    QTAILQ_FOREACH(q, head, next) {
        if (addr == q->qhaddr) {
            return q;
        }
    }
    return NULL;
}

static void ehci_queues_rip_unused(EHCIState *ehci, int async)
{
    EHCIQueueHead *head = async ? &ehci->aqueues : &ehci->pqueues;
    const char *warn = async ? "guest unlinked busy QH" : NULL;
    uint64_t maxage = FRAME_TIMER_NS * ehci->maxframes * 4;
    EHCIQueue *q, *tmp;

    QTAILQ_FOREACH_SAFE(q, head, next, tmp) {
        if (q->seen) {
            q->seen = 0;
            q->ts = ehci->last_run_ns;
            continue;
        }
        if (ehci->last_run_ns < q->ts + maxage) {
            continue;
        }
        ehci_free_queue(q, warn);
    }
}

static void ehci_queues_rip_unseen(EHCIState *ehci, int async)
{
    EHCIQueueHead *head = async ? &ehci->aqueues : &ehci->pqueues;
    EHCIQueue *q, *tmp;

    QTAILQ_FOREACH_SAFE(q, head, next, tmp) {
        if (!q->seen) {
            ehci_free_queue(q, NULL);
        }
    }
}

static void ehci_queues_rip_device(EHCIState *ehci, USBDevice *dev, int async)
{
    EHCIQueueHead *head = async ? &ehci->aqueues : &ehci->pqueues;
    EHCIQueue *q, *tmp;

    QTAILQ_FOREACH_SAFE(q, head, next, tmp) {
        if (q->dev != dev) {
            continue;
        }
        ehci_free_queue(q, NULL);
    }
}

static void ehci_queues_rip_all(EHCIState *ehci, int async)
{
    EHCIQueueHead *head = async ? &ehci->aqueues : &ehci->pqueues;
    const char *warn = async ? "guest stopped busy async schedule" : NULL;
    EHCIQueue *q, *tmp;

    QTAILQ_FOREACH_SAFE(q, head, next, tmp) {
        ehci_free_queue(q, warn);
    }
}

/* Attach or detach a device on root hub */

static void ehci_attach(USBPort *port)
{
    EHCIState *s = port->opaque;
    uint32_t *portsc = &s->portsc[port->index];
    const char *owner = (*portsc & PORTSC_POWNER) ? "comp" : "ehci";

    trace_usb_ehci_port_attach(port->index, owner, port->dev->product_desc);

    if (*portsc & PORTSC_POWNER) {
        USBPort *companion = s->companion_ports[port->index];
        companion->dev = port->dev;
        companion->ops->attach(companion);
        return;
    }

    *portsc |= PORTSC_CONNECT;
    *portsc |= PORTSC_CSC;

    ehci_raise_irq(s, USBSTS_PCD);
}

static void ehci_detach(USBPort *port)
{
    EHCIState *s = port->opaque;
    uint32_t *portsc = &s->portsc[port->index];
    const char *owner = (*portsc & PORTSC_POWNER) ? "comp" : "ehci";

    trace_usb_ehci_port_detach(port->index, owner);

    if (*portsc & PORTSC_POWNER) {
        USBPort *companion = s->companion_ports[port->index];
        companion->ops->detach(companion);
        companion->dev = NULL;
        /*
         * EHCI spec 4.2.2: "When a disconnect occurs... On the event,
         * the port ownership is returned immediately to the EHCI controller."
         */
        *portsc &= ~PORTSC_POWNER;
        return;
    }

    ehci_queues_rip_device(s, port->dev, 0);
    ehci_queues_rip_device(s, port->dev, 1);

    *portsc &= ~(PORTSC_CONNECT|PORTSC_PED|PORTSC_SUSPEND);
    *portsc |= PORTSC_CSC;

    ehci_raise_irq(s, USBSTS_PCD);
}

static void ehci_child_detach(USBPort *port, USBDevice *child)
{
    EHCIState *s = port->opaque;
    uint32_t portsc = s->portsc[port->index];

    if (portsc & PORTSC_POWNER) {
        USBPort *companion = s->companion_ports[port->index];
        companion->ops->child_detach(companion, child);
        return;
    }

    ehci_queues_rip_device(s, child, 0);
    ehci_queues_rip_device(s, child, 1);
}

static void ehci_wakeup(USBPort *port)
{
    EHCIState *s = port->opaque;
    uint32_t *portsc = &s->portsc[port->index];

    if (*portsc & PORTSC_POWNER) {
        USBPort *companion = s->companion_ports[port->index];
        if (companion->ops->wakeup) {
            companion->ops->wakeup(companion);
        }
        return;
    }

    if (*portsc & PORTSC_SUSPEND) {
        trace_usb_ehci_port_wakeup(port->index);
        *portsc |= PORTSC_FPRES;
        ehci_raise_irq(s, USBSTS_PCD);
    }

    qemu_bh_schedule(s->async_bh);
}

static void ehci_register_companion(USBBus *bus, USBPort *ports[],
                                    uint32_t portcount, uint32_t firstport,
                                    Error **errp)
{
    EHCIState *s = container_of(bus, EHCIState, bus);
    uint32_t i;

    if (firstport + portcount > NB_PORTS) {
        error_setg(errp, "firstport must be between 0 and %u",
                   NB_PORTS - portcount);
        return;
    }

    for (i = 0; i < portcount; i++) {
        if (s->companion_ports[firstport + i]) {
            error_setg(errp, "firstport %u asks for ports %u-%u,"
                       " but port %u has a companion assigned already",
                       firstport, firstport, firstport + portcount - 1,
                       firstport + i);
            return;
        }
    }

    for (i = 0; i < portcount; i++) {
        s->companion_ports[firstport + i] = ports[i];
        s->ports[firstport + i].speedmask |=
            USB_SPEED_MASK_LOW | USB_SPEED_MASK_FULL;
        /* Ensure devs attached before the initial reset go to the companion */
        s->portsc[firstport + i] = PORTSC_POWNER;
    }

    s->companion_count++;
    s->caps[0x05] = (s->companion_count << 4) | portcount;
}

static void ehci_wakeup_endpoint(USBBus *bus, USBEndpoint *ep,
                                 unsigned int stream)
{
    EHCIState *s = container_of(bus, EHCIState, bus);
    uint32_t portsc = s->portsc[ep->dev->port->index];

    if (portsc & PORTSC_POWNER) {
        return;
    }

    s->periodic_sched_active = PERIODIC_ACTIVE;
    qemu_bh_schedule(s->async_bh);
}

static USBDevice *ehci_find_device(EHCIState *ehci, uint8_t addr)
{
    USBDevice *dev;
    USBPort *port;
    int i;

    for (i = 0; i < NB_PORTS; i++) {
        port = &ehci->ports[i];
        if (!(ehci->portsc[i] & PORTSC_PED)) {
            DPRINTF("Port %d not enabled\n", i);
            continue;
        }
        dev = usb_find_device(port, addr);
        if (dev != NULL) {
            return dev;
        }
    }
    return NULL;
}

/* 4.1 host controller initialization */
void ehci_reset(void *opaque)
{
    EHCIState *s = opaque;
    int i;
    USBDevice *devs[NB_PORTS];

    trace_usb_ehci_reset();

    /*
     * Do the detach before touching portsc, so that it correctly gets send to
     * us or to our companion based on PORTSC_POWNER before the reset.
     */
    for(i = 0; i < NB_PORTS; i++) {
        devs[i] = s->ports[i].dev;
        if (devs[i] && devs[i]->attached) {
            usb_detach(&s->ports[i]);
        }
    }

    memset(&s->opreg, 0x00, sizeof(s->opreg));
    memset(&s->portsc, 0x00, sizeof(s->portsc));

    s->usbcmd = NB_MAXINTRATE << USBCMD_ITC_SH;
    s->usbsts = USBSTS_HALT;
    s->usbsts_pending = 0;
    s->usbsts_frindex = 0;
    ehci_update_irq(s);

    s->astate = EST_INACTIVE;
    s->pstate = EST_INACTIVE;

    for(i = 0; i < NB_PORTS; i++) {
        if (s->companion_ports[i]) {
            s->portsc[i] = PORTSC_POWNER | PORTSC_PPOWER;
        } else {
            s->portsc[i] = PORTSC_PPOWER;
        }
        if (devs[i] && devs[i]->attached) {
            usb_attach(&s->ports[i]);
            usb_device_reset(devs[i]);
        }
    }
    ehci_queues_rip_all(s, 0);
    ehci_queues_rip_all(s, 1);
    timer_del(s->frame_timer);
    qemu_bh_cancel(s->async_bh);
}

static uint64_t ehci_caps_read(void *ptr, hwaddr addr,
                               unsigned size)
{
    EHCIState *s = ptr;
    return s->caps[addr];
}

static void ehci_caps_write(void *ptr, hwaddr addr,
                             uint64_t val, unsigned size)
{
}

static uint64_t ehci_opreg_read(void *ptr, hwaddr addr,
                                unsigned size)
{
    EHCIState *s = ptr;
    uint32_t val;

    switch (addr) {
    case FRINDEX:
        /* Round down to mult of 8, else it can go backwards on migration */
        val = s->frindex & ~7;
        break;
    default:
        val = s->opreg[addr >> 2];
    }

    trace_usb_ehci_opreg_read(addr + s->opregbase, addr2str(addr), val);
    return val;
}

static uint64_t ehci_port_read(void *ptr, hwaddr addr,
                               unsigned size)
{
    EHCIState *s = ptr;
    uint32_t val;

    val = s->portsc[addr >> 2];
    trace_usb_ehci_portsc_read(addr + s->portscbase, addr >> 2, val);
    return val;
}

static void handle_port_owner_write(EHCIState *s, int port, uint32_t owner)
{
    USBDevice *dev = s->ports[port].dev;
    uint32_t *portsc = &s->portsc[port];
    uint32_t orig;

    if (s->companion_ports[port] == NULL)
        return;

    owner = owner & PORTSC_POWNER;
    orig  = *portsc & PORTSC_POWNER;

    if (!(owner ^ orig)) {
        return;
    }

    if (dev && dev->attached) {
        usb_detach(&s->ports[port]);
    }

    *portsc &= ~PORTSC_POWNER;
    *portsc |= owner;

    if (dev && dev->attached) {
        usb_attach(&s->ports[port]);
    }
}

static void ehci_port_write(void *ptr, hwaddr addr,
                            uint64_t val, unsigned size)
{
    EHCIState *s = ptr;
    int port = addr >> 2;
    uint32_t *portsc = &s->portsc[port];
    uint32_t old = *portsc;
    USBDevice *dev = s->ports[port].dev;

    trace_usb_ehci_portsc_write(addr + s->portscbase, addr >> 2, val);

    /* Clear rwc bits */
    *portsc &= ~(val & PORTSC_RWC_MASK);
    /* The guest may clear, but not set the PED bit */
    *portsc &= val | ~PORTSC_PED;
    /* POWNER is masked out by RO_MASK as it is RO when we've no companion */
    handle_port_owner_write(s, port, val);
    /* And finally apply RO_MASK */
    val &= PORTSC_RO_MASK;

    if ((val & PORTSC_PRESET) && !(*portsc & PORTSC_PRESET)) {
        trace_usb_ehci_port_reset(port, 1);
    }

    if (!(val & PORTSC_PRESET) &&(*portsc & PORTSC_PRESET)) {
        trace_usb_ehci_port_reset(port, 0);
        if (dev && dev->attached) {
            usb_port_reset(&s->ports[port]);
            *portsc &= ~PORTSC_CSC;
        }

        /*
         *  Table 2.16 Set the enable bit(and enable bit change) to indicate
         *  to SW that this port has a high speed device attached
         */
        if (dev && dev->attached && (dev->speedmask & USB_SPEED_MASK_HIGH)) {
            val |= PORTSC_PED;
        }
    }

    if ((val & PORTSC_SUSPEND) && !(*portsc & PORTSC_SUSPEND)) {
        trace_usb_ehci_port_suspend(port);
    }
    if (!(val & PORTSC_FPRES) && (*portsc & PORTSC_FPRES)) {
        trace_usb_ehci_port_resume(port);
        val &= ~PORTSC_SUSPEND;
    }

    *portsc &= ~PORTSC_RO_MASK;
    *portsc |= val;
    trace_usb_ehci_portsc_change(addr + s->portscbase, addr >> 2, *portsc, old);
}

static void ehci_opreg_write(void *ptr, hwaddr addr,
                             uint64_t val, unsigned size)
{
    EHCIState *s = ptr;
    uint32_t *mmio = s->opreg + (addr >> 2);
    uint32_t old = *mmio;
    int i;

    trace_usb_ehci_opreg_write(addr + s->opregbase, addr2str(addr), val);

    switch (addr) {
    case USBCMD:
        if (val & USBCMD_HCRESET) {
            ehci_reset(s);
            val = s->usbcmd;
            break;
        }

        /* not supporting dynamic frame list size at the moment */
        if ((val & USBCMD_FLS) && !(s->usbcmd & USBCMD_FLS)) {
            fprintf(stderr, "attempt to set frame list size -- value %d\n",
                    (int)val & USBCMD_FLS);
            val &= ~USBCMD_FLS;
        }

        if (val & USBCMD_IAAD) {
            /*
             * Process IAAD immediately, otherwise the Linux IAAD watchdog may
             * trigger and re-use a qh without us seeing the unlink.
             */
            s->async_stepdown = 0;
            qemu_bh_schedule(s->async_bh);
            trace_usb_ehci_doorbell_ring();
        }

        if (((USBCMD_RUNSTOP | USBCMD_PSE | USBCMD_ASE) & val) !=
            ((USBCMD_RUNSTOP | USBCMD_PSE | USBCMD_ASE) & s->usbcmd)) {
            if (s->pstate == EST_INACTIVE) {
                SET_LAST_RUN_CLOCK(s);
            }
            s->usbcmd = val; /* Set usbcmd for ehci_update_halt() */
            ehci_update_halt(s);
            s->async_stepdown = 0;
            qemu_bh_schedule(s->async_bh);
        }
        break;

    case USBSTS:
        val &= USBSTS_RO_MASK;              // bits 6 through 31 are RO
        ehci_clear_usbsts(s, val);          // bits 0 through 5 are R/WC
        val = s->usbsts;
        ehci_update_irq(s);
        break;

    case USBINTR:
        val &= USBINTR_MASK;
        if (ehci_enabled(s) && (USBSTS_FLR & val)) {
            qemu_bh_schedule(s->async_bh);
        }
        break;

    case FRINDEX:
        val &= 0x00003fff; /* frindex is 14bits */
        s->usbsts_frindex = val;
        break;

    case CONFIGFLAG:
        val &= 0x1;
        if (val) {
            for(i = 0; i < NB_PORTS; i++)
                handle_port_owner_write(s, i, 0);
        }
        break;

    case PERIODICLISTBASE:
        if (ehci_periodic_enabled(s)) {
            fprintf(stderr,
              "ehci: PERIODIC list base register set while periodic schedule\n"
              "      is enabled and HC is enabled\n");
        }
        break;

    case ASYNCLISTADDR:
        if (ehci_async_enabled(s)) {
            fprintf(stderr,
              "ehci: ASYNC list address register set while async schedule\n"
              "      is enabled and HC is enabled\n");
        }
        break;
    }

    *mmio = val;
    trace_usb_ehci_opreg_change(addr + s->opregbase, addr2str(addr),
                                *mmio, old);
}

/*
 *  Write the qh back to guest physical memory.  This step isn't
 *  in the EHCI spec but we need to do it since we don't share
 *  physical memory with our guest VM.
 *
 *  The first three dwords are read-only for the EHCI, so skip them
 *  when writing back the qh.
 */
static void ehci_flush_qh(EHCIQueue *q)
{
    uint32_t *qh = (uint32_t *) &q->qh;
    uint32_t dwords = sizeof(EHCIqh) >> 2;
    uint32_t addr = NLPTR_GET(q->qhaddr);

    put_dwords(q->ehci, addr + 3 * sizeof(uint32_t), qh + 3, dwords - 3);
}

// 4.10.2

static int ehci_qh_do_overlay(EHCIQueue *q)
{
    EHCIPacket *p = QTAILQ_FIRST(&q->packets);
    int i;
    int dtoggle;
    int ping;
    int eps;
    int reload;

    assert(p != NULL);
    assert(p->qtdaddr == q->qtdaddr);

    // remember values in fields to preserve in qh after overlay

    dtoggle = q->qh.token & QTD_TOKEN_DTOGGLE;
    ping    = q->qh.token & QTD_TOKEN_PING;

    q->qh.current_qtd = p->qtdaddr;
    q->qh.next_qtd    = p->qtd.next;
    q->qh.altnext_qtd = p->qtd.altnext;
    q->qh.token       = p->qtd.token;


    eps = get_field(q->qh.epchar, QH_EPCHAR_EPS);
    if (eps == EHCI_QH_EPS_HIGH) {
        q->qh.token &= ~QTD_TOKEN_PING;
        q->qh.token |= ping;
    }

    reload = get_field(q->qh.epchar, QH_EPCHAR_RL);
    set_field(&q->qh.altnext_qtd, reload, QH_ALTNEXT_NAKCNT);

    for (i = 0; i < 5; i++) {
        q->qh.bufptr[i] = p->qtd.bufptr[i];
    }

    if (!(q->qh.epchar & QH_EPCHAR_DTC)) {
        // preserve QH DT bit
        q->qh.token &= ~QTD_TOKEN_DTOGGLE;
        q->qh.token |= dtoggle;
    }

    q->qh.bufptr[1] &= ~BUFPTR_CPROGMASK_MASK;
    q->qh.bufptr[2] &= ~BUFPTR_FRAMETAG_MASK;

    ehci_flush_qh(q);

    return 0;
}

static int ehci_init_transfer(EHCIPacket *p)
{
    uint32_t cpage, offset, bytes, plen;
    dma_addr_t page;

    cpage  = get_field(p->qtd.token, QTD_TOKEN_CPAGE);
    bytes  = get_field(p->qtd.token, QTD_TOKEN_TBYTES);
    offset = p->qtd.bufptr[0] & ~QTD_BUFPTR_MASK;
    qemu_sglist_init(&p->sgl, p->queue->ehci->device, 5, p->queue->ehci->as);

    while (bytes > 0) {
        if (cpage > 4) {
            fprintf(stderr, "cpage out of range (%d)\n", cpage);
            qemu_sglist_destroy(&p->sgl);
            return -1;
        }

        page  = p->qtd.bufptr[cpage] & QTD_BUFPTR_MASK;
        page += offset;
        plen  = bytes;
        if (plen > 4096 - offset) {
            plen = 4096 - offset;
            offset = 0;
            cpage++;
        }

        qemu_sglist_add(&p->sgl, page, plen);
        bytes -= plen;
    }
    return 0;
}

static void ehci_finish_transfer(EHCIQueue *q, int len)
{
    uint32_t cpage, offset;

    if (len > 0) {
        /* update cpage & offset */
        cpage  = get_field(q->qh.token, QTD_TOKEN_CPAGE);
        offset = q->qh.bufptr[0] & ~QTD_BUFPTR_MASK;

        offset += len;
        cpage  += offset >> QTD_BUFPTR_SH;
        offset &= ~QTD_BUFPTR_MASK;

        set_field(&q->qh.token, cpage, QTD_TOKEN_CPAGE);
        q->qh.bufptr[0] &= QTD_BUFPTR_MASK;
        q->qh.bufptr[0] |= offset;
    }
}

static void ehci_async_complete_packet(USBPort *port, USBPacket *packet)
{
    EHCIPacket *p;
    EHCIState *s = port->opaque;
    uint32_t portsc = s->portsc[port->index];

    if (portsc & PORTSC_POWNER) {
        USBPort *companion = s->companion_ports[port->index];
        companion->ops->complete(companion, packet);
        return;
    }

    p = container_of(packet, EHCIPacket, packet);
    assert(p->async == EHCI_ASYNC_INFLIGHT);

    if (packet->status == USB_RET_REMOVE_FROM_QUEUE) {
        trace_usb_ehci_packet_action(p->queue, p, "remove");
        ehci_free_packet(p);
        return;
    }

    trace_usb_ehci_packet_action(p->queue, p, "wakeup");
    p->async = EHCI_ASYNC_FINISHED;

    if (!p->queue->async) {
        s->periodic_sched_active = PERIODIC_ACTIVE;
    }
    qemu_bh_schedule(s->async_bh);
}

static void ehci_execute_complete(EHCIQueue *q)
{
    EHCIPacket *p = QTAILQ_FIRST(&q->packets);
    uint32_t tbytes;

    assert(p != NULL);
    assert(p->qtdaddr == q->qtdaddr);
    assert(p->async == EHCI_ASYNC_INITIALIZED ||
           p->async == EHCI_ASYNC_FINISHED);

    DPRINTF("execute_complete: qhaddr 0x%x, next 0x%x, qtdaddr 0x%x, "
            "status %d, actual_length %d\n",
            q->qhaddr, q->qh.next, q->qtdaddr,
            p->packet.status, p->packet.actual_length);

    switch (p->packet.status) {
    case USB_RET_SUCCESS:
        break;
    case USB_RET_IOERROR:
    case USB_RET_NODEV:
        q->qh.token |= (QTD_TOKEN_HALT | QTD_TOKEN_XACTERR);
        set_field(&q->qh.token, 0, QTD_TOKEN_CERR);
        ehci_raise_irq(q->ehci, USBSTS_ERRINT);
        break;
    case USB_RET_STALL:
        q->qh.token |= QTD_TOKEN_HALT;
        ehci_raise_irq(q->ehci, USBSTS_ERRINT);
        break;
    case USB_RET_NAK:
        set_field(&q->qh.altnext_qtd, 0, QH_ALTNEXT_NAKCNT);
        return; /* We're not done yet with this transaction */
    case USB_RET_BABBLE:
        q->qh.token |= (QTD_TOKEN_HALT | QTD_TOKEN_BABBLE);
        ehci_raise_irq(q->ehci, USBSTS_ERRINT);
        break;
    default:
        /* should not be triggerable */
        fprintf(stderr, "USB invalid response %d\n", p->packet.status);
        g_assert_not_reached();
        break;
    }

    /* TODO check 4.12 for splits */
    tbytes = get_field(q->qh.token, QTD_TOKEN_TBYTES);
    if (tbytes && p->pid == USB_TOKEN_IN) {
        tbytes -= p->packet.actual_length;
        if (tbytes) {
            /* 4.15.1.2 must raise int on a short input packet */
            ehci_raise_irq(q->ehci, USBSTS_INT);
            if (q->async) {
                q->ehci->int_req_by_async = true;
            }
        }
    } else {
        tbytes = 0;
    }
    DPRINTF("updating tbytes to %d\n", tbytes);
    set_field(&q->qh.token, tbytes, QTD_TOKEN_TBYTES);

    ehci_finish_transfer(q, p->packet.actual_length);
    usb_packet_unmap(&p->packet, &p->sgl);
    qemu_sglist_destroy(&p->sgl);
    p->async = EHCI_ASYNC_NONE;

    q->qh.token ^= QTD_TOKEN_DTOGGLE;
    q->qh.token &= ~QTD_TOKEN_ACTIVE;

    if (q->qh.token & QTD_TOKEN_IOC) {
        ehci_raise_irq(q->ehci, USBSTS_INT);
        if (q->async) {
            q->ehci->int_req_by_async = true;
        }
    }
}

/* 4.10.3 returns "again" */
static int ehci_execute(EHCIPacket *p, const char *action)
{
    USBEndpoint *ep;
    int endp;
    bool spd;

    assert(p->async == EHCI_ASYNC_NONE ||
           p->async == EHCI_ASYNC_INITIALIZED);

    if (!(p->qtd.token & QTD_TOKEN_ACTIVE)) {
        fprintf(stderr, "Attempting to execute inactive qtd\n");
        return -1;
    }

    if (get_field(p->qtd.token, QTD_TOKEN_TBYTES) > BUFF_SIZE) {
        ehci_trace_guest_bug(p->queue->ehci,
                             "guest requested more bytes than allowed");
        return -1;
    }

    if (!ehci_verify_pid(p->queue, &p->qtd)) {
        ehci_queue_stopped(p->queue); /* Mark the ep in the prev dir stopped */
    }
    p->pid = ehci_get_pid(&p->qtd);
    p->queue->last_pid = p->pid;
    endp = get_field(p->queue->qh.epchar, QH_EPCHAR_EP);
    ep = usb_ep_get(p->queue->dev, p->pid, endp);

    if (p->async == EHCI_ASYNC_NONE) {
        if (ehci_init_transfer(p) != 0) {
            return -1;
        }

        spd = (p->pid == USB_TOKEN_IN && NLPTR_TBIT(p->qtd.altnext) == 0);
        usb_packet_setup(&p->packet, p->pid, ep, 0, p->qtdaddr, spd,
                         (p->qtd.token & QTD_TOKEN_IOC) != 0);
        usb_packet_map(&p->packet, &p->sgl);
        p->async = EHCI_ASYNC_INITIALIZED;
    }

    trace_usb_ehci_packet_action(p->queue, p, action);
    usb_handle_packet(p->queue->dev, &p->packet);
    DPRINTF("submit: qh 0x%x next 0x%x qtd 0x%x pid 0x%x len %zd endp 0x%x "
            "status %d actual_length %d\n", p->queue->qhaddr, p->qtd.next,
            p->qtdaddr, p->pid, p->packet.iov.size, endp, p->packet.status,
            p->packet.actual_length);

    if (p->packet.actual_length > BUFF_SIZE) {
        fprintf(stderr, "ret from usb_handle_packet > BUFF_SIZE\n");
        return -1;
    }

    return 1;
}

/*  4.7.2
 */

static int ehci_process_itd(EHCIState *ehci,
                            EHCIitd *itd,
                            uint32_t addr)
{
    USBDevice *dev;
    USBEndpoint *ep;
    uint32_t i, len, pid, dir, devaddr, endp;
    uint32_t pg, off, ptr1, ptr2, max, mult;

    ehci->periodic_sched_active = PERIODIC_ACTIVE;

    dir =(itd->bufptr[1] & ITD_BUFPTR_DIRECTION);
    devaddr = get_field(itd->bufptr[0], ITD_BUFPTR_DEVADDR);
    endp = get_field(itd->bufptr[0], ITD_BUFPTR_EP);
    max = get_field(itd->bufptr[1], ITD_BUFPTR_MAXPKT);
    mult = get_field(itd->bufptr[2], ITD_BUFPTR_MULT);

    for(i = 0; i < 8; i++) {
        if (itd->transact[i] & ITD_XACT_ACTIVE) {
            pg   = get_field(itd->transact[i], ITD_XACT_PGSEL);
            off  = itd->transact[i] & ITD_XACT_OFFSET_MASK;
            len  = get_field(itd->transact[i], ITD_XACT_LENGTH);

            if (len > max * mult) {
                len = max * mult;
            }
            if (len > BUFF_SIZE || pg > 6) {
                return -1;
            }

            ptr1 = (itd->bufptr[pg] & ITD_BUFPTR_MASK);
            qemu_sglist_init(&ehci->isgl, ehci->device, 2, ehci->as);
            if (off + len > 4096) {
                /* transfer crosses page border */
                if (pg == 6) {
<<<<<<< HEAD
=======
                    qemu_sglist_destroy(&ehci->isgl);
>>>>>>> 7124ccf8
                    return -1;  /* avoid page pg + 1 */
                }
                ptr2 = (itd->bufptr[pg + 1] & ITD_BUFPTR_MASK);
                uint32_t len2 = off + len - 4096;
                uint32_t len1 = len - len2;
                qemu_sglist_add(&ehci->isgl, ptr1 + off, len1);
                qemu_sglist_add(&ehci->isgl, ptr2, len2);
            } else {
                qemu_sglist_add(&ehci->isgl, ptr1 + off, len);
            }

            pid = dir ? USB_TOKEN_IN : USB_TOKEN_OUT;

            dev = ehci_find_device(ehci, devaddr);
            ep = usb_ep_get(dev, pid, endp);
            if (ep && ep->type == USB_ENDPOINT_XFER_ISOC) {
                usb_packet_setup(&ehci->ipacket, pid, ep, 0, addr, false,
                                 (itd->transact[i] & ITD_XACT_IOC) != 0);
                usb_packet_map(&ehci->ipacket, &ehci->isgl);
                usb_handle_packet(dev, &ehci->ipacket);
                usb_packet_unmap(&ehci->ipacket, &ehci->isgl);
            } else {
                DPRINTF("ISOCH: attempt to addess non-iso endpoint\n");
                ehci->ipacket.status = USB_RET_NAK;
                ehci->ipacket.actual_length = 0;
            }
            qemu_sglist_destroy(&ehci->isgl);

            switch (ehci->ipacket.status) {
            case USB_RET_SUCCESS:
                break;
            default:
                fprintf(stderr, "Unexpected iso usb result: %d\n",
                        ehci->ipacket.status);
                /* Fall through */
            case USB_RET_IOERROR:
            case USB_RET_NODEV:
                /* 3.3.2: XACTERR is only allowed on IN transactions */
                if (dir) {
                    itd->transact[i] |= ITD_XACT_XACTERR;
                    ehci_raise_irq(ehci, USBSTS_ERRINT);
                }
                break;
            case USB_RET_BABBLE:
                itd->transact[i] |= ITD_XACT_BABBLE;
                ehci_raise_irq(ehci, USBSTS_ERRINT);
                break;
            case USB_RET_NAK:
                /* no data for us, so do a zero-length transfer */
                ehci->ipacket.actual_length = 0;
                break;
            }
            if (!dir) {
                set_field(&itd->transact[i], len - ehci->ipacket.actual_length,
                          ITD_XACT_LENGTH); /* OUT */
            } else {
                set_field(&itd->transact[i], ehci->ipacket.actual_length,
                          ITD_XACT_LENGTH); /* IN */
            }
            if (itd->transact[i] & ITD_XACT_IOC) {
                ehci_raise_irq(ehci, USBSTS_INT);
            }
            itd->transact[i] &= ~ITD_XACT_ACTIVE;
        }
    }
    return 0;
}


/*  This state is the entry point for asynchronous schedule
 *  processing.  Entry here consitutes a EHCI start event state (4.8.5)
 */
static int ehci_state_waitlisthead(EHCIState *ehci,  int async)
{
    EHCIqh qh;
    int i = 0;
    int again = 0;
    uint32_t entry = ehci->asynclistaddr;

    /* set reclamation flag at start event (4.8.6) */
    if (async) {
        ehci_set_usbsts(ehci, USBSTS_REC);
    }

    ehci_queues_rip_unused(ehci, async);

    /*  Find the head of the list (4.9.1.1) */
    for(i = 0; i < MAX_QH; i++) {
        if (get_dwords(ehci, NLPTR_GET(entry), (uint32_t *) &qh,
                       sizeof(EHCIqh) >> 2) < 0) {
            return 0;
        }
        ehci_trace_qh(NULL, NLPTR_GET(entry), &qh);

        if (qh.epchar & QH_EPCHAR_H) {
            if (async) {
                entry |= (NLPTR_TYPE_QH << 1);
            }

            ehci_set_fetch_addr(ehci, async, entry);
            ehci_set_state(ehci, async, EST_FETCHENTRY);
            again = 1;
            goto out;
        }

        entry = qh.next;
        if (entry == ehci->asynclistaddr) {
            break;
        }
    }

    /* no head found for list. */

    ehci_set_state(ehci, async, EST_ACTIVE);

out:
    return again;
}


/*  This state is the entry point for periodic schedule processing as
 *  well as being a continuation state for async processing.
 */
static int ehci_state_fetchentry(EHCIState *ehci, int async)
{
    int again = 0;
    uint32_t entry = ehci_get_fetch_addr(ehci, async);

    if (NLPTR_TBIT(entry)) {
        ehci_set_state(ehci, async, EST_ACTIVE);
        goto out;
    }

    /* section 4.8, only QH in async schedule */
    if (async && (NLPTR_TYPE_GET(entry) != NLPTR_TYPE_QH)) {
        fprintf(stderr, "non queue head request in async schedule\n");
        return -1;
    }

    switch (NLPTR_TYPE_GET(entry)) {
    case NLPTR_TYPE_QH:
        ehci_set_state(ehci, async, EST_FETCHQH);
        again = 1;
        break;

    case NLPTR_TYPE_ITD:
        ehci_set_state(ehci, async, EST_FETCHITD);
        again = 1;
        break;

    case NLPTR_TYPE_STITD:
        ehci_set_state(ehci, async, EST_FETCHSITD);
        again = 1;
        break;

    default:
        /* TODO: handle FSTN type */
        fprintf(stderr, "FETCHENTRY: entry at %X is of type %d "
                "which is not supported yet\n", entry, NLPTR_TYPE_GET(entry));
        return -1;
    }

out:
    return again;
}

static EHCIQueue *ehci_state_fetchqh(EHCIState *ehci, int async)
{
    uint32_t entry;
    EHCIQueue *q;
    EHCIqh qh;

    entry = ehci_get_fetch_addr(ehci, async);
    q = ehci_find_queue_by_qh(ehci, entry, async);
    if (q == NULL) {
        q = ehci_alloc_queue(ehci, entry, async);
    }

    q->seen++;
    if (q->seen > 1) {
        /* we are going in circles -- stop processing */
        ehci_set_state(ehci, async, EST_ACTIVE);
        q = NULL;
        goto out;
    }

    if (get_dwords(ehci, NLPTR_GET(q->qhaddr),
                   (uint32_t *) &qh, sizeof(EHCIqh) >> 2) < 0) {
        q = NULL;
        goto out;
    }
    ehci_trace_qh(q, NLPTR_GET(q->qhaddr), &qh);

    /*
     * The overlay area of the qh should never be changed by the guest,
     * except when idle, in which case the reset is a nop.
     */
    if (!ehci_verify_qh(q, &qh)) {
        if (ehci_reset_queue(q) > 0) {
            ehci_trace_guest_bug(ehci, "guest updated active QH");
        }
    }
    q->qh = qh;

    q->transact_ctr = get_field(q->qh.epcap, QH_EPCAP_MULT);
    if (q->transact_ctr == 0) { /* Guest bug in some versions of windows */
        q->transact_ctr = 4;
    }

    if (q->dev == NULL) {
        q->dev = ehci_find_device(q->ehci,
                                  get_field(q->qh.epchar, QH_EPCHAR_DEVADDR));
    }

    if (async && (q->qh.epchar & QH_EPCHAR_H)) {

        /*  EHCI spec version 1.0 Section 4.8.3 & 4.10.1 */
        if (ehci->usbsts & USBSTS_REC) {
            ehci_clear_usbsts(ehci, USBSTS_REC);
        } else {
            DPRINTF("FETCHQH:  QH 0x%08x. H-bit set, reclamation status reset"
                       " - done processing\n", q->qhaddr);
            ehci_set_state(ehci, async, EST_ACTIVE);
            q = NULL;
            goto out;
        }
    }

#if EHCI_DEBUG
    if (q->qhaddr != q->qh.next) {
    DPRINTF("FETCHQH:  QH 0x%08x (h %x halt %x active %x) next 0x%08x\n",
               q->qhaddr,
               q->qh.epchar & QH_EPCHAR_H,
               q->qh.token & QTD_TOKEN_HALT,
               q->qh.token & QTD_TOKEN_ACTIVE,
               q->qh.next);
    }
#endif

    if (q->qh.token & QTD_TOKEN_HALT) {
        ehci_set_state(ehci, async, EST_HORIZONTALQH);

    } else if ((q->qh.token & QTD_TOKEN_ACTIVE) &&
               (NLPTR_TBIT(q->qh.current_qtd) == 0)) {
        q->qtdaddr = q->qh.current_qtd;
        ehci_set_state(ehci, async, EST_FETCHQTD);

    } else {
        /*  EHCI spec version 1.0 Section 4.10.2 */
        ehci_set_state(ehci, async, EST_ADVANCEQUEUE);
    }

out:
    return q;
}

static int ehci_state_fetchitd(EHCIState *ehci, int async)
{
    uint32_t entry;
    EHCIitd itd;

    assert(!async);
    entry = ehci_get_fetch_addr(ehci, async);

    if (get_dwords(ehci, NLPTR_GET(entry), (uint32_t *) &itd,
                   sizeof(EHCIitd) >> 2) < 0) {
        return -1;
    }
    ehci_trace_itd(ehci, entry, &itd);

    if (ehci_process_itd(ehci, &itd, entry) != 0) {
        return -1;
    }

    put_dwords(ehci, NLPTR_GET(entry), (uint32_t *) &itd,
               sizeof(EHCIitd) >> 2);
    ehci_set_fetch_addr(ehci, async, itd.next);
    ehci_set_state(ehci, async, EST_FETCHENTRY);

    return 1;
}

static int ehci_state_fetchsitd(EHCIState *ehci, int async)
{
    uint32_t entry;
    EHCIsitd sitd;

    assert(!async);
    entry = ehci_get_fetch_addr(ehci, async);

    if (get_dwords(ehci, NLPTR_GET(entry), (uint32_t *)&sitd,
                   sizeof(EHCIsitd) >> 2) < 0) {
        return 0;
    }
    ehci_trace_sitd(ehci, entry, &sitd);

    if (!(sitd.results & SITD_RESULTS_ACTIVE)) {
        /* siTD is not active, nothing to do */;
    } else {
        /* TODO: split transfers are not implemented */
        fprintf(stderr, "WARNING: Skipping active siTD\n");
    }

    ehci_set_fetch_addr(ehci, async, sitd.next);
    ehci_set_state(ehci, async, EST_FETCHENTRY);
    return 1;
}

/* Section 4.10.2 - paragraph 3 */
static int ehci_state_advqueue(EHCIQueue *q)
{
#if 0
    /* TO-DO: 4.10.2 - paragraph 2
     * if I-bit is set to 1 and QH is not active
     * go to horizontal QH
     */
    if (I-bit set) {
        ehci_set_state(ehci, async, EST_HORIZONTALQH);
        goto out;
    }
#endif

    /*
     * want data and alt-next qTD is valid
     */
    if (((q->qh.token & QTD_TOKEN_TBYTES_MASK) != 0) &&
        (NLPTR_TBIT(q->qh.altnext_qtd) == 0)) {
        q->qtdaddr = q->qh.altnext_qtd;
        ehci_set_state(q->ehci, q->async, EST_FETCHQTD);

    /*
     *  next qTD is valid
     */
    } else if (NLPTR_TBIT(q->qh.next_qtd) == 0) {
        q->qtdaddr = q->qh.next_qtd;
        ehci_set_state(q->ehci, q->async, EST_FETCHQTD);

    /*
     *  no valid qTD, try next QH
     */
    } else {
        ehci_set_state(q->ehci, q->async, EST_HORIZONTALQH);
    }

    return 1;
}

/* Section 4.10.2 - paragraph 4 */
static int ehci_state_fetchqtd(EHCIQueue *q)
{
    EHCIqtd qtd;
    EHCIPacket *p;
    int again = 1;

    if (get_dwords(q->ehci, NLPTR_GET(q->qtdaddr), (uint32_t *) &qtd,
                   sizeof(EHCIqtd) >> 2) < 0) {
        return 0;
    }
    ehci_trace_qtd(q, NLPTR_GET(q->qtdaddr), &qtd);

    p = QTAILQ_FIRST(&q->packets);
    if (p != NULL) {
        if (!ehci_verify_qtd(p, &qtd)) {
            ehci_cancel_queue(q);
            if (qtd.token & QTD_TOKEN_ACTIVE) {
                ehci_trace_guest_bug(q->ehci, "guest updated active qTD");
            }
            p = NULL;
        } else {
            p->qtd = qtd;
            ehci_qh_do_overlay(q);
        }
    }

    if (!(qtd.token & QTD_TOKEN_ACTIVE)) {
        ehci_set_state(q->ehci, q->async, EST_HORIZONTALQH);
    } else if (p != NULL) {
        switch (p->async) {
        case EHCI_ASYNC_NONE:
        case EHCI_ASYNC_INITIALIZED:
            /* Not yet executed (MULT), or previously nacked (int) packet */
            ehci_set_state(q->ehci, q->async, EST_EXECUTE);
            break;
        case EHCI_ASYNC_INFLIGHT:
            /* Check if the guest has added new tds to the queue */
            again = ehci_fill_queue(QTAILQ_LAST(&q->packets, pkts_head));
            /* Unfinished async handled packet, go horizontal */
            ehci_set_state(q->ehci, q->async, EST_HORIZONTALQH);
            break;
        case EHCI_ASYNC_FINISHED:
            /* Complete executing of the packet */
            ehci_set_state(q->ehci, q->async, EST_EXECUTING);
            break;
        }
    } else {
        p = ehci_alloc_packet(q);
        p->qtdaddr = q->qtdaddr;
        p->qtd = qtd;
        ehci_set_state(q->ehci, q->async, EST_EXECUTE);
    }

    return again;
}

static int ehci_state_horizqh(EHCIQueue *q)
{
    int again = 0;

    if (ehci_get_fetch_addr(q->ehci, q->async) != q->qh.next) {
        ehci_set_fetch_addr(q->ehci, q->async, q->qh.next);
        ehci_set_state(q->ehci, q->async, EST_FETCHENTRY);
        again = 1;
    } else {
        ehci_set_state(q->ehci, q->async, EST_ACTIVE);
    }

    return again;
}

/* Returns "again" */
static int ehci_fill_queue(EHCIPacket *p)
{
    USBEndpoint *ep = p->packet.ep;
    EHCIQueue *q = p->queue;
    EHCIqtd qtd = p->qtd;
    uint32_t qtdaddr;

    for (;;) {
        if (NLPTR_TBIT(qtd.next) != 0) {
            break;
        }
        qtdaddr = qtd.next;
        /*
         * Detect circular td lists, Windows creates these, counting on the
         * active bit going low after execution to make the queue stop.
         */
        QTAILQ_FOREACH(p, &q->packets, next) {
            if (p->qtdaddr == qtdaddr) {
                goto leave;
            }
        }
        if (get_dwords(q->ehci, NLPTR_GET(qtdaddr),
                       (uint32_t *) &qtd, sizeof(EHCIqtd) >> 2) < 0) {
            return -1;
        }
        ehci_trace_qtd(q, NLPTR_GET(qtdaddr), &qtd);
        if (!(qtd.token & QTD_TOKEN_ACTIVE)) {
            break;
        }
        if (!ehci_verify_pid(q, &qtd)) {
            ehci_trace_guest_bug(q->ehci, "guest queued token with wrong pid");
            break;
        }
        p = ehci_alloc_packet(q);
        p->qtdaddr = qtdaddr;
        p->qtd = qtd;
        if (ehci_execute(p, "queue") == -1) {
            return -1;
        }
        assert(p->packet.status == USB_RET_ASYNC);
        p->async = EHCI_ASYNC_INFLIGHT;
    }
leave:
    usb_device_flush_ep_queue(ep->dev, ep);
    return 1;
}

static int ehci_state_execute(EHCIQueue *q)
{
    EHCIPacket *p = QTAILQ_FIRST(&q->packets);
    int again = 0;

    assert(p != NULL);
    assert(p->qtdaddr == q->qtdaddr);

    if (ehci_qh_do_overlay(q) != 0) {
        return -1;
    }

    // TODO verify enough time remains in the uframe as in 4.4.1.1
    // TODO write back ptr to async list when done or out of time

    /* 4.10.3, bottom of page 82, go horizontal on transaction counter == 0 */
    if (!q->async && q->transact_ctr == 0) {
        ehci_set_state(q->ehci, q->async, EST_HORIZONTALQH);
        again = 1;
        goto out;
    }

    if (q->async) {
        ehci_set_usbsts(q->ehci, USBSTS_REC);
    }

    again = ehci_execute(p, "process");
    if (again == -1) {
        goto out;
    }
    if (p->packet.status == USB_RET_ASYNC) {
        ehci_flush_qh(q);
        trace_usb_ehci_packet_action(p->queue, p, "async");
        p->async = EHCI_ASYNC_INFLIGHT;
        ehci_set_state(q->ehci, q->async, EST_HORIZONTALQH);
        if (q->async) {
            again = ehci_fill_queue(p);
        } else {
            again = 1;
        }
        goto out;
    }

    ehci_set_state(q->ehci, q->async, EST_EXECUTING);
    again = 1;

out:
    return again;
}

static int ehci_state_executing(EHCIQueue *q)
{
    EHCIPacket *p = QTAILQ_FIRST(&q->packets);

    assert(p != NULL);
    assert(p->qtdaddr == q->qtdaddr);

    ehci_execute_complete(q);

    /* 4.10.3 */
    if (!q->async && q->transact_ctr > 0) {
        q->transact_ctr--;
    }

    /* 4.10.5 */
    if (p->packet.status == USB_RET_NAK) {
        ehci_set_state(q->ehci, q->async, EST_HORIZONTALQH);
    } else {
        ehci_set_state(q->ehci, q->async, EST_WRITEBACK);
    }

    ehci_flush_qh(q);
    return 1;
}


static int ehci_state_writeback(EHCIQueue *q)
{
    EHCIPacket *p = QTAILQ_FIRST(&q->packets);
    uint32_t *qtd, addr;
    int again = 0;

    /*  Write back the QTD from the QH area */
    assert(p != NULL);
    assert(p->qtdaddr == q->qtdaddr);

    ehci_trace_qtd(q, NLPTR_GET(p->qtdaddr), (EHCIqtd *) &q->qh.next_qtd);
    qtd = (uint32_t *) &q->qh.next_qtd;
    addr = NLPTR_GET(p->qtdaddr);
    put_dwords(q->ehci, addr + 2 * sizeof(uint32_t), qtd + 2, 2);
    ehci_free_packet(p);

    /*
     * EHCI specs say go horizontal here.
     *
     * We can also advance the queue here for performance reasons.  We
     * need to take care to only take that shortcut in case we've
     * processed the qtd just written back without errors, i.e. halt
     * bit is clear.
     */
    if (q->qh.token & QTD_TOKEN_HALT) {
        ehci_set_state(q->ehci, q->async, EST_HORIZONTALQH);
        again = 1;
    } else {
        ehci_set_state(q->ehci, q->async, EST_ADVANCEQUEUE);
        again = 1;
    }
    return again;
}

/*
 * This is the state machine that is common to both async and periodic
 */

static void ehci_advance_state(EHCIState *ehci, int async)
{
    EHCIQueue *q = NULL;
    int itd_count = 0;
    int again;

    do {
        switch(ehci_get_state(ehci, async)) {
        case EST_WAITLISTHEAD:
            again = ehci_state_waitlisthead(ehci, async);
            break;

        case EST_FETCHENTRY:
            again = ehci_state_fetchentry(ehci, async);
            break;

        case EST_FETCHQH:
            q = ehci_state_fetchqh(ehci, async);
            if (q != NULL) {
                assert(q->async == async);
                again = 1;
            } else {
                again = 0;
            }
            break;

        case EST_FETCHITD:
            again = ehci_state_fetchitd(ehci, async);
            itd_count++;
            break;

        case EST_FETCHSITD:
            again = ehci_state_fetchsitd(ehci, async);
            itd_count++;
            break;

        case EST_ADVANCEQUEUE:
            assert(q != NULL);
            again = ehci_state_advqueue(q);
            break;

        case EST_FETCHQTD:
            assert(q != NULL);
            again = ehci_state_fetchqtd(q);
            break;

        case EST_HORIZONTALQH:
            assert(q != NULL);
            again = ehci_state_horizqh(q);
            break;

        case EST_EXECUTE:
            assert(q != NULL);
            again = ehci_state_execute(q);
            if (async) {
                ehci->async_stepdown = 0;
            }
            break;

        case EST_EXECUTING:
            assert(q != NULL);
            if (async) {
                ehci->async_stepdown = 0;
            }
            again = ehci_state_executing(q);
            break;

        case EST_WRITEBACK:
            assert(q != NULL);
            again = ehci_state_writeback(q);
            if (!async) {
                ehci->periodic_sched_active = PERIODIC_ACTIVE;
            }
            break;

        default:
            fprintf(stderr, "Bad state!\n");
            again = -1;
            g_assert_not_reached();
            break;
        }

        if (again < 0 || itd_count > 16) {
            /* TODO: notify guest (raise HSE irq?) */
            fprintf(stderr, "processing error - resetting ehci HC\n");
            ehci_reset(ehci);
            again = 0;
        }
    }
    while (again);
}

static void ehci_advance_async_state(EHCIState *ehci)
{
    const int async = 1;

    switch(ehci_get_state(ehci, async)) {
    case EST_INACTIVE:
        if (!ehci_async_enabled(ehci)) {
            break;
        }
        ehci_set_state(ehci, async, EST_ACTIVE);
        // No break, fall through to ACTIVE

    case EST_ACTIVE:
        if (!ehci_async_enabled(ehci)) {
            ehci_queues_rip_all(ehci, async);
            ehci_set_state(ehci, async, EST_INACTIVE);
            break;
        }

        /* make sure guest has acknowledged the doorbell interrupt */
        /* TO-DO: is this really needed? */
        if (ehci->usbsts & USBSTS_IAA) {
            DPRINTF("IAA status bit still set.\n");
            break;
        }

        /* check that address register has been set */
        if (ehci->asynclistaddr == 0) {
            break;
        }

        ehci_set_state(ehci, async, EST_WAITLISTHEAD);
        ehci_advance_state(ehci, async);

        /* If the doorbell is set, the guest wants to make a change to the
         * schedule. The host controller needs to release cached data.
         * (section 4.8.2)
         */
        if (ehci->usbcmd & USBCMD_IAAD) {
            /* Remove all unseen qhs from the async qhs queue */
            ehci_queues_rip_unseen(ehci, async);
            trace_usb_ehci_doorbell_ack();
            ehci->usbcmd &= ~USBCMD_IAAD;
            ehci_raise_irq(ehci, USBSTS_IAA);
        }
        break;

    default:
        /* this should only be due to a developer mistake */
        fprintf(stderr, "ehci: Bad asynchronous state %d. "
                "Resetting to active\n", ehci->astate);
        g_assert_not_reached();
    }
}

static void ehci_advance_periodic_state(EHCIState *ehci)
{
    uint32_t entry;
    uint32_t list;
    const int async = 0;

    // 4.6

    switch(ehci_get_state(ehci, async)) {
    case EST_INACTIVE:
        if (!(ehci->frindex & 7) && ehci_periodic_enabled(ehci)) {
            ehci_set_state(ehci, async, EST_ACTIVE);
            // No break, fall through to ACTIVE
        } else
            break;

    case EST_ACTIVE:
        if (!(ehci->frindex & 7) && !ehci_periodic_enabled(ehci)) {
            ehci_queues_rip_all(ehci, async);
            ehci_set_state(ehci, async, EST_INACTIVE);
            break;
        }

        list = ehci->periodiclistbase & 0xfffff000;
        /* check that register has been set */
        if (list == 0) {
            break;
        }
        list |= ((ehci->frindex & 0x1ff8) >> 1);

        if (get_dwords(ehci, list, &entry, 1) < 0) {
            break;
        }

        DPRINTF("PERIODIC state adv fr=%d.  [%08X] -> %08X\n",
                ehci->frindex / 8, list, entry);
        ehci_set_fetch_addr(ehci, async,entry);
        ehci_set_state(ehci, async, EST_FETCHENTRY);
        ehci_advance_state(ehci, async);
        ehci_queues_rip_unused(ehci, async);
        break;

    default:
        /* this should only be due to a developer mistake */
        fprintf(stderr, "ehci: Bad periodic state %d. "
                "Resetting to active\n", ehci->pstate);
        g_assert_not_reached();
    }
}

static void ehci_update_frindex(EHCIState *ehci, int uframes)
{
    if (!ehci_enabled(ehci) && ehci->pstate == EST_INACTIVE) {
        return;
    }

    /* Generate FLR interrupt if frame index rolls over 0x2000 */
    if ((ehci->frindex % 0x2000) + uframes >= 0x2000) {
        ehci_raise_irq(ehci, USBSTS_FLR);
    }

    /* How many times will frindex roll over 0x4000 with this frame count?
     * usbsts_frindex is decremented by 0x4000 on rollover until it reaches 0
     */
    int rollovers = (ehci->frindex + uframes) / 0x4000;
    if (rollovers > 0) {
        if (ehci->usbsts_frindex >= (rollovers * 0x4000)) {
            ehci->usbsts_frindex -= 0x4000 * rollovers;
        } else {
            ehci->usbsts_frindex = 0;
        }
    }

    ehci->frindex = (ehci->frindex + uframes) % 0x4000;
}

static void ehci_frame_timer(void *opaque)
{
    EHCIState *ehci = opaque;
    int need_timer = 0;
    int64_t expire_time, t_now;
    uint64_t ns_elapsed;
    int uframes, skipped_uframes;
    int i;

    t_now = qemu_clock_get_ns(QEMU_CLOCK_VIRTUAL);
    ns_elapsed = t_now - ehci->last_run_ns;
    uframes = ns_elapsed / UFRAME_TIMER_NS;

    if (ehci_periodic_enabled(ehci) || ehci->pstate != EST_INACTIVE) {
        need_timer++;

        if (uframes > (ehci->maxframes * 8)) {
            skipped_uframes = uframes - (ehci->maxframes * 8);
            ehci_update_frindex(ehci, skipped_uframes);
            ehci->last_run_ns += UFRAME_TIMER_NS * skipped_uframes;
            uframes -= skipped_uframes;
            DPRINTF("WARNING - EHCI skipped %d uframes\n", skipped_uframes);
        }

        for (i = 0; i < uframes; i++) {
            /*
             * If we're running behind schedule, we should not catch up
             * too fast, as that will make some guests unhappy:
             * 1) We must process a minimum of MIN_UFR_PER_TICK frames,
             *    otherwise we will never catch up
             * 2) Process frames until the guest has requested an irq (IOC)
             */
            if (i >= MIN_UFR_PER_TICK) {
                ehci_commit_irq(ehci);
                if ((ehci->usbsts & USBINTR_MASK) & ehci->usbintr) {
                    break;
                }
            }
            if (ehci->periodic_sched_active) {
                ehci->periodic_sched_active--;
            }
            ehci_update_frindex(ehci, 1);
            if ((ehci->frindex & 7) == 0) {
                ehci_advance_periodic_state(ehci);
            }
            ehci->last_run_ns += UFRAME_TIMER_NS;
        }
    } else {
        ehci->periodic_sched_active = 0;
        ehci_update_frindex(ehci, uframes);
        ehci->last_run_ns += UFRAME_TIMER_NS * uframes;
    }

    if (ehci->periodic_sched_active) {
        ehci->async_stepdown = 0;
    } else if (ehci->async_stepdown < ehci->maxframes / 2) {
        ehci->async_stepdown++;
    }

    /*  Async is not inside loop since it executes everything it can once
     *  called
     */
    if (ehci_async_enabled(ehci) || ehci->astate != EST_INACTIVE) {
        need_timer++;
        ehci_advance_async_state(ehci);
    }

    ehci_commit_irq(ehci);
    if (ehci->usbsts_pending) {
        need_timer++;
        ehci->async_stepdown = 0;
    }

    if (ehci_enabled(ehci) && (ehci->usbintr & USBSTS_FLR)) {
        need_timer++;
    }

    if (need_timer) {
        /* If we've raised int, we speed up the timer, so that we quickly
         * notice any new packets queued up in response */
        if (ehci->int_req_by_async && (ehci->usbsts & USBSTS_INT)) {
            expire_time = t_now +
                NANOSECONDS_PER_SECOND / (FRAME_TIMER_FREQ * 4);
            ehci->int_req_by_async = false;
        } else {
            expire_time = t_now + (NANOSECONDS_PER_SECOND
                               * (ehci->async_stepdown+1) / FRAME_TIMER_FREQ);
        }
        timer_mod(ehci->frame_timer, expire_time);
    }
}

static const MemoryRegionOps ehci_mmio_caps_ops = {
    .read = ehci_caps_read,
    .write = ehci_caps_write,
    .valid.min_access_size = 1,
    .valid.max_access_size = 4,
    .impl.min_access_size = 1,
    .impl.max_access_size = 1,
    .endianness = DEVICE_LITTLE_ENDIAN,
};

static const MemoryRegionOps ehci_mmio_opreg_ops = {
    .read = ehci_opreg_read,
    .write = ehci_opreg_write,
    .valid.min_access_size = 4,
    .valid.max_access_size = 4,
    .endianness = DEVICE_LITTLE_ENDIAN,
};

static const MemoryRegionOps ehci_mmio_port_ops = {
    .read = ehci_port_read,
    .write = ehci_port_write,
    .valid.min_access_size = 4,
    .valid.max_access_size = 4,
    .endianness = DEVICE_LITTLE_ENDIAN,
};

static USBPortOps ehci_port_ops = {
    .attach = ehci_attach,
    .detach = ehci_detach,
    .child_detach = ehci_child_detach,
    .wakeup = ehci_wakeup,
    .complete = ehci_async_complete_packet,
};

static USBBusOps ehci_bus_ops_companion = {
    .register_companion = ehci_register_companion,
    .wakeup_endpoint = ehci_wakeup_endpoint,
};
static USBBusOps ehci_bus_ops_standalone = {
    .wakeup_endpoint = ehci_wakeup_endpoint,
};

static void usb_ehci_pre_save(void *opaque)
{
    EHCIState *ehci = opaque;
    uint32_t new_frindex;

    /* Round down frindex to a multiple of 8 for migration compatibility */
    new_frindex = ehci->frindex & ~7;
    ehci->last_run_ns -= (ehci->frindex - new_frindex) * UFRAME_TIMER_NS;
    ehci->frindex = new_frindex;
}

static int usb_ehci_post_load(void *opaque, int version_id)
{
    EHCIState *s = opaque;
    int i;

    for (i = 0; i < NB_PORTS; i++) {
        USBPort *companion = s->companion_ports[i];
        if (companion == NULL) {
            continue;
        }
        if (s->portsc[i] & PORTSC_POWNER) {
            companion->dev = s->ports[i].dev;
        } else {
            companion->dev = NULL;
        }
    }

    return 0;
}

static void usb_ehci_vm_state_change(void *opaque, int running, RunState state)
{
    EHCIState *ehci = opaque;

    /*
     * We don't migrate the EHCIQueue-s, instead we rebuild them for the
     * schedule in guest memory. We must do the rebuilt ASAP, so that
     * USB-devices which have async handled packages have a packet in the
     * ep queue to match the completion with.
     */
    if (state == RUN_STATE_RUNNING) {
        ehci_advance_async_state(ehci);
    }

    /*
     * The schedule rebuilt from guest memory could cause the migration dest
     * to miss a QH unlink, and fail to cancel packets, since the unlinked QH
     * will never have existed on the destination. Therefor we must flush the
     * async schedule on savevm to catch any not yet noticed unlinks.
     */
    if (state == RUN_STATE_SAVE_VM) {
        ehci_advance_async_state(ehci);
        ehci_queues_rip_unseen(ehci, 1);
    }
}

const VMStateDescription vmstate_ehci = {
    .name        = "ehci-core",
    .version_id  = 2,
    .minimum_version_id  = 1,
    .pre_save    = usb_ehci_pre_save,
    .post_load   = usb_ehci_post_load,
    .fields = (VMStateField[]) {
        /* mmio registers */
        VMSTATE_UINT32(usbcmd, EHCIState),
        VMSTATE_UINT32(usbsts, EHCIState),
        VMSTATE_UINT32_V(usbsts_pending, EHCIState, 2),
        VMSTATE_UINT32_V(usbsts_frindex, EHCIState, 2),
        VMSTATE_UINT32(usbintr, EHCIState),
        VMSTATE_UINT32(frindex, EHCIState),
        VMSTATE_UINT32(ctrldssegment, EHCIState),
        VMSTATE_UINT32(periodiclistbase, EHCIState),
        VMSTATE_UINT32(asynclistaddr, EHCIState),
        VMSTATE_UINT32(configflag, EHCIState),
        VMSTATE_UINT32(portsc[0], EHCIState),
        VMSTATE_UINT32(portsc[1], EHCIState),
        VMSTATE_UINT32(portsc[2], EHCIState),
        VMSTATE_UINT32(portsc[3], EHCIState),
        VMSTATE_UINT32(portsc[4], EHCIState),
        VMSTATE_UINT32(portsc[5], EHCIState),
        /* frame timer */
        VMSTATE_TIMER_PTR(frame_timer, EHCIState),
        VMSTATE_UINT64(last_run_ns, EHCIState),
        VMSTATE_UINT32(async_stepdown, EHCIState),
        /* schedule state */
        VMSTATE_UINT32(astate, EHCIState),
        VMSTATE_UINT32(pstate, EHCIState),
        VMSTATE_UINT32(a_fetch_addr, EHCIState),
        VMSTATE_UINT32(p_fetch_addr, EHCIState),
        VMSTATE_END_OF_LIST()
    }
};

void usb_ehci_realize(EHCIState *s, DeviceState *dev, Error **errp)
{
    int i;

    if (s->portnr > NB_PORTS) {
        error_setg(errp, "Too many ports! Max. port number is %d.",
                   NB_PORTS);
        return;
    }

    usb_bus_new(&s->bus, sizeof(s->bus), s->companion_enable ?
                &ehci_bus_ops_companion : &ehci_bus_ops_standalone, dev);
    for (i = 0; i < s->portnr; i++) {
        usb_register_port(&s->bus, &s->ports[i], s, i, &ehci_port_ops,
                          USB_SPEED_MASK_HIGH);
        s->ports[i].dev = 0;
    }

    s->frame_timer = timer_new_ns(QEMU_CLOCK_VIRTUAL, ehci_frame_timer, s);
    s->async_bh = qemu_bh_new(ehci_frame_timer, s);
    s->device = dev;

    s->vmstate = qemu_add_vm_change_state_handler(usb_ehci_vm_state_change, s);
}

void usb_ehci_unrealize(EHCIState *s, DeviceState *dev, Error **errp)
{
    trace_usb_ehci_unrealize();

    if (s->frame_timer) {
        timer_del(s->frame_timer);
        timer_free(s->frame_timer);
        s->frame_timer = NULL;
    }
    if (s->async_bh) {
        qemu_bh_delete(s->async_bh);
    }

    ehci_queues_rip_all(s, 0);
    ehci_queues_rip_all(s, 1);

    memory_region_del_subregion(&s->mem, &s->mem_caps);
    memory_region_del_subregion(&s->mem, &s->mem_opreg);
    memory_region_del_subregion(&s->mem, &s->mem_ports);

    usb_bus_release(&s->bus);

    if (s->vmstate) {
        qemu_del_vm_change_state_handler(s->vmstate);
    }
}

void usb_ehci_init(EHCIState *s, DeviceState *dev)
{
    /* 2.2 host controller interface version */
    s->caps[0x00] = (uint8_t)(s->opregbase - s->capsbase);
    s->caps[0x01] = 0x00;
    s->caps[0x02] = 0x00;
    s->caps[0x03] = 0x01;        /* HC version */
    s->caps[0x04] = s->portnr;   /* Number of downstream ports */
    s->caps[0x05] = 0x00;        /* No companion ports at present */
    s->caps[0x06] = 0x00;
    s->caps[0x07] = 0x00;
    s->caps[0x08] = 0x80;        /* We can cache whole frame, no 64-bit */
    s->caps[0x0a] = 0x00;
    s->caps[0x0b] = 0x00;

    QTAILQ_INIT(&s->aqueues);
    QTAILQ_INIT(&s->pqueues);
    usb_packet_init(&s->ipacket);

    memory_region_init(&s->mem, OBJECT(dev), "ehci", MMIO_SIZE);
    memory_region_init_io(&s->mem_caps, OBJECT(dev), &ehci_mmio_caps_ops, s,
                          "capabilities", CAPA_SIZE);
    memory_region_init_io(&s->mem_opreg, OBJECT(dev), &ehci_mmio_opreg_ops, s,
                          "operational", s->portscbase);
    memory_region_init_io(&s->mem_ports, OBJECT(dev), &ehci_mmio_port_ops, s,
                          "ports", 4 * s->portnr);

    memory_region_add_subregion(&s->mem, s->capsbase, &s->mem_caps);
    memory_region_add_subregion(&s->mem, s->opregbase, &s->mem_opreg);
    memory_region_add_subregion(&s->mem, s->opregbase + s->portscbase,
                                &s->mem_ports);
}

/*
 * vim: expandtab ts=4
 */<|MERGE_RESOLUTION|>--- conflicted
+++ resolved
@@ -1427,10 +1427,7 @@
             if (off + len > 4096) {
                 /* transfer crosses page border */
                 if (pg == 6) {
-<<<<<<< HEAD
-=======
                     qemu_sglist_destroy(&ehci->isgl);
->>>>>>> 7124ccf8
                     return -1;  /* avoid page pg + 1 */
                 }
                 ptr2 = (itd->bufptr[pg + 1] & ITD_BUFPTR_MASK);
