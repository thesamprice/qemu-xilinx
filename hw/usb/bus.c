--- conflicted
+++ resolved
@@ -732,17 +732,6 @@
     if (!dev) {
         error_report("Failed to create USB device '%s'", f->name);
         return NULL;
-<<<<<<< HEAD
-    }
-    object_property_set_bool(OBJECT(dev), true, "realized", &err);
-    if (err) {
-        error_reportf_err(err, "Failed to initialize USB device '%s': ",
-                          f->name);
-        object_unparent(OBJECT(dev));
-        return NULL;
-    }
-    return dev;
-=======
     }
     object_property_set_bool(OBJECT(dev), true, "realized", &err);
     if (err) {
@@ -794,7 +783,6 @@
                                  usb_get_attached, NULL,
                                  NULL);
     }
->>>>>>> 7124ccf8
 }
 
 static void usb_device_class_init(ObjectClass *klass, void *data)
