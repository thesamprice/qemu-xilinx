--- conflicted
+++ resolved
@@ -188,8 +188,6 @@
 #define R_GQSPI_MOD_ID        (0x1fc / 4)
 #define R_GQSPI_MOD_ID_RESET  (0x10a0000)
 
-<<<<<<< HEAD
-=======
 #define R_QSPIDMA_DST_CTRL         (0x80c / 4)
 #define R_QSPIDMA_DST_CTRL_RESET   (0x803ffa00)
 #define R_QSPIDMA_DST_I_MASK       (0x820 / 4)
@@ -197,7 +195,6 @@
 #define R_QSPIDMA_DST_CTRL2        (0x824 / 4)
 #define R_QSPIDMA_DST_CTRL2_RESET  (0x081bfff8)
 
->>>>>>> 82b2865e
 /* size of TXRX FIFOs */
 #define RXFF_A          (128)
 #define TXFF_A          (128)
@@ -207,22 +204,16 @@
 
 /* 16MB per linear region */
 #define LQSPI_ADDRESS_BITS 24
-<<<<<<< HEAD
 #define LQSPI_HACK_CHUNK_SIZE (1 * 1024 * 1024)
-=======
->>>>>>> 82b2865e
 
 #define SNOOP_CHECKING 0xFF
 #define SNOOP_ADDR 0xF0
 #define SNOOP_NONE 0xEE
 #define SNOOP_STRIPING 0
 
-<<<<<<< HEAD
-=======
 #define MIN_NUM_BUSSES 1
 #define MAX_NUM_BUSSES 2
 
->>>>>>> 82b2865e
 static inline int num_effective_busses(XilinxSPIPS *s)
 {
     return (s->regs[R_LQSPI_CFG] & LQSPI_CFG_SEP_BUS &&
@@ -230,7 +221,6 @@
 }
 
 static void xilinx_spips_update_cs(XilinxSPIPS *s, int field)
-<<<<<<< HEAD
 {
     int i;
 
@@ -305,95 +295,6 @@
     } else {
         field = ~((s->regs[R_CONFIG] & CS) >> CS_SHIFT);
     }
-
-    /* In dual parallel, mirror low CS to both */
-    if (num_effective_busses(s) == 2) {
-        /* Single bit chip-select for qspi */
-        field &= 0x1;
-        field |= field << 3;
-    /* Dual stack U-Page */
-    } else if (s->regs[R_LQSPI_CFG] & LQSPI_CFG_TWO_MEM &&
-               s->regs[R_LQSPI_STS] & LQSPI_CFG_U_PAGE) {
-        /* Single bit chip-select for qspi */
-        field &= 0x1;
-        /* change from CS0 to CS1 */
-        field <<= 1;
-    }
-    /* Auto CS */
-    if (!(s->regs[R_CONFIG] & MANUAL_CS) &&
-        fifo8_is_empty(&s->tx_fifo)) {
-        field = 0;
-=======
-{
-    int i;
-
-    for (i = 0; i < s->num_cs * s->num_busses; i++) {
-        bool old_state = s->cs_lines_state[i];
-        bool new_state = field & (1 << i);
-
-        if (old_state != new_state) {
-            s->cs_lines_state[i] = new_state;
-            s->rx_discard = ARRAY_FIELD_EX32(s->regs, CMND, RX_DISCARD);
-            DB_PRINT_L(1, "%sselecting slave %d\n", new_state ? "" : "de", i);
-        }
-        qemu_set_irq(s->cs_lines[i], !new_state);
-    }
-    if (!(field & ((1 << (s->num_cs * s->num_busses)) - 1))) {
-        s->snoop_state = SNOOP_CHECKING;
-        s->cmd_dummies = 0;
-        s->link_state = 1;
-        s->link_state_next = 1;
-        s->link_state_next_when = 0;
-        DB_PRINT_L(1, "moving to snoop check state\n");
->>>>>>> 82b2865e
-    }
-    xilinx_spips_update_cs(s, field);
-}
-
-static void xlnx_zynqmp_qspips_update_cs_lines(XlnxZynqMPQSPIPS *s)
-{
-    if (s->regs[R_GQSPI_GF_SNAPSHOT]) {
-        int field = ARRAY_FIELD_EX32(s->regs, GQSPI_GF_SNAPSHOT, CHIP_SELECT);
-        bool upper_cs_sel = field & (1 << 1);
-        bool lower_cs_sel = field & 1;
-        bool bus0_enabled;
-        bool bus1_enabled;
-        uint8_t buses;
-        int cs = 0;
-
-        buses = ARRAY_FIELD_EX32(s->regs, GQSPI_GF_SNAPSHOT, DATA_BUS_SELECT);
-        bus0_enabled = buses & 1;
-        bus1_enabled = buses & (1 << 1);
-
-        if (bus0_enabled && bus1_enabled) {
-            if (lower_cs_sel) {
-                cs |= 1;
-            }
-            if (upper_cs_sel) {
-                cs |= 1 << 3;
-            }
-        } else if (bus0_enabled) {
-            if (lower_cs_sel) {
-                cs |= 1;
-            }
-            if (upper_cs_sel) {
-                cs |= 1 << 1;
-            }
-        } else if (bus1_enabled) {
-            if (lower_cs_sel) {
-                cs |= 1 << 2;
-            }
-            if (upper_cs_sel) {
-                cs |= 1 << 3;
-            }
-        }
-        xilinx_spips_update_cs(XILINX_SPIPS(s), cs);
-    }
-}
-
-static void xilinx_spips_update_cs_lines(XilinxSPIPS *s)
-{
-    int field = ~((s->regs[R_CONFIG] & CS) >> CS_SHIFT);
 
     /* In dual parallel, mirror low CS to both */
     if (num_effective_busses(s) == 2) {
@@ -515,12 +416,9 @@
     s->regs[R_GQSPI_GPIO] = 1;
     s->regs[R_GQSPI_LPBK_DLY_ADJ] = R_GQSPI_LPBK_DLY_ADJ_RESET;
     s->regs[R_GQSPI_MOD_ID] = R_GQSPI_MOD_ID_RESET;
-<<<<<<< HEAD
-=======
     s->regs[R_QSPIDMA_DST_CTRL] = R_QSPIDMA_DST_CTRL_RESET;
     s->regs[R_QSPIDMA_DST_I_MASK] = R_QSPIDMA_DST_I_MASK_RESET;
     s->regs[R_QSPIDMA_DST_CTRL2] = R_QSPIDMA_DST_CTRL2_RESET;
->>>>>>> 82b2865e
     s->man_start_com_g = false;
     s->gqspi_irqline = 0;
     xlnx_zynqmp_qspips_update_ixr(s);
@@ -672,7 +570,6 @@
     case PP:
     case DPP:
     case QPP:
-<<<<<<< HEAD
     case ERASE_4K:
     case ERASE_32K:
     case ERASE_SEC:
@@ -682,11 +579,6 @@
     case ERASE4_4K:
     case ERASE4_32K:
     case ERASE4_SEC:
-=======
-    case READ_4:
-    case PP_4:
-    case QPP_4:
->>>>>>> 82b2865e
         return 0;
     case FAST_READ:
     case DOR:
@@ -701,10 +593,7 @@
     case QIOR:
     case QIOR_4:
         return 4;
-<<<<<<< HEAD
     case JEDEC_READ: /* Flash Register Read/Write CMD's */
-=======
->>>>>>> 82b2865e
     default:
         return -1;
     }
@@ -712,24 +601,6 @@
 
 static inline uint8_t get_addr_length(XilinxSPIPS *s, uint8_t cmd)
 {
-<<<<<<< HEAD
-    switch (cmd) {
-    case PP_4:
-    case QPP_4:
-    case READ_4:
-    case QIOR_4:
-    case FAST_READ_4:
-    case DOR_4:
-    case QOR_4:
-    case DIOR_4:
-    case ERASE4_4K:
-    case ERASE4_32K:
-    case ERASE4_SEC:
-        return 4;
-    default:
-        return (s->regs[R_CMND] & R_CMND_EXT_ADD) ? 4 : 3;
-    }
-=======
    switch (cmd) {
    case PP_4:
    case QPP_4:
@@ -739,11 +610,13 @@
    case DOR_4:
    case QOR_4:
    case DIOR_4:
+   case ERASE4_4K:
+   case ERASE4_32K:
+   case ERASE4_SEC:
        return 4;
    default:
        return (s->regs[R_CMND] & R_CMND_EXT_ADD) ? 4 : 3;
    }
->>>>>>> 82b2865e
 }
 
 static void xilinx_spips_flush_txfifo(XilinxSPIPS *s)
@@ -755,11 +628,7 @@
     for (;;) {
         int i;
         uint8_t tx = 0;
-<<<<<<< HEAD
-        uint8_t tx_rx[num_effective_busses(s)];
-=======
         uint8_t tx_rx[MAX_NUM_BUSSES] = { 0 };
->>>>>>> 82b2865e
         uint8_t dummy_cycles = 0;
         uint8_t addr_length;
 
@@ -772,12 +641,8 @@
                 tx_rx[i] = fifo8_pop(&s->tx_fifo);
             }
             stripe8(tx_rx, num_effective_busses(s), false);
-<<<<<<< HEAD
         } else if ( s->snoop_state == SNOOP_NONE ||
                     s->snoop_state >= SNOOP_ADDR) {
-=======
-        } else if (s->snoop_state >= SNOOP_ADDR) {
->>>>>>> 82b2865e
             tx = fifo8_pop(&s->tx_fifo);
             for (i = 0; i < num_effective_busses(s); ++i) {
                 tx_rx[i] = tx;
@@ -855,7 +720,6 @@
             case QOR_4:
                 s->link_state_next = 4;
                 s->link_state_next_when = addr_length + s->cmd_dummies;
-<<<<<<< HEAD
                 break;
             case DIOR:
             case DIOR_4:
@@ -865,17 +729,6 @@
             case QIOR_4:
                 s->link_state = 4;
                 break;
-=======
-                break;
-            case DIOR:
-            case DIOR_4:
-                s->link_state = 2;
-                break;
-            case QIOR:
-            case QIOR_4:
-                s->link_state = 4;
-                break;
->>>>>>> 82b2865e
             }
             break;
         case (SNOOP_ADDR):
@@ -904,8 +757,6 @@
 }
 
 static inline void tx_data_bytes(Fifo8 *fifo, uint32_t value, int num, bool be)
-<<<<<<< HEAD
-=======
 {
     int i;
     for (i = 0; i < num && !fifo8_is_full(fifo); ++i) {
@@ -974,81 +825,9 @@
 }
 
 static inline int rx_data_bytes(Fifo8 *fifo, uint8_t *value, int max)
->>>>>>> 82b2865e
 {
     int i;
-    for (i = 0; i < num && !fifo8_is_full(fifo); ++i) {
-        if (be) {
-            fifo8_push(fifo, (uint8_t)(value >> 24));
-            value <<= 8;
-        } else {
-            fifo8_push(fifo, (uint8_t)value);
-            value >>= 8;
-        }
-    }
-}
-
-<<<<<<< HEAD
-static void xilinx_spips_check_zero_pump(XilinxSPIPS *s)
-{
-    if (!s->regs[R_TRANSFER_SIZE]) {
-        return;
-    }
-    if (!fifo8_is_empty(&s->tx_fifo) && s->regs[R_CMND] & R_CMND_PUSH_WAIT) {
-        return;
-    }
-    /*
-     * The zero pump must never fill tx fifo such that rx overflow is
-     * possible
-     */
-    while (s->regs[R_TRANSFER_SIZE] &&
-           s->rx_fifo.num + s->tx_fifo.num < RXFF_A_Q - 3) {
-        /* endianess just doesn't matter when zero pumping */
-        tx_data_bytes(&s->tx_fifo, 0, 4, false);
-        s->regs[R_TRANSFER_SIZE] &= ~0x03ull;
-        s->regs[R_TRANSFER_SIZE] -= 4;
-    }
-}
-
-static void xilinx_spips_check_flush(XilinxSPIPS *s)
-{
-    if (s->man_start_com ||
-        (!fifo8_is_empty(&s->tx_fifo) &&
-         !(s->regs[R_CONFIG] & MAN_START_EN))) {
-        xilinx_spips_check_zero_pump(s);
-        xilinx_spips_flush_txfifo(s);
-    }
-    if (fifo8_is_empty(&s->tx_fifo) && !s->regs[R_TRANSFER_SIZE]) {
-        s->man_start_com = false;
-    }
-    xilinx_spips_update_ixr(s);
-}
-
-static void xlnx_zynqmp_qspips_check_flush(XlnxZynqMPQSPIPS *s)
-{
-    bool gqspi_has_work = s->regs[R_GQSPI_DATA_STS] ||
-                          !fifo32_is_empty(&s->fifo_g);
-
-    if (ARRAY_FIELD_EX32(s->regs, GQSPI_SELECT, GENERIC_QSPI_EN)) {
-        if (s->man_start_com_g || (gqspi_has_work &&
-             !ARRAY_FIELD_EX32(s->regs, GQSPI_CNFG, GEN_FIFO_START_MODE))) {
-            xlnx_zynqmp_qspips_flush_fifo_g(s);
-        }
-    } else {
-        xilinx_spips_check_flush(XILINX_SPIPS(s));
-    }
-    if (!gqspi_has_work) {
-        s->man_start_com_g = false;
-    }
-    xlnx_zynqmp_qspips_update_ixr(s);
-}
-
-static inline int rx_data_bytes(Fifo8 *fifo, uint8_t *value, int max)
-{
-    int i;
-
-=======
->>>>>>> 82b2865e
+
     for (i = 0; i < max && !fifo8_is_empty(fifo); ++i) {
         value[i] = fifo8_pop(fifo);
     }
@@ -1101,11 +880,7 @@
 
         memcpy(rq->dma_buf, rxd, num);
 
-<<<<<<< HEAD
         ret = stream_push(rq->dma, rq->dma_buf, num, 0);
-=======
-        ret = stream_push(rq->dma, rq->dma_buf, num);
->>>>>>> 82b2865e
         assert(ret == num);
         xlnx_zynqmp_qspips_check_flush(rq);
     }
@@ -1284,11 +1059,8 @@
 {
     XilinxQSPIPS *q = XILINX_QSPIPS(opaque);
     XilinxSPIPS *s = XILINX_SPIPS(opaque);
-<<<<<<< HEAD
 
     uint32_t lqspi_cfg_old = s->regs[R_LQSPI_CFG];
-=======
->>>>>>> 82b2865e
 
     xilinx_spips_write(opaque, addr, value, size);
     addr >>= 2;
@@ -1390,69 +1162,6 @@
     xlnx_zynqmp_qspips_notify(s);
 }
 
-static void xlnx_zynqmp_qspips_write(void *opaque, hwaddr addr,
-                                        uint64_t value, unsigned size)
-{
-    XlnxZynqMPQSPIPS *s = XLNX_ZYNQMP_QSPIPS(opaque);
-    uint32_t reg = addr / 4;
-
-    if (reg <= R_MOD_ID) {
-        xilinx_qspips_write(opaque, addr, value, size);
-    } else {
-        switch (reg) {
-        case R_GQSPI_CNFG:
-            if (FIELD_EX32(value, GQSPI_CNFG, GEN_FIFO_START) &&
-                ARRAY_FIELD_EX32(s->regs, GQSPI_CNFG, GEN_FIFO_START_MODE)) {
-                s->man_start_com_g = true;
-            }
-            s->regs[reg] = value & ~(R_GQSPI_CNFG_GEN_FIFO_START_MASK);
-            break;
-        case R_GQSPI_GEN_FIFO:
-            if (!fifo32_is_full(&s->fifo_g)) {
-                fifo32_push(&s->fifo_g, value);
-            }
-            break;
-        case R_GQSPI_TXD:
-            tx_data_bytes(&s->tx_fifo_g, (uint32_t)value, 4,
-                          ARRAY_FIELD_EX32(s->regs, GQSPI_CNFG, ENDIAN));
-            break;
-        case R_GQSPI_FIFO_CTRL:
-            if (FIELD_EX32(value, GQSPI_FIFO_CTRL, GENERIC_FIFO_RESET)) {
-                fifo32_reset(&s->fifo_g);
-            }
-            if (FIELD_EX32(value, GQSPI_FIFO_CTRL, TX_FIFO_RESET)) {
-                fifo8_reset(&s->tx_fifo_g);
-            }
-            if (FIELD_EX32(value, GQSPI_FIFO_CTRL, RX_FIFO_RESET)) {
-                fifo8_reset(&s->rx_fifo_g);
-            }
-            break;
-        case R_GQSPI_IDR:
-            s->regs[R_GQSPI_IMR] |= value;
-            break;
-        case R_GQSPI_IER:
-            s->regs[R_GQSPI_IMR] &= ~value;
-            break;
-        case R_GQSPI_ISR:
-            s->regs[R_GQSPI_ISR] &= ~value;
-            break;
-        case R_GQSPI_IMR:
-        case R_GQSPI_RXD:
-        case R_GQSPI_GF_SNAPSHOT:
-        case R_GQSPI_MOD_ID:
-            break;
-        default:
-            s->regs[reg] = value;
-            break;
-        }
-        xlnx_zynqmp_qspips_update_cs_lines(s);
-        xlnx_zynqmp_qspips_check_flush(s);
-        xlnx_zynqmp_qspips_update_cs_lines(s);
-        xlnx_zynqmp_qspips_update_ixr(s);
-    }
-    xlnx_zynqmp_qspips_notify(s);
-}
-
 static const MemoryRegionOps qspips_ops = {
     .read = xilinx_spips_read,
     .write = xilinx_qspips_write,
@@ -1637,6 +1346,17 @@
     q->lqspi_cached_addr = ~0ULL;
 }
 
+static void xlnx_zynqmp_qspips_init(Object *obj)
+{
+    XlnxZynqMPQSPIPS *rq = XLNX_ZYNQMP_QSPIPS(obj);
+
+    object_property_add_link(obj, "stream-connected-dma", TYPE_STREAM_SLAVE,
+                             (Object **)&rq->dma,
+                             object_property_allow_set_link,
+                             OBJ_PROP_LINK_STRONG,
+                             NULL);
+}
+
 static void xlnx_zynqmp_qspips_realize(DeviceState *dev, Error **errp)
 {
     XlnxZynqMPQSPIPS *s = XLNX_ZYNQMP_QSPIPS(dev);
@@ -1652,45 +1372,6 @@
     fifo8_create(&s->rx_fifo_g, xsc->rx_fifo_size);
     fifo8_create(&s->tx_fifo_g, xsc->tx_fifo_size);
     fifo32_create(&s->fifo_g, 32);
-}
-
-static void xlnx_zynqmp_qspips_init(Object *obj)
-{
-    XlnxZynqMPQSPIPS *rq = XLNX_ZYNQMP_QSPIPS(obj);
-
-    object_property_add_link(obj, "stream-connected-dma", TYPE_STREAM_SLAVE,
-                             (Object **)&rq->dma,
-                             object_property_allow_set_link,
-                             OBJ_PROP_LINK_STRONG,
-                             NULL);
-}
-
-static void xlnx_zynqmp_qspips_realize(DeviceState *dev, Error **errp)
-{
-    XlnxZynqMPQSPIPS *s = XLNX_ZYNQMP_QSPIPS(dev);
-    XilinxSPIPSClass *xsc = XILINX_SPIPS_GET_CLASS(s);
-
-    if (s->dma_burst_size > QSPI_DMA_MAX_BURST_SIZE) {
-        error_setg(errp,
-                   "qspi dma burst size %u exceeds maximum limit %d",
-                   s->dma_burst_size, QSPI_DMA_MAX_BURST_SIZE);
-        return;
-    }
-    xilinx_qspips_realize(dev, errp);
-    fifo8_create(&s->rx_fifo_g, xsc->rx_fifo_size);
-    fifo8_create(&s->tx_fifo_g, xsc->tx_fifo_size);
-    fifo32_create(&s->fifo_g, 32);
-}
-
-static void xlnx_zynqmp_qspips_init(Object *obj)
-{
-    XlnxZynqMPQSPIPS *rq = XLNX_ZYNQMP_QSPIPS(obj);
-
-    object_property_add_link(obj, "stream-connected-dma", TYPE_STREAM_SLAVE,
-                             (Object **)&rq->dma,
-                             object_property_allow_set_link,
-                             OBJ_PROP_LINK_UNREF_ON_RELEASE,
-                             NULL);
 }
 
 static int xilinx_spips_post_load(void *opaque, int version_id)
@@ -1756,7 +1437,6 @@
 
 static Property xilinx_zynqmp_qspips_properties[] = {
     DEFINE_PROP_UINT32("dma-burst-size", XlnxZynqMPQSPIPS, dma_burst_size, 64),
-<<<<<<< HEAD
     DEFINE_PROP_END_OF_LIST(),
 };
 
@@ -1770,8 +1450,6 @@
      */
     DEFINE_PROP_BOOL("x-mmio-exec", XilinxQSPIPS, mmio_execution_enabled,
                      false),
-=======
->>>>>>> 82b2865e
     DEFINE_PROP_END_OF_LIST(),
 };
 
@@ -1789,7 +1467,7 @@
     object_property_add_link(obj, "dma", TYPE_MEMORY_REGION,
                              (Object **) &q->hack_dma,
                              qdev_prop_allow_set_link_before_realize,
-                             OBJ_PROP_LINK_UNREF_ON_RELEASE,
+                             OBJ_PROP_LINK_STRONG,
                              &error_abort);
 }
 
@@ -1799,6 +1477,7 @@
     XilinxSPIPSClass *xsc = XILINX_SPIPS_CLASS(klass);
 
     dc->realize = xilinx_qspips_realize;
+    dc->props = xilinx_qspips_properties;
     xsc->reg_ops = &qspips_ops;
     xsc->rx_fifo_size = RXFF_A_Q;
     xsc->tx_fifo_size = TXFF_A_Q;
@@ -1857,14 +1536,6 @@
     .class_init = xlnx_zynqmp_qspips_class_init,
 };
 
-static const TypeInfo xlnx_zynqmp_qspips_info = {
-    .name  = TYPE_XLNX_ZYNQMP_QSPIPS,
-    .parent = TYPE_XILINX_QSPIPS,
-    .instance_size  = sizeof(XlnxZynqMPQSPIPS),
-    .instance_init  = xlnx_zynqmp_qspips_init,
-    .class_init = xlnx_zynqmp_qspips_class_init,
-};
-
 static void xilinx_spips_register_types(void)
 {
     type_register_static(&xilinx_spips_info);
