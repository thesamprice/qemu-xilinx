/*
 * QEMU model of the Xilinx Zynq SPI controller
 *
 * Copyright (c) 2012 Peter A. G. Crosthwaite
 *
 * Permission is hereby granted, free of charge, to any person obtaining a copy
 * of this software and associated documentation files (the "Software"), to deal
 * in the Software without restriction, including without limitation the rights
 * to use, copy, modify, merge, publish, distribute, sublicense, and/or sell
 * copies of the Software, and to permit persons to whom the Software is
 * furnished to do so, subject to the following conditions:
 *
 * The above copyright notice and this permission notice shall be included in
 * all copies or substantial portions of the Software.
 *
 * THE SOFTWARE IS PROVIDED "AS IS", WITHOUT WARRANTY OF ANY KIND, EXPRESS OR
 * IMPLIED, INCLUDING BUT NOT LIMITED TO THE WARRANTIES OF MERCHANTABILITY,
 * FITNESS FOR A PARTICULAR PURPOSE AND NONINFRINGEMENT. IN NO EVENT SHALL
 * THE AUTHORS OR COPYRIGHT HOLDERS BE LIABLE FOR ANY CLAIM, DAMAGES OR OTHER
 * LIABILITY, WHETHER IN AN ACTION OF CONTRACT, TORT OR OTHERWISE, ARISING FROM,
 * OUT OF OR IN CONNECTION WITH THE SOFTWARE OR THE USE OR OTHER DEALINGS IN
 * THE SOFTWARE.
 */

#include "qemu/osdep.h"
#include "hw/sysbus.h"
#include "hw/irq.h"
#include "hw/ptimer.h"
#include "hw/qdev-properties.h"
#include "qemu/log.h"
#include "qemu/module.h"
#include "qemu/bitops.h"
#include "hw/ssi/xilinx_spips.h"
#include "qapi/error.h"
#include "hw/register.h"
#include "sysemu/dma.h"
#include "migration/blocker.h"
#include "migration/vmstate.h"

#ifndef XILINX_SPIPS_ERR_DEBUG
#define XILINX_SPIPS_ERR_DEBUG 0
#endif

#define DB_PRINT_L(level, ...) do { \
    if (XILINX_SPIPS_ERR_DEBUG > (level)) { \
        fprintf(stderr,  ": %s: ", __func__); \
        fprintf(stderr, ## __VA_ARGS__); \
    } \
} while (0)

/* config register */
#define R_CONFIG            (0x00 / 4)
#define IFMODE              (1U << 31)
#define R_CONFIG_ENDIAN     (1 << 26)
#define MODEFAIL_GEN_EN     (1 << 17)
#define MAN_START_COM       (1 << 16)
#define MAN_START_EN        (1 << 15)
#define MANUAL_CS           (1 << 14)
#define CS                  (0xF << 10)
#define CS_SHIFT            (10)
#define PERI_SEL            (1 << 9)
#define REF_CLK             (1 << 8)
#define FIFO_WIDTH          (3 << 6)
#define BAUD_RATE_DIV       (7 << 3)
#define CLK_PH              (1 << 2)
#define CLK_POL             (1 << 1)
#define MODE_SEL            (1 << 0)
#define R_CONFIG_RSVD       (0x7bf40000)

/* interrupt mechanism */
#define R_INTR_STATUS       (0x04 / 4)
#define R_INTR_STATUS_RESET (0x104)
#define R_INTR_EN           (0x08 / 4)
#define R_INTR_DIS          (0x0C / 4)
#define R_INTR_MASK         (0x10 / 4)
#define IXR_TX_FIFO_UNDERFLOW   (1 << 6)
/* Poll timeout not implemented */
#define IXR_RX_FIFO_EMPTY       (1 << 11)
#define IXR_GENERIC_FIFO_FULL   (1 << 10)
#define IXR_GENERIC_FIFO_NOT_FULL (1 << 9)
#define IXR_TX_FIFO_EMPTY       (1 << 8)
#define IXR_GENERIC_FIFO_EMPTY  (1 << 7)
#define IXR_RX_FIFO_FULL        (1 << 5)
#define IXR_RX_FIFO_NOT_EMPTY   (1 << 4)
#define IXR_TX_FIFO_FULL        (1 << 3)
#define IXR_TX_FIFO_NOT_FULL    (1 << 2)
#define IXR_TX_FIFO_MODE_FAIL   (1 << 1)
#define IXR_RX_FIFO_OVERFLOW    (1 << 0)
#define IXR_ALL                 ((1 << 13) - 1)
#define GQSPI_IXR_MASK          0xFBE
#define IXR_SELF_CLEAR \
(IXR_GENERIC_FIFO_EMPTY \
| IXR_GENERIC_FIFO_FULL  \
| IXR_GENERIC_FIFO_NOT_FULL \
| IXR_TX_FIFO_EMPTY \
| IXR_TX_FIFO_FULL  \
| IXR_TX_FIFO_NOT_FULL \
| IXR_RX_FIFO_EMPTY \
| IXR_RX_FIFO_FULL  \
| IXR_RX_FIFO_NOT_EMPTY)

#define R_EN                (0x14 / 4)
#define R_DELAY             (0x18 / 4)
#define R_TX_DATA           (0x1C / 4)
#define R_RX_DATA           (0x20 / 4)
#define R_SLAVE_IDLE_COUNT  (0x24 / 4)
#define R_TX_THRES          (0x28 / 4)
#define R_RX_THRES          (0x2C / 4)
#define R_GPIO              (0x30 / 4)
#define R_LPBK_DLY_ADJ      (0x38 / 4)
#define R_LPBK_DLY_ADJ_RESET (0x33)
#define R_IOU_TAPDLY_BYPASS (0x3C / 4)
#define R_TXD1              (0x80 / 4)
#define R_TXD2              (0x84 / 4)
#define R_TXD3              (0x88 / 4)

#define R_LQSPI_CFG         (0xa0 / 4)
#define R_LQSPI_CFG_RESET       0x03A002EB
#define LQSPI_CFG_LQ_MODE       (1U << 31)
#define LQSPI_CFG_TWO_MEM       (1 << 30)
#define LQSPI_CFG_SEP_BUS       (1 << 29)
#define LQSPI_CFG_U_PAGE        (1 << 28)
#define LQSPI_CFG_ADDR4         (1 << 27)
#define LQSPI_CFG_MODE_EN       (1 << 25)
#define LQSPI_CFG_MODE_WIDTH    8
#define LQSPI_CFG_MODE_SHIFT    16
#define LQSPI_CFG_DUMMY_WIDTH   3
#define LQSPI_CFG_DUMMY_SHIFT   8
#define LQSPI_CFG_INST_CODE     0xFF

#define R_CMND        (0xc0 / 4)
    #define R_CMND_RXFIFO_DRAIN   (1 << 19)
    FIELD(CMND, PARTIAL_BYTE_LEN, 16, 3)
#define R_CMND_EXT_ADD        (1 << 15)
    FIELD(CMND, RX_DISCARD, 8, 7)
    FIELD(CMND, DUMMY_CYCLES, 2, 6)
#define R_CMND_DMA_EN         (1 << 1)
#define R_CMND_PUSH_WAIT      (1 << 0)
#define R_TRANSFER_SIZE     (0xc4 / 4)
#define R_LQSPI_STS         (0xA4 / 4)
#define LQSPI_STS_WR_RECVD      (1 << 1)

#define R_DUMMY_CYCLE_EN    (0xC8 / 4)
#define R_ECO               (0xF8 / 4)
#define R_MOD_ID            (0xFC / 4)

#define R_GQSPI_SELECT          (0x144 / 4)
    FIELD(GQSPI_SELECT, GENERIC_QSPI_EN, 0, 1)
#define R_GQSPI_ISR         (0x104 / 4)
#define R_GQSPI_IER         (0x108 / 4)
#define R_GQSPI_IDR         (0x10c / 4)
#define R_GQSPI_IMR         (0x110 / 4)
#define R_GQSPI_IMR_RESET   (0xfbe)
#define R_GQSPI_TX_THRESH   (0x128 / 4)
#define R_GQSPI_RX_THRESH   (0x12c / 4)
#define R_GQSPI_GPIO (0x130 / 4)
#define R_GQSPI_LPBK_DLY_ADJ (0x138 / 4)
#define R_GQSPI_LPBK_DLY_ADJ_RESET (0x33)
#define R_GQSPI_CNFG        (0x100 / 4)
    FIELD(GQSPI_CNFG, MODE_EN, 30, 2)
    FIELD(GQSPI_CNFG, GEN_FIFO_START_MODE, 29, 1)
    FIELD(GQSPI_CNFG, GEN_FIFO_START, 28, 1)
    FIELD(GQSPI_CNFG, ENDIAN, 26, 1)
    /* Poll timeout not implemented */
    FIELD(GQSPI_CNFG, EN_POLL_TIMEOUT, 20, 1)
    /* QEMU doesnt care about any of these last three */
    FIELD(GQSPI_CNFG, BR, 3, 3)
    FIELD(GQSPI_CNFG, CPH, 2, 1)
    FIELD(GQSPI_CNFG, CPL, 1, 1)
#define R_GQSPI_GEN_FIFO        (0x140 / 4)
#define R_GQSPI_TXD             (0x11c / 4)
#define R_GQSPI_RXD             (0x120 / 4)
#define R_GQSPI_FIFO_CTRL       (0x14c / 4)
    FIELD(GQSPI_FIFO_CTRL, RX_FIFO_RESET, 2, 1)
    FIELD(GQSPI_FIFO_CTRL, TX_FIFO_RESET, 1, 1)
    FIELD(GQSPI_FIFO_CTRL, GENERIC_FIFO_RESET, 0, 1)
#define R_GQSPI_GFIFO_THRESH    (0x150 / 4)
#define R_GQSPI_DATA_STS (0x15c / 4)
/* We use the snapshot register to hold the core state for the currently
 * or most recently executed command. So the generic fifo format is defined
 * for the snapshot register
 */
#define R_GQSPI_GF_SNAPSHOT (0x160 / 4)
    FIELD(GQSPI_GF_SNAPSHOT, POLL, 19, 1)
    FIELD(GQSPI_GF_SNAPSHOT, STRIPE, 18, 1)
    FIELD(GQSPI_GF_SNAPSHOT, RECIEVE, 17, 1)
    FIELD(GQSPI_GF_SNAPSHOT, TRANSMIT, 16, 1)
    FIELD(GQSPI_GF_SNAPSHOT, DATA_BUS_SELECT, 14, 2)
    FIELD(GQSPI_GF_SNAPSHOT, CHIP_SELECT, 12, 2)
    FIELD(GQSPI_GF_SNAPSHOT, SPI_MODE, 10, 2)
    FIELD(GQSPI_GF_SNAPSHOT, EXPONENT, 9, 1)
    FIELD(GQSPI_GF_SNAPSHOT, DATA_XFER, 8, 1)
    FIELD(GQSPI_GF_SNAPSHOT, IMMEDIATE_DATA, 0, 8)
#define R_GQSPI_MOD_ID        (0x1fc / 4)
#define R_GQSPI_MOD_ID_RESET  (0x10a0000)

#define R_QSPIDMA_DST_CTRL         (0x80c / 4)
#define R_QSPIDMA_DST_CTRL_RESET   (0x803ffa00)
#define R_QSPIDMA_DST_I_MASK       (0x820 / 4)
#define R_QSPIDMA_DST_I_MASK_RESET (0xfe)
#define R_QSPIDMA_DST_CTRL2        (0x824 / 4)
#define R_QSPIDMA_DST_CTRL2_RESET  (0x081bfff8)

/* size of TXRX FIFOs */
#define RXFF_A          (128)
#define TXFF_A          (128)

#define RXFF_A_Q          (64 * 4)
#define TXFF_A_Q          (64 * 4)

/* 16MB per linear region */
#define LQSPI_ADDRESS_BITS 24
#define LQSPI_HACK_CHUNK_SIZE (1 * 1024 * 1024)

#define SNOOP_CHECKING 0xFF
#define SNOOP_ADDR 0xF0
#define SNOOP_NONE 0xEE
#define SNOOP_STRIPING 0

#define MIN_NUM_BUSSES 1
#define MAX_NUM_BUSSES 2

static inline int num_effective_busses(XilinxSPIPS *s)
{
    return (s->regs[R_LQSPI_CFG] & LQSPI_CFG_SEP_BUS &&
            s->regs[R_LQSPI_CFG] & LQSPI_CFG_TWO_MEM) ? s->num_busses : 1;
}

static void xilinx_spips_update_cs(XilinxSPIPS *s, int field)
{
    int i;

    for (i = 0; i < s->num_cs * s->num_busses; i++) {
        bool old_state = s->cs_lines_state[i];
        bool new_state = field & (1 << i);

        if (old_state != new_state) {
            s->cs_lines_state[i] = new_state;
            s->rx_discard = ARRAY_FIELD_EX32(s->regs, CMND, RX_DISCARD);
            DB_PRINT_L(1, "%sselecting slave %d\n", new_state ? "" : "de", i);
        }
        qemu_set_irq(s->cs_lines[i], !new_state);
    }
    if (!(field & ((1 << (s->num_cs * s->num_busses)) - 1))) {
        s->snoop_state = SNOOP_CHECKING;
        s->cmd_dummies = 0;
        s->link_state = 1;
        s->link_state_next = 1;
        s->link_state_next_when = 0;
        DB_PRINT_L(1, "moving to snoop check state\n");
    }
}

static void xlnx_zynqmp_qspips_update_cs_lines(XlnxZynqMPQSPIPS *s)
{
    if (s->regs[R_GQSPI_GF_SNAPSHOT]) {
        int field = ARRAY_FIELD_EX32(s->regs, GQSPI_GF_SNAPSHOT, CHIP_SELECT);
        bool upper_cs_sel = field & (1 << 1);
        bool lower_cs_sel = field & 1;
        bool bus0_enabled;
        bool bus1_enabled;
        uint8_t buses;
        int cs = 0;

        buses = ARRAY_FIELD_EX32(s->regs, GQSPI_GF_SNAPSHOT, DATA_BUS_SELECT);
        bus0_enabled = buses & 1;
        bus1_enabled = buses & (1 << 1);

        if (bus0_enabled && bus1_enabled) {
            if (lower_cs_sel) {
                cs |= 1;
            }
            if (upper_cs_sel) {
                cs |= 1 << 3;
            }
        } else if (bus0_enabled) {
            if (lower_cs_sel) {
                cs |= 1;
            }
            if (upper_cs_sel) {
                cs |= 1 << 1;
            }
        } else if (bus1_enabled) {
            if (lower_cs_sel) {
                cs |= 1 << 2;
            }
            if (upper_cs_sel) {
                cs |= 1 << 3;
            }
        }
        xilinx_spips_update_cs(XILINX_SPIPS(s), cs);
    }
}

static void xilinx_spips_update_cs_lines(XilinxSPIPS *s)
{
    int field;

    if (object_dynamic_cast(OBJECT(s), TYPE_XILINX_QSPIPS)) {
        field = !extract32(s->regs[R_CONFIG], CS_SHIFT, 1);
    } else {
        field = ~((s->regs[R_CONFIG] & CS) >> CS_SHIFT);
    }

    /* In dual parallel, mirror low CS to both */
    if (num_effective_busses(s) == 2) {
        /* Single bit chip-select for qspi */
        field &= 0x1;
        field |= field << 3;
    /* Dual stack U-Page */
    } else if (s->regs[R_LQSPI_CFG] & LQSPI_CFG_TWO_MEM &&
               s->regs[R_LQSPI_STS] & LQSPI_CFG_U_PAGE) {
        /* Single bit chip-select for qspi */
        field &= 0x1;
        /* change from CS0 to CS1 */
        field <<= 1;
    }
    /* Auto CS */
    if (!(s->regs[R_CONFIG] & MANUAL_CS) &&
        fifo8_is_empty(&s->tx_fifo)) {
        field = 0;
    }
    xilinx_spips_update_cs(s, field);
}

static void xilinx_spips_update_ixr(XilinxSPIPS *s)
{
    if (!(s->regs[R_LQSPI_CFG] & LQSPI_CFG_LQ_MODE)) {
        s->regs[R_INTR_STATUS] &= ~IXR_SELF_CLEAR;
        s->regs[R_INTR_STATUS] |=
            (fifo8_is_full(&s->rx_fifo) ? IXR_RX_FIFO_FULL : 0) |
            (s->rx_fifo.num >= s->regs[R_RX_THRES] ?
                                    IXR_RX_FIFO_NOT_EMPTY : 0) |
            (fifo8_is_full(&s->tx_fifo) ? IXR_TX_FIFO_FULL : 0) |
            (fifo8_is_empty(&s->tx_fifo) ? IXR_TX_FIFO_EMPTY : 0) |
            (s->tx_fifo.num < s->regs[R_TX_THRES] ? IXR_TX_FIFO_NOT_FULL : 0);
    }
    int new_irqline = !!(s->regs[R_INTR_MASK] & s->regs[R_INTR_STATUS] &
                                                                IXR_ALL);
    if (new_irqline != s->irqline) {
        s->irqline = new_irqline;
        qemu_set_irq(s->irq, s->irqline);
    }
}

static void xlnx_zynqmp_qspips_update_ixr(XlnxZynqMPQSPIPS *s)
{
    uint32_t gqspi_int;
    int new_irqline;

    s->regs[R_GQSPI_ISR] &= ~IXR_SELF_CLEAR;
    s->regs[R_GQSPI_ISR] |=
        (fifo32_is_empty(&s->fifo_g) ? IXR_GENERIC_FIFO_EMPTY : 0) |
        (fifo32_is_full(&s->fifo_g) ? IXR_GENERIC_FIFO_FULL : 0) |
        (s->fifo_g.fifo.num < s->regs[R_GQSPI_GFIFO_THRESH] ?
                                    IXR_GENERIC_FIFO_NOT_FULL : 0) |
        (fifo8_is_empty(&s->rx_fifo_g) ? IXR_RX_FIFO_EMPTY : 0) |
        (fifo8_is_full(&s->rx_fifo_g) ? IXR_RX_FIFO_FULL : 0) |
        (s->rx_fifo_g.num >= s->regs[R_GQSPI_RX_THRESH] ?
                                    IXR_RX_FIFO_NOT_EMPTY : 0) |
        (fifo8_is_empty(&s->tx_fifo_g) ? IXR_TX_FIFO_EMPTY : 0) |
        (fifo8_is_full(&s->tx_fifo_g) ? IXR_TX_FIFO_FULL : 0) |
        (s->tx_fifo_g.num < s->regs[R_GQSPI_TX_THRESH] ?
                                    IXR_TX_FIFO_NOT_FULL : 0);

    /* GQSPI Interrupt Trigger Status */
    gqspi_int = (~s->regs[R_GQSPI_IMR]) & s->regs[R_GQSPI_ISR] & GQSPI_IXR_MASK;
    new_irqline = !!(gqspi_int & IXR_ALL);

    /* drive external interrupt pin */
    if (new_irqline != s->gqspi_irqline) {
        s->gqspi_irqline = new_irqline;
        qemu_set_irq(XILINX_SPIPS(s)->irq, s->gqspi_irqline);
    }
}

static void xilinx_spips_reset(DeviceState *d)
{
    XilinxSPIPS *s = XILINX_SPIPS(d);

    memset(s->regs, 0, sizeof(s->regs));

    fifo8_reset(&s->rx_fifo);
    fifo8_reset(&s->rx_fifo);
    /* non zero resets */
    s->regs[R_CONFIG] |= MODEFAIL_GEN_EN;
    s->regs[R_SLAVE_IDLE_COUNT] = 0xFF;
    s->regs[R_TX_THRES] = 1;
    s->regs[R_RX_THRES] = 1;
    /* FIXME: move magic number definition somewhere sensible */
    s->regs[R_MOD_ID] = 0x01090106;
    s->regs[R_LQSPI_CFG] = R_LQSPI_CFG_RESET;
    s->link_state = 1;
    s->link_state_next = 1;
    s->link_state_next_when = 0;
    s->snoop_state = SNOOP_CHECKING;
    s->cmd_dummies = 0;
    s->man_start_com = false;
    xilinx_spips_update_ixr(s);
    xilinx_spips_update_cs_lines(s);
}

static void xlnx_zynqmp_qspips_reset(DeviceState *d)
{
    XlnxZynqMPQSPIPS *s = XLNX_ZYNQMP_QSPIPS(d);

    xilinx_spips_reset(d);

    memset(s->regs, 0, sizeof(s->regs));

    fifo8_reset(&s->rx_fifo_g);
    fifo8_reset(&s->rx_fifo_g);
    fifo32_reset(&s->fifo_g);
    s->regs[R_INTR_STATUS] = R_INTR_STATUS_RESET;
    s->regs[R_GPIO] = 1;
    s->regs[R_LPBK_DLY_ADJ] = R_LPBK_DLY_ADJ_RESET;
    s->regs[R_GQSPI_GFIFO_THRESH] = 0x10;
    s->regs[R_MOD_ID] = 0x01090101;
    s->regs[R_GQSPI_IMR] = R_GQSPI_IMR_RESET;
    s->regs[R_GQSPI_TX_THRESH] = 1;
    s->regs[R_GQSPI_RX_THRESH] = 1;
    s->regs[R_GQSPI_GPIO] = 1;
    s->regs[R_GQSPI_LPBK_DLY_ADJ] = R_GQSPI_LPBK_DLY_ADJ_RESET;
    s->regs[R_GQSPI_MOD_ID] = R_GQSPI_MOD_ID_RESET;
    s->man_start_com_g = false;
    s->gqspi_irqline = 0;
    xlnx_zynqmp_qspips_update_ixr(s);
}

/* N way (num) in place bit striper. Lay out row wise bits (MSB to LSB)
 * column wise (from element 0 to N-1). num is the length of x, and dir
 * reverses the direction of the transform. Best illustrated by example:
 * Each digit in the below array is a single bit (num == 3):
 *
 * {{ 76543210, }  ----- stripe (dir == false) -----> {{ 741gdaFC, }
 *  { hgfedcba, }                                      { 630fcHEB, }
 *  { HGFEDCBA, }} <---- upstripe (dir == true) -----  { 52hebGDA, }}
 */

static inline void stripe8(uint8_t *x, int num, bool dir)
{
    uint8_t r[MAX_NUM_BUSSES];
    int idx[2] = {0, 0};
    int bit[2] = {0, 7};
    int d = dir;

    assert(num <= MAX_NUM_BUSSES);
    memset(r, 0, sizeof(uint8_t) * num);

    for (idx[0] = 0; idx[0] < num; ++idx[0]) {
        for (bit[0] = 7; bit[0] >= 0; bit[0]--) {
            r[idx[!d]] |= x[idx[d]] & 1 << bit[d] ? 1 << bit[!d] : 0;
            idx[1] = (idx[1] + 1) % num;
            if (!idx[1]) {
                bit[1]--;
            }
        }
    }
    memcpy(x, r, sizeof(uint8_t) * num);
}

static void xlnx_zynqmp_qspips_flush_fifo_g(XlnxZynqMPQSPIPS *s)
{
    while (s->regs[R_GQSPI_DATA_STS] || !fifo32_is_empty(&s->fifo_g)) {
        uint8_t tx_rx[2] = { 0 };
        int num_stripes = 1;
        uint8_t busses;
        int i;

        if (!s->regs[R_GQSPI_DATA_STS]) {
            uint8_t imm;

            s->regs[R_GQSPI_GF_SNAPSHOT] = fifo32_pop(&s->fifo_g);
            DB_PRINT_L(0, "GQSPI command: %x\n", s->regs[R_GQSPI_GF_SNAPSHOT]);
            if (!s->regs[R_GQSPI_GF_SNAPSHOT]) {
                DB_PRINT_L(0, "Dummy GQSPI Delay Command Entry, Do nothing");
                continue;
            }
            xlnx_zynqmp_qspips_update_cs_lines(s);

            imm = ARRAY_FIELD_EX32(s->regs, GQSPI_GF_SNAPSHOT, IMMEDIATE_DATA);
            if (!ARRAY_FIELD_EX32(s->regs, GQSPI_GF_SNAPSHOT, DATA_XFER)) {
                /* immedate transfer */
                if (ARRAY_FIELD_EX32(s->regs, GQSPI_GF_SNAPSHOT, TRANSMIT) ||
                    ARRAY_FIELD_EX32(s->regs, GQSPI_GF_SNAPSHOT, RECIEVE)) {
                    s->regs[R_GQSPI_DATA_STS] = 1;
                /* CS setup/hold - do nothing */
                } else {
                    s->regs[R_GQSPI_DATA_STS] = 0;
                }
            } else if (ARRAY_FIELD_EX32(s->regs, GQSPI_GF_SNAPSHOT, EXPONENT)) {
                if (imm > 31) {
                    qemu_log_mask(LOG_UNIMP, "QSPI exponential transfer too"
                                  " long - 2 ^ %" PRId8 " requested\n", imm);
                }
                s->regs[R_GQSPI_DATA_STS] = 1ul << imm;
            } else {
                s->regs[R_GQSPI_DATA_STS] = imm;
            }
        }
        /* Zero length transfer check */
        if (!s->regs[R_GQSPI_DATA_STS]) {
            continue;
        }
        if (ARRAY_FIELD_EX32(s->regs, GQSPI_GF_SNAPSHOT, RECIEVE) &&
            fifo8_is_full(&s->rx_fifo_g)) {
            /* No space in RX fifo for transfer - try again later */
            return;
        }
        if (ARRAY_FIELD_EX32(s->regs, GQSPI_GF_SNAPSHOT, STRIPE) &&
            (ARRAY_FIELD_EX32(s->regs, GQSPI_GF_SNAPSHOT, TRANSMIT) ||
             ARRAY_FIELD_EX32(s->regs, GQSPI_GF_SNAPSHOT, RECIEVE))) {
            num_stripes = 2;
        }
        if (!ARRAY_FIELD_EX32(s->regs, GQSPI_GF_SNAPSHOT, DATA_XFER)) {
            tx_rx[0] = ARRAY_FIELD_EX32(s->regs,
                                        GQSPI_GF_SNAPSHOT, IMMEDIATE_DATA);
        } else if (ARRAY_FIELD_EX32(s->regs, GQSPI_GF_SNAPSHOT, TRANSMIT)) {
            for (i = 0; i < num_stripes; ++i) {
                if (!fifo8_is_empty(&s->tx_fifo_g)) {
                    tx_rx[i] = fifo8_pop(&s->tx_fifo_g);
                    s->tx_fifo_g_align++;
                } else {
                    return;
                }
            }
        }
        if (num_stripes == 1) {
            /* mirror */
            tx_rx[1] = tx_rx[0];
        }
        busses = ARRAY_FIELD_EX32(s->regs, GQSPI_GF_SNAPSHOT, DATA_BUS_SELECT);
        for (i = 0; i < 2; ++i) {
            DB_PRINT_L(1, "bus %d tx = %02x\n", i, tx_rx[i]);
            tx_rx[i] = ssi_transfer(XILINX_SPIPS(s)->spi[i], tx_rx[i]);
            DB_PRINT_L(1, "bus %d rx = %02x\n", i, tx_rx[i]);
        }
        if (s->regs[R_GQSPI_DATA_STS] > 1 &&
            busses == 0x3 && num_stripes == 2) {
            s->regs[R_GQSPI_DATA_STS] -= 2;
        } else if (s->regs[R_GQSPI_DATA_STS] > 0) {
            s->regs[R_GQSPI_DATA_STS]--;
        }
        if (ARRAY_FIELD_EX32(s->regs, GQSPI_GF_SNAPSHOT, RECIEVE)) {
            for (i = 0; i < 2; ++i) {
                if (busses & (1 << i)) {
                    DB_PRINT_L(1, "bus %d push_byte = %02x\n", i, tx_rx[i]);
                    fifo8_push(&s->rx_fifo_g, tx_rx[i]);
                    s->rx_fifo_g_align++;
                }
            }
        }
        if (!s->regs[R_GQSPI_DATA_STS]) {
            for (; s->tx_fifo_g_align % 4; s->tx_fifo_g_align++) {
                fifo8_pop(&s->tx_fifo_g);
            }
            for (; s->rx_fifo_g_align % 4; s->rx_fifo_g_align++) {
                fifo8_push(&s->rx_fifo_g, 0);
            }
        }
    }
}

static int xilinx_spips_num_dummies(XilinxQSPIPS *qs, uint8_t command)
{
    if (!qs) {
        /* The SPI device is not a QSPI device */
        return -1;
    }

    switch (command) { /* check for dummies */
    case READ: /* no dummy bytes/cycles */
    case PP:
    case DPP:
    case QPP:
    case ERASE_4K:
    case ERASE_32K:
    case ERASE_SEC:
    case READ_4:
    case PP_4:
    case QPP_4:
    case ERASE4_4K:
    case ERASE4_32K:
    case ERASE4_SEC:
        return 0;
    case FAST_READ:
    case DOR:
    case QOR:
    case FAST_READ_4:
    case DOR_4:
    case QOR_4:
        return 1;
    case DIOR:
    case DIOR_4:
        return 2;
    case QIOR:
    case QIOR_4:
        return 4;
    case JEDEC_READ: /* Flash Register Read/Write CMD's */
    default:
        return -1;
    }
}

static inline uint8_t get_addr_length(XilinxSPIPS *s, uint8_t cmd)
{
   switch (cmd) {
   case PP_4:
   case QPP_4:
   case READ_4:
   case QIOR_4:
   case FAST_READ_4:
   case DOR_4:
   case QOR_4:
   case DIOR_4:
   case ERASE4_4K:
   case ERASE4_32K:
   case ERASE4_SEC:
       return 4;
   default:
       return (s->regs[R_CMND] & R_CMND_EXT_ADD) ? 4 : 3;
   }
}

static void xilinx_spips_flush_txfifo(XilinxSPIPS *s)
{
    int debug_level = 0;
    XilinxQSPIPS *q = (XilinxQSPIPS *) object_dynamic_cast(OBJECT(s),
                                                           TYPE_XILINX_QSPIPS);

    for (;;) {
        int i;
        uint8_t tx = 0;
        uint8_t tx_rx[MAX_NUM_BUSSES] = { 0 };
        uint8_t dummy_cycles = 0;
        uint8_t addr_length;

        if (fifo8_is_empty(&s->tx_fifo)) {
            xilinx_spips_update_ixr(s);
            return;
        } else if (s->snoop_state == SNOOP_STRIPING) {
            for (i = 0; i < num_effective_busses(s); ++i) {
                tx_rx[i] = fifo8_pop(&s->tx_fifo);
            }
            stripe8(tx_rx, num_effective_busses(s), false);
        } else if ( s->snoop_state == SNOOP_NONE ||
                    s->snoop_state >= SNOOP_ADDR) {
            tx = fifo8_pop(&s->tx_fifo);
            for (i = 0; i < num_effective_busses(s); ++i) {
                tx_rx[i] = tx;
            }
        } else {
            /* Extract a dummy byte and generate dummy cycles according to the
             * link state */
            tx = fifo8_pop(&s->tx_fifo);
            dummy_cycles = 8 / s->link_state;
        }

        for (i = 0; i < num_effective_busses(s); ++i) {
            int bus = num_effective_busses(s) - 1 - i;
            if (dummy_cycles) {
                int d;
                for (d = 0; d < dummy_cycles; ++d) {
                    tx_rx[0] = ssi_transfer(s->spi[bus], (uint32_t)tx_rx[0]);
                }
            } else {
                DB_PRINT_L(debug_level, "tx = %02x\n", tx_rx[i]);
                tx_rx[i] = ssi_transfer(s->spi[bus], (uint32_t)tx_rx[i]);
                DB_PRINT_L(debug_level, "rx = %02x\n", tx_rx[i]);
            }
        }

        if (s->regs[R_CMND] & R_CMND_RXFIFO_DRAIN) {
            DB_PRINT_L(debug_level, "dircarding drained rx byte\n");
            /* Do nothing */
        } else if (s->rx_discard) {
            DB_PRINT_L(debug_level, "dircarding discarded rx byte\n");
            s->rx_discard -= 8 / s->link_state;
        } else if (fifo8_is_full(&s->rx_fifo)) {
            s->regs[R_INTR_STATUS] |= IXR_RX_FIFO_OVERFLOW;
            DB_PRINT_L(0, "rx FIFO overflow");
        } else if (s->snoop_state == SNOOP_STRIPING) {
            stripe8(tx_rx, num_effective_busses(s), true);
            for (i = 0; i < num_effective_busses(s); ++i) {
                fifo8_push(&s->rx_fifo, (uint8_t)tx_rx[i]);
                DB_PRINT_L(debug_level, "pushing striped rx byte\n");
            }
        } else {
           DB_PRINT_L(debug_level, "pushing unstriped rx byte\n");
           fifo8_push(&s->rx_fifo, (uint8_t)tx_rx[0]);
        }

        if (s->link_state_next_when) {
            s->link_state_next_when--;
            if (!s->link_state_next_when) {
                s->link_state = s->link_state_next;
            }
        }

        DB_PRINT_L(debug_level, "initial snoop state: %x\n",
                   (unsigned)s->snoop_state);
        switch (s->snoop_state) {
        case (SNOOP_CHECKING):
            /* Store the count of dummy bytes in the txfifo */
            s->cmd_dummies = xilinx_spips_num_dummies(q, tx);
            addr_length = get_addr_length(s, tx);
            if (s->cmd_dummies < 0) {
                s->snoop_state = SNOOP_NONE;
            } else {
                s->snoop_state = SNOOP_ADDR + addr_length - 1;
            }
            switch (tx) {
            case DPP:
            case DOR:
            case DOR_4:
                s->link_state_next = 2;
                s->link_state_next_when = addr_length + s->cmd_dummies;
                break;
            case QPP:
            case QPP_4:
            case QOR:
            case QOR_4:
                s->link_state_next = 4;
                s->link_state_next_when = addr_length + s->cmd_dummies;
                break;
            case DIOR:
            case DIOR_4:
                s->link_state = 2;
                break;
            case QIOR:
            case QIOR_4:
                s->link_state = 4;
                break;
            }
            break;
        case (SNOOP_ADDR):
            /* Address has been transmitted, transmit dummy cycles now if
             * needed */
            if (s->cmd_dummies < 0) {
                s->snoop_state = SNOOP_NONE;
            } else {
                s->snoop_state = s->cmd_dummies;
            }
            break;
        case (SNOOP_STRIPING):
        case (SNOOP_NONE):
            /* Once we hit the boring stuff - squelch debug noise */
            if (!debug_level) {
                DB_PRINT_L(0, "squelching debug info ....\n");
                debug_level = 1;
            }
            break;
        default:
            s->snoop_state--;
        }
        DB_PRINT_L(debug_level, "final snoop state: %x\n",
                   (unsigned)s->snoop_state);
    }
}

static inline void tx_data_bytes(Fifo8 *fifo, uint32_t value, int num, bool be)
{
    int i;
    for (i = 0; i < num && !fifo8_is_full(fifo); ++i) {
        if (be) {
            fifo8_push(fifo, (uint8_t)(value >> 24));
            value <<= 8;
        } else {
            fifo8_push(fifo, (uint8_t)value);
            value >>= 8;
        }
    }
}

static void xilinx_spips_check_zero_pump(XilinxSPIPS *s)
{
    if (!s->regs[R_TRANSFER_SIZE]) {
        return;
    }
    if (!fifo8_is_empty(&s->tx_fifo) && s->regs[R_CMND] & R_CMND_PUSH_WAIT) {
        return;
    }
    /*
     * The zero pump must never fill tx fifo such that rx overflow is
     * possible
     */
    while (s->regs[R_TRANSFER_SIZE] &&
           s->rx_fifo.num + s->tx_fifo.num < RXFF_A_Q - 3) {
        /* endianess just doesn't matter when zero pumping */
        tx_data_bytes(&s->tx_fifo, 0, 4, false);
        s->regs[R_TRANSFER_SIZE] &= ~0x03ull;
        s->regs[R_TRANSFER_SIZE] -= 4;
    }
}

static void xilinx_spips_check_flush(XilinxSPIPS *s)
{
    if (s->man_start_com ||
        (!fifo8_is_empty(&s->tx_fifo) &&
         !(s->regs[R_CONFIG] & MAN_START_EN))) {
        xilinx_spips_check_zero_pump(s);
        xilinx_spips_flush_txfifo(s);
    }
    if (fifo8_is_empty(&s->tx_fifo) && !s->regs[R_TRANSFER_SIZE]) {
        s->man_start_com = false;
    }
    xilinx_spips_update_ixr(s);
}

static void xlnx_zynqmp_qspips_check_flush(XlnxZynqMPQSPIPS *s)
{
    bool gqspi_has_work = s->regs[R_GQSPI_DATA_STS] ||
                          !fifo32_is_empty(&s->fifo_g);

    if (ARRAY_FIELD_EX32(s->regs, GQSPI_SELECT, GENERIC_QSPI_EN)) {
        if (s->man_start_com_g || (gqspi_has_work &&
             !ARRAY_FIELD_EX32(s->regs, GQSPI_CNFG, GEN_FIFO_START_MODE))) {
            xlnx_zynqmp_qspips_flush_fifo_g(s);
        }
    } else {
        xilinx_spips_check_flush(XILINX_SPIPS(s));
    }
    if (!gqspi_has_work) {
        s->man_start_com_g = false;
    }
    xlnx_zynqmp_qspips_update_ixr(s);
}

static inline int rx_data_bytes(Fifo8 *fifo, uint8_t *value, int max)
{
    int i;

    for (i = 0; i < max && !fifo8_is_empty(fifo); ++i) {
        value[i] = fifo8_pop(fifo);
    }
    return max - i;
}

static const void *pop_buf(Fifo8 *fifo, uint32_t max, uint32_t *num)
{
    void *ret;

    if (max == 0 || max > fifo->num) {
        abort();
    }
    *num = MIN(fifo->capacity - fifo->head, max);
    ret = &fifo->data[fifo->head];
    fifo->head += *num;
    fifo->head %= fifo->capacity;
    fifo->num -= *num;
    return ret;
}

static void xlnx_zynqmp_qspips_notify(void *opaque)
{
    XlnxZynqMPQSPIPS *rq = XLNX_ZYNQMP_QSPIPS(opaque);
    XilinxSPIPS *s = XILINX_SPIPS(rq);
    Fifo8 *recv_fifo;

    if (ARRAY_FIELD_EX32(rq->regs, GQSPI_SELECT, GENERIC_QSPI_EN)) {
        if (!(ARRAY_FIELD_EX32(rq->regs, GQSPI_CNFG, MODE_EN) == 2)) {
            return;
        }
        recv_fifo = &rq->rx_fifo_g;
    } else {
        if (!(s->regs[R_CMND] & R_CMND_DMA_EN)) {
            return;
        }
        recv_fifo = &s->rx_fifo;
    }
    while (recv_fifo->num >= 4
           && stream_can_push(rq->dma, xlnx_zynqmp_qspips_notify, rq))
    {
        size_t ret;
        uint32_t num;
        const void *rxd;
        int len;

        len = recv_fifo->num >= rq->dma_burst_size ? rq->dma_burst_size :
                                                   recv_fifo->num;
        rxd = pop_buf(recv_fifo, len, &num);

        memcpy(rq->dma_buf, rxd, num);

<<<<<<< HEAD
        ret = stream_push(rq->dma, rq->dma_buf, num, 0);
=======
        ret = stream_push(rq->dma, rq->dma_buf, num, false);
>>>>>>> 0ffd3d64
        assert(ret == num);
        xlnx_zynqmp_qspips_check_flush(rq);
    }
}

static uint64_t xilinx_spips_read(void *opaque, hwaddr addr,
                                                        unsigned size)
{
    XilinxSPIPS *s = opaque;
    uint32_t mask = ~0;
    uint32_t ret;
    uint8_t rx_buf[4];
    int shortfall;

    addr >>= 2;
    switch (addr) {
    case R_CONFIG:
        mask = ~(R_CONFIG_RSVD | MAN_START_COM);
        break;
    case R_INTR_STATUS:
        ret = s->regs[addr] & IXR_ALL;
        s->regs[addr] = 0;
        DB_PRINT_L(0, "addr=" TARGET_FMT_plx " = %x\n", addr * 4, ret);
        xilinx_spips_update_ixr(s);
        return ret;
    case R_INTR_MASK:
        mask = IXR_ALL;
        break;
    case  R_EN:
        mask = 0x1;
        break;
    case R_SLAVE_IDLE_COUNT:
        mask = 0xFF;
        break;
    case R_MOD_ID:
        mask = 0x01FFFFFF;
        break;
    case R_INTR_EN:
    case R_INTR_DIS:
    case R_TX_DATA:
        mask = 0;
        break;
    case R_RX_DATA:
        memset(rx_buf, 0, sizeof(rx_buf));
        shortfall = rx_data_bytes(&s->rx_fifo, rx_buf, s->num_txrx_bytes);
        ret = s->regs[R_CONFIG] & R_CONFIG_ENDIAN ?
                        cpu_to_be32(*(uint32_t *)rx_buf) :
                        cpu_to_le32(*(uint32_t *)rx_buf);
        if (!(s->regs[R_CONFIG] & R_CONFIG_ENDIAN)) {
            ret <<= 8 * shortfall;
        }
        DB_PRINT_L(0, "addr=" TARGET_FMT_plx " = %x\n", addr * 4, ret);
        xilinx_spips_check_flush(s);
        xilinx_spips_update_ixr(s);
        return ret;
    }
    DB_PRINT_L(0, "addr=" TARGET_FMT_plx " = %x\n", addr * 4,
               s->regs[addr] & mask);
    return s->regs[addr] & mask;

}

static uint64_t xlnx_zynqmp_qspips_read(void *opaque,
                                        hwaddr addr, unsigned size)
{
    XlnxZynqMPQSPIPS *s = XLNX_ZYNQMP_QSPIPS(opaque);
    uint32_t reg = addr / 4;
    uint32_t ret;
    uint8_t rx_buf[4];
    int shortfall;

    if (reg <= R_MOD_ID) {
        return xilinx_spips_read(opaque, addr, size);
    } else {
        switch (reg) {
        case R_GQSPI_RXD:
            if (fifo8_is_empty(&s->rx_fifo_g)) {
                qemu_log_mask(LOG_GUEST_ERROR,
                              "Read from empty GQSPI RX FIFO\n");
                return 0;
            }
            memset(rx_buf, 0, sizeof(rx_buf));
            shortfall = rx_data_bytes(&s->rx_fifo_g, rx_buf,
                                      XILINX_SPIPS(s)->num_txrx_bytes);
            ret = ARRAY_FIELD_EX32(s->regs, GQSPI_CNFG, ENDIAN) ?
                  cpu_to_be32(*(uint32_t *)rx_buf) :
                  cpu_to_le32(*(uint32_t *)rx_buf);
            if (!ARRAY_FIELD_EX32(s->regs, GQSPI_CNFG, ENDIAN)) {
                ret <<= 8 * shortfall;
            }
            xlnx_zynqmp_qspips_check_flush(s);
            xlnx_zynqmp_qspips_update_ixr(s);
            return ret;
        default:
            return s->regs[reg];
        }
    }
}

static void xilinx_spips_write(void *opaque, hwaddr addr,
                                        uint64_t value, unsigned size)
{
    int mask = ~0;
    XilinxSPIPS *s = opaque;
    bool try_flush = true;

    DB_PRINT_L(0, "addr=" TARGET_FMT_plx " = %x\n", addr, (unsigned)value);
    addr >>= 2;
    switch (addr) {
    case R_CONFIG:
        mask = ~(R_CONFIG_RSVD | MAN_START_COM);
        if ((value & MAN_START_COM) && (s->regs[R_CONFIG] & MAN_START_EN)) {
            s->man_start_com = true;
        }
        break;
    case R_INTR_STATUS:
        mask = IXR_ALL;
        s->regs[R_INTR_STATUS] &= ~(mask & value);
        goto no_reg_update;
    case R_INTR_DIS:
        mask = IXR_ALL;
        s->regs[R_INTR_MASK] &= ~(mask & value);
        goto no_reg_update;
    case R_INTR_EN:
        mask = IXR_ALL;
        s->regs[R_INTR_MASK] |= mask & value;
        goto no_reg_update;
    case R_EN:
        mask = 0x1;
        break;
    case R_SLAVE_IDLE_COUNT:
        mask = 0xFF;
        break;
    case R_RX_DATA:
    case R_INTR_MASK:
    case R_MOD_ID:
        mask = 0;
        break;
    case R_TX_DATA:
        tx_data_bytes(&s->tx_fifo, (uint32_t)value, s->num_txrx_bytes,
                      s->regs[R_CONFIG] & R_CONFIG_ENDIAN);
        goto no_reg_update;
    case R_TXD1:
        tx_data_bytes(&s->tx_fifo, (uint32_t)value, 1,
                      s->regs[R_CONFIG] & R_CONFIG_ENDIAN);
        goto no_reg_update;
    case R_TXD2:
        tx_data_bytes(&s->tx_fifo, (uint32_t)value, 2,
                      s->regs[R_CONFIG] & R_CONFIG_ENDIAN);
        goto no_reg_update;
    case R_TXD3:
        tx_data_bytes(&s->tx_fifo, (uint32_t)value, 3,
                      s->regs[R_CONFIG] & R_CONFIG_ENDIAN);
        goto no_reg_update;
    /* Skip SPI bus update for below registers writes */
    case R_GPIO:
    case R_LPBK_DLY_ADJ:
    case R_IOU_TAPDLY_BYPASS:
    case R_DUMMY_CYCLE_EN:
    case R_ECO:
        try_flush = false;
        break;
    }
    s->regs[addr] = (s->regs[addr] & ~mask) | (value & mask);
no_reg_update:
    if (try_flush) {
        xilinx_spips_update_cs_lines(s);
        xilinx_spips_check_flush(s);
        xilinx_spips_update_cs_lines(s);
        xilinx_spips_update_ixr(s);
    }
}

static const MemoryRegionOps spips_ops = {
    .read = xilinx_spips_read,
    .write = xilinx_spips_write,
    .endianness = DEVICE_LITTLE_ENDIAN,
};

static void xilinx_qspips_invalidate_mmio_ptr(XilinxQSPIPS *q)
{
    q->lqspi_cached_addr = ~0ULL;
}

static void xilinx_qspips_write(void *opaque, hwaddr addr,
                                uint64_t value, unsigned size)
{
    XilinxQSPIPS *q = XILINX_QSPIPS(opaque);
    XilinxSPIPS *s = XILINX_SPIPS(opaque);

    uint32_t lqspi_cfg_old = s->regs[R_LQSPI_CFG];

    xilinx_spips_write(opaque, addr, value, size);
    addr >>= 2;

    if (addr == R_LQSPI_CFG &&
               ((lqspi_cfg_old ^ value) & ~LQSPI_CFG_U_PAGE)) {
        q->lqspi_cached_addr = ~0ULL;
        if (q->lqspi_size) {
            uint32_t src = q->lqspi_src;
            uint32_t dst = q->lqspi_dst;
            uint32_t btt = q->lqspi_size;

            assert(!(btt % LQSPI_HACK_CHUNK_SIZE));
            fprintf(stderr, "QEMU: Syncing LQSPI - this may be slow "
                    "(1 \".\" / MByte):");

            while (btt) {
                uint8_t lqspi_hack_buf[LQSPI_HACK_CHUNK_SIZE];
                dma_memory_read(q->hack_as, src, lqspi_hack_buf,
                                LQSPI_HACK_CHUNK_SIZE);
                dma_memory_write(q->hack_as, dst, lqspi_hack_buf,
                                 LQSPI_HACK_CHUNK_SIZE);
                fprintf(stderr, ".");
                btt -= LQSPI_HACK_CHUNK_SIZE;
                src += LQSPI_HACK_CHUNK_SIZE;
                dst += LQSPI_HACK_CHUNK_SIZE;
            }
            fprintf(stderr, "\n");
        }
    }
    if (s->regs[R_CMND] & R_CMND_RXFIFO_DRAIN) {
        fifo8_reset(&s->rx_fifo);
    }
    if (s->regs[R_CMND] & R_CMND_RXFIFO_DRAIN) {
        fifo8_reset(&s->rx_fifo);
    }
}

static void xlnx_zynqmp_qspips_write(void *opaque, hwaddr addr,
                                        uint64_t value, unsigned size)
{
    XlnxZynqMPQSPIPS *s = XLNX_ZYNQMP_QSPIPS(opaque);
    uint32_t reg = addr / 4;

    if (reg <= R_MOD_ID) {
        xilinx_qspips_write(opaque, addr, value, size);
    } else {
        switch (reg) {
        case R_GQSPI_CNFG:
            if (FIELD_EX32(value, GQSPI_CNFG, GEN_FIFO_START) &&
                ARRAY_FIELD_EX32(s->regs, GQSPI_CNFG, GEN_FIFO_START_MODE)) {
                s->man_start_com_g = true;
            }
            s->regs[reg] = value & ~(R_GQSPI_CNFG_GEN_FIFO_START_MASK);
            break;
        case R_GQSPI_GEN_FIFO:
            if (!fifo32_is_full(&s->fifo_g)) {
                fifo32_push(&s->fifo_g, value);
            }
            break;
        case R_GQSPI_TXD:
            tx_data_bytes(&s->tx_fifo_g, (uint32_t)value, 4,
                          ARRAY_FIELD_EX32(s->regs, GQSPI_CNFG, ENDIAN));
            break;
        case R_GQSPI_FIFO_CTRL:
            if (FIELD_EX32(value, GQSPI_FIFO_CTRL, GENERIC_FIFO_RESET)) {
                fifo32_reset(&s->fifo_g);
            }
            if (FIELD_EX32(value, GQSPI_FIFO_CTRL, TX_FIFO_RESET)) {
                fifo8_reset(&s->tx_fifo_g);
            }
            if (FIELD_EX32(value, GQSPI_FIFO_CTRL, RX_FIFO_RESET)) {
                fifo8_reset(&s->rx_fifo_g);
            }
            break;
        case R_GQSPI_IDR:
            s->regs[R_GQSPI_IMR] |= value;
            break;
        case R_GQSPI_IER:
            s->regs[R_GQSPI_IMR] &= ~value;
            break;
        case R_GQSPI_ISR:
            s->regs[R_GQSPI_ISR] &= ~value;
            break;
        case R_GQSPI_IMR:
        case R_GQSPI_RXD:
        case R_GQSPI_GF_SNAPSHOT:
        case R_GQSPI_MOD_ID:
            break;
        default:
            s->regs[reg] = value;
            break;
        }
        xlnx_zynqmp_qspips_update_cs_lines(s);
        xlnx_zynqmp_qspips_check_flush(s);
        xlnx_zynqmp_qspips_update_cs_lines(s);
        xlnx_zynqmp_qspips_update_ixr(s);
    }
    xlnx_zynqmp_qspips_notify(s);
}

static const MemoryRegionOps qspips_ops = {
    .read = xilinx_spips_read,
    .write = xilinx_qspips_write,
    .endianness = DEVICE_LITTLE_ENDIAN,
};

static const MemoryRegionOps xlnx_zynqmp_qspips_ops = {
    .read = xlnx_zynqmp_qspips_read,
    .write = xlnx_zynqmp_qspips_write,
    .endianness = DEVICE_LITTLE_ENDIAN,
};

#define LQSPI_CACHE_SIZE 1024

static void lqspi_load_cache(void *opaque, hwaddr addr)
{
    XilinxQSPIPS *q = opaque;
    XilinxSPIPS *s = opaque;
    int i;
    int flash_addr = ((addr & ~(LQSPI_CACHE_SIZE - 1))
                   / num_effective_busses(s));
    int slave = flash_addr >> LQSPI_ADDRESS_BITS;
    int cache_entry = 0;
    uint32_t u_page_save = s->regs[R_LQSPI_STS] & ~LQSPI_CFG_U_PAGE;

    if (addr < q->lqspi_cached_addr ||
            addr > q->lqspi_cached_addr + LQSPI_CACHE_SIZE - 4) {
        xilinx_qspips_invalidate_mmio_ptr(q);
        s->regs[R_LQSPI_STS] &= ~LQSPI_CFG_U_PAGE;
        s->regs[R_LQSPI_STS] |= slave ? LQSPI_CFG_U_PAGE : 0;

        DB_PRINT_L(0, "config reg status: %08x\n", s->regs[R_LQSPI_CFG]);

        fifo8_reset(&s->tx_fifo);
        fifo8_reset(&s->rx_fifo);

        /* instruction */
        DB_PRINT_L(0, "pushing read instruction: %02x\n",
                   (unsigned)(uint8_t)(s->regs[R_LQSPI_CFG] &
                                       LQSPI_CFG_INST_CODE));
        fifo8_push(&s->tx_fifo, s->regs[R_LQSPI_CFG] & LQSPI_CFG_INST_CODE);
        /* read address */
        DB_PRINT_L(0, "pushing read address %06x\n", flash_addr);
        if (s->regs[R_LQSPI_CFG] & LQSPI_CFG_ADDR4) {
            fifo8_push(&s->tx_fifo, (uint8_t)(flash_addr >> 24));
        }
        fifo8_push(&s->tx_fifo, (uint8_t)(flash_addr >> 16));
        fifo8_push(&s->tx_fifo, (uint8_t)(flash_addr >> 8));
        fifo8_push(&s->tx_fifo, (uint8_t)flash_addr);
        /* mode bits */
        if (s->regs[R_LQSPI_CFG] & LQSPI_CFG_MODE_EN) {
            fifo8_push(&s->tx_fifo, extract32(s->regs[R_LQSPI_CFG],
                                              LQSPI_CFG_MODE_SHIFT,
                                              LQSPI_CFG_MODE_WIDTH));
        }
        /* dummy bytes */
        for (i = 0; i < (extract32(s->regs[R_LQSPI_CFG], LQSPI_CFG_DUMMY_SHIFT,
                                   LQSPI_CFG_DUMMY_WIDTH)); ++i) {
            DB_PRINT_L(0, "pushing dummy byte\n");
            fifo8_push(&s->tx_fifo, 0);
        }
        xilinx_spips_update_cs_lines(s);
        xilinx_spips_flush_txfifo(s);
        fifo8_reset(&s->rx_fifo);

        DB_PRINT_L(0, "starting QSPI data read\n");

        while (cache_entry < LQSPI_CACHE_SIZE) {
            for (i = 0; i < 64; ++i) {
                tx_data_bytes(&s->tx_fifo, 0, 1, false);
            }
            xilinx_spips_flush_txfifo(s);
            for (i = 0; i < 64; ++i) {
                rx_data_bytes(&s->rx_fifo, &q->lqspi_buf[cache_entry++], 1);
            }
        }

        s->regs[R_LQSPI_STS] &= ~LQSPI_CFG_U_PAGE;
        s->regs[R_LQSPI_STS] |= u_page_save;
        xilinx_spips_update_cs_lines(s);

        q->lqspi_cached_addr = flash_addr * num_effective_busses(s);
    }
}

static MemTxResult lqspi_read(void *opaque, hwaddr addr, uint64_t *value,
                              unsigned size, MemTxAttrs attrs)
{
    XilinxQSPIPS *q = XILINX_QSPIPS(opaque);

    if (addr >= q->lqspi_cached_addr &&
            addr <= q->lqspi_cached_addr + LQSPI_CACHE_SIZE - 4) {
        uint8_t *retp = &q->lqspi_buf[addr - q->lqspi_cached_addr];
        *value = cpu_to_le32(*(uint32_t *)retp);
        DB_PRINT_L(1, "addr: %08" HWADDR_PRIx ", data: %08" PRIx64 "\n",
                   addr, *value);
        return MEMTX_OK;
    }

    lqspi_load_cache(opaque, addr);
    return lqspi_read(opaque, addr, value, size, attrs);
}

static MemTxResult lqspi_write(void *opaque, hwaddr offset, uint64_t value,
                               unsigned size, MemTxAttrs attrs)
{
    /*
     * From UG1085, Chapter 24 (Quad-SPI controllers):
     * - Writes are ignored
     * - AXI writes generate an external AXI slave error (SLVERR)
     */
    qemu_log_mask(LOG_GUEST_ERROR, "%s Unexpected %u-bit access to 0x%" PRIx64
                                   " (value: 0x%" PRIx64 "\n",
                  __func__, size << 3, offset, value);

    return MEMTX_ERROR;
}

static const MemoryRegionOps lqspi_ops = {
    .read_with_attrs = lqspi_read,
    .write_with_attrs = lqspi_write,
    .endianness = DEVICE_NATIVE_ENDIAN,
    .impl = {
        .min_access_size = 1,
        .max_access_size = 4,
    },
    .valid = {
        .min_access_size = 1,
        .max_access_size = 4
    }
};

static void xilinx_spips_realize(DeviceState *dev, Error **errp)
{
    XilinxSPIPS *s = XILINX_SPIPS(dev);
    SysBusDevice *sbd = SYS_BUS_DEVICE(dev);
    XilinxSPIPSClass *xsc = XILINX_SPIPS_GET_CLASS(s);
    qemu_irq *cs;
    int i;

    DB_PRINT_L(0, "realized spips\n");

    if (s->num_busses > MAX_NUM_BUSSES) {
        error_setg(errp,
                   "requested number of SPI busses %u exceeds maximum %d",
                   s->num_busses, MAX_NUM_BUSSES);
        return;
    }
    if (s->num_busses < MIN_NUM_BUSSES) {
        error_setg(errp,
                   "requested number of SPI busses %u is below minimum %d",
                   s->num_busses, MIN_NUM_BUSSES);
        return;
    }

    s->spi = g_new(SSIBus *, s->num_busses);
    for (i = 0; i < s->num_busses; ++i) {
        char bus_name[16];
        snprintf(bus_name, 16, "spi%d", i);
        s->spi[i] = ssi_create_bus(dev, bus_name);
    }

    s->cs_lines = g_new0(qemu_irq, s->num_cs * s->num_busses);
    s->cs_lines_state = g_new0(bool, s->num_cs * s->num_busses);
    for (i = 0, cs = s->cs_lines; i < s->num_busses; ++i, cs += s->num_cs) {
        ssi_auto_connect_slaves(DEVICE(s), cs, s->spi[i]);
    }

    sysbus_init_irq(sbd, &s->irq);
    qdev_init_gpio_out(dev, s->cs_lines, s->num_cs * s->num_busses);

    memory_region_init_io(&s->iomem, OBJECT(s), xsc->reg_ops, s,
                          "spi", XLNX_ZYNQMP_SPIPS_R_MAX * 4);
    sysbus_init_mmio(sbd, &s->iomem);

    s->irqline = -1;

    fifo8_create(&s->rx_fifo, xsc->rx_fifo_size);
    fifo8_create(&s->tx_fifo, xsc->tx_fifo_size);
}

static void xilinx_qspips_realize(DeviceState *dev, Error **errp)
{
    XilinxSPIPS *s = XILINX_SPIPS(dev);
    XilinxQSPIPS *q = XILINX_QSPIPS(dev);
    SysBusDevice *sbd = SYS_BUS_DEVICE(dev);

    DB_PRINT_L(0, "realized qspips\n");

    s->num_busses = 2;
    s->num_cs = 2;
    s->num_txrx_bytes = 4;

    xilinx_spips_realize(dev, errp);
    q->hack_as = q->hack_dma ? address_space_init_shareable(q->hack_dma,
                NULL) : &address_space_memory;
    memory_region_init_io(&s->mmlqspi, OBJECT(s), &lqspi_ops, s, "lqspi",
                          (1 << LQSPI_ADDRESS_BITS) * 2);
    sysbus_init_mmio(sbd, &s->mmlqspi);

    q->lqspi_cached_addr = ~0ULL;
}

static void xlnx_zynqmp_qspips_init(Object *obj)
{
    XlnxZynqMPQSPIPS *rq = XLNX_ZYNQMP_QSPIPS(obj);

    object_property_add_link(obj, "stream-connected-dma", TYPE_STREAM_SLAVE,
                             (Object **)&rq->dma,
                             object_property_allow_set_link,
                             OBJ_PROP_LINK_STRONG,
                             NULL);
}

static void xlnx_zynqmp_qspips_realize(DeviceState *dev, Error **errp)
{
    XlnxZynqMPQSPIPS *s = XLNX_ZYNQMP_QSPIPS(dev);
    XilinxSPIPSClass *xsc = XILINX_SPIPS_GET_CLASS(s);

    if (s->dma_burst_size > QSPI_DMA_MAX_BURST_SIZE) {
        error_setg(errp,
                   "qspi dma burst size %u exceeds maximum limit %d",
                   s->dma_burst_size, QSPI_DMA_MAX_BURST_SIZE);
        return;
    }
    xilinx_qspips_realize(dev, errp);
    fifo8_create(&s->rx_fifo_g, xsc->rx_fifo_size);
    fifo8_create(&s->tx_fifo_g, xsc->tx_fifo_size);
    fifo32_create(&s->fifo_g, 32);
}

static int xilinx_spips_post_load(void *opaque, int version_id)
{
    xilinx_spips_update_ixr((XilinxSPIPS *)opaque);
    xilinx_spips_update_cs_lines((XilinxSPIPS *)opaque);
    return 0;
}

static const VMStateDescription vmstate_xilinx_spips = {
    .name = "xilinx_spips",
    .version_id = 2,
    .minimum_version_id = 2,
    .post_load = xilinx_spips_post_load,
    .fields = (VMStateField[]) {
        VMSTATE_FIFO8(tx_fifo, XilinxSPIPS),
        VMSTATE_FIFO8(rx_fifo, XilinxSPIPS),
        VMSTATE_UINT32_ARRAY(regs, XilinxSPIPS, XLNX_SPIPS_R_MAX),
        VMSTATE_UINT8(snoop_state, XilinxSPIPS),
        VMSTATE_END_OF_LIST()
    }
};

static int xlnx_zynqmp_qspips_post_load(void *opaque, int version_id)
{
    XlnxZynqMPQSPIPS *s = (XlnxZynqMPQSPIPS *)opaque;
    XilinxSPIPS *qs = XILINX_SPIPS(s);

    if (ARRAY_FIELD_EX32(s->regs, GQSPI_SELECT, GENERIC_QSPI_EN) &&
        fifo8_is_empty(&qs->rx_fifo) && fifo8_is_empty(&qs->tx_fifo)) {
        xlnx_zynqmp_qspips_update_ixr(s);
        xlnx_zynqmp_qspips_update_cs_lines(s);
    }
    return 0;
}

static const VMStateDescription vmstate_xilinx_qspips = {
    .name = "xilinx_qspips",
    .version_id = 1,
    .minimum_version_id = 1,
    .fields = (VMStateField[]) {
        VMSTATE_STRUCT(parent_obj, XilinxQSPIPS, 0,
                       vmstate_xilinx_spips, XilinxSPIPS),
        VMSTATE_END_OF_LIST()
    }
};

static const VMStateDescription vmstate_xlnx_zynqmp_qspips = {
    .name = "xlnx_zynqmp_qspips",
    .version_id = 1,
    .minimum_version_id = 1,
    .post_load = xlnx_zynqmp_qspips_post_load,
    .fields = (VMStateField[]) {
        VMSTATE_STRUCT(parent_obj, XlnxZynqMPQSPIPS, 0,
                       vmstate_xilinx_qspips, XilinxQSPIPS),
        VMSTATE_FIFO8(tx_fifo_g, XlnxZynqMPQSPIPS),
        VMSTATE_FIFO8(rx_fifo_g, XlnxZynqMPQSPIPS),
        VMSTATE_FIFO32(fifo_g, XlnxZynqMPQSPIPS),
        VMSTATE_UINT32_ARRAY(regs, XlnxZynqMPQSPIPS, XLNX_ZYNQMP_SPIPS_R_MAX),
        VMSTATE_END_OF_LIST()
    }
};

static Property xilinx_zynqmp_qspips_properties[] = {
    DEFINE_PROP_UINT32("dma-burst-size", XlnxZynqMPQSPIPS, dma_burst_size, 64),
    DEFINE_PROP_END_OF_LIST(),
};

static Property xilinx_qspips_properties[] = {
    DEFINE_PROP_UINT32("lqspi-size", XilinxQSPIPS, lqspi_size, 0),
    DEFINE_PROP_UINT32("lqspi-src", XilinxQSPIPS, lqspi_src, 0),
    DEFINE_PROP_UINT32("lqspi-dst", XilinxQSPIPS, lqspi_dst, 0),
    /* We had to turn this off for 2.10 as it is not compatible with migration.
     * It can be enabled but will prevent the device to be migrated.
     * This will go aways when a fix will be released.
     */
    DEFINE_PROP_BOOL("x-mmio-exec", XilinxQSPIPS, mmio_execution_enabled,
                     false),
    DEFINE_PROP_END_OF_LIST(),
};

static Property xilinx_spips_properties[] = {
    DEFINE_PROP_UINT8("num-busses", XilinxSPIPS, num_busses, 1),
    DEFINE_PROP_UINT8("num-ss-bits", XilinxSPIPS, num_cs, 4),
    DEFINE_PROP_UINT8("num-txrx-bytes", XilinxSPIPS, num_txrx_bytes, 1),
    DEFINE_PROP_END_OF_LIST(),
};

static void xilinx_qspips_init(Object *obj)
{
    XilinxQSPIPS *q = XILINX_QSPIPS(obj);

    object_property_add_link(obj, "dma", TYPE_MEMORY_REGION,
                             (Object **) &q->hack_dma,
                             qdev_prop_allow_set_link_before_realize,
                             OBJ_PROP_LINK_STRONG,
                             &error_abort);
}

static void xilinx_qspips_class_init(ObjectClass *klass, void * data)
{
    DeviceClass *dc = DEVICE_CLASS(klass);
    XilinxSPIPSClass *xsc = XILINX_SPIPS_CLASS(klass);

    dc->realize = xilinx_qspips_realize;
    device_class_set_props(dc, xilinx_qspips_properties);
    xsc->reg_ops = &qspips_ops;
    xsc->rx_fifo_size = RXFF_A_Q;
    xsc->tx_fifo_size = TXFF_A_Q;
}

static void xilinx_spips_class_init(ObjectClass *klass, void *data)
{
    DeviceClass *dc = DEVICE_CLASS(klass);
    XilinxSPIPSClass *xsc = XILINX_SPIPS_CLASS(klass);

    dc->realize = xilinx_spips_realize;
    dc->reset = xilinx_spips_reset;
    device_class_set_props(dc, xilinx_spips_properties);
    dc->vmsd = &vmstate_xilinx_spips;

    xsc->reg_ops = &spips_ops;
    xsc->rx_fifo_size = RXFF_A;
    xsc->tx_fifo_size = TXFF_A;
}

static void xlnx_zynqmp_qspips_class_init(ObjectClass *klass, void * data)
{
    DeviceClass *dc = DEVICE_CLASS(klass);
    XilinxSPIPSClass *xsc = XILINX_SPIPS_CLASS(klass);

    dc->realize = xlnx_zynqmp_qspips_realize;
    dc->reset = xlnx_zynqmp_qspips_reset;
    dc->vmsd = &vmstate_xlnx_zynqmp_qspips;
    device_class_set_props(dc, xilinx_zynqmp_qspips_properties);
    xsc->reg_ops = &xlnx_zynqmp_qspips_ops;
    xsc->rx_fifo_size = RXFF_A_Q;
    xsc->tx_fifo_size = TXFF_A_Q;
}

static const TypeInfo xilinx_spips_info = {
    .name  = TYPE_XILINX_SPIPS,
    .parent = TYPE_SYS_BUS_DEVICE,
    .instance_size  = sizeof(XilinxSPIPS),
    .class_init = xilinx_spips_class_init,
    .class_size = sizeof(XilinxSPIPSClass),
};

static const TypeInfo xilinx_qspips_info = {
    .name  = TYPE_XILINX_QSPIPS,
    .parent = TYPE_XILINX_SPIPS,
    .instance_size  = sizeof(XilinxQSPIPS),
    .class_init = xilinx_qspips_class_init,
    .instance_init = xilinx_qspips_init,
};

static const TypeInfo xlnx_zynqmp_qspips_info = {
    .name  = TYPE_XLNX_ZYNQMP_QSPIPS,
    .parent = TYPE_XILINX_QSPIPS,
    .instance_size  = sizeof(XlnxZynqMPQSPIPS),
    .instance_init  = xlnx_zynqmp_qspips_init,
    .class_init = xlnx_zynqmp_qspips_class_init,
};

static void xilinx_spips_register_types(void)
{
    type_register_static(&xilinx_spips_info);
    type_register_static(&xilinx_qspips_info);
    type_register_static(&xlnx_zynqmp_qspips_info);
}

type_init(xilinx_spips_register_types)<|MERGE_RESOLUTION|>--- conflicted
+++ resolved
@@ -882,11 +882,7 @@
 
         memcpy(rq->dma_buf, rxd, num);
 
-<<<<<<< HEAD
-        ret = stream_push(rq->dma, rq->dma_buf, num, 0);
-=======
         ret = stream_push(rq->dma, rq->dma_buf, num, false);
->>>>>>> 0ffd3d64
         assert(ret == num);
         xlnx_zynqmp_qspips_check_flush(rq);
     }
