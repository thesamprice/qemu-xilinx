/*
 * QEMU Synchronous Serial Interface support
 *
 * Copyright (c) 2009 CodeSourcery.
 * Copyright (c) 2012 Peter A.G. Crosthwaite (peter.crosthwaite@petalogix.com)
 * Copyright (c) 2012 PetaLogix Pty Ltd.
 * Written by Paul Brook
 *
 * This code is licensed under the GNU GPL v2.
 *
 * Contributions after 2012-01-13 are licensed under the terms of the
 * GNU GPL, version 2 or (at your option) any later version.
 */

#include "qemu/osdep.h"
#include "hw/ssi/ssi.h"
#include "qapi/error.h"
#include "hw/fdt_generic_util.h"
#include "migration/vmstate.h"
#include "qemu/module.h"
#include "qapi/error.h"

struct SSIBus {
    BusState parent_obj;
};

#define TYPE_SSI_BUS "SSI"
#define SSI_BUS(obj) OBJECT_CHECK(SSIBus, (obj), TYPE_SSI_BUS)

static const TypeInfo ssi_bus_info = {
    .name = TYPE_SSI_BUS,
    .parent = TYPE_BUS,
    .instance_size = sizeof(SSIBus),
};

static void ssi_cs_default(void *opaque, int n, int level)
{
    SSISlave *s = SSI_SLAVE(opaque);
    bool cs = !!level;
    assert(n == 0);
    if (s->cs != cs) {
        SSISlaveClass *ssc = SSI_SLAVE_GET_CLASS(s);
        if (ssc->set_cs) {
            ssc->set_cs(s, cs);
        }
    }
    s->cs = cs;
}

static uint32_t ssi_transfer_raw_default(SSISlave *dev, uint32_t val)
{
    SSISlaveClass *ssc = SSI_SLAVE_GET_CLASS(dev);

    if ((dev->cs && ssc->cs_polarity == SSI_CS_HIGH) ||
            (!dev->cs && ssc->cs_polarity == SSI_CS_LOW) ||
            ssc->cs_polarity == SSI_CS_NONE) {
        return ssc->transfer(dev, val);
    }
    return 0;
}

static bool ssi_slave_parse_reg(FDTGenericMMap *obj, FDTGenericRegPropInfo reg,
                                Error **errp)
{
    SSISlave *s = SSI_SLAVE(obj);
    SSISlaveClass *ssc = SSI_SLAVE_GET_CLASS(s);
    DeviceState *parent = DEVICE(reg.parents[0]);
    BusState *parent_bus;
    char bus_name[16];

    if (!parent) {
        /* Not much we can do here but aborting.  */
        error_setg(&error_fatal, "%s: No SSI Parent", DEVICE(s)->id);
    }

    if (!parent->realized) {
        return true;
    }

    if (ssc->transfer_raw == ssi_transfer_raw_default &&
        ssc->cs_polarity != SSI_CS_NONE) {
        qdev_connect_gpio_out(parent, reg.a[0],
                              qdev_get_gpio_in_named(DEVICE(s),
                                                     SSI_GPIO_CS, 0));
    }

    snprintf(bus_name, 16, "spi%" PRIx64, reg.b[0]);
    parent_bus = qdev_get_child_bus(parent, bus_name);
    if (!parent_bus) {
        /* Not every spi bus ends with a numeral
         * so try just the name as well
         */
        snprintf(bus_name, 16, "spi");
        parent_bus = qdev_get_child_bus(parent, bus_name);
    }
    qdev_set_parent_bus(DEVICE(s), parent_bus);
    return false;
}

static void ssi_slave_realize(DeviceState *dev, Error **errp)
{
    SSISlave *s = SSI_SLAVE(dev);
    SSISlaveClass *ssc = SSI_SLAVE_GET_CLASS(s);

    if (ssc->transfer_raw == ssi_transfer_raw_default &&
            ssc->cs_polarity != SSI_CS_NONE) {
        qdev_init_gpio_in_named(dev, ssi_cs_default, SSI_GPIO_CS, 1);
    }

    ssc->realize(s, errp);
}

static void ssi_slave_class_init(ObjectClass *klass, void *data)
{
    SSISlaveClass *ssc = SSI_SLAVE_CLASS(klass);
    DeviceClass *dc = DEVICE_CLASS(klass);
    FDTGenericMMapClass *fmc = FDT_GENERIC_MMAP_CLASS(klass);

    dc->realize = ssi_slave_realize;
    dc->bus_type = TYPE_SSI_BUS;
    if (!ssc->transfer_raw) {
        ssc->transfer_raw = ssi_transfer_raw_default;
    }
    fmc->parse_reg = ssi_slave_parse_reg;
}

static const TypeInfo ssi_slave_info = {
    .name = TYPE_SSI_SLAVE,
    .parent = TYPE_DEVICE,
    .class_init = ssi_slave_class_init,
    .class_size = sizeof(SSISlaveClass),
    .interfaces = (InterfaceInfo []) {
        { TYPE_FDT_GENERIC_MMAP },
        {},
    },
    .abstract = true,
};

bool ssi_realize_and_unref(DeviceState *dev, SSIBus *bus, Error **errp)
{
    return qdev_realize_and_unref(dev, &bus->parent_obj, errp);
}

DeviceState *ssi_create_slave(SSIBus *bus, const char *name)
{
    DeviceState *dev = qdev_new(name);

    ssi_realize_and_unref(dev, bus, &error_fatal);
    return dev;
}

SSIBus *ssi_create_bus(DeviceState *parent, const char *name)
{
    BusState *bus;
    bus = qbus_create(TYPE_SSI_BUS, parent, name);
    return SSI_BUS(bus);
}

uint32_t ssi_transfer(SSIBus *bus, uint32_t val)
{
    BusState *b = BUS(bus);
    BusChild *kid;
    SSISlaveClass *ssc;
    uint32_t r = 0;

    QTAILQ_FOREACH(kid, &b->children, sibling) {
        SSISlave *slave = SSI_SLAVE(kid->child);
        ssc = SSI_SLAVE_GET_CLASS(slave);
        r |= ssc->transfer_raw(slave, val);
    }

    return r;
}

const VMStateDescription vmstate_ssi_slave = {
    .name = "SSISlave",
    .version_id = 1,
    .minimum_version_id = 1,
    .fields = (VMStateField[]) {
        VMSTATE_BOOL(cs, SSISlave),
        VMSTATE_END_OF_LIST()
    }
};

static void ssi_slave_register_types(void)
{
    type_register_static(&ssi_bus_info);
    type_register_static(&ssi_slave_info);
}

<<<<<<< HEAD
type_init(ssi_slave_register_types)

typedef struct SSIAutoConnectArg {
    qemu_irq **cs_linep;
    SSIBus *bus;
} SSIAutoConnectArg;

static int ssi_auto_connect_slave(Object *child, void *opaque)
{
    SSIAutoConnectArg *arg = opaque;
    SSISlave *dev = (SSISlave *)object_dynamic_cast(child, TYPE_SSI_SLAVE);
    qemu_irq cs_line;

    if (!dev || qdev_get_parent_bus(DEVICE(dev))) {
        return 0;
    }

    cs_line = qdev_get_gpio_in_named(DEVICE(dev), SSI_GPIO_CS, 0);
    qdev_set_parent_bus(DEVICE(dev), BUS(arg->bus));
    **arg->cs_linep = cs_line;
    (*arg->cs_linep)++;
    return 0;
}

void ssi_auto_connect_slaves(DeviceState *parent, qemu_irq *cs_line,
                             SSIBus *bus)
{
    SSIAutoConnectArg arg = {
        .cs_linep = &cs_line,
        .bus = bus
    };

    object_child_foreach(OBJECT(parent), ssi_auto_connect_slave, &arg);
}
=======
type_init(ssi_slave_register_types)
>>>>>>> 00ce6c36
<|MERGE_RESOLUTION|>--- conflicted
+++ resolved
@@ -188,7 +188,6 @@
     type_register_static(&ssi_slave_info);
 }
 
-<<<<<<< HEAD
 type_init(ssi_slave_register_types)
 
 typedef struct SSIAutoConnectArg {
@@ -222,7 +221,4 @@
     };
 
     object_child_foreach(OBJECT(parent), ssi_auto_connect_slave, &arg);
-}
-=======
-type_init(ssi_slave_register_types)
->>>>>>> 00ce6c36
+}