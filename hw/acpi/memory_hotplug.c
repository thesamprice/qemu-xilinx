--- conflicted
+++ resolved
@@ -228,11 +228,7 @@
     return &mem_st->devs[slot];
 }
 
-<<<<<<< HEAD
-void acpi_memory_plug_cb(ACPIREGS *ar, qemu_irq irq, MemHotplugState *mem_st,
-=======
 void acpi_memory_plug_cb(HotplugHandler *hotplug_dev, MemHotplugState *mem_st,
->>>>>>> 7124ccf8
                          DeviceState *dev, Error **errp)
 {
     MemStatus *mdev;
@@ -251,21 +247,11 @@
     mdev->is_enabled = true;
     if (dev->hotplugged) {
         mdev->is_inserting = true;
-<<<<<<< HEAD
-
-        /* do ACPI magic */
-        acpi_send_gpe_event(ar, irq, ACPI_MEMORY_HOTPLUG_STATUS);
-    }
-}
-
-void acpi_memory_unplug_request_cb(ACPIREGS *ar, qemu_irq irq,
-=======
         acpi_send_event(DEVICE(hotplug_dev), ACPI_MEMORY_HOTPLUG_STATUS);
     }
 }
 
 void acpi_memory_unplug_request_cb(HotplugHandler *hotplug_dev,
->>>>>>> 7124ccf8
                                    MemHotplugState *mem_st,
                                    DeviceState *dev, Error **errp)
 {
@@ -277,13 +263,7 @@
     }
 
     mdev->is_removing = true;
-<<<<<<< HEAD
-
-    /* Do ACPI magic */
-    acpi_send_gpe_event(ar, irq, ACPI_MEMORY_HOTPLUG_STATUS);
-=======
     acpi_send_event(DEVICE(hotplug_dev), ACPI_MEMORY_HOTPLUG_STATUS);
->>>>>>> 7124ccf8
 }
 
 void acpi_memory_unplug_cb(MemHotplugState *mem_st,
