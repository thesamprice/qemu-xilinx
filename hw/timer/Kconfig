config ARM_TIMER
    bool
    select PTIMER

config ARM_MPTIMER
    bool
    select PTIMER

config A9_GTIMER
    bool

config HPET
    bool
    default y if PC

config I8254
    bool
    depends on ISA_BUS

config ALTERA_TIMER
    bool
    select PTIMER

config ALLWINNER_A10_PIT
    bool
    select PTIMER

config STM32F2XX_TIMER
    bool

config CMSDK_APB_TIMER
    bool
    select PTIMER

config CMSDK_APB_DUALTIMER
    bool
    select PTIMER

<<<<<<< HEAD
config XILINX_IOMODULE_PIT
	bool
=======
config SH_TIMER
    bool
    select PTIMER
>>>>>>> 65a9d380

config RENESAS_TMR
    bool

config RENESAS_CMT
    bool

config AVR_TIMER16
    bool<|MERGE_RESOLUTION|>--- conflicted
+++ resolved
@@ -36,14 +36,12 @@
     bool
     select PTIMER
 
-<<<<<<< HEAD
 config XILINX_IOMODULE_PIT
 	bool
-=======
+
 config SH_TIMER
     bool
     select PTIMER
->>>>>>> 65a9d380
 
 config RENESAS_TMR
     bool
