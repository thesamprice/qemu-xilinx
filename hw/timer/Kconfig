--- conflicted
+++ resolved
@@ -36,10 +36,9 @@
     bool
     select PTIMER
 
-<<<<<<< HEAD
 config XILINX_IOMODULE_PIT
 	bool
-=======
+
 config RENESAS_TMR
     bool
 
@@ -47,5 +46,4 @@
     bool
 
 config AVR_TIMER16
-    bool
->>>>>>> 00ce6c36
+    bool