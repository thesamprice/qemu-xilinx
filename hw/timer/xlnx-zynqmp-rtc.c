/*
 * QEMU model of the Xilinx ZynqMP Real Time Clock (RTC).
 *
 * Copyright (c) 2017 Xilinx Inc.
 *
 * Written-by: Alistair Francis <alistair.francis@xilinx.com>
 *
 * Permission is hereby granted, free of charge, to any person obtaining a copy
 * of this software and associated documentation files (the "Software"), to deal
 * in the Software without restriction, including without limitation the rights
 * to use, copy, modify, merge, publish, distribute, sublicense, and/or sell
 * copies of the Software, and to permit persons to whom the Software is
 * furnished to do so, subject to the following conditions:
 *
 * The above copyright notice and this permission notice shall be included in
 * all copies or substantial portions of the Software.
 *
 * THE SOFTWARE IS PROVIDED "AS IS", WITHOUT WARRANTY OF ANY KIND, EXPRESS OR
 * IMPLIED, INCLUDING BUT NOT LIMITED TO THE WARRANTIES OF MERCHANTABILITY,
 * FITNESS FOR A PARTICULAR PURPOSE AND NONINFRINGEMENT. IN NO EVENT SHALL
 * THE AUTHORS OR COPYRIGHT HOLDERS BE LIABLE FOR ANY CLAIM, DAMAGES OR OTHER
 * LIABILITY, WHETHER IN AN ACTION OF CONTRACT, TORT OR OTHERWISE, ARISING FROM,
 * OUT OF OR IN CONNECTION WITH THE SOFTWARE OR THE USE OR OTHER DEALINGS IN
 * THE SOFTWARE.
 */

#include "qemu/osdep.h"
#include "qemu-common.h"
#include "hw/sysbus.h"
#include "hw/register.h"
#include "qemu/bitops.h"
#include "qemu/log.h"
#include "qemu/module.h"
#include "hw/ptimer.h"
#include "qemu/cutils.h"
#include "sysemu/sysemu.h"
#include "trace.h"
#include "hw/timer/xlnx-zynqmp-rtc.h"

#ifndef XLNX_ZYNQMP_RTC_ERR_DEBUG
#define XLNX_ZYNQMP_RTC_ERR_DEBUG 0
#endif

enum version_id {
    IP_VERSION_1_0_1 = 0,
    IP_VERSION_2_0_0 = 1
};

struct version_item_lookup {
    enum version_id id;
    const char *str;
};

static struct version_item_lookup  version_table_lookup[] = {
    { IP_VERSION_1_0_1, "1.0.1" },
    { IP_VERSION_2_0_0, "2.0.0" }
};

static Property xlnx_rtc_properties[] = {
    DEFINE_PROP_STRING("version", XlnxZynqMPRTC, cfg.version),
    DEFINE_PROP_END_OF_LIST(),
};

static void rtc_int_update_irq(XlnxZynqMPRTC *s)
{
    bool pending = s->regs[R_RTC_INT_STATUS] & ~s->regs[R_RTC_INT_MASK];
    qemu_set_irq(s->irq_rtc_int, pending);
}

static void addr_error_int_update_irq(XlnxZynqMPRTC *s)
{
    bool pending = s->regs[R_ADDR_ERROR] & ~s->regs[R_ADDR_ERROR_INT_MASK];
    qemu_set_irq(s->irq_addr_error_int, pending);
}

static uint32_t rtc_get_count(XlnxZynqMPRTC *s)
{
    int64_t now = qemu_clock_get_ns(rtc_clock);
    return s->tick_offset + now / NANOSECONDS_PER_SECOND;
}

static uint64_t current_time_postr(RegisterInfo *reg, uint64_t val64)
{
    XlnxZynqMPRTC *s = XLNX_ZYNQMP_RTC(reg->opaque);

    return rtc_get_count(s);
}

static void rtc_int_status_postw(RegisterInfo *reg, uint64_t val64)
{
    XlnxZynqMPRTC *s = XLNX_ZYNQMP_RTC(reg->opaque);
    rtc_int_update_irq(s);
}

static uint64_t rtc_int_en_prew(RegisterInfo *reg, uint64_t val64)
{
    XlnxZynqMPRTC *s = XLNX_ZYNQMP_RTC(reg->opaque);

    s->regs[R_RTC_INT_MASK] &= (uint32_t) ~val64;
    rtc_int_update_irq(s);
    return 0;
}

static uint64_t rtc_int_dis_prew(RegisterInfo *reg, uint64_t val64)
{
    XlnxZynqMPRTC *s = XLNX_ZYNQMP_RTC(reg->opaque);

    s->regs[R_RTC_INT_MASK] |= (uint32_t) val64;
    rtc_int_update_irq(s);
    return 0;
}

static void addr_error_postw(RegisterInfo *reg, uint64_t val64)
{
    XlnxZynqMPRTC *s = XLNX_ZYNQMP_RTC(reg->opaque);
    addr_error_int_update_irq(s);
}

static uint64_t addr_error_int_en_prew(RegisterInfo *reg, uint64_t val64)
{
    XlnxZynqMPRTC *s = XLNX_ZYNQMP_RTC(reg->opaque);

    s->regs[R_ADDR_ERROR_INT_MASK] &= (uint32_t) ~val64;
    addr_error_int_update_irq(s);
    return 0;
}

static uint64_t addr_error_int_dis_prew(RegisterInfo *reg, uint64_t val64)
{
    XlnxZynqMPRTC *s = XLNX_ZYNQMP_RTC(reg->opaque);

    s->regs[R_ADDR_ERROR_INT_MASK] |= (uint32_t) val64;
    addr_error_int_update_irq(s);
    return 0;
}

static void rtc_set_timer_postw(RegisterInfo *reg, uint64_t val64)
{
    XlnxZynqMPRTC *s = XLNX_ZYNQMP_RTC(reg->opaque);
    s->tick_offset = (uint32_t) val64;
}

static void rtc_calib_write_postw(RegisterInfo *reg, uint64_t val64)
{
    XlnxZynqMPRTC *s = XLNX_ZYNQMP_RTC(reg->opaque);
    s->regs[R_CALIB_READ] = (uint32_t) val64;
}

static const RegisterAccessInfo rtc_regs_info[] = {
    {   .name = "SET_TIME_WRITE",  .addr = A_SET_TIME_WRITE,
        .post_write = rtc_set_timer_postw,
    },{ .name = "SET_TIME_READ",  .addr = A_SET_TIME_READ,
        .ro = 0xffffffff,
        .post_read = current_time_postr,
    },{ .name = "CALIB_WRITE",  .addr = A_CALIB_WRITE,
        .post_write = rtc_calib_write_postw,
    },{ .name = "CALIB_READ",  .addr = A_CALIB_READ,
        .ro = 0x1fffff,
    },{ .name = "CURRENT_TIME",  .addr = A_CURRENT_TIME,
        .ro = 0xffffffff,
        .post_read = current_time_postr,
    },{ .name = "CURRENT_TICK",  .addr = A_CURRENT_TICK,
        .ro = 0xffff,
    },{ .name = "ALARM",  .addr = A_ALARM,
    },{ .name = "RTC_INT_STATUS",  .addr = A_RTC_INT_STATUS,
        .w1c = 0x3,
        .post_write = rtc_int_status_postw,
    },{ .name = "RTC_INT_MASK",  .addr = A_RTC_INT_MASK,
        .reset = 0x3,
        .ro = 0x3,
    },{ .name = "RTC_INT_EN",  .addr = A_RTC_INT_EN,
        .pre_write = rtc_int_en_prew,
    },{ .name = "RTC_INT_DIS",  .addr = A_RTC_INT_DIS,
        .pre_write = rtc_int_dis_prew,
    },{ .name = "ADDR_ERROR",  .addr = A_ADDR_ERROR,
        .w1c = 0x1,
        .post_write = addr_error_postw,
    },{ .name = "ADDR_ERROR_INT_MASK",  .addr = A_ADDR_ERROR_INT_MASK,
        .reset = 0x1,
        .ro = 0x1,
    },{ .name = "ADDR_ERROR_INT_EN",  .addr = A_ADDR_ERROR_INT_EN,
        .pre_write = addr_error_int_en_prew,
    },{ .name = "ADDR_ERROR_INT_DIS",  .addr = A_ADDR_ERROR_INT_DIS,
        .pre_write = addr_error_int_dis_prew,
    },{ .name = "CONTROL",  .addr = A_CONTROL,
        .reset = 0x1000000,
        .rsvd = 0x70fffffe,
    },{ .name = "SAFETY_CHK",  .addr = A_SAFETY_CHK,
    }
};

static const RegisterAccessInfo rtc_regs_control_v2_info = {
    .name = "CONTROL",   .addr = A_CONTROL,
    .reset = 0x2000000,  .rsvd = 0x70fffffe,
};

static enum version_id version_id_lookup(const char *str)
{
    uint32_t i;
    enum version_id version;

    version = IP_VERSION_1_0_1;

    if (str) {
        for (i = 0; i < ARRAY_SIZE(version_table_lookup); ++i) {
            if (!strcmp(str, version_table_lookup[i].str)) {
                version =  version_table_lookup[i].id;
                break;
            }
        }
    }

    return version;
}

static void rtc_reset(DeviceState *dev)
{
    XlnxZynqMPRTC *s = XLNX_ZYNQMP_RTC(dev);
    unsigned int i;

    for (i = 0; i < ARRAY_SIZE(s->regs_info); ++i) {
        register_reset(&s->regs_info[i]);
    }

<<<<<<< HEAD
=======
    if (version_id_lookup(s->cfg.version) == IP_VERSION_2_0_0) {
        s->regs_info[R_CONTROL].access = &rtc_regs_control_v2_info;
        register_reset(&s->regs_info[R_CONTROL]);
    }

    trace_xlnx_zynqmp_rtc_gettime(s->current_tm.tm_year, s->current_tm.tm_mon,
                                  s->current_tm.tm_mday, s->current_tm.tm_hour,
                                  s->current_tm.tm_min, s->current_tm.tm_sec);

>>>>>>> a432d7cf
    rtc_int_update_irq(s);
    addr_error_int_update_irq(s);
}

static const MemoryRegionOps rtc_ops = {
    .read = register_read_memory,
    .write = register_write_memory,
    .endianness = DEVICE_LITTLE_ENDIAN,
    .valid = {
        .min_access_size = 4,
        .max_access_size = 4,
    },
};

static void rtc_init(Object *obj)
{
    XlnxZynqMPRTC *s = XLNX_ZYNQMP_RTC(obj);
    SysBusDevice *sbd = SYS_BUS_DEVICE(obj);
    RegisterInfoArray *reg_array;
    struct tm current_tm;

    memory_region_init(&s->iomem, obj, TYPE_XLNX_ZYNQMP_RTC,
                       XLNX_ZYNQMP_RTC_R_MAX * 4);
    reg_array =
        register_init_block32(DEVICE(obj), rtc_regs_info,
                              ARRAY_SIZE(rtc_regs_info),
                              s->regs_info, s->regs,
                              &rtc_ops,
                              XLNX_ZYNQMP_RTC_ERR_DEBUG,
                              XLNX_ZYNQMP_RTC_R_MAX * 4);
    memory_region_add_subregion(&s->iomem,
                                0x0,
                                &reg_array->mem);
    sysbus_init_mmio(sbd, &s->iomem);
    sysbus_init_irq(sbd, &s->irq_rtc_int);
    sysbus_init_irq(sbd, &s->irq_addr_error_int);

    qemu_get_timedate(&current_tm, 0);
    s->tick_offset = mktimegm(&current_tm) -
        qemu_clock_get_ns(rtc_clock) / NANOSECONDS_PER_SECOND;

    trace_xlnx_zynqmp_rtc_gettime(current_tm.tm_year, current_tm.tm_mon,
                                  current_tm.tm_mday, current_tm.tm_hour,
                                  current_tm.tm_min, current_tm.tm_sec);
}

static int rtc_pre_save(void *opaque)
{
    XlnxZynqMPRTC *s = opaque;
    int64_t now = qemu_clock_get_ns(rtc_clock) / NANOSECONDS_PER_SECOND;

    /* Add the time at migration */
    s->tick_offset = s->tick_offset + now;

    return 0;
}

static int rtc_post_load(void *opaque, int version_id)
{
    XlnxZynqMPRTC *s = opaque;
    int64_t now = qemu_clock_get_ns(rtc_clock) / NANOSECONDS_PER_SECOND;

    /* Subtract the time after migration. This combined with the pre_save
     * action results in us having subtracted the time that the guest was
     * stopped to the offset.
     */
    s->tick_offset = s->tick_offset - now;

    return 0;
}

static const VMStateDescription vmstate_rtc = {
    .name = TYPE_XLNX_ZYNQMP_RTC,
    .version_id = 1,
    .minimum_version_id = 1,
    .pre_save = rtc_pre_save,
    .post_load = rtc_post_load,
    .fields = (VMStateField[]) {
        VMSTATE_UINT32_ARRAY(regs, XlnxZynqMPRTC, XLNX_ZYNQMP_RTC_R_MAX),
        VMSTATE_UINT32(tick_offset, XlnxZynqMPRTC),
        VMSTATE_END_OF_LIST(),
    }
};

static void rtc_class_init(ObjectClass *klass, void *data)
{
    DeviceClass *dc = DEVICE_CLASS(klass);

    dc->reset = rtc_reset;
    dc->props = xlnx_rtc_properties;
    dc->vmsd = &vmstate_rtc;
}

static const TypeInfo rtc_info = {
    .name          = TYPE_XLNX_ZYNQMP_RTC,
    .parent        = TYPE_SYS_BUS_DEVICE,
    .instance_size = sizeof(XlnxZynqMPRTC),
    .class_init    = rtc_class_init,
    .instance_init = rtc_init,
};

static const TypeInfo rtc_alias_info = {
    .name           = TYPE_XLNX_ZYNQMP_ALIAS_RTC,
    .parent         = TYPE_XLNX_ZYNQMP_RTC,
};

static void rtc_register_types(void)
{
    type_register_static(&rtc_info);
    type_register_static(&rtc_alias_info);
}

type_init(rtc_register_types)<|MERGE_RESOLUTION|>--- conflicted
+++ resolved
@@ -222,8 +222,6 @@
         register_reset(&s->regs_info[i]);
     }
 
-<<<<<<< HEAD
-=======
     if (version_id_lookup(s->cfg.version) == IP_VERSION_2_0_0) {
         s->regs_info[R_CONTROL].access = &rtc_regs_control_v2_info;
         register_reset(&s->regs_info[R_CONTROL]);
@@ -233,7 +231,6 @@
                                   s->current_tm.tm_mday, s->current_tm.tm_hour,
                                   s->current_tm.tm_min, s->current_tm.tm_sec);
 
->>>>>>> a432d7cf
     rtc_int_update_irq(s);
     addr_error_int_update_irq(s);
 }
