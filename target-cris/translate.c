/*
 *  CRIS emulation for qemu: main translation routines.
 *
 *  Copyright (c) 2008 AXIS Communications AB
 *  Written by Edgar E. Iglesias.
 *
 * This library is free software; you can redistribute it and/or
 * modify it under the terms of the GNU Lesser General Public
 * License as published by the Free Software Foundation; either
 * version 2 of the License, or (at your option) any later version.
 *
 * This library is distributed in the hope that it will be useful,
 * but WITHOUT ANY WARRANTY; without even the implied warranty of
 * MERCHANTABILITY or FITNESS FOR A PARTICULAR PURPOSE.  See the GNU
 * Lesser General Public License for more details.
 *
 * You should have received a copy of the GNU Lesser General Public
 * License along with this library; if not, see <http://www.gnu.org/licenses/>.
 */

/*
 * FIXME:
 * The condition code translation is in need of attention.
 */

#include "qemu/osdep.h"
#include "cpu.h"
#include "disas/disas.h"
#include "exec/exec-all.h"
#include "tcg-op.h"
#include "exec/helper-proto.h"
#include "mmu.h"
#include "exec/cpu_ldst.h"
#include "crisv32-decode.h"

#include "exec/helper-gen.h"

#include "trace-tcg.h"
#include "exec/log.h"


#define DISAS_CRIS 0
#if DISAS_CRIS
#  define LOG_DIS(...) qemu_log_mask(CPU_LOG_TB_IN_ASM, ## __VA_ARGS__)
#else
#  define LOG_DIS(...) do { } while (0)
#endif

#define D(x)
#define BUG() (gen_BUG(dc, __FILE__, __LINE__))
#define BUG_ON(x) ({if (x) BUG();})

#define DISAS_SWI 5

/* Used by the decoder.  */
#define EXTRACT_FIELD(src, start, end) \
            (((src) >> start) & ((1 << (end - start + 1)) - 1))

#define CC_MASK_NZ 0xc
#define CC_MASK_NZV 0xe
#define CC_MASK_NZVC 0xf
#define CC_MASK_RNZV 0x10e

static TCGv_env cpu_env;
static TCGv cpu_R[16];
static TCGv cpu_PR[16];
static TCGv cc_x;
static TCGv cc_src;
static TCGv cc_dest;
static TCGv cc_result;
static TCGv cc_op;
static TCGv cc_size;
static TCGv cc_mask;

static TCGv env_btaken;
static TCGv env_btarget;
static TCGv env_pc;

#include "exec/gen-icount.h"

/* This is the state at translation time.  */
typedef struct DisasContext {
    CRISCPU *cpu;
    target_ulong pc, ppc;

    /* Decoder.  */
        unsigned int (*decoder)(CPUCRISState *env, struct DisasContext *dc);
    uint32_t ir;
    uint32_t opcode;
    unsigned int op1;
    unsigned int op2;
    unsigned int zsize, zzsize;
    unsigned int mode;
    unsigned int postinc;

    unsigned int size;
    unsigned int src;
    unsigned int dst;
    unsigned int cond;

    int update_cc;
    int cc_op;
    int cc_size;
    uint32_t cc_mask;

    int cc_size_uptodate; /* -1 invalid or last written value.  */

    int cc_x_uptodate;  /* 1 - ccs, 2 - known | X_FLAG. 0 not up-to-date.  */
    int flags_uptodate; /* Whether or not $ccs is up-to-date.  */
    int flagx_known; /* Whether or not flags_x has the x flag known at
                translation time.  */
    int flags_x;

    int clear_x; /* Clear x after this insn?  */
    int clear_prefix; /* Clear prefix after this insn?  */
    int clear_locked_irq; /* Clear the irq lockout.  */
    int cpustate_changed;
    unsigned int tb_flags; /* tb dependent flags.  */
    int is_jmp;

#define JMP_NOJMP     0
#define JMP_DIRECT    1
#define JMP_DIRECT_CC 2
#define JMP_INDIRECT  3
    int jmp; /* 0=nojmp, 1=direct, 2=indirect.  */
    uint32_t jmp_pc;

    int delayed_branch;

    struct TranslationBlock *tb;
    int singlestep_enabled;
} DisasContext;

static void gen_BUG(DisasContext *dc, const char *file, int line)
{
    fprintf(stderr, "BUG: pc=%x %s %d\n", dc->pc, file, line);
    if (qemu_log_separate()) {
        qemu_log("BUG: pc=%x %s %d\n", dc->pc, file, line);
    }
    cpu_abort(CPU(dc->cpu), "%s:%d\n", file, line);
}

static const char *regnames_v32[] =
{
    "$r0", "$r1", "$r2", "$r3",
    "$r4", "$r5", "$r6", "$r7",
    "$r8", "$r9", "$r10", "$r11",
    "$r12", "$r13", "$sp", "$acr",
};
static const char *pregnames_v32[] =
{
    "$bz", "$vr", "$pid", "$srs",
    "$wz", "$exs", "$eda", "$mof",
    "$dz", "$ebp", "$erp", "$srp",
    "$nrp", "$ccs", "$usp", "$spc",
};

/* We need this table to handle preg-moves with implicit width.  */
static int preg_sizes[] = {
    1, /* bz.  */
    1, /* vr.  */
    4, /* pid.  */
    1, /* srs.  */
    2, /* wz.  */
    4, 4, 4,
    4, 4, 4, 4,
    4, 4, 4, 4,
};

#define t_gen_mov_TN_env(tn, member) \
    tcg_gen_ld_tl(tn, cpu_env, offsetof(CPUCRISState, member))
#define t_gen_mov_env_TN(member, tn) \
    tcg_gen_st_tl(tn, cpu_env, offsetof(CPUCRISState, member))

static inline void t_gen_mov_TN_preg(TCGv tn, int r)
{
    assert(r >= 0 && r <= 15);
    if (r == PR_BZ || r == PR_WZ || r == PR_DZ) {
        tcg_gen_mov_tl(tn, tcg_const_tl(0));
    } else if (r == PR_VR) {
        tcg_gen_mov_tl(tn, tcg_const_tl(32));
    } else {
        tcg_gen_mov_tl(tn, cpu_PR[r]);
    }
}
static inline void t_gen_mov_preg_TN(DisasContext *dc, int r, TCGv tn)
{
    assert(r >= 0 && r <= 15);
    if (r == PR_BZ || r == PR_WZ || r == PR_DZ) {
        return;
    } else if (r == PR_SRS) {
        tcg_gen_andi_tl(cpu_PR[r], tn, 3);
    } else {
        if (r == PR_PID) {
            gen_helper_tlb_flush_pid(cpu_env, tn);
        }
        if (dc->tb_flags & S_FLAG && r == PR_SPC) {
            gen_helper_spc_write(cpu_env, tn);
        } else if (r == PR_CCS) {
            dc->cpustate_changed = 1;
        }
        tcg_gen_mov_tl(cpu_PR[r], tn);
    }
}

/* Sign extend at translation time.  */
static int sign_extend(unsigned int val, unsigned int width)
{
    int sval;

    /* LSL.  */
    val <<= 31 - width;
    sval = val;
    /* ASR.  */
    sval >>= 31 - width;
    return sval;
}

static int cris_fetch(CPUCRISState *env, DisasContext *dc, uint32_t addr,
              unsigned int size, unsigned int sign)
{
    int r;

    switch (size) {
    case 4:
    {
        r = cpu_ldl_code(env, addr);
        break;
    }
    case 2:
    {
        if (sign) {
            r = cpu_ldsw_code(env, addr);
        } else {
            r = cpu_lduw_code(env, addr);
        }
        break;
    }
    case 1:
    {
        if (sign) {
            r = cpu_ldsb_code(env, addr);
        } else {
            r = cpu_ldub_code(env, addr);
        }
        break;
    }
    default:
        cpu_abort(CPU(dc->cpu), "Invalid fetch size %d\n", size);
        break;
    }
    return r;
}

static void cris_lock_irq(DisasContext *dc)
{
    dc->clear_locked_irq = 0;
    t_gen_mov_env_TN(locked_irq, tcg_const_tl(1));
}

static inline void t_gen_raise_exception(uint32_t index)
{
        TCGv_i32 tmp = tcg_const_i32(index);
        gen_helper_raise_exception(cpu_env, tmp);
        tcg_temp_free_i32(tmp);
}

static void t_gen_lsl(TCGv d, TCGv a, TCGv b)
{
    TCGv t0, t_31;

    t0 = tcg_temp_new();
    t_31 = tcg_const_tl(31);
    tcg_gen_shl_tl(d, a, b);

    tcg_gen_sub_tl(t0, t_31, b);
    tcg_gen_sar_tl(t0, t0, t_31);
    tcg_gen_and_tl(t0, t0, d);
    tcg_gen_xor_tl(d, d, t0);
    tcg_temp_free(t0);
    tcg_temp_free(t_31);
}

static void t_gen_lsr(TCGv d, TCGv a, TCGv b)
{
    TCGv t0, t_31;

    t0 = tcg_temp_new();
    t_31 = tcg_temp_new();
    tcg_gen_shr_tl(d, a, b);

    tcg_gen_movi_tl(t_31, 31);
    tcg_gen_sub_tl(t0, t_31, b);
    tcg_gen_sar_tl(t0, t0, t_31);
    tcg_gen_and_tl(t0, t0, d);
    tcg_gen_xor_tl(d, d, t0);
    tcg_temp_free(t0);
    tcg_temp_free(t_31);
}

static void t_gen_asr(TCGv d, TCGv a, TCGv b)
{
    TCGv t0, t_31;

    t0 = tcg_temp_new();
    t_31 = tcg_temp_new();
    tcg_gen_sar_tl(d, a, b);

    tcg_gen_movi_tl(t_31, 31);
    tcg_gen_sub_tl(t0, t_31, b);
    tcg_gen_sar_tl(t0, t0, t_31);
    tcg_gen_or_tl(d, d, t0);
    tcg_temp_free(t0);
    tcg_temp_free(t_31);
}

static void t_gen_cris_dstep(TCGv d, TCGv a, TCGv b)
{
    TCGv t = tcg_temp_new();

    /*
     * d <<= 1
     * if (d >= s)
     *    d -= s;
     */
    tcg_gen_shli_tl(d, a, 1);
    tcg_gen_sub_tl(t, d, b);
    tcg_gen_movcond_tl(TCG_COND_GEU, d, d, b, t, d);
    tcg_temp_free(t);
}

static void t_gen_cris_mstep(TCGv d, TCGv a, TCGv b, TCGv ccs)
{
    TCGv t;

    /*
     * d <<= 1
     * if (n)
     *    d += s;
     */
    t = tcg_temp_new();
    tcg_gen_shli_tl(d, a, 1);
    tcg_gen_shli_tl(t, ccs, 31 - 3);
    tcg_gen_sari_tl(t, t, 31);
    tcg_gen_and_tl(t, t, b);
    tcg_gen_add_tl(d, d, t);
    tcg_temp_free(t);
}

/* Extended arithmetics on CRIS.  */
static inline void t_gen_add_flag(TCGv d, int flag)
{
    TCGv c;

    c = tcg_temp_new();
    t_gen_mov_TN_preg(c, PR_CCS);
    /* Propagate carry into d.  */
    tcg_gen_andi_tl(c, c, 1 << flag);
    if (flag) {
        tcg_gen_shri_tl(c, c, flag);
    }
    tcg_gen_add_tl(d, d, c);
    tcg_temp_free(c);
}

static inline void t_gen_addx_carry(DisasContext *dc, TCGv d)
{
    if (dc->flagx_known) {
        if (dc->flags_x) {
            TCGv c;
            
            c = tcg_temp_new();
            t_gen_mov_TN_preg(c, PR_CCS);
            /* C flag is already at bit 0.  */
            tcg_gen_andi_tl(c, c, C_FLAG);
            tcg_gen_add_tl(d, d, c);
            tcg_temp_free(c);
        }
    } else {
        TCGv x, c;

        x = tcg_temp_new();
        c = tcg_temp_new();
        t_gen_mov_TN_preg(x, PR_CCS);
        tcg_gen_mov_tl(c, x);

        /* Propagate carry into d if X is set. Branch free.  */
        tcg_gen_andi_tl(c, c, C_FLAG);
        tcg_gen_andi_tl(x, x, X_FLAG);
        tcg_gen_shri_tl(x, x, 4);

        tcg_gen_and_tl(x, x, c);
        tcg_gen_add_tl(d, d, x);
        tcg_temp_free(x);
        tcg_temp_free(c);
    }
}

static inline void t_gen_subx_carry(DisasContext *dc, TCGv d)
{
    if (dc->flagx_known) {
        if (dc->flags_x) {
            TCGv c;
            
            c = tcg_temp_new();
            t_gen_mov_TN_preg(c, PR_CCS);
            /* C flag is already at bit 0.  */
            tcg_gen_andi_tl(c, c, C_FLAG);
            tcg_gen_sub_tl(d, d, c);
            tcg_temp_free(c);
        }
    } else {
        TCGv x, c;

        x = tcg_temp_new();
        c = tcg_temp_new();
        t_gen_mov_TN_preg(x, PR_CCS);
        tcg_gen_mov_tl(c, x);

        /* Propagate carry into d if X is set. Branch free.  */
        tcg_gen_andi_tl(c, c, C_FLAG);
        tcg_gen_andi_tl(x, x, X_FLAG);
        tcg_gen_shri_tl(x, x, 4);

        tcg_gen_and_tl(x, x, c);
        tcg_gen_sub_tl(d, d, x);
        tcg_temp_free(x);
        tcg_temp_free(c);
    }
}

/* Swap the two bytes within each half word of the s operand.
   T0 = ((T0 << 8) & 0xff00ff00) | ((T0 >> 8) & 0x00ff00ff)  */
static inline void t_gen_swapb(TCGv d, TCGv s)
{
    TCGv t, org_s;

    t = tcg_temp_new();
    org_s = tcg_temp_new();

    /* d and s may refer to the same object.  */
    tcg_gen_mov_tl(org_s, s);
    tcg_gen_shli_tl(t, org_s, 8);
    tcg_gen_andi_tl(d, t, 0xff00ff00);
    tcg_gen_shri_tl(t, org_s, 8);
    tcg_gen_andi_tl(t, t, 0x00ff00ff);
    tcg_gen_or_tl(d, d, t);
    tcg_temp_free(t);
    tcg_temp_free(org_s);
}

/* Swap the halfwords of the s operand.  */
static inline void t_gen_swapw(TCGv d, TCGv s)
{
    TCGv t;
    /* d and s refer the same object.  */
    t = tcg_temp_new();
    tcg_gen_mov_tl(t, s);
    tcg_gen_shli_tl(d, t, 16);
    tcg_gen_shri_tl(t, t, 16);
    tcg_gen_or_tl(d, d, t);
    tcg_temp_free(t);
}

/* Reverse the within each byte.
   T0 = (((T0 << 7) & 0x80808080) |
   ((T0 << 5) & 0x40404040) |
   ((T0 << 3) & 0x20202020) |
   ((T0 << 1) & 0x10101010) |
   ((T0 >> 1) & 0x08080808) |
   ((T0 >> 3) & 0x04040404) |
   ((T0 >> 5) & 0x02020202) |
   ((T0 >> 7) & 0x01010101));
 */
static inline void t_gen_swapr(TCGv d, TCGv s)
{
    struct {
        int shift; /* LSL when positive, LSR when negative.  */
        uint32_t mask;
    } bitrev[] = {
        {7, 0x80808080},
        {5, 0x40404040},
        {3, 0x20202020},
        {1, 0x10101010},
        {-1, 0x08080808},
        {-3, 0x04040404},
        {-5, 0x02020202},
        {-7, 0x01010101}
    };
    int i;
    TCGv t, org_s;

    /* d and s refer the same object.  */
    t = tcg_temp_new();
    org_s = tcg_temp_new();
    tcg_gen_mov_tl(org_s, s);

    tcg_gen_shli_tl(t, org_s,  bitrev[0].shift);
    tcg_gen_andi_tl(d, t,  bitrev[0].mask);
    for (i = 1; i < ARRAY_SIZE(bitrev); i++) {
        if (bitrev[i].shift >= 0) {
            tcg_gen_shli_tl(t, org_s,  bitrev[i].shift);
        } else {
            tcg_gen_shri_tl(t, org_s,  -bitrev[i].shift);
        }
        tcg_gen_andi_tl(t, t,  bitrev[i].mask);
        tcg_gen_or_tl(d, d, t);
    }
    tcg_temp_free(t);
    tcg_temp_free(org_s);
}

static void t_gen_cc_jmp(TCGv pc_true, TCGv pc_false)
{
    TCGLabel *l1 = gen_new_label();

    /* Conditional jmp.  */
    tcg_gen_mov_tl(env_pc, pc_false);
    tcg_gen_brcondi_tl(TCG_COND_EQ, env_btaken, 0, l1);
    tcg_gen_mov_tl(env_pc, pc_true);
    gen_set_label(l1);
}

static inline bool use_goto_tb(DisasContext *dc, target_ulong dest)
{
#ifndef CONFIG_USER_ONLY
    return (dc->tb->pc & TARGET_PAGE_MASK) == (dest & TARGET_PAGE_MASK) ||
           (dc->ppc & TARGET_PAGE_MASK) == (dest & TARGET_PAGE_MASK);
#else
    return true;
#endif
}

static void gen_goto_tb(DisasContext *dc, int n, target_ulong dest)
{
    if (use_goto_tb(dc, dest)) {
        tcg_gen_goto_tb(n);
        tcg_gen_movi_tl(env_pc, dest);
                tcg_gen_exit_tb((uintptr_t)dc->tb + n);
    } else {
        tcg_gen_movi_tl(env_pc, dest);
        tcg_gen_exit_tb(0);
    }
}

static inline void cris_clear_x_flag(DisasContext *dc)
{
    if (dc->flagx_known && dc->flags_x) {
        dc->flags_uptodate = 0;
    }

    dc->flagx_known = 1;
    dc->flags_x = 0;
}

static void cris_flush_cc_state(DisasContext *dc)
{
    if (dc->cc_size_uptodate != dc->cc_size) {
        tcg_gen_movi_tl(cc_size, dc->cc_size);
        dc->cc_size_uptodate = dc->cc_size;
    }
    tcg_gen_movi_tl(cc_op, dc->cc_op);
    tcg_gen_movi_tl(cc_mask, dc->cc_mask);
}

static void cris_evaluate_flags(DisasContext *dc)
{
    if (dc->flags_uptodate) {
        return;
    }

    cris_flush_cc_state(dc);

    switch (dc->cc_op) {
    case CC_OP_MCP:
        gen_helper_evaluate_flags_mcp(cpu_PR[PR_CCS], cpu_env,
                cpu_PR[PR_CCS], cc_src,
                cc_dest, cc_result);
        break;
    case CC_OP_MULS:
        gen_helper_evaluate_flags_muls(cpu_PR[PR_CCS], cpu_env,
                cpu_PR[PR_CCS], cc_result,
                cpu_PR[PR_MOF]);
        break;
    case CC_OP_MULU:
        gen_helper_evaluate_flags_mulu(cpu_PR[PR_CCS], cpu_env,
                cpu_PR[PR_CCS], cc_result,
                cpu_PR[PR_MOF]);
        break;
    case CC_OP_MOVE:
    case CC_OP_AND:
    case CC_OP_OR:
    case CC_OP_XOR:
    case CC_OP_ASR:
    case CC_OP_LSR:
    case CC_OP_LSL:
        switch (dc->cc_size) {
        case 4:
            gen_helper_evaluate_flags_move_4(cpu_PR[PR_CCS],
                    cpu_env, cpu_PR[PR_CCS], cc_result);
            break;
        case 2:
            gen_helper_evaluate_flags_move_2(cpu_PR[PR_CCS],
                    cpu_env, cpu_PR[PR_CCS], cc_result);
            break;
        default:
            gen_helper_evaluate_flags(cpu_env);
            break;
        }
        break;
    case CC_OP_FLAGS:
        /* live.  */
        break;
    case CC_OP_SUB:
    case CC_OP_CMP:
        if (dc->cc_size == 4) {
            gen_helper_evaluate_flags_sub_4(cpu_PR[PR_CCS], cpu_env,
                    cpu_PR[PR_CCS], cc_src, cc_dest, cc_result);
        } else {
            gen_helper_evaluate_flags(cpu_env);
        }

        break;
    default:
        switch (dc->cc_size) {
        case 4:
            gen_helper_evaluate_flags_alu_4(cpu_PR[PR_CCS], cpu_env,
                    cpu_PR[PR_CCS], cc_src, cc_dest, cc_result);
            break;
        default:
            gen_helper_evaluate_flags(cpu_env);
            break;
        }
        break;
    }

    if (dc->flagx_known) {
        if (dc->flags_x) {
            tcg_gen_ori_tl(cpu_PR[PR_CCS], cpu_PR[PR_CCS], X_FLAG);
        } else if (dc->cc_op == CC_OP_FLAGS) {
            tcg_gen_andi_tl(cpu_PR[PR_CCS], cpu_PR[PR_CCS], ~X_FLAG);
        }
    }
    dc->flags_uptodate = 1;
}

static void cris_cc_mask(DisasContext *dc, unsigned int mask)
{
    uint32_t ovl;

    if (!mask) {
        dc->update_cc = 0;
        return;
    }

    /* Check if we need to evaluate the condition codes due to
       CC overlaying.  */
    ovl = (dc->cc_mask ^ mask) & ~mask;
    if (ovl) {
        /* TODO: optimize this case. It trigs all the time.  */
        cris_evaluate_flags(dc);
    }
    dc->cc_mask = mask;
    dc->update_cc = 1;
}

static void cris_update_cc_op(DisasContext *dc, int op, int size)
{
    dc->cc_op = op;
    dc->cc_size = size;
    dc->flags_uptodate = 0;
}

static inline void cris_update_cc_x(DisasContext *dc)
{
    /* Save the x flag state at the time of the cc snapshot.  */
    if (dc->flagx_known) {
        if (dc->cc_x_uptodate == (2 | dc->flags_x)) {
            return;
        }
        tcg_gen_movi_tl(cc_x, dc->flags_x);
        dc->cc_x_uptodate = 2 | dc->flags_x;
    } else {
        tcg_gen_andi_tl(cc_x, cpu_PR[PR_CCS], X_FLAG);
        dc->cc_x_uptodate = 1;
    }
}

/* Update cc prior to executing ALU op. Needs source operands untouched.  */
static void cris_pre_alu_update_cc(DisasContext *dc, int op, 
                   TCGv dst, TCGv src, int size)
{
    if (dc->update_cc) {
        cris_update_cc_op(dc, op, size);
        tcg_gen_mov_tl(cc_src, src);

        if (op != CC_OP_MOVE
            && op != CC_OP_AND
            && op != CC_OP_OR
            && op != CC_OP_XOR
            && op != CC_OP_ASR
            && op != CC_OP_LSR
            && op != CC_OP_LSL) {
            tcg_gen_mov_tl(cc_dest, dst);
        }

        cris_update_cc_x(dc);
    }
}

/* Update cc after executing ALU op. needs the result.  */
static inline void cris_update_result(DisasContext *dc, TCGv res)
{
    if (dc->update_cc) {
        tcg_gen_mov_tl(cc_result, res);
    }
}

/* Returns one if the write back stage should execute.  */
static void cris_alu_op_exec(DisasContext *dc, int op, 
                   TCGv dst, TCGv a, TCGv b, int size)
{
    /* Emit the ALU insns.  */
    switch (op) {
    case CC_OP_ADD:
        tcg_gen_add_tl(dst, a, b);
        /* Extended arithmetics.  */
        t_gen_addx_carry(dc, dst);
        break;
    case CC_OP_ADDC:
        tcg_gen_add_tl(dst, a, b);
        t_gen_add_flag(dst, 0); /* C_FLAG.  */
        break;
    case CC_OP_MCP:
        tcg_gen_add_tl(dst, a, b);
        t_gen_add_flag(dst, 8); /* R_FLAG.  */
        break;
    case CC_OP_SUB:
        tcg_gen_sub_tl(dst, a, b);
        /* Extended arithmetics.  */
        t_gen_subx_carry(dc, dst);
        break;
    case CC_OP_MOVE:
        tcg_gen_mov_tl(dst, b);
        break;
    case CC_OP_OR:
        tcg_gen_or_tl(dst, a, b);
        break;
    case CC_OP_AND:
        tcg_gen_and_tl(dst, a, b);
        break;
    case CC_OP_XOR:
        tcg_gen_xor_tl(dst, a, b);
        break;
    case CC_OP_LSL:
        t_gen_lsl(dst, a, b);
        break;
    case CC_OP_LSR:
        t_gen_lsr(dst, a, b);
        break;
    case CC_OP_ASR:
        t_gen_asr(dst, a, b);
        break;
    case CC_OP_NEG:
        tcg_gen_neg_tl(dst, b);
        /* Extended arithmetics.  */
        t_gen_subx_carry(dc, dst);
        break;
    case CC_OP_LZ:
        gen_helper_lz(dst, b);
        break;
    case CC_OP_MULS:
        tcg_gen_muls2_tl(dst, cpu_PR[PR_MOF], a, b);
        break;
    case CC_OP_MULU:
        tcg_gen_mulu2_tl(dst, cpu_PR[PR_MOF], a, b);
        break;
    case CC_OP_DSTEP:
        t_gen_cris_dstep(dst, a, b);
        break;
    case CC_OP_MSTEP:
        t_gen_cris_mstep(dst, a, b, cpu_PR[PR_CCS]);
        break;
    case CC_OP_BOUND:
        tcg_gen_movcond_tl(TCG_COND_LEU, dst, a, b, a, b);
        break;
    case CC_OP_CMP:
        tcg_gen_sub_tl(dst, a, b);
        /* Extended arithmetics.  */
        t_gen_subx_carry(dc, dst);
        break;
    default:
        qemu_log_mask(LOG_GUEST_ERROR, "illegal ALU op.\n");
        BUG();
        break;
    }

    if (size == 1) {
        tcg_gen_andi_tl(dst, dst, 0xff);
    } else if (size == 2) {
        tcg_gen_andi_tl(dst, dst, 0xffff);
    }
}

static void cris_alu(DisasContext *dc, int op,
                   TCGv d, TCGv op_a, TCGv op_b, int size)
{
    TCGv tmp;
    int writeback;

    writeback = 1;

    if (op == CC_OP_CMP) {
        tmp = tcg_temp_new();
        writeback = 0;
    } else if (size == 4) {
        tmp = d;
        writeback = 0;
    } else {
        tmp = tcg_temp_new();
    }


    cris_pre_alu_update_cc(dc, op, op_a, op_b, size);
    cris_alu_op_exec(dc, op, tmp, op_a, op_b, size);
    cris_update_result(dc, tmp);

    /* Writeback.  */
    if (writeback) {
        if (size == 1) {
            tcg_gen_andi_tl(d, d, ~0xff);
        } else {
            tcg_gen_andi_tl(d, d, ~0xffff);
        }
        tcg_gen_or_tl(d, d, tmp);
    }
    if (!TCGV_EQUAL(tmp, d)) {
        tcg_temp_free(tmp);
    }
}

static int arith_cc(DisasContext *dc)
{
    if (dc->update_cc) {
        switch (dc->cc_op) {
        case CC_OP_ADDC: return 1;
        case CC_OP_ADD: return 1;
        case CC_OP_SUB: return 1;
        case CC_OP_DSTEP: return 1;
        case CC_OP_LSL: return 1;
        case CC_OP_LSR: return 1;
        case CC_OP_ASR: return 1;
        case CC_OP_CMP: return 1;
        case CC_OP_NEG: return 1;
        case CC_OP_OR: return 1;
        case CC_OP_AND: return 1;
        case CC_OP_XOR: return 1;
        case CC_OP_MULU: return 1;
        case CC_OP_MULS: return 1;
        default:
            return 0;
        }
    }
    return 0;
}

static void gen_tst_cc (DisasContext *dc, TCGv cc, int cond)
{
    int arith_opt, move_opt;

    /* TODO: optimize more condition codes.  */

    /*
     * If the flags are live, we've gotta look into the bits of CCS.
     * Otherwise, if we just did an arithmetic operation we try to
     * evaluate the condition code faster.
     *
     * When this function is done, T0 should be non-zero if the condition
     * code is true.
     */
    arith_opt = arith_cc(dc) && !dc->flags_uptodate;
    move_opt = (dc->cc_op == CC_OP_MOVE);
    switch (cond) {
    case CC_EQ:
        if ((arith_opt || move_opt)
                && dc->cc_x_uptodate != (2 | X_FLAG)) {
            tcg_gen_setcond_tl(TCG_COND_EQ, cc,
                    cc_result, tcg_const_tl(0));
        } else {
            cris_evaluate_flags(dc);
            tcg_gen_andi_tl(cc,
                    cpu_PR[PR_CCS], Z_FLAG);
        }
        break;
    case CC_NE:
        if ((arith_opt || move_opt)
                && dc->cc_x_uptodate != (2 | X_FLAG)) {
            tcg_gen_mov_tl(cc, cc_result);
        } else {
            cris_evaluate_flags(dc);
            tcg_gen_xori_tl(cc, cpu_PR[PR_CCS],
                    Z_FLAG);
            tcg_gen_andi_tl(cc, cc, Z_FLAG);
        }
        break;
    case CC_CS:
        cris_evaluate_flags(dc);
        tcg_gen_andi_tl(cc, cpu_PR[PR_CCS], C_FLAG);
        break;
    case CC_CC:
        cris_evaluate_flags(dc);
        tcg_gen_xori_tl(cc, cpu_PR[PR_CCS], C_FLAG);
        tcg_gen_andi_tl(cc, cc, C_FLAG);
        break;
    case CC_VS:
        cris_evaluate_flags(dc);
        tcg_gen_andi_tl(cc, cpu_PR[PR_CCS], V_FLAG);
        break;
    case CC_VC:
        cris_evaluate_flags(dc);
        tcg_gen_xori_tl(cc, cpu_PR[PR_CCS],
                V_FLAG);
        tcg_gen_andi_tl(cc, cc, V_FLAG);
        break;
    case CC_PL:
        if (arith_opt || move_opt) {
            int bits = 31;

            if (dc->cc_size == 1) {
                bits = 7;
            } else if (dc->cc_size == 2) {
                bits = 15;
            }

            tcg_gen_shri_tl(cc, cc_result, bits);
            tcg_gen_xori_tl(cc, cc, 1);
        } else {
            cris_evaluate_flags(dc);
            tcg_gen_xori_tl(cc, cpu_PR[PR_CCS],
                    N_FLAG);
            tcg_gen_andi_tl(cc, cc, N_FLAG);
        }
        break;
    case CC_MI:
        if (arith_opt || move_opt) {
            int bits = 31;

            if (dc->cc_size == 1) {
                bits = 7;
            } else if (dc->cc_size == 2) {
                bits = 15;
            }

            tcg_gen_shri_tl(cc, cc_result, bits);
            tcg_gen_andi_tl(cc, cc, 1);
        } else {
            cris_evaluate_flags(dc);
            tcg_gen_andi_tl(cc, cpu_PR[PR_CCS],
                    N_FLAG);
        }
        break;
    case CC_LS:
        cris_evaluate_flags(dc);
        tcg_gen_andi_tl(cc, cpu_PR[PR_CCS],
                C_FLAG | Z_FLAG);
        break;
    case CC_HI:
        cris_evaluate_flags(dc);
        {
            TCGv tmp;

            tmp = tcg_temp_new();
            tcg_gen_xori_tl(tmp, cpu_PR[PR_CCS],
                    C_FLAG | Z_FLAG);
            /* Overlay the C flag on top of the Z.  */
            tcg_gen_shli_tl(cc, tmp, 2);
            tcg_gen_and_tl(cc, tmp, cc);
            tcg_gen_andi_tl(cc, cc, Z_FLAG);

            tcg_temp_free(tmp);
        }
        break;
    case CC_GE:
        cris_evaluate_flags(dc);
        /* Overlay the V flag on top of the N.  */
        tcg_gen_shli_tl(cc, cpu_PR[PR_CCS], 2);
        tcg_gen_xor_tl(cc,
                cpu_PR[PR_CCS], cc);
        tcg_gen_andi_tl(cc, cc, N_FLAG);
        tcg_gen_xori_tl(cc, cc, N_FLAG);
        break;
    case CC_LT:
        cris_evaluate_flags(dc);
        /* Overlay the V flag on top of the N.  */
        tcg_gen_shli_tl(cc, cpu_PR[PR_CCS], 2);
        tcg_gen_xor_tl(cc,
                cpu_PR[PR_CCS], cc);
        tcg_gen_andi_tl(cc, cc, N_FLAG);
        break;
    case CC_GT:
        cris_evaluate_flags(dc);
        {
            TCGv n, z;

            n = tcg_temp_new();
            z = tcg_temp_new();

            /* To avoid a shift we overlay everything on
                   the V flag.  */
            tcg_gen_shri_tl(n, cpu_PR[PR_CCS], 2);
            tcg_gen_shri_tl(z, cpu_PR[PR_CCS], 1);
            /* invert Z.  */
            tcg_gen_xori_tl(z, z, 2);

            tcg_gen_xor_tl(n, n, cpu_PR[PR_CCS]);
            tcg_gen_xori_tl(n, n, 2);
            tcg_gen_and_tl(cc, z, n);
            tcg_gen_andi_tl(cc, cc, 2);

            tcg_temp_free(n);
            tcg_temp_free(z);
        }
        break;
    case CC_LE:
        cris_evaluate_flags(dc);
        {
            TCGv n, z;

            n = tcg_temp_new();
            z = tcg_temp_new();

            /* To avoid a shift we overlay everything on
                   the V flag.  */
            tcg_gen_shri_tl(n, cpu_PR[PR_CCS], 2);
            tcg_gen_shri_tl(z, cpu_PR[PR_CCS], 1);

            tcg_gen_xor_tl(n, n, cpu_PR[PR_CCS]);
            tcg_gen_or_tl(cc, z, n);
            tcg_gen_andi_tl(cc, cc, 2);

            tcg_temp_free(n);
            tcg_temp_free(z);
        }
        break;
    case CC_P:
        cris_evaluate_flags(dc);
        tcg_gen_andi_tl(cc, cpu_PR[PR_CCS], P_FLAG);
        break;
    case CC_A:
        tcg_gen_movi_tl(cc, 1);
        break;
    default:
        BUG();
        break;
    };
}

static void cris_store_direct_jmp(DisasContext *dc)
{
    /* Store the direct jmp state into the cpu-state.  */
    if (dc->jmp == JMP_DIRECT || dc->jmp == JMP_DIRECT_CC) {
        if (dc->jmp == JMP_DIRECT) {
            tcg_gen_movi_tl(env_btaken, 1);
        }
        tcg_gen_movi_tl(env_btarget, dc->jmp_pc);
        dc->jmp = JMP_INDIRECT;
    }
}

static void cris_prepare_cc_branch (DisasContext *dc, 
                    int offset, int cond)
{
    /* This helps us re-schedule the micro-code to insns in delay-slots
       before the actual jump.  */
    dc->delayed_branch = 2;
    dc->jmp = JMP_DIRECT_CC;
    dc->jmp_pc = dc->pc + offset;

    gen_tst_cc(dc, env_btaken, cond);
    tcg_gen_movi_tl(env_btarget, dc->jmp_pc);
}


/* jumps, when the dest is in a live reg for example. Direct should be set
   when the dest addr is constant to allow tb chaining.  */
static inline void cris_prepare_jmp (DisasContext *dc, unsigned int type)
{
    /* This helps us re-schedule the micro-code to insns in delay-slots
       before the actual jump.  */
    dc->delayed_branch = 2;
    dc->jmp = type;
    if (type == JMP_INDIRECT) {
        tcg_gen_movi_tl(env_btaken, 1);
    }
}

static void gen_load64(DisasContext *dc, TCGv_i64 dst, TCGv addr)
{
    int mem_index = cpu_mmu_index(&dc->cpu->env, false);

    /* If we get a fault on a delayslot we must keep the jmp state in
       the cpu-state to be able to re-execute the jmp.  */
    if (dc->delayed_branch == 1) {
        cris_store_direct_jmp(dc);
    }

    tcg_gen_qemu_ld_i64(dst, addr, mem_index, MO_TEQ);
}

static void gen_load(DisasContext *dc, TCGv dst, TCGv addr, 
             unsigned int size, int sign)
{
    int mem_index = cpu_mmu_index(&dc->cpu->env, false);

    /* If we get a fault on a delayslot we must keep the jmp state in
       the cpu-state to be able to re-execute the jmp.  */
    if (dc->delayed_branch == 1) {
        cris_store_direct_jmp(dc);
    }

    tcg_gen_qemu_ld_tl(dst, addr, mem_index,
                       MO_TE + ctz32(size) + (sign ? MO_SIGN : 0));
}

static void gen_store (DisasContext *dc, TCGv addr, TCGv val,
               unsigned int size)
{
    int mem_index = cpu_mmu_index(&dc->cpu->env, false);

    /* If we get a fault on a delayslot we must keep the jmp state in
       the cpu-state to be able to re-execute the jmp.  */
    if (dc->delayed_branch == 1) {
        cris_store_direct_jmp(dc);
    }


    /* Conditional writes. We only support the kind were X and P are known
       at translation time.  */
    if (dc->flagx_known && dc->flags_x && (dc->tb_flags & P_FLAG)) {
        dc->postinc = 0;
        cris_evaluate_flags(dc);
        tcg_gen_ori_tl(cpu_PR[PR_CCS], cpu_PR[PR_CCS], C_FLAG);
        return;
    }

    tcg_gen_qemu_st_tl(val, addr, mem_index, MO_TE + ctz32(size));

    if (dc->flagx_known && dc->flags_x) {
        cris_evaluate_flags(dc);
        tcg_gen_andi_tl(cpu_PR[PR_CCS], cpu_PR[PR_CCS], ~C_FLAG);
    }
}

static inline void t_gen_sext(TCGv d, TCGv s, int size)
{
    if (size == 1) {
        tcg_gen_ext8s_i32(d, s);
    } else if (size == 2) {
        tcg_gen_ext16s_i32(d, s);
    } else if (!TCGV_EQUAL(d, s)) {
        tcg_gen_mov_tl(d, s);
    }
}

static inline void t_gen_zext(TCGv d, TCGv s, int size)
{
    if (size == 1) {
        tcg_gen_ext8u_i32(d, s);
    } else if (size == 2) {
        tcg_gen_ext16u_i32(d, s);
    } else if (!TCGV_EQUAL(d, s)) {
        tcg_gen_mov_tl(d, s);
    }
}

#if DISAS_CRIS
static char memsize_char(int size)
{
    switch (size) {
    case 1: return 'b';  break;
    case 2: return 'w';  break;
    case 4: return 'd';  break;
    default:
        return 'x';
        break;
    }
}
#endif

static inline unsigned int memsize_z(DisasContext *dc)
{
    return dc->zsize + 1;
}

static inline unsigned int memsize_zz(DisasContext *dc)
{
    switch (dc->zzsize) {
    case 0: return 1;
    case 1: return 2;
    default:
        return 4;
    }
}

static inline void do_postinc (DisasContext *dc, int size)
{
    if (dc->postinc) {
        tcg_gen_addi_tl(cpu_R[dc->op1], cpu_R[dc->op1], size);
    }
}

static inline void dec_prep_move_r(DisasContext *dc, int rs, int rd,
                   int size, int s_ext, TCGv dst)
{
    if (s_ext) {
        t_gen_sext(dst, cpu_R[rs], size);
    } else {
        t_gen_zext(dst, cpu_R[rs], size);
    }
}

/* Prepare T0 and T1 for a register alu operation.
   s_ext decides if the operand1 should be sign-extended or zero-extended when
   needed.  */
static void dec_prep_alu_r(DisasContext *dc, int rs, int rd,
              int size, int s_ext, TCGv dst, TCGv src)
{
    dec_prep_move_r(dc, rs, rd, size, s_ext, src);

    if (s_ext) {
        t_gen_sext(dst, cpu_R[rd], size);
    } else {
        t_gen_zext(dst, cpu_R[rd], size);
    }
}

static int dec_prep_move_m(CPUCRISState *env, DisasContext *dc,
                           int s_ext, int memsize, TCGv dst)
{
    unsigned int rs;
    uint32_t imm;
    int is_imm;
    int insn_len = 2;

    rs = dc->op1;
    is_imm = rs == 15 && dc->postinc;

    /* Load [$rs] onto T1.  */
    if (is_imm) {
        insn_len = 2 + memsize;
        if (memsize == 1) {
            insn_len++;
        }

        imm = cris_fetch(env, dc, dc->pc + 2, memsize, s_ext);
        tcg_gen_movi_tl(dst, imm);
        dc->postinc = 0;
    } else {
        cris_flush_cc_state(dc);
        gen_load(dc, dst, cpu_R[rs], memsize, 0);
        if (s_ext) {
            t_gen_sext(dst, dst, memsize);
        } else {
            t_gen_zext(dst, dst, memsize);
        }
    }
    return insn_len;
}

/* Prepare T0 and T1 for a memory + alu operation.
   s_ext decides if the operand1 should be sign-extended or zero-extended when
   needed.  */
static int dec_prep_alu_m(CPUCRISState *env, DisasContext *dc,
                          int s_ext, int memsize, TCGv dst, TCGv src)
{
    int insn_len;

    insn_len = dec_prep_move_m(env, dc, s_ext, memsize, src);
    tcg_gen_mov_tl(dst, cpu_R[dc->op2]);
    return insn_len;
}

#if DISAS_CRIS
static const char *cc_name(int cc)
{
    static const char *cc_names[16] = {
        "cc", "cs", "ne", "eq", "vc", "vs", "pl", "mi",
        "ls", "hi", "ge", "lt", "gt", "le", "a", "p"
    };
    assert(cc < 16);
    return cc_names[cc];
}
#endif

/* Start of insn decoders.  */

static int dec_bccq(CPUCRISState *env, DisasContext *dc)
{
    int32_t offset;
    int sign;
    uint32_t cond = dc->op2;

    offset = EXTRACT_FIELD(dc->ir, 1, 7);
    sign = EXTRACT_FIELD(dc->ir, 0, 0);

    offset *= 2;
    offset |= sign << 8;
    offset = sign_extend(offset, 8);

    LOG_DIS("b%s %x\n", cc_name(cond), dc->pc + offset);

    /* op2 holds the condition-code.  */
    cris_cc_mask(dc, 0);
    cris_prepare_cc_branch(dc, offset, cond);
    return 2;
}
static int dec_addoq(CPUCRISState *env, DisasContext *dc)
{
    int32_t imm;

    dc->op1 = EXTRACT_FIELD(dc->ir, 0, 7);
    imm = sign_extend(dc->op1, 7);

    LOG_DIS("addoq %d, $r%u\n", imm, dc->op2);
    cris_cc_mask(dc, 0);
    /* Fetch register operand,  */
    tcg_gen_addi_tl(cpu_R[R_ACR], cpu_R[dc->op2], imm);

    return 2;
}
static int dec_addq(CPUCRISState *env, DisasContext *dc)
{
    LOG_DIS("addq %u, $r%u\n", dc->op1, dc->op2);

    dc->op1 = EXTRACT_FIELD(dc->ir, 0, 5);

    cris_cc_mask(dc, CC_MASK_NZVC);

    cris_alu(dc, CC_OP_ADD,
            cpu_R[dc->op2], cpu_R[dc->op2], tcg_const_tl(dc->op1), 4);
    return 2;
}
static int dec_moveq(CPUCRISState *env, DisasContext *dc)
{
    uint32_t imm;

    dc->op1 = EXTRACT_FIELD(dc->ir, 0, 5);
    imm = sign_extend(dc->op1, 5);
    LOG_DIS("moveq %d, $r%u\n", imm, dc->op2);

    tcg_gen_movi_tl(cpu_R[dc->op2], imm);
    return 2;
}
static int dec_subq(CPUCRISState *env, DisasContext *dc)
{
    dc->op1 = EXTRACT_FIELD(dc->ir, 0, 5);

    LOG_DIS("subq %u, $r%u\n", dc->op1, dc->op2);

    cris_cc_mask(dc, CC_MASK_NZVC);
    cris_alu(dc, CC_OP_SUB,
            cpu_R[dc->op2], cpu_R[dc->op2], tcg_const_tl(dc->op1), 4);
    return 2;
}
static int dec_cmpq(CPUCRISState *env, DisasContext *dc)
{
    uint32_t imm;
    dc->op1 = EXTRACT_FIELD(dc->ir, 0, 5);
    imm = sign_extend(dc->op1, 5);

    LOG_DIS("cmpq %d, $r%d\n", imm, dc->op2);
    cris_cc_mask(dc, CC_MASK_NZVC);

    cris_alu(dc, CC_OP_CMP,
            cpu_R[dc->op2], cpu_R[dc->op2], tcg_const_tl(imm), 4);
    return 2;
}
static int dec_andq(CPUCRISState *env, DisasContext *dc)
{
    uint32_t imm;
    dc->op1 = EXTRACT_FIELD(dc->ir, 0, 5);
    imm = sign_extend(dc->op1, 5);

    LOG_DIS("andq %d, $r%d\n", imm, dc->op2);
    cris_cc_mask(dc, CC_MASK_NZ);

    cris_alu(dc, CC_OP_AND,
            cpu_R[dc->op2], cpu_R[dc->op2], tcg_const_tl(imm), 4);
    return 2;
}
static int dec_orq(CPUCRISState *env, DisasContext *dc)
{
    uint32_t imm;
    dc->op1 = EXTRACT_FIELD(dc->ir, 0, 5);
    imm = sign_extend(dc->op1, 5);
    LOG_DIS("orq %d, $r%d\n", imm, dc->op2);
    cris_cc_mask(dc, CC_MASK_NZ);

    cris_alu(dc, CC_OP_OR,
            cpu_R[dc->op2], cpu_R[dc->op2], tcg_const_tl(imm), 4);
    return 2;
}
static int dec_btstq(CPUCRISState *env, DisasContext *dc)
{
    dc->op1 = EXTRACT_FIELD(dc->ir, 0, 4);
    LOG_DIS("btstq %u, $r%d\n", dc->op1, dc->op2);

    cris_cc_mask(dc, CC_MASK_NZ);
    cris_evaluate_flags(dc);
        gen_helper_btst(cpu_PR[PR_CCS], cpu_env, cpu_R[dc->op2],
            tcg_const_tl(dc->op1), cpu_PR[PR_CCS]);
    cris_alu(dc, CC_OP_MOVE,
         cpu_R[dc->op2], cpu_R[dc->op2], cpu_R[dc->op2], 4);
    cris_update_cc_op(dc, CC_OP_FLAGS, 4);
    dc->flags_uptodate = 1;
    return 2;
}
static int dec_asrq(CPUCRISState *env, DisasContext *dc)
{
    dc->op1 = EXTRACT_FIELD(dc->ir, 0, 4);
    LOG_DIS("asrq %u, $r%d\n", dc->op1, dc->op2);
    cris_cc_mask(dc, CC_MASK_NZ);

    tcg_gen_sari_tl(cpu_R[dc->op2], cpu_R[dc->op2], dc->op1);
    cris_alu(dc, CC_OP_MOVE,
            cpu_R[dc->op2],
            cpu_R[dc->op2], cpu_R[dc->op2], 4);
    return 2;
}
static int dec_lslq(CPUCRISState *env, DisasContext *dc)
{
    dc->op1 = EXTRACT_FIELD(dc->ir, 0, 4);
    LOG_DIS("lslq %u, $r%d\n", dc->op1, dc->op2);

    cris_cc_mask(dc, CC_MASK_NZ);

    tcg_gen_shli_tl(cpu_R[dc->op2], cpu_R[dc->op2], dc->op1);

    cris_alu(dc, CC_OP_MOVE,
            cpu_R[dc->op2],
            cpu_R[dc->op2], cpu_R[dc->op2], 4);
    return 2;
}
static int dec_lsrq(CPUCRISState *env, DisasContext *dc)
{
    dc->op1 = EXTRACT_FIELD(dc->ir, 0, 4);
    LOG_DIS("lsrq %u, $r%d\n", dc->op1, dc->op2);

    cris_cc_mask(dc, CC_MASK_NZ);

    tcg_gen_shri_tl(cpu_R[dc->op2], cpu_R[dc->op2], dc->op1);
    cris_alu(dc, CC_OP_MOVE,
            cpu_R[dc->op2],
            cpu_R[dc->op2], cpu_R[dc->op2], 4);
    return 2;
}

static int dec_move_r(CPUCRISState *env, DisasContext *dc)
{
    int size = memsize_zz(dc);

    LOG_DIS("move.%c $r%u, $r%u\n",
            memsize_char(size), dc->op1, dc->op2);

    cris_cc_mask(dc, CC_MASK_NZ);
    if (size == 4) {
        dec_prep_move_r(dc, dc->op1, dc->op2, size, 0, cpu_R[dc->op2]);
        cris_cc_mask(dc, CC_MASK_NZ);
        cris_update_cc_op(dc, CC_OP_MOVE, 4);
        cris_update_cc_x(dc);
        cris_update_result(dc, cpu_R[dc->op2]);
    } else {
        TCGv t0;

        t0 = tcg_temp_new();
        dec_prep_move_r(dc, dc->op1, dc->op2, size, 0, t0);
        cris_alu(dc, CC_OP_MOVE,
             cpu_R[dc->op2],
             cpu_R[dc->op2], t0, size);
        tcg_temp_free(t0);
    }
    return 2;
}

static int dec_scc_r(CPUCRISState *env, DisasContext *dc)
{
    int cond = dc->op2;

    LOG_DIS("s%s $r%u\n",
            cc_name(cond), dc->op1);

    gen_tst_cc(dc, cpu_R[dc->op1], cond);
    tcg_gen_setcondi_tl(TCG_COND_NE, cpu_R[dc->op1], cpu_R[dc->op1], 0);

    cris_cc_mask(dc, 0);
    return 2;
}

static inline void cris_alu_alloc_temps(DisasContext *dc, int size, TCGv *t)
{
    if (size == 4) {
        t[0] = cpu_R[dc->op2];
        t[1] = cpu_R[dc->op1];
    } else {
        t[0] = tcg_temp_new();
        t[1] = tcg_temp_new();
    }
}

static inline void cris_alu_free_temps(DisasContext *dc, int size, TCGv *t)
{
    if (size != 4) {
        tcg_temp_free(t[0]);
        tcg_temp_free(t[1]);
    }
}

static int dec_and_r(CPUCRISState *env, DisasContext *dc)
{
    TCGv t[2];
    int size = memsize_zz(dc);

    LOG_DIS("and.%c $r%u, $r%u\n",
            memsize_char(size), dc->op1, dc->op2);

    cris_cc_mask(dc, CC_MASK_NZ);

    cris_alu_alloc_temps(dc, size, t);
    dec_prep_alu_r(dc, dc->op1, dc->op2, size, 0, t[0], t[1]);
    cris_alu(dc, CC_OP_AND, cpu_R[dc->op2], t[0], t[1], size);
    cris_alu_free_temps(dc, size, t);
    return 2;
}

static int dec_lz_r(CPUCRISState *env, DisasContext *dc)
{
    TCGv t0;
    LOG_DIS("lz $r%u, $r%u\n",
            dc->op1, dc->op2);
    cris_cc_mask(dc, CC_MASK_NZ);
    t0 = tcg_temp_new();
    dec_prep_alu_r(dc, dc->op1, dc->op2, 4, 0, cpu_R[dc->op2], t0);
    cris_alu(dc, CC_OP_LZ, cpu_R[dc->op2], cpu_R[dc->op2], t0, 4);
    tcg_temp_free(t0);
    return 2;
}

static int dec_lsl_r(CPUCRISState *env, DisasContext *dc)
{
    TCGv t[2];
    int size = memsize_zz(dc);

    LOG_DIS("lsl.%c $r%u, $r%u\n",
            memsize_char(size), dc->op1, dc->op2);

    cris_cc_mask(dc, CC_MASK_NZ);
    cris_alu_alloc_temps(dc, size, t);
    dec_prep_alu_r(dc, dc->op1, dc->op2, size, 0, t[0], t[1]);
    tcg_gen_andi_tl(t[1], t[1], 63);
    cris_alu(dc, CC_OP_LSL, cpu_R[dc->op2], t[0], t[1], size);
    cris_alu_alloc_temps(dc, size, t);
    return 2;
}

static int dec_lsr_r(CPUCRISState *env, DisasContext *dc)
{
    TCGv t[2];
    int size = memsize_zz(dc);

    LOG_DIS("lsr.%c $r%u, $r%u\n",
            memsize_char(size), dc->op1, dc->op2);

    cris_cc_mask(dc, CC_MASK_NZ);
    cris_alu_alloc_temps(dc, size, t);
    dec_prep_alu_r(dc, dc->op1, dc->op2, size, 0, t[0], t[1]);
    tcg_gen_andi_tl(t[1], t[1], 63);
    cris_alu(dc, CC_OP_LSR, cpu_R[dc->op2], t[0], t[1], size);
    cris_alu_free_temps(dc, size, t);
    return 2;
}

static int dec_asr_r(CPUCRISState *env, DisasContext *dc)
{
    TCGv t[2];
    int size = memsize_zz(dc);

    LOG_DIS("asr.%c $r%u, $r%u\n",
            memsize_char(size), dc->op1, dc->op2);

    cris_cc_mask(dc, CC_MASK_NZ);
    cris_alu_alloc_temps(dc, size, t);
    dec_prep_alu_r(dc, dc->op1, dc->op2, size, 1, t[0], t[1]);
    tcg_gen_andi_tl(t[1], t[1], 63);
    cris_alu(dc, CC_OP_ASR, cpu_R[dc->op2], t[0], t[1], size);
    cris_alu_free_temps(dc, size, t);
    return 2;
}

static int dec_muls_r(CPUCRISState *env, DisasContext *dc)
{
    TCGv t[2];
    int size = memsize_zz(dc);

    LOG_DIS("muls.%c $r%u, $r%u\n",
            memsize_char(size), dc->op1, dc->op2);
    cris_cc_mask(dc, CC_MASK_NZV);
    cris_alu_alloc_temps(dc, size, t);
    dec_prep_alu_r(dc, dc->op1, dc->op2, size, 1, t[0], t[1]);

    cris_alu(dc, CC_OP_MULS, cpu_R[dc->op2], t[0], t[1], 4);
    cris_alu_free_temps(dc, size, t);
    return 2;
}

static int dec_mulu_r(CPUCRISState *env, DisasContext *dc)
{
    TCGv t[2];
    int size = memsize_zz(dc);

    LOG_DIS("mulu.%c $r%u, $r%u\n",
            memsize_char(size), dc->op1, dc->op2);
    cris_cc_mask(dc, CC_MASK_NZV);
    cris_alu_alloc_temps(dc, size, t);
    dec_prep_alu_r(dc, dc->op1, dc->op2, size, 0, t[0], t[1]);

    cris_alu(dc, CC_OP_MULU, cpu_R[dc->op2], t[0], t[1], 4);
    cris_alu_alloc_temps(dc, size, t);
    return 2;
}


static int dec_dstep_r(CPUCRISState *env, DisasContext *dc)
{
    LOG_DIS("dstep $r%u, $r%u\n", dc->op1, dc->op2);
    cris_cc_mask(dc, CC_MASK_NZ);
    cris_alu(dc, CC_OP_DSTEP,
            cpu_R[dc->op2], cpu_R[dc->op2], cpu_R[dc->op1], 4);
    return 2;
}

static int dec_xor_r(CPUCRISState *env, DisasContext *dc)
{
    TCGv t[2];
    int size = memsize_zz(dc);
    LOG_DIS("xor.%c $r%u, $r%u\n",
            memsize_char(size), dc->op1, dc->op2);
    BUG_ON(size != 4); /* xor is dword.  */
    cris_cc_mask(dc, CC_MASK_NZ);
    cris_alu_alloc_temps(dc, size, t);
    dec_prep_alu_r(dc, dc->op1, dc->op2, size, 0, t[0], t[1]);

    cris_alu(dc, CC_OP_XOR, cpu_R[dc->op2], t[0], t[1], 4);
    cris_alu_free_temps(dc, size, t);
    return 2;
}

static int dec_bound_r(CPUCRISState *env, DisasContext *dc)
{
    TCGv l0;
    int size = memsize_zz(dc);
    LOG_DIS("bound.%c $r%u, $r%u\n",
            memsize_char(size), dc->op1, dc->op2);
    cris_cc_mask(dc, CC_MASK_NZ);
    l0 = tcg_temp_local_new();
    dec_prep_move_r(dc, dc->op1, dc->op2, size, 0, l0);
    cris_alu(dc, CC_OP_BOUND, cpu_R[dc->op2], cpu_R[dc->op2], l0, 4);
    tcg_temp_free(l0);
    return 2;
}

static int dec_cmp_r(CPUCRISState *env, DisasContext *dc)
{
    TCGv t[2];
    int size = memsize_zz(dc);
    LOG_DIS("cmp.%c $r%u, $r%u\n",
            memsize_char(size), dc->op1, dc->op2);
    cris_cc_mask(dc, CC_MASK_NZVC);
    cris_alu_alloc_temps(dc, size, t);
    dec_prep_alu_r(dc, dc->op1, dc->op2, size, 0, t[0], t[1]);

    cris_alu(dc, CC_OP_CMP, cpu_R[dc->op2], t[0], t[1], size);
    cris_alu_free_temps(dc, size, t);
    return 2;
}

static int dec_abs_r(CPUCRISState *env, DisasContext *dc)
{
    TCGv t0;

    LOG_DIS("abs $r%u, $r%u\n",
            dc->op1, dc->op2);
    cris_cc_mask(dc, CC_MASK_NZ);

    t0 = tcg_temp_new();
    tcg_gen_sari_tl(t0, cpu_R[dc->op1], 31);
    tcg_gen_xor_tl(cpu_R[dc->op2], cpu_R[dc->op1], t0);
    tcg_gen_sub_tl(cpu_R[dc->op2], cpu_R[dc->op2], t0);
    tcg_temp_free(t0);

    cris_alu(dc, CC_OP_MOVE,
            cpu_R[dc->op2], cpu_R[dc->op2], cpu_R[dc->op2], 4);
    return 2;
}

static int dec_add_r(CPUCRISState *env, DisasContext *dc)
{
    TCGv t[2];
    int size = memsize_zz(dc);
    LOG_DIS("add.%c $r%u, $r%u\n",
            memsize_char(size), dc->op1, dc->op2);
    cris_cc_mask(dc, CC_MASK_NZVC);
    cris_alu_alloc_temps(dc, size, t);
    dec_prep_alu_r(dc, dc->op1, dc->op2, size, 0, t[0], t[1]);

    cris_alu(dc, CC_OP_ADD, cpu_R[dc->op2], t[0], t[1], size);
    cris_alu_free_temps(dc, size, t);
    return 2;
}

static int dec_addc_r(CPUCRISState *env, DisasContext *dc)
{
    LOG_DIS("addc $r%u, $r%u\n",
            dc->op1, dc->op2);
    cris_evaluate_flags(dc);
    /* Set for this insn.  */
    dc->flagx_known = 1;
    dc->flags_x = X_FLAG;

    cris_cc_mask(dc, CC_MASK_NZVC);
    cris_alu(dc, CC_OP_ADDC,
         cpu_R[dc->op2], cpu_R[dc->op2], cpu_R[dc->op1], 4);
    return 2;
}

static int dec_mcp_r(CPUCRISState *env, DisasContext *dc)
{
    LOG_DIS("mcp $p%u, $r%u\n",
             dc->op2, dc->op1);
    cris_evaluate_flags(dc);
    cris_cc_mask(dc, CC_MASK_RNZV);
    cris_alu(dc, CC_OP_MCP,
            cpu_R[dc->op1], cpu_R[dc->op1], cpu_PR[dc->op2], 4);
    return 2;
}

#if DISAS_CRIS
static char * swapmode_name(int mode, char *modename) {
    int i = 0;
    if (mode & 8) {
        modename[i++] = 'n';
    }
    if (mode & 4) {
        modename[i++] = 'w';
    }
    if (mode & 2) {
        modename[i++] = 'b';
    }
    if (mode & 1) {
        modename[i++] = 'r';
    }
    modename[i++] = 0;
    return modename;
}
#endif

static int dec_swap_r(CPUCRISState *env, DisasContext *dc)
{
    TCGv t0;
#if DISAS_CRIS
    char modename[4];
#endif
    LOG_DIS("swap%s $r%u\n",
             swapmode_name(dc->op2, modename), dc->op1);

    cris_cc_mask(dc, CC_MASK_NZ);
    t0 = tcg_temp_new();
    tcg_gen_mov_tl(t0, cpu_R[dc->op1]);
    if (dc->op2 & 8) {
        tcg_gen_not_tl(t0, t0);
    }
    if (dc->op2 & 4) {
        t_gen_swapw(t0, t0);
    }
    if (dc->op2 & 2) {
        t_gen_swapb(t0, t0);
    }
    if (dc->op2 & 1) {
        t_gen_swapr(t0, t0);
    }
    cris_alu(dc, CC_OP_MOVE, cpu_R[dc->op1], cpu_R[dc->op1], t0, 4);
    tcg_temp_free(t0);
    return 2;
}

static int dec_or_r(CPUCRISState *env, DisasContext *dc)
{
    TCGv t[2];
    int size = memsize_zz(dc);
    LOG_DIS("or.%c $r%u, $r%u\n",
            memsize_char(size), dc->op1, dc->op2);
    cris_cc_mask(dc, CC_MASK_NZ);
    cris_alu_alloc_temps(dc, size, t);
    dec_prep_alu_r(dc, dc->op1, dc->op2, size, 0, t[0], t[1]);
    cris_alu(dc, CC_OP_OR, cpu_R[dc->op2], t[0], t[1], size);
    cris_alu_free_temps(dc, size, t);
    return 2;
}

static int dec_addi_r(CPUCRISState *env, DisasContext *dc)
{
    TCGv t0;
    LOG_DIS("addi.%c $r%u, $r%u\n",
            memsize_char(memsize_zz(dc)), dc->op2, dc->op1);
    cris_cc_mask(dc, 0);
    t0 = tcg_temp_new();
    tcg_gen_shl_tl(t0, cpu_R[dc->op2], tcg_const_tl(dc->zzsize));
    tcg_gen_add_tl(cpu_R[dc->op1], cpu_R[dc->op1], t0);
    tcg_temp_free(t0);
    return 2;
}

static int dec_addi_acr(CPUCRISState *env, DisasContext *dc)
{
    TCGv t0;
    LOG_DIS("addi.%c $r%u, $r%u, $acr\n",
          memsize_char(memsize_zz(dc)), dc->op2, dc->op1);
    cris_cc_mask(dc, 0);
    t0 = tcg_temp_new();
    tcg_gen_shl_tl(t0, cpu_R[dc->op2], tcg_const_tl(dc->zzsize));
    tcg_gen_add_tl(cpu_R[R_ACR], cpu_R[dc->op1], t0);
    tcg_temp_free(t0);
    return 2;
}

static int dec_neg_r(CPUCRISState *env, DisasContext *dc)
{
    TCGv t[2];
    int size = memsize_zz(dc);
    LOG_DIS("neg.%c $r%u, $r%u\n",
            memsize_char(size), dc->op1, dc->op2);
    cris_cc_mask(dc, CC_MASK_NZVC);
    cris_alu_alloc_temps(dc, size, t);
    dec_prep_alu_r(dc, dc->op1, dc->op2, size, 0, t[0], t[1]);

    cris_alu(dc, CC_OP_NEG, cpu_R[dc->op2], t[0], t[1], size);
    cris_alu_free_temps(dc, size, t);
    return 2;
}

static int dec_btst_r(CPUCRISState *env, DisasContext *dc)
{
    LOG_DIS("btst $r%u, $r%u\n",
            dc->op1, dc->op2);
    cris_cc_mask(dc, CC_MASK_NZ);
    cris_evaluate_flags(dc);
        gen_helper_btst(cpu_PR[PR_CCS], cpu_env, cpu_R[dc->op2],
            cpu_R[dc->op1], cpu_PR[PR_CCS]);
    cris_alu(dc, CC_OP_MOVE, cpu_R[dc->op2],
         cpu_R[dc->op2], cpu_R[dc->op2], 4);
    cris_update_cc_op(dc, CC_OP_FLAGS, 4);
    dc->flags_uptodate = 1;
    return 2;
}

static int dec_sub_r(CPUCRISState *env, DisasContext *dc)
{
    TCGv t[2];
    int size = memsize_zz(dc);
    LOG_DIS("sub.%c $r%u, $r%u\n",
            memsize_char(size), dc->op1, dc->op2);
    cris_cc_mask(dc, CC_MASK_NZVC);
    cris_alu_alloc_temps(dc, size, t);
    dec_prep_alu_r(dc, dc->op1, dc->op2, size, 0, t[0], t[1]);
    cris_alu(dc, CC_OP_SUB, cpu_R[dc->op2], t[0], t[1], size);
    cris_alu_free_temps(dc, size, t);
    return 2;
}

/* Zero extension. From size to dword.  */
static int dec_movu_r(CPUCRISState *env, DisasContext *dc)
{
    TCGv t0;
    int size = memsize_z(dc);
    LOG_DIS("movu.%c $r%u, $r%u\n",
            memsize_char(size),
            dc->op1, dc->op2);

    cris_cc_mask(dc, CC_MASK_NZ);
    t0 = tcg_temp_new();
    dec_prep_move_r(dc, dc->op1, dc->op2, size, 0, t0);
    cris_alu(dc, CC_OP_MOVE, cpu_R[dc->op2], cpu_R[dc->op2], t0, 4);
    tcg_temp_free(t0);
    return 2;
}

/* Sign extension. From size to dword.  */
static int dec_movs_r(CPUCRISState *env, DisasContext *dc)
{
    TCGv t0;
    int size = memsize_z(dc);
    LOG_DIS("movs.%c $r%u, $r%u\n",
            memsize_char(size),
            dc->op1, dc->op2);

    cris_cc_mask(dc, CC_MASK_NZ);
    t0 = tcg_temp_new();
    /* Size can only be qi or hi.  */
    t_gen_sext(t0, cpu_R[dc->op1], size);
    cris_alu(dc, CC_OP_MOVE,
            cpu_R[dc->op2], cpu_R[dc->op1], t0, 4);
    tcg_temp_free(t0);
    return 2;
}

/* zero extension. From size to dword.  */
static int dec_addu_r(CPUCRISState *env, DisasContext *dc)
{
    TCGv t0;
    int size = memsize_z(dc);
    LOG_DIS("addu.%c $r%u, $r%u\n",
            memsize_char(size),
            dc->op1, dc->op2);

    cris_cc_mask(dc, CC_MASK_NZVC);
    t0 = tcg_temp_new();
    /* Size can only be qi or hi.  */
    t_gen_zext(t0, cpu_R[dc->op1], size);
    cris_alu(dc, CC_OP_ADD, cpu_R[dc->op2], cpu_R[dc->op2], t0, 4);
    tcg_temp_free(t0);
    return 2;
}

/* Sign extension. From size to dword.  */
static int dec_adds_r(CPUCRISState *env, DisasContext *dc)
{
    TCGv t0;
    int size = memsize_z(dc);
    LOG_DIS("adds.%c $r%u, $r%u\n",
            memsize_char(size),
            dc->op1, dc->op2);

    cris_cc_mask(dc, CC_MASK_NZVC);
    t0 = tcg_temp_new();
    /* Size can only be qi or hi.  */
    t_gen_sext(t0, cpu_R[dc->op1], size);
    cris_alu(dc, CC_OP_ADD,
            cpu_R[dc->op2], cpu_R[dc->op2], t0, 4);
    tcg_temp_free(t0);
    return 2;
}

/* Zero extension. From size to dword.  */
static int dec_subu_r(CPUCRISState *env, DisasContext *dc)
{
    TCGv t0;
    int size = memsize_z(dc);
    LOG_DIS("subu.%c $r%u, $r%u\n",
            memsize_char(size),
            dc->op1, dc->op2);

    cris_cc_mask(dc, CC_MASK_NZVC);
    t0 = tcg_temp_new();
    /* Size can only be qi or hi.  */
    t_gen_zext(t0, cpu_R[dc->op1], size);
    cris_alu(dc, CC_OP_SUB,
            cpu_R[dc->op2], cpu_R[dc->op2], t0, 4);
    tcg_temp_free(t0);
    return 2;
}

/* Sign extension. From size to dword.  */
static int dec_subs_r(CPUCRISState *env, DisasContext *dc)
{
    TCGv t0;
    int size = memsize_z(dc);
    LOG_DIS("subs.%c $r%u, $r%u\n",
            memsize_char(size),
            dc->op1, dc->op2);

    cris_cc_mask(dc, CC_MASK_NZVC);
    t0 = tcg_temp_new();
    /* Size can only be qi or hi.  */
    t_gen_sext(t0, cpu_R[dc->op1], size);
    cris_alu(dc, CC_OP_SUB,
            cpu_R[dc->op2], cpu_R[dc->op2], t0, 4);
    tcg_temp_free(t0);
    return 2;
}

static int dec_setclrf(CPUCRISState *env, DisasContext *dc)
{
    uint32_t flags;
    int set = (~dc->opcode >> 2) & 1;


    flags = (EXTRACT_FIELD(dc->ir, 12, 15) << 4)
        | EXTRACT_FIELD(dc->ir, 0, 3);
    if (set && flags == 0) {
        LOG_DIS("nop\n");
        return 2;
    } else if (!set && (flags & 0x20)) {
        LOG_DIS("di\n");
    } else {
        LOG_DIS("%sf %x\n", set ? "set" : "clr", flags);
    }

    /* User space is not allowed to touch these. Silently ignore.  */
    if (dc->tb_flags & U_FLAG) {
        flags &= ~(S_FLAG | I_FLAG | U_FLAG);
    }

    if (flags & X_FLAG) {
        dc->flagx_known = 1;
        if (set) {
            dc->flags_x = X_FLAG;
        } else {
            dc->flags_x = 0;
        }
    }

    /* Break the TB if any of the SPI flag changes.  */
    if (flags & (P_FLAG | S_FLAG)) {
        tcg_gen_movi_tl(env_pc, dc->pc + 2);
        dc->is_jmp = DISAS_UPDATE;
        dc->cpustate_changed = 1;
    }

    /* For the I flag, only act on posedge.  */
    if ((flags & I_FLAG)) {
        tcg_gen_movi_tl(env_pc, dc->pc + 2);
        dc->is_jmp = DISAS_UPDATE;
        dc->cpustate_changed = 1;
    }


    /* Simply decode the flags.  */
    cris_evaluate_flags(dc);
    cris_update_cc_op(dc, CC_OP_FLAGS, 4);
    cris_update_cc_x(dc);
    tcg_gen_movi_tl(cc_op, dc->cc_op);

    if (set) {
        if (!(dc->tb_flags & U_FLAG) && (flags & U_FLAG)) {
            /* Enter user mode.  */
            t_gen_mov_env_TN(ksp, cpu_R[R_SP]);
            tcg_gen_mov_tl(cpu_R[R_SP], cpu_PR[PR_USP]);
            dc->cpustate_changed = 1;
        }
        tcg_gen_ori_tl(cpu_PR[PR_CCS], cpu_PR[PR_CCS], flags);
    } else {
        tcg_gen_andi_tl(cpu_PR[PR_CCS], cpu_PR[PR_CCS], ~flags);
    }

    dc->flags_uptodate = 1;
    dc->clear_x = 0;
    return 2;
}

static int dec_move_rs(CPUCRISState *env, DisasContext *dc)
{
    LOG_DIS("move $r%u, $s%u\n", dc->op1, dc->op2);
    cris_cc_mask(dc, 0);
        gen_helper_movl_sreg_reg(cpu_env, tcg_const_tl(dc->op2),
                                 tcg_const_tl(dc->op1));
    return 2;
}
static int dec_move_sr(CPUCRISState *env, DisasContext *dc)
{
    LOG_DIS("move $s%u, $r%u\n", dc->op2, dc->op1);
    cris_cc_mask(dc, 0);
        gen_helper_movl_reg_sreg(cpu_env, tcg_const_tl(dc->op1),
                                 tcg_const_tl(dc->op2));
    return 2;
}

static int dec_move_rp(CPUCRISState *env, DisasContext *dc)
{
    TCGv t[2];
    LOG_DIS("move $r%u, $p%u\n", dc->op1, dc->op2);
    cris_cc_mask(dc, 0);

    t[0] = tcg_temp_new();
    if (dc->op2 == PR_CCS) {
        cris_evaluate_flags(dc);
        tcg_gen_mov_tl(t[0], cpu_R[dc->op1]);
        if (dc->tb_flags & U_FLAG) {
            t[1] = tcg_temp_new();
            /* User space is not allowed to touch all flags.  */
            tcg_gen_andi_tl(t[0], t[0], 0x39f);
            tcg_gen_andi_tl(t[1], cpu_PR[PR_CCS], ~0x39f);
            tcg_gen_or_tl(t[0], t[1], t[0]);
            tcg_temp_free(t[1]);
        }
    } else {
        tcg_gen_mov_tl(t[0], cpu_R[dc->op1]);
    }

    t_gen_mov_preg_TN(dc, dc->op2, t[0]);
    if (dc->op2 == PR_CCS) {
        cris_update_cc_op(dc, CC_OP_FLAGS, 4);
        dc->flags_uptodate = 1;
    }
    tcg_temp_free(t[0]);
    return 2;
}
static int dec_move_pr(CPUCRISState *env, DisasContext *dc)
{
    TCGv t0;
    LOG_DIS("move $p%u, $r%u\n", dc->op2, dc->op1);
    cris_cc_mask(dc, 0);

    if (dc->op2 == PR_CCS) {
        cris_evaluate_flags(dc);
    }

    if (dc->op2 == PR_DZ) {
        tcg_gen_movi_tl(cpu_R[dc->op1], 0);
    } else {
        t0 = tcg_temp_new();
        t_gen_mov_TN_preg(t0, dc->op2);
        cris_alu(dc, CC_OP_MOVE,
                cpu_R[dc->op1], cpu_R[dc->op1], t0,
                preg_sizes[dc->op2]);
        tcg_temp_free(t0);
    }
    return 2;
}

static int dec_move_mr(CPUCRISState *env, DisasContext *dc)
{
    int memsize = memsize_zz(dc);
    int insn_len;
    LOG_DIS("move.%c [$r%u%s, $r%u\n",
            memsize_char(memsize),
            dc->op1, dc->postinc ? "+]" : "]",
                    dc->op2);

    if (memsize == 4) {
        insn_len = dec_prep_move_m(env, dc, 0, 4, cpu_R[dc->op2]);
        cris_cc_mask(dc, CC_MASK_NZ);
        cris_update_cc_op(dc, CC_OP_MOVE, 4);
        cris_update_cc_x(dc);
        cris_update_result(dc, cpu_R[dc->op2]);
    } else {
        TCGv t0;

        t0 = tcg_temp_new();
        insn_len = dec_prep_move_m(env, dc, 0, memsize, t0);
        cris_cc_mask(dc, CC_MASK_NZ);
        cris_alu(dc, CC_OP_MOVE,
                cpu_R[dc->op2], cpu_R[dc->op2], t0, memsize);
        tcg_temp_free(t0);
    }
    do_postinc(dc, memsize);
    return insn_len;
}

static inline void cris_alu_m_alloc_temps(TCGv *t)
{
    t[0] = tcg_temp_new();
    t[1] = tcg_temp_new();
}

static inline void cris_alu_m_free_temps(TCGv *t)
{
    tcg_temp_free(t[0]);
    tcg_temp_free(t[1]);
}

static int dec_movs_m(CPUCRISState *env, DisasContext *dc)
{
    TCGv t[2];
    int memsize = memsize_z(dc);
    int insn_len;
    LOG_DIS("movs.%c [$r%u%s, $r%u\n",
            memsize_char(memsize),
            dc->op1, dc->postinc ? "+]" : "]",
            dc->op2);

    cris_alu_m_alloc_temps(t);
    /* sign extend.  */
        insn_len = dec_prep_alu_m(env, dc, 1, memsize, t[0], t[1]);
    cris_cc_mask(dc, CC_MASK_NZ);
    cris_alu(dc, CC_OP_MOVE,
            cpu_R[dc->op2], cpu_R[dc->op2], t[1], 4);
    do_postinc(dc, memsize);
    cris_alu_m_free_temps(t);
    return insn_len;
}

static int dec_addu_m(CPUCRISState *env, DisasContext *dc)
{
    TCGv t[2];
    int memsize = memsize_z(dc);
    int insn_len;
    LOG_DIS("addu.%c [$r%u%s, $r%u\n",
            memsize_char(memsize),
            dc->op1, dc->postinc ? "+]" : "]",
            dc->op2);

    cris_alu_m_alloc_temps(t);
    /* sign extend.  */
        insn_len = dec_prep_alu_m(env, dc, 0, memsize, t[0], t[1]);
    cris_cc_mask(dc, CC_MASK_NZVC);
    cris_alu(dc, CC_OP_ADD,
            cpu_R[dc->op2], cpu_R[dc->op2], t[1], 4);
    do_postinc(dc, memsize);
    cris_alu_m_free_temps(t);
    return insn_len;
}

static int dec_adds_m(CPUCRISState *env, DisasContext *dc)
{
    TCGv t[2];
    int memsize = memsize_z(dc);
    int insn_len;
    LOG_DIS("adds.%c [$r%u%s, $r%u\n",
            memsize_char(memsize),
            dc->op1, dc->postinc ? "+]" : "]",
            dc->op2);

    cris_alu_m_alloc_temps(t);
    /* sign extend.  */
        insn_len = dec_prep_alu_m(env, dc, 1, memsize, t[0], t[1]);
    cris_cc_mask(dc, CC_MASK_NZVC);
    cris_alu(dc, CC_OP_ADD, cpu_R[dc->op2], cpu_R[dc->op2], t[1], 4);
    do_postinc(dc, memsize);
    cris_alu_m_free_temps(t);
    return insn_len;
}

static int dec_subu_m(CPUCRISState *env, DisasContext *dc)
{
    TCGv t[2];
    int memsize = memsize_z(dc);
    int insn_len;
    LOG_DIS("subu.%c [$r%u%s, $r%u\n",
            memsize_char(memsize),
            dc->op1, dc->postinc ? "+]" : "]",
            dc->op2);

    cris_alu_m_alloc_temps(t);
    /* sign extend.  */
        insn_len = dec_prep_alu_m(env, dc, 0, memsize, t[0], t[1]);
    cris_cc_mask(dc, CC_MASK_NZVC);
    cris_alu(dc, CC_OP_SUB, cpu_R[dc->op2], cpu_R[dc->op2], t[1], 4);
    do_postinc(dc, memsize);
    cris_alu_m_free_temps(t);
    return insn_len;
}

static int dec_subs_m(CPUCRISState *env, DisasContext *dc)
{
    TCGv t[2];
    int memsize = memsize_z(dc);
    int insn_len;
    LOG_DIS("subs.%c [$r%u%s, $r%u\n",
            memsize_char(memsize),
            dc->op1, dc->postinc ? "+]" : "]",
            dc->op2);

    cris_alu_m_alloc_temps(t);
    /* sign extend.  */
        insn_len = dec_prep_alu_m(env, dc, 1, memsize, t[0], t[1]);
    cris_cc_mask(dc, CC_MASK_NZVC);
    cris_alu(dc, CC_OP_SUB, cpu_R[dc->op2], cpu_R[dc->op2], t[1], 4);
    do_postinc(dc, memsize);
    cris_alu_m_free_temps(t);
    return insn_len;
}

static int dec_movu_m(CPUCRISState *env, DisasContext *dc)
{
    TCGv t[2];
    int memsize = memsize_z(dc);
    int insn_len;

    LOG_DIS("movu.%c [$r%u%s, $r%u\n",
            memsize_char(memsize),
            dc->op1, dc->postinc ? "+]" : "]",
            dc->op2);

    cris_alu_m_alloc_temps(t);
        insn_len = dec_prep_alu_m(env, dc, 0, memsize, t[0], t[1]);
    cris_cc_mask(dc, CC_MASK_NZ);
    cris_alu(dc, CC_OP_MOVE, cpu_R[dc->op2], cpu_R[dc->op2], t[1], 4);
    do_postinc(dc, memsize);
    cris_alu_m_free_temps(t);
    return insn_len;
}

static int dec_cmpu_m(CPUCRISState *env, DisasContext *dc)
{
    TCGv t[2];
    int memsize = memsize_z(dc);
    int insn_len;
    LOG_DIS("cmpu.%c [$r%u%s, $r%u\n",
            memsize_char(memsize),
            dc->op1, dc->postinc ? "+]" : "]",
            dc->op2);

    cris_alu_m_alloc_temps(t);
        insn_len = dec_prep_alu_m(env, dc, 0, memsize, t[0], t[1]);
    cris_cc_mask(dc, CC_MASK_NZVC);
    cris_alu(dc, CC_OP_CMP, cpu_R[dc->op2], cpu_R[dc->op2], t[1], 4);
    do_postinc(dc, memsize);
    cris_alu_m_free_temps(t);
    return insn_len;
}

static int dec_cmps_m(CPUCRISState *env, DisasContext *dc)
{
    TCGv t[2];
    int memsize = memsize_z(dc);
    int insn_len;
    LOG_DIS("cmps.%c [$r%u%s, $r%u\n",
            memsize_char(memsize),
            dc->op1, dc->postinc ? "+]" : "]",
            dc->op2);

    cris_alu_m_alloc_temps(t);
        insn_len = dec_prep_alu_m(env, dc, 1, memsize, t[0], t[1]);
    cris_cc_mask(dc, CC_MASK_NZVC);
    cris_alu(dc, CC_OP_CMP,
            cpu_R[dc->op2], cpu_R[dc->op2], t[1],
            memsize_zz(dc));
    do_postinc(dc, memsize);
    cris_alu_m_free_temps(t);
    return insn_len;
}

static int dec_cmp_m(CPUCRISState *env, DisasContext *dc)
{
    TCGv t[2];
    int memsize = memsize_zz(dc);
    int insn_len;
    LOG_DIS("cmp.%c [$r%u%s, $r%u\n",
            memsize_char(memsize),
            dc->op1, dc->postinc ? "+]" : "]",
            dc->op2);

    cris_alu_m_alloc_temps(t);
        insn_len = dec_prep_alu_m(env, dc, 0, memsize, t[0], t[1]);
    cris_cc_mask(dc, CC_MASK_NZVC);
    cris_alu(dc, CC_OP_CMP,
            cpu_R[dc->op2], cpu_R[dc->op2], t[1],
            memsize_zz(dc));
    do_postinc(dc, memsize);
    cris_alu_m_free_temps(t);
    return insn_len;
}

static int dec_test_m(CPUCRISState *env, DisasContext *dc)
{
    TCGv t[2];
    int memsize = memsize_zz(dc);
    int insn_len;
    LOG_DIS("test.%c [$r%u%s] op2=%x\n",
            memsize_char(memsize),
            dc->op1, dc->postinc ? "+]" : "]",
            dc->op2);

    cris_evaluate_flags(dc);

    cris_alu_m_alloc_temps(t);
        insn_len = dec_prep_alu_m(env, dc, 0, memsize, t[0], t[1]);
    cris_cc_mask(dc, CC_MASK_NZ);
    tcg_gen_andi_tl(cpu_PR[PR_CCS], cpu_PR[PR_CCS], ~3);

    cris_alu(dc, CC_OP_CMP,
         cpu_R[dc->op2], t[1], tcg_const_tl(0), memsize_zz(dc));
    do_postinc(dc, memsize);
    cris_alu_m_free_temps(t);
    return insn_len;
}

static int dec_and_m(CPUCRISState *env, DisasContext *dc)
{
    TCGv t[2];
    int memsize = memsize_zz(dc);
    int insn_len;
    LOG_DIS("and.%c [$r%u%s, $r%u\n",
            memsize_char(memsize),
            dc->op1, dc->postinc ? "+]" : "]",
            dc->op2);

    cris_alu_m_alloc_temps(t);
        insn_len = dec_prep_alu_m(env, dc, 0, memsize, t[0], t[1]);
    cris_cc_mask(dc, CC_MASK_NZ);
    cris_alu(dc, CC_OP_AND, cpu_R[dc->op2], t[0], t[1], memsize_zz(dc));
    do_postinc(dc, memsize);
    cris_alu_m_free_temps(t);
    return insn_len;
}

static int dec_add_m(CPUCRISState *env, DisasContext *dc)
{
    TCGv t[2];
    int memsize = memsize_zz(dc);
    int insn_len;
    LOG_DIS("add.%c [$r%u%s, $r%u\n",
            memsize_char(memsize),
            dc->op1, dc->postinc ? "+]" : "]",
            dc->op2);

    cris_alu_m_alloc_temps(t);
        insn_len = dec_prep_alu_m(env, dc, 0, memsize, t[0], t[1]);
    cris_cc_mask(dc, CC_MASK_NZVC);
    cris_alu(dc, CC_OP_ADD,
         cpu_R[dc->op2], t[0], t[1], memsize_zz(dc));
    do_postinc(dc, memsize);
    cris_alu_m_free_temps(t);
    return insn_len;
}

static int dec_addo_m(CPUCRISState *env, DisasContext *dc)
{
    TCGv t[2];
    int memsize = memsize_zz(dc);
    int insn_len;
    LOG_DIS("add.%c [$r%u%s, $r%u\n",
            memsize_char(memsize),
            dc->op1, dc->postinc ? "+]" : "]",
            dc->op2);

    cris_alu_m_alloc_temps(t);
        insn_len = dec_prep_alu_m(env, dc, 1, memsize, t[0], t[1]);
    cris_cc_mask(dc, 0);
    cris_alu(dc, CC_OP_ADD, cpu_R[R_ACR], t[0], t[1], 4);
    do_postinc(dc, memsize);
    cris_alu_m_free_temps(t);
    return insn_len;
}

static int dec_bound_m(CPUCRISState *env, DisasContext *dc)
{
    TCGv l[2];
    int memsize = memsize_zz(dc);
    int insn_len;
    LOG_DIS("bound.%c [$r%u%s, $r%u\n",
            memsize_char(memsize),
            dc->op1, dc->postinc ? "+]" : "]",
            dc->op2);

    l[0] = tcg_temp_local_new();
    l[1] = tcg_temp_local_new();
        insn_len = dec_prep_alu_m(env, dc, 0, memsize, l[0], l[1]);
    cris_cc_mask(dc, CC_MASK_NZ);
    cris_alu(dc, CC_OP_BOUND, cpu_R[dc->op2], l[0], l[1], 4);
    do_postinc(dc, memsize);
    tcg_temp_free(l[0]);
    tcg_temp_free(l[1]);
    return insn_len;
}

static int dec_addc_mr(CPUCRISState *env, DisasContext *dc)
{
    TCGv t[2];
    int insn_len = 2;
    LOG_DIS("addc [$r%u%s, $r%u\n",
            dc->op1, dc->postinc ? "+]" : "]",
            dc->op2);

    cris_evaluate_flags(dc);

    /* Set for this insn.  */
    dc->flagx_known = 1;
    dc->flags_x = X_FLAG;

    cris_alu_m_alloc_temps(t);
        insn_len = dec_prep_alu_m(env, dc, 0, 4, t[0], t[1]);
    cris_cc_mask(dc, CC_MASK_NZVC);
    cris_alu(dc, CC_OP_ADDC, cpu_R[dc->op2], t[0], t[1], 4);
    do_postinc(dc, 4);
    cris_alu_m_free_temps(t);
    return insn_len;
}

static int dec_sub_m(CPUCRISState *env, DisasContext *dc)
{
    TCGv t[2];
    int memsize = memsize_zz(dc);
    int insn_len;
    LOG_DIS("sub.%c [$r%u%s, $r%u ir=%x zz=%x\n",
            memsize_char(memsize),
            dc->op1, dc->postinc ? "+]" : "]",
            dc->op2, dc->ir, dc->zzsize);

    cris_alu_m_alloc_temps(t);
        insn_len = dec_prep_alu_m(env, dc, 0, memsize, t[0], t[1]);
    cris_cc_mask(dc, CC_MASK_NZVC);
    cris_alu(dc, CC_OP_SUB, cpu_R[dc->op2], t[0], t[1], memsize);
    do_postinc(dc, memsize);
    cris_alu_m_free_temps(t);
    return insn_len;
}

static int dec_or_m(CPUCRISState *env, DisasContext *dc)
{
    TCGv t[2];
    int memsize = memsize_zz(dc);
    int insn_len;
    LOG_DIS("or.%c [$r%u%s, $r%u pc=%x\n",
            memsize_char(memsize),
            dc->op1, dc->postinc ? "+]" : "]",
            dc->op2, dc->pc);

    cris_alu_m_alloc_temps(t);
        insn_len = dec_prep_alu_m(env, dc, 0, memsize, t[0], t[1]);
    cris_cc_mask(dc, CC_MASK_NZ);
    cris_alu(dc, CC_OP_OR,
            cpu_R[dc->op2], t[0], t[1], memsize_zz(dc));
    do_postinc(dc, memsize);
    cris_alu_m_free_temps(t);
    return insn_len;
}

static int dec_move_mp(CPUCRISState *env, DisasContext *dc)
{
    TCGv t[2];
    int memsize = memsize_zz(dc);
    int insn_len = 2;

    LOG_DIS("move.%c [$r%u%s, $p%u\n",
            memsize_char(memsize),
            dc->op1,
            dc->postinc ? "+]" : "]",
            dc->op2);

    cris_alu_m_alloc_temps(t);
        insn_len = dec_prep_alu_m(env, dc, 0, memsize, t[0], t[1]);
    cris_cc_mask(dc, 0);
    if (dc->op2 == PR_CCS) {
        cris_evaluate_flags(dc);
        if (dc->tb_flags & U_FLAG) {
            /* User space is not allowed to touch all flags.  */
            tcg_gen_andi_tl(t[1], t[1], 0x39f);
            tcg_gen_andi_tl(t[0], cpu_PR[PR_CCS], ~0x39f);
            tcg_gen_or_tl(t[1], t[0], t[1]);
        }
    }

    t_gen_mov_preg_TN(dc, dc->op2, t[1]);

    do_postinc(dc, memsize);
    cris_alu_m_free_temps(t);
    return insn_len;
}

static int dec_move_pm(CPUCRISState *env, DisasContext *dc)
{
    TCGv t0;
    int memsize;

    memsize = preg_sizes[dc->op2];

    LOG_DIS("move.%c $p%u, [$r%u%s\n",
            memsize_char(memsize),
            dc->op2, dc->op1, dc->postinc ? "+]" : "]");

    /* prepare store. Address in T0, value in T1.  */
    if (dc->op2 == PR_CCS) {
        cris_evaluate_flags(dc);
    }
    t0 = tcg_temp_new();
    t_gen_mov_TN_preg(t0, dc->op2);
    cris_flush_cc_state(dc);
    gen_store(dc, cpu_R[dc->op1], t0, memsize);
    tcg_temp_free(t0);

    cris_cc_mask(dc, 0);
    if (dc->postinc) {
        tcg_gen_addi_tl(cpu_R[dc->op1], cpu_R[dc->op1], memsize);
    }
    return 2;
}

static int dec_movem_mr(CPUCRISState *env, DisasContext *dc)
{
    TCGv_i64 tmp[16];
    TCGv tmp32;
    TCGv addr;
    int i;
    int nr = dc->op2 + 1;

    LOG_DIS("movem [$r%u%s, $r%u\n", dc->op1,
            dc->postinc ? "+]" : "]", dc->op2);

    addr = tcg_temp_new();
    /* There are probably better ways of doing this.  */
    cris_flush_cc_state(dc);
    for (i = 0; i < (nr >> 1); i++) {
        tmp[i] = tcg_temp_new_i64();
        tcg_gen_addi_tl(addr, cpu_R[dc->op1], i * 8);
        gen_load64(dc, tmp[i], addr);
    }
    if (nr & 1) {
        tmp32 = tcg_temp_new_i32();
        tcg_gen_addi_tl(addr, cpu_R[dc->op1], i * 8);
        gen_load(dc, tmp32, addr, 4, 0);
    } else {
        TCGV_UNUSED(tmp32);
    }
    tcg_temp_free(addr);

    for (i = 0; i < (nr >> 1); i++) {
        tcg_gen_extrl_i64_i32(cpu_R[i * 2], tmp[i]);
        tcg_gen_shri_i64(tmp[i], tmp[i], 32);
        tcg_gen_extrl_i64_i32(cpu_R[i * 2 + 1], tmp[i]);
        tcg_temp_free_i64(tmp[i]);
    }
    if (nr & 1) {
        tcg_gen_mov_tl(cpu_R[dc->op2], tmp32);
        tcg_temp_free(tmp32);
    }

    /* writeback the updated pointer value.  */
    if (dc->postinc) {
        tcg_gen_addi_tl(cpu_R[dc->op1], cpu_R[dc->op1], nr * 4);
    }

    /* gen_load might want to evaluate the previous insns flags.  */
    cris_cc_mask(dc, 0);
    return 2;
}

static int dec_movem_rm(CPUCRISState *env, DisasContext *dc)
{
    TCGv tmp;
    TCGv addr;
    int i;

    LOG_DIS("movem $r%u, [$r%u%s\n", dc->op2, dc->op1,
            dc->postinc ? "+]" : "]");

    cris_flush_cc_state(dc);

    tmp = tcg_temp_new();
    addr = tcg_temp_new();
    tcg_gen_movi_tl(tmp, 4);
    tcg_gen_mov_tl(addr, cpu_R[dc->op1]);
    for (i = 0; i <= dc->op2; i++) {
        /* Displace addr.  */
        /* Perform the store.  */
        gen_store(dc, addr, cpu_R[i], 4);
        tcg_gen_add_tl(addr, addr, tmp);
    }
    if (dc->postinc) {
        tcg_gen_mov_tl(cpu_R[dc->op1], addr);
    }
    cris_cc_mask(dc, 0);
    tcg_temp_free(tmp);
    tcg_temp_free(addr);
    return 2;
}

static int dec_move_rm(CPUCRISState *env, DisasContext *dc)
{
    int memsize;

    memsize = memsize_zz(dc);

    LOG_DIS("move.%c $r%u, [$r%u]\n",
            memsize_char(memsize), dc->op2, dc->op1);

    /* prepare store.  */
    cris_flush_cc_state(dc);
    gen_store(dc, cpu_R[dc->op1], cpu_R[dc->op2], memsize);

    if (dc->postinc) {
        tcg_gen_addi_tl(cpu_R[dc->op1], cpu_R[dc->op1], memsize);
    }
    cris_cc_mask(dc, 0);
    return 2;
}

static int dec_lapcq(CPUCRISState *env, DisasContext *dc)
{
    LOG_DIS("lapcq %x, $r%u\n",
            dc->pc + dc->op1*2, dc->op2);
    cris_cc_mask(dc, 0);
    tcg_gen_movi_tl(cpu_R[dc->op2], dc->pc + dc->op1 * 2);
    return 2;
}

static int dec_lapc_im(CPUCRISState *env, DisasContext *dc)
{
    unsigned int rd;
    int32_t imm;
    int32_t pc;

    rd = dc->op2;

    cris_cc_mask(dc, 0);
    imm = cris_fetch(env, dc, dc->pc + 2, 4, 0);
    LOG_DIS("lapc 0x%x, $r%u\n", imm + dc->pc, dc->op2);

    pc = dc->pc;
    pc += imm;
    tcg_gen_movi_tl(cpu_R[rd], pc);
    return 6;
}

/* Jump to special reg.  */
static int dec_jump_p(CPUCRISState *env, DisasContext *dc)
{
    LOG_DIS("jump $p%u\n", dc->op2);

    if (dc->op2 == PR_CCS) {
        cris_evaluate_flags(dc);
    }
    t_gen_mov_TN_preg(env_btarget, dc->op2);
    /* rete will often have low bit set to indicate delayslot.  */
    tcg_gen_andi_tl(env_btarget, env_btarget, ~1);
    cris_cc_mask(dc, 0);
    cris_prepare_jmp(dc, JMP_INDIRECT);
    return 2;
}

/* Jump and save.  */
static int dec_jas_r(CPUCRISState *env, DisasContext *dc)
{
    LOG_DIS("jas $r%u, $p%u\n", dc->op1, dc->op2);
    cris_cc_mask(dc, 0);
    /* Store the return address in Pd.  */
    tcg_gen_mov_tl(env_btarget, cpu_R[dc->op1]);
    if (dc->op2 > 15) {
        abort();
    }
    t_gen_mov_preg_TN(dc, dc->op2, tcg_const_tl(dc->pc + 4));

    cris_prepare_jmp(dc, JMP_INDIRECT);
    return 2;
}

static int dec_jas_im(CPUCRISState *env, DisasContext *dc)
{
    uint32_t imm;

    imm = cris_fetch(env, dc, dc->pc + 2, 4, 0);

    LOG_DIS("jas 0x%x\n", imm);
    cris_cc_mask(dc, 0);
    /* Store the return address in Pd.  */
    t_gen_mov_preg_TN(dc, dc->op2, tcg_const_tl(dc->pc + 8));

    dc->jmp_pc = imm;
    cris_prepare_jmp(dc, JMP_DIRECT);
    return 6;
}

static int dec_jasc_im(CPUCRISState *env, DisasContext *dc)
{
    uint32_t imm;

    imm = cris_fetch(env, dc, dc->pc + 2, 4, 0);

    LOG_DIS("jasc 0x%x\n", imm);
    cris_cc_mask(dc, 0);
    /* Store the return address in Pd.  */
    t_gen_mov_preg_TN(dc, dc->op2, tcg_const_tl(dc->pc + 8 + 4));

    dc->jmp_pc = imm;
    cris_prepare_jmp(dc, JMP_DIRECT);
    return 6;
}

static int dec_jasc_r(CPUCRISState *env, DisasContext *dc)
{
    LOG_DIS("jasc_r $r%u, $p%u\n", dc->op1, dc->op2);
    cris_cc_mask(dc, 0);
    /* Store the return address in Pd.  */
    tcg_gen_mov_tl(env_btarget, cpu_R[dc->op1]);
    t_gen_mov_preg_TN(dc, dc->op2, tcg_const_tl(dc->pc + 4 + 4));
    cris_prepare_jmp(dc, JMP_INDIRECT);
    return 2;
}

static int dec_bcc_im(CPUCRISState *env, DisasContext *dc)
{
    int32_t offset;
    uint32_t cond = dc->op2;

    offset = cris_fetch(env, dc, dc->pc + 2, 2, 1);

    LOG_DIS("b%s %d pc=%x dst=%x\n",
            cc_name(cond), offset,
            dc->pc, dc->pc + offset);

    cris_cc_mask(dc, 0);
    /* op2 holds the condition-code.  */
    cris_prepare_cc_branch(dc, offset, cond);
    return 4;
}

static int dec_bas_im(CPUCRISState *env, DisasContext *dc)
{
    int32_t simm;

    simm = cris_fetch(env, dc, dc->pc + 2, 4, 0);

    LOG_DIS("bas 0x%x, $p%u\n", dc->pc + simm, dc->op2);
    cris_cc_mask(dc, 0);
    /* Store the return address in Pd.  */
    t_gen_mov_preg_TN(dc, dc->op2, tcg_const_tl(dc->pc + 8));

    dc->jmp_pc = dc->pc + simm;
    cris_prepare_jmp(dc, JMP_DIRECT);
    return 6;
}

static int dec_basc_im(CPUCRISState *env, DisasContext *dc)
{
    int32_t simm;
    simm = cris_fetch(env, dc, dc->pc + 2, 4, 0);

    LOG_DIS("basc 0x%x, $p%u\n", dc->pc + simm, dc->op2);
    cris_cc_mask(dc, 0);
    /* Store the return address in Pd.  */
    t_gen_mov_preg_TN(dc, dc->op2, tcg_const_tl(dc->pc + 12));

    dc->jmp_pc = dc->pc + simm;
    cris_prepare_jmp(dc, JMP_DIRECT);
    return 6;
}

static int dec_rfe_etc(CPUCRISState *env, DisasContext *dc)
{
    cris_cc_mask(dc, 0);

    if (dc->op2 == 15) {
        tcg_gen_st_i32(tcg_const_i32(1), cpu_env,
                       -offsetof(CRISCPU, env) + offsetof(CPUState, halted));
        tcg_gen_movi_tl(env_pc, dc->pc + 2);
        t_gen_raise_exception(EXCP_HLT);
        return 2;
    }

    switch (dc->op2 & 7) {
    case 2:
        /* rfe.  */
        LOG_DIS("rfe\n");
        cris_evaluate_flags(dc);
        gen_helper_rfe(cpu_env);
        dc->is_jmp = DISAS_UPDATE;
        break;
    case 5:
        /* rfn.  */
        LOG_DIS("rfn\n");
        cris_evaluate_flags(dc);
        gen_helper_rfn(cpu_env);
        dc->is_jmp = DISAS_UPDATE;
        break;
    case 6:
        LOG_DIS("break %d\n", dc->op1);
        cris_evaluate_flags(dc);
        /* break.  */
        tcg_gen_movi_tl(env_pc, dc->pc + 2);

        /* Breaks start at 16 in the exception vector.  */
        t_gen_mov_env_TN(trap_vector,
                tcg_const_tl(dc->op1 + 16));
        t_gen_raise_exception(EXCP_BREAK);
        dc->is_jmp = DISAS_UPDATE;
        break;
    default:
        printf("op2=%x\n", dc->op2);
        BUG();
        break;

    }
    return 2;
}

static int dec_ftag_fidx_d_m(CPUCRISState *env, DisasContext *dc)
{
    return 2;
}

static int dec_ftag_fidx_i_m(CPUCRISState *env, DisasContext *dc)
{
    return 2;
}

static int dec_null(CPUCRISState *env, DisasContext *dc)
{
    printf("unknown insn pc=%x opc=%x op1=%x op2=%x\n",
        dc->pc, dc->opcode, dc->op1, dc->op2);
    fflush(NULL);
    BUG();
    return 2;
}

static struct decoder_info {
    struct {
        uint32_t bits;
        uint32_t mask;
    };
    int (*dec)(CPUCRISState *env, DisasContext *dc);
} decinfo[] = {
    /* Order matters here.  */
    {DEC_MOVEQ, dec_moveq},
    {DEC_BTSTQ, dec_btstq},
    {DEC_CMPQ, dec_cmpq},
    {DEC_ADDOQ, dec_addoq},
    {DEC_ADDQ, dec_addq},
    {DEC_SUBQ, dec_subq},
    {DEC_ANDQ, dec_andq},
    {DEC_ORQ, dec_orq},
    {DEC_ASRQ, dec_asrq},
    {DEC_LSLQ, dec_lslq},
    {DEC_LSRQ, dec_lsrq},
    {DEC_BCCQ, dec_bccq},

    {DEC_BCC_IM, dec_bcc_im},
    {DEC_JAS_IM, dec_jas_im},
    {DEC_JAS_R, dec_jas_r},
    {DEC_JASC_IM, dec_jasc_im},
    {DEC_JASC_R, dec_jasc_r},
    {DEC_BAS_IM, dec_bas_im},
    {DEC_BASC_IM, dec_basc_im},
    {DEC_JUMP_P, dec_jump_p},
    {DEC_LAPC_IM, dec_lapc_im},
    {DEC_LAPCQ, dec_lapcq},

    {DEC_RFE_ETC, dec_rfe_etc},
    {DEC_ADDC_MR, dec_addc_mr},

    {DEC_MOVE_MP, dec_move_mp},
    {DEC_MOVE_PM, dec_move_pm},
    {DEC_MOVEM_MR, dec_movem_mr},
    {DEC_MOVEM_RM, dec_movem_rm},
    {DEC_MOVE_PR, dec_move_pr},
    {DEC_SCC_R, dec_scc_r},
    {DEC_SETF, dec_setclrf},
    {DEC_CLEARF, dec_setclrf},

    {DEC_MOVE_SR, dec_move_sr},
    {DEC_MOVE_RP, dec_move_rp},
    {DEC_SWAP_R, dec_swap_r},
    {DEC_ABS_R, dec_abs_r},
    {DEC_LZ_R, dec_lz_r},
    {DEC_MOVE_RS, dec_move_rs},
    {DEC_BTST_R, dec_btst_r},
    {DEC_ADDC_R, dec_addc_r},

    {DEC_DSTEP_R, dec_dstep_r},
    {DEC_XOR_R, dec_xor_r},
    {DEC_MCP_R, dec_mcp_r},
    {DEC_CMP_R, dec_cmp_r},

    {DEC_ADDI_R, dec_addi_r},
    {DEC_ADDI_ACR, dec_addi_acr},

    {DEC_ADD_R, dec_add_r},
    {DEC_SUB_R, dec_sub_r},

    {DEC_ADDU_R, dec_addu_r},
    {DEC_ADDS_R, dec_adds_r},
    {DEC_SUBU_R, dec_subu_r},
    {DEC_SUBS_R, dec_subs_r},
    {DEC_LSL_R, dec_lsl_r},

    {DEC_AND_R, dec_and_r},
    {DEC_OR_R, dec_or_r},
    {DEC_BOUND_R, dec_bound_r},
    {DEC_ASR_R, dec_asr_r},
    {DEC_LSR_R, dec_lsr_r},

    {DEC_MOVU_R, dec_movu_r},
    {DEC_MOVS_R, dec_movs_r},
    {DEC_NEG_R, dec_neg_r},
    {DEC_MOVE_R, dec_move_r},

    {DEC_FTAG_FIDX_I_M, dec_ftag_fidx_i_m},
    {DEC_FTAG_FIDX_D_M, dec_ftag_fidx_d_m},

    {DEC_MULS_R, dec_muls_r},
    {DEC_MULU_R, dec_mulu_r},

    {DEC_ADDU_M, dec_addu_m},
    {DEC_ADDS_M, dec_adds_m},
    {DEC_SUBU_M, dec_subu_m},
    {DEC_SUBS_M, dec_subs_m},

    {DEC_CMPU_M, dec_cmpu_m},
    {DEC_CMPS_M, dec_cmps_m},
    {DEC_MOVU_M, dec_movu_m},
    {DEC_MOVS_M, dec_movs_m},

    {DEC_CMP_M, dec_cmp_m},
    {DEC_ADDO_M, dec_addo_m},
    {DEC_BOUND_M, dec_bound_m},
    {DEC_ADD_M, dec_add_m},
    {DEC_SUB_M, dec_sub_m},
    {DEC_AND_M, dec_and_m},
    {DEC_OR_M, dec_or_m},
    {DEC_MOVE_RM, dec_move_rm},
    {DEC_TEST_M, dec_test_m},
    {DEC_MOVE_MR, dec_move_mr},

    {{0, 0}, dec_null}
};

static unsigned int crisv32_decoder(CPUCRISState *env, DisasContext *dc)
{
    int insn_len = 2;
    int i;

    /* Load a halfword onto the instruction register.  */
        dc->ir = cris_fetch(env, dc, dc->pc, 2, 0);

    /* Now decode it.  */
    dc->opcode   = EXTRACT_FIELD(dc->ir, 4, 11);
    dc->op1      = EXTRACT_FIELD(dc->ir, 0, 3);
    dc->op2      = EXTRACT_FIELD(dc->ir, 12, 15);
    dc->zsize    = EXTRACT_FIELD(dc->ir, 4, 4);
    dc->zzsize   = EXTRACT_FIELD(dc->ir, 4, 5);
    dc->postinc  = EXTRACT_FIELD(dc->ir, 10, 10);

    /* Large switch for all insns.  */
    for (i = 0; i < ARRAY_SIZE(decinfo); i++) {
        if ((dc->opcode & decinfo[i].mask) == decinfo[i].bits) {
            insn_len = decinfo[i].dec(env, dc);
            break;
        }
    }

#if !defined(CONFIG_USER_ONLY)
    /* Single-stepping ?  */
    if (dc->tb_flags & S_FLAG) {
        TCGLabel *l1 = gen_new_label();
        tcg_gen_brcondi_tl(TCG_COND_NE, cpu_PR[PR_SPC], dc->pc, l1);
        /* We treat SPC as a break with an odd trap vector.  */
        cris_evaluate_flags(dc);
        t_gen_mov_env_TN(trap_vector, tcg_const_tl(3));
        tcg_gen_movi_tl(env_pc, dc->pc + insn_len);
        tcg_gen_movi_tl(cpu_PR[PR_SPC], dc->pc + insn_len);
        t_gen_raise_exception(EXCP_BREAK);
        gen_set_label(l1);
    }
#endif
    return insn_len;
}

#include "translate_v10.c"

/*
 * Delay slots on QEMU/CRIS.
 *
 * If an exception hits on a delayslot, the core will let ERP (the Exception
 * Return Pointer) point to the branch (the previous) insn and set the lsb to
 * to give SW a hint that the exception actually hit on the dslot.
 *
 * CRIS expects all PC addresses to be 16-bit aligned. The lsb is ignored by
 * the core and any jmp to an odd addresses will mask off that lsb. It is 
 * simply there to let sw know there was an exception on a dslot.
 *
 * When the software returns from an exception, the branch will re-execute.
 * On QEMU care needs to be taken when a branch+delayslot sequence is broken
 * and the branch and delayslot don't share pages.
 *
 * The TB contaning the branch insn will set up env->btarget and evaluate 
 * env->btaken. When the translation loop exits we will note that the branch 
 * sequence is broken and let env->dslot be the size of the branch insn (those
 * vary in length).
 *
 * The TB contaning the delayslot will have the PC of its real insn (i.e no lsb
 * set). It will also expect to have env->dslot setup with the size of the 
 * delay slot so that env->pc - env->dslot point to the branch insn. This TB 
 * will execute the dslot and take the branch, either to btarget or just one 
 * insn ahead.
 *
 * When exceptions occur, we check for env->dslot in do_interrupt to detect 
 * broken branch sequences and setup $erp accordingly (i.e let it point to the
 * branch and set lsb). Then env->dslot gets cleared so that the exception 
 * handler can enter. When returning from exceptions (jump $erp) the lsb gets
 * masked off and we will reexecute the branch insn.
 *
 */

/* generate intermediate code for basic block 'tb'.  */
void gen_intermediate_code(CPUCRISState *env, struct TranslationBlock *tb)
{
    CRISCPU *cpu = cris_env_get_cpu(env);
    CPUState *cs = CPU(cpu);
    uint32_t pc_start;
    unsigned int insn_len;
    struct DisasContext ctx;
    struct DisasContext *dc = &ctx;
    uint32_t next_page_start;
    target_ulong npc;
    int num_insns;
    int max_insns;

    if (env->pregs[PR_VR] == 32) {
        dc->decoder = crisv32_decoder;
        dc->clear_locked_irq = 0;
    } else {
        dc->decoder = crisv10_decoder;
        dc->clear_locked_irq = 1;
    }

    /* Odd PC indicates that branch is rexecuting due to exception in the
     * delayslot, like in real hw.
     */
    pc_start = tb->pc & ~1;
    dc->cpu = cpu;
    dc->tb = tb;

    dc->is_jmp = DISAS_NEXT;
    dc->ppc = pc_start;
    dc->pc = pc_start;
    dc->singlestep_enabled = cs->singlestep_enabled;
    dc->flags_uptodate = 1;
    dc->flagx_known = 1;
    dc->flags_x = tb->flags & X_FLAG;
    dc->cc_x_uptodate = 0;
    dc->cc_mask = 0;
    dc->update_cc = 0;
    dc->clear_prefix = 0;

    cris_update_cc_op(dc, CC_OP_FLAGS, 4);
    dc->cc_size_uptodate = -1;

    /* Decode TB flags.  */
    dc->tb_flags = tb->flags & (S_FLAG | P_FLAG | U_FLAG \
            | X_FLAG | PFIX_FLAG);
    dc->delayed_branch = !!(tb->flags & 7);
    if (dc->delayed_branch) {
        dc->jmp = JMP_INDIRECT;
    } else {
        dc->jmp = JMP_NOJMP;
    }

    dc->cpustate_changed = 0;

<<<<<<< HEAD
    if (qemu_loglevel_mask(CPU_LOG_TB_IN_ASM)) {
        qemu_log(
                "pc=%x %x flg=%" PRIx64 " bt=%x ds=%u ccs=%x\n"
                "pid=%x usp=%x\n"
                "%x.%x.%x.%x\n"
                "%x.%x.%x.%x\n"
                "%x.%x.%x.%x\n"
                "%x.%x.%x.%x\n",
                dc->pc, dc->ppc,
                (uint64_t)tb->flags,
                env->btarget, (unsigned)tb->flags & 7,
                env->pregs[PR_CCS],
                env->pregs[PR_PID], env->pregs[PR_USP],
                env->regs[0], env->regs[1], env->regs[2], env->regs[3],
                env->regs[4], env->regs[5], env->regs[6], env->regs[7],
                env->regs[8], env->regs[9],
                env->regs[10], env->regs[11],
                env->regs[12], env->regs[13],
                env->regs[14], env->regs[15]);
        qemu_log("--------------\n");
        qemu_log("IN: %s\n", lookup_symbol(pc_start));
    }

=======
>>>>>>> 7124ccf8
    next_page_start = (pc_start & TARGET_PAGE_MASK) + TARGET_PAGE_SIZE;
    num_insns = 0;
    max_insns = tb->cflags & CF_COUNT_MASK;
    if (max_insns == 0) {
        max_insns = CF_COUNT_MASK;
    }
    if (max_insns > TCG_MAX_INSNS) {
        max_insns = TCG_MAX_INSNS;
    }

    gen_tb_start(tb);
    do {
        tcg_gen_insn_start(dc->delayed_branch == 1
                           ? dc->ppc | 1 : dc->pc);
        num_insns++;

        if (unlikely(cpu_breakpoint_test(cs, dc->pc, BP_ANY))) {
            cris_evaluate_flags(dc);
            tcg_gen_movi_tl(env_pc, dc->pc);
            t_gen_raise_exception(EXCP_DEBUG);
            dc->is_jmp = DISAS_UPDATE;
            /* The address covered by the breakpoint must be included in
               [tb->pc, tb->pc + tb->size) in order to for it to be
               properly cleared -- thus we increment the PC here so that
               the logic setting tb->size below does the right thing.  */
            dc->pc += 2;
            break;
        }

        /* Pretty disas.  */
        LOG_DIS("%8.8x:\t", dc->pc);

        if (num_insns == max_insns && (tb->cflags & CF_LAST_IO)) {
            gen_io_start();
        }
        dc->clear_x = 1;

        insn_len = dc->decoder(env, dc);
        dc->ppc = dc->pc;
        dc->pc += insn_len;
        if (dc->clear_x) {
            cris_clear_x_flag(dc);
        }

        /* Check for delayed branches here. If we do it before
           actually generating any host code, the simulator will just
           loop doing nothing for on this program location.  */
        if (dc->delayed_branch) {
            dc->delayed_branch--;
            if (dc->delayed_branch == 0) {
                if (tb->flags & 7) {
                    t_gen_mov_env_TN(dslot, tcg_const_tl(0));
                }
                if (dc->cpustate_changed || !dc->flagx_known
                    || (dc->flags_x != (tb->flags & X_FLAG))) {
                    cris_store_direct_jmp(dc);
                }

                if (dc->clear_locked_irq) {
                    dc->clear_locked_irq = 0;
                    t_gen_mov_env_TN(locked_irq, tcg_const_tl(0));
                }

                if (dc->jmp == JMP_DIRECT_CC) {
                    TCGLabel *l1 = gen_new_label();
                    cris_evaluate_flags(dc);

                    /* Conditional jmp.  */
                    tcg_gen_brcondi_tl(TCG_COND_EQ,
                               env_btaken, 0, l1);
                    gen_goto_tb(dc, 1, dc->jmp_pc);
                    gen_set_label(l1);
                    gen_goto_tb(dc, 0, dc->pc);
                    dc->is_jmp = DISAS_TB_JUMP;
                    dc->jmp = JMP_NOJMP;
                } else if (dc->jmp == JMP_DIRECT) {
                    cris_evaluate_flags(dc);
                    gen_goto_tb(dc, 0, dc->jmp_pc);
                    dc->is_jmp = DISAS_TB_JUMP;
                    dc->jmp = JMP_NOJMP;
                } else {
                    t_gen_cc_jmp(env_btarget, tcg_const_tl(dc->pc));
                    dc->is_jmp = DISAS_JUMP;
                }
                break;
            }
        }

        /* If we are rexecuting a branch due to exceptions on
           delay slots don't break.  */
        if (!(tb->pc & 1) && cs->singlestep_enabled) {
            break;
        }
    } while (!dc->is_jmp && !dc->cpustate_changed
            && !tcg_op_buf_full()
            && !singlestep
            && (dc->pc < next_page_start)
            && num_insns < max_insns);

    if (dc->clear_locked_irq) {
        t_gen_mov_env_TN(locked_irq, tcg_const_tl(0));
    }

    npc = dc->pc;

        if (tb->cflags & CF_LAST_IO)
            gen_io_end();
    /* Force an update if the per-tb cpu state has changed.  */
    if (dc->is_jmp == DISAS_NEXT
        && (dc->cpustate_changed || !dc->flagx_known
        || (dc->flags_x != (tb->flags & X_FLAG)))) {
        dc->is_jmp = DISAS_UPDATE;
        tcg_gen_movi_tl(env_pc, npc);
    }
    /* Broken branch+delayslot sequence.  */
    if (dc->delayed_branch == 1) {
        /* Set env->dslot to the size of the branch insn.  */
        t_gen_mov_env_TN(dslot, tcg_const_tl(dc->pc - dc->ppc));
        cris_store_direct_jmp(dc);
    }

    cris_evaluate_flags(dc);

    if (unlikely(cs->singlestep_enabled)) {
        if (dc->is_jmp == DISAS_NEXT) {
            tcg_gen_movi_tl(env_pc, npc);
        }
        t_gen_raise_exception(EXCP_DEBUG);
    } else {
        switch (dc->is_jmp) {
        case DISAS_NEXT:
            gen_goto_tb(dc, 1, npc);
            break;
        default:
        case DISAS_JUMP:
        case DISAS_UPDATE:
            /* indicate that the hash table must be used
                   to find the next TB */
            tcg_gen_exit_tb(0);
            break;
        case DISAS_SWI:
        case DISAS_TB_JUMP:
            /* nothing more to generate */
            break;
        }
    }
    gen_tb_end(tb, num_insns);

    tb->size = dc->pc - pc_start;
    tb->icount = num_insns;

#ifdef DEBUG_DISAS
#if !DISAS_CRIS
<<<<<<< HEAD
    if (qemu_loglevel_mask(CPU_LOG_TB_IN_ASM)) {
=======
    if (qemu_loglevel_mask(CPU_LOG_TB_IN_ASM)
        && qemu_log_in_addr_range(pc_start)) {
        qemu_log_lock();
        qemu_log("--------------\n");
        qemu_log("IN: %s\n", lookup_symbol(pc_start));
>>>>>>> 7124ccf8
        log_target_disas(cs, pc_start, dc->pc - pc_start,
                         env->pregs[PR_VR]);
        qemu_log("\nisize=%d osize=%d\n",
                 dc->pc - pc_start, tcg_op_buf_count());
<<<<<<< HEAD
=======
        qemu_log_unlock();
>>>>>>> 7124ccf8
    }
#endif
#endif
}

void cris_cpu_dump_state(CPUState *cs, FILE *f, fprintf_function cpu_fprintf,
                         int flags)
{
    CRISCPU *cpu = CRIS_CPU(cs);
    CPUCRISState *env = &cpu->env;
    const char **regnames;
    const char **pregnames;
    int i;

    if (!env || !f) {
        return;
    }
    if (env->pregs[PR_VR] < 32) {
        pregnames = pregnames_v10;
        regnames = regnames_v10;
    } else {
        pregnames = pregnames_v32;
        regnames = regnames_v32;
    }

    cpu_fprintf(f, "PC=%x CCS=%x btaken=%d btarget=%x\n"
            "cc_op=%d cc_src=%d cc_dest=%d cc_result=%x cc_mask=%x\n",
            env->pc, env->pregs[PR_CCS], env->btaken, env->btarget,
            env->cc_op,
            env->cc_src, env->cc_dest, env->cc_result, env->cc_mask);


    for (i = 0; i < 16; i++) {
        cpu_fprintf(f, "%s=%8.8x ", regnames[i], env->regs[i]);
        if ((i + 1) % 4 == 0) {
            cpu_fprintf(f, "\n");
        }
    }
    cpu_fprintf(f, "\nspecial regs:\n");
    for (i = 0; i < 16; i++) {
        cpu_fprintf(f, "%s=%8.8x ", pregnames[i], env->pregs[i]);
        if ((i + 1) % 4 == 0) {
            cpu_fprintf(f, "\n");
        }
    }
    if (env->pregs[PR_VR] >= 32) {
        uint32_t srs = env->pregs[PR_SRS];
        cpu_fprintf(f, "\nsupport function regs bank %x:\n", srs);
        if (srs < ARRAY_SIZE(env->sregs)) {
            for (i = 0; i < 16; i++) {
                cpu_fprintf(f, "s%2.2d=%8.8x ",
                        i, env->sregs[srs][i]);
                if ((i + 1) % 4 == 0) {
                    cpu_fprintf(f, "\n");
                }
            }
        }
    }
    cpu_fprintf(f, "\n\n");

}

void cris_initialize_tcg(void)
{
    int i;

    cpu_env = tcg_global_reg_new_ptr(TCG_AREG0, "env");
<<<<<<< HEAD
=======
    tcg_ctx.tcg_env = cpu_env;
>>>>>>> 7124ccf8
    cc_x = tcg_global_mem_new(cpu_env,
                              offsetof(CPUCRISState, cc_x), "cc_x");
    cc_src = tcg_global_mem_new(cpu_env,
                                offsetof(CPUCRISState, cc_src), "cc_src");
    cc_dest = tcg_global_mem_new(cpu_env,
                                 offsetof(CPUCRISState, cc_dest),
                                 "cc_dest");
    cc_result = tcg_global_mem_new(cpu_env,
                                   offsetof(CPUCRISState, cc_result),
                                   "cc_result");
    cc_op = tcg_global_mem_new(cpu_env,
                               offsetof(CPUCRISState, cc_op), "cc_op");
    cc_size = tcg_global_mem_new(cpu_env,
                                 offsetof(CPUCRISState, cc_size),
                                 "cc_size");
    cc_mask = tcg_global_mem_new(cpu_env,
                                 offsetof(CPUCRISState, cc_mask),
                                 "cc_mask");

    env_pc = tcg_global_mem_new(cpu_env,
                                offsetof(CPUCRISState, pc),
                                "pc");
    env_btarget = tcg_global_mem_new(cpu_env,
                                     offsetof(CPUCRISState, btarget),
                                     "btarget");
    env_btaken = tcg_global_mem_new(cpu_env,
                                    offsetof(CPUCRISState, btaken),
                                    "btaken");
    for (i = 0; i < 16; i++) {
        cpu_R[i] = tcg_global_mem_new(cpu_env,
                                      offsetof(CPUCRISState, regs[i]),
                                      regnames_v32[i]);
    }
    for (i = 0; i < 16; i++) {
        cpu_PR[i] = tcg_global_mem_new(cpu_env,
                                       offsetof(CPUCRISState, pregs[i]),
                                       pregnames_v32[i]);
    }
}

void restore_state_to_opc(CPUCRISState *env, TranslationBlock *tb,
                          target_ulong *data)
{
    env->pc = data[0];
}<|MERGE_RESOLUTION|>--- conflicted
+++ resolved
@@ -3135,32 +3135,6 @@
 
     dc->cpustate_changed = 0;
 
-<<<<<<< HEAD
-    if (qemu_loglevel_mask(CPU_LOG_TB_IN_ASM)) {
-        qemu_log(
-                "pc=%x %x flg=%" PRIx64 " bt=%x ds=%u ccs=%x\n"
-                "pid=%x usp=%x\n"
-                "%x.%x.%x.%x\n"
-                "%x.%x.%x.%x\n"
-                "%x.%x.%x.%x\n"
-                "%x.%x.%x.%x\n",
-                dc->pc, dc->ppc,
-                (uint64_t)tb->flags,
-                env->btarget, (unsigned)tb->flags & 7,
-                env->pregs[PR_CCS],
-                env->pregs[PR_PID], env->pregs[PR_USP],
-                env->regs[0], env->regs[1], env->regs[2], env->regs[3],
-                env->regs[4], env->regs[5], env->regs[6], env->regs[7],
-                env->regs[8], env->regs[9],
-                env->regs[10], env->regs[11],
-                env->regs[12], env->regs[13],
-                env->regs[14], env->regs[15]);
-        qemu_log("--------------\n");
-        qemu_log("IN: %s\n", lookup_symbol(pc_start));
-    }
-
-=======
->>>>>>> 7124ccf8
     next_page_start = (pc_start & TARGET_PAGE_MASK) + TARGET_PAGE_SIZE;
     num_insns = 0;
     max_insns = tb->cflags & CF_COUNT_MASK;
@@ -3314,23 +3288,16 @@
 
 #ifdef DEBUG_DISAS
 #if !DISAS_CRIS
-<<<<<<< HEAD
-    if (qemu_loglevel_mask(CPU_LOG_TB_IN_ASM)) {
-=======
     if (qemu_loglevel_mask(CPU_LOG_TB_IN_ASM)
         && qemu_log_in_addr_range(pc_start)) {
         qemu_log_lock();
         qemu_log("--------------\n");
         qemu_log("IN: %s\n", lookup_symbol(pc_start));
->>>>>>> 7124ccf8
         log_target_disas(cs, pc_start, dc->pc - pc_start,
                          env->pregs[PR_VR]);
         qemu_log("\nisize=%d osize=%d\n",
                  dc->pc - pc_start, tcg_op_buf_count());
-<<<<<<< HEAD
-=======
         qemu_log_unlock();
->>>>>>> 7124ccf8
     }
 #endif
 #endif
@@ -3398,10 +3365,7 @@
     int i;
 
     cpu_env = tcg_global_reg_new_ptr(TCG_AREG0, "env");
-<<<<<<< HEAD
-=======
     tcg_ctx.tcg_env = cpu_env;
->>>>>>> 7124ccf8
     cc_x = tcg_global_mem_new(cpu_env,
                               offsetof(CPUCRISState, cc_x), "cc_x");
     cc_src = tcg_global_mem_new(cpu_env,
