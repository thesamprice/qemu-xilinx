--- conflicted
+++ resolved
@@ -19,14 +19,10 @@
  */
 
 #include "qemu/osdep.h"
-<<<<<<< HEAD
-#include "hw/hw.h"
-=======
 #include "qemu-common.h"
 #include "cpu.h"
 #include "hw/hw.h"
 #include "migration/cpu.h"
->>>>>>> 7124ccf8
 
 static const VMStateDescription vmstate_tlbset = {
     .name = "cpu/tlbset",
