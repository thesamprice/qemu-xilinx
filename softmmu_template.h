--- conflicted
+++ resolved
@@ -21,16 +21,6 @@
  * You should have received a copy of the GNU Lesser General Public
  * License along with this library; if not, see <http://www.gnu.org/licenses/>.
  */
-<<<<<<< HEAD
-#include "qemu/timer.h"
-#include "exec/address-spaces.h"
-#include "exec/memory.h"
-#include "qemu/etrace.h"
-
-#define DATA_SIZE (1 << SHIFT)
-
-=======
->>>>>>> 7124ccf8
 #if DATA_SIZE == 8
 #define SUFFIX q
 #define LSUFFIX q
@@ -104,72 +94,6 @@
 # define helper_be_st_name  glue(glue(helper_be_st, SUFFIX), MMUSUFFIX)
 #endif
 
-<<<<<<< HEAD
-#ifdef TARGET_WORDS_BIGENDIAN
-# define helper_te_ld_name  helper_be_ld_name
-# define helper_te_st_name  helper_be_st_name
-#else
-# define helper_te_ld_name  helper_le_ld_name
-# define helper_te_st_name  helper_le_st_name
-#endif
-
-/* macro to check the victim tlb */
-#define VICTIM_TLB_HIT(ty)                                                    \
-({                                                                            \
-    /* we are about to do a page table walk. our last hope is the             \
-     * victim tlb. try to refill from the victim tlb before walking the       \
-     * page table. */                                                         \
-    int vidx;                                                                 \
-    CPUIOTLBEntry tmpiotlb;                                                   \
-    CPUTLBEntry tmptlb;                                                       \
-    for (vidx = CPU_VTLB_SIZE-1; vidx >= 0; --vidx) {                         \
-        if (env->tlb_v_table[mmu_idx][vidx].ty == (addr & TARGET_PAGE_MASK)) {\
-            /* found entry in victim tlb, swap tlb and iotlb */               \
-            tmptlb = env->tlb_table[mmu_idx][index];                          \
-            env->tlb_table[mmu_idx][index] = env->tlb_v_table[mmu_idx][vidx]; \
-            env->tlb_v_table[mmu_idx][vidx] = tmptlb;                         \
-            tmpiotlb = env->iotlb[mmu_idx][index];                            \
-            env->iotlb[mmu_idx][index] = env->iotlb_v[mmu_idx][vidx];         \
-            env->iotlb_v[mmu_idx][vidx] = tmpiotlb;                           \
-            break;                                                            \
-        }                                                                     \
-    }                                                                         \
-    /* return true when there is a vtlb hit, i.e. vidx >=0 */                 \
-    vidx >= 0;                                                                \
-})
-
-#ifndef SOFTMMU_CODE_ACCESS
-static inline DATA_TYPE glue(io_read, SUFFIX)(CPUArchState *env,
-                                              CPUIOTLBEntry *iotlbentry,
-                                              target_ulong addr,
-                                              uintptr_t retaddr)
-{
-    uint64_t val;
-    CPUState *cpu = ENV_GET_CPU(env);
-    hwaddr physaddr = iotlbentry->addr;
-    MemoryRegion *mr = iotlb_to_region(cpu, physaddr, iotlbentry->attrs);
-
-    physaddr = (physaddr & TARGET_PAGE_MASK) + addr;
-    cpu->mem_io_pc = retaddr;
-    if (mr != &io_mem_rom && mr != &io_mem_notdirty && !cpu->can_do_io) {
-        cpu_io_recompile(cpu, retaddr);
-    }
-
-    cpu->mem_io_vaddr = addr;
-    if (mr->iommu_ops) {
-        address_space_rw(cpu->as, physaddr, iotlbentry->attrs, (void *) &val,
-                         1 << SHIFT, false);
-    } else {
-        memory_region_dispatch_read(mr, physaddr, &val, 1 << SHIFT,
-                                    iotlbentry->attrs);
-    }
-
-    if (qemu_etrace_mask(ETRACE_F_MEM)) {
-        etrace_mem_access(&qemu_etracer, 0, 0,
-                          addr, DATA_SIZE, MEM_READ, val);
-    }
-    return val;
-=======
 #ifndef SOFTMMU_CODE_ACCESS
 static inline DATA_TYPE glue(io_read, SUFFIX)(CPUArchState *env,
                                               size_t mmu_idx, size_t index,
@@ -178,7 +102,6 @@
 {
     CPUIOTLBEntry *iotlbentry = &env->iotlb[mmu_idx][index];
     return io_readx(env, iotlbentry, addr, retaddr, DATA_SIZE);
->>>>>>> 7124ccf8
 }
 #endif
 
@@ -200,16 +123,7 @@
     /* If the TLB entry is for a different page, reload and try again.  */
     if ((addr & TARGET_PAGE_MASK)
          != (tlb_addr & (TARGET_PAGE_MASK | TLB_INVALID_MASK))) {
-<<<<<<< HEAD
-        if ((addr & (DATA_SIZE - 1)) != 0
-            && (get_memop(oi) & MO_AMASK) == MO_ALIGN) {
-            cpu_unaligned_access(ENV_GET_CPU(env), addr, READ_ACCESS_TYPE,
-                                 mmu_idx, retaddr);
-        }
-        if (!VICTIM_TLB_HIT(ADDR_READ)) {
-=======
         if (!VICTIM_TLB_HIT(ADDR_READ, addr)) {
->>>>>>> 7124ccf8
             tlb_fill(ENV_GET_CPU(env), addr, READ_ACCESS_TYPE,
                      mmu_idx, retaddr);
         }
@@ -218,17 +132,6 @@
 
     /* Handle an IO access.  */
     if (unlikely(tlb_addr & ~TARGET_PAGE_MASK)) {
-<<<<<<< HEAD
-        CPUIOTLBEntry *iotlbentry;
-        if ((addr & (DATA_SIZE - 1)) != 0) {
-            goto do_unaligned_access;
-        }
-        iotlbentry = &env->iotlb[mmu_idx][index];
-
-        /* ??? Note that the io helpers always read data in the target
-           byte ordering.  We should push the LE/BE request down into io.  */
-        res = glue(io_read, SUFFIX)(env, iotlbentry, addr, retaddr);
-=======
         if ((addr & (DATA_SIZE - 1)) != 0) {
             goto do_unaligned_access;
         }
@@ -236,7 +139,6 @@
         /* ??? Note that the io helpers always read data in the target
            byte ordering.  We should push the LE/BE request down into io.  */
         res = glue(io_read, SUFFIX)(env, mmu_idx, index, addr, retaddr);
->>>>>>> 7124ccf8
         res = TGT_LE(res);
         return res;
     }
@@ -249,23 +151,11 @@
         DATA_TYPE res1, res2;
         unsigned shift;
     do_unaligned_access:
-<<<<<<< HEAD
-        if ((get_memop(oi) & MO_AMASK) == MO_ALIGN) {
-            cpu_unaligned_access(ENV_GET_CPU(env), addr, READ_ACCESS_TYPE,
-                                 mmu_idx, retaddr);
-        }
-        addr1 = addr & ~(DATA_SIZE - 1);
-        addr2 = addr1 + DATA_SIZE;
-        /* Note the adjustment at the beginning of the function.
-           Undo that for the recursion.  */
-        res1 = helper_le_ld_name(env, addr1, oi, retaddr + GETPC_ADJ);
-        res2 = helper_le_ld_name(env, addr2, oi, retaddr + GETPC_ADJ);
-=======
+
         addr1 = addr & ~(DATA_SIZE - 1);
         addr2 = addr1 + DATA_SIZE;
         res1 = helper_le_ld_name(env, addr1, oi, retaddr);
         res2 = helper_le_ld_name(env, addr2, oi, retaddr);
->>>>>>> 7124ccf8
         shift = (addr & (DATA_SIZE - 1)) * 8;
 
         /* Little-endian combine.  */
@@ -273,16 +163,6 @@
         return res;
     }
 
-<<<<<<< HEAD
-    /* Handle aligned access or unaligned access in the same page.  */
-    if ((addr & (DATA_SIZE - 1)) != 0
-        && (get_memop(oi) & MO_AMASK) == MO_ALIGN) {
-        cpu_unaligned_access(ENV_GET_CPU(env), addr, READ_ACCESS_TYPE,
-                             mmu_idx, retaddr);
-    }
-
-=======
->>>>>>> 7124ccf8
     haddr = addr + env->tlb_table[mmu_idx][index].addend;
 #if DATA_SIZE == 1
     res = glue(glue(ld, LSUFFIX), _p)((uint8_t *)haddr);
@@ -311,16 +191,7 @@
     /* If the TLB entry is for a different page, reload and try again.  */
     if ((addr & TARGET_PAGE_MASK)
          != (tlb_addr & (TARGET_PAGE_MASK | TLB_INVALID_MASK))) {
-<<<<<<< HEAD
-        if ((addr & (DATA_SIZE - 1)) != 0
-            && (get_memop(oi) & MO_AMASK) == MO_ALIGN) {
-            cpu_unaligned_access(ENV_GET_CPU(env), addr, READ_ACCESS_TYPE,
-                                 mmu_idx, retaddr);
-        }
-        if (!VICTIM_TLB_HIT(ADDR_READ)) {
-=======
         if (!VICTIM_TLB_HIT(ADDR_READ, addr)) {
->>>>>>> 7124ccf8
             tlb_fill(ENV_GET_CPU(env), addr, READ_ACCESS_TYPE,
                      mmu_idx, retaddr);
         }
@@ -329,17 +200,6 @@
 
     /* Handle an IO access.  */
     if (unlikely(tlb_addr & ~TARGET_PAGE_MASK)) {
-<<<<<<< HEAD
-        CPUIOTLBEntry *iotlbentry;
-        if ((addr & (DATA_SIZE - 1)) != 0) {
-            goto do_unaligned_access;
-        }
-        iotlbentry = &env->iotlb[mmu_idx][index];
-
-        /* ??? Note that the io helpers always read data in the target
-           byte ordering.  We should push the LE/BE request down into io.  */
-        res = glue(io_read, SUFFIX)(env, iotlbentry, addr, retaddr);
-=======
         if ((addr & (DATA_SIZE - 1)) != 0) {
             goto do_unaligned_access;
         }
@@ -347,7 +207,6 @@
         /* ??? Note that the io helpers always read data in the target
            byte ordering.  We should push the LE/BE request down into io.  */
         res = glue(io_read, SUFFIX)(env, mmu_idx, index, addr, retaddr);
->>>>>>> 7124ccf8
         res = TGT_BE(res);
         return res;
     }
@@ -360,23 +219,10 @@
         DATA_TYPE res1, res2;
         unsigned shift;
     do_unaligned_access:
-<<<<<<< HEAD
-        if ((get_memop(oi) & MO_AMASK) == MO_ALIGN) {
-            cpu_unaligned_access(ENV_GET_CPU(env), addr, READ_ACCESS_TYPE,
-                                 mmu_idx, retaddr);
-        }
-        addr1 = addr & ~(DATA_SIZE - 1);
-        addr2 = addr1 + DATA_SIZE;
-        /* Note the adjustment at the beginning of the function.
-           Undo that for the recursion.  */
-        res1 = helper_be_ld_name(env, addr1, oi, retaddr + GETPC_ADJ);
-        res2 = helper_be_ld_name(env, addr2, oi, retaddr + GETPC_ADJ);
-=======
         addr1 = addr & ~(DATA_SIZE - 1);
         addr2 = addr1 + DATA_SIZE;
         res1 = helper_be_ld_name(env, addr1, oi, retaddr);
         res2 = helper_be_ld_name(env, addr2, oi, retaddr);
->>>>>>> 7124ccf8
         shift = (addr & (DATA_SIZE - 1)) * 8;
 
         /* Big-endian combine.  */
@@ -384,16 +230,6 @@
         return res;
     }
 
-<<<<<<< HEAD
-    /* Handle aligned access or unaligned access in the same page.  */
-    if ((addr & (DATA_SIZE - 1)) != 0
-        && (get_memop(oi) & MO_AMASK) == MO_ALIGN) {
-        cpu_unaligned_access(ENV_GET_CPU(env), addr, READ_ACCESS_TYPE,
-                             mmu_idx, retaddr);
-    }
-
-=======
->>>>>>> 7124ccf8
     haddr = addr + env->tlb_table[mmu_idx][index].addend;
     res = glue(glue(ld, LSUFFIX), _be_p)((uint8_t *)haddr);
     return res;
@@ -421,43 +257,13 @@
 #endif
 
 static inline void glue(io_write, SUFFIX)(CPUArchState *env,
-<<<<<<< HEAD
-                                          CPUIOTLBEntry *iotlbentry,
-=======
                                           size_t mmu_idx, size_t index,
->>>>>>> 7124ccf8
                                           DATA_TYPE val,
                                           target_ulong addr,
                                           uintptr_t retaddr)
 {
-<<<<<<< HEAD
-    CPUState *cpu = ENV_GET_CPU(env);
-    hwaddr physaddr = iotlbentry->addr;
-    MemoryRegion *mr = iotlb_to_region(cpu, physaddr, iotlbentry->attrs);
-
-    physaddr = (physaddr & TARGET_PAGE_MASK) + addr;
-    if (mr != &io_mem_rom && mr != &io_mem_notdirty && !cpu->can_do_io) {
-        cpu_io_recompile(cpu, retaddr);
-    }
-
-    if (qemu_etrace_mask(ETRACE_F_MEM)) {
-        etrace_mem_access(&qemu_etracer, 0, 0,
-                          addr, DATA_SIZE, MEM_WRITE, val);
-    }
-
-    cpu->mem_io_vaddr = addr;
-    cpu->mem_io_pc = retaddr;
-    if (mr->iommu_ops) {
-        address_space_rw(cpu->as, physaddr, iotlbentry->attrs, (void *) &val,
-                         1 << SHIFT, true);
-    } else {
-        memory_region_dispatch_write(mr, physaddr, val, 1 << SHIFT,
-                                     iotlbentry->attrs);
-    }
-=======
     CPUIOTLBEntry *iotlbentry = &env->iotlb[mmu_idx][index];
     return io_writex(env, iotlbentry, val, addr, retaddr, DATA_SIZE);
->>>>>>> 7124ccf8
 }
 
 void helper_le_st_name(CPUArchState *env, target_ulong addr, DATA_TYPE val,
@@ -477,16 +283,7 @@
     /* If the TLB entry is for a different page, reload and try again.  */
     if ((addr & TARGET_PAGE_MASK)
         != (tlb_addr & (TARGET_PAGE_MASK | TLB_INVALID_MASK))) {
-<<<<<<< HEAD
-        if ((addr & (DATA_SIZE - 1)) != 0
-            && (get_memop(oi) & MO_AMASK) == MO_ALIGN) {
-            cpu_unaligned_access(ENV_GET_CPU(env), addr, MMU_DATA_STORE,
-                                 mmu_idx, retaddr);
-        }
-        if (!VICTIM_TLB_HIT(addr_write)) {
-=======
         if (!VICTIM_TLB_HIT(addr_write, addr)) {
->>>>>>> 7124ccf8
             tlb_fill(ENV_GET_CPU(env), addr, MMU_DATA_STORE, mmu_idx, retaddr);
         }
         tlb_addr = env->tlb_table[mmu_idx][index].addr_write;
@@ -494,26 +291,14 @@
 
     /* Handle an IO access.  */
     if (unlikely(tlb_addr & ~TARGET_PAGE_MASK)) {
-<<<<<<< HEAD
-        CPUIOTLBEntry *iotlbentry;
         if ((addr & (DATA_SIZE - 1)) != 0) {
             goto do_unaligned_access;
         }
-        iotlbentry = &env->iotlb[mmu_idx][index];
-=======
-        if ((addr & (DATA_SIZE - 1)) != 0) {
-            goto do_unaligned_access;
-        }
->>>>>>> 7124ccf8
 
         /* ??? Note that the io helpers always read data in the target
            byte ordering.  We should push the LE/BE request down into io.  */
         val = TGT_LE(val);
-<<<<<<< HEAD
-        glue(io_write, SUFFIX)(env, iotlbentry, val, addr, retaddr);
-=======
         glue(io_write, SUFFIX)(env, mmu_idx, index, val, addr, retaddr);
->>>>>>> 7124ccf8
         return;
     }
 
@@ -524,16 +309,6 @@
         int i, index2;
         target_ulong page2, tlb_addr2;
     do_unaligned_access:
-<<<<<<< HEAD
-        if ((get_memop(oi) & MO_AMASK) == MO_ALIGN) {
-            cpu_unaligned_access(ENV_GET_CPU(env), addr, MMU_DATA_STORE,
-                                 mmu_idx, retaddr);
-        }
-        /* XXX: not efficient, but simple */
-        /* Note: relies on the fact that tlb_fill() does not remove the
-         * previous page from the TLB cache.  */
-        for (i = DATA_SIZE - 1; i >= 0; i--) {
-=======
         /* Ensure the second page is in the TLB.  Note that the first page
            is already guaranteed to be filled, and that the second page
            cannot evict the first.  */
@@ -550,29 +325,14 @@
         /* This loop must go in the forward direction to avoid issues
            with self-modifying code in Windows 64-bit.  */
         for (i = 0; i < DATA_SIZE; ++i) {
->>>>>>> 7124ccf8
             /* Little-endian extract.  */
             uint8_t val8 = val >> (i * 8);
             glue(helper_ret_stb, MMUSUFFIX)(env, addr + i, val8,
-<<<<<<< HEAD
-                                            oi, retaddr + GETPC_ADJ);
-=======
                                             oi, retaddr);
->>>>>>> 7124ccf8
         }
         return;
     }
 
-<<<<<<< HEAD
-    /* Handle aligned access or unaligned access in the same page.  */
-    if ((addr & (DATA_SIZE - 1)) != 0
-        && (get_memop(oi) & MO_AMASK) == MO_ALIGN) {
-        cpu_unaligned_access(ENV_GET_CPU(env), addr, MMU_DATA_STORE,
-                             mmu_idx, retaddr);
-    }
-
-=======
->>>>>>> 7124ccf8
     haddr = addr + env->tlb_table[mmu_idx][index].addend;
 #if DATA_SIZE == 1
     glue(glue(st, SUFFIX), _p)((uint8_t *)haddr, val);
@@ -599,16 +359,7 @@
     /* If the TLB entry is for a different page, reload and try again.  */
     if ((addr & TARGET_PAGE_MASK)
         != (tlb_addr & (TARGET_PAGE_MASK | TLB_INVALID_MASK))) {
-<<<<<<< HEAD
-        if ((addr & (DATA_SIZE - 1)) != 0
-            && (get_memop(oi) & MO_AMASK) == MO_ALIGN) {
-            cpu_unaligned_access(ENV_GET_CPU(env), addr, MMU_DATA_STORE,
-                                 mmu_idx, retaddr);
-        }
-        if (!VICTIM_TLB_HIT(addr_write)) {
-=======
         if (!VICTIM_TLB_HIT(addr_write, addr)) {
->>>>>>> 7124ccf8
             tlb_fill(ENV_GET_CPU(env), addr, MMU_DATA_STORE, mmu_idx, retaddr);
         }
         tlb_addr = env->tlb_table[mmu_idx][index].addr_write;
@@ -616,26 +367,14 @@
 
     /* Handle an IO access.  */
     if (unlikely(tlb_addr & ~TARGET_PAGE_MASK)) {
-<<<<<<< HEAD
-        CPUIOTLBEntry *iotlbentry;
         if ((addr & (DATA_SIZE - 1)) != 0) {
             goto do_unaligned_access;
         }
-        iotlbentry = &env->iotlb[mmu_idx][index];
-=======
-        if ((addr & (DATA_SIZE - 1)) != 0) {
-            goto do_unaligned_access;
-        }
->>>>>>> 7124ccf8
 
         /* ??? Note that the io helpers always read data in the target
            byte ordering.  We should push the LE/BE request down into io.  */
         val = TGT_BE(val);
-<<<<<<< HEAD
-        glue(io_write, SUFFIX)(env, iotlbentry, val, addr, retaddr);
-=======
         glue(io_write, SUFFIX)(env, mmu_idx, index, val, addr, retaddr);
->>>>>>> 7124ccf8
         return;
     }
 
@@ -646,12 +385,6 @@
         int i, index2;
         target_ulong page2, tlb_addr2;
     do_unaligned_access:
-<<<<<<< HEAD
-        if ((get_memop(oi) & MO_AMASK) == MO_ALIGN) {
-            cpu_unaligned_access(ENV_GET_CPU(env), addr, MMU_DATA_STORE,
-                                 mmu_idx, retaddr);
-        }
-=======
         /* Ensure the second page is in the TLB.  Note that the first page
            is already guaranteed to be filled, and that the second page
            cannot evict the first.  */
@@ -664,7 +397,6 @@
                      mmu_idx, retaddr);
         }
 
->>>>>>> 7124ccf8
         /* XXX: not efficient, but simple */
         /* This loop must go in the forward direction to avoid issues
            with self-modifying code.  */
@@ -672,55 +404,15 @@
             /* Big-endian extract.  */
             uint8_t val8 = val >> (((DATA_SIZE - 1) * 8) - (i * 8));
             glue(helper_ret_stb, MMUSUFFIX)(env, addr + i, val8,
-<<<<<<< HEAD
-                                            oi, retaddr + GETPC_ADJ);
-=======
                                             oi, retaddr);
->>>>>>> 7124ccf8
         }
         return;
     }
 
-<<<<<<< HEAD
-    /* Handle aligned access or unaligned access in the same page.  */
-    if ((addr & (DATA_SIZE - 1)) != 0
-        && (get_memop(oi) & MO_AMASK) == MO_ALIGN) {
-        cpu_unaligned_access(ENV_GET_CPU(env), addr, MMU_DATA_STORE,
-                             mmu_idx, retaddr);
-    }
-
-=======
->>>>>>> 7124ccf8
     haddr = addr + env->tlb_table[mmu_idx][index].addend;
     glue(glue(st, SUFFIX), _be_p)((uint8_t *)haddr, val);
 }
 #endif /* DATA_SIZE > 1 */
-<<<<<<< HEAD
-
-#if DATA_SIZE == 1
-/* Probe for whether the specified guest write access is permitted.
- * If it is not permitted then an exception will be taken in the same
- * way as if this were a real write access (and we will not return).
- * Otherwise the function will return, and there will be a valid
- * entry in the TLB for this access.
- */
-void probe_write(CPUArchState *env, target_ulong addr, int mmu_idx,
-                 uintptr_t retaddr)
-{
-    int index = (addr >> TARGET_PAGE_BITS) & (CPU_TLB_SIZE - 1);
-    target_ulong tlb_addr = env->tlb_table[mmu_idx][index].addr_write;
-
-    if ((addr & TARGET_PAGE_MASK)
-        != (tlb_addr & (TARGET_PAGE_MASK | TLB_INVALID_MASK))) {
-        /* TLB entry is for a different page */
-        if (!VICTIM_TLB_HIT(addr_write)) {
-            tlb_fill(ENV_GET_CPU(env), addr, MMU_DATA_STORE, mmu_idx, retaddr);
-        }
-    }
-}
-#endif
-=======
->>>>>>> 7124ccf8
 #endif /* !defined(SOFTMMU_CODE_ACCESS) */
 
 #undef READ_ACCESS_TYPE
