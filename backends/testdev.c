/*
 * QEMU Char Device for testsuite control
 *
 * Copyright (c) 2014 Red Hat, Inc.
 *
 * Author: Paolo Bonzini <pbonzini@redhat.com>
 *
 * Permission is hereby granted, free of charge, to any person obtaining a copy
 * of this software and associated documentation files (the "Software"), to deal
 * in the Software without restriction, including without limitation the rights
 * to use, copy, modify, merge, publish, distribute, sublicense, and/or sell
 * copies of the Software, and to permit persons to whom the Software is
 * furnished to do so, subject to the following conditions:
 *
 * The above copyright notice and this permission notice shall be included in
 * all copies or substantial portions of the Software.
 *
 * THE SOFTWARE IS PROVIDED "AS IS", WITHOUT WARRANTY OF ANY KIND, EXPRESS OR
 * IMPLIED, INCLUDING BUT NOT LIMITED TO THE WARRANTIES OF MERCHANTABILITY,
 * FITNESS FOR A PARTICULAR PURPOSE AND NONINFRINGEMENT. IN NO EVENT SHALL
 * THE AUTHORS OR COPYRIGHT HOLDERS BE LIABLE FOR ANY CLAIM, DAMAGES OR OTHER
 * LIABILITY, WHETHER IN AN ACTION OF CONTRACT, TORT OR OTHERWISE, ARISING FROM,
 * OUT OF OR IN CONNECTION WITH THE SOFTWARE OR THE USE OR OTHER DEALINGS IN
 * THE SOFTWARE.
 */
#include "qemu/osdep.h"
#include "qemu-common.h"
#include "sysemu/char.h"

#define BUF_SIZE 32

typedef struct {
    CharDriverState *chr;
    uint8_t in_buf[32];
    int in_buf_used;
} TestdevCharState;

/* Try to interpret a whole incoming packet */
static int testdev_eat_packet(TestdevCharState *testdev)
{
    const uint8_t *cur = testdev->in_buf;
    int len = testdev->in_buf_used;
    uint8_t c;
    int arg;

#define EAT(c) do { \
    if (!len--) {   \
        return 0;   \
    }               \
    c = *cur++;     \
} while (0)

    EAT(c);

    while (isspace(c)) {
        EAT(c);
    }

    arg = 0;
    while (isdigit(c)) {
        arg = arg * 10 + c - '0';
        EAT(c);
    }

    while (isspace(c)) {
        EAT(c);
    }

    switch (c) {
    case 'q':
        exit((arg << 1) | 1);
        break;
    default:
        break;
    }
    return cur - testdev->in_buf;
}

/* The other end is writing some data.  Store it and try to interpret */
static int testdev_write(CharDriverState *chr, const uint8_t *buf, int len)
{
    TestdevCharState *testdev = chr->opaque;
    int tocopy, eaten, orig_len = len;

    while (len) {
        /* Complete our buffer as much as possible */
        tocopy = MIN(len, BUF_SIZE - testdev->in_buf_used);

        memcpy(testdev->in_buf + testdev->in_buf_used, buf, tocopy);
        testdev->in_buf_used += tocopy;
        buf += tocopy;
        len -= tocopy;

        /* Interpret it as much as possible */
        while (testdev->in_buf_used > 0 &&
               (eaten = testdev_eat_packet(testdev)) > 0) {
            memmove(testdev->in_buf, testdev->in_buf + eaten,
                    testdev->in_buf_used - eaten);
            testdev->in_buf_used -= eaten;
        }
    }
    return orig_len;
}

static void testdev_free(struct CharDriverState *chr)
{
    TestdevCharState *testdev = chr->opaque;

    g_free(testdev);
}

static CharDriverState *chr_testdev_init(const char *id,
                                         ChardevBackend *backend,
                                         ChardevReturn *ret,
<<<<<<< HEAD
=======
                                         bool *be_opened,
>>>>>>> 7124ccf8
                                         Error **errp)
{
    TestdevCharState *testdev;
    CharDriverState *chr;

    testdev = g_new0(TestdevCharState, 1);
    testdev->chr = chr = g_new0(CharDriverState, 1);

    chr->opaque = testdev;
    chr->chr_write = testdev_write;
    chr->chr_free = testdev_free;

    return chr;
}

static void register_types(void)
{
    register_char_driver("testdev", CHARDEV_BACKEND_KIND_TESTDEV, NULL,
                         chr_testdev_init);
}

type_init(register_types);<|MERGE_RESOLUTION|>--- conflicted
+++ resolved
@@ -112,10 +112,7 @@
 static CharDriverState *chr_testdev_init(const char *id,
                                          ChardevBackend *backend,
                                          ChardevReturn *ret,
-<<<<<<< HEAD
-=======
                                          bool *be_opened,
->>>>>>> 7124ccf8
                                          Error **errp)
 {
     TestdevCharState *testdev;
