/*
 * QEMU Host Memory Backend
 *
 * Copyright (C) 2013-2014 Red Hat Inc
 *
 * Authors:
 *   Igor Mammedov <imammedo@redhat.com>
 *
 * This work is licensed under the terms of the GNU GPL, version 2 or later.
 * See the COPYING file in the top-level directory.
 */
#include "qemu/osdep.h"
#include "sysemu/hostmem.h"
#include "hw/boards.h"
#include "qapi/error.h"
#include "qapi/visitor.h"
#include "qapi-types.h"
#include "qapi-visit.h"
#include "qemu/config-file.h"
#include "qom/object_interfaces.h"

#ifdef CONFIG_NUMA
#include <numaif.h>
QEMU_BUILD_BUG_ON(HOST_MEM_POLICY_DEFAULT != MPOL_DEFAULT);
QEMU_BUILD_BUG_ON(HOST_MEM_POLICY_PREFERRED != MPOL_PREFERRED);
QEMU_BUILD_BUG_ON(HOST_MEM_POLICY_BIND != MPOL_BIND);
QEMU_BUILD_BUG_ON(HOST_MEM_POLICY_INTERLEAVE != MPOL_INTERLEAVE);
#endif

static void
host_memory_backend_get_size(Object *obj, Visitor *v, const char *name,
                             void *opaque, Error **errp)
{
    HostMemoryBackend *backend = MEMORY_BACKEND(obj);
    uint64_t value = backend->size;

    visit_type_size(v, name, &value, errp);
}

static void
host_memory_backend_set_size(Object *obj, Visitor *v, const char *name,
                             void *opaque, Error **errp)
{
    HostMemoryBackend *backend = MEMORY_BACKEND(obj);
    Error *local_err = NULL;
    uint64_t value;

    if (memory_region_size(&backend->mr)) {
        error_setg(&local_err, "cannot change property value");
        goto out;
    }

    visit_type_size(v, name, &value, &local_err);
    if (local_err) {
        goto out;
    }
    if (!value) {
        error_setg(&local_err, "Property '%s.%s' doesn't take value '%"
                   PRIu64 "'", object_get_typename(obj), name, value);
        goto out;
    }
    backend->size = value;
out:
    error_propagate(errp, local_err);
}

static uint16List **host_memory_append_node(uint16List **node,
                                            unsigned long value)
{
     *node = g_malloc0(sizeof(**node));
     (*node)->value = value;
     return &(*node)->next;
}

static void
host_memory_backend_get_host_nodes(Object *obj, Visitor *v, const char *name,
                                   void *opaque, Error **errp)
{
    HostMemoryBackend *backend = MEMORY_BACKEND(obj);
    uint16List *host_nodes = NULL;
    uint16List **node = &host_nodes;
    unsigned long value;

    value = find_first_bit(backend->host_nodes, MAX_NODES);

    node = host_memory_append_node(node, value);

    if (value == MAX_NODES) {
        goto out;
    }

    do {
        value = find_next_bit(backend->host_nodes, MAX_NODES, value + 1);
        if (value == MAX_NODES) {
            break;
        }

        node = host_memory_append_node(node, value);
    } while (true);

<<<<<<< HEAD
=======
out:
>>>>>>> 7124ccf8
    visit_type_uint16List(v, name, &host_nodes, errp);
}

static void
host_memory_backend_set_host_nodes(Object *obj, Visitor *v, const char *name,
                                   void *opaque, Error **errp)
{
#ifdef CONFIG_NUMA
    HostMemoryBackend *backend = MEMORY_BACKEND(obj);
    uint16List *l = NULL;

    visit_type_uint16List(v, name, &l, errp);

    while (l) {
        bitmap_set(backend->host_nodes, l->value, 1);
        l = l->next;
    }
#else
    error_setg(errp, "NUMA node binding are not supported by this QEMU");
#endif
}

static int
host_memory_backend_get_policy(Object *obj, Error **errp G_GNUC_UNUSED)
{
    HostMemoryBackend *backend = MEMORY_BACKEND(obj);
    return backend->policy;
}

static void
host_memory_backend_set_policy(Object *obj, int policy, Error **errp)
{
    HostMemoryBackend *backend = MEMORY_BACKEND(obj);
    backend->policy = policy;

#ifndef CONFIG_NUMA
    if (policy != HOST_MEM_POLICY_DEFAULT) {
        error_setg(errp, "NUMA policies are not supported by this QEMU");
    }
#endif
}

static bool host_memory_backend_get_merge(Object *obj, Error **errp)
{
    HostMemoryBackend *backend = MEMORY_BACKEND(obj);

    return backend->merge;
}

static void host_memory_backend_set_merge(Object *obj, bool value, Error **errp)
{
    HostMemoryBackend *backend = MEMORY_BACKEND(obj);

    if (!memory_region_size(&backend->mr)) {
        backend->merge = value;
        return;
    }

    if (value != backend->merge) {
        void *ptr = memory_region_get_ram_ptr(&backend->mr);
        uint64_t sz = memory_region_size(&backend->mr);

        qemu_madvise(ptr, sz,
                     value ? QEMU_MADV_MERGEABLE : QEMU_MADV_UNMERGEABLE);
        backend->merge = value;
    }
}

static bool host_memory_backend_get_dump(Object *obj, Error **errp)
{
    HostMemoryBackend *backend = MEMORY_BACKEND(obj);

    return backend->dump;
}

static void host_memory_backend_set_dump(Object *obj, bool value, Error **errp)
{
    HostMemoryBackend *backend = MEMORY_BACKEND(obj);

    if (!memory_region_size(&backend->mr)) {
        backend->dump = value;
        return;
    }

    if (value != backend->dump) {
        void *ptr = memory_region_get_ram_ptr(&backend->mr);
        uint64_t sz = memory_region_size(&backend->mr);

        qemu_madvise(ptr, sz,
                     value ? QEMU_MADV_DODUMP : QEMU_MADV_DONTDUMP);
        backend->dump = value;
    }
}

static bool host_memory_backend_get_prealloc(Object *obj, Error **errp)
{
    HostMemoryBackend *backend = MEMORY_BACKEND(obj);

    return backend->prealloc || backend->force_prealloc;
}

static void host_memory_backend_set_prealloc(Object *obj, bool value,
                                             Error **errp)
{
    Error *local_err = NULL;
    HostMemoryBackend *backend = MEMORY_BACKEND(obj);

    if (backend->force_prealloc) {
        if (value) {
            error_setg(errp,
                       "remove -mem-prealloc to use the prealloc property");
            return;
        }
    }

    if (!memory_region_size(&backend->mr)) {
        backend->prealloc = value;
        return;
    }

    if (value && !backend->prealloc) {
        int fd = memory_region_get_fd(&backend->mr);
        void *ptr = memory_region_get_ram_ptr(&backend->mr);
        uint64_t sz = memory_region_size(&backend->mr);

        os_mem_prealloc(fd, ptr, sz, &local_err);
        if (local_err) {
            error_propagate(errp, local_err);
            return;
        }
        backend->prealloc = true;
    }
}

static void host_memory_backend_init(Object *obj)
{
    HostMemoryBackend *backend = MEMORY_BACKEND(obj);
    MachineState *machine = MACHINE(qdev_get_machine());

    backend->merge = machine_mem_merge(machine);
    backend->dump = machine_dump_guest_core(machine);
    backend->prealloc = mem_prealloc;
<<<<<<< HEAD

    object_property_add_bool(obj, "merge",
                        host_memory_backend_get_merge,
                        host_memory_backend_set_merge, NULL);
    object_property_add_bool(obj, "dump",
                        host_memory_backend_get_dump,
                        host_memory_backend_set_dump, NULL);
    object_property_add_bool(obj, "prealloc",
                        host_memory_backend_get_prealloc,
                        host_memory_backend_set_prealloc, NULL);
    object_property_add(obj, "size", "int",
                        host_memory_backend_get_size,
                        host_memory_backend_set_size, NULL, NULL, NULL);
    object_property_add(obj, "host-nodes", "int",
                        host_memory_backend_get_host_nodes,
                        host_memory_backend_set_host_nodes, NULL, NULL, NULL);
    object_property_add_enum(obj, "policy", "HostMemPolicy",
                             HostMemPolicy_lookup,
                             host_memory_backend_get_policy,
                             host_memory_backend_set_policy, NULL);
=======
>>>>>>> 7124ccf8
}

MemoryRegion *
host_memory_backend_get_memory(HostMemoryBackend *backend, Error **errp)
{
    return memory_region_size(&backend->mr) ? &backend->mr : NULL;
}

void host_memory_backend_set_mapped(HostMemoryBackend *backend, bool mapped)
{
    backend->is_mapped = mapped;
}

bool host_memory_backend_is_mapped(HostMemoryBackend *backend)
{
    return backend->is_mapped;
}

static void
host_memory_backend_memory_complete(UserCreatable *uc, Error **errp)
{
    HostMemoryBackend *backend = MEMORY_BACKEND(uc);
    HostMemoryBackendClass *bc = MEMORY_BACKEND_GET_CLASS(uc);
    Error *local_err = NULL;
    void *ptr;
    uint64_t sz;

    if (bc->alloc) {
        bc->alloc(backend, &local_err);
        if (local_err) {
            goto out;
        }

        ptr = memory_region_get_ram_ptr(&backend->mr);
        sz = memory_region_size(&backend->mr);

        if (backend->merge) {
            qemu_madvise(ptr, sz, QEMU_MADV_MERGEABLE);
        }
        if (!backend->dump) {
            qemu_madvise(ptr, sz, QEMU_MADV_DONTDUMP);
        }
#ifdef CONFIG_NUMA
        unsigned long lastbit = find_last_bit(backend->host_nodes, MAX_NODES);
        /* lastbit == MAX_NODES means maxnode = 0 */
        unsigned long maxnode = (lastbit + 1) % (MAX_NODES + 1);
        /* ensure policy won't be ignored in case memory is preallocated
         * before mbind(). note: MPOL_MF_STRICT is ignored on hugepages so
         * this doesn't catch hugepage case. */
        unsigned flags = MPOL_MF_STRICT | MPOL_MF_MOVE;

        /* check for invalid host-nodes and policies and give more verbose
         * error messages than mbind(). */
        if (maxnode && backend->policy == MPOL_DEFAULT) {
            error_setg(errp, "host-nodes must be empty for policy default,"
                       " or you should explicitly specify a policy other"
                       " than default");
            return;
        } else if (maxnode == 0 && backend->policy != MPOL_DEFAULT) {
            error_setg(errp, "host-nodes must be set for policy %s",
                       HostMemPolicy_lookup[backend->policy]);
            return;
        }

        /* We can have up to MAX_NODES nodes, but we need to pass maxnode+1
         * as argument to mbind() due to an old Linux bug (feature?) which
         * cuts off the last specified node. This means backend->host_nodes
         * must have MAX_NODES+1 bits available.
         */
        assert(sizeof(backend->host_nodes) >=
               BITS_TO_LONGS(MAX_NODES + 1) * sizeof(unsigned long));
        assert(maxnode <= MAX_NODES);
        if (mbind(ptr, sz, backend->policy,
                  maxnode ? backend->host_nodes : NULL, maxnode + 1, flags)) {
            if (backend->policy != MPOL_DEFAULT || errno != ENOSYS) {
                error_setg_errno(errp, errno,
                                 "cannot bind memory to host NUMA nodes");
                return;
            }
        }
#endif
        /* Preallocate memory after the NUMA policy has been instantiated.
         * This is necessary to guarantee memory is allocated with
         * specified NUMA policy in place.
         */
        if (backend->prealloc) {
            os_mem_prealloc(memory_region_get_fd(&backend->mr), ptr, sz,
                            &local_err);
            if (local_err) {
                goto out;
            }
        }
    }
out:
    error_propagate(errp, local_err);
}

static bool
host_memory_backend_can_be_deleted(UserCreatable *uc, Error **errp)
{
    if (host_memory_backend_is_mapped(MEMORY_BACKEND(uc))) {
        return false;
    } else {
        return true;
    }
}

static bool
host_memory_backend_can_be_deleted(UserCreatable *uc, Error **errp)
{
    MemoryRegion *mr;

    mr = host_memory_backend_get_memory(MEMORY_BACKEND(uc), errp);
    if (memory_region_is_mapped(mr)) {
        return false;
    } else {
        return true;
    }
}

static void
host_memory_backend_class_init(ObjectClass *oc, void *data)
{
    UserCreatableClass *ucc = USER_CREATABLE_CLASS(oc);

    ucc->complete = host_memory_backend_memory_complete;
    ucc->can_be_deleted = host_memory_backend_can_be_deleted;
<<<<<<< HEAD
=======

    object_class_property_add_bool(oc, "merge",
        host_memory_backend_get_merge,
        host_memory_backend_set_merge, &error_abort);
    object_class_property_add_bool(oc, "dump",
        host_memory_backend_get_dump,
        host_memory_backend_set_dump, &error_abort);
    object_class_property_add_bool(oc, "prealloc",
        host_memory_backend_get_prealloc,
        host_memory_backend_set_prealloc, &error_abort);
    object_class_property_add(oc, "size", "int",
        host_memory_backend_get_size,
        host_memory_backend_set_size,
        NULL, NULL, &error_abort);
    object_class_property_add(oc, "host-nodes", "int",
        host_memory_backend_get_host_nodes,
        host_memory_backend_set_host_nodes,
        NULL, NULL, &error_abort);
    object_class_property_add_enum(oc, "policy", "HostMemPolicy",
        HostMemPolicy_lookup,
        host_memory_backend_get_policy,
        host_memory_backend_set_policy, &error_abort);
>>>>>>> 7124ccf8
}

static const TypeInfo host_memory_backend_info = {
    .name = TYPE_MEMORY_BACKEND,
    .parent = TYPE_OBJECT,
    .abstract = true,
    .class_size = sizeof(HostMemoryBackendClass),
    .class_init = host_memory_backend_class_init,
    .instance_size = sizeof(HostMemoryBackend),
    .instance_init = host_memory_backend_init,
    .interfaces = (InterfaceInfo[]) {
        { TYPE_USER_CREATABLE },
        { }
    }
};

static void register_types(void)
{
    type_register_static(&host_memory_backend_info);
}

type_init(register_types);<|MERGE_RESOLUTION|>--- conflicted
+++ resolved
@@ -98,10 +98,7 @@
         node = host_memory_append_node(node, value);
     } while (true);
 
-<<<<<<< HEAD
-=======
 out:
->>>>>>> 7124ccf8
     visit_type_uint16List(v, name, &host_nodes, errp);
 }
 
@@ -244,29 +241,6 @@
     backend->merge = machine_mem_merge(machine);
     backend->dump = machine_dump_guest_core(machine);
     backend->prealloc = mem_prealloc;
-<<<<<<< HEAD
-
-    object_property_add_bool(obj, "merge",
-                        host_memory_backend_get_merge,
-                        host_memory_backend_set_merge, NULL);
-    object_property_add_bool(obj, "dump",
-                        host_memory_backend_get_dump,
-                        host_memory_backend_set_dump, NULL);
-    object_property_add_bool(obj, "prealloc",
-                        host_memory_backend_get_prealloc,
-                        host_memory_backend_set_prealloc, NULL);
-    object_property_add(obj, "size", "int",
-                        host_memory_backend_get_size,
-                        host_memory_backend_set_size, NULL, NULL, NULL);
-    object_property_add(obj, "host-nodes", "int",
-                        host_memory_backend_get_host_nodes,
-                        host_memory_backend_set_host_nodes, NULL, NULL, NULL);
-    object_property_add_enum(obj, "policy", "HostMemPolicy",
-                             HostMemPolicy_lookup,
-                             host_memory_backend_get_policy,
-                             host_memory_backend_set_policy, NULL);
-=======
->>>>>>> 7124ccf8
 }
 
 MemoryRegion *
@@ -374,19 +348,6 @@
     }
 }
 
-static bool
-host_memory_backend_can_be_deleted(UserCreatable *uc, Error **errp)
-{
-    MemoryRegion *mr;
-
-    mr = host_memory_backend_get_memory(MEMORY_BACKEND(uc), errp);
-    if (memory_region_is_mapped(mr)) {
-        return false;
-    } else {
-        return true;
-    }
-}
-
 static void
 host_memory_backend_class_init(ObjectClass *oc, void *data)
 {
@@ -394,8 +355,6 @@
 
     ucc->complete = host_memory_backend_memory_complete;
     ucc->can_be_deleted = host_memory_backend_can_be_deleted;
-<<<<<<< HEAD
-=======
 
     object_class_property_add_bool(oc, "merge",
         host_memory_backend_get_merge,
@@ -418,7 +377,6 @@
         HostMemPolicy_lookup,
         host_memory_backend_get_policy,
         host_memory_backend_set_policy, &error_abort);
->>>>>>> 7124ccf8
 }
 
 static const TypeInfo host_memory_backend_info = {
