/*
 * ARM virtual CPU header
 *
 *  Copyright (c) 2003 Fabrice Bellard
 *
 * This library is free software; you can redistribute it and/or
 * modify it under the terms of the GNU Lesser General Public
 * License as published by the Free Software Foundation; either
 * version 2 of the License, or (at your option) any later version.
 *
 * This library is distributed in the hope that it will be useful,
 * but WITHOUT ANY WARRANTY; without even the implied warranty of
 * MERCHANTABILITY or FITNESS FOR A PARTICULAR PURPOSE.  See the GNU
 * Lesser General Public License for more details.
 *
 * You should have received a copy of the GNU Lesser General Public
 * License along with this library; if not, see <http://www.gnu.org/licenses/>.
 */

<<<<<<< HEAD
=======
#ifndef ARM_CPU_H
#define ARM_CPU_H
>>>>>>> 7124ccf8

#include "kvm-consts.h"

#if defined(TARGET_AARCH64)
  /* AArch64 definitions */
#  define TARGET_LONG_BITS 64
#else
#  define TARGET_LONG_BITS 32
#endif

#define TARGET_IS_BIENDIAN 1

#define CPUArchState struct CPUARMState

#include "qemu-common.h"
#include "cpu-qom.h"
#include "exec/cpu-defs.h"

#include "fpu/softfloat.h"

#define EXCP_UDEF            1   /* undefined instruction */
#define EXCP_SWI             2   /* software interrupt */
#define EXCP_PREFETCH_ABORT  3
#define EXCP_DATA_ABORT      4
#define EXCP_IRQ             5
#define EXCP_FIQ             6
#define EXCP_BKPT            7
#define EXCP_EXCEPTION_EXIT  8   /* Return from v7M exception.  */
#define EXCP_KERNEL_TRAP     9   /* Jumped to kernel code page.  */
#define EXCP_HVC            11   /* HyperVisor Call */
#define EXCP_HYP_TRAP       12
#define EXCP_SMC            13   /* Secure Monitor Call */
#define EXCP_VIRQ           14
#define EXCP_VFIQ           15
<<<<<<< HEAD
#define EXCP_SEMIHOST       16   /* semihosting call (A64 only) */
#define EXCP_WFI            17
=======
#define EXCP_SEMIHOST       16   /* semihosting call */
>>>>>>> 7124ccf8

#define ARMV7M_EXCP_RESET   1
#define ARMV7M_EXCP_NMI     2
#define ARMV7M_EXCP_HARD    3
#define ARMV7M_EXCP_MEM     4
#define ARMV7M_EXCP_BUS     5
#define ARMV7M_EXCP_USAGE   6
#define ARMV7M_EXCP_SVC     11
#define ARMV7M_EXCP_DEBUG   12
#define ARMV7M_EXCP_PENDSV  14
#define ARMV7M_EXCP_SYSTICK 15

/* ARM-specific interrupt pending bits.  */
#define CPU_INTERRUPT_FIQ   CPU_INTERRUPT_TGT_EXT_1
#define CPU_INTERRUPT_VIRQ  CPU_INTERRUPT_TGT_EXT_2
#define CPU_INTERRUPT_VFIQ  CPU_INTERRUPT_TGT_EXT_3

/* The usual mapping for an AArch64 system register to its AArch32
 * counterpart is for the 32 bit world to have access to the lower
 * half only (with writes leaving the upper half untouched). It's
 * therefore useful to be able to pass TCG the offset of the least
 * significant half of a uint64_t struct member.
 */
#ifdef HOST_WORDS_BIGENDIAN
#define offsetoflow32(S, M) (offsetof(S, M) + sizeof(uint32_t))
#define offsetofhigh32(S, M) offsetof(S, M)
#else
#define offsetoflow32(S, M) offsetof(S, M)
#define offsetofhigh32(S, M) (offsetof(S, M) + sizeof(uint32_t))
#endif

/* Meanings of the ARMCPU object's four inbound GPIO lines */
#define ARM_CPU_IRQ 0
#define ARM_CPU_FIQ 1
#define ARM_CPU_VIRQ 2
#define ARM_CPU_VFIQ 3

#define NB_MMU_MODES 7
<<<<<<< HEAD
#undef NB_MEM_ATTR
#define NB_MEM_ATTR 2
#define MEM_ATTR_NS 0
#define MEM_ATTR_SEC 1

=======
>>>>>>> 7124ccf8
/* ARM-specific extra insn start words:
 * 1: Conditional execution bits
 * 2: Partial exception syndrome for data aborts
 */
#define TARGET_INSN_START_EXTRA_WORDS 2

/* The 2nd extra word holding syndrome info for data aborts does not use
 * the upper 6 bits nor the lower 14 bits. We mask and shift it down to
 * help the sleb128 encoder do a better job.
 * When restoring the CPU state, we shift it back up.
 */
#define ARM_INSN_START_WORD2_MASK ((1 << 26) - 1)
#define ARM_INSN_START_WORD2_SHIFT 14
<<<<<<< HEAD
struct arm_boot_info;
=======
>>>>>>> 7124ccf8

/* We currently assume float and double are IEEE single and double
   precision respectively.
   Doing runtime conversions is tricky because VFP registers may contain
   integer values (eg. as the result of a FTOSI instruction).
   s<2n> maps to the least significant half of d<n>
   s<2n+1> maps to the most significant half of d<n>
 */

/* CPU state for each instance of a generic timer (in cp15 c14) */
typedef struct ARMGenericTimer {
    uint64_t cval; /* Timer CompareValue register */
    uint64_t ctl; /* Timer Control register */
} ARMGenericTimer;

#define GTIMER_PHYS 0
#define GTIMER_VIRT 1
#define GTIMER_HYP  2
#define GTIMER_SEC  3
#define NUM_GTIMERS 4

typedef struct {
    uint64_t raw_tcr;
    uint32_t mask;
    uint32_t base_mask;
} TCR;

typedef struct CPUARMState {
    /* Regs for current mode.  */
    uint32_t regs[16];

    /* 32/64 switch only happens when taking and returning from
     * exceptions so the overlap semantics are taken care of then
     * instead of having a complicated union.
     */
    /* Regs for A64 mode.  */
    uint64_t xregs[32];
    uint64_t pc;
    /* PSTATE isn't an architectural register for ARMv8. However, it is
     * convenient for us to assemble the underlying state into a 32 bit format
     * identical to the architectural format used for the SPSR. (This is also
     * what the Linux kernel's 'pstate' field in signal handlers and KVM's
     * 'pstate' register are.) Of the PSTATE bits:
     *  NZCV are kept in the split out env->CF/VF/NF/ZF, (which have the same
     *    semantics as for AArch32, as described in the comments on each field)
     *  nRW (also known as M[4]) is kept, inverted, in env->aarch64
     *  DAIF (exception masks) are kept in env->daif
     *  all other bits are stored in their correct places in env->pstate
     */
    uint32_t pstate;
    uint32_t aarch64; /* 1 if CPU is in aarch64 state; inverse of PSTATE.nRW */

    /* Frequently accessed CPSR bits are stored separately for efficiency.
       This contains all the other bits.  Use cpsr_{read,write} to access
       the whole CPSR.  */
    uint32_t uncached_cpsr;
    uint32_t spsr;

    /* Banked registers.  */
    uint64_t banked_spsr[8];
    uint32_t banked_r13[8];
    uint32_t banked_r14[8];

    /* These hold r8-r12.  */
    uint32_t usr_regs[5];
    uint32_t fiq_regs[5];

    /* cpsr flag cache for faster execution */
    uint32_t CF; /* 0 or 1 */
    uint32_t VF; /* V is the bit 31. All other bits are undefined */
    uint32_t NF; /* N is bit 31. All other bits are undefined.  */
    uint32_t ZF; /* Z set if zero.  */
    uint32_t QF; /* 0 or 1 */
    uint32_t GE; /* cpsr[19:16] */
    uint32_t thumb; /* cpsr[5]. 0 = arm mode, 1 = thumb mode. */
    uint32_t condexec_bits; /* IT bits.  cpsr[15:10,26:25].  */
    uint64_t daif; /* exception masks, in the bits they are in PSTATE */

    uint64_t elr_el[4]; /* AArch64 exception link regs  */
    uint64_t sp_el[4]; /* AArch64 banked stack pointers */

    uint32_t mem_rt;
    uint32_t mem_size;

    /* System control coprocessor (cp15) */
    struct {
        uint32_t c0_cpuid;
        union { /* Cache size selection */
            struct {
                uint64_t _unused_csselr0;
                uint64_t csselr_ns;
                uint64_t _unused_csselr1;
                uint64_t csselr_s;
            };
            uint64_t csselr_el[4];
        };
        union { /* System control register. */
            struct {
                uint64_t _unused_sctlr;
                uint64_t sctlr_ns;
                uint64_t hsctlr;
                uint64_t sctlr_s;
            };
            uint64_t sctlr_el[4];
        };
        uint64_t cpacr_el1; /* Architectural feature access control register */
        uint64_t cptr_el[4];  /* ARMv8 feature trap registers */
        uint32_t c1_xscaleauxcr; /* XScale auxiliary control register.  */
        uint64_t sder; /* Secure debug enable register. */
        uint32_t nsacr; /* Non-secure access control register. */
        union { /* MMU translation table base 0. */
            struct {
                uint64_t _unused_ttbr0_0;
                uint64_t ttbr0_ns;
                uint64_t _unused_ttbr0_1;
                uint64_t ttbr0_s;
            };
            uint64_t ttbr0_el[4];
        };
        union { /* MMU translation table base 1. */
            struct {
                uint64_t _unused_ttbr1_0;
                uint64_t ttbr1_ns;
                uint64_t _unused_ttbr1_1;
                uint64_t ttbr1_s;
            };
            uint64_t ttbr1_el[4];
        };
        uint64_t vttbr_el2; /* Virtualization Translation Table Base.  */
        /* MMU translation table base control. */
        TCR tcr_el[4];
        TCR vtcr_el2; /* Virtualization Translation Control.  */
        uint32_t c2_data; /* MPU data cacheable bits.  */
        uint32_t c2_insn; /* MPU instruction cacheable bits.  */
        union { /* MMU domain access control register
                 * MPU write buffer control.
                 */
            struct {
                uint64_t dacr_ns;
                uint64_t dacr_s;
            };
            struct {
                uint64_t dacr32_el2;
            };
        };
        uint32_t pmsav5_data_ap; /* PMSAv5 MPU data access permissions */
        uint32_t pmsav5_insn_ap; /* PMSAv5 MPU insn access permissions */
        uint64_t hcr_el2; /* Hypervisor configuration register */
        uint64_t scr_el3; /* Secure configuration register.  */
        union { /* Fault status registers.  */
            struct {
                uint64_t ifsr_ns;
                uint64_t ifsr_s;
            };
            struct {
                uint64_t ifsr32_el2;
            };
        };
        union {
            struct {
                uint64_t _unused_dfsr;
                uint64_t dfsr_ns;
                uint64_t hsr;
                uint64_t dfsr_s;
            };
            uint64_t esr_el[4];
        };
        uint32_t c6_region[8]; /* MPU base/size registers.  */
        union { /* Fault address registers. */
            struct {
                uint64_t _unused_far0;
#ifdef HOST_WORDS_BIGENDIAN
                uint32_t ifar_ns;
                uint32_t dfar_ns;
                uint32_t ifar_s;
                uint32_t dfar_s;
#else
                uint32_t dfar_ns;
                uint32_t ifar_ns;
                uint32_t dfar_s;
                uint32_t ifar_s;
#endif
                uint64_t _unused_far3;
            };
            uint64_t far_el[4];
        };
        uint64_t hpfar_el2;
<<<<<<< HEAD
=======
        uint64_t hstr_el2;
>>>>>>> 7124ccf8
        union { /* Translation result. */
            struct {
                uint64_t _unused_par_0;
                uint64_t par_ns;
                uint64_t _unused_par_1;
                uint64_t par_s;
            };
            uint64_t par_el[4];
        };

        uint32_t c6_rgnr;

        uint32_t c9_insn; /* Cache lockdown registers.  */
        uint32_t c9_data;
        uint64_t c9_pmcr; /* performance monitor control register */
        uint64_t c9_pmcnten; /* perf monitor counter enables */
        uint32_t c9_pmovsr; /* perf monitor overflow status */
        uint32_t c9_pmxevtyper; /* perf monitor event type */
        uint32_t c9_pmuserenr; /* perf monitor user enable */
        uint32_t c9_pminten; /* perf monitor interrupt enables */
        union { /* Memory attribute redirection */
            struct {
#ifdef HOST_WORDS_BIGENDIAN
                uint64_t _unused_mair_0;
                uint32_t mair1_ns;
                uint32_t mair0_ns;
                uint64_t _unused_mair_1;
                uint32_t mair1_s;
                uint32_t mair0_s;
#else
                uint64_t _unused_mair_0;
                uint32_t mair0_ns;
                uint32_t mair1_ns;
                uint64_t _unused_mair_1;
                uint32_t mair0_s;
                uint32_t mair1_s;
#endif
            };
            uint64_t mair_el[4];
        };
        union { /* vector base address register */
            struct {
                uint64_t _unused_vbar;
                uint64_t vbar_ns;
                uint64_t hvbar;
                uint64_t vbar_s;
            };
            uint64_t vbar_el[4];
        };
        uint32_t mvbar; /* (monitor) vector base address register */
        struct { /* FCSE PID. */
            uint32_t fcseidr_ns;
            uint32_t fcseidr_s;
        };
        union { /* Context ID. */
            struct {
                uint64_t _unused_contextidr_0;
                uint64_t contextidr_ns;
                uint64_t _unused_contextidr_1;
                uint64_t contextidr_s;
            };
            uint64_t contextidr_el[4];
        };
        union { /* User RW Thread register. */
            struct {
                uint64_t tpidrurw_ns;
                uint64_t tpidrprw_ns;
                uint64_t htpidr;
                uint64_t _tpidr_el3;
            };
            uint64_t tpidr_el[4];
        };
        /* The secure banks of these registers don't map anywhere */
        uint64_t tpidrurw_s;
        uint64_t tpidrprw_s;
        uint64_t tpidruro_s;

        union { /* User RO Thread register. */
            uint64_t tpidruro_ns;
            uint64_t tpidrro_el[1];
        };
        uint64_t c14_cntfrq; /* Counter Frequency register */
        uint64_t c14_cntkctl; /* Timer Control register */
        uint32_t cnthctl_el2; /* Counter/Timer Hyp Control register */
        uint64_t cntvoff_el2; /* Counter Virtual Offset register */
        ARMGenericTimer c14_timer[NUM_GTIMERS];
        uint32_t c15_cpar; /* XScale Coprocessor Access Register */
        uint32_t c15_ticonfig; /* TI925T configuration byte.  */
        uint32_t c15_i_max; /* Maximum D-cache dirty line index.  */
        uint32_t c15_i_min; /* Minimum D-cache dirty line index.  */
        uint32_t c15_threadid; /* TI debugger thread-ID.  */
        uint32_t c15_config_base_address; /* SCU base address.  */
        uint32_t c15_diagnostic; /* diagnostic register */
        uint32_t c15_power_diagnostic;
        uint32_t c15_power_control; /* power control */
        uint64_t dbgbvr[16]; /* breakpoint value registers */
        uint64_t dbgbcr[16]; /* breakpoint control registers */
        uint64_t dbgwvr[16]; /* watchpoint value registers */
        uint64_t dbgwcr[16]; /* watchpoint control registers */
        uint64_t mdscr_el1;
        uint64_t oslsr_el1; /* OS Lock Status */
        uint64_t mdcr_el2;
        uint64_t mdcr_el3;
        /* If the counter is enabled, this stores the last time the counter
         * was reset. Otherwise it stores the counter value
         */
        uint64_t c15_ccnt;
        uint64_t pmccfiltr_el0; /* Performance Monitor Filter Register */
        uint64_t vpidr_el2; /* Virtualization Processor ID Register */
        uint64_t vmpidr_el2; /* Virtualization Multiprocessor ID Register */
    } cp15;

    struct {
        uint32_t other_sp;
        uint32_t vecbase;
        uint32_t basepri;
        uint32_t control;
        int current_sp;
        int exception;
    } v7m;

    /* Information associated with an exception about to be taken:
     * code which raises an exception must set cs->exception_index and
     * the relevant parts of this structure; the cpu_do_interrupt function
     * will then set the guest-visible registers as part of the exception
     * entry process.
     */
    struct {
        uint32_t syndrome; /* AArch64 format syndrome register */
        uint32_t fsr; /* AArch32 format fault status register info */
        uint64_t vaddress; /* virtual addr associated with exception, if any */
        uint32_t target_el; /* EL the exception should be targeted for */
        /* If we implement EL2 we will also need to store information
         * about the intermediate physical address for stage 2 faults.
         */
    } exception;

    /* Thumb-2 EE state.  */
    uint32_t teecr;
    uint32_t teehbr;

    /* VFP coprocessor state.  */
    struct {
        /* VFP/Neon register state. Note that the mapping between S, D and Q
         * views of the register bank differs between AArch64 and AArch32:
         * In AArch32:
         *  Qn = regs[2n+1]:regs[2n]
         *  Dn = regs[n]
         *  Sn = regs[n/2] bits 31..0 for even n, and bits 63..32 for odd n
         * (and regs[32] to regs[63] are inaccessible)
         * In AArch64:
         *  Qn = regs[2n+1]:regs[2n]
         *  Dn = regs[2n]
         *  Sn = regs[2n] bits 31..0
         * This corresponds to the architecturally defined mapping between
         * the two execution states, and means we do not need to explicitly
         * map these registers when changing states.
         */
        float64 regs[64];

        uint32_t xregs[16];
        /* We store these fpcsr fields separately for convenience.  */
        int vec_len;
        int vec_stride;

        /* scratch space when Tn are not sufficient.  */
        uint32_t scratch[8];

        /* fp_status is the "normal" fp status. standard_fp_status retains
         * values corresponding to the ARM "Standard FPSCR Value", ie
         * default-NaN, flush-to-zero, round-to-nearest and is used by
         * any operations (generally Neon) which the architecture defines
         * as controlled by the standard FPSCR value rather than the FPSCR.
         *
         * To avoid having to transfer exception bits around, we simply
         * say that the FPSCR cumulative exception flags are the logical
         * OR of the flags in the two fp statuses. This relies on the
         * only thing which needs to read the exception flags being
         * an explicit FPSCR read.
         */
        float_status fp_status;
        float_status standard_fp_status;
    } vfp;
    uint64_t exclusive_addr;
    uint64_t exclusive_val;
    uint64_t exclusive_high;

    uint32_t debug_ctx;

    /* iwMMXt coprocessor state.  */
    struct {
        uint64_t regs[16];
        uint64_t val;

        uint32_t cregs[16];
    } iwmmxt;

#if defined(CONFIG_USER_ONLY)
    /* For usermode syscall translation.  */
    int eabi;
#endif

    struct CPUBreakpoint *cpu_breakpoint[16];
    struct CPUWatchpoint *cpu_watchpoint[16];

    CPU_COMMON

    /* These fields after the common ones so they are preserved on reset.  */

    /* Internal CPU feature flags.  */
    uint64_t features;

<<<<<<< HEAD
    /* Controls the reset value of SCTLR_V.  */
    bool vinithi;

=======
>>>>>>> 7124ccf8
    /* PMSAv7 MPU */
    struct {
        uint32_t *drbar;
        uint32_t *drsr;
        uint32_t *dracr;
    } pmsav7;

<<<<<<< HEAD
    MemTxAttrs *memattr_ns;
    MemTxAttrs *memattr_s;

=======
>>>>>>> 7124ccf8
    void *nvic;
    const struct arm_boot_info *boot_info;
} CPUARMState;

<<<<<<< HEAD
enum {
        DEBUG_CURRENT_EL = 0,
        DEBUG_EL0 = 1,
        DEBUG_EL1 = 2,
        DEBUG_EL2 = 3,
        DEBUG_EL3 = 4,
        DEBUG_PHYS = 5,
};

#include "cpu-qom.h"
=======
/**
 * ARMELChangeHook:
 * type of a function which can be registered via arm_register_el_change_hook()
 * to get callbacks when the CPU changes its exception level or mode.
 */
typedef void ARMELChangeHook(ARMCPU *cpu, void *opaque);

/**
 * ARMCPU:
 * @env: #CPUARMState
 *
 * An ARM CPU core.
 */
struct ARMCPU {
    /*< private >*/
    CPUState parent_obj;
    /*< public >*/

    CPUARMState env;

    /* Coprocessor information */
    GHashTable *cp_regs;
    /* For marshalling (mostly coprocessor) register state between the
     * kernel and QEMU (for KVM) and between two QEMUs (for migration),
     * we use these arrays.
     */
    /* List of register indexes managed via these arrays; (full KVM style
     * 64 bit indexes, not CPRegInfo 32 bit indexes)
     */
    uint64_t *cpreg_indexes;
    /* Values of the registers (cpreg_indexes[i]'s value is cpreg_values[i]) */
    uint64_t *cpreg_values;
    /* Length of the indexes, values, reset_values arrays */
    int32_t cpreg_array_len;
    /* These are used only for migration: incoming data arrives in
     * these fields and is sanity checked in post_load before copying
     * to the working data structures above.
     */
    uint64_t *cpreg_vmstate_indexes;
    uint64_t *cpreg_vmstate_values;
    int32_t cpreg_vmstate_array_len;

    /* Timers used by the generic (architected) timer */
    QEMUTimer *gt_timer[NUM_GTIMERS];
    /* GPIO outputs for generic timer */
    qemu_irq gt_timer_outputs[NUM_GTIMERS];

    /* MemoryRegion to use for secure physical accesses */
    MemoryRegion *secure_memory;

    /* 'compatible' string for this CPU for Linux device trees */
    const char *dtb_compatible;

    /* PSCI version for this CPU
     * Bits[31:16] = Major Version
     * Bits[15:0] = Minor Version
     */
    uint32_t psci_version;

    /* Should CPU start in PSCI powered-off state? */
    bool start_powered_off;
    /* CPU currently in PSCI powered-off state */
    bool powered_off;
    /* CPU has security extension */
    bool has_el3;
    /* CPU has PMU (Performance Monitor Unit) */
    bool has_pmu;

    /* CPU has memory protection unit */
    bool has_mpu;
    /* PMSAv7 MPU number of supported regions */
    uint32_t pmsav7_dregion;

    /* PSCI conduit used to invoke PSCI methods
     * 0 - disabled, 1 - smc, 2 - hvc
     */
    uint32_t psci_conduit;

    /* [QEMU_]KVM_ARM_TARGET_* constant for this CPU, or
     * QEMU_KVM_ARM_TARGET_NONE if the kernel doesn't support this CPU type.
     */
    uint32_t kvm_target;

    /* KVM init features for this CPU */
    uint32_t kvm_init_features[7];

    /* Uniprocessor system with MP extensions */
    bool mp_is_up;

    /* The instance init functions for implementation-specific subclasses
     * set these fields to specify the implementation-dependent values of
     * various constant registers and reset values of non-constant
     * registers.
     * Some of these might become QOM properties eventually.
     * Field names match the official register names as defined in the
     * ARMv7AR ARM Architecture Reference Manual. A reset_ prefix
     * is used for reset values of non-constant registers; no reset_
     * prefix means a constant register.
     */
    uint32_t midr;
    uint32_t revidr;
    uint32_t reset_fpsid;
    uint32_t mvfr0;
    uint32_t mvfr1;
    uint32_t mvfr2;
    uint32_t ctr;
    uint32_t reset_sctlr;
    uint32_t id_pfr0;
    uint32_t id_pfr1;
    uint32_t id_dfr0;
    uint32_t pmceid0;
    uint32_t pmceid1;
    uint32_t id_afr0;
    uint32_t id_mmfr0;
    uint32_t id_mmfr1;
    uint32_t id_mmfr2;
    uint32_t id_mmfr3;
    uint32_t id_mmfr4;
    uint32_t id_isar0;
    uint32_t id_isar1;
    uint32_t id_isar2;
    uint32_t id_isar3;
    uint32_t id_isar4;
    uint32_t id_isar5;
    uint64_t id_aa64pfr0;
    uint64_t id_aa64pfr1;
    uint64_t id_aa64dfr0;
    uint64_t id_aa64dfr1;
    uint64_t id_aa64afr0;
    uint64_t id_aa64afr1;
    uint64_t id_aa64isar0;
    uint64_t id_aa64isar1;
    uint64_t id_aa64mmfr0;
    uint64_t id_aa64mmfr1;
    uint32_t dbgdidr;
    uint32_t clidr;
    uint64_t mp_affinity; /* MP ID without feature bits */
    /* The elements of this array are the CCSIDR values for each cache,
     * in the order L1DCache, L1ICache, L2DCache, L2ICache, etc.
     */
    uint32_t ccsidr[16];
    uint64_t reset_cbar;
    uint32_t reset_auxcr;
    bool reset_hivecs;
    /* DCZ blocksize, in log_2(words), ie low 4 bits of DCZID_EL0 */
    uint32_t dcz_blocksize;
    uint64_t rvbar;

    ARMELChangeHook *el_change_hook;
    void *el_change_hook_opaque;
};

static inline ARMCPU *arm_env_get_cpu(CPUARMState *env)
{
    return container_of(env, ARMCPU, env);
}

#define ENV_GET_CPU(e) CPU(arm_env_get_cpu(e))

#define ENV_OFFSET offsetof(ARMCPU, env)

#ifndef CONFIG_USER_ONLY
extern const struct VMStateDescription vmstate_arm_cpu;
#endif

void arm_cpu_do_interrupt(CPUState *cpu);
void arm_v7m_cpu_do_interrupt(CPUState *cpu);
bool arm_cpu_exec_interrupt(CPUState *cpu, int int_req);

void arm_cpu_dump_state(CPUState *cs, FILE *f, fprintf_function cpu_fprintf,
                        int flags);

hwaddr arm_cpu_get_phys_page_attrs_debug(CPUState *cpu, vaddr addr,
                                         MemTxAttrs *attrs);

int arm_cpu_gdb_read_register(CPUState *cpu, uint8_t *buf, int reg);
int arm_cpu_gdb_write_register(CPUState *cpu, uint8_t *buf, int reg);

int arm_cpu_write_elf64_note(WriteCoreDumpFunction f, CPUState *cs,
                             int cpuid, void *opaque);
int arm_cpu_write_elf32_note(WriteCoreDumpFunction f, CPUState *cs,
                             int cpuid, void *opaque);

#ifdef TARGET_AARCH64
int aarch64_cpu_gdb_read_register(CPUState *cpu, uint8_t *buf, int reg);
int aarch64_cpu_gdb_write_register(CPUState *cpu, uint8_t *buf, int reg);
#endif
>>>>>>> 7124ccf8

static inline ARMCPU *arm_env_get_cpu(CPUARMState *env)
{
    return container_of(env, ARMCPU, env);
}

#define ENV_GET_CPU(e) CPU(arm_env_get_cpu(e))

#define ENV_OFFSET offsetof(ARMCPU, env)

#ifndef CONFIG_USER_ONLY
extern const struct VMStateDescription vmstate_arm_cpu;
#endif

ARMCPU *cpu_arm_init(const char *cpu_model);
<<<<<<< HEAD
int cpu_arm_exec(CPUState *cpu);
=======
>>>>>>> 7124ccf8
target_ulong do_arm_semihosting(CPUARMState *env);
void aarch64_sync_32_to_64(CPUARMState *env);
void aarch64_sync_64_to_32(CPUARMState *env);

static inline bool is_a64(CPUARMState *env)
{
    return env->aarch64;
}

/* you can call this signal handler from your SIGBUS and SIGSEGV
   signal handlers to inform the virtual CPU of exceptions. non zero
   is returned if the signal was handled by the virtual CPU.  */
int cpu_arm_signal_handler(int host_signum, void *pinfo,
                           void *puc);

/**
 * pmccntr_sync
 * @env: CPUARMState
 *
 * Synchronises the counter in the PMCCNTR. This must always be called twice,
 * once before any action that might affect the timer and again afterwards.
 * The function is used to swap the state of the register if required.
 * This only happens when not in user mode (!CONFIG_USER_ONLY)
 */
void pmccntr_sync(CPUARMState *env);

/* SCTLR bit meanings. Several bits have been reused in newer
 * versions of the architecture; in that case we define constants
 * for both old and new bit meanings. Code which tests against those
 * bits should probably check or otherwise arrange that the CPU
 * is the architectural version it expects.
 */
#define SCTLR_M       (1U << 0)
#define SCTLR_A       (1U << 1)
#define SCTLR_C       (1U << 2)
#define SCTLR_W       (1U << 3) /* up to v6; RAO in v7 */
#define SCTLR_SA      (1U << 3)
#define SCTLR_P       (1U << 4) /* up to v5; RAO in v6 and v7 */
#define SCTLR_SA0     (1U << 4) /* v8 onward, AArch64 only */
#define SCTLR_D       (1U << 5) /* up to v5; RAO in v6 */
#define SCTLR_CP15BEN (1U << 5) /* v7 onward */
#define SCTLR_L       (1U << 6) /* up to v5; RAO in v6 and v7; RAZ in v8 */
#define SCTLR_B       (1U << 7) /* up to v6; RAZ in v7 */
#define SCTLR_ITD     (1U << 7) /* v8 onward */
#define SCTLR_S       (1U << 8) /* up to v6; RAZ in v7 */
#define SCTLR_SED     (1U << 8) /* v8 onward */
#define SCTLR_R       (1U << 9) /* up to v6; RAZ in v7 */
#define SCTLR_UMA     (1U << 9) /* v8 onward, AArch64 only */
#define SCTLR_F       (1U << 10) /* up to v6 */
#define SCTLR_SW      (1U << 10) /* v7 onward */
#define SCTLR_Z       (1U << 11)
#define SCTLR_I       (1U << 12)
#define SCTLR_V       (1U << 13)
#define SCTLR_RR      (1U << 14) /* up to v7 */
#define SCTLR_DZE     (1U << 14) /* v8 onward, AArch64 only */
#define SCTLR_L4      (1U << 15) /* up to v6; RAZ in v7 */
#define SCTLR_UCT     (1U << 15) /* v8 onward, AArch64 only */
#define SCTLR_DT      (1U << 16) /* up to ??, RAO in v6 and v7 */
#define SCTLR_nTWI    (1U << 16) /* v8 onward */
#define SCTLR_HA      (1U << 17)
#define SCTLR_BR      (1U << 17) /* PMSA only */
#define SCTLR_IT      (1U << 18) /* up to ??, RAO in v6 and v7 */
#define SCTLR_nTWE    (1U << 18) /* v8 onward */
#define SCTLR_WXN     (1U << 19)
#define SCTLR_ST      (1U << 20) /* up to ??, RAZ in v6 */
#define SCTLR_UWXN    (1U << 20) /* v7 onward */
#define SCTLR_FI      (1U << 21)
#define SCTLR_U       (1U << 22)
#define SCTLR_XP      (1U << 23) /* up to v6; v7 onward RAO */
#define SCTLR_VE      (1U << 24) /* up to v7 */
#define SCTLR_E0E     (1U << 24) /* v8 onward, AArch64 only */
#define SCTLR_EE      (1U << 25)
#define SCTLR_L2      (1U << 26) /* up to v6, RAZ in v7 */
#define SCTLR_UCI     (1U << 26) /* v8 onward, AArch64 only */
#define SCTLR_NMFI    (1U << 27)
#define SCTLR_TRE     (1U << 28)
#define SCTLR_AFE     (1U << 29)
#define SCTLR_TE      (1U << 30)

#define CPTR_TCPAC    (1U << 31)
#define CPTR_TTA      (1U << 20)
#define CPTR_TFP      (1U << 10)

#define MDCR_EPMAD    (1U << 21)
#define MDCR_EDAD     (1U << 20)
#define MDCR_SPME     (1U << 17)
#define MDCR_SDD      (1U << 16)
#define MDCR_SPD      (3U << 14)
#define MDCR_TDRA     (1U << 11)
#define MDCR_TDOSA    (1U << 10)
#define MDCR_TDA      (1U << 9)
#define MDCR_TDE      (1U << 8)
#define MDCR_HPME     (1U << 7)
#define MDCR_TPM      (1U << 6)
#define MDCR_TPMCR    (1U << 5)

/* Not all of the MDCR_EL3 bits are present in the 32-bit SDCR */
#define SDCR_VALID_MASK (MDCR_EPMAD | MDCR_EDAD | MDCR_SPME | MDCR_SPD)

#define CPSR_M (0x1fU)
#define CPSR_T (1U << 5)
#define CPSR_F (1U << 6)
#define CPSR_I (1U << 7)
#define CPSR_A (1U << 8)
#define CPSR_E (1U << 9)
#define CPSR_IT_2_7 (0xfc00U)
#define CPSR_GE (0xfU << 16)
#define CPSR_IL (1U << 20)
/* Note that the RESERVED bits include bit 21, which is PSTATE_SS in
 * an AArch64 SPSR but RES0 in AArch32 SPSR and CPSR. In QEMU we use
 * env->uncached_cpsr bit 21 to store PSTATE.SS when executing in AArch32,
 * where it is live state but not accessible to the AArch32 code.
 */
#define CPSR_RESERVED (0x7U << 21)
#define CPSR_J (1U << 24)
#define CPSR_IT_0_1 (3U << 25)
#define CPSR_Q (1U << 27)
#define CPSR_V (1U << 28)
#define CPSR_C (1U << 29)
#define CPSR_Z (1U << 30)
#define CPSR_N (1U << 31)
#define CPSR_NZCV (CPSR_N | CPSR_Z | CPSR_C | CPSR_V)
#define CPSR_AIF (CPSR_A | CPSR_I | CPSR_F)

#define CPSR_IT (CPSR_IT_0_1 | CPSR_IT_2_7)
#define CACHED_CPSR_BITS (CPSR_T | CPSR_AIF | CPSR_GE | CPSR_IT | CPSR_Q \
    | CPSR_NZCV)
/* Bits writable in user mode.  */
#define CPSR_USER (CPSR_NZCV | CPSR_Q | CPSR_GE)
/* Execution state bits.  MRS read as zero, MSR writes ignored.  */
#define CPSR_EXEC (CPSR_T | CPSR_IT | CPSR_J | CPSR_IL)
/* Mask of bits which may be set by exception return copying them from SPSR */
#define CPSR_ERET_MASK (~CPSR_RESERVED)

#define TTBCR_N      (7U << 0) /* TTBCR.EAE==0 */
#define TTBCR_T0SZ   (7U << 0) /* TTBCR.EAE==1 */
#define TTBCR_PD0    (1U << 4)
#define TTBCR_PD1    (1U << 5)
#define TTBCR_EPD0   (1U << 7)
#define TTBCR_IRGN0  (3U << 8)
#define TTBCR_ORGN0  (3U << 10)
#define TTBCR_SH0    (3U << 12)
#define TTBCR_T1SZ   (3U << 16)
#define TTBCR_A1     (1U << 22)
#define TTBCR_EPD1   (1U << 23)
#define TTBCR_IRGN1  (3U << 24)
#define TTBCR_ORGN1  (3U << 26)
#define TTBCR_SH1    (1U << 28)
#define TTBCR_EAE    (1U << 31)

/* Bit definitions for ARMv8 SPSR (PSTATE) format.
 * Only these are valid when in AArch64 mode; in
 * AArch32 mode SPSRs are basically CPSR-format.
 */
#define PSTATE_SP (1U)
#define PSTATE_M (0xFU)
#define PSTATE_nRW (1U << 4)
#define PSTATE_F (1U << 6)
#define PSTATE_I (1U << 7)
#define PSTATE_A (1U << 8)
#define PSTATE_D (1U << 9)
#define PSTATE_IL (1U << 20)
#define PSTATE_SS (1U << 21)
#define PSTATE_V (1U << 28)
#define PSTATE_C (1U << 29)
#define PSTATE_Z (1U << 30)
#define PSTATE_N (1U << 31)
#define PSTATE_NZCV (PSTATE_N | PSTATE_Z | PSTATE_C | PSTATE_V)
#define PSTATE_DAIF (PSTATE_D | PSTATE_A | PSTATE_I | PSTATE_F)
#define CACHED_PSTATE_BITS (PSTATE_NZCV | PSTATE_DAIF)
/* Mode values for AArch64 */
#define PSTATE_MODE_EL3h 13
#define PSTATE_MODE_EL3t 12
#define PSTATE_MODE_EL2h 9
#define PSTATE_MODE_EL2t 8
#define PSTATE_MODE_EL1h 5
#define PSTATE_MODE_EL1t 4
#define PSTATE_MODE_EL0t 0

/* Map EL and handler into a PSTATE_MODE.  */
static inline unsigned int aarch64_pstate_mode(unsigned int el, bool handler)
{
    return (el << 2) | handler;
}

/* Return the current PSTATE value. For the moment we don't support 32<->64 bit
 * interprocessing, so we don't attempt to sync with the cpsr state used by
 * the 32 bit decoder.
 */
static inline uint32_t pstate_read(CPUARMState *env)
{
    int ZF;

    ZF = (env->ZF == 0);
    return (env->NF & 0x80000000) | (ZF << 30)
        | (env->CF << 29) | ((env->VF & 0x80000000) >> 3)
        | env->pstate | env->daif;
}

static inline void pstate_write(CPUARMState *env, uint32_t val)
{
    env->ZF = (~val) & PSTATE_Z;
    env->NF = val;
    env->CF = (val >> 29) & 1;
    env->VF = (val << 3) & 0x80000000;
    env->daif = val & PSTATE_DAIF;
    env->pstate = val & ~CACHED_PSTATE_BITS;
}

/* Return the current CPSR value.  */
uint32_t cpsr_read(CPUARMState *env);

typedef enum CPSRWriteType {
    CPSRWriteByInstr = 0,         /* from guest MSR or CPS */
    CPSRWriteExceptionReturn = 1, /* from guest exception return insn */
    CPSRWriteRaw = 2,             /* trust values, do not switch reg banks */
    CPSRWriteByGDBStub = 3,       /* from the GDB stub */
} CPSRWriteType;

/* Set the CPSR.  Note that some bits of mask must be all-set or all-clear.*/
void cpsr_write(CPUARMState *env, uint32_t val, uint32_t mask,
                CPSRWriteType write_type);
<<<<<<< HEAD
uint64_t mpidr_read_val(CPUARMState *env);
=======
>>>>>>> 7124ccf8

/* Return the current xPSR value.  */
static inline uint32_t xpsr_read(CPUARMState *env)
{
    int ZF;
    ZF = (env->ZF == 0);
    return (env->NF & 0x80000000) | (ZF << 30)
        | (env->CF << 29) | ((env->VF & 0x80000000) >> 3) | (env->QF << 27)
        | (env->thumb << 24) | ((env->condexec_bits & 3) << 25)
        | ((env->condexec_bits & 0xfc) << 8)
        | env->v7m.exception;
}

/* Set the xPSR.  Note that some bits of mask must be all-set or all-clear.  */
static inline void xpsr_write(CPUARMState *env, uint32_t val, uint32_t mask)
{
    if (mask & CPSR_NZCV) {
        env->ZF = (~val) & CPSR_Z;
        env->NF = val;
        env->CF = (val >> 29) & 1;
        env->VF = (val << 3) & 0x80000000;
    }
    if (mask & CPSR_Q)
        env->QF = ((val & CPSR_Q) != 0);
    if (mask & (1 << 24))
        env->thumb = ((val & (1 << 24)) != 0);
    if (mask & CPSR_IT_0_1) {
        env->condexec_bits &= ~3;
        env->condexec_bits |= (val >> 25) & 3;
    }
    if (mask & CPSR_IT_2_7) {
        env->condexec_bits &= 3;
        env->condexec_bits |= (val >> 8) & 0xfc;
    }
    if (mask & 0x1ff) {
        env->v7m.exception = val & 0x1ff;
    }
}

#define HCR_VM        (1ULL << 0)
#define HCR_SWIO      (1ULL << 1)
#define HCR_PTW       (1ULL << 2)
#define HCR_FMO       (1ULL << 3)
#define HCR_IMO       (1ULL << 4)
#define HCR_AMO       (1ULL << 5)
#define HCR_VF        (1ULL << 6)
#define HCR_VI        (1ULL << 7)
#define HCR_VSE       (1ULL << 8)
#define HCR_FB        (1ULL << 9)
#define HCR_BSU_MASK  (3ULL << 10)
#define HCR_DC        (1ULL << 12)
#define HCR_TWI       (1ULL << 13)
#define HCR_TWE       (1ULL << 14)
#define HCR_TID0      (1ULL << 15)
#define HCR_TID1      (1ULL << 16)
#define HCR_TID2      (1ULL << 17)
#define HCR_TID3      (1ULL << 18)
#define HCR_TSC       (1ULL << 19)
#define HCR_TIDCP     (1ULL << 20)
#define HCR_TACR      (1ULL << 21)
#define HCR_TSW       (1ULL << 22)
#define HCR_TPC       (1ULL << 23)
#define HCR_TPU       (1ULL << 24)
#define HCR_TTLB      (1ULL << 25)
#define HCR_TVM       (1ULL << 26)
#define HCR_TGE       (1ULL << 27)
#define HCR_TDZ       (1ULL << 28)
#define HCR_HCD       (1ULL << 29)
#define HCR_TRVM      (1ULL << 30)
#define HCR_RW        (1ULL << 31)
#define HCR_CD        (1ULL << 32)
#define HCR_ID        (1ULL << 33)
#define HCR_MASK      ((1ULL << 34) - 1)

#define SCR_NS                (1U << 0)
#define SCR_IRQ               (1U << 1)
#define SCR_FIQ               (1U << 2)
#define SCR_EA                (1U << 3)
#define SCR_FW                (1U << 4)
#define SCR_AW                (1U << 5)
#define SCR_NET               (1U << 6)
#define SCR_SMD               (1U << 7)
#define SCR_HCE               (1U << 8)
#define SCR_SIF               (1U << 9)
#define SCR_RW                (1U << 10)
#define SCR_ST                (1U << 11)
#define SCR_TWI               (1U << 12)
#define SCR_TWE               (1U << 13)
#define SCR_AARCH32_MASK      (0x3fff & ~(SCR_RW | SCR_ST))
#define SCR_AARCH64_MASK      (0x3fff & ~SCR_NET)

/* Return the current FPSCR value.  */
uint32_t vfp_get_fpscr(CPUARMState *env);
void vfp_set_fpscr(CPUARMState *env, uint32_t val);

/* For A64 the FPSCR is split into two logically distinct registers,
 * FPCR and FPSR. However since they still use non-overlapping bits
 * we store the underlying state in fpscr and just mask on read/write.
 */
#define FPSR_MASK 0xf800009f
#define FPCR_MASK 0x07f79f00
static inline uint32_t vfp_get_fpsr(CPUARMState *env)
{
    return vfp_get_fpscr(env) & FPSR_MASK;
}

static inline void vfp_set_fpsr(CPUARMState *env, uint32_t val)
{
    uint32_t new_fpscr = (vfp_get_fpscr(env) & ~FPSR_MASK) | (val & FPSR_MASK);
    vfp_set_fpscr(env, new_fpscr);
}

static inline uint32_t vfp_get_fpcr(CPUARMState *env)
{
    return vfp_get_fpscr(env) & FPCR_MASK;
}

static inline void vfp_set_fpcr(CPUARMState *env, uint32_t val)
{
    uint32_t new_fpscr = (vfp_get_fpscr(env) & ~FPCR_MASK) | (val & FPCR_MASK);
    vfp_set_fpscr(env, new_fpscr);
}

enum arm_cpu_mode {
  ARM_CPU_MODE_USR = 0x10,
  ARM_CPU_MODE_FIQ = 0x11,
  ARM_CPU_MODE_IRQ = 0x12,
  ARM_CPU_MODE_SVC = 0x13,
  ARM_CPU_MODE_MON = 0x16,
  ARM_CPU_MODE_ABT = 0x17,
  ARM_CPU_MODE_HYP = 0x1a,
  ARM_CPU_MODE_UND = 0x1b,
  ARM_CPU_MODE_SYS = 0x1f
};

/* VFP system registers.  */
#define ARM_VFP_FPSID   0
#define ARM_VFP_FPSCR   1
#define ARM_VFP_MVFR2   5
#define ARM_VFP_MVFR1   6
#define ARM_VFP_MVFR0   7
#define ARM_VFP_FPEXC   8
#define ARM_VFP_FPINST  9
#define ARM_VFP_FPINST2 10

/* iwMMXt coprocessor control registers.  */
#define ARM_IWMMXT_wCID		0
#define ARM_IWMMXT_wCon		1
#define ARM_IWMMXT_wCSSF	2
#define ARM_IWMMXT_wCASF	3
#define ARM_IWMMXT_wCGR0	8
#define ARM_IWMMXT_wCGR1	9
#define ARM_IWMMXT_wCGR2	10
#define ARM_IWMMXT_wCGR3	11

/* If adding a feature bit which corresponds to a Linux ELF
 * HWCAP bit, remember to update the feature-bit-to-hwcap
 * mapping in linux-user/elfload.c:get_elf_hwcap().
 */
enum arm_features {
    ARM_FEATURE_VFP,
    ARM_FEATURE_AUXCR,  /* ARM1026 Auxiliary control register.  */
    ARM_FEATURE_XSCALE, /* Intel XScale extensions.  */
    ARM_FEATURE_IWMMXT, /* Intel iwMMXt extension.  */
    ARM_FEATURE_V6,
    ARM_FEATURE_V6K,
    ARM_FEATURE_V7,
    ARM_FEATURE_THUMB2,
    ARM_FEATURE_MPU,    /* Only has Memory Protection Unit, not full MMU.  */
    ARM_FEATURE_VFP3,
    ARM_FEATURE_VFP_FP16,
    ARM_FEATURE_NEON,
    ARM_FEATURE_THUMB_DIV, /* divide supported in Thumb encoding */
    ARM_FEATURE_M, /* Microcontroller profile.  */
    ARM_FEATURE_OMAPCP, /* OMAP specific CP15 ops handling.  */
    ARM_FEATURE_THUMB2EE,
    ARM_FEATURE_V7MP,    /* v7 Multiprocessing Extensions */
    ARM_FEATURE_V4T,
    ARM_FEATURE_V5,
    ARM_FEATURE_STRONGARM,
    ARM_FEATURE_VAPA, /* cp15 VA to PA lookups */
    ARM_FEATURE_ARM_DIV, /* divide supported in ARM encoding */
    ARM_FEATURE_VFP4, /* VFPv4 (implies that NEON is v2) */
    ARM_FEATURE_GENERIC_TIMER,
    ARM_FEATURE_MVFR, /* Media and VFP Feature Registers 0 and 1 */
    ARM_FEATURE_DUMMY_C15_REGS, /* RAZ/WI all of cp15 crn=15 */
    ARM_FEATURE_CACHE_TEST_CLEAN, /* 926/1026 style test-and-clean ops */
    ARM_FEATURE_CACHE_DIRTY_REG, /* 1136/1176 cache dirty status register */
    ARM_FEATURE_CACHE_BLOCK_OPS, /* v6 optional cache block operations */
    ARM_FEATURE_MPIDR, /* has cp15 MPIDR */
    ARM_FEATURE_PXN, /* has Privileged Execute Never bit */
    ARM_FEATURE_LPAE, /* has Large Physical Address Extension */
    ARM_FEATURE_V8,
    ARM_FEATURE_AARCH64, /* supports 64 bit mode */
    ARM_FEATURE_V8_AES, /* implements AES part of v8 Crypto Extensions */
    ARM_FEATURE_CBAR, /* has cp15 CBAR */
    ARM_FEATURE_CRC, /* ARMv8 CRC instructions */
    ARM_FEATURE_CBAR_RO, /* has cp15 CBAR and it is read-only */
    ARM_FEATURE_EL2, /* has EL2 Virtualization support */
    ARM_FEATURE_EL3, /* has EL3 Secure monitor support */
    ARM_FEATURE_V8_SHA1, /* implements SHA1 part of v8 Crypto Extensions */
    ARM_FEATURE_V8_SHA256, /* implements SHA256 part of v8 Crypto Extensions */
    ARM_FEATURE_V8_PMULL, /* implements PMULL part of v8 Crypto Extensions */
    ARM_FEATURE_THUMB_DSP, /* DSP insns supported in the Thumb encodings */
<<<<<<< HEAD
=======
    ARM_FEATURE_PMU, /* has PMU support */
>>>>>>> 7124ccf8
};

static inline int arm_feature(CPUARMState *env, int feature)
{
    return (env->features & (1ULL << feature)) != 0;
}

#if !defined(CONFIG_USER_ONLY)
/* Return true if exception levels below EL3 are in secure state,
 * or would be following an exception return to that level.
 * Unlike arm_is_secure() (which is always a question about the
 * _current_ state of the CPU) this doesn't care about the current
 * EL or mode.
 */
static inline bool arm_is_secure_below_el3(CPUARMState *env)
{
    if (arm_feature(env, ARM_FEATURE_EL3)) {
        return !(env->cp15.scr_el3 & SCR_NS);
    } else {
        /* If EL3 is not supported then the secure state is implementation
         * defined, in which case QEMU defaults to non-secure.
         */
        return false;
    }
}

/* Return true if the CPU is AArch64 EL3 or AArch32 Mon */
static inline bool arm_is_el3_or_mon(CPUARMState *env)
{
    if (arm_feature(env, ARM_FEATURE_EL3)) {
        if (is_a64(env) && extract32(env->pstate, 2, 2) == 3) {
            /* CPU currently in AArch64 state and EL3 */
            return true;
        } else if (!is_a64(env) &&
                (env->uncached_cpsr & CPSR_M) == ARM_CPU_MODE_MON) {
            /* CPU currently in AArch32 state and monitor mode */
            return true;
        }
    }
    return false;
}

/* Return true if the processor is in secure state */
static inline bool arm_is_secure(CPUARMState *env)
{
    if (arm_is_el3_or_mon(env)) {
        return true;
    }
    return arm_is_secure_below_el3(env);
}

#else
static inline bool arm_is_secure_below_el3(CPUARMState *env)
{
    return false;
}

static inline bool arm_is_secure(CPUARMState *env)
{
    return false;
}
#endif

/* Return true if the specified exception level is running in AArch64 state. */
static inline bool arm_el_is_aa64(CPUARMState *env, int el)
{
    /* This isn't valid for EL0 (if we're in EL0, is_a64() is what you want,
     * and if we're not in EL0 then the state of EL0 isn't well defined.)
     */
    assert(el >= 1 && el <= 3);
    bool aa64 = arm_feature(env, ARM_FEATURE_AARCH64);

    /* The highest exception level is always at the maximum supported
     * register width, and then lower levels have a register width controlled
     * by bits in the SCR or HCR registers.
     */
    if (el == 3) {
        return aa64;
    }

    if (arm_feature(env, ARM_FEATURE_EL3)) {
        aa64 = aa64 && (env->cp15.scr_el3 & SCR_RW);
    }

    if (el == 2) {
        return aa64;
    }

    if (arm_feature(env, ARM_FEATURE_EL2) && !arm_is_secure_below_el3(env)) {
        aa64 = aa64 && (env->cp15.hcr_el2 & HCR_RW);
    }

    return aa64;
}

/* Function for determing whether guest cp register reads and writes should
 * access the secure or non-secure bank of a cp register.  When EL3 is
 * operating in AArch32 state, the NS-bit determines whether the secure
 * instance of a cp register should be used. When EL3 is AArch64 (or if
 * it doesn't exist at all) then there is no register banking, and all
 * accesses are to the non-secure version.
 */
static inline bool access_secure_reg(CPUARMState *env)
{
    bool ret = (arm_feature(env, ARM_FEATURE_EL3) &&
                !arm_el_is_aa64(env, 3) &&
                !(env->cp15.scr_el3 & SCR_NS));

    return ret;
}

/* Macros for accessing a specified CP register bank */
#define A32_BANKED_REG_GET(_env, _regname, _secure)    \
    ((_secure) ? (_env)->cp15._regname##_s : (_env)->cp15._regname##_ns)

#define A32_BANKED_REG_SET(_env, _regname, _secure, _val)   \
    do {                                                \
        if (_secure) {                                   \
            (_env)->cp15._regname##_s = (_val);            \
        } else {                                        \
            (_env)->cp15._regname##_ns = (_val);           \
        }                                               \
    } while (0)

/* Macros for automatically accessing a specific CP register bank depending on
 * the current secure state of the system.  These macros are not intended for
 * supporting instruction translation reads/writes as these are dependent
 * solely on the SCR.NS bit and not the mode.
 */
#define A32_BANKED_CURRENT_REG_GET(_env, _regname)        \
    A32_BANKED_REG_GET((_env), _regname,                \
                       (arm_is_secure(_env) && !arm_el_is_aa64((_env), 3)))

#define A32_BANKED_CURRENT_REG_SET(_env, _regname, _val)                       \
    A32_BANKED_REG_SET((_env), _regname,                                    \
                       (arm_is_secure(_env) && !arm_el_is_aa64((_env), 3)), \
                       (_val))

void arm_cpu_list(FILE *f, fprintf_function cpu_fprintf);
<<<<<<< HEAD
unsigned int arm_wfi_needs_trap(CPUARMState *env);
unsigned int arm_wfe_needs_trap(CPUARMState *env);
unsigned int arm_excp_target_el(CPUState *cs, unsigned int excp_idx);
uint32_t arm_phys_excp_target_el(CPUState *cs, uint32_t excp_idx,
                                 uint32_t cur_el, bool secure);

=======
uint32_t arm_phys_excp_target_el(CPUState *cs, uint32_t excp_idx,
                                 uint32_t cur_el, bool secure);
>>>>>>> 7124ccf8

/* Interface between CPU and Interrupt controller.  */
void armv7m_nvic_set_pending(void *opaque, int irq);
int armv7m_nvic_acknowledge_irq(void *opaque);
void armv7m_nvic_complete_irq(void *opaque, int irq);

/* Interface for defining coprocessor registers.
 * Registers are defined in tables of arm_cp_reginfo structs
 * which are passed to define_arm_cp_regs().
 */

/* When looking up a coprocessor register we look for it
 * via an integer which encodes all of:
 *  coprocessor number
 *  Crn, Crm, opc1, opc2 fields
 *  32 or 64 bit register (ie is it accessed via MRC/MCR
 *    or via MRRC/MCRR?)
 *  non-secure/secure bank (AArch32 only)
 * We allow 4 bits for opc1 because MRRC/MCRR have a 4 bit field.
 * (In this case crn and opc2 should be zero.)
 * For AArch64, there is no 32/64 bit size distinction;
 * instead all registers have a 2 bit op0, 3 bit op1 and op2,
 * and 4 bit CRn and CRm. The encoding patterns are chosen
 * to be easy to convert to and from the KVM encodings, and also
 * so that the hashtable can contain both AArch32 and AArch64
 * registers (to allow for interprocessing where we might run
 * 32 bit code on a 64 bit core).
 */
/* This bit is private to our hashtable cpreg; in KVM register
 * IDs the AArch64/32 distinction is the KVM_REG_ARM/ARM64
 * in the upper bits of the 64 bit ID.
 */
#define CP_REG_AA64_SHIFT 28
#define CP_REG_AA64_MASK (1 << CP_REG_AA64_SHIFT)

/* To enable banking of coprocessor registers depending on ns-bit we
 * add a bit to distinguish between secure and non-secure cpregs in the
 * hashtable.
 */
#define CP_REG_NS_SHIFT 29
#define CP_REG_NS_MASK (1 << CP_REG_NS_SHIFT)

#define ENCODE_CP_REG(cp, is64, ns, crn, crm, opc1, opc2)   \
    ((ns) << CP_REG_NS_SHIFT | ((cp) << 16) | ((is64) << 15) |   \
     ((crn) << 11) | ((crm) << 7) | ((opc1) << 3) | (opc2))

#define ENCODE_AA64_CP_REG(cp, crn, crm, op0, op1, op2) \
    (CP_REG_AA64_MASK |                                 \
     ((cp) << CP_REG_ARM_COPROC_SHIFT) |                \
     ((op0) << CP_REG_ARM64_SYSREG_OP0_SHIFT) |         \
     ((op1) << CP_REG_ARM64_SYSREG_OP1_SHIFT) |         \
     ((crn) << CP_REG_ARM64_SYSREG_CRN_SHIFT) |         \
     ((crm) << CP_REG_ARM64_SYSREG_CRM_SHIFT) |         \
     ((op2) << CP_REG_ARM64_SYSREG_OP2_SHIFT))

/* Convert a full 64 bit KVM register ID to the truncated 32 bit
 * version used as a key for the coprocessor register hashtable
 */
static inline uint32_t kvm_to_cpreg_id(uint64_t kvmid)
{
    uint32_t cpregid = kvmid;
    if ((kvmid & CP_REG_ARCH_MASK) == CP_REG_ARM64) {
        cpregid |= CP_REG_AA64_MASK;
    } else {
        if ((kvmid & CP_REG_SIZE_MASK) == CP_REG_SIZE_U64) {
            cpregid |= (1 << 15);
        }

        /* KVM is always non-secure so add the NS flag on AArch32 register
         * entries.
         */
         cpregid |= 1 << CP_REG_NS_SHIFT;
    }
    return cpregid;
}

/* Convert a truncated 32 bit hashtable key into the full
 * 64 bit KVM register ID.
 */
static inline uint64_t cpreg_to_kvm_id(uint32_t cpregid)
{
    uint64_t kvmid;

    if (cpregid & CP_REG_AA64_MASK) {
        kvmid = cpregid & ~CP_REG_AA64_MASK;
        kvmid |= CP_REG_SIZE_U64 | CP_REG_ARM64;
    } else {
        kvmid = cpregid & ~(1 << 15);
        if (cpregid & (1 << 15)) {
            kvmid |= CP_REG_SIZE_U64 | CP_REG_ARM;
        } else {
            kvmid |= CP_REG_SIZE_U32 | CP_REG_ARM;
        }
    }
    return kvmid;
}

/* ARMCPRegInfo type field bits. If the SPECIAL bit is set this is a
 * special-behaviour cp reg and bits [15..8] indicate what behaviour
 * it has. Otherwise it is a simple cp reg, where CONST indicates that
 * TCG can assume the value to be constant (ie load at translate time)
 * and 64BIT indicates a 64 bit wide coprocessor register. SUPPRESS_TB_END
 * indicates that the TB should not be ended after a write to this register
 * (the default is that the TB ends after cp writes). OVERRIDE permits
 * a register definition to override a previous definition for the
 * same (cp, is64, crn, crm, opc1, opc2) tuple: either the new or the
 * old must have the OVERRIDE bit set.
 * ALIAS indicates that this register is an alias view of some underlying
 * state which is also visible via another register, and that the other
 * register is handling migration and reset; registers marked ALIAS will not be
 * migrated but may have their state set by syncing of register state from KVM.
 * NO_RAW indicates that this register has no underlying state and does not
 * support raw access for state saving/loading; it will not be used for either
 * migration or KVM state synchronization. (Typically this is for "registers"
 * which are actually used as instructions for cache maintenance and so on.)
 * IO indicates that this register does I/O and therefore its accesses
 * need to be surrounded by gen_io_start()/gen_io_end(). In particular,
 * registers which implement clocks or timers require this.
 */
#define ARM_CP_SPECIAL 1
#define ARM_CP_CONST 2
#define ARM_CP_64BIT 4
#define ARM_CP_SUPPRESS_TB_END 8
#define ARM_CP_OVERRIDE 16
#define ARM_CP_ALIAS 32
#define ARM_CP_IO 64
#define ARM_CP_NO_RAW 128
#define ARM_CP_NOP (ARM_CP_SPECIAL | (1 << 8))
#define ARM_CP_WFI (ARM_CP_SPECIAL | (2 << 8))
#define ARM_CP_NZCV (ARM_CP_SPECIAL | (3 << 8))
#define ARM_CP_CURRENTEL (ARM_CP_SPECIAL | (4 << 8))
#define ARM_CP_DC_ZVA (ARM_CP_SPECIAL | (5 << 8))
#define ARM_LAST_SPECIAL ARM_CP_DC_ZVA
/* Used only as a terminator for ARMCPRegInfo lists */
#define ARM_CP_SENTINEL 0xffff
/* Mask of only the flag bits in a type field */
#define ARM_CP_FLAG_MASK 0xff

/* Valid values for ARMCPRegInfo state field, indicating which of
 * the AArch32 and AArch64 execution states this register is visible in.
 * If the reginfo doesn't explicitly specify then it is AArch32 only.
 * If the reginfo is declared to be visible in both states then a second
 * reginfo is synthesised for the AArch32 view of the AArch64 register,
 * such that the AArch32 view is the lower 32 bits of the AArch64 one.
 * Note that we rely on the values of these enums as we iterate through
 * the various states in some places.
 */
enum {
    ARM_CP_STATE_AA32 = 0,
    ARM_CP_STATE_AA64 = 1,
    ARM_CP_STATE_BOTH = 2,
};

/* ARM CP register secure state flags.  These flags identify security state
 * attributes for a given CP register entry.
 * The existence of both or neither secure and non-secure flags indicates that
 * the register has both a secure and non-secure hash entry.  A single one of
 * these flags causes the register to only be hashed for the specified
 * security state.
 * Although definitions may have any combination of the S/NS bits, each
 * registered entry will only have one to identify whether the entry is secure
 * or non-secure.
 */
enum {
    ARM_CP_SECSTATE_S =   (1 << 0), /* bit[0]: Secure state register */
    ARM_CP_SECSTATE_NS =  (1 << 1), /* bit[1]: Non-secure state register */
};

/* Return true if cptype is a valid type field. This is used to try to
 * catch errors where the sentinel has been accidentally left off the end
 * of a list of registers.
 */
static inline bool cptype_valid(int cptype)
{
    return ((cptype & ~ARM_CP_FLAG_MASK) == 0)
        || ((cptype & ARM_CP_SPECIAL) &&
            ((cptype & ~ARM_CP_FLAG_MASK) <= ARM_LAST_SPECIAL));
}

/* Access rights:
 * We define bits for Read and Write access for what rev C of the v7-AR ARM ARM
 * defines as PL0 (user), PL1 (fiq/irq/svc/abt/und/sys, ie privileged), and
 * PL2 (hyp). The other level which has Read and Write bits is Secure PL1
 * (ie any of the privileged modes in Secure state, or Monitor mode).
 * If a register is accessible in one privilege level it's always accessible
 * in higher privilege levels too. Since "Secure PL1" also follows this rule
 * (ie anything visible in PL2 is visible in S-PL1, some things are only
 * visible in S-PL1) but "Secure PL1" is a bit of a mouthful, we bend the
 * terminology a little and call this PL3.
 * In AArch64 things are somewhat simpler as the PLx bits line up exactly
 * with the ELx exception levels.
 *
 * If access permissions for a register are more complex than can be
 * described with these bits, then use a laxer set of restrictions, and
 * do the more restrictive/complex check inside a helper function.
 */
#define PL3_R 0x80
#define PL3_W 0x40
#define PL2_R (0x20 | PL3_R)
#define PL2_W (0x10 | PL3_W)
#define PL1_R (0x08 | PL2_R)
#define PL1_W (0x04 | PL2_W)
#define PL0_R (0x02 | PL1_R)
#define PL0_W (0x01 | PL1_W)

#define PL3_RW (PL3_R | PL3_W)
#define PL2_RW (PL2_R | PL2_W)
#define PL1_RW (PL1_R | PL1_W)
#define PL0_RW (PL0_R | PL0_W)

/* Return the highest implemented Exception Level */
static inline int arm_highest_el(CPUARMState *env)
{
    if (arm_feature(env, ARM_FEATURE_EL3)) {
        return 3;
    }
    if (arm_feature(env, ARM_FEATURE_EL2)) {
        return 2;
    }
    return 1;
}

/* Return the current Exception Level (as per ARMv8; note that this differs
 * from the ARMv7 Privilege Level).
 */
static inline int arm_current_el(CPUARMState *env)
{
    if (arm_feature(env, ARM_FEATURE_M)) {
        return !((env->v7m.exception == 0) && (env->v7m.control & 1));
    }

    if (is_a64(env)) {
        return extract32(env->pstate, 2, 2);
    }

    switch (env->uncached_cpsr & 0x1f) {
    case ARM_CPU_MODE_USR:
        return 0;
    case ARM_CPU_MODE_HYP:
        return 2;
    case ARM_CPU_MODE_MON:
        return 3;
    default:
        if (arm_is_secure(env) && !arm_el_is_aa64(env, 3)) {
            /* If EL3 is 32-bit then all secure privileged modes run in
             * EL3
             */
            return 3;
        }

        return 1;
    }
}

typedef struct ARMCPRegInfo ARMCPRegInfo;

typedef enum CPAccessResult {
    /* Access is permitted */
    CP_ACCESS_OK = 0,
    /* Access fails due to a configurable trap or enable which would
     * result in a categorized exception syndrome giving information about
     * the failing instruction (ie syndrome category 0x3, 0x4, 0x5, 0x6,
     * 0xc or 0x18). The exception is taken to the usual target EL (EL1 or
     * PL1 if in EL0, otherwise to the current EL).
     */
    CP_ACCESS_TRAP = 1,
    /* Access fails and results in an exception syndrome 0x0 ("uncategorized").
     * Note that this is not a catch-all case -- the set of cases which may
     * result in this failure is specifically defined by the architecture.
     */
    CP_ACCESS_TRAP_UNCATEGORIZED = 2,
    /* As CP_ACCESS_TRAP, but for traps directly to EL2 or EL3 */
    CP_ACCESS_TRAP_EL2 = 3,
    CP_ACCESS_TRAP_EL3 = 4,
    /* As CP_ACCESS_UNCATEGORIZED, but for traps directly to EL2 or EL3 */
    CP_ACCESS_TRAP_UNCATEGORIZED_EL2 = 5,
    CP_ACCESS_TRAP_UNCATEGORIZED_EL3 = 6,
    /* Access fails and results in an exception syndrome for an FP access,
     * trapped directly to EL2 or EL3
     */
    CP_ACCESS_TRAP_FP_EL2 = 7,
    CP_ACCESS_TRAP_FP_EL3 = 8,
} CPAccessResult;

/* Access functions for coprocessor registers. These cannot fail and
 * may not raise exceptions.
 */
typedef uint64_t CPReadFn(CPUARMState *env, const ARMCPRegInfo *opaque);
typedef void CPWriteFn(CPUARMState *env, const ARMCPRegInfo *opaque,
                       uint64_t value);
/* Access permission check functions for coprocessor registers. */
typedef CPAccessResult CPAccessFn(CPUARMState *env,
                                  const ARMCPRegInfo *opaque,
                                  bool isread);
/* Hook function for register reset */
typedef void CPResetFn(CPUARMState *env, const ARMCPRegInfo *opaque);

#define CP_ANY 0xff

/* Definition of an ARM coprocessor register */
struct ARMCPRegInfo {
    /* Name of register (useful mainly for debugging, need not be unique) */
    const char *name;
    /* Location of register: coprocessor number and (crn,crm,opc1,opc2)
     * tuple. Any of crm, opc1 and opc2 may be CP_ANY to indicate a
     * 'wildcard' field -- any value of that field in the MRC/MCR insn
     * will be decoded to this register. The register read and write
     * callbacks will be passed an ARMCPRegInfo with the crn/crm/opc1/opc2
     * used by the program, so it is possible to register a wildcard and
     * then behave differently on read/write if necessary.
     * For 64 bit registers, only crm and opc1 are relevant; crn and opc2
     * must both be zero.
     * For AArch64-visible registers, opc0 is also used.
     * Since there are no "coprocessors" in AArch64, cp is purely used as a
     * way to distinguish (for KVM's benefit) guest-visible system registers
     * from demuxed ones provided to preserve the "no side effects on
     * KVM register read/write from QEMU" semantics. cp==0x13 is guest
     * visible (to match KVM's encoding); cp==0 will be converted to
     * cp==0x13 when the ARMCPRegInfo is registered, for convenience.
     */
    uint8_t cp;
    uint8_t crn;
    uint8_t crm;
    uint8_t opc0;
    uint8_t opc1;
    uint8_t opc2;
    /* Execution state in which this register is visible: ARM_CP_STATE_* */
    int state;
    /* Register type: ARM_CP_* bits/values */
    int type;
    /* Access rights: PL*_[RW] */
    int access;
    /* Security state: ARM_CP_SECSTATE_* bits/values */
    int secure;
    /* The opaque pointer passed to define_arm_cp_regs_with_opaque() when
     * this register was defined: can be used to hand data through to the
     * register read/write functions, since they are passed the ARMCPRegInfo*.
     */
    void *opaque;
    /* Value of this register, if it is ARM_CP_CONST. Otherwise, if
     * fieldoffset is non-zero, the reset value of the register.
     */
    uint64_t resetvalue;
    /* Offset of the field in CPUARMState for this register.
     *
     * This is not needed if either:
     *  1. type is ARM_CP_CONST or one of the ARM_CP_SPECIALs
     *  2. both readfn and writefn are specified
     */
    ptrdiff_t fieldoffset; /* offsetof(CPUARMState, field) */

    /* Offsets of the secure and non-secure fields in CPUARMState for the
     * register if it is banked.  These fields are only used during the static
     * registration of a register.  During hashing the bank associated
     * with a given security state is copied to fieldoffset which is used from
     * there on out.
     *
     * It is expected that register definitions use either fieldoffset or
     * bank_fieldoffsets in the definition but not both.  It is also expected
     * that both bank offsets are set when defining a banked register.  This
     * use indicates that a register is banked.
     */
    ptrdiff_t bank_fieldoffsets[2];

    /* Function for making any access checks for this register in addition to
     * those specified by the 'access' permissions bits. If NULL, no extra
     * checks required. The access check is performed at runtime, not at
     * translate time.
     */
    CPAccessFn *accessfn;
    /* Function for handling reads of this register. If NULL, then reads
     * will be done by loading from the offset into CPUARMState specified
     * by fieldoffset.
     */
    CPReadFn *readfn;
    /* Function for handling writes of this register. If NULL, then writes
     * will be done by writing to the offset into CPUARMState specified
     * by fieldoffset.
     */
    CPWriteFn *writefn;
    /* Function for doing a "raw" read; used when we need to copy
     * coprocessor state to the kernel for KVM or out for
     * migration. This only needs to be provided if there is also a
     * readfn and it has side effects (for instance clear-on-read bits).
     */
    CPReadFn *raw_readfn;
    /* Function for doing a "raw" write; used when we need to copy KVM
     * kernel coprocessor state into userspace, or for inbound
     * migration. This only needs to be provided if there is also a
     * writefn and it masks out "unwritable" bits or has write-one-to-clear
     * or similar behaviour.
     */
    CPWriteFn *raw_writefn;
    /* Function for resetting the register. If NULL, then reset will be done
     * by writing resetvalue to the field specified in fieldoffset. If
     * fieldoffset is 0 then no reset will be done.
     */
    CPResetFn *resetfn;
};

/* Macros which are lvalues for the field in CPUARMState for the
 * ARMCPRegInfo *ri.
 */
#define CPREG_FIELD32(env, ri) \
    (*(uint32_t *)((char *)(env) + (ri)->fieldoffset))
#define CPREG_FIELD64(env, ri) \
    (*(uint64_t *)((char *)(env) + (ri)->fieldoffset))

#define REGINFO_SENTINEL { .type = ARM_CP_SENTINEL }

void define_arm_cp_regs_with_opaque(ARMCPU *cpu,
                                    const ARMCPRegInfo *regs, void *opaque);
void define_one_arm_cp_reg_with_opaque(ARMCPU *cpu,
                                       const ARMCPRegInfo *regs, void *opaque);
static inline void define_arm_cp_regs(ARMCPU *cpu, const ARMCPRegInfo *regs)
{
    define_arm_cp_regs_with_opaque(cpu, regs, 0);
}
static inline void define_one_arm_cp_reg(ARMCPU *cpu, const ARMCPRegInfo *regs)
{
    define_one_arm_cp_reg_with_opaque(cpu, regs, 0);
}
const ARMCPRegInfo *get_arm_cp_reginfo(GHashTable *cpregs, uint32_t encoded_cp);

/* CPWriteFn that can be used to implement writes-ignored behaviour */
void arm_cp_write_ignore(CPUARMState *env, const ARMCPRegInfo *ri,
                         uint64_t value);
/* CPReadFn that can be used for read-as-zero behaviour */
uint64_t arm_cp_read_zero(CPUARMState *env, const ARMCPRegInfo *ri);

/* CPResetFn that does nothing, for use if no reset is required even
 * if fieldoffset is non zero.
 */
void arm_cp_reset_ignore(CPUARMState *env, const ARMCPRegInfo *opaque);

/* Return true if this reginfo struct's field in the cpu state struct
 * is 64 bits wide.
 */
static inline bool cpreg_field_is_64bit(const ARMCPRegInfo *ri)
{
    return (ri->state == ARM_CP_STATE_AA64) || (ri->type & ARM_CP_64BIT);
}

static inline bool cp_access_ok(int current_el,
                                const ARMCPRegInfo *ri, int isread)
{
    return (ri->access >> ((current_el * 2) + isread)) & 1;
}

/* Raw read of a coprocessor register (as needed for migration, etc) */
uint64_t read_raw_cp_reg(CPUARMState *env, const ARMCPRegInfo *ri);

/**
 * write_list_to_cpustate
 * @cpu: ARMCPU
 *
 * For each register listed in the ARMCPU cpreg_indexes list, write
 * its value from the cpreg_values list into the ARMCPUState structure.
 * This updates TCG's working data structures from KVM data or
 * from incoming migration state.
 *
 * Returns: true if all register values were updated correctly,
 * false if some register was unknown or could not be written.
 * Note that we do not stop early on failure -- we will attempt
 * writing all registers in the list.
 */
bool write_list_to_cpustate(ARMCPU *cpu);

/**
 * write_cpustate_to_list:
 * @cpu: ARMCPU
 *
 * For each register listed in the ARMCPU cpreg_indexes list, write
 * its value from the ARMCPUState structure into the cpreg_values list.
 * This is used to copy info from TCG's working data structures into
 * KVM or for outbound migration.
 *
 * Returns: true if all register values were read correctly,
 * false if some register was unknown or could not be read.
 * Note that we do not stop early on failure -- we will attempt
 * reading all registers in the list.
 */
bool write_cpustate_to_list(ARMCPU *cpu);

/* Does the core conform to the "MicroController" profile. e.g. Cortex-M3.
   Note the M in older cores (eg. ARM7TDMI) stands for Multiply. These are
   conventional cores (ie. Application or Realtime profile).  */

#define IS_M(env) arm_feature(env, ARM_FEATURE_M)

#define ARM_CPUID_TI915T      0x54029152
#define ARM_CPUID_TI925T      0x54029252

#if defined(CONFIG_USER_ONLY)
#define TARGET_PAGE_BITS 12
#else
/* ARMv7 and later CPUs have 4K pages minimum, but ARMv5 and v6
 * have to support 1K tiny pages.
 */
#define TARGET_PAGE_BITS_VARY
#define TARGET_PAGE_BITS_MIN 10
#endif

#if defined(TARGET_AARCH64)
#  define TARGET_PHYS_ADDR_SPACE_BITS 48
#  define TARGET_VIRT_ADDR_SPACE_BITS 64
#else
#  define TARGET_PHYS_ADDR_SPACE_BITS 40
#  define TARGET_VIRT_ADDR_SPACE_BITS 32
#endif

static inline bool arm_excp_unmasked(CPUState *cs, unsigned int excp_idx,
                                     unsigned int target_el)
{
    CPUARMState *env = cs->env_ptr;
    unsigned int cur_el = arm_current_el(env);
    bool secure = arm_is_secure(env);
    bool pstate_unmasked;
    int8_t unmasked = 0;

    /* Don't take exceptions if they target a lower EL.
     * This check should catch any exceptions that would not be taken but left
     * pending.
     */
    if (cur_el > target_el) {
        return false;
    }

    switch (excp_idx) {
    case EXCP_FIQ:
        pstate_unmasked = !(env->daif & PSTATE_F);
        break;

    case EXCP_IRQ:
        pstate_unmasked = !(env->daif & PSTATE_I);
        break;

    case EXCP_VFIQ:
        if (secure || !(env->cp15.hcr_el2 & HCR_FMO)) {
            /* VFIQs are only taken when hypervized and non-secure.  */
            return false;
        }
        return !(env->daif & PSTATE_F);
    case EXCP_VIRQ:
        if (secure || !(env->cp15.hcr_el2 & HCR_IMO)) {
            /* VIRQs are only taken when hypervized and non-secure.  */
            return false;
        }
        return !(env->daif & PSTATE_I);
    default:
        g_assert_not_reached();
    }

    /* Use the target EL, current execution state and SCR/HCR settings to
     * determine whether the corresponding CPSR bit is used to mask the
     * interrupt.
     */
    if ((target_el > cur_el) && (target_el != 1)) {
        /* Exceptions targeting a higher EL may not be maskable */
        if (arm_feature(env, ARM_FEATURE_AARCH64)) {
            /* 64-bit masking rules are simple: exceptions to EL3
             * can't be masked, and exceptions to EL2 can only be
             * masked from Secure state. The HCR and SCR settings
             * don't affect the masking logic, only the interrupt routing.
             */
            if (target_el == 3 || !secure) {
                unmasked = 1;
            }
        } else {
            /* The old 32-bit-only environment has a more complicated
             * masking setup. HCR and SCR bits not only affect interrupt
             * routing but also change the behaviour of masking.
             */
            bool hcr, scr;

            switch (excp_idx) {
            case EXCP_FIQ:
                /* If FIQs are routed to EL3 or EL2 then there are cases where
                 * we override the CPSR.F in determining if the exception is
                 * masked or not. If neither of these are set then we fall back
                 * to the CPSR.F setting otherwise we further assess the state
                 * below.
                 */
                hcr = (env->cp15.hcr_el2 & HCR_FMO);
                scr = (env->cp15.scr_el3 & SCR_FIQ);

                /* When EL3 is 32-bit, the SCR.FW bit controls whether the
                 * CPSR.F bit masks FIQ interrupts when taken in non-secure
                 * state. If SCR.FW is set then FIQs can be masked by CPSR.F
                 * when non-secure but only when FIQs are only routed to EL3.
                 */
                scr = scr && !((env->cp15.scr_el3 & SCR_FW) && !hcr);
                break;
            case EXCP_IRQ:
                /* When EL3 execution state is 32-bit, if HCR.IMO is set then
                 * we may override the CPSR.I masking when in non-secure state.
                 * The SCR.IRQ setting has already been taken into consideration
                 * when setting the target EL, so it does not have a further
                 * affect here.
                 */
                hcr = (env->cp15.hcr_el2 & HCR_IMO);
                scr = false;
                break;
            default:
                g_assert_not_reached();
            }

            if ((scr || hcr) && !secure) {
                unmasked = 1;
            }
        }
    }

    /* The PSTATE bits only mask the interrupt if we have not overriden the
     * ability above.
     */
    return unmasked || pstate_unmasked;
}

#define cpu_init(cpu_model) CPU(cpu_arm_init(cpu_model))

<<<<<<< HEAD
#define cpu_exec cpu_arm_exec
=======
>>>>>>> 7124ccf8
#define cpu_signal_handler cpu_arm_signal_handler
#define cpu_list arm_cpu_list

/* ARM has the following "translation regimes" (as the ARM ARM calls them):
 *
 * If EL3 is 64-bit:
 *  + NonSecure EL1 & 0 stage 1
 *  + NonSecure EL1 & 0 stage 2
 *  + NonSecure EL2
 *  + Secure EL1 & EL0
 *  + Secure EL3
 * If EL3 is 32-bit:
 *  + NonSecure PL1 & 0 stage 1
 *  + NonSecure PL1 & 0 stage 2
 *  + NonSecure PL2
 *  + Secure PL0 & PL1
 * (reminder: for 32 bit EL3, Secure PL1 is *EL3*, not EL1.)
 *
 * For QEMU, an mmu_idx is not quite the same as a translation regime because:
 *  1. we need to split the "EL1 & 0" regimes into two mmu_idxes, because they
 *     may differ in access permissions even if the VA->PA map is the same
 *  2. we want to cache in our TLB the full VA->IPA->PA lookup for a stage 1+2
 *     translation, which means that we have one mmu_idx that deals with two
 *     concatenated translation regimes [this sort of combined s1+2 TLB is
 *     architecturally permitted]
 *  3. we don't need to allocate an mmu_idx to translations that we won't be
 *     handling via the TLB. The only way to do a stage 1 translation without
 *     the immediate stage 2 translation is via the ATS or AT system insns,
 *     which can be slow-pathed and always do a page table walk.
 *  4. we can also safely fold together the "32 bit EL3" and "64 bit EL3"
 *     translation regimes, because they map reasonably well to each other
 *     and they can't both be active at the same time.
 * This gives us the following list of mmu_idx values:
 *
 * NS EL0 (aka NS PL0) stage 1+2
 * NS EL1 (aka NS PL1) stage 1+2
 * NS EL2 (aka NS PL2)
 * S EL3 (aka S PL1)
 * S EL0 (aka S PL0)
 * S EL1 (not used if EL3 is 32 bit)
 * NS EL0+1 stage 2
 *
 * (The last of these is an mmu_idx because we want to be able to use the TLB
 * for the accesses done as part of a stage 1 page table walk, rather than
 * having to walk the stage 2 page table over and over.)
 *
 * Our enumeration includes at the end some entries which are not "true"
 * mmu_idx values in that they don't have corresponding TLBs and are only
 * valid for doing slow path page table walks.
 *
 * The constant names here are patterned after the general style of the names
 * of the AT/ATS operations.
 * The values used are carefully arranged to make mmu_idx => EL lookup easy.
 */
typedef enum ARMMMUIdx {
    ARMMMUIdx_S12NSE0 = 0,
    ARMMMUIdx_S12NSE1 = 1,
    ARMMMUIdx_S1E2 = 2,
    ARMMMUIdx_S1E3 = 3,
    ARMMMUIdx_S1SE0 = 4,
    ARMMMUIdx_S1SE1 = 5,
    ARMMMUIdx_S2NS = 6,
    /* Indexes below here don't have TLBs and are used only for AT system
     * instructions or for the first stage of an S12 page table walk.
     */
    ARMMMUIdx_S1NSE0 = 7,
    ARMMMUIdx_S1NSE1 = 8,
} ARMMMUIdx;

#define MMU_USER_IDX 0

/* Return the exception level we're running at if this is our mmu_idx */
static inline int arm_mmu_idx_to_el(ARMMMUIdx mmu_idx)
{
    assert(mmu_idx < ARMMMUIdx_S2NS);
    return mmu_idx & 3;
}

/* Determine the current mmu_idx to use for normal loads/stores */
static inline int cpu_mmu_index(CPUARMState *env, bool ifetch)
{
    int el = arm_current_el(env);

    if (el < 2 && arm_is_secure_below_el3(env)) {
        return ARMMMUIdx_S1SE0 + el;
    }
    return el;
}

/* Indexes used when registering address spaces with cpu_address_space_init */
typedef enum ARMASIdx {
    ARMASIdx_NS = 0,
    ARMASIdx_S = 1,
} ARMASIdx;

/* Return the Exception Level targeted by debug exceptions. */
static inline int arm_debug_target_el(CPUARMState *env)
{
    bool secure = arm_is_secure(env);
    bool route_to_el2 = false;

    if (arm_feature(env, ARM_FEATURE_EL2) && !secure) {
        route_to_el2 = env->cp15.hcr_el2 & HCR_TGE ||
                       env->cp15.mdcr_el2 & (1 << 8);
    }

    if (route_to_el2) {
        return 2;
    } else if (arm_feature(env, ARM_FEATURE_EL3) &&
               !arm_el_is_aa64(env, 3) && secure) {
        return 3;
    } else {
        return 1;
    }
}

static inline bool aa64_generate_debug_exceptions(CPUARMState *env)
{
    if (arm_is_secure(env)) {
        /* MDCR_EL3.SDD disables debug events from Secure state */
        if (extract32(env->cp15.mdcr_el3, 16, 1) != 0
            || arm_current_el(env) == 3) {
            return false;
        }
    }

    if (arm_current_el(env) == arm_debug_target_el(env)) {
        if ((extract32(env->cp15.mdscr_el1, 13, 1) == 0)
            || (env->daif & PSTATE_D)) {
            return false;
        }
    }
    return true;
}

static inline bool aa32_generate_debug_exceptions(CPUARMState *env)
{
    int el = arm_current_el(env);

    if (el == 0 && arm_el_is_aa64(env, 1)) {
        return aa64_generate_debug_exceptions(env);
    }

    if (arm_is_secure(env)) {
        int spd;

        if (el == 0 && (env->cp15.sder & 1)) {
            /* SDER.SUIDEN means debug exceptions from Secure EL0
             * are always enabled. Otherwise they are controlled by
             * SDCR.SPD like those from other Secure ELs.
             */
            return true;
        }

        spd = extract32(env->cp15.mdcr_el3, 14, 2);
        switch (spd) {
        case 1:
            /* SPD == 0b01 is reserved, but behaves as 0b00. */
        case 0:
            /* For 0b00 we return true if external secure invasive debug
             * is enabled. On real hardware this is controlled by external
             * signals to the core. QEMU always permits debug, and behaves
             * as if DBGEN, SPIDEN, NIDEN and SPNIDEN are all tied high.
             */
            return true;
        case 2:
            return false;
        case 3:
            return true;
        }
    }

    return el != 2;
}

/* Return true if debugging exceptions are currently enabled.
 * This corresponds to what in ARM ARM pseudocode would be
 *    if UsingAArch32() then
 *        return AArch32.GenerateDebugExceptions()
 *    else
 *        return AArch64.GenerateDebugExceptions()
 * We choose to push the if() down into this function for clarity,
 * since the pseudocode has it at all callsites except for the one in
 * CheckSoftwareStep(), where it is elided because both branches would
 * always return the same value.
 *
 * Parts of the pseudocode relating to EL2 and EL3 are omitted because we
 * don't yet implement those exception levels or their associated trap bits.
 */
static inline bool arm_generate_debug_exceptions(CPUARMState *env)
{
    if (env->aarch64) {
        return aa64_generate_debug_exceptions(env);
    } else {
        return aa32_generate_debug_exceptions(env);
    }
}

/* Is single-stepping active? (Note that the "is EL_D AArch64?" check
 * implicitly means this always returns false in pre-v8 CPUs.)
 */
static inline bool arm_singlestep_active(CPUARMState *env)
{
    return extract32(env->cp15.mdscr_el1, 0, 1)
        && arm_el_is_aa64(env, arm_debug_target_el(env))
        && arm_generate_debug_exceptions(env);
}

static inline bool arm_sctlr_b(CPUARMState *env)
{
    return
        /* We need not implement SCTLR.ITD in user-mode emulation, so
         * let linux-user ignore the fact that it conflicts with SCTLR_B.
         * This lets people run BE32 binaries with "-cpu any".
         */
#ifndef CONFIG_USER_ONLY
        !arm_feature(env, ARM_FEATURE_V7) &&
#endif
        (env->cp15.sctlr_el[1] & SCTLR_B) != 0;
}

/* Return true if the processor is in big-endian mode. */
static inline bool arm_cpu_data_is_big_endian(CPUARMState *env)
{
    int cur_el;

    /* In 32bit endianness is determined by looking at CPSR's E bit */
    if (!is_a64(env)) {
        return
#ifdef CONFIG_USER_ONLY
            /* In system mode, BE32 is modelled in line with the
             * architecture (as word-invariant big-endianness), where loads
             * and stores are done little endian but from addresses which
             * are adjusted by XORing with the appropriate constant. So the
             * endianness to use for the raw data access is not affected by
             * SCTLR.B.
             * In user mode, however, we model BE32 as byte-invariant
             * big-endianness (because user-only code cannot tell the
             * difference), and so we need to use a data access endianness
             * that depends on SCTLR.B.
             */
            arm_sctlr_b(env) ||
#endif
                ((env->uncached_cpsr & CPSR_E) ? 1 : 0);
    }

    cur_el = arm_current_el(env);

    if (cur_el == 0) {
        return (env->cp15.sctlr_el[1] & SCTLR_E0E) != 0;
    }

    return (env->cp15.sctlr_el[cur_el] & SCTLR_EE) != 0;
}

#include "exec/cpu-all.h"

/* Bit usage in the TB flags field: bit 31 indicates whether we are
 * in 32 or 64 bit mode. The meaning of the other bits depends on that.
 * We put flags which are shared between 32 and 64 bit mode at the top
 * of the word, and flags which apply to only one mode at the bottom.
 */
#define ARM_TBFLAG_AARCH64_STATE_SHIFT 31
#define ARM_TBFLAG_AARCH64_STATE_MASK  (1U << ARM_TBFLAG_AARCH64_STATE_SHIFT)
#define ARM_TBFLAG_MMUIDX_SHIFT 28
#define ARM_TBFLAG_MMUIDX_MASK (0x7 << ARM_TBFLAG_MMUIDX_SHIFT)
#define ARM_TBFLAG_SS_ACTIVE_SHIFT 27
#define ARM_TBFLAG_SS_ACTIVE_MASK (1 << ARM_TBFLAG_SS_ACTIVE_SHIFT)
#define ARM_TBFLAG_PSTATE_SS_SHIFT 26
#define ARM_TBFLAG_PSTATE_SS_MASK (1 << ARM_TBFLAG_PSTATE_SS_SHIFT)
/* Target EL if we take a floating-point-disabled exception */
#define ARM_TBFLAG_FPEXC_EL_SHIFT 24
#define ARM_TBFLAG_FPEXC_EL_MASK (0x3 << ARM_TBFLAG_FPEXC_EL_SHIFT)

/* Bit usage when in AArch32 state: */
#define ARM_TBFLAG_THUMB_SHIFT      0
#define ARM_TBFLAG_THUMB_MASK       (1 << ARM_TBFLAG_THUMB_SHIFT)
#define ARM_TBFLAG_VECLEN_SHIFT     1
#define ARM_TBFLAG_VECLEN_MASK      (0x7 << ARM_TBFLAG_VECLEN_SHIFT)
#define ARM_TBFLAG_VECSTRIDE_SHIFT  4
#define ARM_TBFLAG_VECSTRIDE_MASK   (0x3 << ARM_TBFLAG_VECSTRIDE_SHIFT)
#define ARM_TBFLAG_VFPEN_SHIFT      7
#define ARM_TBFLAG_VFPEN_MASK       (1 << ARM_TBFLAG_VFPEN_SHIFT)
#define ARM_TBFLAG_CONDEXEC_SHIFT   8
#define ARM_TBFLAG_CONDEXEC_MASK    (0xff << ARM_TBFLAG_CONDEXEC_SHIFT)
#define ARM_TBFLAG_SCTLR_B_SHIFT    16
#define ARM_TBFLAG_SCTLR_B_MASK     (1 << ARM_TBFLAG_SCTLR_B_SHIFT)
/* We store the bottom two bits of the CPAR as TB flags and handle
 * checks on the other bits at runtime
 */
#define ARM_TBFLAG_XSCALE_CPAR_SHIFT 17
#define ARM_TBFLAG_XSCALE_CPAR_MASK (3 << ARM_TBFLAG_XSCALE_CPAR_SHIFT)
/* Indicates whether cp register reads and writes by guest code should access
 * the secure or nonsecure bank of banked registers; note that this is not
 * the same thing as the current security state of the processor!
 */
#define ARM_TBFLAG_NS_SHIFT         19
#define ARM_TBFLAG_NS_MASK          (1 << ARM_TBFLAG_NS_SHIFT)
#define ARM_TBFLAG_BE_DATA_SHIFT    20
#define ARM_TBFLAG_BE_DATA_MASK     (1 << ARM_TBFLAG_BE_DATA_SHIFT)

<<<<<<< HEAD
/* Bit usage when in AArch64 state: currently we have no A64 specific bits */
=======
/* Bit usage when in AArch64 state */
#define ARM_TBFLAG_TBI0_SHIFT 0        /* TBI0 for EL0/1 or TBI for EL2/3 */
#define ARM_TBFLAG_TBI0_MASK (0x1ull << ARM_TBFLAG_TBI0_SHIFT)
#define ARM_TBFLAG_TBI1_SHIFT 1        /* TBI1 for EL0/1  */
#define ARM_TBFLAG_TBI1_MASK (0x1ull << ARM_TBFLAG_TBI1_SHIFT)
>>>>>>> 7124ccf8

/* some convenience accessor macros */
#define ARM_TBFLAG_AARCH64_STATE(F) \
    (((F) & ARM_TBFLAG_AARCH64_STATE_MASK) >> ARM_TBFLAG_AARCH64_STATE_SHIFT)
#define ARM_TBFLAG_MMUIDX(F) \
    (((F) & ARM_TBFLAG_MMUIDX_MASK) >> ARM_TBFLAG_MMUIDX_SHIFT)
#define ARM_TBFLAG_SS_ACTIVE(F) \
    (((F) & ARM_TBFLAG_SS_ACTIVE_MASK) >> ARM_TBFLAG_SS_ACTIVE_SHIFT)
#define ARM_TBFLAG_PSTATE_SS(F) \
    (((F) & ARM_TBFLAG_PSTATE_SS_MASK) >> ARM_TBFLAG_PSTATE_SS_SHIFT)
#define ARM_TBFLAG_FPEXC_EL(F) \
    (((F) & ARM_TBFLAG_FPEXC_EL_MASK) >> ARM_TBFLAG_FPEXC_EL_SHIFT)
#define ARM_TBFLAG_THUMB(F) \
    (((F) & ARM_TBFLAG_THUMB_MASK) >> ARM_TBFLAG_THUMB_SHIFT)
#define ARM_TBFLAG_VECLEN(F) \
    (((F) & ARM_TBFLAG_VECLEN_MASK) >> ARM_TBFLAG_VECLEN_SHIFT)
#define ARM_TBFLAG_VECSTRIDE(F) \
    (((F) & ARM_TBFLAG_VECSTRIDE_MASK) >> ARM_TBFLAG_VECSTRIDE_SHIFT)
#define ARM_TBFLAG_VFPEN(F) \
    (((F) & ARM_TBFLAG_VFPEN_MASK) >> ARM_TBFLAG_VFPEN_SHIFT)
#define ARM_TBFLAG_CONDEXEC(F) \
    (((F) & ARM_TBFLAG_CONDEXEC_MASK) >> ARM_TBFLAG_CONDEXEC_SHIFT)
#define ARM_TBFLAG_SCTLR_B(F) \
    (((F) & ARM_TBFLAG_SCTLR_B_MASK) >> ARM_TBFLAG_SCTLR_B_SHIFT)
#define ARM_TBFLAG_XSCALE_CPAR(F) \
    (((F) & ARM_TBFLAG_XSCALE_CPAR_MASK) >> ARM_TBFLAG_XSCALE_CPAR_SHIFT)
#define ARM_TBFLAG_NS(F) \
    (((F) & ARM_TBFLAG_NS_MASK) >> ARM_TBFLAG_NS_SHIFT)
#define ARM_TBFLAG_BE_DATA(F) \
    (((F) & ARM_TBFLAG_BE_DATA_MASK) >> ARM_TBFLAG_BE_DATA_SHIFT)
<<<<<<< HEAD

static inline bool bswap_code(bool sctlr_b)
{
#ifdef CONFIG_USER_ONLY
    /* BE8 (SCTLR.B = 0, TARGET_WORDS_BIGENDIAN = 1) is mixed endian.
     * The invalid combination SCTLR.B=1/CPSR.E=1/TARGET_WORDS_BIGENDIAN=0
     * would also end up as a mixed-endian mode with BE code, LE data.
     */
    return
#ifdef TARGET_WORDS_BIGENDIAN
        1 ^
#endif
        sctlr_b;
#else
    /* All code access in ARM is little endian, and there are no loaders
     * doing swaps that need to be reversed
     */
    return 0;
#endif
}

=======
#define ARM_TBFLAG_TBI0(F) \
    (((F) & ARM_TBFLAG_TBI0_MASK) >> ARM_TBFLAG_TBI0_SHIFT)
#define ARM_TBFLAG_TBI1(F) \
    (((F) & ARM_TBFLAG_TBI1_MASK) >> ARM_TBFLAG_TBI1_SHIFT)

static inline bool bswap_code(bool sctlr_b)
{
#ifdef CONFIG_USER_ONLY
    /* BE8 (SCTLR.B = 0, TARGET_WORDS_BIGENDIAN = 1) is mixed endian.
     * The invalid combination SCTLR.B=1/CPSR.E=1/TARGET_WORDS_BIGENDIAN=0
     * would also end up as a mixed-endian mode with BE code, LE data.
     */
    return
#ifdef TARGET_WORDS_BIGENDIAN
        1 ^
#endif
        sctlr_b;
#else
    /* All code access in ARM is little endian, and there are no loaders
     * doing swaps that need to be reversed
     */
    return 0;
#endif
}

>>>>>>> 7124ccf8
/* Return the exception level to which FP-disabled exceptions should
 * be taken, or 0 if FP is enabled.
 */
static inline int fp_exception_el(CPUARMState *env)
{
    int fpen;
    int cur_el = arm_current_el(env);

    /* CPACR and the CPTR registers don't exist before v6, so FP is
     * always accessible
     */
    if (!arm_feature(env, ARM_FEATURE_V6)) {
        return 0;
    }

    /* The CPACR controls traps to EL1, or PL1 if we're 32 bit:
     * 0, 2 : trap EL0 and EL1/PL1 accesses
     * 1    : trap only EL0 accesses
     * 3    : trap no accesses
     */
    fpen = extract32(env->cp15.cpacr_el1, 20, 2);
    switch (fpen) {
    case 0:
    case 2:
        if (cur_el == 0 || cur_el == 1) {
            /* Trap to PL1, which might be EL1 or EL3 */
            if (arm_is_secure(env) && !arm_el_is_aa64(env, 3)) {
                return 3;
            }
            return 1;
        }
        if (cur_el == 3 && !is_a64(env)) {
            /* Secure PL1 running at EL3 */
            return 3;
        }
        break;
    case 1:
        if (cur_el == 0) {
            return 1;
        }
        break;
    case 3:
        break;
    }

    /* For the CPTR registers we don't need to guard with an ARM_FEATURE
     * check because zero bits in the registers mean "don't trap".
     */

    /* CPTR_EL2 : present in v7VE or v8 */
    if (cur_el <= 2 && extract32(env->cp15.cptr_el[2], 10, 1)
        && !arm_is_secure_below_el3(env)) {
        /* Trap FP ops at EL2, NS-EL1 or NS-EL0 to EL2 */
        return 2;
    }

    /* CPTR_EL3 : present in v8 */
    if (extract32(env->cp15.cptr_el[3], 10, 1)) {
        /* Trap all FP ops to EL3 */
        return 3;
    }

    return 0;
}

#ifdef CONFIG_USER_ONLY
static inline bool arm_cpu_bswap_data(CPUARMState *env)
{
    return
#ifdef TARGET_WORDS_BIGENDIAN
       1 ^
#endif
       arm_cpu_data_is_big_endian(env);
}
#endif

<<<<<<< HEAD
static inline void cpu_get_tb_cpu_state(CPUARMState *env, target_ulong *pc,
                                        target_ulong *cs_base, int *flags)
{
    if (is_a64(env)) {
        *pc = env->pc;
        *flags = ARM_TBFLAG_AARCH64_STATE_MASK;
=======
#ifndef CONFIG_USER_ONLY
/**
 * arm_regime_tbi0:
 * @env: CPUARMState
 * @mmu_idx: MMU index indicating required translation regime
 *
 * Extracts the TBI0 value from the appropriate TCR for the current EL
 *
 * Returns: the TBI0 value.
 */
uint32_t arm_regime_tbi0(CPUARMState *env, ARMMMUIdx mmu_idx);

/**
 * arm_regime_tbi1:
 * @env: CPUARMState
 * @mmu_idx: MMU index indicating required translation regime
 *
 * Extracts the TBI1 value from the appropriate TCR for the current EL
 *
 * Returns: the TBI1 value.
 */
uint32_t arm_regime_tbi1(CPUARMState *env, ARMMMUIdx mmu_idx);
#else
/* We can't handle tagged addresses properly in user-only mode */
static inline uint32_t arm_regime_tbi0(CPUARMState *env, ARMMMUIdx mmu_idx)
{
    return 0;
}

static inline uint32_t arm_regime_tbi1(CPUARMState *env, ARMMMUIdx mmu_idx)
{
    return 0;
}
#endif

static inline void cpu_get_tb_cpu_state(CPUARMState *env, target_ulong *pc,
                                        target_ulong *cs_base, uint32_t *flags)
{
    ARMMMUIdx mmu_idx = cpu_mmu_index(env, false);
    if (is_a64(env)) {
        *pc = env->pc;
        *flags = ARM_TBFLAG_AARCH64_STATE_MASK;
        /* Get control bits for tagged addresses */
        *flags |= (arm_regime_tbi0(env, mmu_idx) << ARM_TBFLAG_TBI0_SHIFT);
        *flags |= (arm_regime_tbi1(env, mmu_idx) << ARM_TBFLAG_TBI1_SHIFT);
>>>>>>> 7124ccf8
    } else {
        *pc = env->regs[15];
        *flags = (env->thumb << ARM_TBFLAG_THUMB_SHIFT)
            | (env->vfp.vec_len << ARM_TBFLAG_VECLEN_SHIFT)
            | (env->vfp.vec_stride << ARM_TBFLAG_VECSTRIDE_SHIFT)
            | (env->condexec_bits << ARM_TBFLAG_CONDEXEC_SHIFT)
            | (arm_sctlr_b(env) << ARM_TBFLAG_SCTLR_B_SHIFT);
        if (!(access_secure_reg(env))) {
            *flags |= ARM_TBFLAG_NS_MASK;
        }
        if (env->vfp.xregs[ARM_VFP_FPEXC] & (1 << 30)
            || arm_el_is_aa64(env, 1)) {
            *flags |= ARM_TBFLAG_VFPEN_MASK;
        }
        *flags |= (extract32(env->cp15.c15_cpar, 0, 2)
                   << ARM_TBFLAG_XSCALE_CPAR_SHIFT);
    }

<<<<<<< HEAD
    *flags |= (cpu_mmu_index(env, false) << ARM_TBFLAG_MMUIDX_SHIFT);
=======
    *flags |= (mmu_idx << ARM_TBFLAG_MMUIDX_SHIFT);

>>>>>>> 7124ccf8
    /* The SS_ACTIVE and PSTATE_SS bits correspond to the state machine
     * states defined in the ARM ARM for software singlestep:
     *  SS_ACTIVE   PSTATE.SS   State
     *     0            x       Inactive (the TB flag for SS is always 0)
     *     1            0       Active-pending
     *     1            1       Active-not-pending
     */
    if (arm_singlestep_active(env)) {
        *flags |= ARM_TBFLAG_SS_ACTIVE_MASK;
        if (is_a64(env)) {
            if (env->pstate & PSTATE_SS) {
                *flags |= ARM_TBFLAG_PSTATE_SS_MASK;
            }
        } else {
            if (env->uncached_cpsr & PSTATE_SS) {
                *flags |= ARM_TBFLAG_PSTATE_SS_MASK;
            }
        }
    }
    if (arm_cpu_data_is_big_endian(env)) {
        *flags |= ARM_TBFLAG_BE_DATA_MASK;
    }
    *flags |= fp_exception_el(env) << ARM_TBFLAG_FPEXC_EL_SHIFT;

    *cs_base = 0;
}

<<<<<<< HEAD
#include "exec/exec-all.h"

=======
>>>>>>> 7124ccf8
enum {
    QEMU_PSCI_CONDUIT_DISABLED = 0,
    QEMU_PSCI_CONDUIT_SMC = 1,
    QEMU_PSCI_CONDUIT_HVC = 2,
};

#ifndef CONFIG_USER_ONLY
/* Return the address space index to use for a memory access */
static inline int arm_asidx_from_attrs(CPUState *cs, MemTxAttrs attrs)
{
    return attrs.secure ? ARMASIdx_S : ARMASIdx_NS;
}

/* Return the AddressSpace to use for a memory access
 * (which depends on whether the access is S or NS, and whether
 * the board gave us a separate AddressSpace for S accesses).
 */
static inline AddressSpace *arm_addressspace(CPUState *cs, MemTxAttrs attrs)
{
    return cpu_get_address_space(cs, arm_asidx_from_attrs(cs, attrs));
}
#endif

<<<<<<< HEAD
=======
/**
 * arm_register_el_change_hook:
 * Register a hook function which will be called back whenever this
 * CPU changes exception level or mode. The hook function will be
 * passed a pointer to the ARMCPU and the opaque data pointer passed
 * to this function when the hook was registered.
 *
 * Note that we currently only support registering a single hook function,
 * and will assert if this function is called twice.
 * This facility is intended for the use of the GICv3 emulation.
 */
void arm_register_el_change_hook(ARMCPU *cpu, ARMELChangeHook *hook,
                                 void *opaque);

/**
 * arm_get_el_change_hook_opaque:
 * Return the opaque data that will be used by the el_change_hook
 * for this CPU.
 */
static inline void *arm_get_el_change_hook_opaque(ARMCPU *cpu)
{
    return cpu->el_change_hook_opaque;
}

>>>>>>> 7124ccf8
#endif<|MERGE_RESOLUTION|>--- conflicted
+++ resolved
@@ -17,11 +17,8 @@
  * License along with this library; if not, see <http://www.gnu.org/licenses/>.
  */
 
-<<<<<<< HEAD
-=======
 #ifndef ARM_CPU_H
 #define ARM_CPU_H
->>>>>>> 7124ccf8
 
 #include "kvm-consts.h"
 
@@ -31,8 +28,6 @@
 #else
 #  define TARGET_LONG_BITS 32
 #endif
-
-#define TARGET_IS_BIENDIAN 1
 
 #define CPUArchState struct CPUARMState
 
@@ -56,12 +51,8 @@
 #define EXCP_SMC            13   /* Secure Monitor Call */
 #define EXCP_VIRQ           14
 #define EXCP_VFIQ           15
-<<<<<<< HEAD
-#define EXCP_SEMIHOST       16   /* semihosting call (A64 only) */
+#define EXCP_SEMIHOST       16   /* semihosting call */
 #define EXCP_WFI            17
-=======
-#define EXCP_SEMIHOST       16   /* semihosting call */
->>>>>>> 7124ccf8
 
 #define ARMV7M_EXCP_RESET   1
 #define ARMV7M_EXCP_NMI     2
@@ -100,14 +91,11 @@
 #define ARM_CPU_VFIQ 3
 
 #define NB_MMU_MODES 7
-<<<<<<< HEAD
 #undef NB_MEM_ATTR
 #define NB_MEM_ATTR 2
 #define MEM_ATTR_NS 0
 #define MEM_ATTR_SEC 1
 
-=======
->>>>>>> 7124ccf8
 /* ARM-specific extra insn start words:
  * 1: Conditional execution bits
  * 2: Partial exception syndrome for data aborts
@@ -121,10 +109,6 @@
  */
 #define ARM_INSN_START_WORD2_MASK ((1 << 26) - 1)
 #define ARM_INSN_START_WORD2_SHIFT 14
-<<<<<<< HEAD
-struct arm_boot_info;
-=======
->>>>>>> 7124ccf8
 
 /* We currently assume float and double are IEEE single and double
    precision respectively.
@@ -205,9 +189,6 @@
 
     uint64_t elr_el[4]; /* AArch64 exception link regs  */
     uint64_t sp_el[4]; /* AArch64 banked stack pointers */
-
-    uint32_t mem_rt;
-    uint32_t mem_size;
 
     /* System control coprocessor (cp15) */
     struct {
@@ -312,10 +293,7 @@
             uint64_t far_el[4];
         };
         uint64_t hpfar_el2;
-<<<<<<< HEAD
-=======
         uint64_t hstr_el2;
->>>>>>> 7124ccf8
         union { /* Translation result. */
             struct {
                 uint64_t _unused_par_0;
@@ -528,12 +506,9 @@
     /* Internal CPU feature flags.  */
     uint64_t features;
 
-<<<<<<< HEAD
     /* Controls the reset value of SCTLR_V.  */
     bool vinithi;
 
-=======
->>>>>>> 7124ccf8
     /* PMSAv7 MPU */
     struct {
         uint32_t *drbar;
@@ -541,17 +516,13 @@
         uint32_t *dracr;
     } pmsav7;
 
-<<<<<<< HEAD
     MemTxAttrs *memattr_ns;
     MemTxAttrs *memattr_s;
 
-=======
->>>>>>> 7124ccf8
     void *nvic;
     const struct arm_boot_info *boot_info;
 } CPUARMState;
 
-<<<<<<< HEAD
 enum {
         DEBUG_CURRENT_EL = 0,
         DEBUG_EL0 = 1,
@@ -561,8 +532,6 @@
         DEBUG_PHYS = 5,
 };
 
-#include "cpu-qom.h"
-=======
 /**
  * ARMELChangeHook:
  * type of a function which can be registered via arm_register_el_change_hook()
@@ -582,6 +551,8 @@
     /*< public >*/
 
     CPUARMState env;
+
+    bool is_in_wfi;
 
     /* Coprocessor information */
     GHashTable *cp_regs;
@@ -609,6 +580,9 @@
     QEMUTimer *gt_timer[NUM_GTIMERS];
     /* GPIO outputs for generic timer */
     qemu_irq gt_timer_outputs[NUM_GTIMERS];
+
+    /* WFI notification */
+    qemu_irq wfi;
 
     /* MemoryRegion to use for secure physical accesses */
     MemoryRegion *secure_memory;
@@ -710,6 +684,11 @@
     /* DCZ blocksize, in log_2(words), ie low 4 bits of DCZID_EL0 */
     uint32_t dcz_blocksize;
     uint64_t rvbar;
+    int pe;
+
+    MemoryRegion *mr_secure;
+    AddressSpace *as_secure;
+    AddressSpace *as_ns;
 
     ARMELChangeHook *el_change_hook;
     void *el_change_hook_opaque;
@@ -750,26 +729,8 @@
 int aarch64_cpu_gdb_read_register(CPUState *cpu, uint8_t *buf, int reg);
 int aarch64_cpu_gdb_write_register(CPUState *cpu, uint8_t *buf, int reg);
 #endif
->>>>>>> 7124ccf8
-
-static inline ARMCPU *arm_env_get_cpu(CPUARMState *env)
-{
-    return container_of(env, ARMCPU, env);
-}
-
-#define ENV_GET_CPU(e) CPU(arm_env_get_cpu(e))
-
-#define ENV_OFFSET offsetof(ARMCPU, env)
-
-#ifndef CONFIG_USER_ONLY
-extern const struct VMStateDescription vmstate_arm_cpu;
-#endif
 
 ARMCPU *cpu_arm_init(const char *cpu_model);
-<<<<<<< HEAD
-int cpu_arm_exec(CPUState *cpu);
-=======
->>>>>>> 7124ccf8
 target_ulong do_arm_semihosting(CPUARMState *env);
 void aarch64_sync_32_to_64(CPUARMState *env);
 void aarch64_sync_64_to_32(CPUARMState *env);
@@ -992,10 +953,7 @@
 /* Set the CPSR.  Note that some bits of mask must be all-set or all-clear.*/
 void cpsr_write(CPUARMState *env, uint32_t val, uint32_t mask,
                 CPSRWriteType write_type);
-<<<<<<< HEAD
 uint64_t mpidr_read_val(CPUARMState *env);
-=======
->>>>>>> 7124ccf8
 
 /* Return the current xPSR value.  */
 static inline uint32_t xpsr_read(CPUARMState *env)
@@ -1200,10 +1158,7 @@
     ARM_FEATURE_V8_SHA256, /* implements SHA256 part of v8 Crypto Extensions */
     ARM_FEATURE_V8_PMULL, /* implements PMULL part of v8 Crypto Extensions */
     ARM_FEATURE_THUMB_DSP, /* DSP insns supported in the Thumb encodings */
-<<<<<<< HEAD
-=======
     ARM_FEATURE_PMU, /* has PMU support */
->>>>>>> 7124ccf8
 };
 
 static inline int arm_feature(CPUARMState *env, int feature)
@@ -1343,17 +1298,9 @@
                        (_val))
 
 void arm_cpu_list(FILE *f, fprintf_function cpu_fprintf);
-<<<<<<< HEAD
-unsigned int arm_wfi_needs_trap(CPUARMState *env);
-unsigned int arm_wfe_needs_trap(CPUARMState *env);
 unsigned int arm_excp_target_el(CPUState *cs, unsigned int excp_idx);
 uint32_t arm_phys_excp_target_el(CPUState *cs, uint32_t excp_idx,
                                  uint32_t cur_el, bool secure);
-
-=======
-uint32_t arm_phys_excp_target_el(CPUState *cs, uint32_t excp_idx,
-                                 uint32_t cur_el, bool secure);
->>>>>>> 7124ccf8
 
 /* Interface between CPU and Interrupt controller.  */
 void armv7m_nvic_set_pending(void *opaque, int irq);
@@ -1975,10 +1922,6 @@
 
 #define cpu_init(cpu_model) CPU(cpu_arm_init(cpu_model))
 
-<<<<<<< HEAD
-#define cpu_exec cpu_arm_exec
-=======
->>>>>>> 7124ccf8
 #define cpu_signal_handler cpu_arm_signal_handler
 #define cpu_list arm_cpu_list
 
@@ -2280,15 +2223,11 @@
 #define ARM_TBFLAG_BE_DATA_SHIFT    20
 #define ARM_TBFLAG_BE_DATA_MASK     (1 << ARM_TBFLAG_BE_DATA_SHIFT)
 
-<<<<<<< HEAD
-/* Bit usage when in AArch64 state: currently we have no A64 specific bits */
-=======
 /* Bit usage when in AArch64 state */
 #define ARM_TBFLAG_TBI0_SHIFT 0        /* TBI0 for EL0/1 or TBI for EL2/3 */
 #define ARM_TBFLAG_TBI0_MASK (0x1ull << ARM_TBFLAG_TBI0_SHIFT)
 #define ARM_TBFLAG_TBI1_SHIFT 1        /* TBI1 for EL0/1  */
 #define ARM_TBFLAG_TBI1_MASK (0x1ull << ARM_TBFLAG_TBI1_SHIFT)
->>>>>>> 7124ccf8
 
 /* some convenience accessor macros */
 #define ARM_TBFLAG_AARCH64_STATE(F) \
@@ -2319,7 +2258,10 @@
     (((F) & ARM_TBFLAG_NS_MASK) >> ARM_TBFLAG_NS_SHIFT)
 #define ARM_TBFLAG_BE_DATA(F) \
     (((F) & ARM_TBFLAG_BE_DATA_MASK) >> ARM_TBFLAG_BE_DATA_SHIFT)
-<<<<<<< HEAD
+#define ARM_TBFLAG_TBI0(F) \
+    (((F) & ARM_TBFLAG_TBI0_MASK) >> ARM_TBFLAG_TBI0_SHIFT)
+#define ARM_TBFLAG_TBI1(F) \
+    (((F) & ARM_TBFLAG_TBI1_MASK) >> ARM_TBFLAG_TBI1_SHIFT)
 
 static inline bool bswap_code(bool sctlr_b)
 {
@@ -2341,33 +2283,6 @@
 #endif
 }
 
-=======
-#define ARM_TBFLAG_TBI0(F) \
-    (((F) & ARM_TBFLAG_TBI0_MASK) >> ARM_TBFLAG_TBI0_SHIFT)
-#define ARM_TBFLAG_TBI1(F) \
-    (((F) & ARM_TBFLAG_TBI1_MASK) >> ARM_TBFLAG_TBI1_SHIFT)
-
-static inline bool bswap_code(bool sctlr_b)
-{
-#ifdef CONFIG_USER_ONLY
-    /* BE8 (SCTLR.B = 0, TARGET_WORDS_BIGENDIAN = 1) is mixed endian.
-     * The invalid combination SCTLR.B=1/CPSR.E=1/TARGET_WORDS_BIGENDIAN=0
-     * would also end up as a mixed-endian mode with BE code, LE data.
-     */
-    return
-#ifdef TARGET_WORDS_BIGENDIAN
-        1 ^
-#endif
-        sctlr_b;
-#else
-    /* All code access in ARM is little endian, and there are no loaders
-     * doing swaps that need to be reversed
-     */
-    return 0;
-#endif
-}
-
->>>>>>> 7124ccf8
 /* Return the exception level to which FP-disabled exceptions should
  * be taken, or 0 if FP is enabled.
  */
@@ -2444,14 +2359,6 @@
 }
 #endif
 
-<<<<<<< HEAD
-static inline void cpu_get_tb_cpu_state(CPUARMState *env, target_ulong *pc,
-                                        target_ulong *cs_base, int *flags)
-{
-    if (is_a64(env)) {
-        *pc = env->pc;
-        *flags = ARM_TBFLAG_AARCH64_STATE_MASK;
-=======
 #ifndef CONFIG_USER_ONLY
 /**
  * arm_regime_tbi0:
@@ -2497,7 +2404,6 @@
         /* Get control bits for tagged addresses */
         *flags |= (arm_regime_tbi0(env, mmu_idx) << ARM_TBFLAG_TBI0_SHIFT);
         *flags |= (arm_regime_tbi1(env, mmu_idx) << ARM_TBFLAG_TBI1_SHIFT);
->>>>>>> 7124ccf8
     } else {
         *pc = env->regs[15];
         *flags = (env->thumb << ARM_TBFLAG_THUMB_SHIFT)
@@ -2516,12 +2422,8 @@
                    << ARM_TBFLAG_XSCALE_CPAR_SHIFT);
     }
 
-<<<<<<< HEAD
-    *flags |= (cpu_mmu_index(env, false) << ARM_TBFLAG_MMUIDX_SHIFT);
-=======
     *flags |= (mmu_idx << ARM_TBFLAG_MMUIDX_SHIFT);
 
->>>>>>> 7124ccf8
     /* The SS_ACTIVE and PSTATE_SS bits correspond to the state machine
      * states defined in the ARM ARM for software singlestep:
      *  SS_ACTIVE   PSTATE.SS   State
@@ -2549,11 +2451,6 @@
     *cs_base = 0;
 }
 
-<<<<<<< HEAD
-#include "exec/exec-all.h"
-
-=======
->>>>>>> 7124ccf8
 enum {
     QEMU_PSCI_CONDUIT_DISABLED = 0,
     QEMU_PSCI_CONDUIT_SMC = 1,
@@ -2577,8 +2474,6 @@
 }
 #endif
 
-<<<<<<< HEAD
-=======
 /**
  * arm_register_el_change_hook:
  * Register a hook function which will be called back whenever this
@@ -2603,5 +2498,4 @@
     return cpu->el_change_hook_opaque;
 }
 
->>>>>>> 7124ccf8
 #endif