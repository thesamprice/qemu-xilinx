/*
 * ARM implementation of KVM hooks, 64 bit specific code
 *
 * Copyright Mian-M. Hamayun 2013, Virtual Open Systems
 * Copyright Alex Bennée 2014, Linaro
 *
 * This work is licensed under the terms of the GNU GPL, version 2 or later.
 * See the COPYING file in the top-level directory.
 *
 */

#include "qemu/osdep.h"
#include <sys/ioctl.h>
<<<<<<< HEAD
#include <sys/mman.h>
=======
>>>>>>> 7124ccf8
#include <sys/ptrace.h>

#include <linux/elf.h>
#include <linux/kvm.h>

#include "qemu-common.h"
#include "cpu.h"
#include "qemu/timer.h"
#include "qemu/error-report.h"
#include "qemu/host-utils.h"
#include "exec/gdbstub.h"
#include "sysemu/sysemu.h"
#include "sysemu/kvm.h"
#include "kvm_arm.h"
#include "internals.h"
#include "hw/arm/arm.h"

static bool have_guest_debug;

/*
 * Although the ARM implementation of hardware assisted debugging
 * allows for different breakpoints per-core, the current GDB
 * interface treats them as a global pool of registers (which seems to
 * be the case for x86, ppc and s390). As a result we store one copy
 * of registers which is used for all active cores.
 *
 * Write access is serialised by virtue of the GDB protocol which
 * updates things. Read access (i.e. when the values are copied to the
 * vCPU) is also gated by GDB's run control.
 *
 * This is not unreasonable as most of the time debugging kernels you
 * never know which core will eventually execute your function.
 */

typedef struct {
    uint64_t bcr;
    uint64_t bvr;
} HWBreakpoint;

/* The watchpoint registers can cover more area than the requested
 * watchpoint so we need to store the additional information
 * somewhere. We also need to supply a CPUWatchpoint to the GDB stub
 * when the watchpoint is hit.
 */
typedef struct {
    uint64_t wcr;
    uint64_t wvr;
    CPUWatchpoint details;
} HWWatchpoint;

/* Maximum and current break/watch point counts */
int max_hw_bps, max_hw_wps;
GArray *hw_breakpoints, *hw_watchpoints;

#define cur_hw_wps      (hw_watchpoints->len)
#define cur_hw_bps      (hw_breakpoints->len)
#define get_hw_bp(i)    (&g_array_index(hw_breakpoints, HWBreakpoint, i))
#define get_hw_wp(i)    (&g_array_index(hw_watchpoints, HWWatchpoint, i))

/**
 * kvm_arm_init_debug() - check for guest debug capabilities
 * @cs: CPUState
 *
 * kvm_check_extension returns the number of debug registers we have
 * or 0 if we have none.
 *
 */
static void kvm_arm_init_debug(CPUState *cs)
{
    have_guest_debug = kvm_check_extension(cs->kvm_state,
                                           KVM_CAP_SET_GUEST_DEBUG);

    max_hw_wps = kvm_check_extension(cs->kvm_state, KVM_CAP_GUEST_DEBUG_HW_WPS);
    hw_watchpoints = g_array_sized_new(true, true,
                                       sizeof(HWWatchpoint), max_hw_wps);

    max_hw_bps = kvm_check_extension(cs->kvm_state, KVM_CAP_GUEST_DEBUG_HW_BPS);
    hw_breakpoints = g_array_sized_new(true, true,
                                       sizeof(HWBreakpoint), max_hw_bps);
    return;
}

/**
 * insert_hw_breakpoint()
 * @addr: address of breakpoint
 *
 * See ARM ARM D2.9.1 for details but here we are only going to create
 * simple un-linked breakpoints (i.e. we don't chain breakpoints
 * together to match address and context or vmid). The hardware is
 * capable of fancier matching but that will require exposing that
 * fanciness to GDB's interface
 *
 * D7.3.2 DBGBCR<n>_EL1, Debug Breakpoint Control Registers
 *
 *  31  24 23  20 19   16 15 14  13  12   9 8   5 4    3 2   1  0
 * +------+------+-------+-----+----+------+-----+------+-----+---+
 * | RES0 |  BT  |  LBN  | SSC | HMC| RES0 | BAS | RES0 | PMC | E |
 * +------+------+-------+-----+----+------+-----+------+-----+---+
 *
 * BT: Breakpoint type (0 = unlinked address match)
 * LBN: Linked BP number (0 = unused)
 * SSC/HMC/PMC: Security, Higher and Priv access control (Table D-12)
 * BAS: Byte Address Select (RES1 for AArch64)
 * E: Enable bit
 */
static int insert_hw_breakpoint(target_ulong addr)
{
    HWBreakpoint brk = {
        .bcr = 0x1,                             /* BCR E=1, enable */
        .bvr = addr
    };

    if (cur_hw_bps >= max_hw_bps) {
        return -ENOBUFS;
    }

    brk.bcr = deposit32(brk.bcr, 1, 2, 0x3);   /* PMC = 11 */
    brk.bcr = deposit32(brk.bcr, 5, 4, 0xf);   /* BAS = RES1 */

    g_array_append_val(hw_breakpoints, brk);

    return 0;
}

/**
 * delete_hw_breakpoint()
 * @pc: address of breakpoint
 *
 * Delete a breakpoint and shuffle any above down
 */

static int delete_hw_breakpoint(target_ulong pc)
{
    int i;
    for (i = 0; i < hw_breakpoints->len; i++) {
        HWBreakpoint *brk = get_hw_bp(i);
        if (brk->bvr == pc) {
            g_array_remove_index(hw_breakpoints, i);
            return 0;
        }
    }
    return -ENOENT;
}

/**
 * insert_hw_watchpoint()
 * @addr: address of watch point
 * @len: size of area
 * @type: type of watch point
 *
 * See ARM ARM D2.10. As with the breakpoints we can do some advanced
 * stuff if we want to. The watch points can be linked with the break
 * points above to make them context aware. However for simplicity
 * currently we only deal with simple read/write watch points.
 *
 * D7.3.11 DBGWCR<n>_EL1, Debug Watchpoint Control Registers
 *
 *  31  29 28   24 23  21  20  19 16 15 14  13   12  5 4   3 2   1  0
 * +------+-------+------+----+-----+-----+-----+-----+-----+-----+---+
 * | RES0 |  MASK | RES0 | WT | LBN | SSC | HMC | BAS | LSC | PAC | E |
 * +------+-------+------+----+-----+-----+-----+-----+-----+-----+---+
 *
 * MASK: num bits addr mask (0=none,01/10=res,11=3 bits (8 bytes))
 * WT: 0 - unlinked, 1 - linked (not currently used)
 * LBN: Linked BP number (not currently used)
 * SSC/HMC/PAC: Security, Higher and Priv access control (Table D2-11)
 * BAS: Byte Address Select
 * LSC: Load/Store control (01: load, 10: store, 11: both)
 * E: Enable
 *
 * The bottom 2 bits of the value register are masked. Therefore to
 * break on any sizes smaller than an unaligned word you need to set
 * MASK=0, BAS=bit per byte in question. For larger regions (^2) you
 * need to ensure you mask the address as required and set BAS=0xff
 */

static int insert_hw_watchpoint(target_ulong addr,
                                target_ulong len, int type)
{
    HWWatchpoint wp = {
        .wcr = 1, /* E=1, enable */
        .wvr = addr & (~0x7ULL),
        .details = { .vaddr = addr, .len = len }
    };

    if (cur_hw_wps >= max_hw_wps) {
        return -ENOBUFS;
    }

    /*
     * HMC=0 SSC=0 PAC=3 will hit EL0 or EL1, any security state,
     * valid whether EL3 is implemented or not
     */
    wp.wcr = deposit32(wp.wcr, 1, 2, 3);

    switch (type) {
    case GDB_WATCHPOINT_READ:
        wp.wcr = deposit32(wp.wcr, 3, 2, 1);
        wp.details.flags = BP_MEM_READ;
        break;
    case GDB_WATCHPOINT_WRITE:
        wp.wcr = deposit32(wp.wcr, 3, 2, 2);
        wp.details.flags = BP_MEM_WRITE;
        break;
    case GDB_WATCHPOINT_ACCESS:
        wp.wcr = deposit32(wp.wcr, 3, 2, 3);
        wp.details.flags = BP_MEM_ACCESS;
        break;
    default:
        g_assert_not_reached();
        break;
    }
    if (len <= 8) {
        /* we align the address and set the bits in BAS */
        int off = addr & 0x7;
        int bas = (1 << len) - 1;

        wp.wcr = deposit32(wp.wcr, 5 + off, 8 - off, bas);
    } else {
        /* For ranges above 8 bytes we need to be a power of 2 */
        if (is_power_of_2(len)) {
            int bits = ctz64(len);

            wp.wvr &= ~((1 << bits) - 1);
            wp.wcr = deposit32(wp.wcr, 24, 4, bits);
            wp.wcr = deposit32(wp.wcr, 5, 8, 0xff);
        } else {
            return -ENOBUFS;
        }
    }

    g_array_append_val(hw_watchpoints, wp);
    return 0;
}


static bool check_watchpoint_in_range(int i, target_ulong addr)
{
    HWWatchpoint *wp = get_hw_wp(i);
    uint64_t addr_top, addr_bottom = wp->wvr;
    int bas = extract32(wp->wcr, 5, 8);
    int mask = extract32(wp->wcr, 24, 4);

    if (mask) {
        addr_top = addr_bottom + (1 << mask);
    } else {
        /* BAS must be contiguous but can offset against the base
         * address in DBGWVR */
        addr_bottom = addr_bottom + ctz32(bas);
        addr_top = addr_bottom + clo32(bas);
    }

    if (addr >= addr_bottom && addr <= addr_top) {
        return true;
    }

    return false;
}

/**
 * delete_hw_watchpoint()
 * @addr: address of breakpoint
 *
 * Delete a breakpoint and shuffle any above down
 */

static int delete_hw_watchpoint(target_ulong addr,
                                target_ulong len, int type)
{
    int i;
    for (i = 0; i < cur_hw_wps; i++) {
        if (check_watchpoint_in_range(i, addr)) {
            g_array_remove_index(hw_watchpoints, i);
            return 0;
        }
    }
    return -ENOENT;
}


int kvm_arch_insert_hw_breakpoint(target_ulong addr,
                                  target_ulong len, int type)
{
    switch (type) {
    case GDB_BREAKPOINT_HW:
        return insert_hw_breakpoint(addr);
        break;
    case GDB_WATCHPOINT_READ:
    case GDB_WATCHPOINT_WRITE:
    case GDB_WATCHPOINT_ACCESS:
        return insert_hw_watchpoint(addr, len, type);
    default:
        return -ENOSYS;
    }
}

int kvm_arch_remove_hw_breakpoint(target_ulong addr,
                                  target_ulong len, int type)
{
    switch (type) {
    case GDB_BREAKPOINT_HW:
        return delete_hw_breakpoint(addr);
        break;
    case GDB_WATCHPOINT_READ:
    case GDB_WATCHPOINT_WRITE:
    case GDB_WATCHPOINT_ACCESS:
        return delete_hw_watchpoint(addr, len, type);
    default:
        return -ENOSYS;
    }
}


void kvm_arch_remove_all_hw_breakpoints(void)
{
    if (cur_hw_wps > 0) {
        g_array_remove_range(hw_watchpoints, 0, cur_hw_wps);
    }
    if (cur_hw_bps > 0) {
        g_array_remove_range(hw_breakpoints, 0, cur_hw_bps);
    }
}

void kvm_arm_copy_hw_debug_data(struct kvm_guest_debug_arch *ptr)
{
    int i;
    memset(ptr, 0, sizeof(struct kvm_guest_debug_arch));

    for (i = 0; i < max_hw_wps; i++) {
        HWWatchpoint *wp = get_hw_wp(i);
        ptr->dbg_wcr[i] = wp->wcr;
        ptr->dbg_wvr[i] = wp->wvr;
    }
    for (i = 0; i < max_hw_bps; i++) {
        HWBreakpoint *bp = get_hw_bp(i);
        ptr->dbg_bcr[i] = bp->bcr;
        ptr->dbg_bvr[i] = bp->bvr;
    }
}

bool kvm_arm_hw_debug_active(CPUState *cs)
{
    return ((cur_hw_wps > 0) || (cur_hw_bps > 0));
}

static bool find_hw_breakpoint(CPUState *cpu, target_ulong pc)
{
    int i;

    for (i = 0; i < cur_hw_bps; i++) {
        HWBreakpoint *bp = get_hw_bp(i);
        if (bp->bvr == pc) {
            return true;
        }
    }
    return false;
}

static CPUWatchpoint *find_hw_watchpoint(CPUState *cpu, target_ulong addr)
{
    int i;

    for (i = 0; i < cur_hw_wps; i++) {
        if (check_watchpoint_in_range(i, addr)) {
            return &get_hw_wp(i)->details;
        }
    }
    return NULL;
}

<<<<<<< HEAD
=======
static bool kvm_arm_pmu_support_ctrl(CPUState *cs, struct kvm_device_attr *attr)
{
    return kvm_vcpu_ioctl(cs, KVM_HAS_DEVICE_ATTR, attr) == 0;
}

int kvm_arm_pmu_create(CPUState *cs, int irq)
{
    int err;

    struct kvm_device_attr attr = {
        .group = KVM_ARM_VCPU_PMU_V3_CTRL,
        .addr = (intptr_t)&irq,
        .attr = KVM_ARM_VCPU_PMU_V3_IRQ,
        .flags = 0,
    };

    if (!kvm_arm_pmu_support_ctrl(cs, &attr)) {
        return 0;
    }

    err = kvm_vcpu_ioctl(cs, KVM_SET_DEVICE_ATTR, &attr);
    if (err < 0) {
        fprintf(stderr, "KVM_SET_DEVICE_ATTR failed: %s\n",
                strerror(-err));
        abort();
    }

    attr.group = KVM_ARM_VCPU_PMU_V3_CTRL;
    attr.attr = KVM_ARM_VCPU_PMU_V3_INIT;
    attr.addr = 0;
    attr.flags = 0;

    err = kvm_vcpu_ioctl(cs, KVM_SET_DEVICE_ATTR, &attr);
    if (err < 0) {
        fprintf(stderr, "KVM_SET_DEVICE_ATTR failed: %s\n",
                strerror(-err));
        abort();
    }

    return 1;
}
>>>>>>> 7124ccf8

static inline void set_feature(uint64_t *features, int feature)
{
    *features |= 1ULL << feature;
}

static inline void unset_feature(uint64_t *features, int feature)
{
    *features &= ~(1ULL << feature);
}

bool kvm_arm_get_host_cpu_features(ARMHostCPUClass *ahcc)
{
    /* Identify the feature bits corresponding to the host CPU, and
     * fill out the ARMHostCPUClass fields accordingly. To do this
     * we have to create a scratch VM, create a single CPU inside it,
     * and then query that CPU for the relevant ID registers.
     * For AArch64 we currently don't care about ID registers at
     * all; we just want to know the CPU type.
     */
    int fdarray[3];
    uint64_t features = 0;
    /* Old kernels may not know about the PREFERRED_TARGET ioctl: however
     * we know these will only support creating one kind of guest CPU,
     * which is its preferred CPU type. Fortunately these old kernels
     * support only a very limited number of CPUs.
     */
    static const uint32_t cpus_to_try[] = {
        KVM_ARM_TARGET_AEM_V8,
        KVM_ARM_TARGET_FOUNDATION_V8,
        KVM_ARM_TARGET_CORTEX_A57,
        QEMU_KVM_ARM_TARGET_NONE
    };
    struct kvm_vcpu_init init;

    if (!kvm_arm_create_scratch_host_vcpu(cpus_to_try, fdarray, &init)) {
        return false;
    }

    ahcc->target = init.target;
    ahcc->dtb_compatible = "arm,arm-v8";

    kvm_arm_destroy_scratch_host_vcpu(fdarray);

   /* We can assume any KVM supporting CPU is at least a v8
     * with VFPv4+Neon; this in turn implies most of the other
     * feature bits.
     */
    set_feature(&features, ARM_FEATURE_V8);
    set_feature(&features, ARM_FEATURE_VFP4);
    set_feature(&features, ARM_FEATURE_NEON);
    set_feature(&features, ARM_FEATURE_AARCH64);
    set_feature(&features, ARM_FEATURE_PMU);

    ahcc->features = features;

    return true;
}

#define ARM_CPU_ID_MPIDR       3, 0, 0, 0, 5

int kvm_arch_init_vcpu(CPUState *cs)
{
    int ret;
    uint64_t mpidr;
    ARMCPU *cpu = ARM_CPU(cs);
    CPUARMState *env = &cpu->env;

    if (cpu->kvm_target == QEMU_KVM_ARM_TARGET_NONE ||
        !object_dynamic_cast(OBJECT(cpu), TYPE_AARCH64_CPU)) {
        fprintf(stderr, "KVM is not supported for this guest CPU type\n");
        return -EINVAL;
    }

    /* Determine init features for this CPU */
    memset(cpu->kvm_init_features, 0, sizeof(cpu->kvm_init_features));
    if (cpu->start_powered_off) {
        cpu->kvm_init_features[0] |= 1 << KVM_ARM_VCPU_POWER_OFF;
    }
    if (kvm_check_extension(cs->kvm_state, KVM_CAP_ARM_PSCI_0_2)) {
        cpu->psci_version = 2;
        cpu->kvm_init_features[0] |= 1 << KVM_ARM_VCPU_PSCI_0_2;
    }
    if (!arm_feature(&cpu->env, ARM_FEATURE_AARCH64)) {
        cpu->kvm_init_features[0] |= 1 << KVM_ARM_VCPU_EL1_32BIT;
    }
<<<<<<< HEAD
=======
    if (!kvm_irqchip_in_kernel() ||
        !kvm_check_extension(cs->kvm_state, KVM_CAP_ARM_PMU_V3)) {
            cpu->has_pmu = false;
    }
    if (cpu->has_pmu) {
        cpu->kvm_init_features[0] |= 1 << KVM_ARM_VCPU_PMU_V3;
    } else {
        unset_feature(&env->features, ARM_FEATURE_PMU);
    }
>>>>>>> 7124ccf8

    /* Do KVM_ARM_VCPU_INIT ioctl */
    ret = kvm_arm_vcpu_init(cs);
    if (ret) {
        return ret;
    }

    /*
     * When KVM is in use, PSCI is emulated in-kernel and not by qemu.
     * Currently KVM has its own idea about MPIDR assignment, so we
     * override our defaults with what we get from KVM.
     */
    ret = kvm_get_one_reg(cs, ARM64_SYS_REG(ARM_CPU_ID_MPIDR), &mpidr);
    if (ret) {
        return ret;
    }
    cpu->mp_affinity = mpidr & ARM64_AFFINITY_MASK;

    kvm_arm_init_debug(cs);

    return kvm_arm_init_cpreg_list(cpu);
}

bool kvm_arm_reg_syncs_via_cpreg_list(uint64_t regidx)
{
    /* Return true if the regidx is a register we should synchronize
     * via the cpreg_tuples array (ie is not a core reg we sync by
     * hand in kvm_arch_get/put_registers())
     */
    switch (regidx & KVM_REG_ARM_COPROC_MASK) {
    case KVM_REG_ARM_CORE:
        return false;
    default:
        return true;
    }
}

typedef struct CPRegStateLevel {
    uint64_t regidx;
    int level;
} CPRegStateLevel;

/* All system registers not listed in the following table are assumed to be
 * of the level KVM_PUT_RUNTIME_STATE. If a register should be written less
 * often, you must add it to this table with a state of either
 * KVM_PUT_RESET_STATE or KVM_PUT_FULL_STATE.
 */
static const CPRegStateLevel non_runtime_cpregs[] = {
    { KVM_REG_ARM_TIMER_CNT, KVM_PUT_FULL_STATE },
};

int kvm_arm_cpreg_level(uint64_t regidx)
{
    int i;

    for (i = 0; i < ARRAY_SIZE(non_runtime_cpregs); i++) {
        const CPRegStateLevel *l = &non_runtime_cpregs[i];
        if (l->regidx == regidx) {
            return l->level;
        }
    }

    return KVM_PUT_RUNTIME_STATE;
}

#define AARCH64_CORE_REG(x)   (KVM_REG_ARM64 | KVM_REG_SIZE_U64 | \
                 KVM_REG_ARM_CORE | KVM_REG_ARM_CORE_REG(x))

#define AARCH64_SIMD_CORE_REG(x)   (KVM_REG_ARM64 | KVM_REG_SIZE_U128 | \
                 KVM_REG_ARM_CORE | KVM_REG_ARM_CORE_REG(x))

#define AARCH64_SIMD_CTRL_REG(x)   (KVM_REG_ARM64 | KVM_REG_SIZE_U32 | \
                 KVM_REG_ARM_CORE | KVM_REG_ARM_CORE_REG(x))

int kvm_arch_put_registers(CPUState *cs, int level)
{
    struct kvm_one_reg reg;
    uint32_t fpr;
    uint64_t val;
    int i;
    int ret;
    unsigned int el;

    ARMCPU *cpu = ARM_CPU(cs);
    CPUARMState *env = &cpu->env;

    /* If we are in AArch32 mode then we need to copy the AArch32 regs to the
     * AArch64 registers before pushing them out to 64-bit KVM.
     */
    if (!is_a64(env)) {
        aarch64_sync_32_to_64(env);
    }

    for (i = 0; i < 31; i++) {
        reg.id = AARCH64_CORE_REG(regs.regs[i]);
        reg.addr = (uintptr_t) &env->xregs[i];
        ret = kvm_vcpu_ioctl(cs, KVM_SET_ONE_REG, &reg);
        if (ret) {
            return ret;
        }
    }

    /* KVM puts SP_EL0 in regs.sp and SP_EL1 in regs.sp_el1. On the
     * QEMU side we keep the current SP in xregs[31] as well.
     */
    aarch64_save_sp(env, 1);

    reg.id = AARCH64_CORE_REG(regs.sp);
    reg.addr = (uintptr_t) &env->sp_el[0];
    ret = kvm_vcpu_ioctl(cs, KVM_SET_ONE_REG, &reg);
    if (ret) {
        return ret;
    }

    reg.id = AARCH64_CORE_REG(sp_el1);
    reg.addr = (uintptr_t) &env->sp_el[1];
    ret = kvm_vcpu_ioctl(cs, KVM_SET_ONE_REG, &reg);
    if (ret) {
        return ret;
    }

    /* Note that KVM thinks pstate is 64 bit but we use a uint32_t */
    if (is_a64(env)) {
        val = pstate_read(env);
    } else {
        val = cpsr_read(env);
    }
    reg.id = AARCH64_CORE_REG(regs.pstate);
    reg.addr = (uintptr_t) &val;
    ret = kvm_vcpu_ioctl(cs, KVM_SET_ONE_REG, &reg);
    if (ret) {
        return ret;
    }

    reg.id = AARCH64_CORE_REG(regs.pc);
    reg.addr = (uintptr_t) &env->pc;
    ret = kvm_vcpu_ioctl(cs, KVM_SET_ONE_REG, &reg);
    if (ret) {
        return ret;
    }

    reg.id = AARCH64_CORE_REG(elr_el1);
    reg.addr = (uintptr_t) &env->elr_el[1];
    ret = kvm_vcpu_ioctl(cs, KVM_SET_ONE_REG, &reg);
    if (ret) {
        return ret;
    }

    /* Saved Program State Registers
     *
     * Before we restore from the banked_spsr[] array we need to
     * ensure that any modifications to env->spsr are correctly
     * reflected in the banks.
     */
    el = arm_current_el(env);
    if (el > 0 && !is_a64(env)) {
        i = bank_number(env->uncached_cpsr & CPSR_M);
        env->banked_spsr[i] = env->spsr;
    }

    /* KVM 0-4 map to QEMU banks 1-5 */
    for (i = 0; i < KVM_NR_SPSR; i++) {
        reg.id = AARCH64_CORE_REG(spsr[i]);
        reg.addr = (uintptr_t) &env->banked_spsr[i + 1];
        ret = kvm_vcpu_ioctl(cs, KVM_SET_ONE_REG, &reg);
        if (ret) {
            return ret;
        }
    }

    /* Advanced SIMD and FP registers
     * We map Qn = regs[2n+1]:regs[2n]
     */
    for (i = 0; i < 32; i++) {
        int rd = i << 1;
        uint64_t fp_val[2];
#ifdef HOST_WORDS_BIGENDIAN
        fp_val[0] = env->vfp.regs[rd + 1];
        fp_val[1] = env->vfp.regs[rd];
#else
        fp_val[1] = env->vfp.regs[rd + 1];
        fp_val[0] = env->vfp.regs[rd];
#endif
        reg.id = AARCH64_SIMD_CORE_REG(fp_regs.vregs[i]);
        reg.addr = (uintptr_t)(&fp_val);
        ret = kvm_vcpu_ioctl(cs, KVM_SET_ONE_REG, &reg);
        if (ret) {
            return ret;
        }
    }

    reg.addr = (uintptr_t)(&fpr);
    fpr = vfp_get_fpsr(env);
    reg.id = AARCH64_SIMD_CTRL_REG(fp_regs.fpsr);
    ret = kvm_vcpu_ioctl(cs, KVM_SET_ONE_REG, &reg);
    if (ret) {
        return ret;
    }

    fpr = vfp_get_fpcr(env);
    reg.id = AARCH64_SIMD_CTRL_REG(fp_regs.fpcr);
    ret = kvm_vcpu_ioctl(cs, KVM_SET_ONE_REG, &reg);
    if (ret) {
        return ret;
    }

    if (!write_list_to_kvmstate(cpu, level)) {
        return EINVAL;
    }

    kvm_arm_sync_mpstate_to_kvm(cpu);

    return ret;
}

int kvm_arch_get_registers(CPUState *cs)
{
    struct kvm_one_reg reg;
    uint64_t val;
    uint32_t fpr;
    unsigned int el;
    int i;
    int ret;

    ARMCPU *cpu = ARM_CPU(cs);
    CPUARMState *env = &cpu->env;

    for (i = 0; i < 31; i++) {
        reg.id = AARCH64_CORE_REG(regs.regs[i]);
        reg.addr = (uintptr_t) &env->xregs[i];
        ret = kvm_vcpu_ioctl(cs, KVM_GET_ONE_REG, &reg);
        if (ret) {
            return ret;
        }
    }

    reg.id = AARCH64_CORE_REG(regs.sp);
    reg.addr = (uintptr_t) &env->sp_el[0];
    ret = kvm_vcpu_ioctl(cs, KVM_GET_ONE_REG, &reg);
    if (ret) {
        return ret;
    }

    reg.id = AARCH64_CORE_REG(sp_el1);
    reg.addr = (uintptr_t) &env->sp_el[1];
    ret = kvm_vcpu_ioctl(cs, KVM_GET_ONE_REG, &reg);
    if (ret) {
        return ret;
    }

    reg.id = AARCH64_CORE_REG(regs.pstate);
    reg.addr = (uintptr_t) &val;
    ret = kvm_vcpu_ioctl(cs, KVM_GET_ONE_REG, &reg);
    if (ret) {
        return ret;
    }

    env->aarch64 = ((val & PSTATE_nRW) == 0);
    if (is_a64(env)) {
        pstate_write(env, val);
    } else {
        cpsr_write(env, val, 0xffffffff, CPSRWriteRaw);
    }

    /* KVM puts SP_EL0 in regs.sp and SP_EL1 in regs.sp_el1. On the
     * QEMU side we keep the current SP in xregs[31] as well.
     */
    aarch64_restore_sp(env, 1);

    reg.id = AARCH64_CORE_REG(regs.pc);
    reg.addr = (uintptr_t) &env->pc;
    ret = kvm_vcpu_ioctl(cs, KVM_GET_ONE_REG, &reg);
    if (ret) {
        return ret;
    }

    /* If we are in AArch32 mode then we need to sync the AArch32 regs with the
     * incoming AArch64 regs received from 64-bit KVM.
     * We must perform this after all of the registers have been acquired from
     * the kernel.
     */
    if (!is_a64(env)) {
        aarch64_sync_64_to_32(env);
    }

    reg.id = AARCH64_CORE_REG(elr_el1);
    reg.addr = (uintptr_t) &env->elr_el[1];
    ret = kvm_vcpu_ioctl(cs, KVM_GET_ONE_REG, &reg);
    if (ret) {
        return ret;
    }

    /* Fetch the SPSR registers
     *
     * KVM SPSRs 0-4 map to QEMU banks 1-5
     */
    for (i = 0; i < KVM_NR_SPSR; i++) {
        reg.id = AARCH64_CORE_REG(spsr[i]);
        reg.addr = (uintptr_t) &env->banked_spsr[i + 1];
<<<<<<< HEAD
=======
        ret = kvm_vcpu_ioctl(cs, KVM_GET_ONE_REG, &reg);
        if (ret) {
            return ret;
        }
    }

    el = arm_current_el(env);
    if (el > 0 && !is_a64(env)) {
        i = bank_number(env->uncached_cpsr & CPSR_M);
        env->spsr = env->banked_spsr[i];
    }

    /* Advanced SIMD and FP registers
     * We map Qn = regs[2n+1]:regs[2n]
     */
    for (i = 0; i < 32; i++) {
        uint64_t fp_val[2];
        reg.id = AARCH64_SIMD_CORE_REG(fp_regs.vregs[i]);
        reg.addr = (uintptr_t)(&fp_val);
>>>>>>> 7124ccf8
        ret = kvm_vcpu_ioctl(cs, KVM_GET_ONE_REG, &reg);
        if (ret) {
            return ret;
        } else {
            int rd = i << 1;
#ifdef HOST_WORDS_BIGENDIAN
            env->vfp.regs[rd + 1] = fp_val[0];
            env->vfp.regs[rd] = fp_val[1];
#else
            env->vfp.regs[rd + 1] = fp_val[1];
            env->vfp.regs[rd] = fp_val[0];
#endif
        }
    }

<<<<<<< HEAD
    el = arm_current_el(env);
    if (el > 0 && !is_a64(env)) {
        i = bank_number(env->uncached_cpsr & CPSR_M);
        env->spsr = env->banked_spsr[i];
    }

    /* Advanced SIMD and FP registers
     * We map Qn = regs[2n+1]:regs[2n]
     */
    for (i = 0; i < 32; i++) {
        uint64_t fp_val[2];
        reg.id = AARCH64_SIMD_CORE_REG(fp_regs.vregs[i]);
        reg.addr = (uintptr_t)(&fp_val);
        ret = kvm_vcpu_ioctl(cs, KVM_GET_ONE_REG, &reg);
        if (ret) {
            return ret;
        } else {
            int rd = i << 1;
#ifdef HOST_WORDS_BIGENDIAN
            env->vfp.regs[rd + 1] = fp_val[0];
            env->vfp.regs[rd] = fp_val[1];
#else
            env->vfp.regs[rd + 1] = fp_val[1];
            env->vfp.regs[rd] = fp_val[0];
#endif
        }
    }

=======
>>>>>>> 7124ccf8
    reg.addr = (uintptr_t)(&fpr);
    reg.id = AARCH64_SIMD_CTRL_REG(fp_regs.fpsr);
    ret = kvm_vcpu_ioctl(cs, KVM_GET_ONE_REG, &reg);
    if (ret) {
        return ret;
    }
    vfp_set_fpsr(env, fpr);

    reg.id = AARCH64_SIMD_CTRL_REG(fp_regs.fpcr);
    ret = kvm_vcpu_ioctl(cs, KVM_GET_ONE_REG, &reg);
    if (ret) {
        return ret;
    }
    vfp_set_fpcr(env, fpr);

    if (!write_kvmstate_to_list(cpu)) {
        return EINVAL;
    }
    /* Note that it's OK to have registers which aren't in CPUState,
     * so we can ignore a failure return here.
     */
    write_list_to_cpustate(cpu);

    kvm_arm_sync_mpstate_to_qemu(cpu);

    /* TODO: other registers */
    return ret;
}

/* C6.6.29 BRK instruction */
static const uint32_t brk_insn = 0xd4200000;

int kvm_arch_insert_sw_breakpoint(CPUState *cs, struct kvm_sw_breakpoint *bp)
{
    if (have_guest_debug) {
        if (cpu_memory_rw_debug(cs, bp->pc, (uint8_t *)&bp->saved_insn, 4, 0) ||
            cpu_memory_rw_debug(cs, bp->pc, (uint8_t *)&brk_insn, 4, 1)) {
            return -EINVAL;
        }
        return 0;
    } else {
        error_report("guest debug not supported on this kernel");
        return -EINVAL;
    }
}

int kvm_arch_remove_sw_breakpoint(CPUState *cs, struct kvm_sw_breakpoint *bp)
{
    static uint32_t brk;

    if (have_guest_debug) {
        if (cpu_memory_rw_debug(cs, bp->pc, (uint8_t *)&brk, 4, 0) ||
            brk != brk_insn ||
            cpu_memory_rw_debug(cs, bp->pc, (uint8_t *)&bp->saved_insn, 4, 1)) {
            return -EINVAL;
        }
        return 0;
    } else {
        error_report("guest debug not supported on this kernel");
        return -EINVAL;
    }
}

/* See v8 ARM ARM D7.2.27 ESR_ELx, Exception Syndrome Register
 *
 * To minimise translating between kernel and user-space the kernel
 * ABI just provides user-space with the full exception syndrome
 * register value to be decoded in QEMU.
 */

bool kvm_arm_handle_debug(CPUState *cs, struct kvm_debug_exit_arch *debug_exit)
{
    int hsr_ec = debug_exit->hsr >> ARM_EL_EC_SHIFT;
    ARMCPU *cpu = ARM_CPU(cs);
    CPUClass *cc = CPU_GET_CLASS(cs);
    CPUARMState *env = &cpu->env;

    /* Ensure PC is synchronised */
    kvm_cpu_synchronize_state(cs);

    switch (hsr_ec) {
    case EC_SOFTWARESTEP:
        if (cs->singlestep_enabled) {
            return true;
        } else {
            /*
             * The kernel should have suppressed the guest's ability to
             * single step at this point so something has gone wrong.
             */
            error_report("%s: guest single-step while debugging unsupported"
                         " (%"PRIx64", %"PRIx32")\n",
                         __func__, env->pc, debug_exit->hsr);
            return false;
        }
        break;
    case EC_AA64_BKPT:
        if (kvm_find_sw_breakpoint(cs, env->pc)) {
            return true;
        }
        break;
    case EC_BREAKPOINT:
        if (find_hw_breakpoint(cs, env->pc)) {
            return true;
        }
        break;
    case EC_WATCHPOINT:
    {
        CPUWatchpoint *wp = find_hw_watchpoint(cs, debug_exit->far);
        if (wp) {
            cs->watchpoint_hit = wp;
            return true;
        }
        break;
    }
    default:
        error_report("%s: unhandled debug exit (%"PRIx32", %"PRIx64")\n",
                     __func__, debug_exit->hsr, env->pc);
    }

    /* If we are not handling the debug exception it must belong to
     * the guest. Let's re-use the existing TCG interrupt code to set
     * everything up properly.
     */
    cs->exception_index = EXCP_BKPT;
    env->exception.syndrome = debug_exit->hsr;
    env->exception.vaddress = debug_exit->far;
    cc->do_interrupt(cs);

    return false;
}<|MERGE_RESOLUTION|>--- conflicted
+++ resolved
@@ -11,10 +11,6 @@
 
 #include "qemu/osdep.h"
 #include <sys/ioctl.h>
-<<<<<<< HEAD
-#include <sys/mman.h>
-=======
->>>>>>> 7124ccf8
 #include <sys/ptrace.h>
 
 #include <linux/elf.h>
@@ -385,8 +381,6 @@
     return NULL;
 }
 
-<<<<<<< HEAD
-=======
 static bool kvm_arm_pmu_support_ctrl(CPUState *cs, struct kvm_device_attr *attr)
 {
     return kvm_vcpu_ioctl(cs, KVM_HAS_DEVICE_ATTR, attr) == 0;
@@ -428,7 +422,6 @@
 
     return 1;
 }
->>>>>>> 7124ccf8
 
 static inline void set_feature(uint64_t *features, int feature)
 {
@@ -515,8 +508,6 @@
     if (!arm_feature(&cpu->env, ARM_FEATURE_AARCH64)) {
         cpu->kvm_init_features[0] |= 1 << KVM_ARM_VCPU_EL1_32BIT;
     }
-<<<<<<< HEAD
-=======
     if (!kvm_irqchip_in_kernel() ||
         !kvm_check_extension(cs->kvm_state, KVM_CAP_ARM_PMU_V3)) {
             cpu->has_pmu = false;
@@ -526,7 +517,6 @@
     } else {
         unset_feature(&env->features, ARM_FEATURE_PMU);
     }
->>>>>>> 7124ccf8
 
     /* Do KVM_ARM_VCPU_INIT ioctl */
     ret = kvm_arm_vcpu_init(cs);
@@ -826,28 +816,6 @@
     for (i = 0; i < KVM_NR_SPSR; i++) {
         reg.id = AARCH64_CORE_REG(spsr[i]);
         reg.addr = (uintptr_t) &env->banked_spsr[i + 1];
-<<<<<<< HEAD
-=======
-        ret = kvm_vcpu_ioctl(cs, KVM_GET_ONE_REG, &reg);
-        if (ret) {
-            return ret;
-        }
-    }
-
-    el = arm_current_el(env);
-    if (el > 0 && !is_a64(env)) {
-        i = bank_number(env->uncached_cpsr & CPSR_M);
-        env->spsr = env->banked_spsr[i];
-    }
-
-    /* Advanced SIMD and FP registers
-     * We map Qn = regs[2n+1]:regs[2n]
-     */
-    for (i = 0; i < 32; i++) {
-        uint64_t fp_val[2];
-        reg.id = AARCH64_SIMD_CORE_REG(fp_regs.vregs[i]);
-        reg.addr = (uintptr_t)(&fp_val);
->>>>>>> 7124ccf8
         ret = kvm_vcpu_ioctl(cs, KVM_GET_ONE_REG, &reg);
         if (ret) {
             return ret;
@@ -863,7 +831,6 @@
         }
     }
 
-<<<<<<< HEAD
     el = arm_current_el(env);
     if (el > 0 && !is_a64(env)) {
         i = bank_number(env->uncached_cpsr & CPSR_M);
@@ -892,8 +859,6 @@
         }
     }
 
-=======
->>>>>>> 7124ccf8
     reg.addr = (uintptr_t)(&fpr);
     reg.id = AARCH64_SIMD_CTRL_REG(fp_regs.fpsr);
     ret = kvm_vcpu_ioctl(cs, KVM_GET_ONE_REG, &reg);
