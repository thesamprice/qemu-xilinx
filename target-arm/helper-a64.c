--- conflicted
+++ resolved
@@ -447,8 +447,6 @@
 
     /* Linux crc32c converts the output to one's complement.  */
     return crc32c(acc, buf, bytes) ^ 0xffffffff;
-<<<<<<< HEAD
-=======
 }
 
 /* Returns 0 on success; 1 otherwise.  */
@@ -558,5 +556,4 @@
     }
 
     return !success;
->>>>>>> 7124ccf8
 }