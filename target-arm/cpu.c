/*
 * QEMU ARM CPU
 *
 * Copyright (c) 2012 SUSE LINUX Products GmbH
 *
 * This program is free software; you can redistribute it and/or
 * modify it under the terms of the GNU General Public License
 * as published by the Free Software Foundation; either version 2
 * of the License, or (at your option) any later version.
 *
 * This program is distributed in the hope that it will be useful,
 * but WITHOUT ANY WARRANTY; without even the implied warranty of
 * MERCHANTABILITY or FITNESS FOR A PARTICULAR PURPOSE.  See the
 * GNU General Public License for more details.
 *
 * You should have received a copy of the GNU General Public License
 * along with this program; if not, see
 * <http://www.gnu.org/licenses/gpl-2.0.html>
 */

#include "qemu/osdep.h"
<<<<<<< HEAD
=======
#include "qemu/error-report.h"
>>>>>>> 7124ccf8
#include "qapi/error.h"
#include "cpu.h"
#include "internals.h"
#include "qemu-common.h"
#include "exec/exec-all.h"
#include "hw/qdev-properties.h"
#if !defined(CONFIG_USER_ONLY)
#include "hw/loader.h"
#endif
#include "hw/arm/arm.h"
#include "sysemu/sysemu.h"
#include "sysemu/kvm.h"
#include "kvm_arm.h"

#include "hw/fdt_generic_util.h"

static void arm_cpu_set_pc(CPUState *cs, vaddr value)
{
    ARMCPU *cpu = ARM_CPU(cs);

    cpu->env.regs[15] = value;
}

static vaddr arm_cpu_get_pc(CPUState *cs)
{
    ARMCPU *cpu = ARM_CPU(cs);

    return cpu->env.regs[15];
}

enum {
    ARM_DEBUG_CURRENT_EL,
    ARM_DEBUG_PHYS
};

static const char *arm_debug_ctx[] = {
    [ARM_DEBUG_CURRENT_EL] = "current-el",
    [ARM_DEBUG_PHYS] = "phys",
    NULL
};

static bool arm_cpu_has_work(CPUState *cs)
{
    ARMCPU *cpu = ARM_CPU(cs);

    return !cpu->powered_off
        && cs->interrupt_request &
        (CPU_INTERRUPT_FIQ | CPU_INTERRUPT_HARD
         | CPU_INTERRUPT_VFIQ | CPU_INTERRUPT_VIRQ
         | CPU_INTERRUPT_EXITTB);
}

void arm_register_el_change_hook(ARMCPU *cpu, ARMELChangeHook *hook,
                                 void *opaque)
{
    /* We currently only support registering a single hook function */
    assert(!cpu->el_change_hook);
    cpu->el_change_hook = hook;
    cpu->el_change_hook_opaque = opaque;
}

static void cp_reg_reset(gpointer key, gpointer value, gpointer opaque)
{
    /* Reset a single ARMCPRegInfo register */
    ARMCPRegInfo *ri = value;
    ARMCPU *cpu = opaque;

    if (ri->type & (ARM_CP_SPECIAL | ARM_CP_ALIAS)) {
        return;
    }

    if (ri->resetfn) {
        ri->resetfn(&cpu->env, ri);
        return;
    }

    /* A zero offset is never possible as it would be regs[0]
     * so we use it to indicate that reset is being handled elsewhere.
     * This is basically only used for fields in non-core coprocessors
     * (like the pxa2xx ones).
     */
    if (!ri->fieldoffset) {
        return;
    }

    if (cpreg_field_is_64bit(ri)) {
        CPREG_FIELD64(&cpu->env, ri) = ri->resetvalue;
    } else {
        CPREG_FIELD32(&cpu->env, ri) = ri->resetvalue;
    }
}

static void cp_reg_check_reset(gpointer key, gpointer value,  gpointer opaque)
{
    /* Purely an assertion check: we've already done reset once,
     * so now check that running the reset for the cpreg doesn't
     * change its value. This traps bugs where two different cpregs
     * both try to reset the same state field but to different values.
     */
    ARMCPRegInfo *ri = value;
    ARMCPU *cpu = opaque;
    uint64_t oldvalue, newvalue;

    if (ri->type & (ARM_CP_SPECIAL | ARM_CP_ALIAS | ARM_CP_NO_RAW)) {
        return;
    }

    oldvalue = read_raw_cp_reg(&cpu->env, ri);
    cp_reg_reset(key, value, opaque);
    newvalue = read_raw_cp_reg(&cpu->env, ri);
    assert(oldvalue == newvalue);
}

/* CPUClass::reset() */
static void arm_cpu_reset(CPUState *s)
{
    ARMCPU *cpu = ARM_CPU(s);
    ARMCPUClass *acc = ARM_CPU_GET_CLASS(cpu);
    CPUARMState *env = &cpu->env;
#ifndef CONFIG_USER_ONLY
    CPUClass *cc = CPU_GET_CLASS(s);
    vaddr old_pc = cc->get_pc(s);
#endif

    acc->parent_reset(s);

    memset(env, 0, offsetof(CPUARMState, features));
    g_hash_table_foreach(cpu->cp_regs, cp_reg_reset, cpu);
    g_hash_table_foreach(cpu->cp_regs, cp_reg_check_reset, cpu);

    env->vfp.xregs[ARM_VFP_FPSID] = cpu->reset_fpsid;
    env->vfp.xregs[ARM_VFP_MVFR0] = cpu->mvfr0;
    env->vfp.xregs[ARM_VFP_MVFR1] = cpu->mvfr1;
    env->vfp.xregs[ARM_VFP_MVFR2] = cpu->mvfr2;

    cpu->powered_off = cpu->start_powered_off || s->arch_halt_pin;
    s->halted = cpu->start_powered_off || s->halt_pin || s->arch_halt_pin;

    /* Reset value of SCTLR_V is controlled by input signal VINITHI.  */
    env->cp15.sctlr_ns &= ~SCTLR_V;
    env->cp15.sctlr_s &= ~SCTLR_V;
    env->cp15.sctlr_ns |= env->vinithi ? SCTLR_V : 0;
    env->cp15.sctlr_s |= env->vinithi ? SCTLR_V : 0;

    if (arm_feature(env, ARM_FEATURE_IWMMXT)) {
        env->iwmmxt.cregs[ARM_IWMMXT_wCID] = 0x69051000 | 'Q';
    }

    if (arm_feature(env, ARM_FEATURE_AARCH64)) {
        /* 64 bit CPUs always start in 64 bit mode */
        env->aarch64 = 1;
#if defined(CONFIG_USER_ONLY)
        env->pstate = PSTATE_MODE_EL0t;
        /* Userspace expects access to DC ZVA, CTL_EL0 and the cache ops */
        env->cp15.sctlr_el[1] |= SCTLR_UCT | SCTLR_UCI | SCTLR_DZE;
        /* and to the FP/Neon instructions */
        env->cp15.cpacr_el1 = deposit64(env->cp15.cpacr_el1, 20, 2, 3);
#else
        /* Reset into the highest available EL */
        if (arm_feature(env, ARM_FEATURE_EL3)) {
            env->pstate = PSTATE_MODE_EL3h;
        } else if (arm_feature(env, ARM_FEATURE_EL2)) {
            env->pstate = PSTATE_MODE_EL2h;
        } else {
            env->pstate = PSTATE_MODE_EL1h;
        }
        env->pc = cpu->rvbar;
#endif
    } else {
#if defined(CONFIG_USER_ONLY)
        /* Userspace expects access to cp10 and cp11 for FP/Neon */
        env->cp15.cpacr_el1 = deposit64(env->cp15.cpacr_el1, 20, 4, 0xf);
#endif
    }

#if defined(CONFIG_USER_ONLY)
    env->uncached_cpsr = ARM_CPU_MODE_USR;
    /* For user mode we must enable access to coprocessors */
    env->vfp.xregs[ARM_VFP_FPEXC] = 1 << 30;
    if (arm_feature(env, ARM_FEATURE_IWMMXT)) {
        env->cp15.c15_cpar = 3;
    } else if (arm_feature(env, ARM_FEATURE_XSCALE)) {
        env->cp15.c15_cpar = 1;
    }
#else
    /* SVC mode with interrupts disabled.  */
    env->uncached_cpsr = ARM_CPU_MODE_SVC;
    if (arm_feature(env, ARM_FEATURE_EL2)) {
        env->uncached_cpsr = ARM_CPU_MODE_HYP;
    }
    if (arm_feature(env, ARM_FEATURE_EL3)) {
        env->uncached_cpsr = ARM_CPU_MODE_MON;
    }
    env->daif = PSTATE_D | PSTATE_A | PSTATE_I | PSTATE_F;
    /* On ARMv7-M the CPSR_I is the value of the PRIMASK register, and is
     * clear at reset. Initial SP and PC are loaded from ROM.
     */
    if (IS_M(env)) {
        uint32_t initial_msp; /* Loaded from 0x0 */
        uint32_t initial_pc; /* Loaded from 0x4 */
        uint8_t *rom;

        env->daif &= ~PSTATE_I;
        rom = rom_ptr(0);
        if (rom) {
            /* Address zero is covered by ROM which hasn't yet been
             * copied into physical memory.
             */
            initial_msp = ldl_p(rom);
            initial_pc = ldl_p(rom + 4);
        } else {
            /* Address zero not covered by a ROM blob, or the ROM blob
             * is in non-modifiable memory and this is a second reset after
             * it got copied into memory. In the latter case, rom_ptr
             * will return a NULL pointer and we should use ldl_phys instead.
             */
            initial_msp = ldl_phys(s->as, 0);
            initial_pc = ldl_phys(s->as, 4);
        }

        env->regs[13] = initial_msp & 0xFFFFFFFC;
        env->regs[15] = initial_pc & ~1;
        env->thumb = initial_pc & 1;
    }

    /* AArch32 has a hard highvec setting of 0xFFFF0000.  If we are currently
     * executing as AArch32 then check if highvecs are enabled and
     * adjust the PC accordingly.
     */
    if (A32_BANKED_CURRENT_REG_GET(env, sctlr) & SCTLR_V) {
        env->regs[15] = 0xFFFF0000;
    }

    env->vfp.xregs[ARM_VFP_FPEXC] = 0;
#endif
    set_flush_to_zero(1, &env->vfp.standard_fp_status);
    set_flush_inputs_to_zero(1, &env->vfp.standard_fp_status);
    set_default_nan_mode(1, &env->vfp.standard_fp_status);
    set_float_detect_tininess(float_tininess_before_rounding,
                              &env->vfp.fp_status);
    set_float_detect_tininess(float_tininess_before_rounding,
                              &env->vfp.standard_fp_status);
    tlb_flush(s, 1);

#ifndef CONFIG_USER_ONLY
    if (kvm_enabled()) {
        kvm_arm_reset_vcpu(cpu);
    }

    if (!runstate_is_running()) {
        cc->set_pc(s, old_pc);
    }
#endif

    cpu->is_in_wfi = true;
    qemu_set_irq(cpu->wfi, 1);

    hw_breakpoint_update_all(cpu);
    hw_watchpoint_update_all(cpu);

#ifndef CONFIG_USER_ONLY
    if (cpu->env.memattr_ns) {
        env->memattr[MEM_ATTR_NS].attrs = *cpu->env.memattr_ns;
    }

    if (cpu->env.memattr_s) {
        env->memattr[MEM_ATTR_SEC].attrs = *cpu->env.memattr_s;
    } else if (arm_feature(env, ARM_FEATURE_EL3)) {
            /* Only set secure mode if the CPU support EL3 */
            env->memattr[MEM_ATTR_SEC].attrs.secure = true;
    }
#endif
}

bool arm_cpu_exec_interrupt(CPUState *cs, int interrupt_request)
{
    CPUClass *cc = CPU_GET_CLASS(cs);
<<<<<<< HEAD
    ARMCPU *cpu = ARM_CPU(cs);
=======
>>>>>>> 7124ccf8
    CPUARMState *env = cs->env_ptr;
    uint32_t cur_el = arm_current_el(env);
    bool secure = arm_is_secure(env);
    uint32_t target_el;
    uint32_t excp_idx;
    bool ret = false;

<<<<<<< HEAD
    /* Xilinx: If we get here we want to make sure that we update the WFI
     * status to make sure that the PMU knows we are running again.
     */
    if (cpu->is_in_wfi) {
        cpu->is_in_wfi = false;
        qemu_set_irq(cpu->wfi, 0);
    }

    if (interrupt_request & CPU_INTERRUPT_FIQ) {
        excp_idx = EXCP_FIQ;
=======
    if (interrupt_request & CPU_INTERRUPT_FIQ) {
        excp_idx = EXCP_FIQ;
        target_el = arm_phys_excp_target_el(cs, excp_idx, cur_el, secure);
        if (arm_excp_unmasked(cs, excp_idx, target_el)) {
            cs->exception_index = excp_idx;
            env->exception.target_el = target_el;
            cc->do_interrupt(cs);
            ret = true;
        }
    }
    if (interrupt_request & CPU_INTERRUPT_HARD) {
        excp_idx = EXCP_IRQ;
>>>>>>> 7124ccf8
        target_el = arm_phys_excp_target_el(cs, excp_idx, cur_el, secure);
        if (arm_excp_unmasked(cs, excp_idx, target_el)) {
            cs->exception_index = excp_idx;
            env->exception.target_el = target_el;
            cc->do_interrupt(cs);
            ret = true;
        }
    }
<<<<<<< HEAD
    if (interrupt_request & CPU_INTERRUPT_HARD) {
        excp_idx = EXCP_IRQ;
        target_el = arm_phys_excp_target_el(cs, excp_idx, cur_el, secure);
=======
    if (interrupt_request & CPU_INTERRUPT_VIRQ) {
        excp_idx = EXCP_VIRQ;
        target_el = 1;
>>>>>>> 7124ccf8
        if (arm_excp_unmasked(cs, excp_idx, target_el)) {
            cs->exception_index = excp_idx;
            env->exception.target_el = target_el;
            cc->do_interrupt(cs);
            ret = true;
        }
    }
<<<<<<< HEAD
    if (interrupt_request & CPU_INTERRUPT_VIRQ) {
        excp_idx = EXCP_VIRQ;
        target_el = 1;
        if (arm_excp_unmasked(cs, excp_idx, target_el)) {
            cs->exception_index = excp_idx;
            env->exception.target_el = target_el;
            cc->do_interrupt(cs);
            ret = true;
        }
    }
=======
>>>>>>> 7124ccf8
    if (interrupt_request & CPU_INTERRUPT_VFIQ) {
        excp_idx = EXCP_VFIQ;
        target_el = 1;
        if (arm_excp_unmasked(cs, excp_idx, target_el)) {
            cs->exception_index = excp_idx;
            env->exception.target_el = target_el;
            cc->do_interrupt(cs);
            ret = true;
        }
    }

    return ret;
}

#if !defined(CONFIG_USER_ONLY) || !defined(TARGET_AARCH64)
static bool arm_v7m_cpu_exec_interrupt(CPUState *cs, int interrupt_request)
{
    CPUClass *cc = CPU_GET_CLASS(cs);
    ARMCPU *cpu = ARM_CPU(cs);
    CPUARMState *env = &cpu->env;
    bool ret = false;


    if (interrupt_request & CPU_INTERRUPT_FIQ
        && !(env->daif & PSTATE_F)) {
        cs->exception_index = EXCP_FIQ;
        cc->do_interrupt(cs);
        ret = true;
    }
    /* ARMv7-M interrupt return works by loading a magic value
     * into the PC.  On real hardware the load causes the
     * return to occur.  The qemu implementation performs the
     * jump normally, then does the exception return when the
     * CPU tries to execute code at the magic address.
     * This will cause the magic PC value to be pushed to
     * the stack if an interrupt occurred at the wrong time.
     * We avoid this by disabling interrupts when
     * pc contains a magic address.
     */
    if (interrupt_request & CPU_INTERRUPT_HARD
        && !(env->daif & PSTATE_I)
        && (env->regs[15] < 0xfffffff0)) {
        cs->exception_index = EXCP_IRQ;
        cc->do_interrupt(cs);
        ret = true;
    }
    return ret;
}
#endif

#ifndef CONFIG_USER_ONLY
static void arm_cpu_set_irq(void *opaque, int irq, int level)
{
    ARMCPU *cpu = opaque;
    CPUARMState *env = &cpu->env;
    CPUState *cs = CPU(cpu);
    static const int mask[] = {
        [ARM_CPU_IRQ] = CPU_INTERRUPT_HARD,
        [ARM_CPU_FIQ] = CPU_INTERRUPT_FIQ,
        [ARM_CPU_VIRQ] = CPU_INTERRUPT_VIRQ,
        [ARM_CPU_VFIQ] = CPU_INTERRUPT_VFIQ
    };

    switch (irq) {
    case ARM_CPU_VIRQ:
    case ARM_CPU_VFIQ:
        assert(arm_feature(env, ARM_FEATURE_EL2));
        /* fall through */
    case ARM_CPU_IRQ:
    case ARM_CPU_FIQ:
        if (level) {
            cpu_interrupt(cs, mask[irq]);
        } else {
            cpu_reset_interrupt(cs, mask[irq]);
        }
        break;
    default:
        g_assert_not_reached();
    }
}

static void arm_cpu_kvm_set_irq(void *opaque, int irq, int level)
{
#ifdef CONFIG_KVM
    ARMCPU *cpu = opaque;
    CPUState *cs = CPU(cpu);
    int kvm_irq = KVM_ARM_IRQ_TYPE_CPU << KVM_ARM_IRQ_TYPE_SHIFT;

    switch (irq) {
    case ARM_CPU_IRQ:
        kvm_irq |= KVM_ARM_IRQ_CPU_IRQ;
        break;
    case ARM_CPU_FIQ:
        kvm_irq |= KVM_ARM_IRQ_CPU_FIQ;
        break;
    default:
        g_assert_not_reached();
    }
    kvm_irq |= cs->cpu_index << KVM_ARM_IRQ_VCPU_SHIFT;
    kvm_set_irq(kvm_state, kvm_irq, level ? 1 : 0);
#endif
}

static bool arm_cpu_virtio_is_big_endian(CPUState *cs)
{
    ARMCPU *cpu = ARM_CPU(cs);
    CPUARMState *env = &cpu->env;

    cpu_synchronize_state(cs);
    return arm_cpu_data_is_big_endian(env);
}

#endif

static inline void set_feature(CPUARMState *env, int feature)
{
    env->features |= 1ULL << feature;
}

#ifndef CONFIG_USER_ONLY
static void arm_cpu_set_ncpuhalt(void *opaque, int irq, int level)
{
    CPUState *cs = opaque;

    /* FIXME: This code should be active in order to implement the semantic
     * where an already running CPU cannot be halted. This doesn't work though,
     * as QEMU can not make any guarantees on initial ordering of setting the
     * halt/reset GPIOs on machine init. So just make nCPUHALT a regular halt
     * for the moment.
     */
#if 0
    if (!cs->reset_pin) {
        return;
    }
#endif
    cs->arch_halt_pin = level;
    cpu_halt_update(cs);
}

static void arm_cpu_set_vinithi(void *opaque, int irq, int level)
{
    CPUState *cs = opaque;
    ARMCPU *cpu = ARM_CPU(cs);

    cpu->env.vinithi = level;
}
#endif

static inline void unset_feature(CPUARMState *env, int feature)
{
    env->features &= ~(1ULL << feature);
}

<<<<<<< HEAD
#ifndef CONFIG_USER_ONLY
static void arm_cpu_set_mr_secure(Object *obj, Visitor *v, const char *name,
                                  void *opaque, Error **errp)
{
    ARMCPU *ac = ARM_CPU(obj);
    Error *local_err = NULL;
    char *path = NULL;

    qemu_log("set mr_secure\n");
    visit_type_str(v, name, &path, &local_err);

    if (!local_err && strcmp(path, "") != 0) {
        ac->mr_secure = MEMORY_REGION(object_resolve_link(obj, name, path,
                                      &local_err));
    }

    if (local_err) {
        error_propagate(errp, local_err);
        return;
    }

    object_ref(OBJECT(ac->mr_secure));
    ac->as_secure = address_space_init_shareable(ac->mr_secure, NULL);
}
#endif

=======
>>>>>>> 7124ccf8
static int
print_insn_thumb1(bfd_vma pc, disassemble_info *info)
{
  return print_insn_arm(pc | 1, info);
}

static void arm_disas_set_info(CPUState *cpu, disassemble_info *info)
{
    ARMCPU *ac = ARM_CPU(cpu);
    CPUARMState *env = &ac->env;

    if (is_a64(env)) {
        /* We might not be compiled with the A64 disassembler
         * because it needs a C++ compiler. Leave print_insn
         * unset in this case to use the caller default behaviour.
         */
#if defined(CONFIG_ARM_A64_DIS)
        info->print_insn = print_insn_arm_a64;
#endif
    } else if (env->thumb) {
        info->print_insn = print_insn_thumb1;
    } else {
        info->print_insn = print_insn_arm;
    }
    if (bswap_code(arm_sctlr_b(env))) {
#ifdef TARGET_WORDS_BIGENDIAN
        info->endian = BFD_ENDIAN_LITTLE;
#else
        info->endian = BFD_ENDIAN_BIG;
#endif
    }
}

<<<<<<< HEAD
#define ARM_CPUS_PER_CLUSTER 4

=======
>>>>>>> 7124ccf8
static void arm_cpu_initfn(Object *obj)
{
    CPUState *cs = CPU(obj);
    ARMCPU *cpu = ARM_CPU(obj);
    static bool inited;
    uint32_t Aff1, Aff0;

    cs->env_ptr = &cpu->env;
<<<<<<< HEAD
    cpu_exec_init(cs, &error_abort);
=======
>>>>>>> 7124ccf8
    cpu->cp_regs = g_hash_table_new_full(g_int_hash, g_int_equal,
                                         g_free, g_free);

    /* This cpu-id-to-MPIDR affinity is used only for TCG; KVM will override it.
     * We don't support setting cluster ID ([16..23]) (known as Aff2
     * in later ARM ARM versions), or any of the higher affinity level fields,
     * so these bits always RAZ.
     */
    Aff1 = cs->cpu_index / ARM_CPUS_PER_CLUSTER;
    Aff0 = cs->cpu_index % ARM_CPUS_PER_CLUSTER;
    cpu->mp_affinity = (Aff1 << ARM_AFF1_SHIFT) | Aff0;

#ifndef CONFIG_USER_ONLY
    /* Our inbound IRQ and FIQ lines */
    if (kvm_enabled()) {
        /* VIRQ and VFIQ are unused with KVM but we add them to maintain
         * the same interface as non-KVM CPUs.
         */
        qdev_init_gpio_in(DEVICE(cpu), arm_cpu_kvm_set_irq, 4);
    } else {
        qdev_init_gpio_in(DEVICE(cpu), arm_cpu_set_irq, 4);
    }

    qdev_init_gpio_in_named(DEVICE(cpu), arm_cpu_set_ncpuhalt, "ncpuhalt", 1);
    qdev_init_gpio_in_named(DEVICE(cpu), arm_cpu_set_vinithi, "vinithi", 1);

    cpu->gt_timer[GTIMER_PHYS] = timer_new(QEMU_CLOCK_VIRTUAL, GTIMER_SCALE,
                                                arm_gt_ptimer_cb, cpu);
    cpu->gt_timer[GTIMER_VIRT] = timer_new(QEMU_CLOCK_VIRTUAL, GTIMER_SCALE,
                                                arm_gt_vtimer_cb, cpu);
    cpu->gt_timer[GTIMER_HYP] = timer_new(QEMU_CLOCK_VIRTUAL, GTIMER_SCALE,
                                                arm_gt_htimer_cb, cpu);
    cpu->gt_timer[GTIMER_SEC] = timer_new(QEMU_CLOCK_VIRTUAL, GTIMER_SCALE,
                                                arm_gt_stimer_cb, cpu);
    qdev_init_gpio_out(DEVICE(cpu), cpu->gt_timer_outputs,
                       ARRAY_SIZE(cpu->gt_timer_outputs));

    qdev_init_gpio_out_named(DEVICE(cpu), &cpu->wfi, "wfi", 1);
#endif

    /* DTB consumers generally don't in fact care what the 'compatible'
     * string is, so always provide some string and trust that a hypothetical
     * picky DTB consumer will also provide a helpful error message.
     */
    cpu->dtb_compatible = "qemu,unknown";
    cpu->psci_version = 1; /* By default assume PSCI v0.1 */
    cpu->kvm_target = QEMU_KVM_ARM_TARGET_NONE;

    if (tcg_enabled()) {
        cpu->psci_version = 2; /* TCG implements PSCI 0.2 */
        if (!inited) {
            inited = true;
            arm_translate_init();
        }
    }

#ifndef CONFIG_USER_ONLY
    object_property_add(obj, "mr-secure", "link<" TYPE_MEMORY_REGION ">",
                        NULL, /* FIXME: Implement the getter */
                        arm_cpu_set_mr_secure,
                        NULL, /* FIXME: Implement the cleanup */
                        NULL, &error_abort);

    object_property_add_link(obj, "memattr_ns", TYPE_MEMORY_TRANSACTION_ATTR,
                             (Object **)&cpu->env.memattr_ns,
                             qdev_prop_allow_set_link_before_realize,
                             OBJ_PROP_LINK_UNREF_ON_RELEASE,
                             &error_abort);

    object_property_add_link(obj, "memattr_s", TYPE_MEMORY_TRANSACTION_ATTR,
                             (Object **)&cpu->env.memattr_s,
                             qdev_prop_allow_set_link_before_realize,
                             OBJ_PROP_LINK_UNREF_ON_RELEASE,
                             &error_abort);
#endif
}

static Property arm_cpu_reset_cbar_property =
            DEFINE_PROP_UINT64("reset-cbar", ARMCPU, reset_cbar, 0);

static Property arm_cpu_reset_hivecs_property =
            DEFINE_PROP_BOOL("reset-hivecs", ARMCPU, reset_hivecs, false);

static Property arm_cpu_has_el3_property =
            DEFINE_PROP_BOOL("has_el3", ARMCPU, has_el3, true);

<<<<<<< HEAD
=======
/* use property name "pmu" to match other archs and virt tools */
static Property arm_cpu_has_pmu_property =
            DEFINE_PROP_BOOL("pmu", ARMCPU, has_pmu, true);

>>>>>>> 7124ccf8
static Property arm_cpu_has_mpu_property =
            DEFINE_PROP_BOOL("has-mpu", ARMCPU, has_mpu, true);

static Property arm_cpu_pmsav7_dregion_property =
            DEFINE_PROP_UINT32("pmsav7-dregion", ARMCPU, pmsav7_dregion, 16);

<<<<<<< HEAD
static void arm_cpu_get_rvbar(Object *obj, Visitor *v,
                              const char *name, void *opaque,
                              Error **errp)
{
    ARMCPU *cpu = ARM_CPU(obj);
    Error *local_err = NULL;

    visit_type_uint64(v, name, &cpu->rvbar, &local_err);
    if (local_err) {
        error_propagate(errp, local_err);
    }
}

static void arm_cpu_set_rvbar(Object *obj, Visitor *v,
                              const char *name, void *opaque,
                              Error **errp)
{
    ARMCPU *cpu = ARM_CPU(obj);
    Error *local_err = NULL;

    visit_type_uint64(v, name, &cpu->rvbar, &local_err);
    if (local_err) {
        error_propagate(errp, local_err);
    }
}

=======
>>>>>>> 7124ccf8
static void arm_cpu_post_init(Object *obj)
{
    ARMCPU *cpu = ARM_CPU(obj);

    if (arm_feature(&cpu->env, ARM_FEATURE_CBAR) ||
        arm_feature(&cpu->env, ARM_FEATURE_CBAR_RO)) {
        qdev_property_add_static(DEVICE(obj), &arm_cpu_reset_cbar_property,
                                 &error_abort);
    }

    if (!arm_feature(&cpu->env, ARM_FEATURE_M)) {
        qdev_property_add_static(DEVICE(obj), &arm_cpu_reset_hivecs_property,
                                 &error_abort);
    }

    if (arm_feature(&cpu->env, ARM_FEATURE_AARCH64)) {
        object_property_add(obj, "rvbar", "uint64",
                            arm_cpu_get_rvbar,
                            arm_cpu_set_rvbar,
                            NULL, NULL, &error_abort);
    }

    if (arm_feature(&cpu->env, ARM_FEATURE_EL3)) {
        /* Add the has_el3 state CPU property only if EL3 is allowed.  This will
         * prevent "has_el3" from existing on CPUs which cannot support EL3.
         */
        qdev_property_add_static(DEVICE(obj), &arm_cpu_has_el3_property,
                                 &error_abort);

#ifndef CONFIG_USER_ONLY
        object_property_add_link(obj, "secure-memory",
                                 TYPE_MEMORY_REGION,
                                 (Object **)&cpu->secure_memory,
                                 qdev_prop_allow_set_link_before_realize,
                                 OBJ_PROP_LINK_UNREF_ON_RELEASE,
                                 &error_abort);
#endif
    }

<<<<<<< HEAD
=======
    if (arm_feature(&cpu->env, ARM_FEATURE_PMU)) {
        qdev_property_add_static(DEVICE(obj), &arm_cpu_has_pmu_property,
                                 &error_abort);
    }

>>>>>>> 7124ccf8
    if (arm_feature(&cpu->env, ARM_FEATURE_MPU)) {
        qdev_property_add_static(DEVICE(obj), &arm_cpu_has_mpu_property,
                                 &error_abort);
        if (arm_feature(&cpu->env, ARM_FEATURE_V7)) {
            qdev_property_add_static(DEVICE(obj),
                                     &arm_cpu_pmsav7_dregion_property,
                                     &error_abort);
        }
    }

}

static void arm_cpu_finalizefn(Object *obj)
{
    ARMCPU *cpu = ARM_CPU(obj);
    g_hash_table_destroy(cpu->cp_regs);
}

static void arm_cpu_realizefn(DeviceState *dev, Error **errp)
{
    CPUState *cs = CPU(dev);
    ARMCPU *cpu = ARM_CPU(dev);
    ARMCPUClass *acc = ARM_CPU_GET_CLASS(dev);
    CPUARMState *env = &cpu->env;
    int pagebits;
    Error *local_err = NULL;

    cpu_exec_realizefn(cs, &local_err);
    if (local_err != NULL) {
        error_propagate(errp, local_err);
        return;
    }

    /* Use the default AS as the NS one.  */
    cpu->as_ns = cs->as;
    if (!cpu->as_secure) {
        cpu->as_secure = cs->as;
    }

    /* Some features automatically imply others: */
    if (arm_feature(env, ARM_FEATURE_V8)) {
        set_feature(env, ARM_FEATURE_V7);
        set_feature(env, ARM_FEATURE_ARM_DIV);
        set_feature(env, ARM_FEATURE_LPAE);
    }
    if (arm_feature(env, ARM_FEATURE_V7)) {
        set_feature(env, ARM_FEATURE_VAPA);
        set_feature(env, ARM_FEATURE_THUMB2);
        set_feature(env, ARM_FEATURE_MPIDR);
        if (!arm_feature(env, ARM_FEATURE_M)) {
            set_feature(env, ARM_FEATURE_V6K);
        } else {
            set_feature(env, ARM_FEATURE_V6);
        }
    }
    if (arm_feature(env, ARM_FEATURE_V6K)) {
        set_feature(env, ARM_FEATURE_V6);
        set_feature(env, ARM_FEATURE_MVFR);
    }
    if (arm_feature(env, ARM_FEATURE_V6)) {
        set_feature(env, ARM_FEATURE_V5);
        if (!arm_feature(env, ARM_FEATURE_M)) {
            set_feature(env, ARM_FEATURE_AUXCR);
        }
    }
    if (arm_feature(env, ARM_FEATURE_V5)) {
        set_feature(env, ARM_FEATURE_V4T);
    }
    if (arm_feature(env, ARM_FEATURE_M)) {
        set_feature(env, ARM_FEATURE_THUMB_DIV);
    }
    if (arm_feature(env, ARM_FEATURE_ARM_DIV)) {
        set_feature(env, ARM_FEATURE_THUMB_DIV);
    }
    if (arm_feature(env, ARM_FEATURE_VFP4)) {
        set_feature(env, ARM_FEATURE_VFP3);
        set_feature(env, ARM_FEATURE_VFP_FP16);
    }
    if (arm_feature(env, ARM_FEATURE_VFP3)) {
        set_feature(env, ARM_FEATURE_VFP);
    }
    if (arm_feature(env, ARM_FEATURE_LPAE)) {
        set_feature(env, ARM_FEATURE_V7MP);
        set_feature(env, ARM_FEATURE_PXN);
    }
    if (arm_feature(env, ARM_FEATURE_CBAR_RO)) {
        set_feature(env, ARM_FEATURE_CBAR);
    }
    if (arm_feature(env, ARM_FEATURE_THUMB2) &&
        !arm_feature(env, ARM_FEATURE_M)) {
        set_feature(env, ARM_FEATURE_THUMB_DSP);
    }
<<<<<<< HEAD
=======

    if (arm_feature(env, ARM_FEATURE_V7) &&
        !arm_feature(env, ARM_FEATURE_M) &&
        !arm_feature(env, ARM_FEATURE_MPU)) {
        /* v7VMSA drops support for the old ARMv5 tiny pages, so we
         * can use 4K pages.
         */
        pagebits = 12;
    } else {
        /* For CPUs which might have tiny 1K pages, or which have an
         * MPU and might have small region sizes, stick with 1K pages.
         */
        pagebits = 10;
    }
    if (!set_preferred_target_page_bits(pagebits)) {
        /* This can only ever happen for hotplugging a CPU, or if
         * the board code incorrectly creates a CPU which it has
         * promised via minimum_page_size that it will not.
         */
        error_setg(errp, "This CPU requires a smaller page size than the "
                   "system is using");
        return;
    }

    /* This cpu-id-to-MPIDR affinity is used only for TCG; KVM will override it.
     * We don't support setting cluster ID ([16..23]) (known as Aff2
     * in later ARM ARM versions), or any of the higher affinity level fields,
     * so these bits always RAZ.
     */
    if (cpu->mp_affinity == ARM64_AFFINITY_INVALID) {
        uint32_t Aff1 = cs->cpu_index / ARM_DEFAULT_CPUS_PER_CLUSTER;
        uint32_t Aff0 = cs->cpu_index % ARM_DEFAULT_CPUS_PER_CLUSTER;
        cpu->mp_affinity = (Aff1 << ARM_AFF1_SHIFT) | Aff0;
    }
>>>>>>> 7124ccf8

    if (cpu->reset_hivecs) {
            cpu->reset_sctlr |= (1 << 13);
    }

    if (!cpu->has_el3) {
        /* If the has_el3 CPU property is disabled then we need to disable the
         * feature.
         */
        unset_feature(env, ARM_FEATURE_EL3);

        /* Disable the security extension feature bits in the processor feature
         * registers as well. These are id_pfr1[7:4] and id_aa64pfr0[15:12].
         */
        cpu->id_pfr1 &= ~0xf0;
        cpu->id_aa64pfr0 &= ~0xf000;
    }

<<<<<<< HEAD
=======
    if (!cpu->has_pmu || !kvm_enabled()) {
        cpu->has_pmu = false;
        unset_feature(env, ARM_FEATURE_PMU);
    }

>>>>>>> 7124ccf8
    if (!arm_feature(env, ARM_FEATURE_EL2)) {
        /* Disable the hypervisor feature bits in the processor feature
         * registers if we don't have EL2. These are id_pfr1[15:12] and
         * id_aa64pfr0_el1[11:8].
         */
        cpu->id_aa64pfr0 &= ~0xf00;
        cpu->id_pfr1 &= ~0xf000;
    }

    if (!cpu->has_mpu) {
        unset_feature(env, ARM_FEATURE_MPU);
    }

    if (arm_feature(env, ARM_FEATURE_MPU) &&
        arm_feature(env, ARM_FEATURE_V7)) {
        uint32_t nr = cpu->pmsav7_dregion;

        if (nr > 0xff) {
            error_setg(errp, "PMSAv7 MPU #regions invalid %" PRIu32, nr);
            return;
        }

        if (nr) {
            env->pmsav7.drbar = g_new0(uint32_t, nr);
            env->pmsav7.drsr = g_new0(uint32_t, nr);
            env->pmsav7.dracr = g_new0(uint32_t, nr);
        }
    }

    register_cp_regs_for_features(cpu);
    arm_cpu_register_gdb_regs_for_features(cpu);

    init_cpreg_list(cpu);

#ifndef CONFIG_USER_ONLY
<<<<<<< HEAD
/* Xilinx: We always want to ensure that two address spaces are created
 *         because we allow the secure bit to be overwritten from the outside
 *         and in future this could be run time configurable.
 */
#define CPU_NO_EL3_SEC_ENABLE 1
    if (cpu->has_el3 || CPU_NO_EL3_SEC_ENABLE) {
=======
    if (cpu->has_el3) {
>>>>>>> 7124ccf8
        cs->num_ases = 2;
    } else {
        cs->num_ases = 1;
    }

<<<<<<< HEAD
    if (cpu->has_el3 || CPU_NO_EL3_SEC_ENABLE) {
=======
    if (cpu->has_el3) {
>>>>>>> 7124ccf8
        AddressSpace *as;

        if (!cpu->secure_memory) {
            cpu->secure_memory = cs->memory;
        }
        as = address_space_init_shareable(cpu->secure_memory,
                                          "cpu-secure-memory");
        cpu_address_space_init(cs, as, ARMASIdx_S);
    }
    cpu_address_space_init(cs,
                           address_space_init_shareable(cs->memory,
                                                        "cpu-memory"),
                           ARMASIdx_NS);
#endif

    qemu_init_vcpu(cs);
    cpu_reset(cs);

    acc->parent_realize(dev, errp);
}

static ObjectClass *arm_cpu_class_by_name(const char *cpu_model)
{
    ObjectClass *oc;
    char *typename;
    char **cpuname;

    if (!cpu_model) {
        return NULL;
    }

    cpuname = g_strsplit(cpu_model, ",", 1);
    typename = g_strdup_printf("%s-" TYPE_ARM_CPU, cpuname[0]);
    oc = object_class_by_name(typename);
    g_strfreev(cpuname);
    g_free(typename);
    if (!oc || !object_class_dynamic_cast(oc, TYPE_ARM_CPU) ||
        object_class_is_abstract(oc)) {
        return NULL;
    }
    return oc;
}

/* CPU models. These are not needed for the AArch64 linux-user build. */
#if !defined(CONFIG_USER_ONLY) || !defined(TARGET_AARCH64)

static void arm926_initfn(Object *obj)
{
    ARMCPU *cpu = ARM_CPU(obj);

    cpu->dtb_compatible = "arm,arm926";
    set_feature(&cpu->env, ARM_FEATURE_V5);
    set_feature(&cpu->env, ARM_FEATURE_VFP);
    set_feature(&cpu->env, ARM_FEATURE_DUMMY_C15_REGS);
    set_feature(&cpu->env, ARM_FEATURE_CACHE_TEST_CLEAN);
    cpu->midr = 0x41069265;
    cpu->reset_fpsid = 0x41011090;
    cpu->ctr = 0x1dd20d2;
    cpu->reset_sctlr = 0x00090078;
}

static void arm946_initfn(Object *obj)
{
    ARMCPU *cpu = ARM_CPU(obj);

    cpu->dtb_compatible = "arm,arm946";
    set_feature(&cpu->env, ARM_FEATURE_V5);
    set_feature(&cpu->env, ARM_FEATURE_MPU);
    set_feature(&cpu->env, ARM_FEATURE_DUMMY_C15_REGS);
    cpu->midr = 0x41059461;
    cpu->ctr = 0x0f004006;
    cpu->reset_sctlr = 0x00000078;
}

static void arm1026_initfn(Object *obj)
{
    ARMCPU *cpu = ARM_CPU(obj);

    cpu->dtb_compatible = "arm,arm1026";
    set_feature(&cpu->env, ARM_FEATURE_V5);
    set_feature(&cpu->env, ARM_FEATURE_VFP);
    set_feature(&cpu->env, ARM_FEATURE_AUXCR);
    set_feature(&cpu->env, ARM_FEATURE_DUMMY_C15_REGS);
    set_feature(&cpu->env, ARM_FEATURE_CACHE_TEST_CLEAN);
    cpu->midr = 0x4106a262;
    cpu->reset_fpsid = 0x410110a0;
    cpu->ctr = 0x1dd20d2;
    cpu->reset_sctlr = 0x00090078;
    cpu->reset_auxcr = 1;
    {
        /* The 1026 had an IFAR at c6,c0,0,1 rather than the ARMv6 c6,c0,0,2 */
        ARMCPRegInfo ifar = {
            .name = "IFAR", .cp = 15, .crn = 6, .crm = 0, .opc1 = 0, .opc2 = 1,
            .access = PL1_RW,
            .fieldoffset = offsetof(CPUARMState, cp15.ifar_ns),
            .resetvalue = 0
        };
        define_one_arm_cp_reg(cpu, &ifar);
    }
}

static void arm1136_r2_initfn(Object *obj)
{
    ARMCPU *cpu = ARM_CPU(obj);
    /* What qemu calls "arm1136_r2" is actually the 1136 r0p2, ie an
     * older core than plain "arm1136". In particular this does not
     * have the v6K features.
     * These ID register values are correct for 1136 but may be wrong
     * for 1136_r2 (in particular r0p2 does not actually implement most
     * of the ID registers).
     */

    cpu->dtb_compatible = "arm,arm1136";
    set_feature(&cpu->env, ARM_FEATURE_V6);
    set_feature(&cpu->env, ARM_FEATURE_VFP);
    set_feature(&cpu->env, ARM_FEATURE_DUMMY_C15_REGS);
    set_feature(&cpu->env, ARM_FEATURE_CACHE_DIRTY_REG);
    set_feature(&cpu->env, ARM_FEATURE_CACHE_BLOCK_OPS);
    cpu->midr = 0x4107b362;
    cpu->reset_fpsid = 0x410120b4;
    cpu->mvfr0 = 0x11111111;
    cpu->mvfr1 = 0x00000000;
    cpu->ctr = 0x1dd20d2;
    cpu->reset_sctlr = 0x00050078;
    cpu->id_pfr0 = 0x111;
    cpu->id_pfr1 = 0x1;
    cpu->id_dfr0 = 0x2;
    cpu->id_afr0 = 0x3;
    cpu->id_mmfr0 = 0x01130003;
    cpu->id_mmfr1 = 0x10030302;
    cpu->id_mmfr2 = 0x01222110;
    cpu->id_isar0 = 0x00140011;
    cpu->id_isar1 = 0x12002111;
    cpu->id_isar2 = 0x11231111;
    cpu->id_isar3 = 0x01102131;
    cpu->id_isar4 = 0x141;
    cpu->reset_auxcr = 7;
}

static void arm1136_initfn(Object *obj)
{
    ARMCPU *cpu = ARM_CPU(obj);

    cpu->dtb_compatible = "arm,arm1136";
    set_feature(&cpu->env, ARM_FEATURE_V6K);
    set_feature(&cpu->env, ARM_FEATURE_V6);
    set_feature(&cpu->env, ARM_FEATURE_VFP);
    set_feature(&cpu->env, ARM_FEATURE_DUMMY_C15_REGS);
    set_feature(&cpu->env, ARM_FEATURE_CACHE_DIRTY_REG);
    set_feature(&cpu->env, ARM_FEATURE_CACHE_BLOCK_OPS);
    cpu->midr = 0x4117b363;
    cpu->reset_fpsid = 0x410120b4;
    cpu->mvfr0 = 0x11111111;
    cpu->mvfr1 = 0x00000000;
    cpu->ctr = 0x1dd20d2;
    cpu->reset_sctlr = 0x00050078;
    cpu->id_pfr0 = 0x111;
    cpu->id_pfr1 = 0x1;
    cpu->id_dfr0 = 0x2;
    cpu->id_afr0 = 0x3;
    cpu->id_mmfr0 = 0x01130003;
    cpu->id_mmfr1 = 0x10030302;
    cpu->id_mmfr2 = 0x01222110;
    cpu->id_isar0 = 0x00140011;
    cpu->id_isar1 = 0x12002111;
    cpu->id_isar2 = 0x11231111;
    cpu->id_isar3 = 0x01102131;
    cpu->id_isar4 = 0x141;
    cpu->reset_auxcr = 7;
}

static void arm1176_initfn(Object *obj)
{
    ARMCPU *cpu = ARM_CPU(obj);

    cpu->dtb_compatible = "arm,arm1176";
    set_feature(&cpu->env, ARM_FEATURE_V6K);
    set_feature(&cpu->env, ARM_FEATURE_VFP);
    set_feature(&cpu->env, ARM_FEATURE_VAPA);
    set_feature(&cpu->env, ARM_FEATURE_DUMMY_C15_REGS);
    set_feature(&cpu->env, ARM_FEATURE_CACHE_DIRTY_REG);
    set_feature(&cpu->env, ARM_FEATURE_CACHE_BLOCK_OPS);
    set_feature(&cpu->env, ARM_FEATURE_EL3);
    cpu->midr = 0x410fb767;
    cpu->reset_fpsid = 0x410120b5;
    cpu->mvfr0 = 0x11111111;
    cpu->mvfr1 = 0x00000000;
    cpu->ctr = 0x1dd20d2;
    cpu->reset_sctlr = 0x00050078;
    cpu->id_pfr0 = 0x111;
    cpu->id_pfr1 = 0x11;
    cpu->id_dfr0 = 0x33;
    cpu->id_afr0 = 0;
    cpu->id_mmfr0 = 0x01130003;
    cpu->id_mmfr1 = 0x10030302;
    cpu->id_mmfr2 = 0x01222100;
    cpu->id_isar0 = 0x0140011;
    cpu->id_isar1 = 0x12002111;
    cpu->id_isar2 = 0x11231121;
    cpu->id_isar3 = 0x01102131;
    cpu->id_isar4 = 0x01141;
    cpu->reset_auxcr = 7;
}

static void arm11mpcore_initfn(Object *obj)
{
    ARMCPU *cpu = ARM_CPU(obj);

    cpu->dtb_compatible = "arm,arm11mpcore";
    set_feature(&cpu->env, ARM_FEATURE_V6K);
    set_feature(&cpu->env, ARM_FEATURE_VFP);
    set_feature(&cpu->env, ARM_FEATURE_VAPA);
    set_feature(&cpu->env, ARM_FEATURE_MPIDR);
    set_feature(&cpu->env, ARM_FEATURE_DUMMY_C15_REGS);
    cpu->midr = 0x410fb022;
    cpu->reset_fpsid = 0x410120b4;
    cpu->mvfr0 = 0x11111111;
    cpu->mvfr1 = 0x00000000;
    cpu->ctr = 0x1d192992; /* 32K icache 32K dcache */
    cpu->id_pfr0 = 0x111;
    cpu->id_pfr1 = 0x1;
    cpu->id_dfr0 = 0;
    cpu->id_afr0 = 0x2;
    cpu->id_mmfr0 = 0x01100103;
    cpu->id_mmfr1 = 0x10020302;
    cpu->id_mmfr2 = 0x01222000;
    cpu->id_isar0 = 0x00100011;
    cpu->id_isar1 = 0x12002111;
    cpu->id_isar2 = 0x11221011;
    cpu->id_isar3 = 0x01102131;
    cpu->id_isar4 = 0x141;
    cpu->reset_auxcr = 1;
}

static void cortex_m3_initfn(Object *obj)
{
    ARMCPU *cpu = ARM_CPU(obj);
    set_feature(&cpu->env, ARM_FEATURE_V7);
    set_feature(&cpu->env, ARM_FEATURE_M);
    cpu->midr = 0x410fc231;
}

static void cortex_m4_initfn(Object *obj)
{
    ARMCPU *cpu = ARM_CPU(obj);

    set_feature(&cpu->env, ARM_FEATURE_V7);
    set_feature(&cpu->env, ARM_FEATURE_M);
    set_feature(&cpu->env, ARM_FEATURE_THUMB_DSP);
    cpu->midr = 0x410fc240; /* r0p0 */
}
static void arm_v7m_class_init(ObjectClass *oc, void *data)
{
    CPUClass *cc = CPU_CLASS(oc);

#ifndef CONFIG_USER_ONLY
    cc->do_interrupt = arm_v7m_cpu_do_interrupt;
#endif

    cc->cpu_exec_interrupt = arm_v7m_cpu_exec_interrupt;
}

static const ARMCPRegInfo cortexr5_cp_reginfo[] = {
    /* Dummy the TCM region regs for the moment */
    { .name = "ATCM", .cp = 15, .opc1 = 0, .crn = 9, .crm = 1, .opc2 = 0,
      .access = PL1_RW, .type = ARM_CP_CONST },
    { .name = "BTCM", .cp = 15, .opc1 = 0, .crn = 9, .crm = 1, .opc2 = 1,
      .access = PL1_RW, .type = ARM_CP_CONST },
<<<<<<< HEAD
    { .name = "DCIALLU", .cp = 15, .crn = 15, .crm = 5, .opc1 = 0, .opc2 = 0,
      .access = PL1_RW, .type = ARM_CP_NOP },
    REGINFO_SENTINEL
};

static void cortex_r4_initfn(Object *obj)
{
    ARMCPU *cpu = ARM_CPU(obj);
    set_feature(&cpu->env, ARM_FEATURE_V7);
    set_feature(&cpu->env, ARM_FEATURE_THUMB_DIV);
    set_feature(&cpu->env, ARM_FEATURE_MPU);
    cpu->midr = 0x411FC144; /* r1p4 */
    cpu->id_pfr0 = 0x0131;
    cpu->id_pfr1 = 0x001;
    cpu->id_dfr0 = 0x010400;
    cpu->id_afr0 = 0x0;
    cpu->id_mmfr0 = 0x0210030;
    cpu->id_mmfr1 = 0x00000000;
    cpu->id_mmfr2 = 0x01200000;
    cpu->id_mmfr3 = 0x0211;
    cpu->id_isar0 = 0x1101111;
    cpu->id_isar1 = 0x13112111;
    cpu->id_isar2 = 0x21232131;
    cpu->id_isar3 = 0x01112131;
    cpu->id_isar4 = 0x0010142;
    cpu->id_isar5 = 0x0;
    cpu->mp_is_up = true;
}

=======
    REGINFO_SENTINEL
};

>>>>>>> 7124ccf8
static void cortex_r5_initfn(Object *obj)
{
    ARMCPU *cpu = ARM_CPU(obj);

<<<<<<< HEAD
    cpu->dtb_compatible = "arm,cortex-r5";
=======
>>>>>>> 7124ccf8
    set_feature(&cpu->env, ARM_FEATURE_V7);
    set_feature(&cpu->env, ARM_FEATURE_THUMB_DIV);
    set_feature(&cpu->env, ARM_FEATURE_ARM_DIV);
    set_feature(&cpu->env, ARM_FEATURE_V7MP);
    set_feature(&cpu->env, ARM_FEATURE_MPU);
    cpu->midr = 0x411fc153; /* r1p3 */
    cpu->id_pfr0 = 0x0131;
    cpu->id_pfr1 = 0x001;
    cpu->id_dfr0 = 0x010400;
    cpu->id_afr0 = 0x0;
    cpu->id_mmfr0 = 0x0210030;
    cpu->id_mmfr1 = 0x00000000;
    cpu->id_mmfr2 = 0x01200000;
    cpu->id_mmfr3 = 0x0211;
    cpu->id_isar0 = 0x2101111;
    cpu->id_isar1 = 0x13112111;
    cpu->id_isar2 = 0x21232141;
    cpu->id_isar3 = 0x01112131;
    cpu->id_isar4 = 0x0010142;
    cpu->id_isar5 = 0x0;
    cpu->mp_is_up = true;
    define_arm_cp_regs(cpu, cortexr5_cp_reginfo);
}

<<<<<<< HEAD
static void cortex_r5f_initfn(Object *obj)
{
    ARMCPU *cpu = ARM_CPU(obj);

    cortex_r5_initfn(obj);
    set_feature(&cpu->env, ARM_FEATURE_VFP3);
}

=======
>>>>>>> 7124ccf8
static const ARMCPRegInfo cortexa8_cp_reginfo[] = {
    { .name = "L2LOCKDOWN", .cp = 15, .crn = 9, .crm = 0, .opc1 = 1, .opc2 = 0,
      .access = PL1_RW, .type = ARM_CP_CONST, .resetvalue = 0 },
    { .name = "L2AUXCR", .cp = 15, .crn = 9, .crm = 0, .opc1 = 1, .opc2 = 2,
      .access = PL1_RW, .type = ARM_CP_CONST, .resetvalue = 0 },
    REGINFO_SENTINEL
};

static void cortex_a8_initfn(Object *obj)
{
    ARMCPU *cpu = ARM_CPU(obj);

    cpu->dtb_compatible = "arm,cortex-a8";
    set_feature(&cpu->env, ARM_FEATURE_V7);
    set_feature(&cpu->env, ARM_FEATURE_VFP3);
    set_feature(&cpu->env, ARM_FEATURE_NEON);
    set_feature(&cpu->env, ARM_FEATURE_THUMB2EE);
    set_feature(&cpu->env, ARM_FEATURE_DUMMY_C15_REGS);
    set_feature(&cpu->env, ARM_FEATURE_EL3);
    cpu->midr = 0x410fc080;
    cpu->reset_fpsid = 0x410330c0;
    cpu->mvfr0 = 0x11110222;
    cpu->mvfr1 = 0x00011100;
    cpu->ctr = 0x82048004;
    cpu->reset_sctlr = 0x00c50078;
    cpu->id_pfr0 = 0x1031;
    cpu->id_pfr1 = 0x11;
    cpu->id_dfr0 = 0x400;
    cpu->id_afr0 = 0;
    cpu->id_mmfr0 = 0x31100003;
    cpu->id_mmfr1 = 0x20000000;
    cpu->id_mmfr2 = 0x01202000;
    cpu->id_mmfr3 = 0x11;
    cpu->id_isar0 = 0x00101111;
    cpu->id_isar1 = 0x12112111;
    cpu->id_isar2 = 0x21232031;
    cpu->id_isar3 = 0x11112131;
    cpu->id_isar4 = 0x00111142;
    cpu->dbgdidr = 0x15141000;
    cpu->clidr = (1 << 27) | (2 << 24) | 3;
    cpu->ccsidr[0] = 0xe007e01a; /* 16k L1 dcache. */
    cpu->ccsidr[1] = 0x2007e01a; /* 16k L1 icache. */
    cpu->ccsidr[2] = 0xf0000000; /* No L2 icache. */
    cpu->reset_auxcr = 2;
    define_arm_cp_regs(cpu, cortexa8_cp_reginfo);
}

static const ARMCPRegInfo cortexa9_cp_reginfo[] = {
    /* power_control should be set to maximum latency. Again,
     * default to 0 and set by private hook
     */
    { .name = "A9_PWRCTL", .cp = 15, .crn = 15, .crm = 0, .opc1 = 0, .opc2 = 0,
      .access = PL1_RW, .resetvalue = 0,
      .fieldoffset = offsetof(CPUARMState, cp15.c15_power_control) },
    { .name = "A9_DIAG", .cp = 15, .crn = 15, .crm = 0, .opc1 = 0, .opc2 = 1,
      .access = PL1_RW, .resetvalue = 0,
      .fieldoffset = offsetof(CPUARMState, cp15.c15_diagnostic) },
    { .name = "A9_PWRDIAG", .cp = 15, .crn = 15, .crm = 0, .opc1 = 0, .opc2 = 2,
      .access = PL1_RW, .resetvalue = 0,
      .fieldoffset = offsetof(CPUARMState, cp15.c15_power_diagnostic) },
    { .name = "NEONBUSY", .cp = 15, .crn = 15, .crm = 1, .opc1 = 0, .opc2 = 0,
      .access = PL1_RW, .resetvalue = 0, .type = ARM_CP_CONST },
    /* TLB lockdown control */
    { .name = "TLB_LOCKR", .cp = 15, .crn = 15, .crm = 4, .opc1 = 5, .opc2 = 2,
      .access = PL1_W, .resetvalue = 0, .type = ARM_CP_NOP },
    { .name = "TLB_LOCKW", .cp = 15, .crn = 15, .crm = 4, .opc1 = 5, .opc2 = 4,
      .access = PL1_W, .resetvalue = 0, .type = ARM_CP_NOP },
    { .name = "TLB_VA", .cp = 15, .crn = 15, .crm = 5, .opc1 = 5, .opc2 = 2,
      .access = PL1_RW, .resetvalue = 0, .type = ARM_CP_CONST },
    { .name = "TLB_PA", .cp = 15, .crn = 15, .crm = 6, .opc1 = 5, .opc2 = 2,
      .access = PL1_RW, .resetvalue = 0, .type = ARM_CP_CONST },
    { .name = "TLB_ATTR", .cp = 15, .crn = 15, .crm = 7, .opc1 = 5, .opc2 = 2,
      .access = PL1_RW, .resetvalue = 0, .type = ARM_CP_CONST },
    REGINFO_SENTINEL
};

static void cortex_a9_initfn(Object *obj)
{
    ARMCPU *cpu = ARM_CPU(obj);

    cpu->dtb_compatible = "arm,cortex-a9";
    set_feature(&cpu->env, ARM_FEATURE_V7);
    set_feature(&cpu->env, ARM_FEATURE_VFP3);
    set_feature(&cpu->env, ARM_FEATURE_VFP_FP16);
    set_feature(&cpu->env, ARM_FEATURE_NEON);
    set_feature(&cpu->env, ARM_FEATURE_THUMB2EE);
    set_feature(&cpu->env, ARM_FEATURE_EL3);
    /* Note that A9 supports the MP extensions even for
     * A9UP and single-core A9MP (which are both different
     * and valid configurations; we don't model A9UP).
     */
    set_feature(&cpu->env, ARM_FEATURE_V7MP);
    set_feature(&cpu->env, ARM_FEATURE_CBAR);
    cpu->midr = 0x410fc090;
    cpu->reset_fpsid = 0x41033090;
    cpu->mvfr0 = 0x11110222;
    cpu->mvfr1 = 0x01111111;
    cpu->ctr = 0x80038003;
    cpu->reset_sctlr = 0x00c50078;
    cpu->id_pfr0 = 0x1031;
    cpu->id_pfr1 = 0x11;
    cpu->id_dfr0 = 0x000;
    cpu->id_afr0 = 0;
    cpu->id_mmfr0 = 0x00100103;
    cpu->id_mmfr1 = 0x20000000;
    cpu->id_mmfr2 = 0x01230000;
    cpu->id_mmfr3 = 0x00002111;
    cpu->id_isar0 = 0x00101111;
    cpu->id_isar1 = 0x13112111;
    cpu->id_isar2 = 0x21232041;
    cpu->id_isar3 = 0x11112131;
    cpu->id_isar4 = 0x00111142;
    cpu->dbgdidr = 0x35141000;
    cpu->clidr = (1 << 27) | (1 << 24) | 3;
    cpu->ccsidr[0] = 0xe00fe019; /* 16k L1 dcache. */
    cpu->ccsidr[1] = 0x200fe019; /* 16k L1 icache. */
    define_arm_cp_regs(cpu, cortexa9_cp_reginfo);
}

#ifndef CONFIG_USER_ONLY
static uint64_t a15_l2ctlr_read(CPUARMState *env, const ARMCPRegInfo *ri)
{
    /* Linux wants the number of processors from here.
     * Might as well set the interrupt-controller bit too.
     */
    return ((smp_cpus - 1) << 24) | (1 << 23);
}
#endif

static const ARMCPRegInfo cortexa15_cp_reginfo[] = {
#ifndef CONFIG_USER_ONLY
    { .name = "L2CTLR", .cp = 15, .crn = 9, .crm = 0, .opc1 = 1, .opc2 = 2,
      .access = PL1_RW, .resetvalue = 0, .readfn = a15_l2ctlr_read,
      .writefn = arm_cp_write_ignore, },
#endif
    { .name = "L2ECTLR", .cp = 15, .crn = 9, .crm = 0, .opc1 = 1, .opc2 = 3,
      .access = PL1_RW, .type = ARM_CP_CONST, .resetvalue = 0 },
    REGINFO_SENTINEL
};

static void cortex_a7_initfn(Object *obj)
{
    ARMCPU *cpu = ARM_CPU(obj);

    cpu->dtb_compatible = "arm,cortex-a7";
    set_feature(&cpu->env, ARM_FEATURE_V7);
    set_feature(&cpu->env, ARM_FEATURE_VFP4);
    set_feature(&cpu->env, ARM_FEATURE_NEON);
    set_feature(&cpu->env, ARM_FEATURE_THUMB2EE);
    set_feature(&cpu->env, ARM_FEATURE_ARM_DIV);
    set_feature(&cpu->env, ARM_FEATURE_GENERIC_TIMER);
    set_feature(&cpu->env, ARM_FEATURE_DUMMY_C15_REGS);
    set_feature(&cpu->env, ARM_FEATURE_CBAR_RO);
    set_feature(&cpu->env, ARM_FEATURE_LPAE);
    set_feature(&cpu->env, ARM_FEATURE_EL3);
    cpu->kvm_target = QEMU_KVM_ARM_TARGET_CORTEX_A7;
    cpu->midr = 0x410fc075;
    cpu->reset_fpsid = 0x41023075;
    cpu->mvfr0 = 0x10110222;
    cpu->mvfr1 = 0x11111111;
    cpu->ctr = 0x84448003;
    cpu->reset_sctlr = 0x00c50078;
    cpu->id_pfr0 = 0x00001131;
    cpu->id_pfr1 = 0x00011011;
    cpu->id_dfr0 = 0x02010555;
    cpu->pmceid0 = 0x00000000;
    cpu->pmceid1 = 0x00000000;
    cpu->id_afr0 = 0x00000000;
    cpu->id_mmfr0 = 0x10101105;
    cpu->id_mmfr1 = 0x40000000;
    cpu->id_mmfr2 = 0x01240000;
    cpu->id_mmfr3 = 0x02102211;
    cpu->id_isar0 = 0x01101110;
    cpu->id_isar1 = 0x13112111;
    cpu->id_isar2 = 0x21232041;
    cpu->id_isar3 = 0x11112131;
    cpu->id_isar4 = 0x10011142;
    cpu->dbgdidr = 0x3515f005;
    cpu->clidr = 0x0a200023;
    cpu->ccsidr[0] = 0x701fe00a; /* 32K L1 dcache */
    cpu->ccsidr[1] = 0x201fe00a; /* 32K L1 icache */
    cpu->ccsidr[2] = 0x711fe07a; /* 4096K L2 unified cache */
    define_arm_cp_regs(cpu, cortexa15_cp_reginfo); /* Same as A15 */
}

static void cortex_a15_initfn(Object *obj)
{
    ARMCPU *cpu = ARM_CPU(obj);

    cpu->dtb_compatible = "arm,cortex-a15";
    set_feature(&cpu->env, ARM_FEATURE_V7);
    set_feature(&cpu->env, ARM_FEATURE_VFP4);
    set_feature(&cpu->env, ARM_FEATURE_NEON);
    set_feature(&cpu->env, ARM_FEATURE_THUMB2EE);
    set_feature(&cpu->env, ARM_FEATURE_ARM_DIV);
    set_feature(&cpu->env, ARM_FEATURE_GENERIC_TIMER);
    set_feature(&cpu->env, ARM_FEATURE_DUMMY_C15_REGS);
    set_feature(&cpu->env, ARM_FEATURE_CBAR_RO);
    set_feature(&cpu->env, ARM_FEATURE_LPAE);
    set_feature(&cpu->env, ARM_FEATURE_EL3);
    cpu->kvm_target = QEMU_KVM_ARM_TARGET_CORTEX_A15;
    cpu->midr = 0x412fc0f1;
    cpu->reset_fpsid = 0x410430f0;
    cpu->mvfr0 = 0x10110222;
    cpu->mvfr1 = 0x11111111;
    cpu->ctr = 0x8444c004;
    cpu->reset_sctlr = 0x00c50078;
    cpu->id_pfr0 = 0x00001131;
    cpu->id_pfr1 = 0x00011011;
    cpu->id_dfr0 = 0x02010555;
    cpu->pmceid0 = 0x0000000;
    cpu->pmceid1 = 0x00000000;
    cpu->id_afr0 = 0x00000000;
    cpu->id_mmfr0 = 0x10201105;
    cpu->id_mmfr1 = 0x20000000;
    cpu->id_mmfr2 = 0x01240000;
    cpu->id_mmfr3 = 0x02102211;
    cpu->id_isar0 = 0x02101110;
    cpu->id_isar1 = 0x13112111;
    cpu->id_isar2 = 0x21232041;
    cpu->id_isar3 = 0x11112131;
    cpu->id_isar4 = 0x10011142;
    cpu->dbgdidr = 0x3515f021;
    cpu->clidr = 0x0a200023;
    cpu->ccsidr[0] = 0x701fe00a; /* 32K L1 dcache */
    cpu->ccsidr[1] = 0x201fe00a; /* 32K L1 icache */
    cpu->ccsidr[2] = 0x711fe07a; /* 4096K L2 unified cache */
    define_arm_cp_regs(cpu, cortexa15_cp_reginfo);
}

static void ti925t_initfn(Object *obj)
{
    ARMCPU *cpu = ARM_CPU(obj);
    set_feature(&cpu->env, ARM_FEATURE_V4T);
    set_feature(&cpu->env, ARM_FEATURE_OMAPCP);
    cpu->midr = ARM_CPUID_TI925T;
    cpu->ctr = 0x5109149;
    cpu->reset_sctlr = 0x00000070;
}

static void sa1100_initfn(Object *obj)
{
    ARMCPU *cpu = ARM_CPU(obj);

    cpu->dtb_compatible = "intel,sa1100";
    set_feature(&cpu->env, ARM_FEATURE_STRONGARM);
    set_feature(&cpu->env, ARM_FEATURE_DUMMY_C15_REGS);
    cpu->midr = 0x4401A11B;
    cpu->reset_sctlr = 0x00000070;
}

static void sa1110_initfn(Object *obj)
{
    ARMCPU *cpu = ARM_CPU(obj);
    set_feature(&cpu->env, ARM_FEATURE_STRONGARM);
    set_feature(&cpu->env, ARM_FEATURE_DUMMY_C15_REGS);
    cpu->midr = 0x6901B119;
    cpu->reset_sctlr = 0x00000070;
}

static void pxa250_initfn(Object *obj)
{
    ARMCPU *cpu = ARM_CPU(obj);

    cpu->dtb_compatible = "marvell,xscale";
    set_feature(&cpu->env, ARM_FEATURE_V5);
    set_feature(&cpu->env, ARM_FEATURE_XSCALE);
    cpu->midr = 0x69052100;
    cpu->ctr = 0xd172172;
    cpu->reset_sctlr = 0x00000078;
}

static void pxa255_initfn(Object *obj)
{
    ARMCPU *cpu = ARM_CPU(obj);

    cpu->dtb_compatible = "marvell,xscale";
    set_feature(&cpu->env, ARM_FEATURE_V5);
    set_feature(&cpu->env, ARM_FEATURE_XSCALE);
    cpu->midr = 0x69052d00;
    cpu->ctr = 0xd172172;
    cpu->reset_sctlr = 0x00000078;
}

static void pxa260_initfn(Object *obj)
{
    ARMCPU *cpu = ARM_CPU(obj);

    cpu->dtb_compatible = "marvell,xscale";
    set_feature(&cpu->env, ARM_FEATURE_V5);
    set_feature(&cpu->env, ARM_FEATURE_XSCALE);
    cpu->midr = 0x69052903;
    cpu->ctr = 0xd172172;
    cpu->reset_sctlr = 0x00000078;
}

static void pxa261_initfn(Object *obj)
{
    ARMCPU *cpu = ARM_CPU(obj);

    cpu->dtb_compatible = "marvell,xscale";
    set_feature(&cpu->env, ARM_FEATURE_V5);
    set_feature(&cpu->env, ARM_FEATURE_XSCALE);
    cpu->midr = 0x69052d05;
    cpu->ctr = 0xd172172;
    cpu->reset_sctlr = 0x00000078;
}

static void pxa262_initfn(Object *obj)
{
    ARMCPU *cpu = ARM_CPU(obj);

    cpu->dtb_compatible = "marvell,xscale";
    set_feature(&cpu->env, ARM_FEATURE_V5);
    set_feature(&cpu->env, ARM_FEATURE_XSCALE);
    cpu->midr = 0x69052d06;
    cpu->ctr = 0xd172172;
    cpu->reset_sctlr = 0x00000078;
}

static void pxa270a0_initfn(Object *obj)
{
    ARMCPU *cpu = ARM_CPU(obj);

    cpu->dtb_compatible = "marvell,xscale";
    set_feature(&cpu->env, ARM_FEATURE_V5);
    set_feature(&cpu->env, ARM_FEATURE_XSCALE);
    set_feature(&cpu->env, ARM_FEATURE_IWMMXT);
    cpu->midr = 0x69054110;
    cpu->ctr = 0xd172172;
    cpu->reset_sctlr = 0x00000078;
}

static void pxa270a1_initfn(Object *obj)
{
    ARMCPU *cpu = ARM_CPU(obj);

    cpu->dtb_compatible = "marvell,xscale";
    set_feature(&cpu->env, ARM_FEATURE_V5);
    set_feature(&cpu->env, ARM_FEATURE_XSCALE);
    set_feature(&cpu->env, ARM_FEATURE_IWMMXT);
    cpu->midr = 0x69054111;
    cpu->ctr = 0xd172172;
    cpu->reset_sctlr = 0x00000078;
}

static void pxa270b0_initfn(Object *obj)
{
    ARMCPU *cpu = ARM_CPU(obj);

    cpu->dtb_compatible = "marvell,xscale";
    set_feature(&cpu->env, ARM_FEATURE_V5);
    set_feature(&cpu->env, ARM_FEATURE_XSCALE);
    set_feature(&cpu->env, ARM_FEATURE_IWMMXT);
    cpu->midr = 0x69054112;
    cpu->ctr = 0xd172172;
    cpu->reset_sctlr = 0x00000078;
}

static void pxa270b1_initfn(Object *obj)
{
    ARMCPU *cpu = ARM_CPU(obj);

    cpu->dtb_compatible = "marvell,xscale";
    set_feature(&cpu->env, ARM_FEATURE_V5);
    set_feature(&cpu->env, ARM_FEATURE_XSCALE);
    set_feature(&cpu->env, ARM_FEATURE_IWMMXT);
    cpu->midr = 0x69054113;
    cpu->ctr = 0xd172172;
    cpu->reset_sctlr = 0x00000078;
}

static void pxa270c0_initfn(Object *obj)
{
    ARMCPU *cpu = ARM_CPU(obj);

    cpu->dtb_compatible = "marvell,xscale";
    set_feature(&cpu->env, ARM_FEATURE_V5);
    set_feature(&cpu->env, ARM_FEATURE_XSCALE);
    set_feature(&cpu->env, ARM_FEATURE_IWMMXT);
    cpu->midr = 0x69054114;
    cpu->ctr = 0xd172172;
    cpu->reset_sctlr = 0x00000078;
}

static void pxa270c5_initfn(Object *obj)
{
    ARMCPU *cpu = ARM_CPU(obj);

    cpu->dtb_compatible = "marvell,xscale";
    set_feature(&cpu->env, ARM_FEATURE_V5);
    set_feature(&cpu->env, ARM_FEATURE_XSCALE);
    set_feature(&cpu->env, ARM_FEATURE_IWMMXT);
    cpu->midr = 0x69054117;
    cpu->ctr = 0xd172172;
    cpu->reset_sctlr = 0x00000078;
}

#ifdef CONFIG_USER_ONLY
static void arm_any_initfn(Object *obj)
{
    ARMCPU *cpu = ARM_CPU(obj);
    set_feature(&cpu->env, ARM_FEATURE_V8);
    set_feature(&cpu->env, ARM_FEATURE_VFP4);
    set_feature(&cpu->env, ARM_FEATURE_NEON);
    set_feature(&cpu->env, ARM_FEATURE_THUMB2EE);
    set_feature(&cpu->env, ARM_FEATURE_V8_AES);
    set_feature(&cpu->env, ARM_FEATURE_V8_SHA1);
    set_feature(&cpu->env, ARM_FEATURE_V8_SHA256);
    set_feature(&cpu->env, ARM_FEATURE_V8_PMULL);
    set_feature(&cpu->env, ARM_FEATURE_CRC);
    cpu->midr = 0xffffffff;
}
#endif

#endif /* !defined(CONFIG_USER_ONLY) || !defined(TARGET_AARCH64) */

typedef struct ARMCPUInfo {
    const char *name;
    void (*initfn)(Object *obj);
    void (*class_init)(ObjectClass *oc, void *data);
} ARMCPUInfo;

static const ARMCPUInfo arm_cpus[] = {
#if !defined(CONFIG_USER_ONLY) || !defined(TARGET_AARCH64)
    { .name = "arm926",      .initfn = arm926_initfn },
    { .name = "arm946",      .initfn = arm946_initfn },
    { .name = "arm1026",     .initfn = arm1026_initfn },
    /* What QEMU calls "arm1136-r2" is actually the 1136 r0p2, i.e. an
     * older core than plain "arm1136". In particular this does not
     * have the v6K features.
     */
    { .name = "arm1136-r2",  .initfn = arm1136_r2_initfn },
    { .name = "arm1136",     .initfn = arm1136_initfn },
    { .name = "arm1176",     .initfn = arm1176_initfn },
    { .name = "arm11mpcore", .initfn = arm11mpcore_initfn },
    { .name = "cortex-m3",   .initfn = cortex_m3_initfn,
                             .class_init = arm_v7m_class_init },
    { .name = "cortex-m4",   .initfn = cortex_m4_initfn,
                             .class_init = arm_v7m_class_init },
<<<<<<< HEAD
    { .name = "cortex-r4",   .initfn = cortex_r4_initfn },
    { .name = "cortex-r5",   .initfn = cortex_r5_initfn },
    { .name = "cortex-r5f",  .initfn = cortex_r5f_initfn },
=======
    { .name = "cortex-r5",   .initfn = cortex_r5_initfn },
    { .name = "cortex-a7",   .initfn = cortex_a7_initfn },
>>>>>>> 7124ccf8
    { .name = "cortex-a8",   .initfn = cortex_a8_initfn },
    { .name = "cortex-a9",   .initfn = cortex_a9_initfn },
    { .name = "cortex-a15",  .initfn = cortex_a15_initfn },
    { .name = "ti925t",      .initfn = ti925t_initfn },
    { .name = "sa1100",      .initfn = sa1100_initfn },
    { .name = "sa1110",      .initfn = sa1110_initfn },
    { .name = "pxa250",      .initfn = pxa250_initfn },
    { .name = "pxa255",      .initfn = pxa255_initfn },
    { .name = "pxa260",      .initfn = pxa260_initfn },
    { .name = "pxa261",      .initfn = pxa261_initfn },
    { .name = "pxa262",      .initfn = pxa262_initfn },
    /* "pxa270" is an alias for "pxa270-a0" */
    { .name = "pxa270",      .initfn = pxa270a0_initfn },
    { .name = "pxa270-a0",   .initfn = pxa270a0_initfn },
    { .name = "pxa270-a1",   .initfn = pxa270a1_initfn },
    { .name = "pxa270-b0",   .initfn = pxa270b0_initfn },
    { .name = "pxa270-b1",   .initfn = pxa270b1_initfn },
    { .name = "pxa270-c0",   .initfn = pxa270c0_initfn },
    { .name = "pxa270-c5",   .initfn = pxa270c5_initfn },
#ifdef CONFIG_USER_ONLY
    { .name = "any",         .initfn = arm_any_initfn },
#endif
#endif
    { .name = NULL }
};

static Property arm_cpu_properties[] = {
    DEFINE_PROP_BOOL("start-powered-off", ARMCPU, start_powered_off, false),
    DEFINE_PROP_UINT32("psci-conduit", ARMCPU, psci_conduit, 0),
    DEFINE_PROP_UINT32("midr", ARMCPU, midr, 0),
<<<<<<< HEAD
    // DEFINE_PROP_UINT32("tcmtr", ARMCPU, tcmtr, 0),
    DEFINE_PROP_UINT32("ctr", ARMCPU, ctr, 0),
    DEFINE_PROP_UINT32("clidr", ARMCPU, clidr, 0),
    DEFINE_PROP_UINT32("id_pfr0", ARMCPU, id_pfr0, 0),
    DEFINE_PROP_UINT32("id_pfr1", ARMCPU, id_pfr1, 0),
    DEFINE_PROP_UINT32("ccsidr0", ARMCPU, ccsidr[0], 0),
    DEFINE_PROP_UINT32("ccsidr1", ARMCPU, ccsidr[1], 0),
    DEFINE_PROP_END_OF_LIST()
};

/* Update state of wfi out gpio */
static void update_wfi_out(void *opaque, int level)
{
    ARMCPU *cpu = ARM_CPU(opaque);

    cpu->is_in_wfi = level;
    qemu_set_irq(cpu->wfi, level);
}

static void set_debug_context(CPUState *cs, unsigned int ctx)
{
    ARMCPU *cpu = ARM_CPU(cs);
    switch (ctx) {
    case ARM_DEBUG_CURRENT_EL:
        cpu->env.debug_ctx = DEBUG_CURRENT_EL;
        break;

    case ARM_DEBUG_PHYS:
        cpu->env.debug_ctx = DEBUG_PHYS;
        break;
    }
}

static void arm_cpu_pwr_cntrl(void *opaque, int n, int level)
{
    DeviceClass *dc_parent = DEVICE_CLASS(ARM_CPU_PARENT_CLASS);

    dc_parent->pwr_cntrl(opaque, n, level);
    update_wfi_out(opaque, level);
}

=======
    DEFINE_PROP_UINT64("mp-affinity", ARMCPU,
                        mp_affinity, ARM64_AFFINITY_INVALID),
    DEFINE_PROP_END_OF_LIST()
};

>>>>>>> 7124ccf8
#ifdef CONFIG_USER_ONLY
static int arm_cpu_handle_mmu_fault(CPUState *cs, vaddr address, int rw,
                                    int mmu_idx)
{
    ARMCPU *cpu = ARM_CPU(cs);
    CPUARMState *env = &cpu->env;

    env->exception.vaddress = address;
    if (rw == 2) {
        cs->exception_index = EXCP_PREFETCH_ABORT;
    } else {
        cs->exception_index = EXCP_DATA_ABORT;
    }
    return 1;
}
#endif

static gchar *arm_gdb_arch_name(CPUState *cs)
{
    ARMCPU *cpu = ARM_CPU(cs);
    CPUARMState *env = &cpu->env;

    if (arm_feature(env, ARM_FEATURE_IWMMXT)) {
        return g_strdup("iwmmxt");
    }
    return g_strdup("arm");
}

static void arm_cpu_class_init(ObjectClass *oc, void *data)
{
    ARMCPUClass *acc = ARM_CPU_CLASS(oc);
    CPUClass *cc = CPU_CLASS(acc);
    DeviceClass *dc = DEVICE_CLASS(oc);

    acc->parent_realize = dc->realize;
    dc->realize = arm_cpu_realizefn;
    dc->props = arm_cpu_properties;
    dc->pwr_cntrl = arm_cpu_pwr_cntrl;
    dc->rst_cntrl = cpu_reset_gpio;

    acc->parent_reset = cc->reset;
    cc->reset = arm_cpu_reset;

    cc->class_by_name = arm_cpu_class_by_name;
    cc->has_work = arm_cpu_has_work;
    cc->cpu_exec_interrupt = arm_cpu_exec_interrupt;
    cc->dump_state = arm_cpu_dump_state;
    cc->set_pc = arm_cpu_set_pc;
    cc->get_pc = arm_cpu_get_pc;
    cc->debug_contexts = arm_debug_ctx;
    cc->set_debug_context = set_debug_context;
    cc->gdb_read_register = arm_cpu_gdb_read_register;
    cc->gdb_write_register = arm_cpu_gdb_write_register;
#ifdef CONFIG_USER_ONLY
    cc->handle_mmu_fault = arm_cpu_handle_mmu_fault;
#else
    cc->do_interrupt = arm_cpu_do_interrupt;
    cc->do_unaligned_access = arm_cpu_do_unaligned_access;
    cc->get_phys_page_attrs_debug = arm_cpu_get_phys_page_attrs_debug;
    cc->asidx_from_attrs = arm_asidx_from_attrs;
    cc->vmsd = &vmstate_arm_cpu;
    cc->virtio_is_big_endian = arm_cpu_virtio_is_big_endian;
    cc->write_elf64_note = arm_cpu_write_elf64_note;
    cc->write_elf32_note = arm_cpu_write_elf32_note;
#endif
    cc->gdb_num_core_regs = 32;
    cc->gdb_core_xml_file = "arm-core.xml";
    cc->gdb_arch_name = arm_gdb_arch_name;
    cc->gdb_stop_before_watchpoint = true;
    cc->debug_excp_handler = arm_debug_excp_handler;
    cc->debug_check_watchpoint = arm_debug_check_watchpoint;

    cc->disas_set_info = arm_disas_set_info;
<<<<<<< HEAD

    /*
     * Reason: arm_cpu_initfn() calls cpu_exec_init(), which saves
     * the object in cpus -> dangling pointer after final
     * object_unref().
     *
     * Once this is fixed, the devices that create ARM CPUs should be
     * updated not to set cannot_destroy_with_object_finalize_yet,
     * unless they still screw up something else.
     */
    dc->cannot_destroy_with_object_finalize_yet = true;
=======
>>>>>>> 7124ccf8
}

static void cpu_register(const ARMCPUInfo *info)
{
    TypeInfo type_info = {
        .parent = TYPE_ARM_CPU,
        .instance_size = sizeof(ARMCPU),
        .instance_init = info->initfn,
        .class_size = sizeof(ARMCPUClass),
        .class_init = info->class_init,
    };

    type_info.name = g_strdup_printf("%s-" TYPE_ARM_CPU, info->name);
    type_register(&type_info);
    g_free((void *)type_info.name);
}

static const TypeInfo arm_cpu_type_info = {
    .name = TYPE_ARM_CPU,
    .parent = TYPE_CPU,
    .instance_size = sizeof(ARMCPU),
    .instance_init = arm_cpu_initfn,
    .instance_post_init = arm_cpu_post_init,
    .instance_finalize = arm_cpu_finalizefn,
    .abstract = true,
    .class_size = sizeof(ARMCPUClass),
    .class_init = arm_cpu_class_init,
};

static void arm_cpu_register_types(void)
{
    const ARMCPUInfo *info = arm_cpus;

    type_register_static(&arm_cpu_type_info);

    while (info->name) {
        cpu_register(info);
        info++;
    }
}

type_init(arm_cpu_register_types)

#ifndef CONFIG_USER_ONLY

static int armv8_timer_fdt_init(char *node_path, FDTMachineInfo *fdti,
                                void *priv)
{
    CPUState *cpu;
    bool map_mode = false;
    qemu_irq *sec_irqs = fdt_get_irq(fdti, node_path, 0, &map_mode);
    qemu_irq *ns_irqs = fdt_get_irq(fdti, node_path, 1, &map_mode);
    qemu_irq *v_irqs = fdt_get_irq(fdti, node_path, 2, &map_mode);
    qemu_irq *h_irqs = fdt_get_irq(fdti, node_path, 3, &map_mode);

    assert(!map_mode); /* not supported for PPI */

    for (cpu = first_cpu; cpu; cpu = CPU_NEXT(cpu)) {
        ARMCPU *acpu = ARM_CPU(cpu);

        if (!arm_feature(&acpu->env, ARM_FEATURE_GENERIC_TIMER)) {
            continue;
        }
        assert(*sec_irqs);
        assert(*ns_irqs);
        assert(*v_irqs);
        assert(*h_irqs);
        qdev_connect_gpio_out(DEVICE(acpu), 0, *ns_irqs++);
        qdev_connect_gpio_out(DEVICE(acpu), 1, *v_irqs++);
        qdev_connect_gpio_out(DEVICE(acpu), 2, *h_irqs++);
        qdev_connect_gpio_out(DEVICE(acpu), 3, *sec_irqs++);
    }

    return 0;
}

fdt_register_compatibility_n(armv8_timer_fdt_init,
                             "compatible:arm,armv8-timer", 13);

#endif

static const TypeInfo fdt_qom_aliases [] = {
#if defined(TARGET_AARCH64)
    {   .name = "arm.armv8",                .parent = "cortex-a57-arm-cpu"  },
#endif
    {   .name = "arm.cortex-r5",            .parent = "cortex-r5-arm-cpu"  },
    {   .name = "arm.cortex-r5f",           .parent = "cortex-r5f-arm-cpu"  },
    {   .name = "arm.cortex-a9",            .parent = "cortex-a9-arm-cpu"  },
};

static void fdt_generic_register_types(void)
{
    int i;

    for (i = 0; i < ARRAY_SIZE(fdt_qom_aliases); ++i) {
        type_register_static(&fdt_qom_aliases[i]);
    }
}

type_init(fdt_generic_register_types)<|MERGE_RESOLUTION|>--- conflicted
+++ resolved
@@ -19,10 +19,7 @@
  */
 
 #include "qemu/osdep.h"
-<<<<<<< HEAD
-=======
 #include "qemu/error-report.h"
->>>>>>> 7124ccf8
 #include "qapi/error.h"
 #include "cpu.h"
 #include "internals.h"
@@ -300,10 +297,7 @@
 bool arm_cpu_exec_interrupt(CPUState *cs, int interrupt_request)
 {
     CPUClass *cc = CPU_GET_CLASS(cs);
-<<<<<<< HEAD
     ARMCPU *cpu = ARM_CPU(cs);
-=======
->>>>>>> 7124ccf8
     CPUARMState *env = cs->env_ptr;
     uint32_t cur_el = arm_current_el(env);
     bool secure = arm_is_secure(env);
@@ -311,7 +305,6 @@
     uint32_t excp_idx;
     bool ret = false;
 
-<<<<<<< HEAD
     /* Xilinx: If we get here we want to make sure that we update the WFI
      * status to make sure that the PMU knows we are running again.
      */
@@ -320,9 +313,6 @@
         qemu_set_irq(cpu->wfi, 0);
     }
 
-    if (interrupt_request & CPU_INTERRUPT_FIQ) {
-        excp_idx = EXCP_FIQ;
-=======
     if (interrupt_request & CPU_INTERRUPT_FIQ) {
         excp_idx = EXCP_FIQ;
         target_el = arm_phys_excp_target_el(cs, excp_idx, cur_el, secure);
@@ -335,7 +325,6 @@
     }
     if (interrupt_request & CPU_INTERRUPT_HARD) {
         excp_idx = EXCP_IRQ;
->>>>>>> 7124ccf8
         target_el = arm_phys_excp_target_el(cs, excp_idx, cur_el, secure);
         if (arm_excp_unmasked(cs, excp_idx, target_el)) {
             cs->exception_index = excp_idx;
@@ -344,23 +333,6 @@
             ret = true;
         }
     }
-<<<<<<< HEAD
-    if (interrupt_request & CPU_INTERRUPT_HARD) {
-        excp_idx = EXCP_IRQ;
-        target_el = arm_phys_excp_target_el(cs, excp_idx, cur_el, secure);
-=======
-    if (interrupt_request & CPU_INTERRUPT_VIRQ) {
-        excp_idx = EXCP_VIRQ;
-        target_el = 1;
->>>>>>> 7124ccf8
-        if (arm_excp_unmasked(cs, excp_idx, target_el)) {
-            cs->exception_index = excp_idx;
-            env->exception.target_el = target_el;
-            cc->do_interrupt(cs);
-            ret = true;
-        }
-    }
-<<<<<<< HEAD
     if (interrupt_request & CPU_INTERRUPT_VIRQ) {
         excp_idx = EXCP_VIRQ;
         target_el = 1;
@@ -371,8 +343,6 @@
             ret = true;
         }
     }
-=======
->>>>>>> 7124ccf8
     if (interrupt_request & CPU_INTERRUPT_VFIQ) {
         excp_idx = EXCP_VFIQ;
         target_el = 1;
@@ -496,6 +466,7 @@
 static void arm_cpu_set_ncpuhalt(void *opaque, int irq, int level)
 {
     CPUState *cs = opaque;
+    ARMCPU *cpu = ARM_CPU(cs);
 
     /* FIXME: This code should be active in order to implement the semantic
      * where an already running CPU cannot be halted. This doesn't work though,
@@ -509,6 +480,10 @@
     }
 #endif
     cs->arch_halt_pin = level;
+    /* As we set the powered_off status on CPU reset we need to make sure that
+     * we unset it as well.
+     */
+    cpu->powered_off = level;
     cpu_halt_update(cs);
 }
 
@@ -526,7 +501,6 @@
     env->features &= ~(1ULL << feature);
 }
 
-<<<<<<< HEAD
 #ifndef CONFIG_USER_ONLY
 static void arm_cpu_set_mr_secure(Object *obj, Visitor *v, const char *name,
                                   void *opaque, Error **errp)
@@ -553,8 +527,6 @@
 }
 #endif
 
-=======
->>>>>>> 7124ccf8
 static int
 print_insn_thumb1(bfd_vma pc, disassemble_info *info)
 {
@@ -588,34 +560,15 @@
     }
 }
 
-<<<<<<< HEAD
-#define ARM_CPUS_PER_CLUSTER 4
-
-=======
->>>>>>> 7124ccf8
 static void arm_cpu_initfn(Object *obj)
 {
     CPUState *cs = CPU(obj);
     ARMCPU *cpu = ARM_CPU(obj);
     static bool inited;
-    uint32_t Aff1, Aff0;
 
     cs->env_ptr = &cpu->env;
-<<<<<<< HEAD
-    cpu_exec_init(cs, &error_abort);
-=======
->>>>>>> 7124ccf8
     cpu->cp_regs = g_hash_table_new_full(g_int_hash, g_int_equal,
                                          g_free, g_free);
-
-    /* This cpu-id-to-MPIDR affinity is used only for TCG; KVM will override it.
-     * We don't support setting cluster ID ([16..23]) (known as Aff2
-     * in later ARM ARM versions), or any of the higher affinity level fields,
-     * so these bits always RAZ.
-     */
-    Aff1 = cs->cpu_index / ARM_CPUS_PER_CLUSTER;
-    Aff0 = cs->cpu_index % ARM_CPUS_PER_CLUSTER;
-    cpu->mp_affinity = (Aff1 << ARM_AFF1_SHIFT) | Aff0;
 
 #ifndef CONFIG_USER_ONLY
     /* Our inbound IRQ and FIQ lines */
@@ -688,51 +641,45 @@
 static Property arm_cpu_reset_hivecs_property =
             DEFINE_PROP_BOOL("reset-hivecs", ARMCPU, reset_hivecs, false);
 
+static void arm_cpu_get_rvbar(Object *obj, Visitor *v,
+                              const char *name, void *opaque,
+                              Error **errp)
+{
+    ARMCPU *cpu = ARM_CPU(obj);
+    Error *local_err = NULL;
+
+    visit_type_uint64(v, name, &cpu->rvbar, &local_err);
+    if (local_err) {
+        error_propagate(errp, local_err);
+    }
+}
+
+static void arm_cpu_set_rvbar(Object *obj, Visitor *v,
+                              const char *name, void *opaque,
+                              Error **errp)
+{
+    ARMCPU *cpu = ARM_CPU(obj);
+    Error *local_err = NULL;
+
+    visit_type_uint64(v, name, &cpu->rvbar, &local_err);
+    if (local_err) {
+        error_propagate(errp, local_err);
+    }
+}
+
 static Property arm_cpu_has_el3_property =
             DEFINE_PROP_BOOL("has_el3", ARMCPU, has_el3, true);
 
-<<<<<<< HEAD
-=======
 /* use property name "pmu" to match other archs and virt tools */
 static Property arm_cpu_has_pmu_property =
             DEFINE_PROP_BOOL("pmu", ARMCPU, has_pmu, true);
 
->>>>>>> 7124ccf8
 static Property arm_cpu_has_mpu_property =
             DEFINE_PROP_BOOL("has-mpu", ARMCPU, has_mpu, true);
 
 static Property arm_cpu_pmsav7_dregion_property =
             DEFINE_PROP_UINT32("pmsav7-dregion", ARMCPU, pmsav7_dregion, 16);
 
-<<<<<<< HEAD
-static void arm_cpu_get_rvbar(Object *obj, Visitor *v,
-                              const char *name, void *opaque,
-                              Error **errp)
-{
-    ARMCPU *cpu = ARM_CPU(obj);
-    Error *local_err = NULL;
-
-    visit_type_uint64(v, name, &cpu->rvbar, &local_err);
-    if (local_err) {
-        error_propagate(errp, local_err);
-    }
-}
-
-static void arm_cpu_set_rvbar(Object *obj, Visitor *v,
-                              const char *name, void *opaque,
-                              Error **errp)
-{
-    ARMCPU *cpu = ARM_CPU(obj);
-    Error *local_err = NULL;
-
-    visit_type_uint64(v, name, &cpu->rvbar, &local_err);
-    if (local_err) {
-        error_propagate(errp, local_err);
-    }
-}
-
-=======
->>>>>>> 7124ccf8
 static void arm_cpu_post_init(Object *obj)
 {
     ARMCPU *cpu = ARM_CPU(obj);
@@ -772,14 +719,11 @@
 #endif
     }
 
-<<<<<<< HEAD
-=======
     if (arm_feature(&cpu->env, ARM_FEATURE_PMU)) {
         qdev_property_add_static(DEVICE(obj), &arm_cpu_has_pmu_property,
                                  &error_abort);
     }
 
->>>>>>> 7124ccf8
     if (arm_feature(&cpu->env, ARM_FEATURE_MPU)) {
         qdev_property_add_static(DEVICE(obj), &arm_cpu_has_mpu_property,
                                  &error_abort);
@@ -872,8 +816,6 @@
         !arm_feature(env, ARM_FEATURE_M)) {
         set_feature(env, ARM_FEATURE_THUMB_DSP);
     }
-<<<<<<< HEAD
-=======
 
     if (arm_feature(env, ARM_FEATURE_V7) &&
         !arm_feature(env, ARM_FEATURE_M) &&
@@ -908,7 +850,6 @@
         uint32_t Aff0 = cs->cpu_index % ARM_DEFAULT_CPUS_PER_CLUSTER;
         cpu->mp_affinity = (Aff1 << ARM_AFF1_SHIFT) | Aff0;
     }
->>>>>>> 7124ccf8
 
     if (cpu->reset_hivecs) {
             cpu->reset_sctlr |= (1 << 13);
@@ -927,14 +868,11 @@
         cpu->id_aa64pfr0 &= ~0xf000;
     }
 
-<<<<<<< HEAD
-=======
     if (!cpu->has_pmu || !kvm_enabled()) {
         cpu->has_pmu = false;
         unset_feature(env, ARM_FEATURE_PMU);
     }
 
->>>>>>> 7124ccf8
     if (!arm_feature(env, ARM_FEATURE_EL2)) {
         /* Disable the hypervisor feature bits in the processor feature
          * registers if we don't have EL2. These are id_pfr1[15:12] and
@@ -970,26 +908,18 @@
     init_cpreg_list(cpu);
 
 #ifndef CONFIG_USER_ONLY
-<<<<<<< HEAD
 /* Xilinx: We always want to ensure that two address spaces are created
  *         because we allow the secure bit to be overwritten from the outside
  *         and in future this could be run time configurable.
  */
 #define CPU_NO_EL3_SEC_ENABLE 1
     if (cpu->has_el3 || CPU_NO_EL3_SEC_ENABLE) {
-=======
-    if (cpu->has_el3) {
->>>>>>> 7124ccf8
         cs->num_ases = 2;
     } else {
         cs->num_ases = 1;
     }
 
-<<<<<<< HEAD
     if (cpu->has_el3 || CPU_NO_EL3_SEC_ENABLE) {
-=======
-    if (cpu->has_el3) {
->>>>>>> 7124ccf8
         AddressSpace *as;
 
         if (!cpu->secure_memory) {
@@ -1258,7 +1188,6 @@
       .access = PL1_RW, .type = ARM_CP_CONST },
     { .name = "BTCM", .cp = 15, .opc1 = 0, .crn = 9, .crm = 1, .opc2 = 1,
       .access = PL1_RW, .type = ARM_CP_CONST },
-<<<<<<< HEAD
     { .name = "DCIALLU", .cp = 15, .crn = 15, .crm = 5, .opc1 = 0, .opc2 = 0,
       .access = PL1_RW, .type = ARM_CP_NOP },
     REGINFO_SENTINEL
@@ -1288,19 +1217,10 @@
     cpu->mp_is_up = true;
 }
 
-=======
-    REGINFO_SENTINEL
-};
-
->>>>>>> 7124ccf8
 static void cortex_r5_initfn(Object *obj)
 {
     ARMCPU *cpu = ARM_CPU(obj);
 
-<<<<<<< HEAD
-    cpu->dtb_compatible = "arm,cortex-r5";
-=======
->>>>>>> 7124ccf8
     set_feature(&cpu->env, ARM_FEATURE_V7);
     set_feature(&cpu->env, ARM_FEATURE_THUMB_DIV);
     set_feature(&cpu->env, ARM_FEATURE_ARM_DIV);
@@ -1325,7 +1245,6 @@
     define_arm_cp_regs(cpu, cortexr5_cp_reginfo);
 }
 
-<<<<<<< HEAD
 static void cortex_r5f_initfn(Object *obj)
 {
     ARMCPU *cpu = ARM_CPU(obj);
@@ -1334,8 +1253,6 @@
     set_feature(&cpu->env, ARM_FEATURE_VFP3);
 }
 
-=======
->>>>>>> 7124ccf8
 static const ARMCPRegInfo cortexa8_cp_reginfo[] = {
     { .name = "L2LOCKDOWN", .cp = 15, .crn = 9, .crm = 0, .opc1 = 1, .opc2 = 0,
       .access = PL1_RW, .type = ARM_CP_CONST, .resetvalue = 0 },
@@ -1776,14 +1693,10 @@
                              .class_init = arm_v7m_class_init },
     { .name = "cortex-m4",   .initfn = cortex_m4_initfn,
                              .class_init = arm_v7m_class_init },
-<<<<<<< HEAD
     { .name = "cortex-r4",   .initfn = cortex_r4_initfn },
     { .name = "cortex-r5",   .initfn = cortex_r5_initfn },
     { .name = "cortex-r5f",  .initfn = cortex_r5f_initfn },
-=======
-    { .name = "cortex-r5",   .initfn = cortex_r5_initfn },
     { .name = "cortex-a7",   .initfn = cortex_a7_initfn },
->>>>>>> 7124ccf8
     { .name = "cortex-a8",   .initfn = cortex_a8_initfn },
     { .name = "cortex-a9",   .initfn = cortex_a9_initfn },
     { .name = "cortex-a15",  .initfn = cortex_a15_initfn },
@@ -1814,14 +1727,14 @@
     DEFINE_PROP_BOOL("start-powered-off", ARMCPU, start_powered_off, false),
     DEFINE_PROP_UINT32("psci-conduit", ARMCPU, psci_conduit, 0),
     DEFINE_PROP_UINT32("midr", ARMCPU, midr, 0),
-<<<<<<< HEAD
-    // DEFINE_PROP_UINT32("tcmtr", ARMCPU, tcmtr, 0),
     DEFINE_PROP_UINT32("ctr", ARMCPU, ctr, 0),
     DEFINE_PROP_UINT32("clidr", ARMCPU, clidr, 0),
     DEFINE_PROP_UINT32("id_pfr0", ARMCPU, id_pfr0, 0),
     DEFINE_PROP_UINT32("id_pfr1", ARMCPU, id_pfr1, 0),
     DEFINE_PROP_UINT32("ccsidr0", ARMCPU, ccsidr[0], 0),
     DEFINE_PROP_UINT32("ccsidr1", ARMCPU, ccsidr[1], 0),
+    DEFINE_PROP_UINT64("mp-affinity", ARMCPU,
+                        mp_affinity, ARM64_AFFINITY_INVALID),
     DEFINE_PROP_END_OF_LIST()
 };
 
@@ -1856,13 +1769,6 @@
     update_wfi_out(opaque, level);
 }
 
-=======
-    DEFINE_PROP_UINT64("mp-affinity", ARMCPU,
-                        mp_affinity, ARM64_AFFINITY_INVALID),
-    DEFINE_PROP_END_OF_LIST()
-};
-
->>>>>>> 7124ccf8
 #ifdef CONFIG_USER_ONLY
 static int arm_cpu_handle_mmu_fault(CPUState *cs, vaddr address, int rw,
                                     int mmu_idx)
@@ -1936,20 +1842,6 @@
     cc->debug_check_watchpoint = arm_debug_check_watchpoint;
 
     cc->disas_set_info = arm_disas_set_info;
-<<<<<<< HEAD
-
-    /*
-     * Reason: arm_cpu_initfn() calls cpu_exec_init(), which saves
-     * the object in cpus -> dangling pointer after final
-     * object_unref().
-     *
-     * Once this is fixed, the devices that create ARM CPUs should be
-     * updated not to set cannot_destroy_with_object_finalize_yet,
-     * unless they still screw up something else.
-     */
-    dc->cannot_destroy_with_object_finalize_yet = true;
-=======
->>>>>>> 7124ccf8
 }
 
 static void cpu_register(const ARMCPUInfo *info)
@@ -2032,11 +1924,6 @@
 #endif
 
 static const TypeInfo fdt_qom_aliases [] = {
-#if defined(TARGET_AARCH64)
-    {   .name = "arm.armv8",                .parent = "cortex-a57-arm-cpu"  },
-#endif
-    {   .name = "arm.cortex-r5",            .parent = "cortex-r5-arm-cpu"  },
-    {   .name = "arm.cortex-r5f",           .parent = "cortex-r5f-arm-cpu"  },
     {   .name = "arm.cortex-a9",            .parent = "cortex-a9-arm-cpu"  },
 };
 
