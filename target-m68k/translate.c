--- conflicted
+++ resolved
@@ -79,10 +79,7 @@
     int i;
 
     cpu_env = tcg_global_reg_new_ptr(TCG_AREG0, "env");
-<<<<<<< HEAD
-=======
     tcg_ctx.tcg_env = cpu_env;
->>>>>>> 7124ccf8
 
 #define DEFO32(name, offset) \
     QREG_##name = tcg_global_mem_new_i32(cpu_env, \
@@ -826,12 +823,6 @@
     return NULL_QREG;
 }
 
-<<<<<<< HEAD
-/* This generates a conditional branch, clobbering all temporaries.  */
-static void gen_jmpcc(DisasContext *s, int cond, TCGLabel *l1)
-{
-    TCGv tmp;
-=======
 typedef struct {
     TCGCond tcond;
     bool g1;
@@ -886,7 +877,6 @@
     c->g1 = 1;
     c->g2 = 0;
     c->v2 = tcg_const_i32(0);
->>>>>>> 7124ccf8
 
     switch (cond) {
     case 0: /* T */
@@ -1022,11 +1012,6 @@
 
 static void free_cond(DisasCompare *c)
 {
-<<<<<<< HEAD
-    TCGLabel *l1;
-    int cond;
-    TCGv reg;
-=======
     if (!c->g1) {
         tcg_temp_free(c->v1);
     }
@@ -1034,7 +1019,6 @@
         tcg_temp_free(c->v2);
     }
 }
->>>>>>> 7124ccf8
 
 static void gen_jmpcc(DisasContext *s, int cond, TCGLabel *l1)
 {
@@ -3464,12 +3448,7 @@
 {
     uint16_t insn;
 
-<<<<<<< HEAD
-    insn = cpu_lduw_code(env, s->pc);
-    s->pc += 2;
-=======
     insn = read_im16(env, s);
->>>>>>> 7124ccf8
 
     opcode_table[insn](env, s, insn);
 }
@@ -3512,11 +3491,7 @@
     do {
         pc_offset = dc->pc - pc_start;
         gen_throws_exception = NULL;
-<<<<<<< HEAD
-        tcg_gen_insn_start(dc->pc);
-=======
         tcg_gen_insn_start(dc->pc, dc->cc_op);
->>>>>>> 7124ccf8
         num_insns++;
 
         if (unlikely(cpu_breakpoint_test(cs, dc->pc, BP_ANY))) {
@@ -3612,13 +3587,9 @@
 void restore_state_to_opc(CPUM68KState *env, TranslationBlock *tb,
                           target_ulong *data)
 {
-<<<<<<< HEAD
-    env->pc = data[0];
-=======
     int cc_op = data[1];
     env->pc = data[0];
     if (cc_op != CC_OP_DYNAMIC) {
         env->cc_op = cc_op;
     }
->>>>>>> 7124ccf8
 }