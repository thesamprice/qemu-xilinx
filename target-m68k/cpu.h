--- conflicted
+++ resolved
@@ -30,8 +30,6 @@
 #include "cpu-qom.h"
 #include "fpu/softfloat.h"
 
-<<<<<<< HEAD
-=======
 #define OS_BYTE     0
 #define OS_WORD     1
 #define OS_LONG     2
@@ -40,7 +38,6 @@
 #define OS_EXTENDED 5
 #define OS_PACKED   6
 
->>>>>>> 7124ccf8
 #define MAX_QREGS 32
 
 #define EXCP_ACCESS         2   /* Access (MMU) error.  */
@@ -158,10 +155,6 @@
 void m68k_tcg_init(void);
 void m68k_cpu_init_gdb(M68kCPU *cpu);
 M68kCPU *cpu_m68k_init(const char *cpu_model);
-<<<<<<< HEAD
-int cpu_m68k_exec(CPUState *cpu);
-=======
->>>>>>> 7124ccf8
 /* you can call this signal handler from your SIGBUS and SIGSEGV
    signal handlers to inform the virtual CPU of exceptions. non zero
    is returned if the signal was handled by the virtual CPU.  */
@@ -285,10 +278,6 @@
 
 #define cpu_init(cpu_model) CPU(cpu_m68k_init(cpu_model))
 
-<<<<<<< HEAD
-#define cpu_exec cpu_m68k_exec
-=======
->>>>>>> 7124ccf8
 #define cpu_signal_handler cpu_m68k_signal_handler
 #define cpu_list m68k_cpu_list
 
