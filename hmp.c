/*
 * Human Monitor Interface
 *
 * Copyright IBM, Corp. 2011
 *
 * Authors:
 *  Anthony Liguori   <aliguori@us.ibm.com>
 *
 * This work is licensed under the terms of the GNU GPL, version 2.  See
 * the COPYING file in the top-level directory.
 *
 * Contributions after 2012-01-13 are licensed under the terms of the
 * GNU GPL, version 2 or (at your option) any later version.
 */

#include "qemu/osdep.h"
#include "hmp.h"
#include "net/net.h"
#include "net/eth.h"
#include "sysemu/char.h"
#include "sysemu/block-backend.h"
#include "qemu/option.h"
#include "qemu/timer.h"
#include "qmp-commands.h"
#include "qemu/sockets.h"
#include "monitor/monitor.h"
#include "monitor/qdev.h"
#include "qapi/opts-visitor.h"
#include "qapi/qmp/qerror.h"
#include "qapi/string-output-visitor.h"
#include "qapi/util.h"
#include "qapi-visit.h"
#include "qom/object_interfaces.h"
#include "ui/console.h"
#include "block/qapi.h"
#include "qemu-io.h"
#include "qemu/cutils.h"
<<<<<<< HEAD
=======
#include "qemu/error-report.h"
#include "hw/intc/intc.h"
>>>>>>> 7124ccf8

#ifdef CONFIG_SPICE
#include <spice/enums.h>
#endif

static void hmp_handle_error(Monitor *mon, Error **errp)
{
    assert(errp);
    if (*errp) {
        error_report_err(*errp);
    }
}

void hmp_info_name(Monitor *mon, const QDict *qdict)
{
    NameInfo *info;

    info = qmp_query_name(NULL);
    if (info->has_name) {
        monitor_printf(mon, "%s\n", info->name);
    }
    qapi_free_NameInfo(info);
}

void hmp_info_version(Monitor *mon, const QDict *qdict)
{
    VersionInfo *info;

    info = qmp_query_version(NULL);

    monitor_printf(mon, "%" PRId64 ".%" PRId64 ".%" PRId64 "%s\n",
                   info->qemu->major, info->qemu->minor, info->qemu->micro,
                   info->package);

    qapi_free_VersionInfo(info);
}

void hmp_info_kvm(Monitor *mon, const QDict *qdict)
{
    KvmInfo *info;

    info = qmp_query_kvm(NULL);
    monitor_printf(mon, "kvm support: ");
    if (info->present) {
        monitor_printf(mon, "%s\n", info->enabled ? "enabled" : "disabled");
    } else {
        monitor_printf(mon, "not compiled\n");
    }

    qapi_free_KvmInfo(info);
}

void hmp_info_status(Monitor *mon, const QDict *qdict)
{
    StatusInfo *info;

    info = qmp_query_status(NULL);

    monitor_printf(mon, "VM status: %s%s",
                   info->running ? "running" : "paused",
                   info->singlestep ? " (single step mode)" : "");

    if (!info->running && info->status != RUN_STATE_PAUSED) {
        monitor_printf(mon, " (%s)", RunState_lookup[info->status]);
    }

    monitor_printf(mon, "\n");

    qapi_free_StatusInfo(info);
}

void hmp_info_uuid(Monitor *mon, const QDict *qdict)
{
    UuidInfo *info;

    info = qmp_query_uuid(NULL);
    monitor_printf(mon, "%s\n", info->UUID);
    qapi_free_UuidInfo(info);
}

void hmp_info_chardev(Monitor *mon, const QDict *qdict)
{
    ChardevInfoList *char_info, *info;

    char_info = qmp_query_chardev(NULL);
    for (info = char_info; info; info = info->next) {
        monitor_printf(mon, "%s: filename=%s\n", info->value->label,
                                                 info->value->filename);
    }

    qapi_free_ChardevInfoList(char_info);
}

void hmp_info_mice(Monitor *mon, const QDict *qdict)
{
    MouseInfoList *mice_list, *mouse;

    mice_list = qmp_query_mice(NULL);
    if (!mice_list) {
        monitor_printf(mon, "No mouse devices connected\n");
        return;
    }

    for (mouse = mice_list; mouse; mouse = mouse->next) {
        monitor_printf(mon, "%c Mouse #%" PRId64 ": %s%s\n",
                       mouse->value->current ? '*' : ' ',
                       mouse->value->index, mouse->value->name,
                       mouse->value->absolute ? " (absolute)" : "");
    }

    qapi_free_MouseInfoList(mice_list);
}

void hmp_info_migrate(Monitor *mon, const QDict *qdict)
{
    MigrationInfo *info;
    MigrationCapabilityStatusList *caps, *cap;

    info = qmp_query_migrate(NULL);
    caps = qmp_query_migrate_capabilities(NULL);

    /* do not display parameters during setup */
    if (info->has_status && caps) {
        monitor_printf(mon, "capabilities: ");
        for (cap = caps; cap; cap = cap->next) {
            monitor_printf(mon, "%s: %s ",
                           MigrationCapability_lookup[cap->value->capability],
                           cap->value->state ? "on" : "off");
        }
        monitor_printf(mon, "\n");
    }

    if (info->has_status) {
<<<<<<< HEAD
        monitor_printf(mon, "Migration status: %s\n",
                       MigrationStatus_lookup[info->status]);
=======
        monitor_printf(mon, "Migration status: %s",
                       MigrationStatus_lookup[info->status]);
        if (info->status == MIGRATION_STATUS_FAILED &&
            info->has_error_desc) {
            monitor_printf(mon, " (%s)\n", info->error_desc);
        } else {
            monitor_printf(mon, "\n");
        }

>>>>>>> 7124ccf8
        monitor_printf(mon, "total time: %" PRIu64 " milliseconds\n",
                       info->total_time);
        if (info->has_expected_downtime) {
            monitor_printf(mon, "expected downtime: %" PRIu64 " milliseconds\n",
                           info->expected_downtime);
        }
        if (info->has_downtime) {
            monitor_printf(mon, "downtime: %" PRIu64 " milliseconds\n",
                           info->downtime);
        }
        if (info->has_setup_time) {
            monitor_printf(mon, "setup: %" PRIu64 " milliseconds\n",
                           info->setup_time);
        }
    }

    if (info->has_ram) {
        monitor_printf(mon, "transferred ram: %" PRIu64 " kbytes\n",
                       info->ram->transferred >> 10);
        monitor_printf(mon, "throughput: %0.2f mbps\n",
                       info->ram->mbps);
        monitor_printf(mon, "remaining ram: %" PRIu64 " kbytes\n",
                       info->ram->remaining >> 10);
        monitor_printf(mon, "total ram: %" PRIu64 " kbytes\n",
                       info->ram->total >> 10);
        monitor_printf(mon, "duplicate: %" PRIu64 " pages\n",
                       info->ram->duplicate);
        monitor_printf(mon, "skipped: %" PRIu64 " pages\n",
                       info->ram->skipped);
        monitor_printf(mon, "normal: %" PRIu64 " pages\n",
                       info->ram->normal);
        monitor_printf(mon, "normal bytes: %" PRIu64 " kbytes\n",
                       info->ram->normal_bytes >> 10);
        monitor_printf(mon, "dirty sync count: %" PRIu64 "\n",
                       info->ram->dirty_sync_count);
        if (info->ram->dirty_pages_rate) {
            monitor_printf(mon, "dirty pages rate: %" PRIu64 " pages\n",
                           info->ram->dirty_pages_rate);
        }
        if (info->ram->postcopy_requests) {
            monitor_printf(mon, "postcopy request count: %" PRIu64 "\n",
                           info->ram->postcopy_requests);
        }
    }

    if (info->has_disk) {
        monitor_printf(mon, "transferred disk: %" PRIu64 " kbytes\n",
                       info->disk->transferred >> 10);
        monitor_printf(mon, "remaining disk: %" PRIu64 " kbytes\n",
                       info->disk->remaining >> 10);
        monitor_printf(mon, "total disk: %" PRIu64 " kbytes\n",
                       info->disk->total >> 10);
    }

    if (info->has_xbzrle_cache) {
        monitor_printf(mon, "cache size: %" PRIu64 " bytes\n",
                       info->xbzrle_cache->cache_size);
        monitor_printf(mon, "xbzrle transferred: %" PRIu64 " kbytes\n",
                       info->xbzrle_cache->bytes >> 10);
        monitor_printf(mon, "xbzrle pages: %" PRIu64 " pages\n",
                       info->xbzrle_cache->pages);
        monitor_printf(mon, "xbzrle cache miss: %" PRIu64 "\n",
                       info->xbzrle_cache->cache_miss);
        monitor_printf(mon, "xbzrle cache miss rate: %0.2f\n",
                       info->xbzrle_cache->cache_miss_rate);
        monitor_printf(mon, "xbzrle overflow : %" PRIu64 "\n",
                       info->xbzrle_cache->overflow);
    }

<<<<<<< HEAD
    if (info->has_x_cpu_throttle_percentage) {
        monitor_printf(mon, "cpu throttle percentage: %" PRIu64 "\n",
                       info->x_cpu_throttle_percentage);
=======
    if (info->has_cpu_throttle_percentage) {
        monitor_printf(mon, "cpu throttle percentage: %" PRIu64 "\n",
                       info->cpu_throttle_percentage);
>>>>>>> 7124ccf8
    }

    qapi_free_MigrationInfo(info);
    qapi_free_MigrationCapabilityStatusList(caps);
}

void hmp_info_migrate_capabilities(Monitor *mon, const QDict *qdict)
{
    MigrationCapabilityStatusList *caps, *cap;

    caps = qmp_query_migrate_capabilities(NULL);

    if (caps) {
        monitor_printf(mon, "capabilities: ");
        for (cap = caps; cap; cap = cap->next) {
            monitor_printf(mon, "%s: %s ",
                           MigrationCapability_lookup[cap->value->capability],
                           cap->value->state ? "on" : "off");
        }
        monitor_printf(mon, "\n");
    }

    qapi_free_MigrationCapabilityStatusList(caps);
}

void hmp_info_migrate_parameters(Monitor *mon, const QDict *qdict)
{
    MigrationParameters *params;

    params = qmp_query_migrate_parameters(NULL);

    if (params) {
        monitor_printf(mon, "parameters:");
<<<<<<< HEAD
        monitor_printf(mon, " %s: %" PRId64,
            MigrationParameter_lookup[MIGRATION_PARAMETER_COMPRESS_LEVEL],
            params->compress_level);
        monitor_printf(mon, " %s: %" PRId64,
            MigrationParameter_lookup[MIGRATION_PARAMETER_COMPRESS_THREADS],
            params->compress_threads);
        monitor_printf(mon, " %s: %" PRId64,
            MigrationParameter_lookup[MIGRATION_PARAMETER_DECOMPRESS_THREADS],
            params->decompress_threads);
        monitor_printf(mon, " %s: %" PRId64,
            MigrationParameter_lookup[MIGRATION_PARAMETER_X_CPU_THROTTLE_INITIAL],
            params->x_cpu_throttle_initial);
        monitor_printf(mon, " %s: %" PRId64,
            MigrationParameter_lookup[MIGRATION_PARAMETER_X_CPU_THROTTLE_INCREMENT],
            params->x_cpu_throttle_increment);
=======
        assert(params->has_compress_level);
        monitor_printf(mon, " %s: %" PRId64,
            MigrationParameter_lookup[MIGRATION_PARAMETER_COMPRESS_LEVEL],
            params->compress_level);
        assert(params->has_compress_threads);
        monitor_printf(mon, " %s: %" PRId64,
            MigrationParameter_lookup[MIGRATION_PARAMETER_COMPRESS_THREADS],
            params->compress_threads);
        assert(params->has_decompress_threads);
        monitor_printf(mon, " %s: %" PRId64,
            MigrationParameter_lookup[MIGRATION_PARAMETER_DECOMPRESS_THREADS],
            params->decompress_threads);
        assert(params->has_cpu_throttle_initial);
        monitor_printf(mon, " %s: %" PRId64,
            MigrationParameter_lookup[MIGRATION_PARAMETER_CPU_THROTTLE_INITIAL],
            params->cpu_throttle_initial);
        assert(params->has_cpu_throttle_increment);
        monitor_printf(mon, " %s: %" PRId64,
            MigrationParameter_lookup[MIGRATION_PARAMETER_CPU_THROTTLE_INCREMENT],
            params->cpu_throttle_increment);
        monitor_printf(mon, " %s: '%s'",
            MigrationParameter_lookup[MIGRATION_PARAMETER_TLS_CREDS],
            params->has_tls_creds ? params->tls_creds : "");
        monitor_printf(mon, " %s: '%s'",
            MigrationParameter_lookup[MIGRATION_PARAMETER_TLS_HOSTNAME],
            params->has_tls_hostname ? params->tls_hostname : "");
        assert(params->has_max_bandwidth);
        monitor_printf(mon, " %s: %" PRId64 " bytes/second",
            MigrationParameter_lookup[MIGRATION_PARAMETER_MAX_BANDWIDTH],
            params->max_bandwidth);
        assert(params->has_downtime_limit);
        monitor_printf(mon, " %s: %" PRId64 " milliseconds",
            MigrationParameter_lookup[MIGRATION_PARAMETER_DOWNTIME_LIMIT],
            params->downtime_limit);
        assert(params->has_x_checkpoint_delay);
        monitor_printf(mon, " %s: %" PRId64,
            MigrationParameter_lookup[MIGRATION_PARAMETER_X_CHECKPOINT_DELAY],
            params->x_checkpoint_delay);
>>>>>>> 7124ccf8
        monitor_printf(mon, "\n");
    }

    qapi_free_MigrationParameters(params);
}

void hmp_info_migrate_cache_size(Monitor *mon, const QDict *qdict)
{
    monitor_printf(mon, "xbzrel cache size: %" PRId64 " kbytes\n",
                   qmp_query_migrate_cache_size(NULL) >> 10);
}

void hmp_info_cpus(Monitor *mon, const QDict *qdict)
{
    CpuInfoList *cpu_list, *cpu;

    cpu_list = qmp_query_cpus(NULL);

    for (cpu = cpu_list; cpu; cpu = cpu->next) {
        int active = ' ';

        if (cpu->value->CPU == monitor_get_cpu_index()) {
            active = '*';
        }

        monitor_printf(mon, "%c CPU #%" PRId64 ":", active, cpu->value->CPU);

        switch (cpu->value->arch) {
        case CPU_INFO_ARCH_X86:
            monitor_printf(mon, " pc=0x%016" PRIx64, cpu->value->u.x86.pc);
            break;
        case CPU_INFO_ARCH_PPC:
            monitor_printf(mon, " nip=0x%016" PRIx64, cpu->value->u.ppc.nip);
            break;
        case CPU_INFO_ARCH_SPARC:
            monitor_printf(mon, " pc=0x%016" PRIx64,
                           cpu->value->u.q_sparc.pc);
            monitor_printf(mon, " npc=0x%016" PRIx64,
                           cpu->value->u.q_sparc.npc);
            break;
        case CPU_INFO_ARCH_MIPS:
            monitor_printf(mon, " PC=0x%016" PRIx64, cpu->value->u.q_mips.PC);
            break;
        case CPU_INFO_ARCH_TRICORE:
            monitor_printf(mon, " PC=0x%016" PRIx64, cpu->value->u.tricore.PC);
            break;
        default:
            break;
        }

        if (cpu->value->halted) {
            monitor_printf(mon, " (halted)");
        }

        monitor_printf(mon, " thread_id=%" PRId64 "\n", cpu->value->thread_id);
    }

    qapi_free_CpuInfoList(cpu_list);
}

static void print_block_info(Monitor *mon, BlockInfo *info,
                             BlockDeviceInfo *inserted, bool verbose)
{
    ImageInfo *image_info;

    assert(!info || !info->has_inserted || info->inserted == inserted);

    if (info) {
        monitor_printf(mon, "%s", info->device);
        if (inserted && inserted->has_node_name) {
            monitor_printf(mon, " (%s)", inserted->node_name);
        }
    } else {
        assert(inserted);
        monitor_printf(mon, "%s",
                       inserted->has_node_name
                       ? inserted->node_name
                       : "<anonymous>");
    }

    if (inserted) {
        monitor_printf(mon, ": %s (%s%s%s)\n",
                       inserted->file,
                       inserted->drv,
                       inserted->ro ? ", read-only" : "",
                       inserted->encrypted ? ", encrypted" : "");
    } else {
        monitor_printf(mon, ": [not inserted]\n");
    }

    if (info) {
        if (info->has_io_status && info->io_status != BLOCK_DEVICE_IO_STATUS_OK) {
            monitor_printf(mon, "    I/O status:       %s\n",
                           BlockDeviceIoStatus_lookup[info->io_status]);
        }

        if (info->removable) {
            monitor_printf(mon, "    Removable device: %slocked, tray %s\n",
                           info->locked ? "" : "not ",
                           info->tray_open ? "open" : "closed");
        }
    }


    if (!inserted) {
        return;
    }

    monitor_printf(mon, "    Cache mode:       %s%s%s\n",
                   inserted->cache->writeback ? "writeback" : "writethrough",
                   inserted->cache->direct ? ", direct" : "",
                   inserted->cache->no_flush ? ", ignore flushes" : "");

    if (inserted->has_backing_file) {
        monitor_printf(mon,
                       "    Backing file:     %s "
                       "(chain depth: %" PRId64 ")\n",
                       inserted->backing_file,
                       inserted->backing_file_depth);
    }

    if (inserted->detect_zeroes != BLOCKDEV_DETECT_ZEROES_OPTIONS_OFF) {
        monitor_printf(mon, "    Detect zeroes:    %s\n",
                       BlockdevDetectZeroesOptions_lookup[inserted->detect_zeroes]);
    }

    if (inserted->bps  || inserted->bps_rd  || inserted->bps_wr  ||
        inserted->iops || inserted->iops_rd || inserted->iops_wr)
    {
        monitor_printf(mon, "    I/O throttling:   bps=%" PRId64
                        " bps_rd=%" PRId64  " bps_wr=%" PRId64
                        " bps_max=%" PRId64
                        " bps_rd_max=%" PRId64
                        " bps_wr_max=%" PRId64
                        " iops=%" PRId64 " iops_rd=%" PRId64
                        " iops_wr=%" PRId64
                        " iops_max=%" PRId64
                        " iops_rd_max=%" PRId64
                        " iops_wr_max=%" PRId64
                        " iops_size=%" PRId64
                        " group=%s\n",
                        inserted->bps,
                        inserted->bps_rd,
                        inserted->bps_wr,
                        inserted->bps_max,
                        inserted->bps_rd_max,
                        inserted->bps_wr_max,
                        inserted->iops,
                        inserted->iops_rd,
                        inserted->iops_wr,
                        inserted->iops_max,
                        inserted->iops_rd_max,
                        inserted->iops_wr_max,
                        inserted->iops_size,
                        inserted->group);
    }

    if (verbose) {
        monitor_printf(mon, "\nImages:\n");
        image_info = inserted->image;
        while (1) {
                bdrv_image_info_dump((fprintf_function)monitor_printf,
                                     mon, image_info);
            if (image_info->has_backing_image) {
                image_info = image_info->backing_image;
            } else {
                break;
            }
        }
    }
}

void hmp_info_block(Monitor *mon, const QDict *qdict)
{
    BlockInfoList *block_list, *info;
    BlockDeviceInfoList *blockdev_list, *blockdev;
    const char *device = qdict_get_try_str(qdict, "device");
    bool verbose = qdict_get_try_bool(qdict, "verbose", false);
    bool nodes = qdict_get_try_bool(qdict, "nodes", false);
    bool printed = false;

    /* Print BlockBackend information */
    if (!nodes) {
        block_list = qmp_query_block(NULL);
    } else {
        block_list = NULL;
    }

    for (info = block_list; info; info = info->next) {
        if (device && strcmp(device, info->value->device)) {
            continue;
        }

        if (info != block_list) {
            monitor_printf(mon, "\n");
        }

        print_block_info(mon, info->value, info->value->has_inserted
                                           ? info->value->inserted : NULL,
                         verbose);
        printed = true;
    }

    qapi_free_BlockInfoList(block_list);

    if ((!device && !nodes) || printed) {
        return;
    }

    /* Print node information */
    blockdev_list = qmp_query_named_block_nodes(NULL);
    for (blockdev = blockdev_list; blockdev; blockdev = blockdev->next) {
        assert(blockdev->value->has_node_name);
        if (device && strcmp(device, blockdev->value->node_name)) {
            continue;
        }

        if (blockdev != blockdev_list) {
            monitor_printf(mon, "\n");
        }

        print_block_info(mon, NULL, blockdev->value, verbose);
    }
    qapi_free_BlockDeviceInfoList(blockdev_list);
}

void hmp_info_blockstats(Monitor *mon, const QDict *qdict)
{
    BlockStatsList *stats_list, *stats;

    stats_list = qmp_query_blockstats(false, false, NULL);

    for (stats = stats_list; stats; stats = stats->next) {
        if (!stats->value->has_device) {
            continue;
        }

        monitor_printf(mon, "%s:", stats->value->device);
        monitor_printf(mon, " rd_bytes=%" PRId64
                       " wr_bytes=%" PRId64
                       " rd_operations=%" PRId64
                       " wr_operations=%" PRId64
                       " flush_operations=%" PRId64
                       " wr_total_time_ns=%" PRId64
                       " rd_total_time_ns=%" PRId64
                       " flush_total_time_ns=%" PRId64
                       " rd_merged=%" PRId64
                       " wr_merged=%" PRId64
                       " idle_time_ns=%" PRId64
                       "\n",
                       stats->value->stats->rd_bytes,
                       stats->value->stats->wr_bytes,
                       stats->value->stats->rd_operations,
                       stats->value->stats->wr_operations,
                       stats->value->stats->flush_operations,
                       stats->value->stats->wr_total_time_ns,
                       stats->value->stats->rd_total_time_ns,
                       stats->value->stats->flush_total_time_ns,
                       stats->value->stats->rd_merged,
                       stats->value->stats->wr_merged,
                       stats->value->stats->idle_time_ns);
    }

    qapi_free_BlockStatsList(stats_list);
}

void hmp_info_vnc(Monitor *mon, const QDict *qdict)
{
    VncInfo *info;
    Error *err = NULL;
    VncClientInfoList *client;

    info = qmp_query_vnc(&err);
    if (err) {
        error_report_err(err);
        return;
    }

    if (!info->enabled) {
        monitor_printf(mon, "Server: disabled\n");
        goto out;
    }

    monitor_printf(mon, "Server:\n");
    if (info->has_host && info->has_service) {
        monitor_printf(mon, "     address: %s:%s\n", info->host, info->service);
    }
    if (info->has_auth) {
        monitor_printf(mon, "        auth: %s\n", info->auth);
    }

    if (!info->has_clients || info->clients == NULL) {
        monitor_printf(mon, "Client: none\n");
    } else {
        for (client = info->clients; client; client = client->next) {
            monitor_printf(mon, "Client:\n");
            monitor_printf(mon, "     address: %s:%s\n",
                           client->value->host,
                           client->value->service);
            monitor_printf(mon, "  x509_dname: %s\n",
                           client->value->x509_dname ?
                           client->value->x509_dname : "none");
            monitor_printf(mon, "    username: %s\n",
                           client->value->has_sasl_username ?
                           client->value->sasl_username : "none");
        }
    }

out:
    qapi_free_VncInfo(info);
}

#ifdef CONFIG_SPICE
void hmp_info_spice(Monitor *mon, const QDict *qdict)
{
    SpiceChannelList *chan;
    SpiceInfo *info;
    const char *channel_name;
    const char * const channel_names[] = {
        [SPICE_CHANNEL_MAIN] = "main",
        [SPICE_CHANNEL_DISPLAY] = "display",
        [SPICE_CHANNEL_INPUTS] = "inputs",
        [SPICE_CHANNEL_CURSOR] = "cursor",
        [SPICE_CHANNEL_PLAYBACK] = "playback",
        [SPICE_CHANNEL_RECORD] = "record",
        [SPICE_CHANNEL_TUNNEL] = "tunnel",
        [SPICE_CHANNEL_SMARTCARD] = "smartcard",
        [SPICE_CHANNEL_USBREDIR] = "usbredir",
        [SPICE_CHANNEL_PORT] = "port",
#if 0
        /* minimum spice-protocol is 0.12.3, webdav was added in 0.12.7,
         * no easy way to #ifdef (SPICE_CHANNEL_* is a enum).  Disable
         * as quick fix for build failures with older versions. */
        [SPICE_CHANNEL_WEBDAV] = "webdav",
#endif
    };

    info = qmp_query_spice(NULL);

    if (!info->enabled) {
        monitor_printf(mon, "Server: disabled\n");
        goto out;
    }

    monitor_printf(mon, "Server:\n");
    if (info->has_port) {
        monitor_printf(mon, "     address: %s:%" PRId64 "\n",
                       info->host, info->port);
    }
    if (info->has_tls_port) {
        monitor_printf(mon, "     address: %s:%" PRId64 " [tls]\n",
                       info->host, info->tls_port);
    }
    monitor_printf(mon, "    migrated: %s\n",
                   info->migrated ? "true" : "false");
    monitor_printf(mon, "        auth: %s\n", info->auth);
    monitor_printf(mon, "    compiled: %s\n", info->compiled_version);
    monitor_printf(mon, "  mouse-mode: %s\n",
                   SpiceQueryMouseMode_lookup[info->mouse_mode]);

    if (!info->has_channels || info->channels == NULL) {
        monitor_printf(mon, "Channels: none\n");
    } else {
        for (chan = info->channels; chan; chan = chan->next) {
            monitor_printf(mon, "Channel:\n");
            monitor_printf(mon, "     address: %s:%s%s\n",
                           chan->value->host, chan->value->port,
                           chan->value->tls ? " [tls]" : "");
            monitor_printf(mon, "     session: %" PRId64 "\n",
                           chan->value->connection_id);
            monitor_printf(mon, "     channel: %" PRId64 ":%" PRId64 "\n",
                           chan->value->channel_type, chan->value->channel_id);

            channel_name = "unknown";
            if (chan->value->channel_type > 0 &&
                chan->value->channel_type < ARRAY_SIZE(channel_names) &&
                channel_names[chan->value->channel_type]) {
                channel_name = channel_names[chan->value->channel_type];
            }

            monitor_printf(mon, "     channel name: %s\n", channel_name);
        }
    }

out:
    qapi_free_SpiceInfo(info);
}
#endif

void hmp_info_balloon(Monitor *mon, const QDict *qdict)
{
    BalloonInfo *info;
    Error *err = NULL;

    info = qmp_query_balloon(&err);
    if (err) {
        error_report_err(err);
        return;
    }

    monitor_printf(mon, "balloon: actual=%" PRId64 "\n", info->actual >> 20);

    qapi_free_BalloonInfo(info);
}

static void hmp_info_pci_device(Monitor *mon, const PciDeviceInfo *dev)
{
    PciMemoryRegionList *region;

    monitor_printf(mon, "  Bus %2" PRId64 ", ", dev->bus);
    monitor_printf(mon, "device %3" PRId64 ", function %" PRId64 ":\n",
                   dev->slot, dev->function);
    monitor_printf(mon, "    ");

    if (dev->class_info->has_desc) {
        monitor_printf(mon, "%s", dev->class_info->desc);
    } else {
        monitor_printf(mon, "Class %04" PRId64, dev->class_info->q_class);
    }

    monitor_printf(mon, ": PCI device %04" PRIx64 ":%04" PRIx64 "\n",
                   dev->id->vendor, dev->id->device);

    if (dev->has_irq) {
        monitor_printf(mon, "      IRQ %" PRId64 ".\n", dev->irq);
    }

    if (dev->has_pci_bridge) {
        monitor_printf(mon, "      BUS %" PRId64 ".\n",
                       dev->pci_bridge->bus->number);
        monitor_printf(mon, "      secondary bus %" PRId64 ".\n",
                       dev->pci_bridge->bus->secondary);
        monitor_printf(mon, "      subordinate bus %" PRId64 ".\n",
                       dev->pci_bridge->bus->subordinate);

        monitor_printf(mon, "      IO range [0x%04"PRIx64", 0x%04"PRIx64"]\n",
                       dev->pci_bridge->bus->io_range->base,
                       dev->pci_bridge->bus->io_range->limit);

        monitor_printf(mon,
                       "      memory range [0x%08"PRIx64", 0x%08"PRIx64"]\n",
                       dev->pci_bridge->bus->memory_range->base,
                       dev->pci_bridge->bus->memory_range->limit);

        monitor_printf(mon, "      prefetchable memory range "
                       "[0x%08"PRIx64", 0x%08"PRIx64"]\n",
                       dev->pci_bridge->bus->prefetchable_range->base,
                       dev->pci_bridge->bus->prefetchable_range->limit);
    }

    for (region = dev->regions; region; region = region->next) {
        uint64_t addr, size;

        addr = region->value->address;
        size = region->value->size;

        monitor_printf(mon, "      BAR%" PRId64 ": ", region->value->bar);

        if (!strcmp(region->value->type, "io")) {
            monitor_printf(mon, "I/O at 0x%04" PRIx64
                                " [0x%04" PRIx64 "].\n",
                           addr, addr + size - 1);
        } else {
            monitor_printf(mon, "%d bit%s memory at 0x%08" PRIx64
                               " [0x%08" PRIx64 "].\n",
                           region->value->mem_type_64 ? 64 : 32,
                           region->value->prefetch ? " prefetchable" : "",
                           addr, addr + size - 1);
        }
    }

    monitor_printf(mon, "      id \"%s\"\n", dev->qdev_id);

    if (dev->has_pci_bridge) {
        if (dev->pci_bridge->has_devices) {
            PciDeviceInfoList *cdev;
            for (cdev = dev->pci_bridge->devices; cdev; cdev = cdev->next) {
                hmp_info_pci_device(mon, cdev->value);
            }
        }
    }
}

static int hmp_info_irq_foreach(Object *obj, void *opaque)
{
    InterruptStatsProvider *intc;
    InterruptStatsProviderClass *k;
    Monitor *mon = opaque;

    if (object_dynamic_cast(obj, TYPE_INTERRUPT_STATS_PROVIDER)) {
        intc = INTERRUPT_STATS_PROVIDER(obj);
        k = INTERRUPT_STATS_PROVIDER_GET_CLASS(obj);
        uint64_t *irq_counts;
        unsigned int nb_irqs, i;
        if (k->get_statistics &&
            k->get_statistics(intc, &irq_counts, &nb_irqs)) {
            if (nb_irqs > 0) {
                monitor_printf(mon, "IRQ statistics for %s:\n",
                               object_get_typename(obj));
                for (i = 0; i < nb_irqs; i++) {
                    if (irq_counts[i] > 0) {
                        monitor_printf(mon, "%2d: %" PRId64 "\n", i,
                                       irq_counts[i]);
                    }
                }
            }
        } else {
            monitor_printf(mon, "IRQ statistics not available for %s.\n",
                           object_get_typename(obj));
        }
    }

    return 0;
}

void hmp_info_irq(Monitor *mon, const QDict *qdict)
{
    object_child_foreach_recursive(object_get_root(),
                                   hmp_info_irq_foreach, mon);
}

static int hmp_info_pic_foreach(Object *obj, void *opaque)
{
    InterruptStatsProvider *intc;
    InterruptStatsProviderClass *k;
    Monitor *mon = opaque;

    if (object_dynamic_cast(obj, TYPE_INTERRUPT_STATS_PROVIDER)) {
        intc = INTERRUPT_STATS_PROVIDER(obj);
        k = INTERRUPT_STATS_PROVIDER_GET_CLASS(obj);
        if (k->print_info) {
            k->print_info(intc, mon);
        } else {
            monitor_printf(mon, "Interrupt controller information not available for %s.\n",
                           object_get_typename(obj));
        }
    }

    return 0;
}

void hmp_info_pic(Monitor *mon, const QDict *qdict)
{
    object_child_foreach_recursive(object_get_root(),
                                   hmp_info_pic_foreach, mon);
}

void hmp_info_pci(Monitor *mon, const QDict *qdict)
{
    PciInfoList *info_list, *info;
    Error *err = NULL;

    info_list = qmp_query_pci(&err);
    if (err) {
        monitor_printf(mon, "PCI devices not supported\n");
        error_free(err);
        return;
    }

    for (info = info_list; info; info = info->next) {
        PciDeviceInfoList *dev;

        for (dev = info->value->devices; dev; dev = dev->next) {
            hmp_info_pci_device(mon, dev->value);
        }
    }

    qapi_free_PciInfoList(info_list);
}

void hmp_info_block_jobs(Monitor *mon, const QDict *qdict)
{
    BlockJobInfoList *list;
    Error *err = NULL;

    list = qmp_query_block_jobs(&err);
    assert(!err);

    if (!list) {
        monitor_printf(mon, "No active jobs\n");
        return;
    }

    while (list) {
        if (strcmp(list->value->type, "stream") == 0) {
            monitor_printf(mon, "Streaming device %s: Completed %" PRId64
                           " of %" PRId64 " bytes, speed limit %" PRId64
                           " bytes/s\n",
                           list->value->device,
                           list->value->offset,
                           list->value->len,
                           list->value->speed);
        } else {
            monitor_printf(mon, "Type %s, device %s: Completed %" PRId64
                           " of %" PRId64 " bytes, speed limit %" PRId64
                           " bytes/s\n",
                           list->value->type,
                           list->value->device,
                           list->value->offset,
                           list->value->len,
                           list->value->speed);
        }
        list = list->next;
    }

    qapi_free_BlockJobInfoList(list);
}

void hmp_info_tpm(Monitor *mon, const QDict *qdict)
{
    TPMInfoList *info_list, *info;
    Error *err = NULL;
    unsigned int c = 0;
    TPMPassthroughOptions *tpo;

    info_list = qmp_query_tpm(&err);
    if (err) {
        monitor_printf(mon, "TPM device not supported\n");
        error_free(err);
        return;
    }

    if (info_list) {
        monitor_printf(mon, "TPM device:\n");
    }

    for (info = info_list; info; info = info->next) {
        TPMInfo *ti = info->value;
        monitor_printf(mon, " tpm%d: model=%s\n",
                       c, TpmModel_lookup[ti->model]);

        monitor_printf(mon, "  \\ %s: type=%s",
                       ti->id, TpmTypeOptionsKind_lookup[ti->options->type]);

        switch (ti->options->type) {
        case TPM_TYPE_OPTIONS_KIND_PASSTHROUGH:
            tpo = ti->options->u.passthrough.data;
            monitor_printf(mon, "%s%s%s%s",
                           tpo->has_path ? ",path=" : "",
                           tpo->has_path ? tpo->path : "",
                           tpo->has_cancel_path ? ",cancel-path=" : "",
                           tpo->has_cancel_path ? tpo->cancel_path : "");
            break;
        case TPM_TYPE_OPTIONS_KIND__MAX:
            break;
        }
        monitor_printf(mon, "\n");
        c++;
    }
    qapi_free_TPMInfoList(info_list);
}

void hmp_quit(Monitor *mon, const QDict *qdict)
{
    monitor_suspend(mon);
    qmp_quit(NULL);
}

void hmp_stop(Monitor *mon, const QDict *qdict)
{
    qmp_stop(NULL);
}

void hmp_system_reset(Monitor *mon, const QDict *qdict)
{
    qmp_system_reset(NULL);
}

void hmp_system_powerdown(Monitor *mon, const QDict *qdict)
{
    qmp_system_powerdown(NULL);
}

void hmp_cpu(Monitor *mon, const QDict *qdict)
{
    int64_t cpu_index;

    /* XXX: drop the monitor_set_cpu() usage when all HMP commands that
            use it are converted to the QAPI */
    cpu_index = qdict_get_int(qdict, "index");
    if (monitor_set_cpu(cpu_index) < 0) {
        monitor_printf(mon, "invalid CPU index\n");
    }
}

void hmp_memsave(Monitor *mon, const QDict *qdict)
{
    uint32_t size = qdict_get_int(qdict, "size");
    const char *filename = qdict_get_str(qdict, "filename");
    uint64_t addr = qdict_get_int(qdict, "val");
    Error *err = NULL;

    qmp_memsave(addr, size, filename, true, monitor_get_cpu_index(), &err);
    hmp_handle_error(mon, &err);
}

void hmp_pmemsave(Monitor *mon, const QDict *qdict)
{
    uint32_t size = qdict_get_int(qdict, "size");
    const char *filename = qdict_get_str(qdict, "filename");
    uint64_t addr = qdict_get_int(qdict, "val");
    Error *err = NULL;

    qmp_pmemsave(addr, size, filename, &err);
    hmp_handle_error(mon, &err);
}

void hmp_ringbuf_write(Monitor *mon, const QDict *qdict)
{
    const char *chardev = qdict_get_str(qdict, "device");
    const char *data = qdict_get_str(qdict, "data");
    Error *err = NULL;

    qmp_ringbuf_write(chardev, data, false, 0, &err);

    hmp_handle_error(mon, &err);
}

void hmp_ringbuf_read(Monitor *mon, const QDict *qdict)
{
    uint32_t size = qdict_get_int(qdict, "size");
    const char *chardev = qdict_get_str(qdict, "device");
    char *data;
    Error *err = NULL;
    int i;

    data = qmp_ringbuf_read(chardev, size, false, 0, &err);
    if (err) {
        error_report_err(err);
        return;
    }

    for (i = 0; data[i]; i++) {
        unsigned char ch = data[i];

        if (ch == '\\') {
            monitor_printf(mon, "\\\\");
        } else if ((ch < 0x20 && ch != '\n' && ch != '\t') || ch == 0x7F) {
            monitor_printf(mon, "\\u%04X", ch);
        } else {
            monitor_printf(mon, "%c", ch);
        }

    }
    monitor_printf(mon, "\n");
    g_free(data);
}

static void hmp_cont_cb(void *opaque, int err)
{
    if (!err) {
        qmp_cont(NULL);
    }
}

static bool key_is_missing(const BlockInfo *bdev)
{
    return (bdev->inserted && bdev->inserted->encryption_key_missing);
}

void hmp_cont(Monitor *mon, const QDict *qdict)
{
    BlockInfoList *bdev_list, *bdev;
    Error *err = NULL;

    bdev_list = qmp_query_block(NULL);
    for (bdev = bdev_list; bdev; bdev = bdev->next) {
        if (key_is_missing(bdev->value)) {
            monitor_read_block_device_key(mon, bdev->value->device,
                                          hmp_cont_cb, NULL);
            goto out;
        }
    }

    qmp_cont(&err);
    hmp_handle_error(mon, &err);

out:
    qapi_free_BlockInfoList(bdev_list);
}

void hmp_system_wakeup(Monitor *mon, const QDict *qdict)
{
    qmp_system_wakeup(NULL);
}

void hmp_nmi(Monitor *mon, const QDict *qdict)
{
    Error *err = NULL;

    qmp_inject_nmi(&err);
    hmp_handle_error(mon, &err);
}

void hmp_set_link(Monitor *mon, const QDict *qdict)
{
    const char *name = qdict_get_str(qdict, "name");
    bool up = qdict_get_bool(qdict, "up");
    Error *err = NULL;

    qmp_set_link(name, up, &err);
    hmp_handle_error(mon, &err);
}

void hmp_block_passwd(Monitor *mon, const QDict *qdict)
{
    const char *device = qdict_get_str(qdict, "device");
    const char *password = qdict_get_str(qdict, "password");
    Error *err = NULL;

    qmp_block_passwd(true, device, false, NULL, password, &err);
    hmp_handle_error(mon, &err);
}

void hmp_balloon(Monitor *mon, const QDict *qdict)
{
    int64_t value = qdict_get_int(qdict, "value");
    Error *err = NULL;

    qmp_balloon(value, &err);
    if (err) {
        error_report_err(err);
    }
}

void hmp_block_resize(Monitor *mon, const QDict *qdict)
{
    const char *device = qdict_get_str(qdict, "device");
    int64_t size = qdict_get_int(qdict, "size");
    Error *err = NULL;

    qmp_block_resize(true, device, false, NULL, size, &err);
    hmp_handle_error(mon, &err);
}

void hmp_drive_mirror(Monitor *mon, const QDict *qdict)
{
    const char *filename = qdict_get_str(qdict, "target");
    const char *format = qdict_get_try_str(qdict, "format");
    bool reuse = qdict_get_try_bool(qdict, "reuse", false);
    bool full = qdict_get_try_bool(qdict, "full", false);
<<<<<<< HEAD
    enum NewImageMode mode;
=======
>>>>>>> 7124ccf8
    Error *err = NULL;
    DriveMirror mirror = {
        .device = (char *)qdict_get_str(qdict, "device"),
        .target = (char *)filename,
        .has_format = !!format,
        .format = (char *)format,
        .sync = full ? MIRROR_SYNC_MODE_FULL : MIRROR_SYNC_MODE_TOP,
        .has_mode = true,
        .mode = reuse ? NEW_IMAGE_MODE_EXISTING : NEW_IMAGE_MODE_ABSOLUTE_PATHS,
        .unmap = true,
    };

    if (!filename) {
        error_setg(&err, QERR_MISSING_PARAMETER, "target");
        hmp_handle_error(mon, &err);
        return;
    }
<<<<<<< HEAD

    if (reuse) {
        mode = NEW_IMAGE_MODE_EXISTING;
    } else {
        mode = NEW_IMAGE_MODE_ABSOLUTE_PATHS;
    }

    qmp_drive_mirror(device, filename, !!format, format,
                     false, NULL, false, NULL,
                     full ? MIRROR_SYNC_MODE_FULL : MIRROR_SYNC_MODE_TOP,
                     true, mode, false, 0, false, 0, false, 0,
                     false, 0, false, 0, false, true, &err);
=======
    qmp_drive_mirror(&mirror, &err);
>>>>>>> 7124ccf8
    hmp_handle_error(mon, &err);
}

void hmp_drive_backup(Monitor *mon, const QDict *qdict)
{
    const char *device = qdict_get_str(qdict, "device");
    const char *filename = qdict_get_str(qdict, "target");
    const char *format = qdict_get_try_str(qdict, "format");
    bool reuse = qdict_get_try_bool(qdict, "reuse", false);
    bool full = qdict_get_try_bool(qdict, "full", false);
<<<<<<< HEAD
    enum NewImageMode mode;
=======
    bool compress = qdict_get_try_bool(qdict, "compress", false);
>>>>>>> 7124ccf8
    Error *err = NULL;
    DriveBackup backup = {
        .device = (char *)device,
        .target = (char *)filename,
        .has_format = !!format,
        .format = (char *)format,
        .sync = full ? MIRROR_SYNC_MODE_FULL : MIRROR_SYNC_MODE_TOP,
        .has_mode = true,
        .mode = reuse ? NEW_IMAGE_MODE_EXISTING : NEW_IMAGE_MODE_ABSOLUTE_PATHS,
        .has_compress = !!compress,
        .compress = compress,
    };

    if (!filename) {
        error_setg(&err, QERR_MISSING_PARAMETER, "target");
        hmp_handle_error(mon, &err);
        return;
    }

<<<<<<< HEAD
    if (reuse) {
        mode = NEW_IMAGE_MODE_EXISTING;
    } else {
        mode = NEW_IMAGE_MODE_ABSOLUTE_PATHS;
    }

    qmp_drive_backup(device, filename, !!format, format,
                     full ? MIRROR_SYNC_MODE_FULL : MIRROR_SYNC_MODE_TOP,
                     true, mode, false, 0, false, NULL,
                     false, 0, false, 0, &err);
=======
    qmp_drive_backup(&backup, &err);
>>>>>>> 7124ccf8
    hmp_handle_error(mon, &err);
}

void hmp_snapshot_blkdev(Monitor *mon, const QDict *qdict)
{
    const char *device = qdict_get_str(qdict, "device");
    const char *filename = qdict_get_try_str(qdict, "snapshot-file");
    const char *format = qdict_get_try_str(qdict, "format");
    bool reuse = qdict_get_try_bool(qdict, "reuse", false);
    enum NewImageMode mode;
    Error *err = NULL;

    if (!filename) {
        /* In the future, if 'snapshot-file' is not specified, the snapshot
           will be taken internally. Today it's actually required. */
        error_setg(&err, QERR_MISSING_PARAMETER, "snapshot-file");
        hmp_handle_error(mon, &err);
        return;
    }

    mode = reuse ? NEW_IMAGE_MODE_EXISTING : NEW_IMAGE_MODE_ABSOLUTE_PATHS;
    qmp_blockdev_snapshot_sync(true, device, false, NULL,
                               filename, false, NULL,
                               !!format, format,
                               true, mode, &err);
    hmp_handle_error(mon, &err);
}

void hmp_snapshot_blkdev_internal(Monitor *mon, const QDict *qdict)
{
    const char *device = qdict_get_str(qdict, "device");
    const char *name = qdict_get_str(qdict, "name");
    Error *err = NULL;

    qmp_blockdev_snapshot_internal_sync(device, name, &err);
    hmp_handle_error(mon, &err);
}

void hmp_snapshot_delete_blkdev_internal(Monitor *mon, const QDict *qdict)
{
    const char *device = qdict_get_str(qdict, "device");
    const char *name = qdict_get_str(qdict, "name");
    const char *id = qdict_get_try_str(qdict, "id");
    Error *err = NULL;

    qmp_blockdev_snapshot_delete_internal_sync(device, !!id, id,
                                               true, name, &err);
    hmp_handle_error(mon, &err);
}

void hmp_migrate_cancel(Monitor *mon, const QDict *qdict)
{
    qmp_migrate_cancel(NULL);
}

void hmp_migrate_incoming(Monitor *mon, const QDict *qdict)
{
    Error *err = NULL;
    const char *uri = qdict_get_str(qdict, "uri");

    qmp_migrate_incoming(uri, &err);

    hmp_handle_error(mon, &err);
}

<<<<<<< HEAD
=======
/* Kept for backwards compatibility */
>>>>>>> 7124ccf8
void hmp_migrate_set_downtime(Monitor *mon, const QDict *qdict)
{
    double value = qdict_get_double(qdict, "value");
    qmp_migrate_set_downtime(value, NULL);
}

void hmp_migrate_set_cache_size(Monitor *mon, const QDict *qdict)
{
    int64_t value = qdict_get_int(qdict, "value");
    Error *err = NULL;

    qmp_migrate_set_cache_size(value, &err);
    if (err) {
        error_report_err(err);
        return;
    }
}

/* Kept for backwards compatibility */
void hmp_migrate_set_speed(Monitor *mon, const QDict *qdict)
{
    int64_t value = qdict_get_int(qdict, "value");
    qmp_migrate_set_speed(value, NULL);
}

void hmp_migrate_set_capability(Monitor *mon, const QDict *qdict)
{
    const char *cap = qdict_get_str(qdict, "capability");
    bool state = qdict_get_bool(qdict, "state");
    Error *err = NULL;
    MigrationCapabilityStatusList *caps = g_malloc0(sizeof(*caps));
    int i;

    for (i = 0; i < MIGRATION_CAPABILITY__MAX; i++) {
        if (strcmp(cap, MigrationCapability_lookup[i]) == 0) {
            caps->value = g_malloc0(sizeof(*caps->value));
            caps->value->capability = i;
            caps->value->state = state;
            caps->next = NULL;
            qmp_migrate_set_capabilities(caps, &err);
            break;
        }
    }

    if (i == MIGRATION_CAPABILITY__MAX) {
        error_setg(&err, QERR_INVALID_PARAMETER, cap);
    }

    qapi_free_MigrationCapabilityStatusList(caps);

    if (err) {
        error_report_err(err);
<<<<<<< HEAD
    }
}

void hmp_migrate_set_parameter(Monitor *mon, const QDict *qdict)
{
    const char *param = qdict_get_str(qdict, "parameter");
    int value = qdict_get_int(qdict, "value");
    Error *err = NULL;
    bool has_compress_level = false;
    bool has_compress_threads = false;
    bool has_decompress_threads = false;
    bool has_x_cpu_throttle_initial = false;
    bool has_x_cpu_throttle_increment = false;
    int i;

    for (i = 0; i < MIGRATION_PARAMETER__MAX; i++) {
        if (strcmp(param, MigrationParameter_lookup[i]) == 0) {
            switch (i) {
            case MIGRATION_PARAMETER_COMPRESS_LEVEL:
                has_compress_level = true;
                break;
            case MIGRATION_PARAMETER_COMPRESS_THREADS:
                has_compress_threads = true;
                break;
            case MIGRATION_PARAMETER_DECOMPRESS_THREADS:
                has_decompress_threads = true;
                break;
            case MIGRATION_PARAMETER_X_CPU_THROTTLE_INITIAL:
                has_x_cpu_throttle_initial = true;
                break;
            case MIGRATION_PARAMETER_X_CPU_THROTTLE_INCREMENT:
                has_x_cpu_throttle_increment = true;
                break;
            }
            qmp_migrate_set_parameters(has_compress_level, value,
                                       has_compress_threads, value,
                                       has_decompress_threads, value,
                                       has_x_cpu_throttle_initial, value,
                                       has_x_cpu_throttle_increment, value,
                                       &err);
            break;
        }
    }

    if (i == MIGRATION_PARAMETER__MAX) {
        error_setg(&err, QERR_INVALID_PARAMETER, param);
    }

    if (err) {
        error_report_err(err);
    }
}

=======
    }
}

void hmp_migrate_set_parameter(Monitor *mon, const QDict *qdict)
{
    const char *param = qdict_get_str(qdict, "parameter");
    const char *valuestr = qdict_get_str(qdict, "value");
    int64_t valuebw = 0;
    long valueint = 0;
    char *endp;
    Error *err = NULL;
    bool use_int_value = false;
    int i;

    for (i = 0; i < MIGRATION_PARAMETER__MAX; i++) {
        if (strcmp(param, MigrationParameter_lookup[i]) == 0) {
            MigrationParameters p = { 0 };
            switch (i) {
            case MIGRATION_PARAMETER_COMPRESS_LEVEL:
                p.has_compress_level = true;
                use_int_value = true;
                break;
            case MIGRATION_PARAMETER_COMPRESS_THREADS:
                p.has_compress_threads = true;
                use_int_value = true;
                break;
            case MIGRATION_PARAMETER_DECOMPRESS_THREADS:
                p.has_decompress_threads = true;
                use_int_value = true;
                break;
            case MIGRATION_PARAMETER_CPU_THROTTLE_INITIAL:
                p.has_cpu_throttle_initial = true;
                use_int_value = true;
                break;
            case MIGRATION_PARAMETER_CPU_THROTTLE_INCREMENT:
                p.has_cpu_throttle_increment = true;
                use_int_value = true;
                break;
            case MIGRATION_PARAMETER_TLS_CREDS:
                p.has_tls_creds = true;
                p.tls_creds = (char *) valuestr;
                break;
            case MIGRATION_PARAMETER_TLS_HOSTNAME:
                p.has_tls_hostname = true;
                p.tls_hostname = (char *) valuestr;
                break;
            case MIGRATION_PARAMETER_MAX_BANDWIDTH:
                p.has_max_bandwidth = true;
                valuebw = qemu_strtosz(valuestr, &endp);
                if (valuebw < 0 || (size_t)valuebw != valuebw
                    || *endp != '\0') {
                    error_setg(&err, "Invalid size %s", valuestr);
                    goto cleanup;
                }
                p.max_bandwidth = valuebw;
                break;
            case MIGRATION_PARAMETER_DOWNTIME_LIMIT:
                p.has_downtime_limit = true;
                use_int_value = true;
                break;
            case MIGRATION_PARAMETER_X_CHECKPOINT_DELAY:
                p.has_x_checkpoint_delay = true;
                use_int_value = true;
                break;
            }

            if (use_int_value) {
                if (qemu_strtol(valuestr, NULL, 10, &valueint) < 0) {
                    error_setg(&err, "Unable to parse '%s' as an int",
                               valuestr);
                    goto cleanup;
                }
                /* Set all integers; only one has_FOO will be set, and
                 * the code ignores the remaining values */
                p.compress_level = valueint;
                p.compress_threads = valueint;
                p.decompress_threads = valueint;
                p.cpu_throttle_initial = valueint;
                p.cpu_throttle_increment = valueint;
                p.downtime_limit = valueint;
                p.x_checkpoint_delay = valueint;
            }

            qmp_migrate_set_parameters(&p, &err);
            break;
        }
    }

    if (i == MIGRATION_PARAMETER__MAX) {
        error_setg(&err, QERR_INVALID_PARAMETER, param);
    }

 cleanup:
    if (err) {
        error_report_err(err);
    }
}

>>>>>>> 7124ccf8
void hmp_client_migrate_info(Monitor *mon, const QDict *qdict)
{
    Error *err = NULL;
    const char *protocol = qdict_get_str(qdict, "protocol");
    const char *hostname = qdict_get_str(qdict, "hostname");
    bool has_port        = qdict_haskey(qdict, "port");
    int port             = qdict_get_try_int(qdict, "port", -1);
    bool has_tls_port    = qdict_haskey(qdict, "tls-port");
    int tls_port         = qdict_get_try_int(qdict, "tls-port", -1);
    const char *cert_subject = qdict_get_try_str(qdict, "cert-subject");

    qmp_client_migrate_info(protocol, hostname,
                            has_port, port, has_tls_port, tls_port,
                            !!cert_subject, cert_subject, &err);
    hmp_handle_error(mon, &err);
}

void hmp_migrate_start_postcopy(Monitor *mon, const QDict *qdict)
{
    Error *err = NULL;
    qmp_migrate_start_postcopy(&err);
    hmp_handle_error(mon, &err);
}

<<<<<<< HEAD
=======
void hmp_x_colo_lost_heartbeat(Monitor *mon, const QDict *qdict)
{
    Error *err = NULL;

    qmp_x_colo_lost_heartbeat(&err);
    hmp_handle_error(mon, &err);
}

>>>>>>> 7124ccf8
void hmp_set_password(Monitor *mon, const QDict *qdict)
{
    const char *protocol  = qdict_get_str(qdict, "protocol");
    const char *password  = qdict_get_str(qdict, "password");
    const char *connected = qdict_get_try_str(qdict, "connected");
    Error *err = NULL;

    qmp_set_password(protocol, password, !!connected, connected, &err);
    hmp_handle_error(mon, &err);
}

void hmp_expire_password(Monitor *mon, const QDict *qdict)
{
    const char *protocol  = qdict_get_str(qdict, "protocol");
    const char *whenstr = qdict_get_str(qdict, "time");
    Error *err = NULL;

    qmp_expire_password(protocol, whenstr, &err);
    hmp_handle_error(mon, &err);
}

void hmp_eject(Monitor *mon, const QDict *qdict)
{
    bool force = qdict_get_try_bool(qdict, "force", false);
    const char *device = qdict_get_str(qdict, "device");
    Error *err = NULL;

    qmp_eject(true, device, false, NULL, true, force, &err);
    hmp_handle_error(mon, &err);
}

static void hmp_change_read_arg(void *opaque, const char *password,
                                void *readline_opaque)
{
    qmp_change_vnc_password(password, NULL);
    monitor_read_command(opaque, 1);
}

void hmp_change(Monitor *mon, const QDict *qdict)
{
    const char *device = qdict_get_str(qdict, "device");
    const char *target = qdict_get_str(qdict, "target");
    const char *arg = qdict_get_try_str(qdict, "arg");
    const char *read_only = qdict_get_try_str(qdict, "read-only-mode");
    BlockdevChangeReadOnlyMode read_only_mode = 0;
    Error *err = NULL;

    if (strcmp(device, "vnc") == 0) {
        if (read_only) {
            monitor_printf(mon,
                           "Parameter 'read-only-mode' is invalid for VNC\n");
            return;
        }
        if (strcmp(target, "passwd") == 0 ||
            strcmp(target, "password") == 0) {
            if (!arg) {
                monitor_read_password(mon, hmp_change_read_arg, NULL);
                return;
            }
        }
        qmp_change("vnc", target, !!arg, arg, &err);
    } else {
        if (read_only) {
            read_only_mode =
                qapi_enum_parse(BlockdevChangeReadOnlyMode_lookup,
                                read_only, BLOCKDEV_CHANGE_READ_ONLY_MODE__MAX,
                                BLOCKDEV_CHANGE_READ_ONLY_MODE_RETAIN, &err);
            if (err) {
                hmp_handle_error(mon, &err);
                return;
            }
        }

<<<<<<< HEAD
        qmp_blockdev_change_medium(device, target, !!arg, arg,
                                   !!read_only, read_only_mode, &err);
=======
        qmp_blockdev_change_medium(true, device, false, NULL, target,
                                   !!arg, arg, !!read_only, read_only_mode,
                                   &err);
>>>>>>> 7124ccf8
        if (err &&
            error_get_class(err) == ERROR_CLASS_DEVICE_ENCRYPTED) {
            error_free(err);
            monitor_read_block_device_key(mon, device, NULL, NULL);
            return;
        }
    }

    hmp_handle_error(mon, &err);
}

void hmp_block_set_io_throttle(Monitor *mon, const QDict *qdict)
{
    Error *err = NULL;
<<<<<<< HEAD

    qmp_block_set_io_throttle(qdict_get_str(qdict, "device"),
                              qdict_get_int(qdict, "bps"),
                              qdict_get_int(qdict, "bps_rd"),
                              qdict_get_int(qdict, "bps_wr"),
                              qdict_get_int(qdict, "iops"),
                              qdict_get_int(qdict, "iops_rd"),
                              qdict_get_int(qdict, "iops_wr"),
                              false, /* no burst max via HMP */
                              0,
                              false,
                              0,
                              false,
                              0,
                              false,
                              0,
                              false,
                              0,
                              false,
                              0,
                              false, /* no burst length via HMP */
                              0,
                              false,
                              0,
                              false,
                              0,
                              false,
                              0,
                              false,
                              0,
                              false,
                              0,
                              false, /* No default I/O size */
                              0,
                              false,
                              NULL, &err);
=======
    BlockIOThrottle throttle = {
        .has_device = true,
        .device = (char *) qdict_get_str(qdict, "device"),
        .bps = qdict_get_int(qdict, "bps"),
        .bps_rd = qdict_get_int(qdict, "bps_rd"),
        .bps_wr = qdict_get_int(qdict, "bps_wr"),
        .iops = qdict_get_int(qdict, "iops"),
        .iops_rd = qdict_get_int(qdict, "iops_rd"),
        .iops_wr = qdict_get_int(qdict, "iops_wr"),
    };

    qmp_block_set_io_throttle(&throttle, &err);
>>>>>>> 7124ccf8
    hmp_handle_error(mon, &err);
}

void hmp_block_stream(Monitor *mon, const QDict *qdict)
{
    Error *error = NULL;
    const char *device = qdict_get_str(qdict, "device");
    const char *base = qdict_get_try_str(qdict, "base");
    int64_t speed = qdict_get_try_int(qdict, "speed", 0);

    qmp_block_stream(true, device, device, base != NULL, base, false, NULL,
                     false, NULL, qdict_haskey(qdict, "speed"), speed,
                     true, BLOCKDEV_ON_ERROR_REPORT, &error);

    hmp_handle_error(mon, &error);
}

void hmp_block_job_set_speed(Monitor *mon, const QDict *qdict)
{
    Error *error = NULL;
    const char *device = qdict_get_str(qdict, "device");
    int64_t value = qdict_get_int(qdict, "speed");

    qmp_block_job_set_speed(device, value, &error);

    hmp_handle_error(mon, &error);
}

void hmp_block_job_cancel(Monitor *mon, const QDict *qdict)
{
    Error *error = NULL;
    const char *device = qdict_get_str(qdict, "device");
    bool force = qdict_get_try_bool(qdict, "force", false);

    qmp_block_job_cancel(device, true, force, &error);

    hmp_handle_error(mon, &error);
}

void hmp_block_job_pause(Monitor *mon, const QDict *qdict)
{
    Error *error = NULL;
    const char *device = qdict_get_str(qdict, "device");

    qmp_block_job_pause(device, &error);

    hmp_handle_error(mon, &error);
}

void hmp_block_job_resume(Monitor *mon, const QDict *qdict)
{
    Error *error = NULL;
    const char *device = qdict_get_str(qdict, "device");

    qmp_block_job_resume(device, &error);

    hmp_handle_error(mon, &error);
}

void hmp_block_job_complete(Monitor *mon, const QDict *qdict)
{
    Error *error = NULL;
    const char *device = qdict_get_str(qdict, "device");

    qmp_block_job_complete(device, &error);

    hmp_handle_error(mon, &error);
}

typedef struct HMPMigrationStatus
{
    QEMUTimer *timer;
    Monitor *mon;
    bool is_block_migration;
} HMPMigrationStatus;

static void hmp_migrate_status_cb(void *opaque)
{
    HMPMigrationStatus *status = opaque;
    MigrationInfo *info;

    info = qmp_query_migrate(NULL);
    if (!info->has_status || info->status == MIGRATION_STATUS_ACTIVE ||
        info->status == MIGRATION_STATUS_SETUP) {
        if (info->has_disk) {
            int progress;

            if (info->disk->remaining) {
                progress = info->disk->transferred * 100 / info->disk->total;
            } else {
                progress = 100;
            }

            monitor_printf(status->mon, "Completed %d %%\r", progress);
            monitor_flush(status->mon);
        }

        timer_mod(status->timer, qemu_clock_get_ms(QEMU_CLOCK_REALTIME) + 1000);
    } else {
        if (status->is_block_migration) {
            monitor_printf(status->mon, "\n");
        }
        if (info->has_error_desc) {
            error_report("%s", info->error_desc);
        }
        monitor_resume(status->mon);
        timer_del(status->timer);
        g_free(status);
    }

    qapi_free_MigrationInfo(info);
}

void hmp_migrate(Monitor *mon, const QDict *qdict)
{
    bool detach = qdict_get_try_bool(qdict, "detach", false);
    bool blk = qdict_get_try_bool(qdict, "blk", false);
    bool inc = qdict_get_try_bool(qdict, "inc", false);
    const char *uri = qdict_get_str(qdict, "uri");
    Error *err = NULL;

    qmp_migrate(uri, !!blk, blk, !!inc, inc, false, false, &err);
    if (err) {
        error_report_err(err);
        return;
    }

    if (!detach) {
        HMPMigrationStatus *status;

        if (monitor_suspend(mon) < 0) {
            monitor_printf(mon, "terminal does not allow synchronous "
                           "migration, continuing detached\n");
            return;
        }

        status = g_malloc0(sizeof(*status));
        status->mon = mon;
        status->is_block_migration = blk || inc;
        status->timer = timer_new_ms(QEMU_CLOCK_REALTIME, hmp_migrate_status_cb,
                                          status);
        timer_mod(status->timer, qemu_clock_get_ms(QEMU_CLOCK_REALTIME));
    }
}

void hmp_device_add(Monitor *mon, const QDict *qdict)
{
    Error *err = NULL;

    qmp_device_add((QDict *)qdict, NULL, &err);
    hmp_handle_error(mon, &err);
}

void hmp_device_del(Monitor *mon, const QDict *qdict)
{
    const char *id = qdict_get_str(qdict, "id");
    Error *err = NULL;

    qmp_device_del(id, &err);
    hmp_handle_error(mon, &err);
}

void hmp_dump_guest_memory(Monitor *mon, const QDict *qdict)
{
    Error *err = NULL;
    bool paging = qdict_get_try_bool(qdict, "paging", false);
    bool zlib = qdict_get_try_bool(qdict, "zlib", false);
    bool lzo = qdict_get_try_bool(qdict, "lzo", false);
    bool snappy = qdict_get_try_bool(qdict, "snappy", false);
    const char *file = qdict_get_str(qdict, "filename");
    bool has_begin = qdict_haskey(qdict, "begin");
    bool has_length = qdict_haskey(qdict, "length");
    bool has_detach = qdict_haskey(qdict, "detach");
    int64_t begin = 0;
    int64_t length = 0;
    bool detach = false;
    enum DumpGuestMemoryFormat dump_format = DUMP_GUEST_MEMORY_FORMAT_ELF;
    char *prot;

    if (zlib + lzo + snappy > 1) {
        error_setg(&err, "only one of '-z|-l|-s' can be set");
        hmp_handle_error(mon, &err);
        return;
    }

    if (zlib) {
        dump_format = DUMP_GUEST_MEMORY_FORMAT_KDUMP_ZLIB;
    }

    if (lzo) {
        dump_format = DUMP_GUEST_MEMORY_FORMAT_KDUMP_LZO;
    }

    if (snappy) {
        dump_format = DUMP_GUEST_MEMORY_FORMAT_KDUMP_SNAPPY;
    }

    if (has_begin) {
        begin = qdict_get_int(qdict, "begin");
    }
    if (has_length) {
        length = qdict_get_int(qdict, "length");
    }
    if (has_detach) {
        detach = qdict_get_bool(qdict, "detach");
    }

    prot = g_strconcat("file:", file, NULL);

    qmp_dump_guest_memory(paging, prot, true, detach, has_begin, begin,
                          has_length, length, true, dump_format, &err);
    hmp_handle_error(mon, &err);
    g_free(prot);
}

void hmp_netdev_add(Monitor *mon, const QDict *qdict)
{
    Error *err = NULL;
    QemuOpts *opts;

    opts = qemu_opts_from_qdict(qemu_find_opts("netdev"), qdict, &err);
    if (err) {
        goto out;
    }

    netdev_add(opts, &err);
    if (err) {
        qemu_opts_del(opts);
    }

out:
    hmp_handle_error(mon, &err);
}

void hmp_netdev_del(Monitor *mon, const QDict *qdict)
{
    const char *id = qdict_get_str(qdict, "id");
    Error *err = NULL;

    qmp_netdev_del(id, &err);
    hmp_handle_error(mon, &err);
}

void hmp_object_add(Monitor *mon, const QDict *qdict)
{
    Error *err = NULL;
    QemuOpts *opts;
<<<<<<< HEAD
    OptsVisitor *ov;
=======
>>>>>>> 7124ccf8
    Object *obj = NULL;

    opts = qemu_opts_from_qdict(qemu_find_opts("object"), qdict, &err);
    if (err) {
        hmp_handle_error(mon, &err);
        return;
    }

<<<<<<< HEAD
    ov = opts_visitor_new(opts);
    obj = user_creatable_add(qdict, opts_get_visitor(ov), &err);
    opts_visitor_cleanup(ov);
=======
    obj = user_creatable_add_opts(opts, &err);
>>>>>>> 7124ccf8
    qemu_opts_del(opts);

    if (err) {
        hmp_handle_error(mon, &err);
    }
    if (obj) {
        object_unref(obj);
    }
}

void hmp_getfd(Monitor *mon, const QDict *qdict)
{
    const char *fdname = qdict_get_str(qdict, "fdname");
    Error *err = NULL;

    qmp_getfd(fdname, &err);
    hmp_handle_error(mon, &err);
}

void hmp_closefd(Monitor *mon, const QDict *qdict)
{
    const char *fdname = qdict_get_str(qdict, "fdname");
    Error *err = NULL;

    qmp_closefd(fdname, &err);
    hmp_handle_error(mon, &err);
}

void hmp_sendkey(Monitor *mon, const QDict *qdict)
{
    const char *keys = qdict_get_str(qdict, "keys");
    KeyValueList *keylist, *head = NULL, *tmp = NULL;
    int has_hold_time = qdict_haskey(qdict, "hold-time");
    int hold_time = qdict_get_try_int(qdict, "hold-time", -1);
    Error *err = NULL;
    char *separator;
    int keyname_len;

    while (1) {
        separator = strchr(keys, '-');
        keyname_len = separator ? separator - keys : strlen(keys);

        /* Be compatible with old interface, convert user inputted "<" */
        if (keys[0] == '<' && keyname_len == 1) {
            keys = "less";
            keyname_len = 4;
        }

        keylist = g_malloc0(sizeof(*keylist));
        keylist->value = g_malloc0(sizeof(*keylist->value));

        if (!head) {
            head = keylist;
        }
        if (tmp) {
            tmp->next = keylist;
        }
        tmp = keylist;

        if (strstart(keys, "0x", NULL)) {
            char *endp;
            int value = strtoul(keys, &endp, 0);
            assert(endp <= keys + keyname_len);
            if (endp != keys + keyname_len) {
                goto err_out;
            }
            keylist->value->type = KEY_VALUE_KIND_NUMBER;
            keylist->value->u.number.data = value;
        } else {
            int idx = index_from_key(keys, keyname_len);
            if (idx == Q_KEY_CODE__MAX) {
                goto err_out;
            }
            keylist->value->type = KEY_VALUE_KIND_QCODE;
            keylist->value->u.qcode.data = idx;
        }

        if (!separator) {
            break;
        }
        keys = separator + 1;
    }

    qmp_send_key(head, has_hold_time, hold_time, &err);
    hmp_handle_error(mon, &err);

out:
    qapi_free_KeyValueList(head);
    return;

err_out:
    monitor_printf(mon, "invalid parameter: %.*s\n", keyname_len, keys);
    goto out;
}

void hmp_screendump(Monitor *mon, const QDict *qdict)
{
    const char *filename = qdict_get_str(qdict, "filename");
    Error *err = NULL;

    qmp_screendump(filename, &err);
    hmp_handle_error(mon, &err);
}

void hmp_nbd_server_start(Monitor *mon, const QDict *qdict)
{
    const char *uri = qdict_get_str(qdict, "uri");
    bool writable = qdict_get_try_bool(qdict, "writable", false);
    bool all = qdict_get_try_bool(qdict, "all", false);
    Error *local_err = NULL;
    BlockInfoList *block_list, *info;
    SocketAddress *addr;

    if (writable && !all) {
        error_setg(&local_err, "-w only valid together with -a");
        goto exit;
    }

    /* First check if the address is valid and start the server.  */
    addr = socket_parse(uri, &local_err);
    if (local_err != NULL) {
        goto exit;
    }

    qmp_nbd_server_start(addr, false, NULL, &local_err);
    qapi_free_SocketAddress(addr);
    if (local_err != NULL) {
        goto exit;
    }

    if (!all) {
        return;
    }

    /* Then try adding all block devices.  If one fails, close all and
     * exit.
     */
    block_list = qmp_query_block(NULL);

    for (info = block_list; info; info = info->next) {
        if (!info->value->has_inserted) {
            continue;
        }

        qmp_nbd_server_add(info->value->device, true, writable, &local_err);

        if (local_err != NULL) {
            qmp_nbd_server_stop(NULL);
            break;
        }
    }

    qapi_free_BlockInfoList(block_list);

exit:
    hmp_handle_error(mon, &local_err);
}

void hmp_nbd_server_add(Monitor *mon, const QDict *qdict)
{
    const char *device = qdict_get_str(qdict, "device");
    bool writable = qdict_get_try_bool(qdict, "writable", false);
    Error *local_err = NULL;

    qmp_nbd_server_add(device, true, writable, &local_err);

    if (local_err != NULL) {
        hmp_handle_error(mon, &local_err);
    }
}

void hmp_nbd_server_stop(Monitor *mon, const QDict *qdict)
{
    Error *err = NULL;

    qmp_nbd_server_stop(&err);
    hmp_handle_error(mon, &err);
}

void hmp_cpu_add(Monitor *mon, const QDict *qdict)
{
    int cpuid;
    Error *err = NULL;

    cpuid = qdict_get_int(qdict, "id");
    qmp_cpu_add(cpuid, &err);
    hmp_handle_error(mon, &err);
}

void hmp_chardev_add(Monitor *mon, const QDict *qdict)
{
    const char *args = qdict_get_str(qdict, "args");
    Error *err = NULL;
    QemuOpts *opts;

    opts = qemu_opts_parse_noisily(qemu_find_opts("chardev"), args, true);
    if (opts == NULL) {
        error_setg(&err, "Parsing chardev args failed");
    } else {
        qemu_chr_new_from_opts(opts, &err);
        qemu_opts_del(opts);
    }
    hmp_handle_error(mon, &err);
}

void hmp_chardev_remove(Monitor *mon, const QDict *qdict)
{
    Error *local_err = NULL;

    qmp_chardev_remove(qdict_get_str(qdict, "id"), &local_err);
    hmp_handle_error(mon, &local_err);
}

void hmp_qemu_io(Monitor *mon, const QDict *qdict)
{
    BlockBackend *blk;
<<<<<<< HEAD
=======
    BlockBackend *local_blk = NULL;
    AioContext *aio_context;
>>>>>>> 7124ccf8
    const char* device = qdict_get_str(qdict, "device");
    const char* command = qdict_get_str(qdict, "command");
    Error *err = NULL;

    blk = blk_by_name(device);
<<<<<<< HEAD
    if (blk) {
        qemuio_command(blk, command);
    } else {
        error_set(&err, ERROR_CLASS_DEVICE_NOT_FOUND,
                  "Device '%s' not found", device);
=======
    if (!blk) {
        BlockDriverState *bs = bdrv_lookup_bs(NULL, device, &err);
        if (bs) {
            blk = local_blk = blk_new();
            blk_insert_bs(blk, bs);
        } else {
            goto fail;
        }
>>>>>>> 7124ccf8
    }

    aio_context = blk_get_aio_context(blk);
    aio_context_acquire(aio_context);

    qemuio_command(blk, command);

    aio_context_release(aio_context);

fail:
    blk_unref(local_blk);
    hmp_handle_error(mon, &err);
}

void hmp_object_del(Monitor *mon, const QDict *qdict)
{
    const char *id = qdict_get_str(qdict, "id");
    Error *err = NULL;

    user_creatable_del(id, &err);
    hmp_handle_error(mon, &err);
}

void hmp_info_memdev(Monitor *mon, const QDict *qdict)
{
    Error *err = NULL;
    MemdevList *memdev_list = qmp_query_memdev(&err);
    MemdevList *m = memdev_list;
    Visitor *v;
    char *str;
    int i = 0;


    while (m) {
<<<<<<< HEAD
        ov = string_output_visitor_new(false);
        visit_type_uint16List(string_output_get_visitor(ov), NULL,
                              &m->value->host_nodes, NULL);
=======
        v = string_output_visitor_new(false, &str);
        visit_type_uint16List(v, NULL, &m->value->host_nodes, NULL);
>>>>>>> 7124ccf8
        monitor_printf(mon, "memory backend: %d\n", i);
        monitor_printf(mon, "  size:  %" PRId64 "\n", m->value->size);
        monitor_printf(mon, "  merge: %s\n",
                       m->value->merge ? "true" : "false");
        monitor_printf(mon, "  dump: %s\n",
                       m->value->dump ? "true" : "false");
        monitor_printf(mon, "  prealloc: %s\n",
                       m->value->prealloc ? "true" : "false");
        monitor_printf(mon, "  policy: %s\n",
                       HostMemPolicy_lookup[m->value->policy]);
        visit_complete(v, &str);
        monitor_printf(mon, "  host nodes: %s\n", str);

        g_free(str);
        visit_free(v);
        m = m->next;
        i++;
    }

    monitor_printf(mon, "\n");

    qapi_free_MemdevList(memdev_list);
}

void hmp_info_memory_devices(Monitor *mon, const QDict *qdict)
{
    Error *err = NULL;
    MemoryDeviceInfoList *info_list = qmp_query_memory_devices(&err);
    MemoryDeviceInfoList *info;
    MemoryDeviceInfo *value;
    PCDIMMDeviceInfo *di;

    for (info = info_list; info; info = info->next) {
        value = info->value;

        if (value) {
            switch (value->type) {
            case MEMORY_DEVICE_INFO_KIND_DIMM:
                di = value->u.dimm.data;

                monitor_printf(mon, "Memory device [%s]: \"%s\"\n",
                               MemoryDeviceInfoKind_lookup[value->type],
                               di->id ? di->id : "");
                monitor_printf(mon, "  addr: 0x%" PRIx64 "\n", di->addr);
                monitor_printf(mon, "  slot: %" PRId64 "\n", di->slot);
                monitor_printf(mon, "  node: %" PRId64 "\n", di->node);
                monitor_printf(mon, "  size: %" PRIu64 "\n", di->size);
                monitor_printf(mon, "  memdev: %s\n", di->memdev);
                monitor_printf(mon, "  hotplugged: %s\n",
                               di->hotplugged ? "true" : "false");
                monitor_printf(mon, "  hotpluggable: %s\n",
                               di->hotpluggable ? "true" : "false");
                break;
            default:
                break;
            }
        }
    }

    qapi_free_MemoryDeviceInfoList(info_list);
}

void hmp_info_iothreads(Monitor *mon, const QDict *qdict)
{
    IOThreadInfoList *info_list = qmp_query_iothreads(NULL);
    IOThreadInfoList *info;

    for (info = info_list; info; info = info->next) {
        monitor_printf(mon, "%s: thread_id=%" PRId64 "\n",
                       info->value->id, info->value->thread_id);
    }

    qapi_free_IOThreadInfoList(info_list);
}

void hmp_qom_list(Monitor *mon, const QDict *qdict)
{
    const char *path = qdict_get_try_str(qdict, "path");
    ObjectPropertyInfoList *list;
    Error *err = NULL;

    if (path == NULL) {
        monitor_printf(mon, "/\n");
        return;
    }

    list = qmp_qom_list(path, &err);
    if (err == NULL) {
        ObjectPropertyInfoList *start = list;
        while (list != NULL) {
            ObjectPropertyInfo *value = list->value;

            monitor_printf(mon, "%s (%s)\n",
                           value->name, value->type);
            list = list->next;
        }
        qapi_free_ObjectPropertyInfoList(start);
    }
    hmp_handle_error(mon, &err);
}

void hmp_qom_set(Monitor *mon, const QDict *qdict)
{
    const char *path = qdict_get_str(qdict, "path");
    const char *property = qdict_get_str(qdict, "property");
    const char *value = qdict_get_str(qdict, "value");
    Error *err = NULL;
    bool ambiguous = false;
    Object *obj;

    obj = object_resolve_path(path, &ambiguous);
    if (obj == NULL) {
        error_set(&err, ERROR_CLASS_DEVICE_NOT_FOUND,
                  "Device '%s' not found", path);
    } else {
        if (ambiguous) {
            monitor_printf(mon, "Warning: Path '%s' is ambiguous\n", path);
        }
        object_property_parse(obj, value, property, &err);
    }
    hmp_handle_error(mon, &err);
}

void hmp_rocker(Monitor *mon, const QDict *qdict)
{
    const char *name = qdict_get_str(qdict, "name");
    RockerSwitch *rocker;
    Error *err = NULL;

    rocker = qmp_query_rocker(name, &err);
    if (err != NULL) {
        hmp_handle_error(mon, &err);
        return;
    }

    monitor_printf(mon, "name: %s\n", rocker->name);
    monitor_printf(mon, "id: 0x%" PRIx64 "\n", rocker->id);
    monitor_printf(mon, "ports: %d\n", rocker->ports);

    qapi_free_RockerSwitch(rocker);
}

void hmp_rocker_ports(Monitor *mon, const QDict *qdict)
{
    RockerPortList *list, *port;
    const char *name = qdict_get_str(qdict, "name");
    Error *err = NULL;

    list = qmp_query_rocker_ports(name, &err);
    if (err != NULL) {
        hmp_handle_error(mon, &err);
        return;
    }

    monitor_printf(mon, "            ena/    speed/ auto\n");
    monitor_printf(mon, "      port  link    duplex neg?\n");

    for (port = list; port; port = port->next) {
        monitor_printf(mon, "%10s  %-4s   %-3s  %2s  %-3s\n",
                       port->value->name,
                       port->value->enabled ? port->value->link_up ?
                       "up" : "down" : "!ena",
                       port->value->speed == 10000 ? "10G" : "??",
                       port->value->duplex ? "FD" : "HD",
                       port->value->autoneg ? "Yes" : "No");
    }

    qapi_free_RockerPortList(list);
}

void hmp_rocker_of_dpa_flows(Monitor *mon, const QDict *qdict)
{
    RockerOfDpaFlowList *list, *info;
    const char *name = qdict_get_str(qdict, "name");
    uint32_t tbl_id = qdict_get_try_int(qdict, "tbl_id", -1);
    Error *err = NULL;

    list = qmp_query_rocker_of_dpa_flows(name, tbl_id != -1, tbl_id, &err);
    if (err != NULL) {
        hmp_handle_error(mon, &err);
        return;
    }

    monitor_printf(mon, "prio tbl hits key(mask) --> actions\n");

    for (info = list; info; info = info->next) {
        RockerOfDpaFlow *flow = info->value;
        RockerOfDpaFlowKey *key = flow->key;
        RockerOfDpaFlowMask *mask = flow->mask;
        RockerOfDpaFlowAction *action = flow->action;

        if (flow->hits) {
            monitor_printf(mon, "%-4d %-3d %-4" PRIu64,
                           key->priority, key->tbl_id, flow->hits);
        } else {
            monitor_printf(mon, "%-4d %-3d     ",
                           key->priority, key->tbl_id);
        }

        if (key->has_in_pport) {
            monitor_printf(mon, " pport %d", key->in_pport);
            if (mask->has_in_pport) {
                monitor_printf(mon, "(0x%x)", mask->in_pport);
            }
        }

        if (key->has_vlan_id) {
            monitor_printf(mon, " vlan %d",
                           key->vlan_id & VLAN_VID_MASK);
            if (mask->has_vlan_id) {
                monitor_printf(mon, "(0x%x)", mask->vlan_id);
            }
        }

        if (key->has_tunnel_id) {
            monitor_printf(mon, " tunnel %d", key->tunnel_id);
            if (mask->has_tunnel_id) {
                monitor_printf(mon, "(0x%x)", mask->tunnel_id);
            }
        }

        if (key->has_eth_type) {
            switch (key->eth_type) {
            case 0x0806:
                monitor_printf(mon, " ARP");
                break;
            case 0x0800:
                monitor_printf(mon, " IP");
                break;
            case 0x86dd:
                monitor_printf(mon, " IPv6");
                break;
            case 0x8809:
                monitor_printf(mon, " LACP");
                break;
            case 0x88cc:
                monitor_printf(mon, " LLDP");
                break;
            default:
                monitor_printf(mon, " eth type 0x%04x", key->eth_type);
                break;
            }
        }

        if (key->has_eth_src) {
            if ((strcmp(key->eth_src, "01:00:00:00:00:00") == 0) &&
                (mask->has_eth_src) &&
                (strcmp(mask->eth_src, "01:00:00:00:00:00") == 0)) {
                monitor_printf(mon, " src <any mcast/bcast>");
            } else if ((strcmp(key->eth_src, "00:00:00:00:00:00") == 0) &&
                (mask->has_eth_src) &&
                (strcmp(mask->eth_src, "01:00:00:00:00:00") == 0)) {
                monitor_printf(mon, " src <any ucast>");
            } else {
                monitor_printf(mon, " src %s", key->eth_src);
                if (mask->has_eth_src) {
                    monitor_printf(mon, "(%s)", mask->eth_src);
                }
            }
        }

        if (key->has_eth_dst) {
            if ((strcmp(key->eth_dst, "01:00:00:00:00:00") == 0) &&
                (mask->has_eth_dst) &&
                (strcmp(mask->eth_dst, "01:00:00:00:00:00") == 0)) {
                monitor_printf(mon, " dst <any mcast/bcast>");
            } else if ((strcmp(key->eth_dst, "00:00:00:00:00:00") == 0) &&
                (mask->has_eth_dst) &&
                (strcmp(mask->eth_dst, "01:00:00:00:00:00") == 0)) {
                monitor_printf(mon, " dst <any ucast>");
            } else {
                monitor_printf(mon, " dst %s", key->eth_dst);
                if (mask->has_eth_dst) {
                    monitor_printf(mon, "(%s)", mask->eth_dst);
                }
            }
        }

        if (key->has_ip_proto) {
            monitor_printf(mon, " proto %d", key->ip_proto);
            if (mask->has_ip_proto) {
                monitor_printf(mon, "(0x%x)", mask->ip_proto);
            }
        }

        if (key->has_ip_tos) {
            monitor_printf(mon, " TOS %d", key->ip_tos);
            if (mask->has_ip_tos) {
                monitor_printf(mon, "(0x%x)", mask->ip_tos);
            }
        }

        if (key->has_ip_dst) {
            monitor_printf(mon, " dst %s", key->ip_dst);
        }

        if (action->has_goto_tbl || action->has_group_id ||
            action->has_new_vlan_id) {
            monitor_printf(mon, " -->");
        }

        if (action->has_new_vlan_id) {
            monitor_printf(mon, " apply new vlan %d",
                           ntohs(action->new_vlan_id));
        }

        if (action->has_group_id) {
            monitor_printf(mon, " write group 0x%08x", action->group_id);
        }

        if (action->has_goto_tbl) {
            monitor_printf(mon, " goto tbl %d", action->goto_tbl);
        }

        monitor_printf(mon, "\n");
    }

    qapi_free_RockerOfDpaFlowList(list);
}

void hmp_rocker_of_dpa_groups(Monitor *mon, const QDict *qdict)
{
    RockerOfDpaGroupList *list, *g;
    const char *name = qdict_get_str(qdict, "name");
    uint8_t type = qdict_get_try_int(qdict, "type", 9);
    Error *err = NULL;
    bool set = false;

    list = qmp_query_rocker_of_dpa_groups(name, type != 9, type, &err);
    if (err != NULL) {
        hmp_handle_error(mon, &err);
        return;
    }

    monitor_printf(mon, "id (decode) --> buckets\n");

    for (g = list; g; g = g->next) {
        RockerOfDpaGroup *group = g->value;

        monitor_printf(mon, "0x%08x", group->id);

        monitor_printf(mon, " (type %s", group->type == 0 ? "L2 interface" :
                                         group->type == 1 ? "L2 rewrite" :
                                         group->type == 2 ? "L3 unicast" :
                                         group->type == 3 ? "L2 multicast" :
                                         group->type == 4 ? "L2 flood" :
                                         group->type == 5 ? "L3 interface" :
                                         group->type == 6 ? "L3 multicast" :
                                         group->type == 7 ? "L3 ECMP" :
                                         group->type == 8 ? "L2 overlay" :
                                         "unknown");

        if (group->has_vlan_id) {
            monitor_printf(mon, " vlan %d", group->vlan_id);
        }

        if (group->has_pport) {
            monitor_printf(mon, " pport %d", group->pport);
        }

        if (group->has_index) {
            monitor_printf(mon, " index %d", group->index);
        }

        monitor_printf(mon, ") -->");

        if (group->has_set_vlan_id && group->set_vlan_id) {
            set = true;
            monitor_printf(mon, " set vlan %d",
                           group->set_vlan_id & VLAN_VID_MASK);
        }

        if (group->has_set_eth_src) {
            if (!set) {
                set = true;
                monitor_printf(mon, " set");
            }
            monitor_printf(mon, " src %s", group->set_eth_src);
        }

        if (group->has_set_eth_dst) {
            if (!set) {
                set = true;
                monitor_printf(mon, " set");
            }
            monitor_printf(mon, " dst %s", group->set_eth_dst);
        }

        set = false;

        if (group->has_ttl_check && group->ttl_check) {
            monitor_printf(mon, " check TTL");
        }

        if (group->has_group_id && group->group_id) {
            monitor_printf(mon, " group id 0x%08x", group->group_id);
        }

        if (group->has_pop_vlan && group->pop_vlan) {
            monitor_printf(mon, " pop vlan");
        }

        if (group->has_out_pport) {
            monitor_printf(mon, " out pport %d", group->out_pport);
        }

        if (group->has_group_ids) {
            struct uint32List *id;

            monitor_printf(mon, " groups [");
            for (id = group->group_ids; id; id = id->next) {
                monitor_printf(mon, "0x%08x", id->value);
                if (id->next) {
                    monitor_printf(mon, ",");
                }
            }
            monitor_printf(mon, "]");
        }

        monitor_printf(mon, "\n");
    }

    qapi_free_RockerOfDpaGroupList(list);
}

void hmp_info_dump(Monitor *mon, const QDict *qdict)
{
    DumpQueryResult *result = qmp_query_dump(NULL);

    assert(result && result->status < DUMP_STATUS__MAX);
    monitor_printf(mon, "Status: %s\n", DumpStatus_lookup[result->status]);

    if (result->status == DUMP_STATUS_ACTIVE) {
        float percent = 0;
        assert(result->total != 0);
        percent = 100.0 * result->completed / result->total;
        monitor_printf(mon, "Finished: %.2f %%\n", percent);
    }

    qapi_free_DumpQueryResult(result);
<<<<<<< HEAD
=======
}

void hmp_hotpluggable_cpus(Monitor *mon, const QDict *qdict)
{
    Error *err = NULL;
    HotpluggableCPUList *l = qmp_query_hotpluggable_cpus(&err);
    HotpluggableCPUList *saved = l;
    CpuInstanceProperties *c;

    if (err != NULL) {
        hmp_handle_error(mon, &err);
        return;
    }

    monitor_printf(mon, "Hotpluggable CPUs:\n");
    while (l) {
        monitor_printf(mon, "  type: \"%s\"\n", l->value->type);
        monitor_printf(mon, "  vcpus_count: \"%" PRIu64 "\"\n",
                       l->value->vcpus_count);
        if (l->value->has_qom_path) {
            monitor_printf(mon, "  qom_path: \"%s\"\n", l->value->qom_path);
        }

        c = l->value->props;
        monitor_printf(mon, "  CPUInstance Properties:\n");
        if (c->has_node_id) {
            monitor_printf(mon, "    node-id: \"%" PRIu64 "\"\n", c->node_id);
        }
        if (c->has_socket_id) {
            monitor_printf(mon, "    socket-id: \"%" PRIu64 "\"\n", c->socket_id);
        }
        if (c->has_core_id) {
            monitor_printf(mon, "    core-id: \"%" PRIu64 "\"\n", c->core_id);
        }
        if (c->has_thread_id) {
            monitor_printf(mon, "    thread-id: \"%" PRIu64 "\"\n", c->thread_id);
        }

        l = l->next;
    }

    qapi_free_HotpluggableCPUList(saved);
>>>>>>> 7124ccf8
}<|MERGE_RESOLUTION|>--- conflicted
+++ resolved
@@ -35,11 +35,8 @@
 #include "block/qapi.h"
 #include "qemu-io.h"
 #include "qemu/cutils.h"
-<<<<<<< HEAD
-=======
 #include "qemu/error-report.h"
 #include "hw/intc/intc.h"
->>>>>>> 7124ccf8
 
 #ifdef CONFIG_SPICE
 #include <spice/enums.h>
@@ -173,10 +170,6 @@
     }
 
     if (info->has_status) {
-<<<<<<< HEAD
-        monitor_printf(mon, "Migration status: %s\n",
-                       MigrationStatus_lookup[info->status]);
-=======
         monitor_printf(mon, "Migration status: %s",
                        MigrationStatus_lookup[info->status]);
         if (info->status == MIGRATION_STATUS_FAILED &&
@@ -186,7 +179,6 @@
             monitor_printf(mon, "\n");
         }
 
->>>>>>> 7124ccf8
         monitor_printf(mon, "total time: %" PRIu64 " milliseconds\n",
                        info->total_time);
         if (info->has_expected_downtime) {
@@ -256,15 +248,9 @@
                        info->xbzrle_cache->overflow);
     }
 
-<<<<<<< HEAD
-    if (info->has_x_cpu_throttle_percentage) {
-        monitor_printf(mon, "cpu throttle percentage: %" PRIu64 "\n",
-                       info->x_cpu_throttle_percentage);
-=======
     if (info->has_cpu_throttle_percentage) {
         monitor_printf(mon, "cpu throttle percentage: %" PRIu64 "\n",
                        info->cpu_throttle_percentage);
->>>>>>> 7124ccf8
     }
 
     qapi_free_MigrationInfo(info);
@@ -298,23 +284,6 @@
 
     if (params) {
         monitor_printf(mon, "parameters:");
-<<<<<<< HEAD
-        monitor_printf(mon, " %s: %" PRId64,
-            MigrationParameter_lookup[MIGRATION_PARAMETER_COMPRESS_LEVEL],
-            params->compress_level);
-        monitor_printf(mon, " %s: %" PRId64,
-            MigrationParameter_lookup[MIGRATION_PARAMETER_COMPRESS_THREADS],
-            params->compress_threads);
-        monitor_printf(mon, " %s: %" PRId64,
-            MigrationParameter_lookup[MIGRATION_PARAMETER_DECOMPRESS_THREADS],
-            params->decompress_threads);
-        monitor_printf(mon, " %s: %" PRId64,
-            MigrationParameter_lookup[MIGRATION_PARAMETER_X_CPU_THROTTLE_INITIAL],
-            params->x_cpu_throttle_initial);
-        monitor_printf(mon, " %s: %" PRId64,
-            MigrationParameter_lookup[MIGRATION_PARAMETER_X_CPU_THROTTLE_INCREMENT],
-            params->x_cpu_throttle_increment);
-=======
         assert(params->has_compress_level);
         monitor_printf(mon, " %s: %" PRId64,
             MigrationParameter_lookup[MIGRATION_PARAMETER_COMPRESS_LEVEL],
@@ -353,7 +322,6 @@
         monitor_printf(mon, " %s: %" PRId64,
             MigrationParameter_lookup[MIGRATION_PARAMETER_X_CHECKPOINT_DELAY],
             params->x_checkpoint_delay);
->>>>>>> 7124ccf8
         monitor_printf(mon, "\n");
     }
 
@@ -1195,10 +1163,6 @@
     const char *format = qdict_get_try_str(qdict, "format");
     bool reuse = qdict_get_try_bool(qdict, "reuse", false);
     bool full = qdict_get_try_bool(qdict, "full", false);
-<<<<<<< HEAD
-    enum NewImageMode mode;
-=======
->>>>>>> 7124ccf8
     Error *err = NULL;
     DriveMirror mirror = {
         .device = (char *)qdict_get_str(qdict, "device"),
@@ -1216,22 +1180,7 @@
         hmp_handle_error(mon, &err);
         return;
     }
-<<<<<<< HEAD
-
-    if (reuse) {
-        mode = NEW_IMAGE_MODE_EXISTING;
-    } else {
-        mode = NEW_IMAGE_MODE_ABSOLUTE_PATHS;
-    }
-
-    qmp_drive_mirror(device, filename, !!format, format,
-                     false, NULL, false, NULL,
-                     full ? MIRROR_SYNC_MODE_FULL : MIRROR_SYNC_MODE_TOP,
-                     true, mode, false, 0, false, 0, false, 0,
-                     false, 0, false, 0, false, true, &err);
-=======
     qmp_drive_mirror(&mirror, &err);
->>>>>>> 7124ccf8
     hmp_handle_error(mon, &err);
 }
 
@@ -1242,11 +1191,7 @@
     const char *format = qdict_get_try_str(qdict, "format");
     bool reuse = qdict_get_try_bool(qdict, "reuse", false);
     bool full = qdict_get_try_bool(qdict, "full", false);
-<<<<<<< HEAD
-    enum NewImageMode mode;
-=======
     bool compress = qdict_get_try_bool(qdict, "compress", false);
->>>>>>> 7124ccf8
     Error *err = NULL;
     DriveBackup backup = {
         .device = (char *)device,
@@ -1266,20 +1211,7 @@
         return;
     }
 
-<<<<<<< HEAD
-    if (reuse) {
-        mode = NEW_IMAGE_MODE_EXISTING;
-    } else {
-        mode = NEW_IMAGE_MODE_ABSOLUTE_PATHS;
-    }
-
-    qmp_drive_backup(device, filename, !!format, format,
-                     full ? MIRROR_SYNC_MODE_FULL : MIRROR_SYNC_MODE_TOP,
-                     true, mode, false, 0, false, NULL,
-                     false, 0, false, 0, &err);
-=======
     qmp_drive_backup(&backup, &err);
->>>>>>> 7124ccf8
     hmp_handle_error(mon, &err);
 }
 
@@ -1345,10 +1277,7 @@
     hmp_handle_error(mon, &err);
 }
 
-<<<<<<< HEAD
-=======
 /* Kept for backwards compatibility */
->>>>>>> 7124ccf8
 void hmp_migrate_set_downtime(Monitor *mon, const QDict *qdict)
 {
     double value = qdict_get_double(qdict, "value");
@@ -1401,61 +1330,6 @@
 
     if (err) {
         error_report_err(err);
-<<<<<<< HEAD
-    }
-}
-
-void hmp_migrate_set_parameter(Monitor *mon, const QDict *qdict)
-{
-    const char *param = qdict_get_str(qdict, "parameter");
-    int value = qdict_get_int(qdict, "value");
-    Error *err = NULL;
-    bool has_compress_level = false;
-    bool has_compress_threads = false;
-    bool has_decompress_threads = false;
-    bool has_x_cpu_throttle_initial = false;
-    bool has_x_cpu_throttle_increment = false;
-    int i;
-
-    for (i = 0; i < MIGRATION_PARAMETER__MAX; i++) {
-        if (strcmp(param, MigrationParameter_lookup[i]) == 0) {
-            switch (i) {
-            case MIGRATION_PARAMETER_COMPRESS_LEVEL:
-                has_compress_level = true;
-                break;
-            case MIGRATION_PARAMETER_COMPRESS_THREADS:
-                has_compress_threads = true;
-                break;
-            case MIGRATION_PARAMETER_DECOMPRESS_THREADS:
-                has_decompress_threads = true;
-                break;
-            case MIGRATION_PARAMETER_X_CPU_THROTTLE_INITIAL:
-                has_x_cpu_throttle_initial = true;
-                break;
-            case MIGRATION_PARAMETER_X_CPU_THROTTLE_INCREMENT:
-                has_x_cpu_throttle_increment = true;
-                break;
-            }
-            qmp_migrate_set_parameters(has_compress_level, value,
-                                       has_compress_threads, value,
-                                       has_decompress_threads, value,
-                                       has_x_cpu_throttle_initial, value,
-                                       has_x_cpu_throttle_increment, value,
-                                       &err);
-            break;
-        }
-    }
-
-    if (i == MIGRATION_PARAMETER__MAX) {
-        error_setg(&err, QERR_INVALID_PARAMETER, param);
-    }
-
-    if (err) {
-        error_report_err(err);
-    }
-}
-
-=======
     }
 }
 
@@ -1554,7 +1428,6 @@
     }
 }
 
->>>>>>> 7124ccf8
 void hmp_client_migrate_info(Monitor *mon, const QDict *qdict)
 {
     Error *err = NULL;
@@ -1579,8 +1452,6 @@
     hmp_handle_error(mon, &err);
 }
 
-<<<<<<< HEAD
-=======
 void hmp_x_colo_lost_heartbeat(Monitor *mon, const QDict *qdict)
 {
     Error *err = NULL;
@@ -1589,7 +1460,6 @@
     hmp_handle_error(mon, &err);
 }
 
->>>>>>> 7124ccf8
 void hmp_set_password(Monitor *mon, const QDict *qdict)
 {
     const char *protocol  = qdict_get_str(qdict, "protocol");
@@ -1663,14 +1533,9 @@
             }
         }
 
-<<<<<<< HEAD
-        qmp_blockdev_change_medium(device, target, !!arg, arg,
-                                   !!read_only, read_only_mode, &err);
-=======
         qmp_blockdev_change_medium(true, device, false, NULL, target,
                                    !!arg, arg, !!read_only, read_only_mode,
                                    &err);
->>>>>>> 7124ccf8
         if (err &&
             error_get_class(err) == ERROR_CLASS_DEVICE_ENCRYPTED) {
             error_free(err);
@@ -1685,44 +1550,6 @@
 void hmp_block_set_io_throttle(Monitor *mon, const QDict *qdict)
 {
     Error *err = NULL;
-<<<<<<< HEAD
-
-    qmp_block_set_io_throttle(qdict_get_str(qdict, "device"),
-                              qdict_get_int(qdict, "bps"),
-                              qdict_get_int(qdict, "bps_rd"),
-                              qdict_get_int(qdict, "bps_wr"),
-                              qdict_get_int(qdict, "iops"),
-                              qdict_get_int(qdict, "iops_rd"),
-                              qdict_get_int(qdict, "iops_wr"),
-                              false, /* no burst max via HMP */
-                              0,
-                              false,
-                              0,
-                              false,
-                              0,
-                              false,
-                              0,
-                              false,
-                              0,
-                              false,
-                              0,
-                              false, /* no burst length via HMP */
-                              0,
-                              false,
-                              0,
-                              false,
-                              0,
-                              false,
-                              0,
-                              false,
-                              0,
-                              false,
-                              0,
-                              false, /* No default I/O size */
-                              0,
-                              false,
-                              NULL, &err);
-=======
     BlockIOThrottle throttle = {
         .has_device = true,
         .device = (char *) qdict_get_str(qdict, "device"),
@@ -1735,7 +1562,6 @@
     };
 
     qmp_block_set_io_throttle(&throttle, &err);
->>>>>>> 7124ccf8
     hmp_handle_error(mon, &err);
 }
 
@@ -1983,10 +1809,6 @@
 {
     Error *err = NULL;
     QemuOpts *opts;
-<<<<<<< HEAD
-    OptsVisitor *ov;
-=======
->>>>>>> 7124ccf8
     Object *obj = NULL;
 
     opts = qemu_opts_from_qdict(qemu_find_opts("object"), qdict, &err);
@@ -1995,13 +1817,7 @@
         return;
     }
 
-<<<<<<< HEAD
-    ov = opts_visitor_new(opts);
-    obj = user_creatable_add(qdict, opts_get_visitor(ov), &err);
-    opts_visitor_cleanup(ov);
-=======
     obj = user_creatable_add_opts(opts, &err);
->>>>>>> 7124ccf8
     qemu_opts_del(opts);
 
     if (err) {
@@ -2218,23 +2034,13 @@
 void hmp_qemu_io(Monitor *mon, const QDict *qdict)
 {
     BlockBackend *blk;
-<<<<<<< HEAD
-=======
     BlockBackend *local_blk = NULL;
     AioContext *aio_context;
->>>>>>> 7124ccf8
     const char* device = qdict_get_str(qdict, "device");
     const char* command = qdict_get_str(qdict, "command");
     Error *err = NULL;
 
     blk = blk_by_name(device);
-<<<<<<< HEAD
-    if (blk) {
-        qemuio_command(blk, command);
-    } else {
-        error_set(&err, ERROR_CLASS_DEVICE_NOT_FOUND,
-                  "Device '%s' not found", device);
-=======
     if (!blk) {
         BlockDriverState *bs = bdrv_lookup_bs(NULL, device, &err);
         if (bs) {
@@ -2243,7 +2049,6 @@
         } else {
             goto fail;
         }
->>>>>>> 7124ccf8
     }
 
     aio_context = blk_get_aio_context(blk);
@@ -2278,14 +2083,8 @@
 
 
     while (m) {
-<<<<<<< HEAD
-        ov = string_output_visitor_new(false);
-        visit_type_uint16List(string_output_get_visitor(ov), NULL,
-                              &m->value->host_nodes, NULL);
-=======
         v = string_output_visitor_new(false, &str);
         visit_type_uint16List(v, NULL, &m->value->host_nodes, NULL);
->>>>>>> 7124ccf8
         monitor_printf(mon, "memory backend: %d\n", i);
         monitor_printf(mon, "  size:  %" PRId64 "\n", m->value->size);
         monitor_printf(mon, "  merge: %s\n",
@@ -2726,8 +2525,6 @@
     }
 
     qapi_free_DumpQueryResult(result);
-<<<<<<< HEAD
-=======
 }
 
 void hmp_hotpluggable_cpus(Monitor *mon, const QDict *qdict)
@@ -2770,5 +2567,4 @@
     }
 
     qapi_free_HotpluggableCPUList(saved);
->>>>>>> 7124ccf8
 }