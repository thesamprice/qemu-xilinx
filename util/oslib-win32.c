/*
 * os-win32.c
 *
 * Copyright (c) 2003-2008 Fabrice Bellard
 * Copyright (c) 2010-2016 Red Hat, Inc.
 *
 * QEMU library functions for win32 which are shared between QEMU and
 * the QEMU tools.
 *
 * Permission is hereby granted, free of charge, to any person obtaining a copy
 * of this software and associated documentation files (the "Software"), to deal
 * in the Software without restriction, including without limitation the rights
 * to use, copy, modify, merge, publish, distribute, sublicense, and/or sell
 * copies of the Software, and to permit persons to whom the Software is
 * furnished to do so, subject to the following conditions:
 *
 * The above copyright notice and this permission notice shall be included in
 * all copies or substantial portions of the Software.
 *
 * THE SOFTWARE IS PROVIDED "AS IS", WITHOUT WARRANTY OF ANY KIND, EXPRESS OR
 * IMPLIED, INCLUDING BUT NOT LIMITED TO THE WARRANTIES OF MERCHANTABILITY,
 * FITNESS FOR A PARTICULAR PURPOSE AND NONINFRINGEMENT. IN NO EVENT SHALL
 * THE AUTHORS OR COPYRIGHT HOLDERS BE LIABLE FOR ANY CLAIM, DAMAGES OR OTHER
 * LIABILITY, WHETHER IN AN ACTION OF CONTRACT, TORT OR OTHERWISE, ARISING FROM,
 * OUT OF OR IN CONNECTION WITH THE SOFTWARE OR THE USE OR OTHER DEALINGS IN
 * THE SOFTWARE.
 *
 * The implementation of g_poll (functions poll_rest, g_poll) at the end of
 * this file are based on code from GNOME glib-2 and use a different license,
 * see the license comment there.
 */
#include "qemu/osdep.h"
#include <windows.h>
<<<<<<< HEAD
#include <glib.h>
=======
>>>>>>> 7124ccf8
#include "qapi/error.h"
#include "sysemu/sysemu.h"
#include "qemu/main-loop.h"
#include "trace.h"
#include "qemu/sockets.h"
#include "qemu/cutils.h"

/* this must come after including "trace.h" */
#include <shlobj.h>

void *qemu_oom_check(void *ptr)
{
    if (ptr == NULL) {
        fprintf(stderr, "Failed to allocate memory: %lu\n", GetLastError());
        abort();
    }
    return ptr;
}

void *qemu_try_memalign(size_t alignment, size_t size)
{
    void *ptr;

    if (!size) {
        abort();
    }
    ptr = VirtualAlloc(NULL, size, MEM_COMMIT, PAGE_READWRITE);
    trace_qemu_memalign(alignment, size, ptr);
    return ptr;
}

void *qemu_memalign(size_t alignment, size_t size)
{
    return qemu_oom_check(qemu_try_memalign(alignment, size));
}

void *qemu_anon_ram_alloc(size_t size, uint64_t *align)
{
    void *ptr;

    /* FIXME: this is not exactly optimal solution since VirtualAlloc
       has 64Kb granularity, but at least it guarantees us that the
       memory is page aligned. */
    ptr = VirtualAlloc(NULL, size, MEM_COMMIT, PAGE_READWRITE);
    trace_qemu_anon_ram_alloc(size, ptr);
    return ptr;
}

void qemu_vfree(void *ptr)
{
    trace_qemu_vfree(ptr);
    if (ptr) {
        VirtualFree(ptr, 0, MEM_RELEASE);
    }
}

void qemu_anon_ram_free(void *ptr, size_t size)
{
    trace_qemu_anon_ram_free(ptr, size);
    if (ptr) {
        VirtualFree(ptr, 0, MEM_RELEASE);
    }
}

#ifndef CONFIG_LOCALTIME_R
/* FIXME: add proper locking */
struct tm *gmtime_r(const time_t *timep, struct tm *result)
{
    struct tm *p = gmtime(timep);
    memset(result, 0, sizeof(*result));
    if (p) {
        *result = *p;
        p = result;
    }
    return p;
}

/* FIXME: add proper locking */
struct tm *localtime_r(const time_t *timep, struct tm *result)
{
    struct tm *p = localtime(timep);
    memset(result, 0, sizeof(*result));
    if (p) {
        *result = *p;
        p = result;
    }
    return p;
}
#endif /* CONFIG_LOCALTIME_R */

void qemu_set_block(int fd)
{
    unsigned long opt = 0;
    WSAEventSelect(fd, NULL, 0);
    ioctlsocket(fd, FIONBIO, &opt);
}

void qemu_set_nonblock(int fd)
{
    unsigned long opt = 1;
    ioctlsocket(fd, FIONBIO, &opt);
    qemu_fd_register(fd);
}

int socket_set_fast_reuse(int fd)
{
    /* Enabling the reuse of an endpoint that was used by a socket still in
     * TIME_WAIT state is usually performed by setting SO_REUSEADDR. On Windows
     * fast reuse is the default and SO_REUSEADDR does strange things. So we
     * don't have to do anything here. More info can be found at:
     * http://msdn.microsoft.com/en-us/library/windows/desktop/ms740621.aspx */
    return 0;
}


static int socket_error(void)
{
    switch (WSAGetLastError()) {
    case 0:
        return 0;
    case WSAEINTR:
        return EINTR;
    case WSAEINVAL:
        return EINVAL;
    case WSA_INVALID_HANDLE:
        return EBADF;
    case WSA_NOT_ENOUGH_MEMORY:
        return ENOMEM;
    case WSA_INVALID_PARAMETER:
        return EINVAL;
    case WSAENAMETOOLONG:
        return ENAMETOOLONG;
    case WSAENOTEMPTY:
        return ENOTEMPTY;
    case WSAEWOULDBLOCK:
         /* not using EWOULDBLOCK as we don't want code to have
          * to check both EWOULDBLOCK and EAGAIN */
        return EAGAIN;
    case WSAEINPROGRESS:
        return EINPROGRESS;
    case WSAEALREADY:
        return EALREADY;
    case WSAENOTSOCK:
        return ENOTSOCK;
    case WSAEDESTADDRREQ:
        return EDESTADDRREQ;
    case WSAEMSGSIZE:
        return EMSGSIZE;
    case WSAEPROTOTYPE:
        return EPROTOTYPE;
    case WSAENOPROTOOPT:
        return ENOPROTOOPT;
    case WSAEPROTONOSUPPORT:
        return EPROTONOSUPPORT;
    case WSAEOPNOTSUPP:
        return EOPNOTSUPP;
    case WSAEAFNOSUPPORT:
        return EAFNOSUPPORT;
    case WSAEADDRINUSE:
        return EADDRINUSE;
    case WSAEADDRNOTAVAIL:
        return EADDRNOTAVAIL;
    case WSAENETDOWN:
        return ENETDOWN;
    case WSAENETUNREACH:
        return ENETUNREACH;
    case WSAENETRESET:
        return ENETRESET;
    case WSAECONNABORTED:
        return ECONNABORTED;
    case WSAECONNRESET:
        return ECONNRESET;
    case WSAENOBUFS:
        return ENOBUFS;
    case WSAEISCONN:
        return EISCONN;
    case WSAENOTCONN:
        return ENOTCONN;
    case WSAETIMEDOUT:
        return ETIMEDOUT;
    case WSAECONNREFUSED:
        return ECONNREFUSED;
    case WSAELOOP:
        return ELOOP;
    case WSAEHOSTUNREACH:
        return EHOSTUNREACH;
    default:
        return EIO;
    }
}

int inet_aton(const char *cp, struct in_addr *ia)
{
    uint32_t addr = inet_addr(cp);
    if (addr == 0xffffffff) {
        return 0;
    }
    ia->s_addr = addr;
    return 1;
}

void qemu_set_cloexec(int fd)
{
}

/* Offset between 1/1/1601 and 1/1/1970 in 100 nanosec units */
#define _W32_FT_OFFSET (116444736000000000ULL)

int qemu_gettimeofday(qemu_timeval *tp)
{
  union {
    unsigned long long ns100; /*time since 1 Jan 1601 in 100ns units */
    FILETIME ft;
  }  _now;

  if(tp) {
      GetSystemTimeAsFileTime (&_now.ft);
      tp->tv_usec=(long)((_now.ns100 / 10ULL) % 1000000ULL );
      tp->tv_sec= (long)((_now.ns100 - _W32_FT_OFFSET) / 10000000ULL);
  }
  /* Always return 0 as per Open Group Base Specifications Issue 6.
     Do not set errno on error.  */
  return 0;
}

int qemu_get_thread_id(void)
{
    return GetCurrentThreadId();
}

char *
qemu_get_local_state_pathname(const char *relative_pathname)
{
    HRESULT result;
    char base_path[MAX_PATH+1] = "";

    result = SHGetFolderPath(NULL, CSIDL_COMMON_APPDATA, NULL,
                             /* SHGFP_TYPE_CURRENT */ 0, base_path);
    if (result != S_OK) {
        /* misconfigured environment */
        g_critical("CSIDL_COMMON_APPDATA unavailable: %ld", (long)result);
        abort();
    }
    return g_strdup_printf("%s" G_DIR_SEPARATOR_S "%s", base_path,
                           relative_pathname);
}

void qemu_set_tty_echo(int fd, bool echo)
{
    HANDLE handle = (HANDLE)_get_osfhandle(fd);
    DWORD dwMode = 0;

    if (handle == INVALID_HANDLE_VALUE) {
        return;
    }

    GetConsoleMode(handle, &dwMode);

    if (echo) {
        SetConsoleMode(handle, dwMode | ENABLE_ECHO_INPUT | ENABLE_LINE_INPUT);
    } else {
        SetConsoleMode(handle,
                       dwMode & ~(ENABLE_ECHO_INPUT | ENABLE_LINE_INPUT));
    }
}

static char exec_dir[PATH_MAX];

void qemu_init_exec_dir(const char *argv0)
{

    char *p;
    char buf[MAX_PATH];
    DWORD len;

    len = GetModuleFileName(NULL, buf, sizeof(buf) - 1);
    if (len == 0) {
        return;
    }

    buf[len] = 0;
    p = buf + len - 1;
    while (p != buf && *p != '\\') {
        p--;
    }
    *p = 0;
    if (access(buf, R_OK) == 0) {
        pstrcpy(exec_dir, sizeof(exec_dir), buf);
    }
}

char *qemu_get_exec_dir(void)
{
    return g_strdup(exec_dir);
}

/*
 * The original implementation of g_poll from glib has a problem on Windows
 * when using timeouts < 10 ms.
 *
 * Whenever g_poll is called with timeout < 10 ms, it does a quick poll instead
 * of wait. This causes significant performance degradation of QEMU.
 *
 * The following code is a copy of the original code from glib/gpoll.c
 * (glib commit 20f4d1820b8d4d0fc4447188e33efffd6d4a88d8 from 2014-02-19).
 * Some debug code was removed and the code was reformatted.
 * All other code modifications are marked with 'QEMU'.
 */

/*
 * gpoll.c: poll(2) abstraction
 * Copyright 1998 Owen Taylor
 * Copyright 2008 Red Hat, Inc.
 *
 * This library is free software; you can redistribute it and/or
 * modify it under the terms of the GNU Lesser General Public
 * License as published by the Free Software Foundation; either
 * version 2 of the License, or (at your option) any later version.
 *
 * This library is distributed in the hope that it will be useful,
 * but WITHOUT ANY WARRANTY; without even the implied warranty of
 * MERCHANTABILITY or FITNESS FOR A PARTICULAR PURPOSE. See the GNU
 * Lesser General Public License for more details.
 *
 * You should have received a copy of the GNU Lesser General Public
 * License along with this library; if not, see <http://www.gnu.org/licenses/>.
 */

static int poll_rest(gboolean poll_msgs, HANDLE *handles, gint nhandles,
                     GPollFD *fds, guint nfds, gint timeout)
{
    DWORD ready;
    GPollFD *f;
    int recursed_result;

    if (poll_msgs) {
        /* Wait for either messages or handles
         * -> Use MsgWaitForMultipleObjectsEx
         */
        ready = MsgWaitForMultipleObjectsEx(nhandles, handles, timeout,
                                            QS_ALLINPUT, MWMO_ALERTABLE);

        if (ready == WAIT_FAILED) {
            gchar *emsg = g_win32_error_message(GetLastError());
            g_warning("MsgWaitForMultipleObjectsEx failed: %s", emsg);
            g_free(emsg);
        }
    } else if (nhandles == 0) {
        /* No handles to wait for, just the timeout */
        if (timeout == INFINITE) {
            ready = WAIT_FAILED;
        } else {
            SleepEx(timeout, TRUE);
            ready = WAIT_TIMEOUT;
        }
    } else {
        /* Wait for just handles
         * -> Use WaitForMultipleObjectsEx
         */
        ready =
            WaitForMultipleObjectsEx(nhandles, handles, FALSE, timeout, TRUE);
        if (ready == WAIT_FAILED) {
            gchar *emsg = g_win32_error_message(GetLastError());
            g_warning("WaitForMultipleObjectsEx failed: %s", emsg);
            g_free(emsg);
        }
    }

    if (ready == WAIT_FAILED) {
        return -1;
    } else if (ready == WAIT_TIMEOUT || ready == WAIT_IO_COMPLETION) {
        return 0;
    } else if (poll_msgs && ready == WAIT_OBJECT_0 + nhandles) {
        for (f = fds; f < &fds[nfds]; ++f) {
            if (f->fd == G_WIN32_MSG_HANDLE && f->events & G_IO_IN) {
                f->revents |= G_IO_IN;
            }
        }

        /* If we have a timeout, or no handles to poll, be satisfied
         * with just noticing we have messages waiting.
         */
        if (timeout != 0 || nhandles == 0) {
            return 1;
        }

        /* If no timeout and handles to poll, recurse to poll them,
         * too.
         */
        recursed_result = poll_rest(FALSE, handles, nhandles, fds, nfds, 0);
        return (recursed_result == -1) ? -1 : 1 + recursed_result;
    } else if (/* QEMU: removed the following unneeded statement which causes
                * a compiler warning: ready >= WAIT_OBJECT_0 && */
               ready < WAIT_OBJECT_0 + nhandles) {
        for (f = fds; f < &fds[nfds]; ++f) {
            if ((HANDLE) f->fd == handles[ready - WAIT_OBJECT_0]) {
                f->revents = f->events;
            }
        }

        /* If no timeout and polling several handles, recurse to poll
         * the rest of them.
         */
        if (timeout == 0 && nhandles > 1) {
            /* Remove the handle that fired */
            int i;
            if (ready < nhandles - 1) {
                for (i = ready - WAIT_OBJECT_0 + 1; i < nhandles; i++) {
                    handles[i-1] = handles[i];
                }
            }
            nhandles--;
            recursed_result = poll_rest(FALSE, handles, nhandles, fds, nfds, 0);
            return (recursed_result == -1) ? -1 : 1 + recursed_result;
        }
        return 1;
    }

    return 0;
}

gint g_poll(GPollFD *fds, guint nfds, gint timeout)
{
    HANDLE handles[MAXIMUM_WAIT_OBJECTS];
    gboolean poll_msgs = FALSE;
    GPollFD *f;
    gint nhandles = 0;
    int retval;

    for (f = fds; f < &fds[nfds]; ++f) {
        if (f->fd == G_WIN32_MSG_HANDLE && (f->events & G_IO_IN)) {
            poll_msgs = TRUE;
        } else if (f->fd > 0) {
            /* Don't add the same handle several times into the array, as
             * docs say that is not allowed, even if it actually does seem
             * to work.
             */
            gint i;

            for (i = 0; i < nhandles; i++) {
                if (handles[i] == (HANDLE) f->fd) {
                    break;
                }
            }

            if (i == nhandles) {
                if (nhandles == MAXIMUM_WAIT_OBJECTS) {
                    g_warning("Too many handles to wait for!\n");
                    break;
                } else {
                    handles[nhandles++] = (HANDLE) f->fd;
                }
            }
        }
    }

    for (f = fds; f < &fds[nfds]; ++f) {
        f->revents = 0;
    }

    if (timeout == -1) {
        timeout = INFINITE;
    }

    /* Polling for several things? */
    if (nhandles > 1 || (nhandles > 0 && poll_msgs)) {
        /* First check if one or several of them are immediately
         * available
         */
        retval = poll_rest(poll_msgs, handles, nhandles, fds, nfds, 0);

        /* If not, and we have a significant timeout, poll again with
         * timeout then. Note that this will return indication for only
         * one event, or only for messages. We ignore timeouts less than
         * ten milliseconds as they are mostly pointless on Windows, the
         * MsgWaitForMultipleObjectsEx() call will timeout right away
         * anyway.
         *
         * Modification for QEMU: replaced timeout >= 10 by timeout > 0.
         */
        if (retval == 0 && (timeout == INFINITE || timeout > 0)) {
            retval = poll_rest(poll_msgs, handles, nhandles,
                               fds, nfds, timeout);
        }
    } else {
        /* Just polling for one thing, so no need to check first if
         * available immediately
         */
        retval = poll_rest(poll_msgs, handles, nhandles, fds, nfds, timeout);
    }

    if (retval == -1) {
        for (f = fds; f < &fds[nfds]; ++f) {
            f->revents = 0;
        }
    }

    return retval;
}

int getpagesize(void)
{
    SYSTEM_INFO system_info;

    GetSystemInfo(&system_info);
    return system_info.dwPageSize;
}

void os_mem_prealloc(int fd, char *area, size_t memory, Error **errp)
{
    int i;
    size_t pagesize = getpagesize();

    memory = (memory + pagesize - 1) & -pagesize;
    for (i = 0; i < memory / pagesize; i++) {
        memset(area + pagesize * i, 0, 1);
    }
}


/* XXX: put correct support for win32 */
int qemu_read_password(char *buf, int buf_size)
{
    int c, i;

    printf("Password: ");
    fflush(stdout);
    i = 0;
    for (;;) {
        c = getchar();
        if (c < 0) {
            buf[i] = '\0';
            return -1;
        } else if (c == '\n') {
            break;
        } else if (i < (buf_size - 1)) {
            buf[i++] = c;
        }
    }
    buf[i] = '\0';
    return 0;
}


<<<<<<< HEAD
=======
char *qemu_get_pid_name(pid_t pid)
{
    /* XXX Implement me */
    abort();
}


>>>>>>> 7124ccf8
pid_t qemu_fork(Error **errp)
{
    errno = ENOSYS;
    error_setg_errno(errp, errno,
                     "cannot fork child process");
    return -1;
}


#undef connect
int qemu_connect_wrap(int sockfd, const struct sockaddr *addr,
                      socklen_t addrlen)
{
    int ret;
    ret = connect(sockfd, addr, addrlen);
    if (ret < 0) {
        errno = socket_error();
    }
    return ret;
}


#undef listen
int qemu_listen_wrap(int sockfd, int backlog)
{
    int ret;
    ret = listen(sockfd, backlog);
    if (ret < 0) {
        errno = socket_error();
    }
    return ret;
}


#undef bind
int qemu_bind_wrap(int sockfd, const struct sockaddr *addr,
                   socklen_t addrlen)
{
    int ret;
    ret = bind(sockfd, addr, addrlen);
    if (ret < 0) {
        errno = socket_error();
    }
    return ret;
}


#undef socket
int qemu_socket_wrap(int domain, int type, int protocol)
{
    int ret;
    ret = socket(domain, type, protocol);
    if (ret < 0) {
        errno = socket_error();
    }
    return ret;
}


#undef accept
int qemu_accept_wrap(int sockfd, struct sockaddr *addr,
                     socklen_t *addrlen)
{
    int ret;
    ret = accept(sockfd, addr, addrlen);
    if (ret < 0) {
        errno = socket_error();
    }
    return ret;
}


#undef shutdown
int qemu_shutdown_wrap(int sockfd, int how)
{
    int ret;
    ret = shutdown(sockfd, how);
    if (ret < 0) {
        errno = socket_error();
    }
    return ret;
}


#undef ioctlsocket
int qemu_ioctlsocket_wrap(int fd, int req, void *val)
{
    int ret;
    ret = ioctlsocket(fd, req, val);
    if (ret < 0) {
        errno = socket_error();
    }
    return ret;
}


#undef closesocket
int qemu_closesocket_wrap(int fd)
{
    int ret;
    ret = closesocket(fd);
    if (ret < 0) {
        errno = socket_error();
    }
    return ret;
}


#undef getsockopt
int qemu_getsockopt_wrap(int sockfd, int level, int optname,
                         void *optval, socklen_t *optlen)
{
    int ret;
    ret = getsockopt(sockfd, level, optname, optval, optlen);
    if (ret < 0) {
        errno = socket_error();
    }
    return ret;
}


#undef setsockopt
int qemu_setsockopt_wrap(int sockfd, int level, int optname,
                         const void *optval, socklen_t optlen)
{
    int ret;
    ret = setsockopt(sockfd, level, optname, optval, optlen);
    if (ret < 0) {
        errno = socket_error();
    }
    return ret;
}


#undef getpeername
int qemu_getpeername_wrap(int sockfd, struct sockaddr *addr,
                          socklen_t *addrlen)
{
    int ret;
    ret = getpeername(sockfd, addr, addrlen);
    if (ret < 0) {
        errno = socket_error();
    }
    return ret;
}


#undef getsockname
int qemu_getsockname_wrap(int sockfd, struct sockaddr *addr,
                          socklen_t *addrlen)
{
    int ret;
    ret = getsockname(sockfd, addr, addrlen);
    if (ret < 0) {
        errno = socket_error();
    }
    return ret;
}


#undef send
ssize_t qemu_send_wrap(int sockfd, const void *buf, size_t len, int flags)
{
    int ret;
    ret = send(sockfd, buf, len, flags);
    if (ret < 0) {
        errno = socket_error();
    }
    return ret;
}


#undef sendto
ssize_t qemu_sendto_wrap(int sockfd, const void *buf, size_t len, int flags,
                         const struct sockaddr *addr, socklen_t addrlen)
{
    int ret;
    ret = sendto(sockfd, buf, len, flags, addr, addrlen);
    if (ret < 0) {
        errno = socket_error();
    }
    return ret;
}


#undef recv
ssize_t qemu_recv_wrap(int sockfd, void *buf, size_t len, int flags)
{
    int ret;
    ret = recv(sockfd, buf, len, flags);
    if (ret < 0) {
        errno = socket_error();
    }
    return ret;
}


#undef recvfrom
ssize_t qemu_recvfrom_wrap(int sockfd, void *buf, size_t len, int flags,
                           struct sockaddr *addr, socklen_t *addrlen)
{
    int ret;
    ret = recvfrom(sockfd, buf, len, flags, addr, addrlen);
    if (ret < 0) {
        errno = socket_error();
    }
    return ret;
}<|MERGE_RESOLUTION|>--- conflicted
+++ resolved
@@ -31,10 +31,6 @@
  */
 #include "qemu/osdep.h"
 #include <windows.h>
-<<<<<<< HEAD
-#include <glib.h>
-=======
->>>>>>> 7124ccf8
 #include "qapi/error.h"
 #include "sysemu/sysemu.h"
 #include "qemu/main-loop.h"
@@ -579,8 +575,6 @@
 }
 
 
-<<<<<<< HEAD
-=======
 char *qemu_get_pid_name(pid_t pid)
 {
     /* XXX Implement me */
@@ -588,7 +582,6 @@
 }
 
 
->>>>>>> 7124ccf8
 pid_t qemu_fork(Error **errp)
 {
     errno = ENOSYS;
