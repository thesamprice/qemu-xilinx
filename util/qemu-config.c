#include "qemu/osdep.h"
#include "qemu-common.h"
#include "qemu/error-report.h"
#include "qemu/option.h"
#include "qemu/config-file.h"
#include "qmp-commands.h"

static QemuOptsList *vm_config_groups[48];
<<<<<<< HEAD
static QemuOptsList *drive_config_groups[4];
=======
static QemuOptsList *drive_config_groups[5];
>>>>>>> 7124ccf8

static QemuOptsList *find_list(QemuOptsList **lists, const char *group,
                               Error **errp)
{
    int i;

    for (i = 0; lists[i] != NULL; i++) {
        if (strcmp(lists[i]->name, group) == 0)
            break;
    }
    if (lists[i] == NULL) {
        error_setg(errp, "There is no option group '%s'", group);
    }
    return lists[i];
}

QemuOptsList *qemu_find_opts(const char *group)
{
    QemuOptsList *ret;
    Error *local_err = NULL;

    ret = find_list(vm_config_groups, group, &local_err);
    if (local_err) {
        error_report_err(local_err);
    }

    return ret;
}

QemuOpts *qemu_find_opts_singleton(const char *group)
{
    QemuOptsList *list;
    QemuOpts *opts;

    list = qemu_find_opts(group);
    assert(list);
    opts = qemu_opts_find(list, NULL);
    if (!opts) {
        opts = qemu_opts_create(list, NULL, 0, &error_abort);
    }
    return opts;
}

static CommandLineParameterInfoList *query_option_descs(const QemuOptDesc *desc)
{
    CommandLineParameterInfoList *param_list = NULL, *entry;
    CommandLineParameterInfo *info;
    int i;

    for (i = 0; desc[i].name != NULL; i++) {
        info = g_malloc0(sizeof(*info));
        info->name = g_strdup(desc[i].name);

        switch (desc[i].type) {
        case QEMU_OPT_STRING:
            info->type = COMMAND_LINE_PARAMETER_TYPE_STRING;
            break;
        case QEMU_OPT_BOOL:
            info->type = COMMAND_LINE_PARAMETER_TYPE_BOOLEAN;
            break;
        case QEMU_OPT_NUMBER:
            info->type = COMMAND_LINE_PARAMETER_TYPE_NUMBER;
            break;
        case QEMU_OPT_SIZE:
            info->type = COMMAND_LINE_PARAMETER_TYPE_SIZE;
            break;
        }

        if (desc[i].help) {
            info->has_help = true;
            info->help = g_strdup(desc[i].help);
        }
        if (desc[i].def_value_str) {
            info->has_q_default = true;
            info->q_default = g_strdup(desc[i].def_value_str);
        }

        entry = g_malloc0(sizeof(*entry));
        entry->value = info;
        entry->next = param_list;
        param_list = entry;
    }

    return param_list;
}

/* remove repeated entry from the info list */
static void cleanup_infolist(CommandLineParameterInfoList *head)
{
    CommandLineParameterInfoList *pre_entry, *cur, *del_entry;

    cur = head;
    while (cur->next) {
        pre_entry = head;
        while (pre_entry != cur->next) {
            if (!strcmp(pre_entry->value->name, cur->next->value->name)) {
                del_entry = cur->next;
                cur->next = cur->next->next;
                g_free(del_entry);
                break;
            }
            pre_entry = pre_entry->next;
        }
        cur = cur->next;
    }
}

/* merge the description items of two parameter infolists */
static void connect_infolist(CommandLineParameterInfoList *head,
                             CommandLineParameterInfoList *new)
{
    CommandLineParameterInfoList *cur;

    cur = head;
    while (cur->next) {
        cur = cur->next;
    }
    cur->next = new;
}

/* access all the local QemuOptsLists for drive option */
static CommandLineParameterInfoList *get_drive_infolist(void)
{
    CommandLineParameterInfoList *head = NULL, *cur;
    int i;

    for (i = 0; drive_config_groups[i] != NULL; i++) {
        if (!head) {
            head = query_option_descs(drive_config_groups[i]->desc);
        } else {
            cur = query_option_descs(drive_config_groups[i]->desc);
            connect_infolist(head, cur);
        }
    }
    cleanup_infolist(head);

    return head;
}

/* restore machine options that are now machine's properties */
static QemuOptsList machine_opts = {
    .merge_lists = true,
    .head = QTAILQ_HEAD_INITIALIZER(machine_opts.head),
    .desc = {
        {
            .name = "type",
            .type = QEMU_OPT_STRING,
            .help = "emulated machine"
        },{
            .name = "accel",
            .type = QEMU_OPT_STRING,
            .help = "accelerator list",
        },{
            .name = "kernel_irqchip",
            .type = QEMU_OPT_BOOL,
            .help = "use KVM in-kernel irqchip",
        },{
            .name = "kvm_shadow_mem",
            .type = QEMU_OPT_SIZE,
            .help = "KVM shadow MMU size",
        },{
            .name = "kernel",
            .type = QEMU_OPT_STRING,
            .help = "Linux kernel image file",
        },{
            .name = "initrd",
            .type = QEMU_OPT_STRING,
            .help = "Linux initial ramdisk file",
        },{
            .name = "append",
            .type = QEMU_OPT_STRING,
            .help = "Linux kernel command line",
        },{
            .name = "dtb",
            .type = QEMU_OPT_STRING,
            .help = "Linux kernel device tree file",
        },{
            .name = "dumpdtb",
            .type = QEMU_OPT_STRING,
            .help = "Dump current dtb to a file and quit",
        },{
            .name = "phandle_start",
            .type = QEMU_OPT_NUMBER,
            .help = "The first phandle ID we may generate dynamically",
        },{
            .name = "dt_compatible",
            .type = QEMU_OPT_STRING,
            .help = "Overrides the \"compatible\" property of the dt root node",
        },{
            .name = "dump-guest-core",
            .type = QEMU_OPT_BOOL,
            .help = "Include guest memory in  a core dump",
        },{
            .name = "mem-merge",
            .type = QEMU_OPT_BOOL,
            .help = "enable/disable memory merge support",
        },{
            .name = "usb",
            .type = QEMU_OPT_BOOL,
            .help = "Set on/off to enable/disable usb",
        },{
            .name = "firmware",
            .type = QEMU_OPT_STRING,
            .help = "firmware image",
        },{
            .name = "iommu",
            .type = QEMU_OPT_BOOL,
            .help = "Set on/off to enable/disable Intel IOMMU (VT-d)",
        },{
            .name = "suppress-vmdesc",
            .type = QEMU_OPT_BOOL,
            .help = "Set on to disable self-describing migration",
        },{
            .name = "aes-key-wrap",
            .type = QEMU_OPT_BOOL,
            .help = "enable/disable AES key wrapping using the CPACF wrapping key",
        },{
            .name = "dea-key-wrap",
            .type = QEMU_OPT_BOOL,
            .help = "enable/disable DEA key wrapping using the CPACF wrapping key",
        },
        { /* End of list */ }
    }
};

CommandLineOptionInfoList *qmp_query_command_line_options(bool has_option,
                                                          const char *option,
                                                          Error **errp)
{
    CommandLineOptionInfoList *conf_list = NULL, *entry;
    CommandLineOptionInfo *info;
    int i;

    for (i = 0; vm_config_groups[i] != NULL; i++) {
        if (!has_option || !strcmp(option, vm_config_groups[i]->name)) {
            info = g_malloc0(sizeof(*info));
            info->option = g_strdup(vm_config_groups[i]->name);
            if (!strcmp("drive", vm_config_groups[i]->name)) {
                info->parameters = get_drive_infolist();
            } else if (!strcmp("machine", vm_config_groups[i]->name)) {
                info->parameters = query_option_descs(machine_opts.desc);
            } else {
                info->parameters =
                    query_option_descs(vm_config_groups[i]->desc);
            }
            entry = g_malloc0(sizeof(*entry));
            entry->value = info;
            entry->next = conf_list;
            conf_list = entry;
        }
    }

    if (conf_list == NULL) {
        error_setg(errp, "invalid option name: %s", option);
    }

    return conf_list;
}

QemuOptsList *qemu_find_opts_err(const char *group, Error **errp)
{
    return find_list(vm_config_groups, group, errp);
}

void qemu_add_drive_opts(QemuOptsList *list)
{
    int entries, i;

    entries = ARRAY_SIZE(drive_config_groups);
    entries--; /* keep list NULL terminated */
    for (i = 0; i < entries; i++) {
        if (drive_config_groups[i] == NULL) {
            drive_config_groups[i] = list;
            return;
        }
    }
    fprintf(stderr, "ran out of space in drive_config_groups");
    abort();
}

void qemu_add_opts(QemuOptsList *list)
{
    int entries, i;

    entries = ARRAY_SIZE(vm_config_groups);
    entries--; /* keep list NULL terminated */
    for (i = 0; i < entries; i++) {
        if (vm_config_groups[i] == NULL) {
            vm_config_groups[i] = list;
            return;
        }
    }
    fprintf(stderr, "ran out of space in vm_config_groups");
    abort();
}

int qemu_set_option(const char *str)
{
    Error *local_err = NULL;
    char group[64], id[64], arg[64];
    QemuOptsList *list;
    QemuOpts *opts;
    int rc, offset;

    rc = sscanf(str, "%63[^.].%63[^.].%63[^=]%n", group, id, arg, &offset);
    if (rc < 3 || str[offset] != '=') {
        error_report("can't parse: \"%s\"", str);
        return -1;
    }

    list = qemu_find_opts(group);
    if (list == NULL) {
        return -1;
    }

    opts = qemu_opts_find(list, id);
    if (!opts) {
        error_report("there is no %s \"%s\" defined",
                     list->name, id);
        return -1;
    }

    qemu_opt_set(opts, arg, str + offset + 1, &local_err);
    if (local_err) {
        error_report_err(local_err);
        return -1;
    }
    return 0;
}

struct ConfigWriteData {
    QemuOptsList *list;
    FILE *fp;
};

static int config_write_opt(void *opaque, const char *name, const char *value,
                            Error **errp)
{
    struct ConfigWriteData *data = opaque;

    fprintf(data->fp, "  %s = \"%s\"\n", name, value);
    return 0;
}

static int config_write_opts(void *opaque, QemuOpts *opts, Error **errp)
{
    struct ConfigWriteData *data = opaque;
    const char *id = qemu_opts_id(opts);

    if (id) {
        fprintf(data->fp, "[%s \"%s\"]\n", data->list->name, id);
    } else {
        fprintf(data->fp, "[%s]\n", data->list->name);
    }
    qemu_opt_foreach(opts, config_write_opt, data, NULL);
    fprintf(data->fp, "\n");
    return 0;
}

void qemu_config_write(FILE *fp)
{
    struct ConfigWriteData data = { .fp = fp };
    QemuOptsList **lists = vm_config_groups;
    int i;

    fprintf(fp, "# qemu config file\n\n");
    for (i = 0; lists[i] != NULL; i++) {
        data.list = lists[i];
        qemu_opts_foreach(data.list, config_write_opts, &data, NULL);
    }
}

int qemu_config_parse(FILE *fp, QemuOptsList **lists, const char *fname)
{
    char line[1024], group[64], id[64], arg[64], value[1024];
    Location loc;
    QemuOptsList *list = NULL;
    Error *local_err = NULL;
    QemuOpts *opts = NULL;
    int res = -1, lno = 0;

    loc_push_none(&loc);
    while (fgets(line, sizeof(line), fp) != NULL) {
        loc_set_file(fname, ++lno);
        if (line[0] == '\n') {
            /* skip empty lines */
            continue;
        }
        if (line[0] == '#') {
            /* comment */
            continue;
        }
        if (sscanf(line, "[%63s \"%63[^\"]\"]", group, id) == 2) {
            /* group with id */
            list = find_list(lists, group, &local_err);
            if (local_err) {
                error_report_err(local_err);
                goto out;
            }
            opts = qemu_opts_create(list, id, 1, NULL);
            continue;
        }
        if (sscanf(line, "[%63[^]]]", group) == 1) {
            /* group without id */
            list = find_list(lists, group, &local_err);
            if (local_err) {
                error_report_err(local_err);
                goto out;
            }
            opts = qemu_opts_create(list, NULL, 0, &error_abort);
            continue;
        }
        value[0] = '\0';
        if (sscanf(line, " %63s = \"%1023[^\"]\"", arg, value) == 2 ||
            sscanf(line, " %63s = \"\"", arg) == 1) {
            /* arg = value */
            if (opts == NULL) {
                error_report("no group defined");
                goto out;
            }
            qemu_opt_set(opts, arg, value, &local_err);
            if (local_err) {
                error_report_err(local_err);
                goto out;
            }
            continue;
        }
        error_report("parse error");
        goto out;
    }
    if (ferror(fp)) {
        error_report("error reading file");
        goto out;
    }
    res = 0;
out:
    loc_pop(&loc);
    return res;
}

int qemu_read_config_file(const char *filename)
{
    FILE *f = fopen(filename, "r");
    int ret;

    if (f == NULL) {
        return -errno;
    }

    ret = qemu_config_parse(f, vm_config_groups, filename);
    fclose(f);

    if (ret == 0) {
        return 0;
    } else {
        return -EINVAL;
    }
}

static void config_parse_qdict_section(QDict *options, QemuOptsList *opts,
                                       Error **errp)
{
    QemuOpts *subopts;
    QDict *subqdict;
    QList *list = NULL;
    Error *local_err = NULL;
    size_t orig_size, enum_size;
    char *prefix;

    prefix = g_strdup_printf("%s.", opts->name);
    qdict_extract_subqdict(options, &subqdict, prefix);
    g_free(prefix);
    orig_size = qdict_size(subqdict);
    if (!orig_size) {
        goto out;
    }

    subopts = qemu_opts_create(opts, NULL, 0, &local_err);
    if (local_err) {
        error_propagate(errp, local_err);
        goto out;
    }

    qemu_opts_absorb_qdict(subopts, subqdict, &local_err);
    if (local_err) {
        error_propagate(errp, local_err);
        goto out;
    }

    enum_size = qdict_size(subqdict);
    if (enum_size < orig_size && enum_size) {
        error_setg(errp, "Unknown option '%s' for [%s]",
                   qdict_first(subqdict)->key, opts->name);
        goto out;
    }

    if (enum_size) {
        /* Multiple, enumerated sections */
        QListEntry *list_entry;
        unsigned i = 0;

        /* Not required anymore */
        qemu_opts_del(subopts);

        qdict_array_split(subqdict, &list);
        if (qdict_size(subqdict)) {
            error_setg(errp, "Unused option '%s' for [%s]",
                       qdict_first(subqdict)->key, opts->name);
            goto out;
        }

        QLIST_FOREACH_ENTRY(list, list_entry) {
            QDict *section = qobject_to_qdict(qlist_entry_obj(list_entry));
            char *opt_name;

            if (!section) {
                error_setg(errp, "[%s] section (index %u) does not consist of "
                           "keys", opts->name, i);
                goto out;
            }

            opt_name = g_strdup_printf("%s.%u", opts->name, i++);
            subopts = qemu_opts_create(opts, opt_name, 1, &local_err);
            g_free(opt_name);
            if (local_err) {
                error_propagate(errp, local_err);
                goto out;
            }

            qemu_opts_absorb_qdict(subopts, section, &local_err);
            if (local_err) {
                error_propagate(errp, local_err);
                qemu_opts_del(subopts);
                goto out;
            }

            if (qdict_size(section)) {
                error_setg(errp, "[%s] section doesn't support the option '%s'",
                           opts->name, qdict_first(section)->key);
                qemu_opts_del(subopts);
                goto out;
            }
        }
    }

out:
    QDECREF(subqdict);
    QDECREF(list);
}

void qemu_config_parse_qdict(QDict *options, QemuOptsList **lists,
                             Error **errp)
{
    int i;
    Error *local_err = NULL;

    for (i = 0; lists[i]; i++) {
        config_parse_qdict_section(options, lists[i], &local_err);
        if (local_err) {
            error_propagate(errp, local_err);
            return;
        }
    }
}<|MERGE_RESOLUTION|>--- conflicted
+++ resolved
@@ -6,11 +6,7 @@
 #include "qmp-commands.h"
 
 static QemuOptsList *vm_config_groups[48];
-<<<<<<< HEAD
-static QemuOptsList *drive_config_groups[4];
-=======
 static QemuOptsList *drive_config_groups[5];
->>>>>>> 7124ccf8
 
 static QemuOptsList *find_list(QemuOptsList **lists, const char *group,
                                Error **errp)
