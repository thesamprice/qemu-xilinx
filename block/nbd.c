--- conflicted
+++ resolved
@@ -32,12 +32,9 @@
 #include "qemu/uri.h"
 #include "block/block_int.h"
 #include "qemu/module.h"
-<<<<<<< HEAD
-=======
 #include "qapi-visit.h"
 #include "qapi/qobject-input-visitor.h"
 #include "qapi/qobject-output-visitor.h"
->>>>>>> 7124ccf8
 #include "qapi/qmp/qdict.h"
 #include "qapi/qmp/qjson.h"
 #include "qapi/qmp/qint.h"
@@ -47,15 +44,11 @@
 #define EN_OPTSTR ":exportname="
 
 typedef struct BDRVNBDState {
-<<<<<<< HEAD
-    NbdClientSession client;
-=======
     NBDClientSession client;
 
     /* For nbd_refresh_filename() */
     SocketAddress *saddr;
     char *export, *tlscredsid;
->>>>>>> 7124ccf8
 } BDRVNBDState;
 
 static int nbd_parse_uri(const char *filename, QDict *options)
@@ -223,12 +216,6 @@
     g_free(file);
 }
 
-<<<<<<< HEAD
-static SocketAddress *nbd_config(BDRVNBDState *s, QDict *options, char **export,
-                                 Error **errp)
-{
-    SocketAddress *saddr;
-=======
 static bool nbd_process_legacy_socket_options(QDict *output_options,
                                               QemuOpts *legacy_opts,
                                               Error **errp)
@@ -237,7 +224,6 @@
     const char *host = qemu_opt_get(legacy_opts, "host");
     const char *port = qemu_opt_get(legacy_opts, "port");
     const QDictEntry *e;
->>>>>>> 7124ccf8
 
     if (!path && !host && !port) {
         return true;
@@ -250,34 +236,6 @@
                        "same time");
             return false;
         }
-<<<<<<< HEAD
-        return NULL;
-    }
-
-    saddr = g_new0(SocketAddress, 1);
-
-    if (qdict_haskey(options, "path")) {
-        UnixSocketAddress *q_unix;
-        saddr->type = SOCKET_ADDRESS_KIND_UNIX;
-        q_unix = saddr->u.q_unix.data = g_new0(UnixSocketAddress, 1);
-        q_unix->path = g_strdup(qdict_get_str(options, "path"));
-        qdict_del(options, "path");
-    } else {
-        InetSocketAddress *inet;
-        saddr->type = SOCKET_ADDRESS_KIND_INET;
-        inet = saddr->u.inet.data = g_new0(InetSocketAddress, 1);
-        inet->host = g_strdup(qdict_get_str(options, "host"));
-        if (!qdict_get_try_str(options, "port")) {
-            inet->port = g_strdup_printf("%d", NBD_DEFAULT_PORT);
-        } else {
-            inet->port = g_strdup(qdict_get_str(options, "port"));
-        }
-        qdict_del(options, "host");
-        qdict_del(options, "port");
-    }
-
-    s->client.is_unix = saddr->type == SOCKET_ADDRESS_KIND_UNIX;
-=======
     }
 
     if (path && host) {
@@ -319,7 +277,6 @@
     if (!crumpled_addr) {
         goto done;
     }
->>>>>>> 7124ccf8
 
     iv = qobject_input_visitor_new(crumpled_addr, true);
     visit_type_SocketAddress(iv, NULL, &saddr, &local_err);
@@ -328,12 +285,6 @@
         goto done;
     }
 
-<<<<<<< HEAD
-    return saddr;
-}
-
-NbdClientSession *nbd_get_client_session(BlockDriverState *bs)
-=======
     s->client.is_unix = saddr->type == SOCKET_ADDRESS_KIND_UNIX;
 
 done:
@@ -344,7 +295,6 @@
 }
 
 NBDClientSession *nbd_get_client_session(BlockDriverState *bs)
->>>>>>> 7124ccf8
 {
     BDRVNBDState *s = bs->opaque;
     return &s->client;
@@ -357,10 +307,7 @@
     Error *local_err = NULL;
 
     sioc = qio_channel_socket_new();
-<<<<<<< HEAD
-=======
     qio_channel_set_name(QIO_CHANNEL(sioc), "nbd-client");
->>>>>>> 7124ccf8
 
     qio_channel_socket_connect_sync(sioc,
                                     saddr,
@@ -406,8 +353,6 @@
 }
 
 
-<<<<<<< HEAD
-=======
 static QemuOptsList nbd_runtime_opts = {
     .name = "nbd",
     .head = QTAILQ_HEAD_INITIALIZER(nbd_runtime_opts.head),
@@ -440,101 +385,17 @@
     },
 };
 
->>>>>>> 7124ccf8
 static int nbd_open(BlockDriverState *bs, QDict *options, int flags,
                     Error **errp)
 {
     BDRVNBDState *s = bs->opaque;
-<<<<<<< HEAD
-    char *export = NULL;
-    QIOChannelSocket *sioc = NULL;
-    SocketAddress *saddr;
-    const char *tlscredsid;
-=======
     QemuOpts *opts = NULL;
     Error *local_err = NULL;
     QIOChannelSocket *sioc = NULL;
->>>>>>> 7124ccf8
     QCryptoTLSCreds *tlscreds = NULL;
     const char *hostname = NULL;
     int ret = -EINVAL;
 
-<<<<<<< HEAD
-    /* Pop the config into our state object. Exit if invalid. */
-    saddr = nbd_config(s, options, &export, errp);
-    if (!saddr) {
-        goto error;
-    }
-
-    tlscredsid = g_strdup(qdict_get_try_str(options, "tls-creds"));
-    if (tlscredsid) {
-        qdict_del(options, "tls-creds");
-        tlscreds = nbd_get_tls_creds(tlscredsid, errp);
-        if (!tlscreds) {
-            goto error;
-        }
-
-        if (saddr->type != SOCKET_ADDRESS_KIND_INET) {
-            error_setg(errp, "TLS only supported over IP sockets");
-            goto error;
-        }
-        hostname = saddr->u.inet.data->host;
-    }
-
-    /* establish TCP connection, return error if it fails
-     * TODO: Configurable retry-until-timeout behaviour.
-     */
-    sioc = nbd_establish_connection(saddr, errp);
-    if (!sioc) {
-        ret = -ECONNREFUSED;
-        goto error;
-    }
-
-    /* NBD handshake */
-    ret = nbd_client_init(bs, sioc, export,
-                          tlscreds, hostname, errp);
- error:
-    if (sioc) {
-        object_unref(OBJECT(sioc));
-    }
-    if (tlscreds) {
-        object_unref(OBJECT(tlscreds));
-    }
-    qapi_free_SocketAddress(saddr);
-    g_free(export);
-    return ret;
-}
-
-static int nbd_co_readv(BlockDriverState *bs, int64_t sector_num,
-                        int nb_sectors, QEMUIOVector *qiov)
-{
-    return nbd_client_co_readv(bs, sector_num, nb_sectors, qiov);
-}
-
-static int nbd_co_writev_flags(BlockDriverState *bs, int64_t sector_num,
-                               int nb_sectors, QEMUIOVector *qiov, int flags)
-{
-    int ret;
-
-    ret = nbd_client_co_writev(bs, sector_num, nb_sectors, qiov, &flags);
-    if (ret < 0) {
-        return ret;
-    }
-
-    /* The flag wasn't sent to the server, so we need to emulate it with an
-     * explicit flush */
-    if (flags & BDRV_REQ_FUA) {
-        ret = nbd_client_co_flush(bs);
-    }
-
-    return ret;
-}
-
-static int nbd_co_writev(BlockDriverState *bs, int64_t sector_num,
-                         int nb_sectors, QEMUIOVector *qiov)
-{
-    return nbd_co_writev_flags(bs, sector_num, nb_sectors, qiov, 0);
-=======
     opts = qemu_opts_create(&nbd_runtime_opts, NULL, 0, &error_abort);
     qemu_opts_absorb_qdict(opts, options, &local_err);
     if (local_err) {
@@ -595,39 +456,22 @@
     }
     qemu_opts_del(opts);
     return ret;
->>>>>>> 7124ccf8
 }
 
 static int nbd_co_flush(BlockDriverState *bs)
 {
     return nbd_client_co_flush(bs);
-<<<<<<< HEAD
 }
 
 static void nbd_refresh_limits(BlockDriverState *bs, Error **errp)
 {
-    bs->bl.max_discard = UINT32_MAX >> BDRV_SECTOR_BITS;
-    bs->bl.max_transfer_length = UINT32_MAX >> BDRV_SECTOR_BITS;
-=======
->>>>>>> 7124ccf8
-}
-
-static void nbd_refresh_limits(BlockDriverState *bs, Error **errp)
-{
-<<<<<<< HEAD
-    return nbd_client_co_discard(bs, sector_num, nb_sectors);
-=======
     bs->bl.max_pdiscard = NBD_MAX_BUFFER_SIZE;
     bs->bl.max_pwrite_zeroes = NBD_MAX_BUFFER_SIZE;
     bs->bl.max_transfer = NBD_MAX_BUFFER_SIZE;
->>>>>>> 7124ccf8
 }
 
 static void nbd_close(BlockDriverState *bs)
 {
-<<<<<<< HEAD
-    nbd_client_close(bs);
-=======
     BDRVNBDState *s = bs->opaque;
 
     nbd_client_close(bs);
@@ -635,7 +479,6 @@
     qapi_free_SocketAddress(s->saddr);
     g_free(s->export);
     g_free(s->tlscredsid);
->>>>>>> 7124ccf8
 }
 
 static int64_t nbd_getlength(BlockDriverState *bs)
@@ -660,13 +503,6 @@
 {
     BDRVNBDState *s = bs->opaque;
     QDict *opts = qdict_new();
-<<<<<<< HEAD
-    const char *path   = qdict_get_try_str(options, "path");
-    const char *host   = qdict_get_try_str(options, "host");
-    const char *port   = qdict_get_try_str(options, "port");
-    const char *export = qdict_get_try_str(options, "export");
-    const char *tlscreds = qdict_get_try_str(options, "tls-creds");
-=======
     QObject *saddr_qdict;
     Visitor *ov;
     const char *host = NULL, *port = NULL, *path = NULL;
@@ -680,7 +516,6 @@
     } else if (s->saddr->type == SOCKET_ADDRESS_KIND_UNIX) {
         path = s->saddr->u.q_unix.data->path;
     }
->>>>>>> 7124ccf8
 
     qdict_put(opts, "driver", qstring_from_str("nbd"));
 
@@ -712,9 +547,6 @@
     if (s->tlscredsid) {
         qdict_put(opts, "tls-creds", qstring_from_str(s->tlscredsid));
     }
-    if (tlscreds) {
-        qdict_put_obj(opts, "tls-creds", QOBJECT(qstring_from_str(tlscreds)));
-    }
 
     qdict_flatten(opts);
     bs->full_open_options = opts;
@@ -726,22 +558,12 @@
     .instance_size              = sizeof(BDRVNBDState),
     .bdrv_parse_filename        = nbd_parse_filename,
     .bdrv_file_open             = nbd_open,
-<<<<<<< HEAD
-    .bdrv_co_readv              = nbd_co_readv,
-    .bdrv_co_writev             = nbd_co_writev,
-    .bdrv_co_writev_flags       = nbd_co_writev_flags,
-    .supported_write_flags      = BDRV_REQ_FUA,
-    .bdrv_close                 = nbd_close,
-    .bdrv_co_flush_to_os        = nbd_co_flush,
-    .bdrv_co_discard            = nbd_co_discard,
-=======
     .bdrv_co_preadv             = nbd_client_co_preadv,
     .bdrv_co_pwritev            = nbd_client_co_pwritev,
     .bdrv_co_pwrite_zeroes      = nbd_client_co_pwrite_zeroes,
     .bdrv_close                 = nbd_close,
     .bdrv_co_flush_to_os        = nbd_co_flush,
     .bdrv_co_pdiscard           = nbd_client_co_pdiscard,
->>>>>>> 7124ccf8
     .bdrv_refresh_limits        = nbd_refresh_limits,
     .bdrv_getlength             = nbd_getlength,
     .bdrv_detach_aio_context    = nbd_detach_aio_context,
@@ -755,22 +577,12 @@
     .instance_size              = sizeof(BDRVNBDState),
     .bdrv_parse_filename        = nbd_parse_filename,
     .bdrv_file_open             = nbd_open,
-<<<<<<< HEAD
-    .bdrv_co_readv              = nbd_co_readv,
-    .bdrv_co_writev             = nbd_co_writev,
-    .bdrv_co_writev_flags       = nbd_co_writev_flags,
-    .supported_write_flags      = BDRV_REQ_FUA,
-    .bdrv_close                 = nbd_close,
-    .bdrv_co_flush_to_os        = nbd_co_flush,
-    .bdrv_co_discard            = nbd_co_discard,
-=======
     .bdrv_co_preadv             = nbd_client_co_preadv,
     .bdrv_co_pwritev            = nbd_client_co_pwritev,
     .bdrv_co_pwrite_zeroes      = nbd_client_co_pwrite_zeroes,
     .bdrv_close                 = nbd_close,
     .bdrv_co_flush_to_os        = nbd_co_flush,
     .bdrv_co_pdiscard           = nbd_client_co_pdiscard,
->>>>>>> 7124ccf8
     .bdrv_refresh_limits        = nbd_refresh_limits,
     .bdrv_getlength             = nbd_getlength,
     .bdrv_detach_aio_context    = nbd_detach_aio_context,
@@ -784,22 +596,12 @@
     .instance_size              = sizeof(BDRVNBDState),
     .bdrv_parse_filename        = nbd_parse_filename,
     .bdrv_file_open             = nbd_open,
-<<<<<<< HEAD
-    .bdrv_co_readv              = nbd_co_readv,
-    .bdrv_co_writev             = nbd_co_writev,
-    .bdrv_co_writev_flags       = nbd_co_writev_flags,
-    .supported_write_flags      = BDRV_REQ_FUA,
-    .bdrv_close                 = nbd_close,
-    .bdrv_co_flush_to_os        = nbd_co_flush,
-    .bdrv_co_discard            = nbd_co_discard,
-=======
     .bdrv_co_preadv             = nbd_client_co_preadv,
     .bdrv_co_pwritev            = nbd_client_co_pwritev,
     .bdrv_co_pwrite_zeroes      = nbd_client_co_pwrite_zeroes,
     .bdrv_close                 = nbd_close,
     .bdrv_co_flush_to_os        = nbd_co_flush,
     .bdrv_co_pdiscard           = nbd_client_co_pdiscard,
->>>>>>> 7124ccf8
     .bdrv_refresh_limits        = nbd_refresh_limits,
     .bdrv_getlength             = nbd_getlength,
     .bdrv_detach_aio_context    = nbd_detach_aio_context,
