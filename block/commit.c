--- conflicted
+++ resolved
@@ -15,11 +15,7 @@
 #include "qemu/osdep.h"
 #include "trace.h"
 #include "block/block_int.h"
-<<<<<<< HEAD
-#include "block/blockjob.h"
-=======
 #include "block/blockjob_int.h"
->>>>>>> 7124ccf8
 #include "qapi/error.h"
 #include "qapi/qmp/qerror.h"
 #include "qemu/ratelimit.h"
@@ -225,16 +221,6 @@
     BlockDriverState *overlay_bs;
     Error *local_err = NULL;
 
-<<<<<<< HEAD
-    if ((on_error == BLOCKDEV_ON_ERROR_STOP ||
-         on_error == BLOCKDEV_ON_ERROR_ENOSPC) &&
-        (!bs->blk || !blk_iostatus_is_enabled(bs->blk))) {
-        error_setg(errp, "Invalid parameter combination");
-        return;
-    }
-
-=======
->>>>>>> 7124ccf8
     assert(top != bs);
     if (top == base) {
         error_setg(errp, "Invalid files for merge: top and base are the same");
@@ -258,20 +244,13 @@
     orig_overlay_flags = bdrv_get_flags(overlay_bs);
 
     /* convert base & overlay_bs to r/w, if necessary */
-<<<<<<< HEAD
-=======
     if (!(orig_base_flags & BDRV_O_RDWR)) {
         reopen_queue = bdrv_reopen_queue(reopen_queue, base, NULL,
                                          orig_base_flags | BDRV_O_RDWR);
     }
->>>>>>> 7124ccf8
     if (!(orig_overlay_flags & BDRV_O_RDWR)) {
         reopen_queue = bdrv_reopen_queue(reopen_queue, overlay_bs, NULL,
                                          orig_overlay_flags | BDRV_O_RDWR);
-    }
-    if (!(orig_base_flags & BDRV_O_RDWR)) {
-        reopen_queue = bdrv_reopen_queue(reopen_queue, base, NULL,
-                                         orig_base_flags | BDRV_O_RDWR);
     }
     if (reopen_queue) {
         bdrv_reopen_multiple(bdrv_get_aio_context(bs), reopen_queue, &local_err);
