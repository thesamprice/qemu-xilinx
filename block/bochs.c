--- conflicted
+++ resolved
@@ -106,7 +106,7 @@
 
     bs->read_only = true; /* no write support yet */
 
-    ret = bdrv_pread(bs->file->bs, 0, &bochs, sizeof(bochs));
+    ret = bdrv_pread(bs->file, 0, &bochs, sizeof(bochs));
     if (ret < 0) {
         return ret;
     }
@@ -140,7 +140,7 @@
         return -ENOMEM;
     }
 
-    ret = bdrv_pread(bs->file->bs, le32_to_cpu(bochs.header), s->catalog_bitmap,
+    ret = bdrv_pread(bs->file, le32_to_cpu(bochs.header), s->catalog_bitmap,
                      s->catalog_size * 4);
     if (ret < 0) {
         goto fail;
@@ -214,7 +214,7 @@
         (s->extent_blocks + s->bitmap_blocks));
 
     /* read in bitmap for current extent */
-    ret = bdrv_pread(bs->file->bs, bitmap_offset + (extent_offset / 8),
+    ret = bdrv_pread(bs->file, bitmap_offset + (extent_offset / 8),
                      &bitmap_entry, 1);
     if (ret < 0) {
         return ret;
@@ -247,11 +247,6 @@
     while (nb_sectors > 0) {
         int64_t block_offset = seek_to_sector(bs, sector_num);
         if (block_offset < 0) {
-<<<<<<< HEAD
-            return block_offset;
-        } else if (block_offset > 0) {
-            ret = bdrv_pread(bs->file->bs, block_offset, buf, 512);
-=======
             ret = block_offset;
             goto fail;
         }
@@ -262,7 +257,6 @@
         if (block_offset > 0) {
             ret = bdrv_co_preadv(bs->file, block_offset, 512,
                                  &local_qiov, 0);
->>>>>>> 7124ccf8
             if (ret < 0) {
                 goto fail;
             }
