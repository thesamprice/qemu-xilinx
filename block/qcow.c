/*
 * Block driver for the QCOW format
 *
 * Copyright (c) 2004-2006 Fabrice Bellard
 *
 * Permission is hereby granted, free of charge, to any person obtaining a copy
 * of this software and associated documentation files (the "Software"), to deal
 * in the Software without restriction, including without limitation the rights
 * to use, copy, modify, merge, publish, distribute, sublicense, and/or sell
 * copies of the Software, and to permit persons to whom the Software is
 * furnished to do so, subject to the following conditions:
 *
 * The above copyright notice and this permission notice shall be included in
 * all copies or substantial portions of the Software.
 *
 * THE SOFTWARE IS PROVIDED "AS IS", WITHOUT WARRANTY OF ANY KIND, EXPRESS OR
 * IMPLIED, INCLUDING BUT NOT LIMITED TO THE WARRANTIES OF MERCHANTABILITY,
 * FITNESS FOR A PARTICULAR PURPOSE AND NONINFRINGEMENT. IN NO EVENT SHALL
 * THE AUTHORS OR COPYRIGHT HOLDERS BE LIABLE FOR ANY CLAIM, DAMAGES OR OTHER
 * LIABILITY, WHETHER IN AN ACTION OF CONTRACT, TORT OR OTHERWISE, ARISING FROM,
 * OUT OF OR IN CONNECTION WITH THE SOFTWARE OR THE USE OR OTHER DEALINGS IN
 * THE SOFTWARE.
 */
#include "qemu/osdep.h"
#include "qapi/error.h"
#include "qemu-common.h"
#include "qemu/error-report.h"
#include "block/block_int.h"
#include "sysemu/block-backend.h"
#include "qemu/module.h"
#include "qemu/bswap.h"
#include <zlib.h>
#include "qapi/qmp/qerror.h"
#include "crypto/cipher.h"
#include "migration/migration.h"

/**************************************************************/
/* QEMU COW block driver with compression and encryption support */

#define QCOW_MAGIC (('Q' << 24) | ('F' << 16) | ('I' << 8) | 0xfb)
#define QCOW_VERSION 1

#define QCOW_CRYPT_NONE 0
#define QCOW_CRYPT_AES  1

#define QCOW_OFLAG_COMPRESSED (1LL << 63)

typedef struct QCowHeader {
    uint32_t magic;
    uint32_t version;
    uint64_t backing_file_offset;
    uint32_t backing_file_size;
    uint32_t mtime;
    uint64_t size; /* in bytes */
    uint8_t cluster_bits;
    uint8_t l2_bits;
    uint16_t padding;
    uint32_t crypt_method;
    uint64_t l1_table_offset;
} QEMU_PACKED QCowHeader;

#define L2_CACHE_SIZE 16

typedef struct BDRVQcowState {
    int cluster_bits;
    int cluster_size;
    int cluster_sectors;
    int l2_bits;
    int l2_size;
    unsigned int l1_size;
    uint64_t cluster_offset_mask;
    uint64_t l1_table_offset;
    uint64_t *l1_table;
    uint64_t *l2_cache;
    uint64_t l2_cache_offsets[L2_CACHE_SIZE];
    uint32_t l2_cache_counts[L2_CACHE_SIZE];
    uint8_t *cluster_cache;
    uint8_t *cluster_data;
    uint64_t cluster_cache_offset;
    QCryptoCipher *cipher; /* NULL if no key yet */
    uint32_t crypt_method_header;
    CoMutex lock;
    Error *migration_blocker;
} BDRVQcowState;

static int decompress_cluster(BlockDriverState *bs, uint64_t cluster_offset);

static int qcow_probe(const uint8_t *buf, int buf_size, const char *filename)
{
    const QCowHeader *cow_header = (const void *)buf;

    if (buf_size >= sizeof(QCowHeader) &&
        be32_to_cpu(cow_header->magic) == QCOW_MAGIC &&
        be32_to_cpu(cow_header->version) == QCOW_VERSION)
        return 100;
    else
        return 0;
}

static int qcow_open(BlockDriverState *bs, QDict *options, int flags,
                     Error **errp)
{
    BDRVQcowState *s = bs->opaque;
    unsigned int len, i, shift;
    int ret;
    QCowHeader header;

    ret = bdrv_pread(bs->file->bs, 0, &header, sizeof(header));
    if (ret < 0) {
        goto fail;
    }
    be32_to_cpus(&header.magic);
    be32_to_cpus(&header.version);
    be64_to_cpus(&header.backing_file_offset);
    be32_to_cpus(&header.backing_file_size);
    be32_to_cpus(&header.mtime);
    be64_to_cpus(&header.size);
    be32_to_cpus(&header.crypt_method);
    be64_to_cpus(&header.l1_table_offset);

    if (header.magic != QCOW_MAGIC) {
        error_setg(errp, "Image not in qcow format");
        ret = -EINVAL;
        goto fail;
    }
    if (header.version != QCOW_VERSION) {
        error_setg(errp, "Unsupported qcow version %" PRIu32, header.version);
        ret = -ENOTSUP;
        goto fail;
    }

    if (header.size <= 1) {
        error_setg(errp, "Image size is too small (must be at least 2 bytes)");
        ret = -EINVAL;
        goto fail;
    }
    if (header.cluster_bits < 9 || header.cluster_bits > 16) {
        error_setg(errp, "Cluster size must be between 512 and 64k");
        ret = -EINVAL;
        goto fail;
    }

    /* l2_bits specifies number of entries; storing a uint64_t in each entry,
     * so bytes = num_entries << 3. */
    if (header.l2_bits < 9 - 3 || header.l2_bits > 16 - 3) {
        error_setg(errp, "L2 table size must be between 512 and 64k");
        ret = -EINVAL;
        goto fail;
    }

    if (header.crypt_method > QCOW_CRYPT_AES) {
        error_setg(errp, "invalid encryption method in qcow header");
        ret = -EINVAL;
        goto fail;
    }
<<<<<<< HEAD
    if (!qcrypto_cipher_supports(QCRYPTO_CIPHER_ALG_AES_128)) {
=======
    if (!qcrypto_cipher_supports(QCRYPTO_CIPHER_ALG_AES_128,
                                 QCRYPTO_CIPHER_MODE_CBC)) {
>>>>>>> 7124ccf8
        error_setg(errp, "AES cipher not available");
        ret = -EINVAL;
        goto fail;
    }
    s->crypt_method_header = header.crypt_method;
    if (s->crypt_method_header) {
        if (bdrv_uses_whitelist() &&
            s->crypt_method_header == QCOW_CRYPT_AES) {
<<<<<<< HEAD
            error_report("qcow built-in AES encryption is deprecated");
            error_printf("Support for it will be removed in a future release.\n"
                         "You can use 'qemu-img convert' to switch to an\n"
                         "unencrypted qcow image, or a LUKS raw image.\n");
        }

        bs->encrypted = 1;
=======
            error_setg(errp,
                       "Use of AES-CBC encrypted qcow images is no longer "
                       "supported in system emulators");
            error_append_hint(errp,
                              "You can use 'qemu-img convert' to convert your "
                              "image to an alternative supported format, such "
                              "as unencrypted qcow, or raw with the LUKS "
                              "format instead.\n");
            ret = -ENOSYS;
            goto fail;
        }

        bs->encrypted = true;
>>>>>>> 7124ccf8
    }
    s->cluster_bits = header.cluster_bits;
    s->cluster_size = 1 << s->cluster_bits;
    s->cluster_sectors = 1 << (s->cluster_bits - 9);
    s->l2_bits = header.l2_bits;
    s->l2_size = 1 << s->l2_bits;
    bs->total_sectors = header.size / 512;
    s->cluster_offset_mask = (1LL << (63 - s->cluster_bits)) - 1;

    /* read the level 1 table */
    shift = s->cluster_bits + s->l2_bits;
    if (header.size > UINT64_MAX - (1LL << shift)) {
        error_setg(errp, "Image too large");
        ret = -EINVAL;
        goto fail;
    } else {
        uint64_t l1_size = (header.size + (1LL << shift) - 1) >> shift;
        if (l1_size > INT_MAX / sizeof(uint64_t)) {
            error_setg(errp, "Image too large");
            ret = -EINVAL;
            goto fail;
        }
        s->l1_size = l1_size;
    }

    s->l1_table_offset = header.l1_table_offset;
    s->l1_table = g_try_new(uint64_t, s->l1_size);
    if (s->l1_table == NULL) {
        error_setg(errp, "Could not allocate memory for L1 table");
        ret = -ENOMEM;
        goto fail;
    }

    ret = bdrv_pread(bs->file->bs, s->l1_table_offset, s->l1_table,
               s->l1_size * sizeof(uint64_t));
    if (ret < 0) {
        goto fail;
    }

    for(i = 0;i < s->l1_size; i++) {
        be64_to_cpus(&s->l1_table[i]);
    }

    /* alloc L2 cache (max. 64k * 16 * 8 = 8 MB) */
    s->l2_cache =
        qemu_try_blockalign(bs->file->bs,
                            s->l2_size * L2_CACHE_SIZE * sizeof(uint64_t));
    if (s->l2_cache == NULL) {
        error_setg(errp, "Could not allocate L2 table cache");
        ret = -ENOMEM;
        goto fail;
    }
    s->cluster_cache = g_malloc(s->cluster_size);
    s->cluster_data = g_malloc(s->cluster_size);
    s->cluster_cache_offset = -1;

    /* read the backing file name */
    if (header.backing_file_offset != 0) {
        len = header.backing_file_size;
        if (len > 1023 || len >= sizeof(bs->backing_file)) {
            error_setg(errp, "Backing file name too long");
            ret = -EINVAL;
            goto fail;
        }
        ret = bdrv_pread(bs->file->bs, header.backing_file_offset,
                   bs->backing_file, len);
        if (ret < 0) {
            goto fail;
        }
        bs->backing_file[len] = '\0';
    }

    /* Disable migration when qcow images are used */
    error_setg(&s->migration_blocker, "The qcow format used by node '%s' "
               "does not support live migration",
               bdrv_get_device_or_node_name(bs));
    migrate_add_blocker(s->migration_blocker);

    qemu_co_mutex_init(&s->lock);
    return 0;

 fail:
    g_free(s->l1_table);
    qemu_vfree(s->l2_cache);
    g_free(s->cluster_cache);
    g_free(s->cluster_data);
    return ret;
}


/* We have nothing to do for QCOW reopen, stubs just return
 * success */
static int qcow_reopen_prepare(BDRVReopenState *state,
                               BlockReopenQueue *queue, Error **errp)
{
    return 0;
}

static int qcow_set_key(BlockDriverState *bs, const char *key)
{
    BDRVQcowState *s = bs->opaque;
    uint8_t keybuf[16];
    int len, i;
    Error *err;

    memset(keybuf, 0, 16);
    len = strlen(key);
    if (len > 16)
        len = 16;
    /* XXX: we could compress the chars to 7 bits to increase
       entropy */
    for(i = 0;i < len;i++) {
        keybuf[i] = key[i];
    }
    assert(bs->encrypted);

    qcrypto_cipher_free(s->cipher);
    s->cipher = qcrypto_cipher_new(
        QCRYPTO_CIPHER_ALG_AES_128,
        QCRYPTO_CIPHER_MODE_CBC,
        keybuf, G_N_ELEMENTS(keybuf),
        &err);

    if (!s->cipher) {
        /* XXX would be nice if errors in this method could
         * be properly propagate to the caller. Would need
         * the bdrv_set_key() API signature to be fixed. */
        error_free(err);
        return -1;
    }
    return 0;
}

/* The crypt function is compatible with the linux cryptoloop
   algorithm for < 4 GB images. NOTE: out_buf == in_buf is
   supported */
static int encrypt_sectors(BDRVQcowState *s, int64_t sector_num,
                           uint8_t *out_buf, const uint8_t *in_buf,
                           int nb_sectors, bool enc, Error **errp)
{
    union {
        uint64_t ll[2];
        uint8_t b[16];
    } ivec;
    int i;
    int ret;

    for(i = 0; i < nb_sectors; i++) {
        ivec.ll[0] = cpu_to_le64(sector_num);
        ivec.ll[1] = 0;
        if (qcrypto_cipher_setiv(s->cipher,
                                 ivec.b, G_N_ELEMENTS(ivec.b),
                                 errp) < 0) {
            return -1;
        }
        if (enc) {
            ret = qcrypto_cipher_encrypt(s->cipher,
                                         in_buf,
                                         out_buf,
                                         512,
                                         errp);
        } else {
            ret = qcrypto_cipher_decrypt(s->cipher,
                                         in_buf,
                                         out_buf,
                                         512,
                                         errp);
        }
        if (ret < 0) {
            return -1;
        }
        sector_num++;
        in_buf += 512;
        out_buf += 512;
    }
    return 0;
}

/* 'allocate' is:
 *
 * 0 to not allocate.
 *
 * 1 to allocate a normal cluster (for sector indexes 'n_start' to
 * 'n_end')
 *
 * 2 to allocate a compressed cluster of size
 * 'compressed_size'. 'compressed_size' must be > 0 and <
 * cluster_size
 *
 * return 0 if not allocated.
 */
static uint64_t get_cluster_offset(BlockDriverState *bs,
                                   uint64_t offset, int allocate,
                                   int compressed_size,
                                   int n_start, int n_end)
{
    BDRVQcowState *s = bs->opaque;
    int min_index, i, j, l1_index, l2_index;
    uint64_t l2_offset, *l2_table, cluster_offset, tmp;
    uint32_t min_count;
    int new_l2_table;

    l1_index = offset >> (s->l2_bits + s->cluster_bits);
    l2_offset = s->l1_table[l1_index];
    new_l2_table = 0;
    if (!l2_offset) {
        if (!allocate)
            return 0;
        /* allocate a new l2 entry */
        l2_offset = bdrv_getlength(bs->file->bs);
        /* round to cluster size */
        l2_offset = (l2_offset + s->cluster_size - 1) & ~(s->cluster_size - 1);
        /* update the L1 entry */
        s->l1_table[l1_index] = l2_offset;
        tmp = cpu_to_be64(l2_offset);
        if (bdrv_pwrite_sync(bs->file->bs,
                s->l1_table_offset + l1_index * sizeof(tmp),
                &tmp, sizeof(tmp)) < 0)
            return 0;
        new_l2_table = 1;
    }
    for(i = 0; i < L2_CACHE_SIZE; i++) {
        if (l2_offset == s->l2_cache_offsets[i]) {
            /* increment the hit count */
            if (++s->l2_cache_counts[i] == 0xffffffff) {
                for(j = 0; j < L2_CACHE_SIZE; j++) {
                    s->l2_cache_counts[j] >>= 1;
                }
            }
            l2_table = s->l2_cache + (i << s->l2_bits);
            goto found;
        }
    }
    /* not found: load a new entry in the least used one */
    min_index = 0;
    min_count = 0xffffffff;
    for(i = 0; i < L2_CACHE_SIZE; i++) {
        if (s->l2_cache_counts[i] < min_count) {
            min_count = s->l2_cache_counts[i];
            min_index = i;
        }
    }
    l2_table = s->l2_cache + (min_index << s->l2_bits);
    if (new_l2_table) {
        memset(l2_table, 0, s->l2_size * sizeof(uint64_t));
        if (bdrv_pwrite_sync(bs->file->bs, l2_offset, l2_table,
                s->l2_size * sizeof(uint64_t)) < 0)
            return 0;
    } else {
<<<<<<< HEAD
        if (bdrv_pread(bs->file->bs, l2_offset, l2_table,
=======
        if (bdrv_pread(bs->file, l2_offset, l2_table,
>>>>>>> 7124ccf8
                       s->l2_size * sizeof(uint64_t)) !=
            s->l2_size * sizeof(uint64_t))
            return 0;
    }
    s->l2_cache_offsets[min_index] = l2_offset;
    s->l2_cache_counts[min_index] = 1;
 found:
    l2_index = (offset >> s->cluster_bits) & (s->l2_size - 1);
    cluster_offset = be64_to_cpu(l2_table[l2_index]);
    if (!cluster_offset ||
        ((cluster_offset & QCOW_OFLAG_COMPRESSED) && allocate == 1)) {
        if (!allocate)
            return 0;
        /* allocate a new cluster */
        if ((cluster_offset & QCOW_OFLAG_COMPRESSED) &&
            (n_end - n_start) < s->cluster_sectors) {
            /* if the cluster is already compressed, we must
               decompress it in the case it is not completely
               overwritten */
            if (decompress_cluster(bs, cluster_offset) < 0)
                return 0;
            cluster_offset = bdrv_getlength(bs->file->bs);
            cluster_offset = (cluster_offset + s->cluster_size - 1) &
                ~(s->cluster_size - 1);
            /* write the cluster content */
<<<<<<< HEAD
            if (bdrv_pwrite(bs->file->bs, cluster_offset, s->cluster_cache,
=======
            if (bdrv_pwrite(bs->file, cluster_offset, s->cluster_cache,
>>>>>>> 7124ccf8
                            s->cluster_size) !=
                s->cluster_size)
                return -1;
        } else {
            cluster_offset = bdrv_getlength(bs->file->bs);
            if (allocate == 1) {
                /* round to cluster size */
                cluster_offset = (cluster_offset + s->cluster_size - 1) &
                    ~(s->cluster_size - 1);
                bdrv_truncate(bs->file->bs, cluster_offset + s->cluster_size);
                /* if encrypted, we must initialize the cluster
                   content which won't be written */
                if (bs->encrypted &&
                    (n_end - n_start) < s->cluster_sectors) {
                    uint64_t start_sect;
                    assert(s->cipher);
                    start_sect = (offset & ~(s->cluster_size - 1)) >> 9;
                    memset(s->cluster_data + 512, 0x00, 512);
                    for(i = 0; i < s->cluster_sectors; i++) {
                        if (i < n_start || i >= n_end) {
                            Error *err = NULL;
                            if (encrypt_sectors(s, start_sect + i,
                                                s->cluster_data,
                                                s->cluster_data + 512, 1,
                                                true, &err) < 0) {
                                error_free(err);
                                errno = EIO;
                                return -1;
                            }
<<<<<<< HEAD
                            if (bdrv_pwrite(bs->file->bs,
=======
                            if (bdrv_pwrite(bs->file,
>>>>>>> 7124ccf8
                                            cluster_offset + i * 512,
                                            s->cluster_data, 512) != 512)
                                return -1;
                        }
                    }
                }
            } else if (allocate == 2) {
                cluster_offset |= QCOW_OFLAG_COMPRESSED |
                    (uint64_t)compressed_size << (63 - s->cluster_bits);
            }
        }
        /* update L2 table */
        tmp = cpu_to_be64(cluster_offset);
        l2_table[l2_index] = tmp;
        if (bdrv_pwrite_sync(bs->file->bs, l2_offset + l2_index * sizeof(tmp),
                &tmp, sizeof(tmp)) < 0)
            return 0;
    }
    return cluster_offset;
}

static int64_t coroutine_fn qcow_co_get_block_status(BlockDriverState *bs,
        int64_t sector_num, int nb_sectors, int *pnum, BlockDriverState **file)
{
    BDRVQcowState *s = bs->opaque;
    int index_in_cluster, n;
    uint64_t cluster_offset;

    qemu_co_mutex_lock(&s->lock);
    cluster_offset = get_cluster_offset(bs, sector_num << 9, 0, 0, 0, 0);
    qemu_co_mutex_unlock(&s->lock);
    index_in_cluster = sector_num & (s->cluster_sectors - 1);
    n = s->cluster_sectors - index_in_cluster;
    if (n > nb_sectors)
        n = nb_sectors;
    *pnum = n;
    if (!cluster_offset) {
        return 0;
    }
    if ((cluster_offset & QCOW_OFLAG_COMPRESSED) || s->cipher) {
        return BDRV_BLOCK_DATA;
    }
    cluster_offset |= (index_in_cluster << BDRV_SECTOR_BITS);
    *file = bs->file->bs;
    return BDRV_BLOCK_DATA | BDRV_BLOCK_OFFSET_VALID | cluster_offset;
}

static int decompress_buffer(uint8_t *out_buf, int out_buf_size,
                             const uint8_t *buf, int buf_size)
{
    z_stream strm1, *strm = &strm1;
    int ret, out_len;

    memset(strm, 0, sizeof(*strm));

    strm->next_in = (uint8_t *)buf;
    strm->avail_in = buf_size;
    strm->next_out = out_buf;
    strm->avail_out = out_buf_size;

    ret = inflateInit2(strm, -12);
    if (ret != Z_OK)
        return -1;
    ret = inflate(strm, Z_FINISH);
    out_len = strm->next_out - out_buf;
    if ((ret != Z_STREAM_END && ret != Z_BUF_ERROR) ||
        out_len != out_buf_size) {
        inflateEnd(strm);
        return -1;
    }
    inflateEnd(strm);
    return 0;
}

static int decompress_cluster(BlockDriverState *bs, uint64_t cluster_offset)
{
    BDRVQcowState *s = bs->opaque;
    int ret, csize;
    uint64_t coffset;

    coffset = cluster_offset & s->cluster_offset_mask;
    if (s->cluster_cache_offset != coffset) {
        csize = cluster_offset >> (63 - s->cluster_bits);
        csize &= (s->cluster_size - 1);
        ret = bdrv_pread(bs->file->bs, coffset, s->cluster_data, csize);
        if (ret != csize)
            return -1;
        if (decompress_buffer(s->cluster_cache, s->cluster_size,
                              s->cluster_data, csize) < 0) {
            return -1;
        }
        s->cluster_cache_offset = coffset;
    }
    return 0;
}

static coroutine_fn int qcow_co_readv(BlockDriverState *bs, int64_t sector_num,
                         int nb_sectors, QEMUIOVector *qiov)
{
    BDRVQcowState *s = bs->opaque;
    int index_in_cluster;
    int ret = 0, n;
    uint64_t cluster_offset;
    struct iovec hd_iov;
    QEMUIOVector hd_qiov;
    uint8_t *buf;
    void *orig_buf;
    Error *err = NULL;

    if (qiov->niov > 1) {
        buf = orig_buf = qemu_try_blockalign(bs, qiov->size);
        if (buf == NULL) {
            return -ENOMEM;
        }
    } else {
        orig_buf = NULL;
        buf = (uint8_t *)qiov->iov->iov_base;
    }

    qemu_co_mutex_lock(&s->lock);

    while (nb_sectors != 0) {
        /* prepare next request */
        cluster_offset = get_cluster_offset(bs, sector_num << 9,
                                                 0, 0, 0, 0);
        index_in_cluster = sector_num & (s->cluster_sectors - 1);
        n = s->cluster_sectors - index_in_cluster;
        if (n > nb_sectors) {
            n = nb_sectors;
        }

        if (!cluster_offset) {
            if (bs->backing) {
                /* read from the base image */
                hd_iov.iov_base = (void *)buf;
                hd_iov.iov_len = n * 512;
                qemu_iovec_init_external(&hd_qiov, &hd_iov, 1);
                qemu_co_mutex_unlock(&s->lock);
<<<<<<< HEAD
                ret = bdrv_co_readv(bs->backing->bs, sector_num,
                                    n, &hd_qiov);
=======
                ret = bdrv_co_readv(bs->backing, sector_num, n, &hd_qiov);
>>>>>>> 7124ccf8
                qemu_co_mutex_lock(&s->lock);
                if (ret < 0) {
                    goto fail;
                }
            } else {
                /* Note: in this case, no need to wait */
                memset(buf, 0, 512 * n);
            }
        } else if (cluster_offset & QCOW_OFLAG_COMPRESSED) {
            /* add AIO support for compressed blocks ? */
            if (decompress_cluster(bs, cluster_offset) < 0) {
                goto fail;
            }
            memcpy(buf,
                   s->cluster_cache + index_in_cluster * 512, 512 * n);
        } else {
            if ((cluster_offset & 511) != 0) {
                goto fail;
            }
            hd_iov.iov_base = (void *)buf;
            hd_iov.iov_len = n * 512;
            qemu_iovec_init_external(&hd_qiov, &hd_iov, 1);
            qemu_co_mutex_unlock(&s->lock);
            ret = bdrv_co_readv(bs->file->bs,
                                (cluster_offset >> 9) + index_in_cluster,
                                n, &hd_qiov);
            qemu_co_mutex_lock(&s->lock);
            if (ret < 0) {
                break;
            }
            if (bs->encrypted) {
                assert(s->cipher);
                if (encrypt_sectors(s, sector_num, buf, buf,
                                    n, false, &err) < 0) {
                    goto fail;
                }
            }
        }
        ret = 0;

        nb_sectors -= n;
        sector_num += n;
        buf += n * 512;
    }

done:
    qemu_co_mutex_unlock(&s->lock);

    if (qiov->niov > 1) {
        qemu_iovec_from_buf(qiov, 0, orig_buf, qiov->size);
        qemu_vfree(orig_buf);
    }

    return ret;

fail:
    error_free(err);
    ret = -EIO;
    goto done;
}

static coroutine_fn int qcow_co_writev(BlockDriverState *bs, int64_t sector_num,
                          int nb_sectors, QEMUIOVector *qiov)
{
    BDRVQcowState *s = bs->opaque;
    int index_in_cluster;
    uint64_t cluster_offset;
    const uint8_t *src_buf;
    int ret = 0, n;
    uint8_t *cluster_data = NULL;
    struct iovec hd_iov;
    QEMUIOVector hd_qiov;
    uint8_t *buf;
    void *orig_buf;

    s->cluster_cache_offset = -1; /* disable compressed cache */

    if (qiov->niov > 1) {
        buf = orig_buf = qemu_try_blockalign(bs, qiov->size);
        if (buf == NULL) {
            return -ENOMEM;
        }
        qemu_iovec_to_buf(qiov, 0, buf, qiov->size);
    } else {
        orig_buf = NULL;
        buf = (uint8_t *)qiov->iov->iov_base;
    }

    qemu_co_mutex_lock(&s->lock);

    while (nb_sectors != 0) {

        index_in_cluster = sector_num & (s->cluster_sectors - 1);
        n = s->cluster_sectors - index_in_cluster;
        if (n > nb_sectors) {
            n = nb_sectors;
        }
        cluster_offset = get_cluster_offset(bs, sector_num << 9, 1, 0,
                                            index_in_cluster,
                                            index_in_cluster + n);
        if (!cluster_offset || (cluster_offset & 511) != 0) {
            ret = -EIO;
            break;
        }
        if (bs->encrypted) {
            Error *err = NULL;
            assert(s->cipher);
            if (!cluster_data) {
                cluster_data = g_malloc0(s->cluster_size);
            }
            if (encrypt_sectors(s, sector_num, cluster_data, buf,
                                n, true, &err) < 0) {
                error_free(err);
                ret = -EIO;
                break;
            }
            src_buf = cluster_data;
        } else {
            src_buf = buf;
        }

        hd_iov.iov_base = (void *)src_buf;
        hd_iov.iov_len = n * 512;
        qemu_iovec_init_external(&hd_qiov, &hd_iov, 1);
        qemu_co_mutex_unlock(&s->lock);
        ret = bdrv_co_writev(bs->file->bs,
                             (cluster_offset >> 9) + index_in_cluster,
                             n, &hd_qiov);
        qemu_co_mutex_lock(&s->lock);
        if (ret < 0) {
            break;
        }
        ret = 0;

        nb_sectors -= n;
        sector_num += n;
        buf += n * 512;
    }
    qemu_co_mutex_unlock(&s->lock);

    if (qiov->niov > 1) {
        qemu_vfree(orig_buf);
    }
    g_free(cluster_data);

    return ret;
}

static void qcow_close(BlockDriverState *bs)
{
    BDRVQcowState *s = bs->opaque;

    qcrypto_cipher_free(s->cipher);
    s->cipher = NULL;
    g_free(s->l1_table);
    qemu_vfree(s->l2_cache);
    g_free(s->cluster_cache);
    g_free(s->cluster_data);

    migrate_del_blocker(s->migration_blocker);
    error_free(s->migration_blocker);
}

static int qcow_create(const char *filename, QemuOpts *opts, Error **errp)
{
    int header_size, backing_filename_len, l1_size, shift, i;
    QCowHeader header;
    uint8_t *tmp;
    int64_t total_size = 0;
    char *backing_file = NULL;
    int flags = 0;
    Error *local_err = NULL;
    int ret;
    BlockBackend *qcow_blk;

    /* Read out options */
    total_size = ROUND_UP(qemu_opt_get_size_del(opts, BLOCK_OPT_SIZE, 0),
                          BDRV_SECTOR_SIZE);
    backing_file = qemu_opt_get_del(opts, BLOCK_OPT_BACKING_FILE);
    if (qemu_opt_get_bool_del(opts, BLOCK_OPT_ENCRYPT, false)) {
        flags |= BLOCK_FLAG_ENCRYPT;
    }

    ret = bdrv_create_file(filename, opts, &local_err);
    if (ret < 0) {
        error_propagate(errp, local_err);
        goto cleanup;
    }

    qcow_blk = blk_new_open(filename, NULL, NULL,
                            BDRV_O_RDWR | BDRV_O_PROTOCOL, &local_err);
    if (qcow_blk == NULL) {
        error_propagate(errp, local_err);
        ret = -EIO;
        goto cleanup;
    }

    blk_set_allow_write_beyond_eof(qcow_blk, true);

    ret = blk_truncate(qcow_blk, 0);
    if (ret < 0) {
        goto exit;
    }

    memset(&header, 0, sizeof(header));
    header.magic = cpu_to_be32(QCOW_MAGIC);
    header.version = cpu_to_be32(QCOW_VERSION);
    header.size = cpu_to_be64(total_size);
    header_size = sizeof(header);
    backing_filename_len = 0;
    if (backing_file) {
        if (strcmp(backing_file, "fat:")) {
            header.backing_file_offset = cpu_to_be64(header_size);
            backing_filename_len = strlen(backing_file);
            header.backing_file_size = cpu_to_be32(backing_filename_len);
            header_size += backing_filename_len;
        } else {
            /* special backing file for vvfat */
            backing_file = NULL;
        }
        header.cluster_bits = 9; /* 512 byte cluster to avoid copying
                                    unmodified sectors */
        header.l2_bits = 12; /* 32 KB L2 tables */
    } else {
        header.cluster_bits = 12; /* 4 KB clusters */
        header.l2_bits = 9; /* 4 KB L2 tables */
    }
    header_size = (header_size + 7) & ~7;
    shift = header.cluster_bits + header.l2_bits;
    l1_size = (total_size + (1LL << shift) - 1) >> shift;

    header.l1_table_offset = cpu_to_be64(header_size);
    if (flags & BLOCK_FLAG_ENCRYPT) {
        header.crypt_method = cpu_to_be32(QCOW_CRYPT_AES);
    } else {
        header.crypt_method = cpu_to_be32(QCOW_CRYPT_NONE);
    }

    /* write all the data */
<<<<<<< HEAD
    ret = blk_pwrite(qcow_blk, 0, &header, sizeof(header));
=======
    ret = blk_pwrite(qcow_blk, 0, &header, sizeof(header), 0);
>>>>>>> 7124ccf8
    if (ret != sizeof(header)) {
        goto exit;
    }

    if (backing_file) {
        ret = blk_pwrite(qcow_blk, sizeof(header),
<<<<<<< HEAD
            backing_file, backing_filename_len);
=======
                         backing_file, backing_filename_len, 0);
>>>>>>> 7124ccf8
        if (ret != backing_filename_len) {
            goto exit;
        }
    }

    tmp = g_malloc0(BDRV_SECTOR_SIZE);
<<<<<<< HEAD
    for (i = 0; i < ((sizeof(uint64_t)*l1_size + BDRV_SECTOR_SIZE - 1)/
        BDRV_SECTOR_SIZE); i++) {
        ret = blk_pwrite(qcow_blk, header_size +
            BDRV_SECTOR_SIZE*i, tmp, BDRV_SECTOR_SIZE);
=======
    for (i = 0; i < DIV_ROUND_UP(sizeof(uint64_t) * l1_size, BDRV_SECTOR_SIZE);
         i++) {
        ret = blk_pwrite(qcow_blk, header_size + BDRV_SECTOR_SIZE * i,
                         tmp, BDRV_SECTOR_SIZE, 0);
>>>>>>> 7124ccf8
        if (ret != BDRV_SECTOR_SIZE) {
            g_free(tmp);
            goto exit;
        }
    }

    g_free(tmp);
    ret = 0;
exit:
    blk_unref(qcow_blk);
cleanup:
    g_free(backing_file);
    return ret;
}

static int qcow_make_empty(BlockDriverState *bs)
{
    BDRVQcowState *s = bs->opaque;
    uint32_t l1_length = s->l1_size * sizeof(uint64_t);
    int ret;

    memset(s->l1_table, 0, l1_length);
    if (bdrv_pwrite_sync(bs->file->bs, s->l1_table_offset, s->l1_table,
            l1_length) < 0)
        return -1;
    ret = bdrv_truncate(bs->file->bs, s->l1_table_offset + l1_length);
    if (ret < 0)
        return ret;

    memset(s->l2_cache, 0, s->l2_size * L2_CACHE_SIZE * sizeof(uint64_t));
    memset(s->l2_cache_offsets, 0, L2_CACHE_SIZE * sizeof(uint64_t));
    memset(s->l2_cache_counts, 0, L2_CACHE_SIZE * sizeof(uint32_t));

    return 0;
}

/* XXX: put compressed sectors first, then all the cluster aligned
   tables to avoid losing bytes in alignment */
static coroutine_fn int
qcow_co_pwritev_compressed(BlockDriverState *bs, uint64_t offset,
                           uint64_t bytes, QEMUIOVector *qiov)
{
    BDRVQcowState *s = bs->opaque;
    QEMUIOVector hd_qiov;
    struct iovec iov;
    z_stream strm;
    int ret, out_len;
    uint8_t *buf, *out_buf;
    uint64_t cluster_offset;

    buf = qemu_blockalign(bs, s->cluster_size);
    if (bytes != s->cluster_size) {
        if (bytes > s->cluster_size ||
            offset + bytes != bs->total_sectors << BDRV_SECTOR_BITS)
        {
            qemu_vfree(buf);
            return -EINVAL;
        }
        /* Zero-pad last write if image size is not cluster aligned */
        memset(buf + bytes, 0, s->cluster_size - bytes);
    }
    qemu_iovec_to_buf(qiov, 0, buf, qiov->size);

    out_buf = g_malloc(s->cluster_size);

    /* best compression, small window, no zlib header */
    memset(&strm, 0, sizeof(strm));
    ret = deflateInit2(&strm, Z_DEFAULT_COMPRESSION,
                       Z_DEFLATED, -12,
                       9, Z_DEFAULT_STRATEGY);
    if (ret != 0) {
        ret = -EINVAL;
        goto fail;
    }

    strm.avail_in = s->cluster_size;
    strm.next_in = (uint8_t *)buf;
    strm.avail_out = s->cluster_size;
    strm.next_out = out_buf;

    ret = deflate(&strm, Z_FINISH);
    if (ret != Z_STREAM_END && ret != Z_OK) {
        deflateEnd(&strm);
        ret = -EINVAL;
        goto fail;
    }
    out_len = strm.next_out - out_buf;

    deflateEnd(&strm);

    if (ret != Z_STREAM_END || out_len >= s->cluster_size) {
        /* could not compress: write normal cluster */
<<<<<<< HEAD
        ret = bdrv_write(bs, sector_num, buf, s->cluster_sectors);
        if (ret < 0) {
            goto fail;
        }
    } else {
        cluster_offset = get_cluster_offset(bs, sector_num << 9, 2,
                                            out_len, 0, 0);
        if (cluster_offset == 0) {
            ret = -EIO;
            goto fail;
        }

        cluster_offset &= s->cluster_offset_mask;
        ret = bdrv_pwrite(bs->file->bs, cluster_offset, out_buf, out_len);
=======
        ret = qcow_co_writev(bs, offset >> BDRV_SECTOR_BITS,
                             bytes >> BDRV_SECTOR_BITS, qiov);
>>>>>>> 7124ccf8
        if (ret < 0) {
            goto fail;
        }
        goto success;
    }
    qemu_co_mutex_lock(&s->lock);
    cluster_offset = get_cluster_offset(bs, offset, 2, out_len, 0, 0);
    qemu_co_mutex_unlock(&s->lock);
    if (cluster_offset == 0) {
        ret = -EIO;
        goto fail;
    }
    cluster_offset &= s->cluster_offset_mask;

    iov = (struct iovec) {
        .iov_base   = out_buf,
        .iov_len    = out_len,
    };
    qemu_iovec_init_external(&hd_qiov, &iov, 1);
    ret = bdrv_co_pwritev(bs->file, cluster_offset, out_len, &hd_qiov, 0);
    if (ret < 0) {
        goto fail;
    }
success:
    ret = 0;
fail:
    qemu_vfree(buf);
    g_free(out_buf);
    return ret;
}

static int qcow_get_info(BlockDriverState *bs, BlockDriverInfo *bdi)
{
    BDRVQcowState *s = bs->opaque;
    bdi->cluster_size = s->cluster_size;
    return 0;
}

static QemuOptsList qcow_create_opts = {
    .name = "qcow-create-opts",
    .head = QTAILQ_HEAD_INITIALIZER(qcow_create_opts.head),
    .desc = {
        {
            .name = BLOCK_OPT_SIZE,
            .type = QEMU_OPT_SIZE,
            .help = "Virtual disk size"
        },
        {
            .name = BLOCK_OPT_BACKING_FILE,
            .type = QEMU_OPT_STRING,
            .help = "File name of a base image"
        },
        {
            .name = BLOCK_OPT_ENCRYPT,
            .type = QEMU_OPT_BOOL,
            .help = "Encrypt the image",
            .def_value_str = "off"
        },
        { /* end of list */ }
    }
};

static BlockDriver bdrv_qcow = {
    .format_name	= "qcow",
    .instance_size	= sizeof(BDRVQcowState),
    .bdrv_probe		= qcow_probe,
    .bdrv_open		= qcow_open,
    .bdrv_close		= qcow_close,
    .bdrv_reopen_prepare    = qcow_reopen_prepare,
    .bdrv_create            = qcow_create,
    .bdrv_has_zero_init     = bdrv_has_zero_init_1,
    .supports_backing       = true,

    .bdrv_co_readv          = qcow_co_readv,
    .bdrv_co_writev         = qcow_co_writev,
    .bdrv_co_get_block_status   = qcow_co_get_block_status,

    .bdrv_set_key           = qcow_set_key,
    .bdrv_make_empty        = qcow_make_empty,
    .bdrv_co_pwritev_compressed = qcow_co_pwritev_compressed,
    .bdrv_get_info          = qcow_get_info,

    .create_opts            = &qcow_create_opts,
};

static void bdrv_qcow_init(void)
{
    bdrv_register(&bdrv_qcow);
}

block_init(bdrv_qcow_init);<|MERGE_RESOLUTION|>--- conflicted
+++ resolved
@@ -105,7 +105,7 @@
     int ret;
     QCowHeader header;
 
-    ret = bdrv_pread(bs->file->bs, 0, &header, sizeof(header));
+    ret = bdrv_pread(bs->file, 0, &header, sizeof(header));
     if (ret < 0) {
         goto fail;
     }
@@ -153,12 +153,8 @@
         ret = -EINVAL;
         goto fail;
     }
-<<<<<<< HEAD
-    if (!qcrypto_cipher_supports(QCRYPTO_CIPHER_ALG_AES_128)) {
-=======
     if (!qcrypto_cipher_supports(QCRYPTO_CIPHER_ALG_AES_128,
                                  QCRYPTO_CIPHER_MODE_CBC)) {
->>>>>>> 7124ccf8
         error_setg(errp, "AES cipher not available");
         ret = -EINVAL;
         goto fail;
@@ -167,15 +163,6 @@
     if (s->crypt_method_header) {
         if (bdrv_uses_whitelist() &&
             s->crypt_method_header == QCOW_CRYPT_AES) {
-<<<<<<< HEAD
-            error_report("qcow built-in AES encryption is deprecated");
-            error_printf("Support for it will be removed in a future release.\n"
-                         "You can use 'qemu-img convert' to switch to an\n"
-                         "unencrypted qcow image, or a LUKS raw image.\n");
-        }
-
-        bs->encrypted = 1;
-=======
             error_setg(errp,
                        "Use of AES-CBC encrypted qcow images is no longer "
                        "supported in system emulators");
@@ -189,7 +176,6 @@
         }
 
         bs->encrypted = true;
->>>>>>> 7124ccf8
     }
     s->cluster_bits = header.cluster_bits;
     s->cluster_size = 1 << s->cluster_bits;
@@ -223,7 +209,7 @@
         goto fail;
     }
 
-    ret = bdrv_pread(bs->file->bs, s->l1_table_offset, s->l1_table,
+    ret = bdrv_pread(bs->file, s->l1_table_offset, s->l1_table,
                s->l1_size * sizeof(uint64_t));
     if (ret < 0) {
         goto fail;
@@ -254,7 +240,7 @@
             ret = -EINVAL;
             goto fail;
         }
-        ret = bdrv_pread(bs->file->bs, header.backing_file_offset,
+        ret = bdrv_pread(bs->file, header.backing_file_offset,
                    bs->backing_file, len);
         if (ret < 0) {
             goto fail;
@@ -405,7 +391,7 @@
         /* update the L1 entry */
         s->l1_table[l1_index] = l2_offset;
         tmp = cpu_to_be64(l2_offset);
-        if (bdrv_pwrite_sync(bs->file->bs,
+        if (bdrv_pwrite_sync(bs->file,
                 s->l1_table_offset + l1_index * sizeof(tmp),
                 &tmp, sizeof(tmp)) < 0)
             return 0;
@@ -435,15 +421,11 @@
     l2_table = s->l2_cache + (min_index << s->l2_bits);
     if (new_l2_table) {
         memset(l2_table, 0, s->l2_size * sizeof(uint64_t));
-        if (bdrv_pwrite_sync(bs->file->bs, l2_offset, l2_table,
+        if (bdrv_pwrite_sync(bs->file, l2_offset, l2_table,
                 s->l2_size * sizeof(uint64_t)) < 0)
             return 0;
     } else {
-<<<<<<< HEAD
-        if (bdrv_pread(bs->file->bs, l2_offset, l2_table,
-=======
         if (bdrv_pread(bs->file, l2_offset, l2_table,
->>>>>>> 7124ccf8
                        s->l2_size * sizeof(uint64_t)) !=
             s->l2_size * sizeof(uint64_t))
             return 0;
@@ -469,11 +451,7 @@
             cluster_offset = (cluster_offset + s->cluster_size - 1) &
                 ~(s->cluster_size - 1);
             /* write the cluster content */
-<<<<<<< HEAD
-            if (bdrv_pwrite(bs->file->bs, cluster_offset, s->cluster_cache,
-=======
             if (bdrv_pwrite(bs->file, cluster_offset, s->cluster_cache,
->>>>>>> 7124ccf8
                             s->cluster_size) !=
                 s->cluster_size)
                 return -1;
@@ -503,11 +481,7 @@
                                 errno = EIO;
                                 return -1;
                             }
-<<<<<<< HEAD
-                            if (bdrv_pwrite(bs->file->bs,
-=======
                             if (bdrv_pwrite(bs->file,
->>>>>>> 7124ccf8
                                             cluster_offset + i * 512,
                                             s->cluster_data, 512) != 512)
                                 return -1;
@@ -522,7 +496,7 @@
         /* update L2 table */
         tmp = cpu_to_be64(cluster_offset);
         l2_table[l2_index] = tmp;
-        if (bdrv_pwrite_sync(bs->file->bs, l2_offset + l2_index * sizeof(tmp),
+        if (bdrv_pwrite_sync(bs->file, l2_offset + l2_index * sizeof(tmp),
                 &tmp, sizeof(tmp)) < 0)
             return 0;
     }
@@ -592,7 +566,7 @@
     if (s->cluster_cache_offset != coffset) {
         csize = cluster_offset >> (63 - s->cluster_bits);
         csize &= (s->cluster_size - 1);
-        ret = bdrv_pread(bs->file->bs, coffset, s->cluster_data, csize);
+        ret = bdrv_pread(bs->file, coffset, s->cluster_data, csize);
         if (ret != csize)
             return -1;
         if (decompress_buffer(s->cluster_cache, s->cluster_size,
@@ -646,12 +620,7 @@
                 hd_iov.iov_len = n * 512;
                 qemu_iovec_init_external(&hd_qiov, &hd_iov, 1);
                 qemu_co_mutex_unlock(&s->lock);
-<<<<<<< HEAD
-                ret = bdrv_co_readv(bs->backing->bs, sector_num,
-                                    n, &hd_qiov);
-=======
                 ret = bdrv_co_readv(bs->backing, sector_num, n, &hd_qiov);
->>>>>>> 7124ccf8
                 qemu_co_mutex_lock(&s->lock);
                 if (ret < 0) {
                     goto fail;
@@ -675,7 +644,7 @@
             hd_iov.iov_len = n * 512;
             qemu_iovec_init_external(&hd_qiov, &hd_iov, 1);
             qemu_co_mutex_unlock(&s->lock);
-            ret = bdrv_co_readv(bs->file->bs,
+            ret = bdrv_co_readv(bs->file,
                                 (cluster_offset >> 9) + index_in_cluster,
                                 n, &hd_qiov);
             qemu_co_mutex_lock(&s->lock);
@@ -777,7 +746,7 @@
         hd_iov.iov_len = n * 512;
         qemu_iovec_init_external(&hd_qiov, &hd_iov, 1);
         qemu_co_mutex_unlock(&s->lock);
-        ret = bdrv_co_writev(bs->file->bs,
+        ret = bdrv_co_writev(bs->file,
                              (cluster_offset >> 9) + index_in_cluster,
                              n, &hd_qiov);
         qemu_co_mutex_lock(&s->lock);
@@ -891,39 +860,24 @@
     }
 
     /* write all the data */
-<<<<<<< HEAD
-    ret = blk_pwrite(qcow_blk, 0, &header, sizeof(header));
-=======
     ret = blk_pwrite(qcow_blk, 0, &header, sizeof(header), 0);
->>>>>>> 7124ccf8
     if (ret != sizeof(header)) {
         goto exit;
     }
 
     if (backing_file) {
         ret = blk_pwrite(qcow_blk, sizeof(header),
-<<<<<<< HEAD
-            backing_file, backing_filename_len);
-=======
                          backing_file, backing_filename_len, 0);
->>>>>>> 7124ccf8
         if (ret != backing_filename_len) {
             goto exit;
         }
     }
 
     tmp = g_malloc0(BDRV_SECTOR_SIZE);
-<<<<<<< HEAD
-    for (i = 0; i < ((sizeof(uint64_t)*l1_size + BDRV_SECTOR_SIZE - 1)/
-        BDRV_SECTOR_SIZE); i++) {
-        ret = blk_pwrite(qcow_blk, header_size +
-            BDRV_SECTOR_SIZE*i, tmp, BDRV_SECTOR_SIZE);
-=======
     for (i = 0; i < DIV_ROUND_UP(sizeof(uint64_t) * l1_size, BDRV_SECTOR_SIZE);
          i++) {
         ret = blk_pwrite(qcow_blk, header_size + BDRV_SECTOR_SIZE * i,
                          tmp, BDRV_SECTOR_SIZE, 0);
->>>>>>> 7124ccf8
         if (ret != BDRV_SECTOR_SIZE) {
             g_free(tmp);
             goto exit;
@@ -946,7 +900,7 @@
     int ret;
 
     memset(s->l1_table, 0, l1_length);
-    if (bdrv_pwrite_sync(bs->file->bs, s->l1_table_offset, s->l1_table,
+    if (bdrv_pwrite_sync(bs->file, s->l1_table_offset, s->l1_table,
             l1_length) < 0)
         return -1;
     ret = bdrv_truncate(bs->file->bs, s->l1_table_offset + l1_length);
@@ -1016,25 +970,8 @@
 
     if (ret != Z_STREAM_END || out_len >= s->cluster_size) {
         /* could not compress: write normal cluster */
-<<<<<<< HEAD
-        ret = bdrv_write(bs, sector_num, buf, s->cluster_sectors);
-        if (ret < 0) {
-            goto fail;
-        }
-    } else {
-        cluster_offset = get_cluster_offset(bs, sector_num << 9, 2,
-                                            out_len, 0, 0);
-        if (cluster_offset == 0) {
-            ret = -EIO;
-            goto fail;
-        }
-
-        cluster_offset &= s->cluster_offset_mask;
-        ret = bdrv_pwrite(bs->file->bs, cluster_offset, out_buf, out_len);
-=======
         ret = qcow_co_writev(bs, offset >> BDRV_SECTOR_BITS,
                              bytes >> BDRV_SECTOR_BITS, qiov);
->>>>>>> 7124ccf8
         if (ret < 0) {
             goto fail;
         }
