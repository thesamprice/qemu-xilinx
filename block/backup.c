/*
 * QEMU backup
 *
 * Copyright (C) 2013 Proxmox Server Solutions
 *
 * Authors:
 *  Dietmar Maurer (dietmar@proxmox.com)
 *
 * This work is licensed under the terms of the GNU GPL, version 2 or later.
 * See the COPYING file in the top-level directory.
 *
 */

#include "qemu/osdep.h"

#include "trace.h"
#include "block/block.h"
#include "block/block_int.h"
<<<<<<< HEAD
#include "block/blockjob.h"
=======
#include "block/blockjob_int.h"
#include "block/block_backup.h"
>>>>>>> 7124ccf8
#include "qapi/error.h"
#include "qapi/qmp/qerror.h"
#include "qemu/ratelimit.h"
#include "qemu/cutils.h"
#include "sysemu/block-backend.h"
#include "qemu/bitmap.h"

#define BACKUP_CLUSTER_SIZE_DEFAULT (1 << 16)
#define SLICE_TIME 100000000ULL /* ns */

typedef struct BackupBlockJob {
    BlockJob common;
<<<<<<< HEAD
    BlockDriverState *target;
=======
    BlockBackend *target;
>>>>>>> 7124ccf8
    /* bitmap for sync=incremental */
    BdrvDirtyBitmap *sync_bitmap;
    MirrorSyncMode sync_mode;
    RateLimit limit;
    BlockdevOnError on_source_error;
    BlockdevOnError on_target_error;
    CoRwlock flush_rwlock;
    uint64_t sectors_read;
    unsigned long *done_bitmap;
    int64_t cluster_size;
<<<<<<< HEAD
=======
    bool compress;
    NotifierWithReturn before_write;
>>>>>>> 7124ccf8
    QLIST_HEAD(, CowRequest) inflight_reqs;
} BackupBlockJob;

/* Size of a cluster in sectors, instead of bytes. */
static inline int64_t cluster_size_sectors(BackupBlockJob *job)
{
  return job->cluster_size / BDRV_SECTOR_SIZE;
}

/* See if in-flight requests overlap and wait for them to complete */
static void coroutine_fn wait_for_overlapping_requests(BackupBlockJob *job,
                                                       int64_t start,
                                                       int64_t end)
{
    CowRequest *req;
    bool retry;

    do {
        retry = false;
        QLIST_FOREACH(req, &job->inflight_reqs, list) {
            if (end > req->start && start < req->end) {
                qemu_co_queue_wait(&req->wait_queue);
                retry = true;
                break;
            }
        }
    } while (retry);
}

/* Keep track of an in-flight request */
static void cow_request_begin(CowRequest *req, BackupBlockJob *job,
                                     int64_t start, int64_t end)
{
    req->start = start;
    req->end = end;
    qemu_co_queue_init(&req->wait_queue);
    QLIST_INSERT_HEAD(&job->inflight_reqs, req, list);
}

/* Forget about a completed request */
static void cow_request_end(CowRequest *req)
{
    QLIST_REMOVE(req, list);
    qemu_co_queue_restart_all(&req->wait_queue);
}

static int coroutine_fn backup_do_cow(BackupBlockJob *job,
                                      int64_t sector_num, int nb_sectors,
                                      bool *error_is_read,
                                      bool is_write_notifier)
{
    BlockBackend *blk = job->common.blk;
    CowRequest cow_request;
    struct iovec iov;
    QEMUIOVector bounce_qiov;
    void *bounce_buffer = NULL;
    int ret = 0;
    int64_t sectors_per_cluster = cluster_size_sectors(job);
    int64_t start, end;
    int n;

    qemu_co_rwlock_rdlock(&job->flush_rwlock);

    start = sector_num / sectors_per_cluster;
    end = DIV_ROUND_UP(sector_num + nb_sectors, sectors_per_cluster);

    trace_backup_do_cow_enter(job, start, sector_num, nb_sectors);

    wait_for_overlapping_requests(job, start, end);
    cow_request_begin(&cow_request, job, start, end);

    for (; start < end; start++) {
        if (test_bit(start, job->done_bitmap)) {
            trace_backup_do_cow_skip(job, start);
            continue; /* already copied */
        }

        trace_backup_do_cow_process(job, start);

        n = MIN(sectors_per_cluster,
                job->common.len / BDRV_SECTOR_SIZE -
                start * sectors_per_cluster);

        if (!bounce_buffer) {
<<<<<<< HEAD
            bounce_buffer = qemu_blockalign(bs, job->cluster_size);
=======
            bounce_buffer = blk_blockalign(blk, job->cluster_size);
>>>>>>> 7124ccf8
        }
        iov.iov_base = bounce_buffer;
        iov.iov_len = n * BDRV_SECTOR_SIZE;
        qemu_iovec_init_external(&bounce_qiov, &iov, 1);

<<<<<<< HEAD
        if (is_write_notifier) {
            ret = bdrv_co_readv_no_serialising(bs,
                                           start * sectors_per_cluster,
                                           n, &bounce_qiov);
        } else {
            ret = bdrv_co_readv(bs, start * sectors_per_cluster, n,
                                &bounce_qiov);
        }
=======
        ret = blk_co_preadv(blk, start * job->cluster_size,
                            bounce_qiov.size, &bounce_qiov,
                            is_write_notifier ? BDRV_REQ_NO_SERIALISING : 0);
>>>>>>> 7124ccf8
        if (ret < 0) {
            trace_backup_do_cow_read_fail(job, start, ret);
            if (error_is_read) {
                *error_is_read = true;
            }
            goto out;
        }

        if (buffer_is_zero(iov.iov_base, iov.iov_len)) {
<<<<<<< HEAD
            ret = bdrv_co_write_zeroes(job->target,
                                       start * sectors_per_cluster,
                                       n, BDRV_REQ_MAY_UNMAP);
        } else {
            ret = bdrv_co_writev(job->target,
                                 start * sectors_per_cluster, n,
                                 &bounce_qiov);
=======
            ret = blk_co_pwrite_zeroes(job->target, start * job->cluster_size,
                                       bounce_qiov.size, BDRV_REQ_MAY_UNMAP);
        } else {
            ret = blk_co_pwritev(job->target, start * job->cluster_size,
                                 bounce_qiov.size, &bounce_qiov,
                                 job->compress ? BDRV_REQ_WRITE_COMPRESSED : 0);
>>>>>>> 7124ccf8
        }
        if (ret < 0) {
            trace_backup_do_cow_write_fail(job, start, ret);
            if (error_is_read) {
                *error_is_read = false;
            }
            goto out;
        }

        set_bit(start, job->done_bitmap);

        /* Publish progress, guest I/O counts as progress too.  Note that the
         * offset field is an opaque progress value, it is not a disk offset.
         */
        job->sectors_read += n;
        job->common.offset += n * BDRV_SECTOR_SIZE;
    }

out:
    if (bounce_buffer) {
        qemu_vfree(bounce_buffer);
    }

    cow_request_end(&cow_request);

    trace_backup_do_cow_return(job, sector_num, nb_sectors, ret);

    qemu_co_rwlock_unlock(&job->flush_rwlock);

    return ret;
}

static int coroutine_fn backup_before_write_notify(
        NotifierWithReturn *notifier,
        void *opaque)
{
    BackupBlockJob *job = container_of(notifier, BackupBlockJob, before_write);
    BdrvTrackedRequest *req = opaque;
    int64_t sector_num = req->offset >> BDRV_SECTOR_BITS;
    int nb_sectors = req->bytes >> BDRV_SECTOR_BITS;

    assert(req->bs == blk_bs(job->common.blk));
    assert((req->offset & (BDRV_SECTOR_SIZE - 1)) == 0);
    assert((req->bytes & (BDRV_SECTOR_SIZE - 1)) == 0);

<<<<<<< HEAD
    return backup_do_cow(req->bs, sector_num, nb_sectors, NULL, true);
=======
    return backup_do_cow(job, sector_num, nb_sectors, NULL, true);
>>>>>>> 7124ccf8
}

static void backup_set_speed(BlockJob *job, int64_t speed, Error **errp)
{
    BackupBlockJob *s = container_of(job, BackupBlockJob, common);

    if (speed < 0) {
        error_setg(errp, QERR_INVALID_PARAMETER, "speed");
        return;
    }
    ratelimit_set_speed(&s->limit, speed / BDRV_SECTOR_SIZE, SLICE_TIME);
}

static void backup_cleanup_sync_bitmap(BackupBlockJob *job, int ret)
{
    BdrvDirtyBitmap *bm;
    BlockDriverState *bs = blk_bs(job->common.blk);

    if (ret < 0 || block_job_is_cancelled(&job->common)) {
        /* Merge the successor back into the parent, delete nothing. */
        bm = bdrv_reclaim_dirty_bitmap(bs, job->sync_bitmap, NULL);
        assert(bm);
    } else {
        /* Everything is fine, delete this bitmap and install the backup. */
        bm = bdrv_dirty_bitmap_abdicate(bs, job->sync_bitmap, NULL);
        assert(bm);
    }
}

static void backup_commit(BlockJob *job)
{
    BackupBlockJob *s = container_of(job, BackupBlockJob, common);
    if (s->sync_bitmap) {
        backup_cleanup_sync_bitmap(s, 0);
    }
}

static void backup_abort(BlockJob *job)
{
    BackupBlockJob *s = container_of(job, BackupBlockJob, common);
    if (s->sync_bitmap) {
        backup_cleanup_sync_bitmap(s, -1);
    }
}

<<<<<<< HEAD
    if (s->target->blk) {
        blk_iostatus_reset(s->target->blk);
    }
}

static void backup_cleanup_sync_bitmap(BackupBlockJob *job, int ret)
{
    BdrvDirtyBitmap *bm;
    BlockDriverState *bs = job->common.bs;

    if (ret < 0 || block_job_is_cancelled(&job->common)) {
        /* Merge the successor back into the parent, delete nothing. */
        bm = bdrv_reclaim_dirty_bitmap(bs, job->sync_bitmap, NULL);
        assert(bm);
    } else {
        /* Everything is fine, delete this bitmap and install the backup. */
        bm = bdrv_dirty_bitmap_abdicate(bs, job->sync_bitmap, NULL);
        assert(bm);
    }
}

static void backup_commit(BlockJob *job)
{
    BackupBlockJob *s = container_of(job, BackupBlockJob, common);
    if (s->sync_bitmap) {
        backup_cleanup_sync_bitmap(s, 0);
    }
}

static void backup_abort(BlockJob *job)
{
    BackupBlockJob *s = container_of(job, BackupBlockJob, common);
    if (s->sync_bitmap) {
        backup_cleanup_sync_bitmap(s, -1);
    }
}

static const BlockJobDriver backup_job_driver = {
    .instance_size  = sizeof(BackupBlockJob),
    .job_type       = BLOCK_JOB_TYPE_BACKUP,
    .set_speed      = backup_set_speed,
    .iostatus_reset = backup_iostatus_reset,
    .commit         = backup_commit,
    .abort          = backup_abort,
};
=======
static void backup_clean(BlockJob *job)
{
    BackupBlockJob *s = container_of(job, BackupBlockJob, common);
    assert(s->target);
    blk_unref(s->target);
    s->target = NULL;
}

static void backup_attached_aio_context(BlockJob *job, AioContext *aio_context)
{
    BackupBlockJob *s = container_of(job, BackupBlockJob, common);

    blk_set_aio_context(s->target, aio_context);
}

void backup_do_checkpoint(BlockJob *job, Error **errp)
{
    BackupBlockJob *backup_job = container_of(job, BackupBlockJob, common);
    int64_t len;

    assert(job->driver->job_type == BLOCK_JOB_TYPE_BACKUP);

    if (backup_job->sync_mode != MIRROR_SYNC_MODE_NONE) {
        error_setg(errp, "The backup job only supports block checkpoint in"
                   " sync=none mode");
        return;
    }

    len = DIV_ROUND_UP(backup_job->common.len, backup_job->cluster_size);
    bitmap_zero(backup_job->done_bitmap, len);
}

void backup_wait_for_overlapping_requests(BlockJob *job, int64_t sector_num,
                                          int nb_sectors)
{
    BackupBlockJob *backup_job = container_of(job, BackupBlockJob, common);
    int64_t sectors_per_cluster = cluster_size_sectors(backup_job);
    int64_t start, end;

    assert(job->driver->job_type == BLOCK_JOB_TYPE_BACKUP);

    start = sector_num / sectors_per_cluster;
    end = DIV_ROUND_UP(sector_num + nb_sectors, sectors_per_cluster);
    wait_for_overlapping_requests(backup_job, start, end);
}

void backup_cow_request_begin(CowRequest *req, BlockJob *job,
                              int64_t sector_num,
                              int nb_sectors)
{
    BackupBlockJob *backup_job = container_of(job, BackupBlockJob, common);
    int64_t sectors_per_cluster = cluster_size_sectors(backup_job);
    int64_t start, end;

    assert(job->driver->job_type == BLOCK_JOB_TYPE_BACKUP);

    start = sector_num / sectors_per_cluster;
    end = DIV_ROUND_UP(sector_num + nb_sectors, sectors_per_cluster);
    cow_request_begin(req, backup_job, start, end);
}

void backup_cow_request_end(CowRequest *req)
{
    cow_request_end(req);
}

static void backup_drain(BlockJob *job)
{
    BackupBlockJob *s = container_of(job, BackupBlockJob, common);

    /* Need to keep a reference in case blk_drain triggers execution
     * of backup_complete...
     */
    if (s->target) {
        BlockBackend *target = s->target;
        blk_ref(target);
        blk_drain(target);
        blk_unref(target);
    }
}
>>>>>>> 7124ccf8

static BlockErrorAction backup_error_action(BackupBlockJob *job,
                                            bool read, int error)
{
    if (read) {
        return block_job_error_action(&job->common, job->on_source_error,
                                      true, error);
    } else {
        return block_job_error_action(&job->common, job->on_target_error,
                                      false, error);
    }
}

typedef struct {
    int ret;
} BackupCompleteData;

static void backup_complete(BlockJob *job, void *opaque)
{
    BackupCompleteData *data = opaque;

    block_job_completed(job, data->ret);
    g_free(data);
}

static bool coroutine_fn yield_and_check(BackupBlockJob *job)
{
    if (block_job_is_cancelled(&job->common)) {
        return true;
    }

    /* we need to yield so that bdrv_drain_all() returns.
     * (without, VM does not reboot)
     */
    if (job->common.speed) {
        uint64_t delay_ns = ratelimit_calculate_delay(&job->limit,
                                                      job->sectors_read);
        job->sectors_read = 0;
        block_job_sleep_ns(&job->common, QEMU_CLOCK_REALTIME, delay_ns);
    } else {
        block_job_sleep_ns(&job->common, QEMU_CLOCK_REALTIME, 0);
    }

    if (block_job_is_cancelled(&job->common)) {
        return true;
    }

    return false;
}

static int coroutine_fn backup_run_incremental(BackupBlockJob *job)
{
    bool error_is_read;
    int ret = 0;
    int clusters_per_iter;
    uint32_t granularity;
    int64_t sector;
    int64_t cluster;
    int64_t end;
    int64_t last_cluster = -1;
    int64_t sectors_per_cluster = cluster_size_sectors(job);
<<<<<<< HEAD
    BlockDriverState *bs = job->common.bs;
    HBitmapIter hbi;

    granularity = bdrv_dirty_bitmap_granularity(job->sync_bitmap);
    clusters_per_iter = MAX((granularity / job->cluster_size), 1);
    bdrv_dirty_iter_init(job->sync_bitmap, &hbi);

    /* Find the next dirty sector(s) */
    while ((sector = hbitmap_iter_next(&hbi)) != -1) {
=======
    BdrvDirtyBitmapIter *dbi;

    granularity = bdrv_dirty_bitmap_granularity(job->sync_bitmap);
    clusters_per_iter = MAX((granularity / job->cluster_size), 1);
    dbi = bdrv_dirty_iter_new(job->sync_bitmap, 0);

    /* Find the next dirty sector(s) */
    while ((sector = bdrv_dirty_iter_next(dbi)) != -1) {
>>>>>>> 7124ccf8
        cluster = sector / sectors_per_cluster;

        /* Fake progress updates for any clusters we skipped */
        if (cluster != last_cluster + 1) {
            job->common.offset += ((cluster - last_cluster - 1) *
                                   job->cluster_size);
        }

        for (end = cluster + clusters_per_iter; cluster < end; cluster++) {
            do {
                if (yield_and_check(job)) {
<<<<<<< HEAD
                    return ret;
                }
                ret = backup_do_cow(bs, cluster * sectors_per_cluster,
=======
                    goto out;
                }
                ret = backup_do_cow(job, cluster * sectors_per_cluster,
>>>>>>> 7124ccf8
                                    sectors_per_cluster, &error_is_read,
                                    false);
                if ((ret < 0) &&
                    backup_error_action(job, error_is_read, -ret) ==
                    BLOCK_ERROR_ACTION_REPORT) {
<<<<<<< HEAD
                    return ret;
=======
                    goto out;
>>>>>>> 7124ccf8
                }
            } while (ret < 0);
        }

        /* If the bitmap granularity is smaller than the backup granularity,
         * we need to advance the iterator pointer to the next cluster. */
        if (granularity < job->cluster_size) {
<<<<<<< HEAD
            bdrv_set_dirty_iter(&hbi, cluster * sectors_per_cluster);
=======
            bdrv_set_dirty_iter(dbi, cluster * sectors_per_cluster);
>>>>>>> 7124ccf8
        }

        last_cluster = cluster - 1;
    }

    /* Play some final catchup with the progress meter */
    end = DIV_ROUND_UP(job->common.len, job->cluster_size);
    if (last_cluster + 1 < end) {
        job->common.offset += ((end - last_cluster - 1) * job->cluster_size);
    }

<<<<<<< HEAD
=======
out:
    bdrv_dirty_iter_free(dbi);
>>>>>>> 7124ccf8
    return ret;
}

static void coroutine_fn backup_run(void *opaque)
{
    BackupBlockJob *job = opaque;
    BackupCompleteData *data;
    BlockDriverState *bs = blk_bs(job->common.blk);
    int64_t start, end;
    int64_t sectors_per_cluster = cluster_size_sectors(job);
    int ret = 0;

    QLIST_INIT(&job->inflight_reqs);
    qemu_co_rwlock_init(&job->flush_rwlock);

    start = 0;
    end = DIV_ROUND_UP(job->common.len, job->cluster_size);

    job->done_bitmap = bitmap_new(end);

<<<<<<< HEAD
    if (target->blk) {
        blk_set_on_error(target->blk, on_target_error, on_target_error);
        blk_iostatus_enable(target->blk);
    }

    bdrv_add_before_write_notifier(bs, &before_write);
=======
    job->before_write.notify = backup_before_write_notify;
    bdrv_add_before_write_notifier(bs, &job->before_write);
>>>>>>> 7124ccf8

    if (job->sync_mode == MIRROR_SYNC_MODE_NONE) {
        while (!block_job_is_cancelled(&job->common)) {
            /* Yield until the job is cancelled.  We just let our before_write
             * notify callback service CoW requests. */
            block_job_yield(&job->common);
        }
    } else if (job->sync_mode == MIRROR_SYNC_MODE_INCREMENTAL) {
        ret = backup_run_incremental(job);
    } else {
        /* Both FULL and TOP SYNC_MODE's require copying.. */
        for (; start < end; start++) {
            bool error_is_read;
            if (yield_and_check(job)) {
                break;
            }

            if (job->sync_mode == MIRROR_SYNC_MODE_TOP) {
                int i, n;
                int alloced = 0;

                /* Check to see if these blocks are already in the
                 * backing file. */

                for (i = 0; i < sectors_per_cluster;) {
                    /* bdrv_is_allocated() only returns true/false based
                     * on the first set of sectors it comes across that
                     * are are all in the same state.
                     * For that reason we must verify each sector in the
                     * backup cluster length.  We end up copying more than
                     * needed but at some point that is always the case. */
                    alloced =
                        bdrv_is_allocated(bs,
                                start * sectors_per_cluster + i,
                                sectors_per_cluster - i, &n);
                    i += n;

                    if (alloced == 1 || n == 0) {
                        break;
                    }
                }

                /* If the above loop never found any sectors that are in
                 * the topmost image, skip this backup. */
                if (alloced == 0) {
                    continue;
                }
            }
            /* FULL sync mode we copy the whole drive. */
<<<<<<< HEAD
            ret = backup_do_cow(bs, start * sectors_per_cluster,
=======
            ret = backup_do_cow(job, start * sectors_per_cluster,
>>>>>>> 7124ccf8
                                sectors_per_cluster, &error_is_read, false);
            if (ret < 0) {
                /* Depending on error action, fail now or retry cluster */
                BlockErrorAction action =
                    backup_error_action(job, error_is_read, -ret);
                if (action == BLOCK_ERROR_ACTION_REPORT) {
                    break;
                } else {
                    start--;
                    continue;
                }
            }
        }
    }

    notifier_with_return_remove(&job->before_write);

    /* wait until pending backup_do_cow() calls have completed */
    qemu_co_rwlock_wrlock(&job->flush_rwlock);
    qemu_co_rwlock_unlock(&job->flush_rwlock);
    g_free(job->done_bitmap);
<<<<<<< HEAD

    if (target->blk) {
        blk_iostatus_disable(target->blk);
    }
    bdrv_op_unblock_all(target, job->common.blocker);
=======
>>>>>>> 7124ccf8

    data = g_malloc(sizeof(*data));
    data->ret = ret;
    block_job_defer_to_main_loop(&job->common, backup_complete, data);
}

<<<<<<< HEAD
void backup_start(BlockDriverState *bs, BlockDriverState *target,
                  int64_t speed, MirrorSyncMode sync_mode,
                  BdrvDirtyBitmap *sync_bitmap,
=======
static const BlockJobDriver backup_job_driver = {
    .instance_size          = sizeof(BackupBlockJob),
    .job_type               = BLOCK_JOB_TYPE_BACKUP,
    .start                  = backup_run,
    .set_speed              = backup_set_speed,
    .commit                 = backup_commit,
    .abort                  = backup_abort,
    .clean                  = backup_clean,
    .attached_aio_context   = backup_attached_aio_context,
    .drain                  = backup_drain,
};

BlockJob *backup_job_create(const char *job_id, BlockDriverState *bs,
                  BlockDriverState *target, int64_t speed,
                  MirrorSyncMode sync_mode, BdrvDirtyBitmap *sync_bitmap,
                  bool compress,
>>>>>>> 7124ccf8
                  BlockdevOnError on_source_error,
                  BlockdevOnError on_target_error,
                  int creation_flags,
                  BlockCompletionFunc *cb, void *opaque,
                  BlockJobTxn *txn, Error **errp)
{
    int64_t len;
    BlockDriverInfo bdi;
<<<<<<< HEAD
=======
    BackupBlockJob *job = NULL;
>>>>>>> 7124ccf8
    int ret;

    assert(bs);
    assert(target);

    if (bs == target) {
        error_setg(errp, "Source and target cannot be the same");
<<<<<<< HEAD
        return;
    }

    if ((on_source_error == BLOCKDEV_ON_ERROR_STOP ||
         on_source_error == BLOCKDEV_ON_ERROR_ENOSPC) &&
        (!bs->blk || !blk_iostatus_is_enabled(bs->blk))) {
        error_setg(errp, QERR_INVALID_PARAMETER, "on-source-error");
        return;
=======
        return NULL;
>>>>>>> 7124ccf8
    }

    if (!bdrv_is_inserted(bs)) {
        error_setg(errp, "Device is not inserted: %s",
                   bdrv_get_device_name(bs));
<<<<<<< HEAD
        return;
=======
        return NULL;
>>>>>>> 7124ccf8
    }

    if (!bdrv_is_inserted(target)) {
        error_setg(errp, "Device is not inserted: %s",
                   bdrv_get_device_name(target));
<<<<<<< HEAD
        return;
    }

    if (bdrv_op_is_blocked(bs, BLOCK_OP_TYPE_BACKUP_SOURCE, errp)) {
        return;
    }

    if (bdrv_op_is_blocked(target, BLOCK_OP_TYPE_BACKUP_TARGET, errp)) {
        return;
=======
        return NULL;
    }

    if (compress && target->drv->bdrv_co_pwritev_compressed == NULL) {
        error_setg(errp, "Compression is not supported for this drive %s",
                   bdrv_get_device_name(target));
        return NULL;
    }

    if (bdrv_op_is_blocked(bs, BLOCK_OP_TYPE_BACKUP_SOURCE, errp)) {
        return NULL;
    }

    if (bdrv_op_is_blocked(target, BLOCK_OP_TYPE_BACKUP_TARGET, errp)) {
        return NULL;
>>>>>>> 7124ccf8
    }

    if (sync_mode == MIRROR_SYNC_MODE_INCREMENTAL) {
        if (!sync_bitmap) {
            error_setg(errp, "must provide a valid bitmap name for "
                             "\"incremental\" sync mode");
<<<<<<< HEAD
            return;
=======
            return NULL;
>>>>>>> 7124ccf8
        }

        /* Create a new bitmap, and freeze/disable this one. */
        if (bdrv_dirty_bitmap_create_successor(bs, sync_bitmap, errp) < 0) {
<<<<<<< HEAD
            return;
=======
            return NULL;
>>>>>>> 7124ccf8
        }
    } else if (sync_bitmap) {
        error_setg(errp,
                   "a sync_bitmap was provided to backup_run, "
                   "but received an incompatible sync_mode (%s)",
                   MirrorSyncMode_lookup[sync_mode]);
<<<<<<< HEAD
        return;
=======
        return NULL;
>>>>>>> 7124ccf8
    }

    len = bdrv_getlength(bs);
    if (len < 0) {
        error_setg_errno(errp, -len, "unable to get length for '%s'",
                         bdrv_get_device_name(bs));
        goto error;
    }

    job = block_job_create(job_id, &backup_job_driver, bs, speed,
                           creation_flags, cb, opaque, errp);
    if (!job) {
        goto error;
    }

    job->target = blk_new();
    blk_insert_bs(job->target, target);

    job->on_source_error = on_source_error;
    job->on_target_error = on_target_error;
    job->sync_mode = sync_mode;
    job->sync_bitmap = sync_mode == MIRROR_SYNC_MODE_INCREMENTAL ?
                       sync_bitmap : NULL;
<<<<<<< HEAD
=======
    job->compress = compress;
>>>>>>> 7124ccf8

    /* If there is no backing file on the target, we cannot rely on COW if our
     * backup cluster size is smaller than the target cluster size. Even for
     * targets with a backing file, try to avoid COW if possible. */
<<<<<<< HEAD
    ret = bdrv_get_info(job->target, &bdi);
=======
    ret = bdrv_get_info(target, &bdi);
>>>>>>> 7124ccf8
    if (ret < 0 && !target->backing) {
        error_setg_errno(errp, -ret,
            "Couldn't determine the cluster size of the target image, "
            "which has no backing file");
        error_append_hint(errp,
            "Aborting, since this may create an unusable destination image\n");
        goto error;
    } else if (ret < 0 && target->backing) {
        /* Not fatal; just trudge on ahead. */
        job->cluster_size = BACKUP_CLUSTER_SIZE_DEFAULT;
    } else {
        job->cluster_size = MAX(BACKUP_CLUSTER_SIZE_DEFAULT, bdi.cluster_size);
    }

<<<<<<< HEAD
    bdrv_op_block_all(target, job->common.blocker);
    job->common.len = len;
    job->common.co = qemu_coroutine_create(backup_run);
    block_job_txn_add_job(txn, &job->common);
    qemu_coroutine_enter(job->common.co, job);
    return;
=======
    block_job_add_bdrv(&job->common, target);
    job->common.len = len;
    block_job_txn_add_job(txn, &job->common);

    return &job->common;
>>>>>>> 7124ccf8

 error:
    if (sync_bitmap) {
        bdrv_reclaim_dirty_bitmap(bs, sync_bitmap, NULL);
    }
<<<<<<< HEAD
=======
    if (job) {
        backup_clean(&job->common);
        block_job_unref(&job->common);
    }

    return NULL;
>>>>>>> 7124ccf8
}<|MERGE_RESOLUTION|>--- conflicted
+++ resolved
@@ -16,12 +16,8 @@
 #include "trace.h"
 #include "block/block.h"
 #include "block/block_int.h"
-<<<<<<< HEAD
-#include "block/blockjob.h"
-=======
 #include "block/blockjob_int.h"
 #include "block/block_backup.h"
->>>>>>> 7124ccf8
 #include "qapi/error.h"
 #include "qapi/qmp/qerror.h"
 #include "qemu/ratelimit.h"
@@ -34,11 +30,7 @@
 
 typedef struct BackupBlockJob {
     BlockJob common;
-<<<<<<< HEAD
-    BlockDriverState *target;
-=======
     BlockBackend *target;
->>>>>>> 7124ccf8
     /* bitmap for sync=incremental */
     BdrvDirtyBitmap *sync_bitmap;
     MirrorSyncMode sync_mode;
@@ -49,11 +41,8 @@
     uint64_t sectors_read;
     unsigned long *done_bitmap;
     int64_t cluster_size;
-<<<<<<< HEAD
-=======
     bool compress;
     NotifierWithReturn before_write;
->>>>>>> 7124ccf8
     QLIST_HEAD(, CowRequest) inflight_reqs;
 } BackupBlockJob;
 
@@ -138,30 +127,15 @@
                 start * sectors_per_cluster);
 
         if (!bounce_buffer) {
-<<<<<<< HEAD
-            bounce_buffer = qemu_blockalign(bs, job->cluster_size);
-=======
             bounce_buffer = blk_blockalign(blk, job->cluster_size);
->>>>>>> 7124ccf8
         }
         iov.iov_base = bounce_buffer;
         iov.iov_len = n * BDRV_SECTOR_SIZE;
         qemu_iovec_init_external(&bounce_qiov, &iov, 1);
 
-<<<<<<< HEAD
-        if (is_write_notifier) {
-            ret = bdrv_co_readv_no_serialising(bs,
-                                           start * sectors_per_cluster,
-                                           n, &bounce_qiov);
-        } else {
-            ret = bdrv_co_readv(bs, start * sectors_per_cluster, n,
-                                &bounce_qiov);
-        }
-=======
         ret = blk_co_preadv(blk, start * job->cluster_size,
                             bounce_qiov.size, &bounce_qiov,
                             is_write_notifier ? BDRV_REQ_NO_SERIALISING : 0);
->>>>>>> 7124ccf8
         if (ret < 0) {
             trace_backup_do_cow_read_fail(job, start, ret);
             if (error_is_read) {
@@ -171,22 +145,12 @@
         }
 
         if (buffer_is_zero(iov.iov_base, iov.iov_len)) {
-<<<<<<< HEAD
-            ret = bdrv_co_write_zeroes(job->target,
-                                       start * sectors_per_cluster,
-                                       n, BDRV_REQ_MAY_UNMAP);
-        } else {
-            ret = bdrv_co_writev(job->target,
-                                 start * sectors_per_cluster, n,
-                                 &bounce_qiov);
-=======
             ret = blk_co_pwrite_zeroes(job->target, start * job->cluster_size,
                                        bounce_qiov.size, BDRV_REQ_MAY_UNMAP);
         } else {
             ret = blk_co_pwritev(job->target, start * job->cluster_size,
                                  bounce_qiov.size, &bounce_qiov,
                                  job->compress ? BDRV_REQ_WRITE_COMPRESSED : 0);
->>>>>>> 7124ccf8
         }
         if (ret < 0) {
             trace_backup_do_cow_write_fail(job, start, ret);
@@ -232,11 +196,7 @@
     assert((req->offset & (BDRV_SECTOR_SIZE - 1)) == 0);
     assert((req->bytes & (BDRV_SECTOR_SIZE - 1)) == 0);
 
-<<<<<<< HEAD
-    return backup_do_cow(req->bs, sector_num, nb_sectors, NULL, true);
-=======
     return backup_do_cow(job, sector_num, nb_sectors, NULL, true);
->>>>>>> 7124ccf8
 }
 
 static void backup_set_speed(BlockJob *job, int64_t speed, Error **errp)
@@ -282,53 +242,6 @@
     }
 }
 
-<<<<<<< HEAD
-    if (s->target->blk) {
-        blk_iostatus_reset(s->target->blk);
-    }
-}
-
-static void backup_cleanup_sync_bitmap(BackupBlockJob *job, int ret)
-{
-    BdrvDirtyBitmap *bm;
-    BlockDriverState *bs = job->common.bs;
-
-    if (ret < 0 || block_job_is_cancelled(&job->common)) {
-        /* Merge the successor back into the parent, delete nothing. */
-        bm = bdrv_reclaim_dirty_bitmap(bs, job->sync_bitmap, NULL);
-        assert(bm);
-    } else {
-        /* Everything is fine, delete this bitmap and install the backup. */
-        bm = bdrv_dirty_bitmap_abdicate(bs, job->sync_bitmap, NULL);
-        assert(bm);
-    }
-}
-
-static void backup_commit(BlockJob *job)
-{
-    BackupBlockJob *s = container_of(job, BackupBlockJob, common);
-    if (s->sync_bitmap) {
-        backup_cleanup_sync_bitmap(s, 0);
-    }
-}
-
-static void backup_abort(BlockJob *job)
-{
-    BackupBlockJob *s = container_of(job, BackupBlockJob, common);
-    if (s->sync_bitmap) {
-        backup_cleanup_sync_bitmap(s, -1);
-    }
-}
-
-static const BlockJobDriver backup_job_driver = {
-    .instance_size  = sizeof(BackupBlockJob),
-    .job_type       = BLOCK_JOB_TYPE_BACKUP,
-    .set_speed      = backup_set_speed,
-    .iostatus_reset = backup_iostatus_reset,
-    .commit         = backup_commit,
-    .abort          = backup_abort,
-};
-=======
 static void backup_clean(BlockJob *job)
 {
     BackupBlockJob *s = container_of(job, BackupBlockJob, common);
@@ -409,7 +322,6 @@
         blk_unref(target);
     }
 }
->>>>>>> 7124ccf8
 
 static BlockErrorAction backup_error_action(BackupBlockJob *job,
                                             bool read, int error)
@@ -471,17 +383,6 @@
     int64_t end;
     int64_t last_cluster = -1;
     int64_t sectors_per_cluster = cluster_size_sectors(job);
-<<<<<<< HEAD
-    BlockDriverState *bs = job->common.bs;
-    HBitmapIter hbi;
-
-    granularity = bdrv_dirty_bitmap_granularity(job->sync_bitmap);
-    clusters_per_iter = MAX((granularity / job->cluster_size), 1);
-    bdrv_dirty_iter_init(job->sync_bitmap, &hbi);
-
-    /* Find the next dirty sector(s) */
-    while ((sector = hbitmap_iter_next(&hbi)) != -1) {
-=======
     BdrvDirtyBitmapIter *dbi;
 
     granularity = bdrv_dirty_bitmap_granularity(job->sync_bitmap);
@@ -490,7 +391,6 @@
 
     /* Find the next dirty sector(s) */
     while ((sector = bdrv_dirty_iter_next(dbi)) != -1) {
->>>>>>> 7124ccf8
         cluster = sector / sectors_per_cluster;
 
         /* Fake progress updates for any clusters we skipped */
@@ -502,25 +402,15 @@
         for (end = cluster + clusters_per_iter; cluster < end; cluster++) {
             do {
                 if (yield_and_check(job)) {
-<<<<<<< HEAD
-                    return ret;
-                }
-                ret = backup_do_cow(bs, cluster * sectors_per_cluster,
-=======
                     goto out;
                 }
                 ret = backup_do_cow(job, cluster * sectors_per_cluster,
->>>>>>> 7124ccf8
                                     sectors_per_cluster, &error_is_read,
                                     false);
                 if ((ret < 0) &&
                     backup_error_action(job, error_is_read, -ret) ==
                     BLOCK_ERROR_ACTION_REPORT) {
-<<<<<<< HEAD
-                    return ret;
-=======
                     goto out;
->>>>>>> 7124ccf8
                 }
             } while (ret < 0);
         }
@@ -528,11 +418,7 @@
         /* If the bitmap granularity is smaller than the backup granularity,
          * we need to advance the iterator pointer to the next cluster. */
         if (granularity < job->cluster_size) {
-<<<<<<< HEAD
-            bdrv_set_dirty_iter(&hbi, cluster * sectors_per_cluster);
-=======
             bdrv_set_dirty_iter(dbi, cluster * sectors_per_cluster);
->>>>>>> 7124ccf8
         }
 
         last_cluster = cluster - 1;
@@ -544,11 +430,8 @@
         job->common.offset += ((end - last_cluster - 1) * job->cluster_size);
     }
 
-<<<<<<< HEAD
-=======
 out:
     bdrv_dirty_iter_free(dbi);
->>>>>>> 7124ccf8
     return ret;
 }
 
@@ -569,17 +452,8 @@
 
     job->done_bitmap = bitmap_new(end);
 
-<<<<<<< HEAD
-    if (target->blk) {
-        blk_set_on_error(target->blk, on_target_error, on_target_error);
-        blk_iostatus_enable(target->blk);
-    }
-
-    bdrv_add_before_write_notifier(bs, &before_write);
-=======
     job->before_write.notify = backup_before_write_notify;
     bdrv_add_before_write_notifier(bs, &job->before_write);
->>>>>>> 7124ccf8
 
     if (job->sync_mode == MIRROR_SYNC_MODE_NONE) {
         while (!block_job_is_cancelled(&job->common)) {
@@ -629,11 +503,7 @@
                 }
             }
             /* FULL sync mode we copy the whole drive. */
-<<<<<<< HEAD
-            ret = backup_do_cow(bs, start * sectors_per_cluster,
-=======
             ret = backup_do_cow(job, start * sectors_per_cluster,
->>>>>>> 7124ccf8
                                 sectors_per_cluster, &error_is_read, false);
             if (ret < 0) {
                 /* Depending on error action, fail now or retry cluster */
@@ -655,25 +525,12 @@
     qemu_co_rwlock_wrlock(&job->flush_rwlock);
     qemu_co_rwlock_unlock(&job->flush_rwlock);
     g_free(job->done_bitmap);
-<<<<<<< HEAD
-
-    if (target->blk) {
-        blk_iostatus_disable(target->blk);
-    }
-    bdrv_op_unblock_all(target, job->common.blocker);
-=======
->>>>>>> 7124ccf8
 
     data = g_malloc(sizeof(*data));
     data->ret = ret;
     block_job_defer_to_main_loop(&job->common, backup_complete, data);
 }
 
-<<<<<<< HEAD
-void backup_start(BlockDriverState *bs, BlockDriverState *target,
-                  int64_t speed, MirrorSyncMode sync_mode,
-                  BdrvDirtyBitmap *sync_bitmap,
-=======
 static const BlockJobDriver backup_job_driver = {
     .instance_size          = sizeof(BackupBlockJob),
     .job_type               = BLOCK_JOB_TYPE_BACKUP,
@@ -690,7 +547,6 @@
                   BlockDriverState *target, int64_t speed,
                   MirrorSyncMode sync_mode, BdrvDirtyBitmap *sync_bitmap,
                   bool compress,
->>>>>>> 7124ccf8
                   BlockdevOnError on_source_error,
                   BlockdevOnError on_target_error,
                   int creation_flags,
@@ -699,10 +555,7 @@
 {
     int64_t len;
     BlockDriverInfo bdi;
-<<<<<<< HEAD
-=======
     BackupBlockJob *job = NULL;
->>>>>>> 7124ccf8
     int ret;
 
     assert(bs);
@@ -710,44 +563,18 @@
 
     if (bs == target) {
         error_setg(errp, "Source and target cannot be the same");
-<<<<<<< HEAD
-        return;
-    }
-
-    if ((on_source_error == BLOCKDEV_ON_ERROR_STOP ||
-         on_source_error == BLOCKDEV_ON_ERROR_ENOSPC) &&
-        (!bs->blk || !blk_iostatus_is_enabled(bs->blk))) {
-        error_setg(errp, QERR_INVALID_PARAMETER, "on-source-error");
-        return;
-=======
         return NULL;
->>>>>>> 7124ccf8
     }
 
     if (!bdrv_is_inserted(bs)) {
         error_setg(errp, "Device is not inserted: %s",
                    bdrv_get_device_name(bs));
-<<<<<<< HEAD
-        return;
-=======
         return NULL;
->>>>>>> 7124ccf8
     }
 
     if (!bdrv_is_inserted(target)) {
         error_setg(errp, "Device is not inserted: %s",
                    bdrv_get_device_name(target));
-<<<<<<< HEAD
-        return;
-    }
-
-    if (bdrv_op_is_blocked(bs, BLOCK_OP_TYPE_BACKUP_SOURCE, errp)) {
-        return;
-    }
-
-    if (bdrv_op_is_blocked(target, BLOCK_OP_TYPE_BACKUP_TARGET, errp)) {
-        return;
-=======
         return NULL;
     }
 
@@ -763,38 +590,25 @@
 
     if (bdrv_op_is_blocked(target, BLOCK_OP_TYPE_BACKUP_TARGET, errp)) {
         return NULL;
->>>>>>> 7124ccf8
     }
 
     if (sync_mode == MIRROR_SYNC_MODE_INCREMENTAL) {
         if (!sync_bitmap) {
             error_setg(errp, "must provide a valid bitmap name for "
                              "\"incremental\" sync mode");
-<<<<<<< HEAD
-            return;
-=======
             return NULL;
->>>>>>> 7124ccf8
         }
 
         /* Create a new bitmap, and freeze/disable this one. */
         if (bdrv_dirty_bitmap_create_successor(bs, sync_bitmap, errp) < 0) {
-<<<<<<< HEAD
-            return;
-=======
             return NULL;
->>>>>>> 7124ccf8
         }
     } else if (sync_bitmap) {
         error_setg(errp,
                    "a sync_bitmap was provided to backup_run, "
                    "but received an incompatible sync_mode (%s)",
                    MirrorSyncMode_lookup[sync_mode]);
-<<<<<<< HEAD
-        return;
-=======
         return NULL;
->>>>>>> 7124ccf8
     }
 
     len = bdrv_getlength(bs);
@@ -818,19 +632,12 @@
     job->sync_mode = sync_mode;
     job->sync_bitmap = sync_mode == MIRROR_SYNC_MODE_INCREMENTAL ?
                        sync_bitmap : NULL;
-<<<<<<< HEAD
-=======
     job->compress = compress;
->>>>>>> 7124ccf8
 
     /* If there is no backing file on the target, we cannot rely on COW if our
      * backup cluster size is smaller than the target cluster size. Even for
      * targets with a backing file, try to avoid COW if possible. */
-<<<<<<< HEAD
-    ret = bdrv_get_info(job->target, &bdi);
-=======
     ret = bdrv_get_info(target, &bdi);
->>>>>>> 7124ccf8
     if (ret < 0 && !target->backing) {
         error_setg_errno(errp, -ret,
             "Couldn't determine the cluster size of the target image, "
@@ -845,32 +652,20 @@
         job->cluster_size = MAX(BACKUP_CLUSTER_SIZE_DEFAULT, bdi.cluster_size);
     }
 
-<<<<<<< HEAD
-    bdrv_op_block_all(target, job->common.blocker);
-    job->common.len = len;
-    job->common.co = qemu_coroutine_create(backup_run);
-    block_job_txn_add_job(txn, &job->common);
-    qemu_coroutine_enter(job->common.co, job);
-    return;
-=======
     block_job_add_bdrv(&job->common, target);
     job->common.len = len;
     block_job_txn_add_job(txn, &job->common);
 
     return &job->common;
->>>>>>> 7124ccf8
 
  error:
     if (sync_bitmap) {
         bdrv_reclaim_dirty_bitmap(bs, sync_bitmap, NULL);
     }
-<<<<<<< HEAD
-=======
     if (job) {
         backup_clean(&job->common);
         block_job_unref(&job->common);
     }
 
     return NULL;
->>>>>>> 7124ccf8
 }