<<<<<<< HEAD
block-obj-y += raw_bsd.o qcow.o vdi.o vmdk.o cloop.o bochs.o vpc.o vvfat.o
block-obj-y += qcow2.o qcow2-refcount.o qcow2-cluster.o qcow2-snapshot.o qcow2-cache.o
block-obj-y += qed.o qed-gencb.o qed-l2-cache.o qed-table.o qed-cluster.o
block-obj-y += qed-check.o
block-obj-$(CONFIG_VHDX) += vhdx.o vhdx-endian.o vhdx-log.o
=======
block-obj-y += raw_bsd.o qcow.o vdi.o vmdk.o cloop.o bochs.o vpc.o vvfat.o dmg.o
block-obj-y += qcow2.o qcow2-refcount.o qcow2-cluster.o qcow2-snapshot.o qcow2-cache.o
block-obj-y += qed.o qed-gencb.o qed-l2-cache.o qed-table.o qed-cluster.o
block-obj-y += qed-check.o
block-obj-y += vhdx.o vhdx-endian.o vhdx-log.o
>>>>>>> 7124ccf8
block-obj-y += quorum.o
block-obj-y += parallels.o blkdebug.o blkverify.o blkreplay.o
block-obj-y += block-backend.o snapshot.o qapi.o
block-obj-$(CONFIG_WIN32) += raw-win32.o win32-aio.o
block-obj-$(CONFIG_POSIX) += raw-posix.o
block-obj-$(CONFIG_LINUX_AIO) += linux-aio.o
<<<<<<< HEAD
block-obj-y += null.o mirror.o io.o
=======
block-obj-y += null.o mirror.o commit.o io.o
>>>>>>> 7124ccf8
block-obj-y += throttle-groups.o

block-obj-y += nbd.o nbd-client.o sheepdog.o
block-obj-$(CONFIG_LIBISCSI) += iscsi.o
block-obj-$(CONFIG_LIBNFS) += nfs.o
block-obj-$(CONFIG_CURL) += curl.o
block-obj-$(CONFIG_RBD) += rbd.o
block-obj-$(CONFIG_GLUSTERFS) += gluster.o
block-obj-$(CONFIG_ARCHIPELAGO) += archipelago.o
block-obj-$(CONFIG_LIBSSH2) += ssh.o
block-obj-y += accounting.o dirty-bitmap.o
block-obj-y += write-threshold.o
<<<<<<< HEAD
=======
block-obj-y += backup.o
block-obj-$(CONFIG_REPLICATION) += replication.o
>>>>>>> 7124ccf8

block-obj-y += crypto.o

common-obj-y += stream.o

nfs.o-libs         := $(LIBNFS_LIBS)
iscsi.o-cflags     := $(LIBISCSI_CFLAGS)
iscsi.o-libs       := $(LIBISCSI_LIBS)
curl.o-cflags      := $(CURL_CFLAGS)
curl.o-libs        := $(CURL_LIBS)
rbd.o-cflags       := $(RBD_CFLAGS)
rbd.o-libs         := $(RBD_LIBS)
gluster.o-cflags   := $(GLUSTERFS_CFLAGS)
gluster.o-libs     := $(GLUSTERFS_LIBS)
ssh.o-cflags       := $(LIBSSH2_CFLAGS)
ssh.o-libs         := $(LIBSSH2_LIBS)
archipelago.o-libs := $(ARCHIPELAGO_LIBS)
<<<<<<< HEAD
block-obj-m        += dmg.o
dmg.o-libs         := $(BZIP2_LIBS)
=======
block-obj-$(if $(CONFIG_BZIP2),m,n) += dmg-bz2.o
dmg-bz2.o-libs     := $(BZIP2_LIBS)
>>>>>>> 7124ccf8
qcow.o-libs        := -lz
linux-aio.o-libs   := -laio<|MERGE_RESOLUTION|>--- conflicted
+++ resolved
@@ -1,27 +1,15 @@
-<<<<<<< HEAD
-block-obj-y += raw_bsd.o qcow.o vdi.o vmdk.o cloop.o bochs.o vpc.o vvfat.o
-block-obj-y += qcow2.o qcow2-refcount.o qcow2-cluster.o qcow2-snapshot.o qcow2-cache.o
-block-obj-y += qed.o qed-gencb.o qed-l2-cache.o qed-table.o qed-cluster.o
-block-obj-y += qed-check.o
-block-obj-$(CONFIG_VHDX) += vhdx.o vhdx-endian.o vhdx-log.o
-=======
 block-obj-y += raw_bsd.o qcow.o vdi.o vmdk.o cloop.o bochs.o vpc.o vvfat.o dmg.o
 block-obj-y += qcow2.o qcow2-refcount.o qcow2-cluster.o qcow2-snapshot.o qcow2-cache.o
 block-obj-y += qed.o qed-gencb.o qed-l2-cache.o qed-table.o qed-cluster.o
 block-obj-y += qed-check.o
 block-obj-y += vhdx.o vhdx-endian.o vhdx-log.o
->>>>>>> 7124ccf8
 block-obj-y += quorum.o
 block-obj-y += parallels.o blkdebug.o blkverify.o blkreplay.o
 block-obj-y += block-backend.o snapshot.o qapi.o
 block-obj-$(CONFIG_WIN32) += raw-win32.o win32-aio.o
 block-obj-$(CONFIG_POSIX) += raw-posix.o
 block-obj-$(CONFIG_LINUX_AIO) += linux-aio.o
-<<<<<<< HEAD
-block-obj-y += null.o mirror.o io.o
-=======
 block-obj-y += null.o mirror.o commit.o io.o
->>>>>>> 7124ccf8
 block-obj-y += throttle-groups.o
 
 block-obj-y += nbd.o nbd-client.o sheepdog.o
@@ -34,11 +22,8 @@
 block-obj-$(CONFIG_LIBSSH2) += ssh.o
 block-obj-y += accounting.o dirty-bitmap.o
 block-obj-y += write-threshold.o
-<<<<<<< HEAD
-=======
 block-obj-y += backup.o
 block-obj-$(CONFIG_REPLICATION) += replication.o
->>>>>>> 7124ccf8
 
 block-obj-y += crypto.o
 
@@ -56,12 +41,7 @@
 ssh.o-cflags       := $(LIBSSH2_CFLAGS)
 ssh.o-libs         := $(LIBSSH2_LIBS)
 archipelago.o-libs := $(ARCHIPELAGO_LIBS)
-<<<<<<< HEAD
-block-obj-m        += dmg.o
-dmg.o-libs         := $(BZIP2_LIBS)
-=======
 block-obj-$(if $(CONFIG_BZIP2),m,n) += dmg-bz2.o
 dmg-bz2.o-libs     := $(BZIP2_LIBS)
->>>>>>> 7124ccf8
 qcow.o-libs        := -lz
 linux-aio.o-libs   := -laio