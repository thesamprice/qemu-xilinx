--- conflicted
+++ resolved
@@ -46,11 +46,7 @@
 
 static void nbd_teardown_connection(BlockDriverState *bs)
 {
-<<<<<<< HEAD
-    NbdClientSession *client = nbd_get_client_session(bs);
-=======
-    NBDClientSession *client = nbd_get_client_session(bs);
->>>>>>> 7124ccf8
+    NBDClientSession *client = nbd_get_client_session(bs);
 
     if (!client->ioc) { /* Already closed */
         return;
@@ -72,11 +68,7 @@
 static void nbd_reply_ready(void *opaque)
 {
     BlockDriverState *bs = opaque;
-<<<<<<< HEAD
-    NbdClientSession *s = nbd_get_client_session(bs);
-=======
     NBDClientSession *s = nbd_get_client_session(bs);
->>>>>>> 7124ccf8
     uint64_t i;
     int ret;
 
@@ -120,16 +112,6 @@
 {
     BlockDriverState *bs = opaque;
 
-<<<<<<< HEAD
-    qemu_coroutine_enter(nbd_get_client_session(bs)->send_coroutine, NULL);
-}
-
-static int nbd_co_send_request(BlockDriverState *bs,
-                               struct nbd_request *request,
-                               QEMUIOVector *qiov, int offset)
-{
-    NbdClientSession *s = nbd_get_client_session(bs);
-=======
     qemu_coroutine_enter(nbd_get_client_session(bs)->send_coroutine);
 }
 
@@ -138,7 +120,6 @@
                                QEMUIOVector *qiov)
 {
     NBDClientSession *s = nbd_get_client_session(bs);
->>>>>>> 7124ccf8
     AioContext *aio_context;
     int rc, ret, i;
 
@@ -169,13 +150,8 @@
         qio_channel_set_cork(s->ioc, true);
         rc = nbd_send_request(s->ioc, request);
         if (rc >= 0) {
-<<<<<<< HEAD
-            ret = nbd_wr_syncv(s->ioc, qiov->iov, qiov->niov,
-                               offset, request->len, 0);
-=======
             ret = nbd_wr_syncv(s->ioc, qiov->iov, qiov->niov, request->len,
                                false);
->>>>>>> 7124ccf8
             if (ret != request->len) {
                 rc = -EIO;
             }
@@ -207,13 +183,8 @@
         reply->error = EIO;
     } else {
         if (qiov && reply->error == 0) {
-<<<<<<< HEAD
-            ret = nbd_wr_syncv(s->ioc, qiov->iov, qiov->niov,
-                               offset, request->len, 1);
-=======
             ret = nbd_wr_syncv(s->ioc, qiov->iov, qiov->niov, request->len,
                                true);
->>>>>>> 7124ccf8
             if (ret != request->len) {
                 reply->error = EIO;
             }
@@ -248,15 +219,6 @@
     }
 }
 
-<<<<<<< HEAD
-static int nbd_co_readv_1(BlockDriverState *bs, int64_t sector_num,
-                          int nb_sectors, QEMUIOVector *qiov,
-                          int offset)
-{
-    NbdClientSession *client = nbd_get_client_session(bs);
-    struct nbd_request request = { .type = NBD_CMD_READ };
-    struct nbd_reply reply;
-=======
 int nbd_client_co_preadv(BlockDriverState *bs, uint64_t offset,
                          uint64_t bytes, QEMUIOVector *qiov, int flags)
 {
@@ -267,18 +229,13 @@
         .len = bytes,
     };
     NBDReply reply;
->>>>>>> 7124ccf8
     ssize_t ret;
 
     assert(bytes <= NBD_MAX_BUFFER_SIZE);
     assert(!flags);
 
     nbd_coroutine_start(client, &request);
-<<<<<<< HEAD
-    ret = nbd_co_send_request(bs, &request, NULL, 0);
-=======
     ret = nbd_co_send_request(bs, &request, NULL);
->>>>>>> 7124ccf8
     if (ret < 0) {
         reply.error = -ret;
     } else {
@@ -288,20 +245,6 @@
     return -reply.error;
 }
 
-<<<<<<< HEAD
-static int nbd_co_writev_1(BlockDriverState *bs, int64_t sector_num,
-                           int nb_sectors, QEMUIOVector *qiov,
-                           int offset, int *flags)
-{
-    NbdClientSession *client = nbd_get_client_session(bs);
-    struct nbd_request request = { .type = NBD_CMD_WRITE };
-    struct nbd_reply reply;
-    ssize_t ret;
-
-    if ((*flags & BDRV_REQ_FUA) && (client->nbdflags & NBD_FLAG_SEND_FUA)) {
-        *flags &= ~BDRV_REQ_FUA;
-        request.type |= NBD_CMD_FLAG_FUA;
-=======
 int nbd_client_co_pwritev(BlockDriverState *bs, uint64_t offset,
                           uint64_t bytes, QEMUIOVector *qiov, int flags)
 {
@@ -317,17 +260,12 @@
     if (flags & BDRV_REQ_FUA) {
         assert(client->nbdflags & NBD_FLAG_SEND_FUA);
         request.flags |= NBD_CMD_FLAG_FUA;
->>>>>>> 7124ccf8
     }
 
     assert(bytes <= NBD_MAX_BUFFER_SIZE);
 
     nbd_coroutine_start(client, &request);
-<<<<<<< HEAD
-    ret = nbd_co_send_request(bs, &request, qiov, offset);
-=======
     ret = nbd_co_send_request(bs, &request, qiov);
->>>>>>> 7124ccf8
     if (ret < 0) {
         reply.error = -ret;
     } else {
@@ -337,45 +275,6 @@
     return -reply.error;
 }
 
-<<<<<<< HEAD
-/* qemu-nbd has a limit of slightly less than 1M per request.  Try to
- * remain aligned to 4K. */
-#define NBD_MAX_SECTORS 2040
-
-int nbd_client_co_readv(BlockDriverState *bs, int64_t sector_num,
-                        int nb_sectors, QEMUIOVector *qiov)
-{
-    int offset = 0;
-    int ret;
-    while (nb_sectors > NBD_MAX_SECTORS) {
-        ret = nbd_co_readv_1(bs, sector_num, NBD_MAX_SECTORS, qiov, offset);
-        if (ret < 0) {
-            return ret;
-        }
-        offset += NBD_MAX_SECTORS * 512;
-        sector_num += NBD_MAX_SECTORS;
-        nb_sectors -= NBD_MAX_SECTORS;
-    }
-    return nbd_co_readv_1(bs, sector_num, nb_sectors, qiov, offset);
-}
-
-int nbd_client_co_writev(BlockDriverState *bs, int64_t sector_num,
-                         int nb_sectors, QEMUIOVector *qiov, int *flags)
-{
-    int offset = 0;
-    int ret;
-    while (nb_sectors > NBD_MAX_SECTORS) {
-        ret = nbd_co_writev_1(bs, sector_num, NBD_MAX_SECTORS, qiov, offset,
-                              flags);
-        if (ret < 0) {
-            return ret;
-        }
-        offset += NBD_MAX_SECTORS * 512;
-        sector_num += NBD_MAX_SECTORS;
-        nb_sectors -= NBD_MAX_SECTORS;
-    }
-    return nbd_co_writev_1(bs, sector_num, nb_sectors, qiov, offset, flags);
-=======
 int nbd_client_co_pwrite_zeroes(BlockDriverState *bs, int64_t offset,
                                 int count, BdrvRequestFlags flags)
 {
@@ -409,20 +308,13 @@
     }
     nbd_coroutine_end(client, &request);
     return -reply.error;
->>>>>>> 7124ccf8
 }
 
 int nbd_client_co_flush(BlockDriverState *bs)
 {
-<<<<<<< HEAD
-    NbdClientSession *client = nbd_get_client_session(bs);
-    struct nbd_request request = { .type = NBD_CMD_FLUSH };
-    struct nbd_reply reply;
-=======
     NBDClientSession *client = nbd_get_client_session(bs);
     NBDRequest request = { .type = NBD_CMD_FLUSH };
     NBDReply reply;
->>>>>>> 7124ccf8
     ssize_t ret;
 
     if (!(client->nbdflags & NBD_FLAG_SEND_FLUSH)) {
@@ -433,11 +325,7 @@
     request.len = 0;
 
     nbd_coroutine_start(client, &request);
-<<<<<<< HEAD
-    ret = nbd_co_send_request(bs, &request, NULL, 0);
-=======
     ret = nbd_co_send_request(bs, &request, NULL);
->>>>>>> 7124ccf8
     if (ret < 0) {
         reply.error = -ret;
     } else {
@@ -447,14 +335,6 @@
     return -reply.error;
 }
 
-<<<<<<< HEAD
-int nbd_client_co_discard(BlockDriverState *bs, int64_t sector_num,
-                          int nb_sectors)
-{
-    NbdClientSession *client = nbd_get_client_session(bs);
-    struct nbd_request request = { .type = NBD_CMD_TRIM };
-    struct nbd_reply reply;
-=======
 int nbd_client_co_pdiscard(BlockDriverState *bs, int64_t offset, int count)
 {
     NBDClientSession *client = nbd_get_client_session(bs);
@@ -464,7 +344,6 @@
         .len = count,
     };
     NBDReply reply;
->>>>>>> 7124ccf8
     ssize_t ret;
 
     if (!(client->nbdflags & NBD_FLAG_SEND_TRIM)) {
@@ -472,11 +351,7 @@
     }
 
     nbd_coroutine_start(client, &request);
-<<<<<<< HEAD
-    ret = nbd_co_send_request(bs, &request, NULL, 0);
-=======
     ret = nbd_co_send_request(bs, &request, NULL);
->>>>>>> 7124ccf8
     if (ret < 0) {
         reply.error = -ret;
     } else {
@@ -503,17 +378,8 @@
 
 void nbd_client_close(BlockDriverState *bs)
 {
-<<<<<<< HEAD
-    NbdClientSession *client = nbd_get_client_session(bs);
-    struct nbd_request request = {
-        .type = NBD_CMD_DISC,
-        .from = 0,
-        .len = 0
-    };
-=======
     NBDClientSession *client = nbd_get_client_session(bs);
     NBDRequest request = { .type = NBD_CMD_DISC };
->>>>>>> 7124ccf8
 
     if (client->ioc == NULL) {
         return;
@@ -531,11 +397,7 @@
                     const char *hostname,
                     Error **errp)
 {
-<<<<<<< HEAD
-    NbdClientSession *client = nbd_get_client_session(bs);
-=======
-    NBDClientSession *client = nbd_get_client_session(bs);
->>>>>>> 7124ccf8
+    NBDClientSession *client = nbd_get_client_session(bs);
     int ret;
 
     /* NBD handshake */
@@ -560,11 +422,7 @@
     }
 
     qemu_co_mutex_init(&client->send_mutex);
-<<<<<<< HEAD
-    qemu_co_mutex_init(&client->free_sema);
-=======
     qemu_co_queue_init(&client->free_sema);
->>>>>>> 7124ccf8
     client->sioc = sioc;
     object_ref(OBJECT(client->sioc));
 
