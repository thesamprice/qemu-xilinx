/*
 * Block driver for the VMDK format
 *
 * Copyright (c) 2004 Fabrice Bellard
 * Copyright (c) 2005 Filip Navara
 *
 * Permission is hereby granted, free of charge, to any person obtaining a copy
 * of this software and associated documentation files (the "Software"), to deal
 * in the Software without restriction, including without limitation the rights
 * to use, copy, modify, merge, publish, distribute, sublicense, and/or sell
 * copies of the Software, and to permit persons to whom the Software is
 * furnished to do so, subject to the following conditions:
 *
 * The above copyright notice and this permission notice shall be included in
 * all copies or substantial portions of the Software.
 *
 * THE SOFTWARE IS PROVIDED "AS IS", WITHOUT WARRANTY OF ANY KIND, EXPRESS OR
 * IMPLIED, INCLUDING BUT NOT LIMITED TO THE WARRANTIES OF MERCHANTABILITY,
 * FITNESS FOR A PARTICULAR PURPOSE AND NONINFRINGEMENT. IN NO EVENT SHALL
 * THE AUTHORS OR COPYRIGHT HOLDERS BE LIABLE FOR ANY CLAIM, DAMAGES OR OTHER
 * LIABILITY, WHETHER IN AN ACTION OF CONTRACT, TORT OR OTHERWISE, ARISING FROM,
 * OUT OF OR IN CONNECTION WITH THE SOFTWARE OR THE USE OR OTHER DEALINGS IN
 * THE SOFTWARE.
 */

#include "qemu/osdep.h"
#include "qapi/error.h"
#include "block/block_int.h"
#include "sysemu/block-backend.h"
#include "qapi/qmp/qerror.h"
#include "qemu/error-report.h"
#include "qemu/module.h"
#include "qemu/bswap.h"
#include "migration/migration.h"
#include "qemu/cutils.h"
#include <zlib.h>

#define VMDK3_MAGIC (('C' << 24) | ('O' << 16) | ('W' << 8) | 'D')
#define VMDK4_MAGIC (('K' << 24) | ('D' << 16) | ('M' << 8) | 'V')
#define VMDK4_COMPRESSION_DEFLATE 1
#define VMDK4_FLAG_NL_DETECT (1 << 0)
#define VMDK4_FLAG_RGD (1 << 1)
/* Zeroed-grain enable bit */
#define VMDK4_FLAG_ZERO_GRAIN   (1 << 2)
#define VMDK4_FLAG_COMPRESS (1 << 16)
#define VMDK4_FLAG_MARKER (1 << 17)
#define VMDK4_GD_AT_END 0xffffffffffffffffULL

#define VMDK_GTE_ZEROED 0x1

/* VMDK internal error codes */
#define VMDK_OK      0
#define VMDK_ERROR   (-1)
/* Cluster not allocated */
#define VMDK_UNALLOC (-2)
#define VMDK_ZEROED  (-3)

#define BLOCK_OPT_ZEROED_GRAIN "zeroed_grain"

typedef struct {
    uint32_t version;
    uint32_t flags;
    uint32_t disk_sectors;
    uint32_t granularity;
    uint32_t l1dir_offset;
    uint32_t l1dir_size;
    uint32_t file_sectors;
    uint32_t cylinders;
    uint32_t heads;
    uint32_t sectors_per_track;
} QEMU_PACKED VMDK3Header;

typedef struct {
    uint32_t version;
    uint32_t flags;
    uint64_t capacity;
    uint64_t granularity;
    uint64_t desc_offset;
    uint64_t desc_size;
    /* Number of GrainTableEntries per GrainTable */
    uint32_t num_gtes_per_gt;
    uint64_t rgd_offset;
    uint64_t gd_offset;
    uint64_t grain_offset;
    char filler[1];
    char check_bytes[4];
    uint16_t compressAlgorithm;
} QEMU_PACKED VMDK4Header;

#define L2_CACHE_SIZE 16

typedef struct VmdkExtent {
    BdrvChild *file;
    bool flat;
    bool compressed;
    bool has_marker;
    bool has_zero_grain;
    int version;
    int64_t sectors;
    int64_t end_sector;
    int64_t flat_start_offset;
    int64_t l1_table_offset;
    int64_t l1_backup_table_offset;
    uint32_t *l1_table;
    uint32_t *l1_backup_table;
    unsigned int l1_size;
    uint32_t l1_entry_sectors;

    unsigned int l2_size;
    uint32_t *l2_cache;
    uint32_t l2_cache_offsets[L2_CACHE_SIZE];
    uint32_t l2_cache_counts[L2_CACHE_SIZE];

    int64_t cluster_sectors;
    int64_t next_cluster_sector;
    char *type;
} VmdkExtent;

typedef struct BDRVVmdkState {
    CoMutex lock;
    uint64_t desc_offset;
    bool cid_updated;
    bool cid_checked;
    uint32_t cid;
    uint32_t parent_cid;
    int num_extents;
    /* Extent array with num_extents entries, ascend ordered by address */
    VmdkExtent *extents;
    Error *migration_blocker;
    char *create_type;
} BDRVVmdkState;

typedef struct VmdkMetaData {
    unsigned int l1_index;
    unsigned int l2_index;
    unsigned int l2_offset;
    int valid;
    uint32_t *l2_cache_entry;
} VmdkMetaData;

typedef struct VmdkGrainMarker {
    uint64_t lba;
    uint32_t size;
    uint8_t  data[0];
} QEMU_PACKED VmdkGrainMarker;

enum {
    MARKER_END_OF_STREAM    = 0,
    MARKER_GRAIN_TABLE      = 1,
    MARKER_GRAIN_DIRECTORY  = 2,
    MARKER_FOOTER           = 3,
};

static int vmdk_probe(const uint8_t *buf, int buf_size, const char *filename)
{
    uint32_t magic;

    if (buf_size < 4) {
        return 0;
    }
    magic = be32_to_cpu(*(uint32_t *)buf);
    if (magic == VMDK3_MAGIC ||
        magic == VMDK4_MAGIC) {
        return 100;
    } else {
        const char *p = (const char *)buf;
        const char *end = p + buf_size;
        while (p < end) {
            if (*p == '#') {
                /* skip comment line */
                while (p < end && *p != '\n') {
                    p++;
                }
                p++;
                continue;
            }
            if (*p == ' ') {
                while (p < end && *p == ' ') {
                    p++;
                }
                /* skip '\r' if windows line endings used. */
                if (p < end && *p == '\r') {
                    p++;
                }
                /* only accept blank lines before 'version=' line */
                if (p == end || *p != '\n') {
                    return 0;
                }
                p++;
                continue;
            }
            if (end - p >= strlen("version=X\n")) {
                if (strncmp("version=1\n", p, strlen("version=1\n")) == 0 ||
                    strncmp("version=2\n", p, strlen("version=2\n")) == 0) {
                    return 100;
                }
            }
            if (end - p >= strlen("version=X\r\n")) {
                if (strncmp("version=1\r\n", p, strlen("version=1\r\n")) == 0 ||
                    strncmp("version=2\r\n", p, strlen("version=2\r\n")) == 0) {
                    return 100;
                }
            }
            return 0;
        }
        return 0;
    }
}

#define SECTOR_SIZE 512
#define DESC_SIZE (20 * SECTOR_SIZE)    /* 20 sectors of 512 bytes each */
#define BUF_SIZE 4096
#define HEADER_SIZE 512                 /* first sector of 512 bytes */

static void vmdk_free_extents(BlockDriverState *bs)
{
    int i;
    BDRVVmdkState *s = bs->opaque;
    VmdkExtent *e;

    for (i = 0; i < s->num_extents; i++) {
        e = &s->extents[i];
        g_free(e->l1_table);
        g_free(e->l2_cache);
        g_free(e->l1_backup_table);
        g_free(e->type);
        if (e->file != bs->file) {
            bdrv_unref_child(bs, e->file);
        }
    }
    g_free(s->extents);
}

static void vmdk_free_last_extent(BlockDriverState *bs)
{
    BDRVVmdkState *s = bs->opaque;

    if (s->num_extents == 0) {
        return;
    }
    s->num_extents--;
    s->extents = g_renew(VmdkExtent, s->extents, s->num_extents);
}

static uint32_t vmdk_read_cid(BlockDriverState *bs, int parent)
{
    char *desc;
    uint32_t cid = 0xffffffff;
    const char *p_name, *cid_str;
    size_t cid_str_size;
    BDRVVmdkState *s = bs->opaque;
    int ret;

    desc = g_malloc0(DESC_SIZE);
<<<<<<< HEAD
    ret = bdrv_pread(bs->file->bs, s->desc_offset, desc, DESC_SIZE);
=======
    ret = bdrv_pread(bs->file, s->desc_offset, desc, DESC_SIZE);
>>>>>>> 7124ccf8
    if (ret < 0) {
        g_free(desc);
        return 0;
    }

    if (parent) {
        cid_str = "parentCID";
        cid_str_size = sizeof("parentCID");
    } else {
        cid_str = "CID";
        cid_str_size = sizeof("CID");
    }

    desc[DESC_SIZE - 1] = '\0';
    p_name = strstr(desc, cid_str);
    if (p_name != NULL) {
        p_name += cid_str_size;
        sscanf(p_name, "%" SCNx32, &cid);
    }

    g_free(desc);
    return cid;
}

static int vmdk_write_cid(BlockDriverState *bs, uint32_t cid)
{
    char *desc, *tmp_desc;
    char *p_name, *tmp_str;
    BDRVVmdkState *s = bs->opaque;
    int ret = 0;

    desc = g_malloc0(DESC_SIZE);
    tmp_desc = g_malloc0(DESC_SIZE);
<<<<<<< HEAD
    ret = bdrv_pread(bs->file->bs, s->desc_offset, desc, DESC_SIZE);
=======
    ret = bdrv_pread(bs->file, s->desc_offset, desc, DESC_SIZE);
>>>>>>> 7124ccf8
    if (ret < 0) {
        goto out;
    }

    desc[DESC_SIZE - 1] = '\0';
    tmp_str = strstr(desc, "parentCID");
    if (tmp_str == NULL) {
        ret = -EINVAL;
        goto out;
    }

    pstrcpy(tmp_desc, DESC_SIZE, tmp_str);
    p_name = strstr(desc, "CID");
    if (p_name != NULL) {
        p_name += sizeof("CID");
        snprintf(p_name, DESC_SIZE - (p_name - desc), "%" PRIx32 "\n", cid);
        pstrcat(desc, DESC_SIZE, tmp_desc);
    }

<<<<<<< HEAD
    ret = bdrv_pwrite_sync(bs->file->bs, s->desc_offset, desc, DESC_SIZE);
=======
    ret = bdrv_pwrite_sync(bs->file, s->desc_offset, desc, DESC_SIZE);
>>>>>>> 7124ccf8

out:
    g_free(desc);
    g_free(tmp_desc);
    return ret;
}

static int vmdk_is_cid_valid(BlockDriverState *bs)
{
    BDRVVmdkState *s = bs->opaque;
    uint32_t cur_pcid;

    if (!s->cid_checked && bs->backing) {
        BlockDriverState *p_bs = bs->backing->bs;

        cur_pcid = vmdk_read_cid(p_bs, 0);
        if (s->parent_cid != cur_pcid) {
            /* CID not valid */
            return 0;
        }
    }
    s->cid_checked = true;
    /* CID valid */
    return 1;
}

/* We have nothing to do for VMDK reopen, stubs just return success */
static int vmdk_reopen_prepare(BDRVReopenState *state,
                               BlockReopenQueue *queue, Error **errp)
{
    assert(state != NULL);
    assert(state->bs != NULL);
    return 0;
}

static int vmdk_parent_open(BlockDriverState *bs)
{
    char *p_name;
    char *desc;
    BDRVVmdkState *s = bs->opaque;
    int ret;

    desc = g_malloc0(DESC_SIZE + 1);
<<<<<<< HEAD
    ret = bdrv_pread(bs->file->bs, s->desc_offset, desc, DESC_SIZE);
=======
    ret = bdrv_pread(bs->file, s->desc_offset, desc, DESC_SIZE);
>>>>>>> 7124ccf8
    if (ret < 0) {
        goto out;
    }
    ret = 0;

    p_name = strstr(desc, "parentFileNameHint");
    if (p_name != NULL) {
        char *end_name;

        p_name += sizeof("parentFileNameHint") + 1;
        end_name = strchr(p_name, '\"');
        if (end_name == NULL) {
            ret = -EINVAL;
            goto out;
        }
        if ((end_name - p_name) > sizeof(bs->backing_file) - 1) {
            ret = -EINVAL;
            goto out;
        }

        pstrcpy(bs->backing_file, end_name - p_name + 1, p_name);
    }

out:
    g_free(desc);
    return ret;
}

/* Create and append extent to the extent array. Return the added VmdkExtent
 * address. return NULL if allocation failed. */
static int vmdk_add_extent(BlockDriverState *bs,
                           BdrvChild *file, bool flat, int64_t sectors,
                           int64_t l1_offset, int64_t l1_backup_offset,
                           uint32_t l1_size,
                           int l2_size, uint64_t cluster_sectors,
                           VmdkExtent **new_extent,
                           Error **errp)
{
    VmdkExtent *extent;
    BDRVVmdkState *s = bs->opaque;
    int64_t nb_sectors;

    if (cluster_sectors > 0x200000) {
        /* 0x200000 * 512Bytes = 1GB for one cluster is unrealistic */
        error_setg(errp, "Invalid granularity, image may be corrupt");
        return -EFBIG;
    }
    if (l1_size > 512 * 1024 * 1024) {
        /* Although with big capacity and small l1_entry_sectors, we can get a
         * big l1_size, we don't want unbounded value to allocate the table.
         * Limit it to 512M, which is 16PB for default cluster and L2 table
         * size */
        error_setg(errp, "L1 size too big");
        return -EFBIG;
    }

    nb_sectors = bdrv_nb_sectors(file->bs);
    if (nb_sectors < 0) {
        return nb_sectors;
    }

    s->extents = g_renew(VmdkExtent, s->extents, s->num_extents + 1);
    extent = &s->extents[s->num_extents];
    s->num_extents++;

    memset(extent, 0, sizeof(VmdkExtent));
    extent->file = file;
    extent->flat = flat;
    extent->sectors = sectors;
    extent->l1_table_offset = l1_offset;
    extent->l1_backup_table_offset = l1_backup_offset;
    extent->l1_size = l1_size;
    extent->l1_entry_sectors = l2_size * cluster_sectors;
    extent->l2_size = l2_size;
    extent->cluster_sectors = flat ? sectors : cluster_sectors;
    extent->next_cluster_sector = ROUND_UP(nb_sectors, cluster_sectors);

    if (s->num_extents > 1) {
        extent->end_sector = (*(extent - 1)).end_sector + extent->sectors;
    } else {
        extent->end_sector = extent->sectors;
    }
    bs->total_sectors = extent->end_sector;
    if (new_extent) {
        *new_extent = extent;
    }
    return 0;
}

static int vmdk_init_tables(BlockDriverState *bs, VmdkExtent *extent,
                            Error **errp)
{
    int ret;
    size_t l1_size;
    int i;

    /* read the L1 table */
    l1_size = extent->l1_size * sizeof(uint32_t);
    extent->l1_table = g_try_malloc(l1_size);
    if (l1_size && extent->l1_table == NULL) {
        return -ENOMEM;
    }

    ret = bdrv_pread(extent->file->bs,
                     extent->l1_table_offset,
                     extent->l1_table,
                     l1_size);
    if (ret < 0) {
        error_setg_errno(errp, -ret,
                         "Could not read l1 table from extent '%s'",
                         extent->file->bs->filename);
        goto fail_l1;
    }
    for (i = 0; i < extent->l1_size; i++) {
        le32_to_cpus(&extent->l1_table[i]);
    }

    if (extent->l1_backup_table_offset) {
        extent->l1_backup_table = g_try_malloc(l1_size);
        if (l1_size && extent->l1_backup_table == NULL) {
            ret = -ENOMEM;
            goto fail_l1;
        }
        ret = bdrv_pread(extent->file->bs,
                         extent->l1_backup_table_offset,
                         extent->l1_backup_table,
                         l1_size);
        if (ret < 0) {
            error_setg_errno(errp, -ret,
                             "Could not read l1 backup table from extent '%s'",
                             extent->file->bs->filename);
            goto fail_l1b;
        }
        for (i = 0; i < extent->l1_size; i++) {
            le32_to_cpus(&extent->l1_backup_table[i]);
        }
    }

    extent->l2_cache =
        g_new(uint32_t, extent->l2_size * L2_CACHE_SIZE);
    return 0;
 fail_l1b:
    g_free(extent->l1_backup_table);
 fail_l1:
    g_free(extent->l1_table);
    return ret;
}

static int vmdk_open_vmfs_sparse(BlockDriverState *bs,
                                 BdrvChild *file,
                                 int flags, Error **errp)
{
    int ret;
    uint32_t magic;
    VMDK3Header header;
    VmdkExtent *extent;

    ret = bdrv_pread(file->bs, sizeof(magic), &header, sizeof(header));
    if (ret < 0) {
        error_setg_errno(errp, -ret,
                         "Could not read header from file '%s'",
                         file->bs->filename);
        return ret;
    }
    ret = vmdk_add_extent(bs, file, false,
                          le32_to_cpu(header.disk_sectors),
                          (int64_t)le32_to_cpu(header.l1dir_offset) << 9,
                          0,
                          le32_to_cpu(header.l1dir_size),
                          4096,
                          le32_to_cpu(header.granularity),
                          &extent,
                          errp);
    if (ret < 0) {
        return ret;
    }
    ret = vmdk_init_tables(bs, extent, errp);
    if (ret) {
        /* free extent allocated by vmdk_add_extent */
        vmdk_free_last_extent(bs);
    }
    return ret;
}

static int vmdk_open_desc_file(BlockDriverState *bs, int flags, char *buf,
                               QDict *options, Error **errp);

static char *vmdk_read_desc(BdrvChild *file, uint64_t desc_offset, Error **errp)
{
    int64_t size;
    char *buf;
    int ret;

    size = bdrv_getlength(file->bs);
    if (size < 0) {
        error_setg_errno(errp, -size, "Could not access file");
        return NULL;
    }

    if (size < 4) {
        /* Both descriptor file and sparse image must be much larger than 4
         * bytes, also callers of vmdk_read_desc want to compare the first 4
         * bytes with VMDK4_MAGIC, let's error out if less is read. */
        error_setg(errp, "File is too small, not a valid image");
        return NULL;
    }

    size = MIN(size, (1 << 20) - 1);  /* avoid unbounded allocation */
    buf = g_malloc(size + 1);

    ret = bdrv_pread(file, desc_offset, buf, size);
    if (ret < 0) {
        error_setg_errno(errp, -ret, "Could not read from file");
        g_free(buf);
        return NULL;
    }
    buf[ret] = 0;

    return buf;
}

static int vmdk_open_vmdk4(BlockDriverState *bs,
                           BdrvChild *file,
                           int flags, QDict *options, Error **errp)
{
    int ret;
    uint32_t magic;
    uint32_t l1_size, l1_entry_sectors;
    VMDK4Header header;
    VmdkExtent *extent;
    BDRVVmdkState *s = bs->opaque;
    int64_t l1_backup_offset = 0;
    bool compressed;

    ret = bdrv_pread(file->bs, sizeof(magic), &header, sizeof(header));
    if (ret < 0) {
        error_setg_errno(errp, -ret,
                         "Could not read header from file '%s'",
                         file->bs->filename);
        return -EINVAL;
    }
    if (header.capacity == 0) {
        uint64_t desc_offset = le64_to_cpu(header.desc_offset);
        if (desc_offset) {
            char *buf = vmdk_read_desc(file->bs, desc_offset << 9, errp);
            if (!buf) {
                return -EINVAL;
            }
            ret = vmdk_open_desc_file(bs, flags, buf, options, errp);
            g_free(buf);
            return ret;
        }
    }

    if (!s->create_type) {
        s->create_type = g_strdup("monolithicSparse");
    }

    if (le64_to_cpu(header.gd_offset) == VMDK4_GD_AT_END) {
        /*
         * The footer takes precedence over the header, so read it in. The
         * footer starts at offset -1024 from the end: One sector for the
         * footer, and another one for the end-of-stream marker.
         */
        struct {
            struct {
                uint64_t val;
                uint32_t size;
                uint32_t type;
                uint8_t pad[512 - 16];
            } QEMU_PACKED footer_marker;

            uint32_t magic;
            VMDK4Header header;
            uint8_t pad[512 - 4 - sizeof(VMDK4Header)];

            struct {
                uint64_t val;
                uint32_t size;
                uint32_t type;
                uint8_t pad[512 - 16];
            } QEMU_PACKED eos_marker;
        } QEMU_PACKED footer;

<<<<<<< HEAD
        ret = bdrv_pread(file->bs,
=======
        ret = bdrv_pread(file,
>>>>>>> 7124ccf8
            bs->file->bs->total_sectors * 512 - 1536,
            &footer, sizeof(footer));
        if (ret < 0) {
            error_setg_errno(errp, -ret, "Failed to read footer");
            return ret;
        }

        /* Some sanity checks for the footer */
        if (be32_to_cpu(footer.magic) != VMDK4_MAGIC ||
            le32_to_cpu(footer.footer_marker.size) != 0  ||
            le32_to_cpu(footer.footer_marker.type) != MARKER_FOOTER ||
            le64_to_cpu(footer.eos_marker.val) != 0  ||
            le32_to_cpu(footer.eos_marker.size) != 0  ||
            le32_to_cpu(footer.eos_marker.type) != MARKER_END_OF_STREAM)
        {
            error_setg(errp, "Invalid footer");
            return -EINVAL;
        }

        header = footer.header;
    }

    compressed =
        le16_to_cpu(header.compressAlgorithm) == VMDK4_COMPRESSION_DEFLATE;
    if (le32_to_cpu(header.version) > 3) {
        error_setg(errp, "Unsupported VMDK version %" PRIu32,
                   le32_to_cpu(header.version));
        return -ENOTSUP;
    } else if (le32_to_cpu(header.version) == 3 && (flags & BDRV_O_RDWR) &&
               !compressed) {
        /* VMware KB 2064959 explains that version 3 added support for
         * persistent changed block tracking (CBT), and backup software can
         * read it as version=1 if it doesn't care about the changed area
         * information. So we are safe to enable read only. */
        error_setg(errp, "VMDK version 3 must be read only");
        return -EINVAL;
    }

    if (le32_to_cpu(header.num_gtes_per_gt) > 512) {
        error_setg(errp, "L2 table size too big");
        return -EINVAL;
    }

    l1_entry_sectors = le32_to_cpu(header.num_gtes_per_gt)
                        * le64_to_cpu(header.granularity);
    if (l1_entry_sectors == 0) {
        error_setg(errp, "L1 entry size is invalid");
        return -EINVAL;
    }
    l1_size = (le64_to_cpu(header.capacity) + l1_entry_sectors - 1)
                / l1_entry_sectors;
    if (le32_to_cpu(header.flags) & VMDK4_FLAG_RGD) {
        l1_backup_offset = le64_to_cpu(header.rgd_offset) << 9;
    }
    if (bdrv_nb_sectors(file->bs) < le64_to_cpu(header.grain_offset)) {
        error_setg(errp, "File truncated, expecting at least %" PRId64 " bytes",
                   (int64_t)(le64_to_cpu(header.grain_offset)
                             * BDRV_SECTOR_SIZE));
        return -EINVAL;
    }

    ret = vmdk_add_extent(bs, file, false,
                          le64_to_cpu(header.capacity),
                          le64_to_cpu(header.gd_offset) << 9,
                          l1_backup_offset,
                          l1_size,
                          le32_to_cpu(header.num_gtes_per_gt),
                          le64_to_cpu(header.granularity),
                          &extent,
                          errp);
    if (ret < 0) {
        return ret;
    }
    extent->compressed =
        le16_to_cpu(header.compressAlgorithm) == VMDK4_COMPRESSION_DEFLATE;
    if (extent->compressed) {
        g_free(s->create_type);
        s->create_type = g_strdup("streamOptimized");
    }
    extent->has_marker = le32_to_cpu(header.flags) & VMDK4_FLAG_MARKER;
    extent->version = le32_to_cpu(header.version);
    extent->has_zero_grain = le32_to_cpu(header.flags) & VMDK4_FLAG_ZERO_GRAIN;
    ret = vmdk_init_tables(bs, extent, errp);
    if (ret) {
        /* free extent allocated by vmdk_add_extent */
        vmdk_free_last_extent(bs);
    }
    return ret;
}

/* find an option value out of descriptor file */
static int vmdk_parse_description(const char *desc, const char *opt_name,
        char *buf, int buf_size)
{
    char *opt_pos, *opt_end;
    const char *end = desc + strlen(desc);

    opt_pos = strstr(desc, opt_name);
    if (!opt_pos) {
        return VMDK_ERROR;
    }
    /* Skip "=\"" following opt_name */
    opt_pos += strlen(opt_name) + 2;
    if (opt_pos >= end) {
        return VMDK_ERROR;
    }
    opt_end = opt_pos;
    while (opt_end < end && *opt_end != '"') {
        opt_end++;
    }
    if (opt_end == end || buf_size < opt_end - opt_pos + 1) {
        return VMDK_ERROR;
    }
    pstrcpy(buf, opt_end - opt_pos + 1, opt_pos);
    return VMDK_OK;
}

/* Open an extent file and append to bs array */
static int vmdk_open_sparse(BlockDriverState *bs, BdrvChild *file, int flags,
                            char *buf, QDict *options, Error **errp)
{
    uint32_t magic;

    magic = ldl_be_p(buf);
    switch (magic) {
        case VMDK3_MAGIC:
            return vmdk_open_vmfs_sparse(bs, file, flags, errp);
            break;
        case VMDK4_MAGIC:
            return vmdk_open_vmdk4(bs, file, flags, options, errp);
            break;
        default:
            error_setg(errp, "Image not in VMDK format");
            return -EINVAL;
            break;
    }
}

static const char *next_line(const char *s)
{
    while (*s) {
        if (*s == '\n') {
            return s + 1;
        }
        s++;
    }
    return s;
}

static int vmdk_parse_extents(const char *desc, BlockDriverState *bs,
                              const char *desc_file_path, QDict *options,
                              Error **errp)
{
    int ret;
    int matches;
    char access[11];
    char type[11];
    char fname[512];
    const char *p, *np;
    int64_t sectors = 0;
    int64_t flat_offset;
    char *extent_path;
    BdrvChild *extent_file;
    BDRVVmdkState *s = bs->opaque;
    VmdkExtent *extent;
    char extent_opt_prefix[32];
    Error *local_err = NULL;

    for (p = desc; *p; p = next_line(p)) {
        /* parse extent line in one of below formats:
         *
         * RW [size in sectors] FLAT "file-name.vmdk" OFFSET
         * RW [size in sectors] SPARSE "file-name.vmdk"
         * RW [size in sectors] VMFS "file-name.vmdk"
         * RW [size in sectors] VMFSSPARSE "file-name.vmdk"
         */
        flat_offset = -1;
        matches = sscanf(p, "%10s %" SCNd64 " %10s \"%511[^\n\r\"]\" %" SCNd64,
                         access, &sectors, type, fname, &flat_offset);
        if (matches < 4 || strcmp(access, "RW")) {
            continue;
        } else if (!strcmp(type, "FLAT")) {
            if (matches != 5 || flat_offset < 0) {
                goto invalid;
            }
        } else if (!strcmp(type, "VMFS")) {
            if (matches == 4) {
                flat_offset = 0;
            } else {
                goto invalid;
            }
        } else if (matches != 4) {
            goto invalid;
        }

        if (sectors <= 0 ||
            (strcmp(type, "FLAT") && strcmp(type, "SPARSE") &&
             strcmp(type, "VMFS") && strcmp(type, "VMFSSPARSE")) ||
            (strcmp(access, "RW"))) {
            continue;
        }

        if (!path_is_absolute(fname) && !path_has_protocol(fname) &&
            !desc_file_path[0])
        {
            error_setg(errp, "Cannot use relative extent paths with VMDK "
                       "descriptor file '%s'", bs->file->bs->filename);
            return -EINVAL;
        }

        extent_path = g_malloc0(PATH_MAX);
        path_combine(extent_path, PATH_MAX, desc_file_path, fname);

        ret = snprintf(extent_opt_prefix, 32, "extents.%d", s->num_extents);
        assert(ret < 32);

        extent_file = bdrv_open_child(extent_path, options, extent_opt_prefix,
                                      bs, &child_file, false, &local_err);
        g_free(extent_path);
        if (local_err) {
            error_propagate(errp, local_err);
            return -EINVAL;
        }

        /* save to extents array */
        if (!strcmp(type, "FLAT") || !strcmp(type, "VMFS")) {
            /* FLAT extent */

            ret = vmdk_add_extent(bs, extent_file, true, sectors,
                            0, 0, 0, 0, 0, &extent, errp);
            if (ret < 0) {
                bdrv_unref_child(bs, extent_file);
                return ret;
            }
            extent->flat_start_offset = flat_offset << 9;
        } else if (!strcmp(type, "SPARSE") || !strcmp(type, "VMFSSPARSE")) {
            /* SPARSE extent and VMFSSPARSE extent are both "COWD" sparse file*/
            char *buf = vmdk_read_desc(extent_file->bs, 0, errp);
            if (!buf) {
                ret = -EINVAL;
            } else {
                ret = vmdk_open_sparse(bs, extent_file, bs->open_flags, buf,
                                       options, errp);
            }
            g_free(buf);
            if (ret) {
                bdrv_unref_child(bs, extent_file);
                return ret;
            }
            extent = &s->extents[s->num_extents - 1];
        } else {
            error_setg(errp, "Unsupported extent type '%s'", type);
            bdrv_unref_child(bs, extent_file);
            return -ENOTSUP;
        }
        extent->type = g_strdup(type);
    }
    return 0;

invalid:
    np = next_line(p);
    assert(np != p);
    if (np[-1] == '\n') {
        np--;
    }
    error_setg(errp, "Invalid extent line: %.*s", (int)(np - p), p);
    return -EINVAL;
}

static int vmdk_open_desc_file(BlockDriverState *bs, int flags, char *buf,
                               QDict *options, Error **errp)
{
    int ret;
    char ct[128];
    BDRVVmdkState *s = bs->opaque;

    if (vmdk_parse_description(buf, "createType", ct, sizeof(ct))) {
        error_setg(errp, "invalid VMDK image descriptor");
        ret = -EINVAL;
        goto exit;
    }
    if (strcmp(ct, "monolithicFlat") &&
        strcmp(ct, "vmfs") &&
        strcmp(ct, "vmfsSparse") &&
        strcmp(ct, "twoGbMaxExtentSparse") &&
        strcmp(ct, "twoGbMaxExtentFlat")) {
        error_setg(errp, "Unsupported image type '%s'", ct);
        ret = -ENOTSUP;
        goto exit;
    }
    s->create_type = g_strdup(ct);
    s->desc_offset = 0;
    ret = vmdk_parse_extents(buf, bs, bs->file->bs->exact_filename, options,
                             errp);
exit:
    return ret;
}

static int vmdk_open(BlockDriverState *bs, QDict *options, int flags,
                     Error **errp)
{
    char *buf;
    int ret;
    BDRVVmdkState *s = bs->opaque;
    uint32_t magic;

    buf = vmdk_read_desc(bs->file->bs, 0, errp);
    if (!buf) {
        return -EINVAL;
    }

    magic = ldl_be_p(buf);
    switch (magic) {
        case VMDK3_MAGIC:
        case VMDK4_MAGIC:
            ret = vmdk_open_sparse(bs, bs->file, flags, buf, options,
                                   errp);
            s->desc_offset = 0x200;
            break;
        default:
            ret = vmdk_open_desc_file(bs, flags, buf, options, errp);
            break;
    }
    if (ret) {
        goto fail;
    }

    /* try to open parent images, if exist */
    ret = vmdk_parent_open(bs);
    if (ret) {
        goto fail;
    }
    s->cid = vmdk_read_cid(bs, 0);
    s->parent_cid = vmdk_read_cid(bs, 1);
    qemu_co_mutex_init(&s->lock);

    /* Disable migration when VMDK images are used */
    error_setg(&s->migration_blocker, "The vmdk format used by node '%s' "
               "does not support live migration",
               bdrv_get_device_or_node_name(bs));
    migrate_add_blocker(s->migration_blocker);
    g_free(buf);
    return 0;

fail:
    g_free(buf);
    g_free(s->create_type);
    s->create_type = NULL;
    vmdk_free_extents(bs);
    return ret;
}


static void vmdk_refresh_limits(BlockDriverState *bs, Error **errp)
{
    BDRVVmdkState *s = bs->opaque;
    int i;

    for (i = 0; i < s->num_extents; i++) {
        if (!s->extents[i].flat) {
            bs->bl.pwrite_zeroes_alignment =
                MAX(bs->bl.pwrite_zeroes_alignment,
                    s->extents[i].cluster_sectors << BDRV_SECTOR_BITS);
        }
    }
}

/**
 * get_whole_cluster
 *
 * Copy backing file's cluster that covers @sector_num, otherwise write zero,
 * to the cluster at @cluster_sector_num.
 *
 * If @skip_start_sector < @skip_end_sector, the relative range
 * [@skip_start_sector, @skip_end_sector) is not copied or written, and leave
 * it for call to write user data in the request.
 */
static int get_whole_cluster(BlockDriverState *bs,
                             VmdkExtent *extent,
                             uint64_t cluster_offset,
                             uint64_t offset,
                             uint64_t skip_start_bytes,
                             uint64_t skip_end_bytes)
{
    int ret = VMDK_OK;
    int64_t cluster_bytes;
    uint8_t *whole_grain;

    /* For COW, align request sector_num to cluster start */
    cluster_bytes = extent->cluster_sectors << BDRV_SECTOR_BITS;
    offset = QEMU_ALIGN_DOWN(offset, cluster_bytes);
    whole_grain = qemu_blockalign(bs, cluster_bytes);

    if (!bs->backing) {
<<<<<<< HEAD
        memset(whole_grain, 0,  skip_start_sector << BDRV_SECTOR_BITS);
        memset(whole_grain + (skip_end_sector << BDRV_SECTOR_BITS), 0,
               cluster_bytes - (skip_end_sector << BDRV_SECTOR_BITS));
=======
        memset(whole_grain, 0, skip_start_bytes);
        memset(whole_grain + skip_end_bytes, 0, cluster_bytes - skip_end_bytes);
>>>>>>> 7124ccf8
    }

    assert(skip_end_bytes <= cluster_bytes);
    /* we will be here if it's first write on non-exist grain(cluster).
     * try to read from parent image, if exist */
    if (bs->backing && !vmdk_is_cid_valid(bs)) {
        ret = VMDK_ERROR;
        goto exit;
    }

    /* Read backing data before skip range */
<<<<<<< HEAD
    if (skip_start_sector > 0) {
        if (bs->backing) {
            ret = bdrv_read(bs->backing->bs, sector_num,
                            whole_grain, skip_start_sector);
=======
    if (skip_start_bytes > 0) {
        if (bs->backing) {
            ret = bdrv_pread(bs->backing, offset, whole_grain,
                             skip_start_bytes);
>>>>>>> 7124ccf8
            if (ret < 0) {
                ret = VMDK_ERROR;
                goto exit;
            }
        }
<<<<<<< HEAD
        ret = bdrv_write(extent->file->bs, cluster_sector_num, whole_grain,
                         skip_start_sector);
=======
        ret = bdrv_pwrite(extent->file, cluster_offset, whole_grain,
                          skip_start_bytes);
>>>>>>> 7124ccf8
        if (ret < 0) {
            ret = VMDK_ERROR;
            goto exit;
        }
    }
    /* Read backing data after skip range */
<<<<<<< HEAD
    if (skip_end_sector < extent->cluster_sectors) {
        if (bs->backing) {
            ret = bdrv_read(bs->backing->bs, sector_num + skip_end_sector,
                            whole_grain + (skip_end_sector << BDRV_SECTOR_BITS),
                            extent->cluster_sectors - skip_end_sector);
=======
    if (skip_end_bytes < cluster_bytes) {
        if (bs->backing) {
            ret = bdrv_pread(bs->backing, offset + skip_end_bytes,
                             whole_grain + skip_end_bytes,
                             cluster_bytes - skip_end_bytes);
>>>>>>> 7124ccf8
            if (ret < 0) {
                ret = VMDK_ERROR;
                goto exit;
            }
        }
<<<<<<< HEAD
        ret = bdrv_write(extent->file->bs, cluster_sector_num + skip_end_sector,
                         whole_grain + (skip_end_sector << BDRV_SECTOR_BITS),
                         extent->cluster_sectors - skip_end_sector);
=======
        ret = bdrv_pwrite(extent->file, cluster_offset + skip_end_bytes,
                          whole_grain + skip_end_bytes,
                          cluster_bytes - skip_end_bytes);
>>>>>>> 7124ccf8
        if (ret < 0) {
            ret = VMDK_ERROR;
            goto exit;
        }
    }

    ret = VMDK_OK;
exit:
    qemu_vfree(whole_grain);
    return ret;
}

static int vmdk_L2update(VmdkExtent *extent, VmdkMetaData *m_data,
                         uint32_t offset)
{
    offset = cpu_to_le32(offset);
    /* update L2 table */
<<<<<<< HEAD
    if (bdrv_pwrite_sync(
                extent->file->bs,
=======
    if (bdrv_pwrite_sync(extent->file,
>>>>>>> 7124ccf8
                ((int64_t)m_data->l2_offset * 512)
                    + (m_data->l2_index * sizeof(offset)),
                &offset, sizeof(offset)) < 0) {
        return VMDK_ERROR;
    }
    /* update backup L2 table */
    if (extent->l1_backup_table_offset != 0) {
        m_data->l2_offset = extent->l1_backup_table[m_data->l1_index];
<<<<<<< HEAD
        if (bdrv_pwrite_sync(
                    extent->file->bs,
=======
        if (bdrv_pwrite_sync(extent->file,
>>>>>>> 7124ccf8
                    ((int64_t)m_data->l2_offset * 512)
                        + (m_data->l2_index * sizeof(offset)),
                    &offset, sizeof(offset)) < 0) {
            return VMDK_ERROR;
        }
    }
    if (m_data->l2_cache_entry) {
        *m_data->l2_cache_entry = offset;
    }

    return VMDK_OK;
}

/**
 * get_cluster_offset
 *
 * Look up cluster offset in extent file by sector number, and store in
 * @cluster_offset.
 *
 * For flat extents, the start offset as parsed from the description file is
 * returned.
 *
 * For sparse extents, look up in L1, L2 table. If allocate is true, return an
 * offset for a new cluster and update L2 cache. If there is a backing file,
 * COW is done before returning; otherwise, zeroes are written to the allocated
 * cluster. Both COW and zero writing skips the sector range
 * [@skip_start_sector, @skip_end_sector) passed in by caller, because caller
 * has new data to write there.
 *
 * Returns: VMDK_OK if cluster exists and mapped in the image.
 *          VMDK_UNALLOC if cluster is not mapped and @allocate is false.
 *          VMDK_ERROR if failed.
 */
static int get_cluster_offset(BlockDriverState *bs,
                              VmdkExtent *extent,
                              VmdkMetaData *m_data,
                              uint64_t offset,
                              bool allocate,
                              uint64_t *cluster_offset,
                              uint64_t skip_start_bytes,
                              uint64_t skip_end_bytes)
{
    unsigned int l1_index, l2_offset, l2_index;
    int min_index, i, j;
    uint32_t min_count, *l2_table;
    bool zeroed = false;
    int64_t ret;
    int64_t cluster_sector;

    if (m_data) {
        m_data->valid = 0;
    }
    if (extent->flat) {
        *cluster_offset = extent->flat_start_offset;
        return VMDK_OK;
    }

    offset -= (extent->end_sector - extent->sectors) * SECTOR_SIZE;
    l1_index = (offset >> 9) / extent->l1_entry_sectors;
    if (l1_index >= extent->l1_size) {
        return VMDK_ERROR;
    }
    l2_offset = extent->l1_table[l1_index];
    if (!l2_offset) {
        return VMDK_UNALLOC;
    }
    for (i = 0; i < L2_CACHE_SIZE; i++) {
        if (l2_offset == extent->l2_cache_offsets[i]) {
            /* increment the hit count */
            if (++extent->l2_cache_counts[i] == 0xffffffff) {
                for (j = 0; j < L2_CACHE_SIZE; j++) {
                    extent->l2_cache_counts[j] >>= 1;
                }
            }
            l2_table = extent->l2_cache + (i * extent->l2_size);
            goto found;
        }
    }
    /* not found: load a new entry in the least used one */
    min_index = 0;
    min_count = 0xffffffff;
    for (i = 0; i < L2_CACHE_SIZE; i++) {
        if (extent->l2_cache_counts[i] < min_count) {
            min_count = extent->l2_cache_counts[i];
            min_index = i;
        }
    }
    l2_table = extent->l2_cache + (min_index * extent->l2_size);
<<<<<<< HEAD
    if (bdrv_pread(
                extent->file->bs,
=======
    if (bdrv_pread(extent->file,
>>>>>>> 7124ccf8
                (int64_t)l2_offset * 512,
                l2_table,
                extent->l2_size * sizeof(uint32_t)
            ) != extent->l2_size * sizeof(uint32_t)) {
        return VMDK_ERROR;
    }

    extent->l2_cache_offsets[min_index] = l2_offset;
    extent->l2_cache_counts[min_index] = 1;
 found:
    l2_index = ((offset >> 9) / extent->cluster_sectors) % extent->l2_size;
    cluster_sector = le32_to_cpu(l2_table[l2_index]);

    if (extent->has_zero_grain && cluster_sector == VMDK_GTE_ZEROED) {
        zeroed = true;
    }

    if (!cluster_sector || zeroed) {
        if (!allocate) {
            return zeroed ? VMDK_ZEROED : VMDK_UNALLOC;
        }

        cluster_sector = extent->next_cluster_sector;
        extent->next_cluster_sector += extent->cluster_sectors;

        /* First of all we write grain itself, to avoid race condition
         * that may to corrupt the image.
         * This problem may occur because of insufficient space on host disk
         * or inappropriate VM shutdown.
         */
        ret = get_whole_cluster(bs, extent, cluster_sector * BDRV_SECTOR_SIZE,
                                offset, skip_start_bytes, skip_end_bytes);
        if (ret) {
            return ret;
        }
        if (m_data) {
            m_data->valid = 1;
            m_data->l1_index = l1_index;
            m_data->l2_index = l2_index;
            m_data->l2_offset = l2_offset;
            m_data->l2_cache_entry = &l2_table[l2_index];
        }
    }
    *cluster_offset = cluster_sector << BDRV_SECTOR_BITS;
    return VMDK_OK;
}

static VmdkExtent *find_extent(BDRVVmdkState *s,
                                int64_t sector_num, VmdkExtent *start_hint)
{
    VmdkExtent *extent = start_hint;

    if (!extent) {
        extent = &s->extents[0];
    }
    while (extent < &s->extents[s->num_extents]) {
        if (sector_num < extent->end_sector) {
            return extent;
        }
        extent++;
    }
    return NULL;
}

<<<<<<< HEAD
static inline uint64_t vmdk_find_index_in_cluster(VmdkExtent *extent,
                                                  int64_t sector_num)
{
    uint64_t index_in_cluster, extent_begin_sector, extent_relative_sector_num;

    extent_begin_sector = extent->end_sector - extent->sectors;
    extent_relative_sector_num = sector_num - extent_begin_sector;
    index_in_cluster = extent_relative_sector_num % extent->cluster_sectors;
    return index_in_cluster;
=======
static inline uint64_t vmdk_find_offset_in_cluster(VmdkExtent *extent,
                                                   int64_t offset)
{
    uint64_t extent_begin_offset, extent_relative_offset;
    uint64_t cluster_size = extent->cluster_sectors * BDRV_SECTOR_SIZE;

    extent_begin_offset =
        (extent->end_sector - extent->sectors) * BDRV_SECTOR_SIZE;
    extent_relative_offset = offset - extent_begin_offset;
    return extent_relative_offset % cluster_size;
}

static inline uint64_t vmdk_find_index_in_cluster(VmdkExtent *extent,
                                                  int64_t sector_num)
{
    uint64_t offset;
    offset = vmdk_find_offset_in_cluster(extent, sector_num * BDRV_SECTOR_SIZE);
    return offset / BDRV_SECTOR_SIZE;
>>>>>>> 7124ccf8
}

static int64_t coroutine_fn vmdk_co_get_block_status(BlockDriverState *bs,
        int64_t sector_num, int nb_sectors, int *pnum, BlockDriverState **file)
{
    BDRVVmdkState *s = bs->opaque;
    int64_t index_in_cluster, n, ret;
    uint64_t offset;
    VmdkExtent *extent;

    extent = find_extent(s, sector_num, NULL);
    if (!extent) {
        return 0;
    }
    qemu_co_mutex_lock(&s->lock);
    ret = get_cluster_offset(bs, extent, NULL,
                             sector_num * 512, false, &offset,
                             0, 0);
    qemu_co_mutex_unlock(&s->lock);

    index_in_cluster = vmdk_find_index_in_cluster(extent, sector_num);
    switch (ret) {
    case VMDK_ERROR:
        ret = -EIO;
        break;
    case VMDK_UNALLOC:
        ret = 0;
        break;
    case VMDK_ZEROED:
        ret = BDRV_BLOCK_ZERO;
        break;
    case VMDK_OK:
        ret = BDRV_BLOCK_DATA;
        if (!extent->compressed) {
            ret |= BDRV_BLOCK_OFFSET_VALID;
            ret |= (offset + (index_in_cluster << BDRV_SECTOR_BITS))
                    & BDRV_BLOCK_OFFSET_MASK;
        }
        *file = extent->file->bs;
        break;
    }

    n = extent->cluster_sectors - index_in_cluster;
    if (n > nb_sectors) {
        n = nb_sectors;
    }
    *pnum = n;
    return ret;
}

static int vmdk_write_extent(VmdkExtent *extent, int64_t cluster_offset,
                            int64_t offset_in_cluster, QEMUIOVector *qiov,
                            uint64_t qiov_offset, uint64_t n_bytes,
                            uint64_t offset)
{
    int ret;
    VmdkGrainMarker *data = NULL;
    uLongf buf_len;
<<<<<<< HEAD
    const uint8_t *write_buf = buf;
    int write_len = nb_sectors * 512;
=======
    QEMUIOVector local_qiov;
    struct iovec iov;
>>>>>>> 7124ccf8
    int64_t write_offset;
    int64_t write_end_sector;

    if (extent->compressed) {
        void *compressed_data;

        if (!extent->has_marker) {
            ret = -EINVAL;
            goto out;
        }
        buf_len = (extent->cluster_sectors << 9) * 2;
        data = g_malloc(buf_len + sizeof(VmdkGrainMarker));

        compressed_data = g_malloc(n_bytes);
        qemu_iovec_to_buf(qiov, qiov_offset, compressed_data, n_bytes);
        ret = compress(data->data, &buf_len, compressed_data, n_bytes);
        g_free(compressed_data);

        if (ret != Z_OK || buf_len == 0) {
            ret = -EINVAL;
            goto out;
        }
<<<<<<< HEAD
        data->lba = sector_num;
        data->size = buf_len;
        write_buf = (uint8_t *)data;
        write_len = buf_len + sizeof(VmdkGrainMarker);
    }
    write_offset = cluster_offset + offset_in_cluster,
    ret = bdrv_pwrite(extent->file->bs, write_offset, write_buf, write_len);

    write_end_sector = DIV_ROUND_UP(write_offset + write_len, BDRV_SECTOR_SIZE);
=======

        data->lba = cpu_to_le64(offset >> BDRV_SECTOR_BITS);
        data->size = cpu_to_le32(buf_len);

        n_bytes = buf_len + sizeof(VmdkGrainMarker);
        iov = (struct iovec) {
            .iov_base   = data,
            .iov_len    = n_bytes,
        };
        qemu_iovec_init_external(&local_qiov, &iov, 1);
    } else {
        qemu_iovec_init(&local_qiov, qiov->niov);
        qemu_iovec_concat(&local_qiov, qiov, qiov_offset, n_bytes);
    }

    write_offset = cluster_offset + offset_in_cluster,
    ret = bdrv_co_pwritev(extent->file, write_offset, n_bytes,
                          &local_qiov, 0);

    write_end_sector = DIV_ROUND_UP(write_offset + n_bytes, BDRV_SECTOR_SIZE);
>>>>>>> 7124ccf8

    if (extent->compressed) {
        extent->next_cluster_sector = write_end_sector;
    } else {
        extent->next_cluster_sector = MAX(extent->next_cluster_sector,
                                          write_end_sector);
    }

<<<<<<< HEAD
    if (ret != write_len) {
        ret = ret < 0 ? ret : -EIO;
=======
    if (ret < 0) {
>>>>>>> 7124ccf8
        goto out;
    }
    ret = 0;
 out:
    g_free(data);
    if (!extent->compressed) {
        qemu_iovec_destroy(&local_qiov);
    }
    return ret;
}

static int vmdk_read_extent(VmdkExtent *extent, int64_t cluster_offset,
                            int64_t offset_in_cluster, QEMUIOVector *qiov,
                            int bytes)
{
    int ret;
    int cluster_bytes, buf_bytes;
    uint8_t *cluster_buf, *compressed_data;
    uint8_t *uncomp_buf;
    uint32_t data_len;
    VmdkGrainMarker *marker;
    uLongf buf_len;


    if (!extent->compressed) {
<<<<<<< HEAD
        ret = bdrv_pread(extent->file->bs,
                          cluster_offset + offset_in_cluster,
                          buf, nb_sectors * 512);
        if (ret == nb_sectors * 512) {
            return 0;
        } else {
            return -EIO;
=======
        ret = bdrv_co_preadv(extent->file,
                             cluster_offset + offset_in_cluster, bytes,
                             qiov, 0);
        if (ret < 0) {
            return ret;
>>>>>>> 7124ccf8
        }
        return 0;
    }
    cluster_bytes = extent->cluster_sectors * 512;
    /* Read two clusters in case GrainMarker + compressed data > one cluster */
    buf_bytes = cluster_bytes * 2;
    cluster_buf = g_malloc(buf_bytes);
    uncomp_buf = g_malloc(cluster_bytes);
    ret = bdrv_pread(extent->file->bs,
                cluster_offset,
                cluster_buf, buf_bytes);
    if (ret < 0) {
        goto out;
    }
    compressed_data = cluster_buf;
    buf_len = cluster_bytes;
    data_len = cluster_bytes;
    if (extent->has_marker) {
        marker = (VmdkGrainMarker *)cluster_buf;
        compressed_data = marker->data;
        data_len = le32_to_cpu(marker->size);
    }
    if (!data_len || data_len > buf_bytes) {
        ret = -EINVAL;
        goto out;
    }
    ret = uncompress(uncomp_buf, &buf_len, compressed_data, data_len);
    if (ret != Z_OK) {
        ret = -EINVAL;
        goto out;

    }
    if (offset_in_cluster < 0 ||
            offset_in_cluster + bytes > buf_len) {
        ret = -EINVAL;
        goto out;
    }
    qemu_iovec_from_buf(qiov, 0, uncomp_buf + offset_in_cluster, bytes);
    ret = 0;

 out:
    g_free(uncomp_buf);
    g_free(cluster_buf);
    return ret;
}

static int coroutine_fn
vmdk_co_preadv(BlockDriverState *bs, uint64_t offset, uint64_t bytes,
               QEMUIOVector *qiov, int flags)
{
    BDRVVmdkState *s = bs->opaque;
    int ret;
<<<<<<< HEAD
    uint64_t n, index_in_cluster;
=======
    uint64_t n_bytes, offset_in_cluster;
>>>>>>> 7124ccf8
    VmdkExtent *extent = NULL;
    QEMUIOVector local_qiov;
    uint64_t cluster_offset;
    uint64_t bytes_done = 0;

    qemu_iovec_init(&local_qiov, qiov->niov);
    qemu_co_mutex_lock(&s->lock);

    while (bytes > 0) {
        extent = find_extent(s, offset >> BDRV_SECTOR_BITS, extent);
        if (!extent) {
            ret = -EIO;
            goto fail;
        }
        ret = get_cluster_offset(bs, extent, NULL,
<<<<<<< HEAD
                                 sector_num << 9, false, &cluster_offset,
                                 0, 0);
        index_in_cluster = vmdk_find_index_in_cluster(extent, sector_num);
        n = extent->cluster_sectors - index_in_cluster;
        if (n > nb_sectors) {
            n = nb_sectors;
        }
=======
                                 offset, false, &cluster_offset, 0, 0);
        offset_in_cluster = vmdk_find_offset_in_cluster(extent, offset);

        n_bytes = MIN(bytes, extent->cluster_sectors * BDRV_SECTOR_SIZE
                             - offset_in_cluster);

>>>>>>> 7124ccf8
        if (ret != VMDK_OK) {
            /* if not allocated, try to read from parent image, if exist */
            if (bs->backing && ret != VMDK_ZEROED) {
                if (!vmdk_is_cid_valid(bs)) {
                    ret = -EINVAL;
                    goto fail;
                }
<<<<<<< HEAD
                ret = bdrv_read(bs->backing->bs, sector_num, buf, n);
=======

                qemu_iovec_reset(&local_qiov);
                qemu_iovec_concat(&local_qiov, qiov, bytes_done, n_bytes);

                ret = bdrv_co_preadv(bs->backing, offset, n_bytes,
                                     &local_qiov, 0);
>>>>>>> 7124ccf8
                if (ret < 0) {
                    goto fail;
                }
            } else {
                qemu_iovec_memset(qiov, bytes_done, 0, n_bytes);
            }
        } else {
            qemu_iovec_reset(&local_qiov);
            qemu_iovec_concat(&local_qiov, qiov, bytes_done, n_bytes);

            ret = vmdk_read_extent(extent, cluster_offset, offset_in_cluster,
                                   &local_qiov, n_bytes);
            if (ret) {
                goto fail;
            }
        }
        bytes -= n_bytes;
        offset += n_bytes;
        bytes_done += n_bytes;
    }

    ret = 0;
fail:
    qemu_co_mutex_unlock(&s->lock);
    qemu_iovec_destroy(&local_qiov);

    return ret;
}

/**
 * vmdk_write:
 * @zeroed:       buf is ignored (data is zero), use zeroed_grain GTE feature
 *                if possible, otherwise return -ENOTSUP.
 * @zero_dry_run: used for zeroed == true only, don't update L2 table, just try
 *                with each cluster. By dry run we can find if the zero write
 *                is possible without modifying image data.
 *
 * Returns: error code with 0 for success.
 */
static int vmdk_pwritev(BlockDriverState *bs, uint64_t offset,
                       uint64_t bytes, QEMUIOVector *qiov,
                       bool zeroed, bool zero_dry_run)
{
    BDRVVmdkState *s = bs->opaque;
    VmdkExtent *extent = NULL;
    int ret;
<<<<<<< HEAD
    int64_t index_in_cluster, n;
=======
    int64_t offset_in_cluster, n_bytes;
>>>>>>> 7124ccf8
    uint64_t cluster_offset;
    uint64_t bytes_done = 0;
    VmdkMetaData m_data;

<<<<<<< HEAD
    if (sector_num > bs->total_sectors) {
        error_report("Wrong offset: sector_num=0x%" PRIx64
                     " total_sectors=0x%" PRIx64,
                     sector_num, bs->total_sectors);
=======
    if (DIV_ROUND_UP(offset, BDRV_SECTOR_SIZE) > bs->total_sectors) {
        error_report("Wrong offset: offset=0x%" PRIx64
                     " total_sectors=0x%" PRIx64,
                     offset, bs->total_sectors);
>>>>>>> 7124ccf8
        return -EIO;
    }

    while (bytes > 0) {
        extent = find_extent(s, offset >> BDRV_SECTOR_BITS, extent);
        if (!extent) {
            return -EIO;
        }
<<<<<<< HEAD
        index_in_cluster = vmdk_find_index_in_cluster(extent, sector_num);
        n = extent->cluster_sectors - index_in_cluster;
        if (n > nb_sectors) {
            n = nb_sectors;
        }
        ret = get_cluster_offset(bs, extent, &m_data, sector_num << 9,
=======
        offset_in_cluster = vmdk_find_offset_in_cluster(extent, offset);
        n_bytes = MIN(bytes, extent->cluster_sectors * BDRV_SECTOR_SIZE
                             - offset_in_cluster);

        ret = get_cluster_offset(bs, extent, &m_data, offset,
>>>>>>> 7124ccf8
                                 !(extent->compressed || zeroed),
                                 &cluster_offset, offset_in_cluster,
                                 offset_in_cluster + n_bytes);
        if (extent->compressed) {
            if (ret == VMDK_OK) {
                /* Refuse write to allocated cluster for streamOptimized */
                error_report("Could not write to allocated cluster"
                              " for streamOptimized");
                return -EIO;
            } else {
                /* allocate */
                ret = get_cluster_offset(bs, extent, &m_data, offset,
                                         true, &cluster_offset, 0, 0);
            }
        }
        if (ret == VMDK_ERROR) {
            return -EINVAL;
        }
        if (zeroed) {
            /* Do zeroed write, buf is ignored */
            if (extent->has_zero_grain &&
                    offset_in_cluster == 0 &&
                    n_bytes >= extent->cluster_sectors * BDRV_SECTOR_SIZE) {
                n_bytes = extent->cluster_sectors * BDRV_SECTOR_SIZE;
                if (!zero_dry_run) {
                    /* update L2 tables */
                    if (vmdk_L2update(extent, &m_data, VMDK_GTE_ZEROED)
                            != VMDK_OK) {
                        return -EIO;
                    }
                }
            } else {
                return -ENOTSUP;
            }
        } else {
            ret = vmdk_write_extent(extent, cluster_offset, offset_in_cluster,
                                    qiov, bytes_done, n_bytes, offset);
            if (ret) {
                return ret;
            }
            if (m_data.valid) {
                /* update L2 tables */
                if (vmdk_L2update(extent, &m_data,
                                  cluster_offset >> BDRV_SECTOR_BITS)
                        != VMDK_OK) {
                    return -EIO;
                }
            }
        }
        bytes -= n_bytes;
        offset += n_bytes;
        bytes_done += n_bytes;

        /* update CID on the first write every time the virtual disk is
         * opened */
        if (!s->cid_updated) {
            ret = vmdk_write_cid(bs, g_random_int());
            if (ret < 0) {
                return ret;
            }
            s->cid_updated = true;
        }
    }
    return 0;
}

static int coroutine_fn
vmdk_co_pwritev(BlockDriverState *bs, uint64_t offset, uint64_t bytes,
                QEMUIOVector *qiov, int flags)
{
    int ret;
    BDRVVmdkState *s = bs->opaque;
    qemu_co_mutex_lock(&s->lock);
    ret = vmdk_pwritev(bs, offset, bytes, qiov, false, false);
    qemu_co_mutex_unlock(&s->lock);
    return ret;
}

static int coroutine_fn
vmdk_co_pwritev_compressed(BlockDriverState *bs, uint64_t offset,
                           uint64_t bytes, QEMUIOVector *qiov)
{
    return vmdk_co_pwritev(bs, offset, bytes, qiov, 0);
}

static int coroutine_fn vmdk_co_pwrite_zeroes(BlockDriverState *bs,
                                              int64_t offset,
                                              int bytes,
                                              BdrvRequestFlags flags)
{
    int ret;
    BDRVVmdkState *s = bs->opaque;

    qemu_co_mutex_lock(&s->lock);
    /* write zeroes could fail if sectors not aligned to cluster, test it with
     * dry_run == true before really updating image */
    ret = vmdk_pwritev(bs, offset, bytes, NULL, true, true);
    if (!ret) {
        ret = vmdk_pwritev(bs, offset, bytes, NULL, true, false);
    }
    qemu_co_mutex_unlock(&s->lock);
    return ret;
}

static int vmdk_create_extent(const char *filename, int64_t filesize,
                              bool flat, bool compress, bool zeroed_grain,
                              QemuOpts *opts, Error **errp)
{
    int ret, i;
    BlockBackend *blk = NULL;
    VMDK4Header header;
    Error *local_err = NULL;
    uint32_t tmp, magic, grains, gd_sectors, gt_size, gt_count;
    uint32_t *gd_buf = NULL;
    int gd_buf_size;

    ret = bdrv_create_file(filename, opts, &local_err);
    if (ret < 0) {
        error_propagate(errp, local_err);
        goto exit;
    }

    blk = blk_new_open(filename, NULL, NULL,
                       BDRV_O_RDWR | BDRV_O_PROTOCOL, &local_err);
    if (blk == NULL) {
        error_propagate(errp, local_err);
        ret = -EIO;
        goto exit;
    }

    blk_set_allow_write_beyond_eof(blk, true);

    if (flat) {
        ret = blk_truncate(blk, filesize);
        if (ret < 0) {
            error_setg_errno(errp, -ret, "Could not truncate file");
        }
        goto exit;
    }
    magic = cpu_to_be32(VMDK4_MAGIC);
    memset(&header, 0, sizeof(header));
    if (compress) {
        header.version = 3;
    } else if (zeroed_grain) {
        header.version = 2;
    } else {
        header.version = 1;
    }
    header.flags = VMDK4_FLAG_RGD | VMDK4_FLAG_NL_DETECT
                   | (compress ? VMDK4_FLAG_COMPRESS | VMDK4_FLAG_MARKER : 0)
                   | (zeroed_grain ? VMDK4_FLAG_ZERO_GRAIN : 0);
    header.compressAlgorithm = compress ? VMDK4_COMPRESSION_DEFLATE : 0;
    header.capacity = filesize / BDRV_SECTOR_SIZE;
    header.granularity = 128;
    header.num_gtes_per_gt = BDRV_SECTOR_SIZE;

    grains = DIV_ROUND_UP(filesize / BDRV_SECTOR_SIZE, header.granularity);
    gt_size = DIV_ROUND_UP(header.num_gtes_per_gt * sizeof(uint32_t),
                           BDRV_SECTOR_SIZE);
    gt_count = DIV_ROUND_UP(grains, header.num_gtes_per_gt);
    gd_sectors = DIV_ROUND_UP(gt_count * sizeof(uint32_t), BDRV_SECTOR_SIZE);

    header.desc_offset = 1;
    header.desc_size = 20;
    header.rgd_offset = header.desc_offset + header.desc_size;
    header.gd_offset = header.rgd_offset + gd_sectors + (gt_size * gt_count);
    header.grain_offset =
        ROUND_UP(header.gd_offset + gd_sectors + (gt_size * gt_count),
                 header.granularity);
    /* swap endianness for all header fields */
    header.version = cpu_to_le32(header.version);
    header.flags = cpu_to_le32(header.flags);
    header.capacity = cpu_to_le64(header.capacity);
    header.granularity = cpu_to_le64(header.granularity);
    header.num_gtes_per_gt = cpu_to_le32(header.num_gtes_per_gt);
    header.desc_offset = cpu_to_le64(header.desc_offset);
    header.desc_size = cpu_to_le64(header.desc_size);
    header.rgd_offset = cpu_to_le64(header.rgd_offset);
    header.gd_offset = cpu_to_le64(header.gd_offset);
    header.grain_offset = cpu_to_le64(header.grain_offset);
    header.compressAlgorithm = cpu_to_le16(header.compressAlgorithm);

    header.check_bytes[0] = 0xa;
    header.check_bytes[1] = 0x20;
    header.check_bytes[2] = 0xd;
    header.check_bytes[3] = 0xa;

    /* write all the data */
<<<<<<< HEAD
    ret = blk_pwrite(blk, 0, &magic, sizeof(magic));
=======
    ret = blk_pwrite(blk, 0, &magic, sizeof(magic), 0);
>>>>>>> 7124ccf8
    if (ret < 0) {
        error_setg(errp, QERR_IO_ERROR);
        goto exit;
    }
<<<<<<< HEAD
    ret = blk_pwrite(blk, sizeof(magic), &header, sizeof(header));
=======
    ret = blk_pwrite(blk, sizeof(magic), &header, sizeof(header), 0);
>>>>>>> 7124ccf8
    if (ret < 0) {
        error_setg(errp, QERR_IO_ERROR);
        goto exit;
    }

    ret = blk_truncate(blk, le64_to_cpu(header.grain_offset) << 9);
    if (ret < 0) {
        error_setg_errno(errp, -ret, "Could not truncate file");
        goto exit;
    }

    /* write grain directory */
    gd_buf_size = gd_sectors * BDRV_SECTOR_SIZE;
    gd_buf = g_malloc0(gd_buf_size);
    for (i = 0, tmp = le64_to_cpu(header.rgd_offset) + gd_sectors;
         i < gt_count; i++, tmp += gt_size) {
        gd_buf[i] = cpu_to_le32(tmp);
    }
    ret = blk_pwrite(blk, le64_to_cpu(header.rgd_offset) * BDRV_SECTOR_SIZE,
<<<<<<< HEAD
                     gd_buf, gd_buf_size);
=======
                     gd_buf, gd_buf_size, 0);
>>>>>>> 7124ccf8
    if (ret < 0) {
        error_setg(errp, QERR_IO_ERROR);
        goto exit;
    }

    /* write backup grain directory */
    for (i = 0, tmp = le64_to_cpu(header.gd_offset) + gd_sectors;
         i < gt_count; i++, tmp += gt_size) {
        gd_buf[i] = cpu_to_le32(tmp);
    }
    ret = blk_pwrite(blk, le64_to_cpu(header.gd_offset) * BDRV_SECTOR_SIZE,
<<<<<<< HEAD
                     gd_buf, gd_buf_size);
=======
                     gd_buf, gd_buf_size, 0);
>>>>>>> 7124ccf8
    if (ret < 0) {
        error_setg(errp, QERR_IO_ERROR);
        goto exit;
    }

    ret = 0;
exit:
    if (blk) {
        blk_unref(blk);
    }
    g_free(gd_buf);
    return ret;
}

static int filename_decompose(const char *filename, char *path, char *prefix,
                              char *postfix, size_t buf_len, Error **errp)
{
    const char *p, *q;

    if (filename == NULL || !strlen(filename)) {
        error_setg(errp, "No filename provided");
        return VMDK_ERROR;
    }
    p = strrchr(filename, '/');
    if (p == NULL) {
        p = strrchr(filename, '\\');
    }
    if (p == NULL) {
        p = strrchr(filename, ':');
    }
    if (p != NULL) {
        p++;
        if (p - filename >= buf_len) {
            return VMDK_ERROR;
        }
        pstrcpy(path, p - filename + 1, filename);
    } else {
        p = filename;
        path[0] = '\0';
    }
    q = strrchr(p, '.');
    if (q == NULL) {
        pstrcpy(prefix, buf_len, p);
        postfix[0] = '\0';
    } else {
        if (q - p >= buf_len) {
            return VMDK_ERROR;
        }
        pstrcpy(prefix, q - p + 1, p);
        pstrcpy(postfix, buf_len, q);
    }
    return VMDK_OK;
}

static int vmdk_create(const char *filename, QemuOpts *opts, Error **errp)
{
    int idx = 0;
    BlockBackend *new_blk = NULL;
    Error *local_err = NULL;
    char *desc = NULL;
    int64_t total_size = 0, filesize;
    char *adapter_type = NULL;
    char *backing_file = NULL;
    char *hw_version = NULL;
    char *fmt = NULL;
    int ret = 0;
    bool flat, split, compress;
    GString *ext_desc_lines;
    char *path = g_malloc0(PATH_MAX);
    char *prefix = g_malloc0(PATH_MAX);
    char *postfix = g_malloc0(PATH_MAX);
    char *desc_line = g_malloc0(BUF_SIZE);
    char *ext_filename = g_malloc0(PATH_MAX);
    char *desc_filename = g_malloc0(PATH_MAX);
    const int64_t split_size = 0x80000000;  /* VMDK has constant split size */
    const char *desc_extent_line;
    char *parent_desc_line = g_malloc0(BUF_SIZE);
    uint32_t parent_cid = 0xffffffff;
    uint32_t number_heads = 16;
    bool zeroed_grain = false;
    uint32_t desc_offset = 0, desc_len;
    const char desc_template[] =
        "# Disk DescriptorFile\n"
        "version=1\n"
        "CID=%" PRIx32 "\n"
        "parentCID=%" PRIx32 "\n"
        "createType=\"%s\"\n"
        "%s"
        "\n"
        "# Extent description\n"
        "%s"
        "\n"
        "# The Disk Data Base\n"
        "#DDB\n"
        "\n"
        "ddb.virtualHWVersion = \"%s\"\n"
        "ddb.geometry.cylinders = \"%" PRId64 "\"\n"
        "ddb.geometry.heads = \"%" PRIu32 "\"\n"
        "ddb.geometry.sectors = \"63\"\n"
        "ddb.adapterType = \"%s\"\n";

    ext_desc_lines = g_string_new(NULL);

    if (filename_decompose(filename, path, prefix, postfix, PATH_MAX, errp)) {
        ret = -EINVAL;
        goto exit;
    }
    /* Read out options */
    total_size = ROUND_UP(qemu_opt_get_size_del(opts, BLOCK_OPT_SIZE, 0),
                          BDRV_SECTOR_SIZE);
    adapter_type = qemu_opt_get_del(opts, BLOCK_OPT_ADAPTER_TYPE);
    backing_file = qemu_opt_get_del(opts, BLOCK_OPT_BACKING_FILE);
    hw_version = qemu_opt_get_del(opts, BLOCK_OPT_HWVERSION);
    if (qemu_opt_get_bool_del(opts, BLOCK_OPT_COMPAT6, false)) {
        if (strcmp(hw_version, "undefined")) {
            error_setg(errp,
                       "compat6 cannot be enabled with hwversion set");
            ret = -EINVAL;
            goto exit;
        }
        g_free(hw_version);
        hw_version = g_strdup("6");
    }
    if (strcmp(hw_version, "undefined") == 0) {
        g_free(hw_version);
        hw_version = g_strdup("4");
    }
    fmt = qemu_opt_get_del(opts, BLOCK_OPT_SUBFMT);
    if (qemu_opt_get_bool_del(opts, BLOCK_OPT_ZEROED_GRAIN, false)) {
        zeroed_grain = true;
    }

    if (!adapter_type) {
        adapter_type = g_strdup("ide");
    } else if (strcmp(adapter_type, "ide") &&
               strcmp(adapter_type, "buslogic") &&
               strcmp(adapter_type, "lsilogic") &&
               strcmp(adapter_type, "legacyESX")) {
        error_setg(errp, "Unknown adapter type: '%s'", adapter_type);
        ret = -EINVAL;
        goto exit;
    }
    if (strcmp(adapter_type, "ide") != 0) {
        /* that's the number of heads with which vmware operates when
           creating, exporting, etc. vmdk files with a non-ide adapter type */
        number_heads = 255;
    }
    if (!fmt) {
        /* Default format to monolithicSparse */
        fmt = g_strdup("monolithicSparse");
    } else if (strcmp(fmt, "monolithicFlat") &&
               strcmp(fmt, "monolithicSparse") &&
               strcmp(fmt, "twoGbMaxExtentSparse") &&
               strcmp(fmt, "twoGbMaxExtentFlat") &&
               strcmp(fmt, "streamOptimized")) {
        error_setg(errp, "Unknown subformat: '%s'", fmt);
        ret = -EINVAL;
        goto exit;
    }
    split = !(strcmp(fmt, "twoGbMaxExtentFlat") &&
              strcmp(fmt, "twoGbMaxExtentSparse"));
    flat = !(strcmp(fmt, "monolithicFlat") &&
             strcmp(fmt, "twoGbMaxExtentFlat"));
    compress = !strcmp(fmt, "streamOptimized");
    if (flat) {
        desc_extent_line = "RW %" PRId64 " FLAT \"%s\" 0\n";
    } else {
        desc_extent_line = "RW %" PRId64 " SPARSE \"%s\"\n";
    }
    if (flat && backing_file) {
        error_setg(errp, "Flat image can't have backing file");
        ret = -ENOTSUP;
        goto exit;
    }
    if (flat && zeroed_grain) {
        error_setg(errp, "Flat image can't enable zeroed grain");
        ret = -ENOTSUP;
        goto exit;
    }
    if (backing_file) {
        BlockBackend *blk;
        char *full_backing = g_new0(char, PATH_MAX);
        bdrv_get_full_backing_filename_from_filename(filename, backing_file,
                                                     full_backing, PATH_MAX,
                                                     &local_err);
        if (local_err) {
            g_free(full_backing);
            error_propagate(errp, local_err);
            ret = -ENOENT;
            goto exit;
        }

        blk = blk_new_open(full_backing, NULL, NULL,
                           BDRV_O_NO_BACKING, errp);
        g_free(full_backing);
        if (blk == NULL) {
            ret = -EIO;
            goto exit;
        }
        if (strcmp(blk_bs(blk)->drv->format_name, "vmdk")) {
            blk_unref(blk);
            ret = -EINVAL;
            goto exit;
        }
        parent_cid = vmdk_read_cid(blk_bs(blk), 0);
        blk_unref(blk);
        snprintf(parent_desc_line, BUF_SIZE,
                "parentFileNameHint=\"%s\"", backing_file);
    }

    /* Create extents */
    filesize = total_size;
    while (filesize > 0) {
        int64_t size = filesize;

        if (split && size > split_size) {
            size = split_size;
        }
        if (split) {
            snprintf(desc_filename, PATH_MAX, "%s-%c%03d%s",
                    prefix, flat ? 'f' : 's', ++idx, postfix);
        } else if (flat) {
            snprintf(desc_filename, PATH_MAX, "%s-flat%s", prefix, postfix);
        } else {
            snprintf(desc_filename, PATH_MAX, "%s%s", prefix, postfix);
        }
        snprintf(ext_filename, PATH_MAX, "%s%s", path, desc_filename);

        if (vmdk_create_extent(ext_filename, size,
                               flat, compress, zeroed_grain, opts, errp)) {
            ret = -EINVAL;
            goto exit;
        }
        filesize -= size;

        /* Format description line */
        snprintf(desc_line, BUF_SIZE,
                    desc_extent_line, size / BDRV_SECTOR_SIZE, desc_filename);
        g_string_append(ext_desc_lines, desc_line);
    }
    /* generate descriptor file */
    desc = g_strdup_printf(desc_template,
                           g_random_int(),
                           parent_cid,
                           fmt,
                           parent_desc_line,
                           ext_desc_lines->str,
                           hw_version,
                           total_size /
                               (int64_t)(63 * number_heads * BDRV_SECTOR_SIZE),
                           number_heads,
                           adapter_type);
    desc_len = strlen(desc);
    /* the descriptor offset = 0x200 */
    if (!split && !flat) {
        desc_offset = 0x200;
    } else {
        ret = bdrv_create_file(filename, opts, &local_err);
        if (ret < 0) {
            error_propagate(errp, local_err);
            goto exit;
        }
    }

    new_blk = blk_new_open(filename, NULL, NULL,
                           BDRV_O_RDWR | BDRV_O_PROTOCOL, &local_err);
    if (new_blk == NULL) {
        error_propagate(errp, local_err);
        ret = -EIO;
        goto exit;
    }

    blk_set_allow_write_beyond_eof(new_blk, true);

<<<<<<< HEAD
    ret = blk_pwrite(new_blk, desc_offset, desc, desc_len);
=======
    ret = blk_pwrite(new_blk, desc_offset, desc, desc_len, 0);
>>>>>>> 7124ccf8
    if (ret < 0) {
        error_setg_errno(errp, -ret, "Could not write description");
        goto exit;
    }
    /* bdrv_pwrite write padding zeros to align to sector, we don't need that
     * for description file */
    if (desc_offset == 0) {
        ret = blk_truncate(new_blk, desc_len);
        if (ret < 0) {
            error_setg_errno(errp, -ret, "Could not truncate file");
        }
    }
exit:
    if (new_blk) {
        blk_unref(new_blk);
    }
    g_free(adapter_type);
    g_free(backing_file);
    g_free(hw_version);
    g_free(fmt);
    g_free(desc);
    g_free(path);
    g_free(prefix);
    g_free(postfix);
    g_free(desc_line);
    g_free(ext_filename);
    g_free(desc_filename);
    g_free(parent_desc_line);
    g_string_free(ext_desc_lines, true);
    return ret;
}

static void vmdk_close(BlockDriverState *bs)
{
    BDRVVmdkState *s = bs->opaque;

    vmdk_free_extents(bs);
    g_free(s->create_type);

    migrate_del_blocker(s->migration_blocker);
    error_free(s->migration_blocker);
}

static coroutine_fn int vmdk_co_flush(BlockDriverState *bs)
{
    BDRVVmdkState *s = bs->opaque;
    int i, err;
    int ret = 0;

    for (i = 0; i < s->num_extents; i++) {
        err = bdrv_co_flush(s->extents[i].file->bs);
        if (err < 0) {
            ret = err;
        }
    }
    return ret;
}

static int64_t vmdk_get_allocated_file_size(BlockDriverState *bs)
{
    int i;
    int64_t ret = 0;
    int64_t r;
    BDRVVmdkState *s = bs->opaque;

    ret = bdrv_get_allocated_file_size(bs->file->bs);
    if (ret < 0) {
        return ret;
    }
    for (i = 0; i < s->num_extents; i++) {
        if (s->extents[i].file == bs->file) {
            continue;
        }
        r = bdrv_get_allocated_file_size(s->extents[i].file->bs);
        if (r < 0) {
            return r;
        }
        ret += r;
    }
    return ret;
}

static int vmdk_has_zero_init(BlockDriverState *bs)
{
    int i;
    BDRVVmdkState *s = bs->opaque;

    /* If has a flat extent and its underlying storage doesn't have zero init,
     * return 0. */
    for (i = 0; i < s->num_extents; i++) {
        if (s->extents[i].flat) {
            if (!bdrv_has_zero_init(s->extents[i].file->bs)) {
                return 0;
            }
        }
    }
    return 1;
}

static ImageInfo *vmdk_get_extent_info(VmdkExtent *extent)
{
    ImageInfo *info = g_new0(ImageInfo, 1);

    *info = (ImageInfo){
        .filename         = g_strdup(extent->file->bs->filename),
        .format           = g_strdup(extent->type),
        .virtual_size     = extent->sectors * BDRV_SECTOR_SIZE,
        .compressed       = extent->compressed,
        .has_compressed   = extent->compressed,
        .cluster_size     = extent->cluster_sectors * BDRV_SECTOR_SIZE,
        .has_cluster_size = !extent->flat,
    };

    return info;
}

static int vmdk_check(BlockDriverState *bs, BdrvCheckResult *result,
                      BdrvCheckMode fix)
{
    BDRVVmdkState *s = bs->opaque;
    VmdkExtent *extent = NULL;
    int64_t sector_num = 0;
    int64_t total_sectors = bdrv_nb_sectors(bs);
    int ret;
    uint64_t cluster_offset;

    if (fix) {
        return -ENOTSUP;
    }

    for (;;) {
        if (sector_num >= total_sectors) {
            return 0;
        }
        extent = find_extent(s, sector_num, extent);
        if (!extent) {
            fprintf(stderr,
                    "ERROR: could not find extent for sector %" PRId64 "\n",
                    sector_num);
            break;
        }
        ret = get_cluster_offset(bs, extent, NULL,
                                 sector_num << BDRV_SECTOR_BITS,
                                 false, &cluster_offset, 0, 0);
        if (ret == VMDK_ERROR) {
            fprintf(stderr,
                    "ERROR: could not get cluster_offset for sector %"
                    PRId64 "\n", sector_num);
            break;
        }
        if (ret == VMDK_OK &&
            cluster_offset >= bdrv_getlength(extent->file->bs))
        {
            fprintf(stderr,
                    "ERROR: cluster offset for sector %"
                    PRId64 " points after EOF\n", sector_num);
            break;
        }
        sector_num += extent->cluster_sectors;
    }

    result->corruptions++;
    return 0;
}

static ImageInfoSpecific *vmdk_get_specific_info(BlockDriverState *bs)
{
    int i;
    BDRVVmdkState *s = bs->opaque;
    ImageInfoSpecific *spec_info = g_new0(ImageInfoSpecific, 1);
    ImageInfoList **next;

    *spec_info = (ImageInfoSpecific){
        .type = IMAGE_INFO_SPECIFIC_KIND_VMDK,
        .u = {
            .vmdk.data = g_new0(ImageInfoSpecificVmdk, 1),
        },
    };

    *spec_info->u.vmdk.data = (ImageInfoSpecificVmdk) {
        .create_type = g_strdup(s->create_type),
        .cid = s->cid,
        .parent_cid = s->parent_cid,
    };

    next = &spec_info->u.vmdk.data->extents;
    for (i = 0; i < s->num_extents; i++) {
        *next = g_new0(ImageInfoList, 1);
        (*next)->value = vmdk_get_extent_info(&s->extents[i]);
        (*next)->next = NULL;
        next = &(*next)->next;
    }

    return spec_info;
}

static bool vmdk_extents_type_eq(const VmdkExtent *a, const VmdkExtent *b)
{
    return a->flat == b->flat &&
           a->compressed == b->compressed &&
           (a->flat || a->cluster_sectors == b->cluster_sectors);
}

static int vmdk_get_info(BlockDriverState *bs, BlockDriverInfo *bdi)
{
    int i;
    BDRVVmdkState *s = bs->opaque;
    assert(s->num_extents);

    /* See if we have multiple extents but they have different cases */
    for (i = 1; i < s->num_extents; i++) {
        if (!vmdk_extents_type_eq(&s->extents[0], &s->extents[i])) {
            return -ENOTSUP;
        }
    }
    bdi->needs_compressed_writes = s->extents[0].compressed;
    if (!s->extents[0].flat) {
        bdi->cluster_size = s->extents[0].cluster_sectors << BDRV_SECTOR_BITS;
    }
    return 0;
}

<<<<<<< HEAD
static void vmdk_detach_aio_context(BlockDriverState *bs)
{
    BDRVVmdkState *s = bs->opaque;
    int i;

    for (i = 0; i < s->num_extents; i++) {
        bdrv_detach_aio_context(s->extents[i].file->bs);
    }
}

static void vmdk_attach_aio_context(BlockDriverState *bs,
                                    AioContext *new_context)
{
    BDRVVmdkState *s = bs->opaque;
    int i;

    for (i = 0; i < s->num_extents; i++) {
        bdrv_attach_aio_context(s->extents[i].file->bs, new_context);
    }
}

=======
>>>>>>> 7124ccf8
static QemuOptsList vmdk_create_opts = {
    .name = "vmdk-create-opts",
    .head = QTAILQ_HEAD_INITIALIZER(vmdk_create_opts.head),
    .desc = {
        {
            .name = BLOCK_OPT_SIZE,
            .type = QEMU_OPT_SIZE,
            .help = "Virtual disk size"
        },
        {
            .name = BLOCK_OPT_ADAPTER_TYPE,
            .type = QEMU_OPT_STRING,
            .help = "Virtual adapter type, can be one of "
                    "ide (default), lsilogic, buslogic or legacyESX"
        },
        {
            .name = BLOCK_OPT_BACKING_FILE,
            .type = QEMU_OPT_STRING,
            .help = "File name of a base image"
        },
        {
            .name = BLOCK_OPT_COMPAT6,
            .type = QEMU_OPT_BOOL,
            .help = "VMDK version 6 image",
            .def_value_str = "off"
        },
        {
            .name = BLOCK_OPT_HWVERSION,
            .type = QEMU_OPT_STRING,
            .help = "VMDK hardware version",
            .def_value_str = "undefined"
        },
        {
            .name = BLOCK_OPT_SUBFMT,
            .type = QEMU_OPT_STRING,
            .help =
                "VMDK flat extent format, can be one of "
                "{monolithicSparse (default) | monolithicFlat | twoGbMaxExtentSparse | twoGbMaxExtentFlat | streamOptimized} "
        },
        {
            .name = BLOCK_OPT_ZEROED_GRAIN,
            .type = QEMU_OPT_BOOL,
            .help = "Enable efficient zero writes "
                    "using the zeroed-grain GTE feature"
        },
        { /* end of list */ }
    }
};

static BlockDriver bdrv_vmdk = {
    .format_name                  = "vmdk",
    .instance_size                = sizeof(BDRVVmdkState),
    .bdrv_probe                   = vmdk_probe,
    .bdrv_open                    = vmdk_open,
    .bdrv_check                   = vmdk_check,
    .bdrv_reopen_prepare          = vmdk_reopen_prepare,
    .bdrv_co_preadv               = vmdk_co_preadv,
    .bdrv_co_pwritev              = vmdk_co_pwritev,
    .bdrv_co_pwritev_compressed   = vmdk_co_pwritev_compressed,
    .bdrv_co_pwrite_zeroes        = vmdk_co_pwrite_zeroes,
    .bdrv_close                   = vmdk_close,
    .bdrv_create                  = vmdk_create,
    .bdrv_co_flush_to_disk        = vmdk_co_flush,
    .bdrv_co_get_block_status     = vmdk_co_get_block_status,
    .bdrv_get_allocated_file_size = vmdk_get_allocated_file_size,
    .bdrv_has_zero_init           = vmdk_has_zero_init,
    .bdrv_get_specific_info       = vmdk_get_specific_info,
    .bdrv_refresh_limits          = vmdk_refresh_limits,
    .bdrv_get_info                = vmdk_get_info,

    .supports_backing             = true,
    .create_opts                  = &vmdk_create_opts,
};

static void bdrv_vmdk_init(void)
{
    bdrv_register(&bdrv_vmdk);
}

block_init(bdrv_vmdk_init);<|MERGE_RESOLUTION|>--- conflicted
+++ resolved
@@ -252,11 +252,7 @@
     int ret;
 
     desc = g_malloc0(DESC_SIZE);
-<<<<<<< HEAD
-    ret = bdrv_pread(bs->file->bs, s->desc_offset, desc, DESC_SIZE);
-=======
     ret = bdrv_pread(bs->file, s->desc_offset, desc, DESC_SIZE);
->>>>>>> 7124ccf8
     if (ret < 0) {
         g_free(desc);
         return 0;
@@ -290,11 +286,7 @@
 
     desc = g_malloc0(DESC_SIZE);
     tmp_desc = g_malloc0(DESC_SIZE);
-<<<<<<< HEAD
-    ret = bdrv_pread(bs->file->bs, s->desc_offset, desc, DESC_SIZE);
-=======
     ret = bdrv_pread(bs->file, s->desc_offset, desc, DESC_SIZE);
->>>>>>> 7124ccf8
     if (ret < 0) {
         goto out;
     }
@@ -314,11 +306,7 @@
         pstrcat(desc, DESC_SIZE, tmp_desc);
     }
 
-<<<<<<< HEAD
-    ret = bdrv_pwrite_sync(bs->file->bs, s->desc_offset, desc, DESC_SIZE);
-=======
     ret = bdrv_pwrite_sync(bs->file, s->desc_offset, desc, DESC_SIZE);
->>>>>>> 7124ccf8
 
 out:
     g_free(desc);
@@ -362,11 +350,7 @@
     int ret;
 
     desc = g_malloc0(DESC_SIZE + 1);
-<<<<<<< HEAD
-    ret = bdrv_pread(bs->file->bs, s->desc_offset, desc, DESC_SIZE);
-=======
     ret = bdrv_pread(bs->file, s->desc_offset, desc, DESC_SIZE);
->>>>>>> 7124ccf8
     if (ret < 0) {
         goto out;
     }
@@ -470,7 +454,7 @@
         return -ENOMEM;
     }
 
-    ret = bdrv_pread(extent->file->bs,
+    ret = bdrv_pread(extent->file,
                      extent->l1_table_offset,
                      extent->l1_table,
                      l1_size);
@@ -490,7 +474,7 @@
             ret = -ENOMEM;
             goto fail_l1;
         }
-        ret = bdrv_pread(extent->file->bs,
+        ret = bdrv_pread(extent->file,
                          extent->l1_backup_table_offset,
                          extent->l1_backup_table,
                          l1_size);
@@ -524,7 +508,7 @@
     VMDK3Header header;
     VmdkExtent *extent;
 
-    ret = bdrv_pread(file->bs, sizeof(magic), &header, sizeof(header));
+    ret = bdrv_pread(file, sizeof(magic), &header, sizeof(header));
     if (ret < 0) {
         error_setg_errno(errp, -ret,
                          "Could not read header from file '%s'",
@@ -601,7 +585,7 @@
     int64_t l1_backup_offset = 0;
     bool compressed;
 
-    ret = bdrv_pread(file->bs, sizeof(magic), &header, sizeof(header));
+    ret = bdrv_pread(file, sizeof(magic), &header, sizeof(header));
     if (ret < 0) {
         error_setg_errno(errp, -ret,
                          "Could not read header from file '%s'",
@@ -611,7 +595,7 @@
     if (header.capacity == 0) {
         uint64_t desc_offset = le64_to_cpu(header.desc_offset);
         if (desc_offset) {
-            char *buf = vmdk_read_desc(file->bs, desc_offset << 9, errp);
+            char *buf = vmdk_read_desc(file, desc_offset << 9, errp);
             if (!buf) {
                 return -EINVAL;
             }
@@ -651,11 +635,7 @@
             } QEMU_PACKED eos_marker;
         } QEMU_PACKED footer;
 
-<<<<<<< HEAD
-        ret = bdrv_pread(file->bs,
-=======
         ret = bdrv_pread(file,
->>>>>>> 7124ccf8
             bs->file->bs->total_sectors * 512 - 1536,
             &footer, sizeof(footer));
         if (ret < 0) {
@@ -893,7 +873,7 @@
             extent->flat_start_offset = flat_offset << 9;
         } else if (!strcmp(type, "SPARSE") || !strcmp(type, "VMFSSPARSE")) {
             /* SPARSE extent and VMFSSPARSE extent are both "COWD" sparse file*/
-            char *buf = vmdk_read_desc(extent_file->bs, 0, errp);
+            char *buf = vmdk_read_desc(extent_file, 0, errp);
             if (!buf) {
                 ret = -EINVAL;
             } else {
@@ -962,7 +942,7 @@
     BDRVVmdkState *s = bs->opaque;
     uint32_t magic;
 
-    buf = vmdk_read_desc(bs->file->bs, 0, errp);
+    buf = vmdk_read_desc(bs->file, 0, errp);
     if (!buf) {
         return -EINVAL;
     }
@@ -1050,14 +1030,8 @@
     whole_grain = qemu_blockalign(bs, cluster_bytes);
 
     if (!bs->backing) {
-<<<<<<< HEAD
-        memset(whole_grain, 0,  skip_start_sector << BDRV_SECTOR_BITS);
-        memset(whole_grain + (skip_end_sector << BDRV_SECTOR_BITS), 0,
-               cluster_bytes - (skip_end_sector << BDRV_SECTOR_BITS));
-=======
         memset(whole_grain, 0, skip_start_bytes);
         memset(whole_grain + skip_end_bytes, 0, cluster_bytes - skip_end_bytes);
->>>>>>> 7124ccf8
     }
 
     assert(skip_end_bytes <= cluster_bytes);
@@ -1069,62 +1043,36 @@
     }
 
     /* Read backing data before skip range */
-<<<<<<< HEAD
-    if (skip_start_sector > 0) {
-        if (bs->backing) {
-            ret = bdrv_read(bs->backing->bs, sector_num,
-                            whole_grain, skip_start_sector);
-=======
     if (skip_start_bytes > 0) {
         if (bs->backing) {
             ret = bdrv_pread(bs->backing, offset, whole_grain,
                              skip_start_bytes);
->>>>>>> 7124ccf8
             if (ret < 0) {
                 ret = VMDK_ERROR;
                 goto exit;
             }
         }
-<<<<<<< HEAD
-        ret = bdrv_write(extent->file->bs, cluster_sector_num, whole_grain,
-                         skip_start_sector);
-=======
         ret = bdrv_pwrite(extent->file, cluster_offset, whole_grain,
                           skip_start_bytes);
->>>>>>> 7124ccf8
         if (ret < 0) {
             ret = VMDK_ERROR;
             goto exit;
         }
     }
     /* Read backing data after skip range */
-<<<<<<< HEAD
-    if (skip_end_sector < extent->cluster_sectors) {
-        if (bs->backing) {
-            ret = bdrv_read(bs->backing->bs, sector_num + skip_end_sector,
-                            whole_grain + (skip_end_sector << BDRV_SECTOR_BITS),
-                            extent->cluster_sectors - skip_end_sector);
-=======
     if (skip_end_bytes < cluster_bytes) {
         if (bs->backing) {
             ret = bdrv_pread(bs->backing, offset + skip_end_bytes,
                              whole_grain + skip_end_bytes,
                              cluster_bytes - skip_end_bytes);
->>>>>>> 7124ccf8
             if (ret < 0) {
                 ret = VMDK_ERROR;
                 goto exit;
             }
         }
-<<<<<<< HEAD
-        ret = bdrv_write(extent->file->bs, cluster_sector_num + skip_end_sector,
-                         whole_grain + (skip_end_sector << BDRV_SECTOR_BITS),
-                         extent->cluster_sectors - skip_end_sector);
-=======
         ret = bdrv_pwrite(extent->file, cluster_offset + skip_end_bytes,
                           whole_grain + skip_end_bytes,
                           cluster_bytes - skip_end_bytes);
->>>>>>> 7124ccf8
         if (ret < 0) {
             ret = VMDK_ERROR;
             goto exit;
@@ -1142,12 +1090,7 @@
 {
     offset = cpu_to_le32(offset);
     /* update L2 table */
-<<<<<<< HEAD
-    if (bdrv_pwrite_sync(
-                extent->file->bs,
-=======
     if (bdrv_pwrite_sync(extent->file,
->>>>>>> 7124ccf8
                 ((int64_t)m_data->l2_offset * 512)
                     + (m_data->l2_index * sizeof(offset)),
                 &offset, sizeof(offset)) < 0) {
@@ -1156,12 +1099,7 @@
     /* update backup L2 table */
     if (extent->l1_backup_table_offset != 0) {
         m_data->l2_offset = extent->l1_backup_table[m_data->l1_index];
-<<<<<<< HEAD
-        if (bdrv_pwrite_sync(
-                    extent->file->bs,
-=======
         if (bdrv_pwrite_sync(extent->file,
->>>>>>> 7124ccf8
                     ((int64_t)m_data->l2_offset * 512)
                         + (m_data->l2_index * sizeof(offset)),
                     &offset, sizeof(offset)) < 0) {
@@ -1250,12 +1188,7 @@
         }
     }
     l2_table = extent->l2_cache + (min_index * extent->l2_size);
-<<<<<<< HEAD
-    if (bdrv_pread(
-                extent->file->bs,
-=======
     if (bdrv_pread(extent->file,
->>>>>>> 7124ccf8
                 (int64_t)l2_offset * 512,
                 l2_table,
                 extent->l2_size * sizeof(uint32_t)
@@ -1320,17 +1253,6 @@
     return NULL;
 }
 
-<<<<<<< HEAD
-static inline uint64_t vmdk_find_index_in_cluster(VmdkExtent *extent,
-                                                  int64_t sector_num)
-{
-    uint64_t index_in_cluster, extent_begin_sector, extent_relative_sector_num;
-
-    extent_begin_sector = extent->end_sector - extent->sectors;
-    extent_relative_sector_num = sector_num - extent_begin_sector;
-    index_in_cluster = extent_relative_sector_num % extent->cluster_sectors;
-    return index_in_cluster;
-=======
 static inline uint64_t vmdk_find_offset_in_cluster(VmdkExtent *extent,
                                                    int64_t offset)
 {
@@ -1349,7 +1271,6 @@
     uint64_t offset;
     offset = vmdk_find_offset_in_cluster(extent, sector_num * BDRV_SECTOR_SIZE);
     return offset / BDRV_SECTOR_SIZE;
->>>>>>> 7124ccf8
 }
 
 static int64_t coroutine_fn vmdk_co_get_block_status(BlockDriverState *bs,
@@ -1408,13 +1329,8 @@
     int ret;
     VmdkGrainMarker *data = NULL;
     uLongf buf_len;
-<<<<<<< HEAD
-    const uint8_t *write_buf = buf;
-    int write_len = nb_sectors * 512;
-=======
     QEMUIOVector local_qiov;
     struct iovec iov;
->>>>>>> 7124ccf8
     int64_t write_offset;
     int64_t write_end_sector;
 
@@ -1437,17 +1353,6 @@
             ret = -EINVAL;
             goto out;
         }
-<<<<<<< HEAD
-        data->lba = sector_num;
-        data->size = buf_len;
-        write_buf = (uint8_t *)data;
-        write_len = buf_len + sizeof(VmdkGrainMarker);
-    }
-    write_offset = cluster_offset + offset_in_cluster,
-    ret = bdrv_pwrite(extent->file->bs, write_offset, write_buf, write_len);
-
-    write_end_sector = DIV_ROUND_UP(write_offset + write_len, BDRV_SECTOR_SIZE);
-=======
 
         data->lba = cpu_to_le64(offset >> BDRV_SECTOR_BITS);
         data->size = cpu_to_le32(buf_len);
@@ -1468,7 +1373,6 @@
                           &local_qiov, 0);
 
     write_end_sector = DIV_ROUND_UP(write_offset + n_bytes, BDRV_SECTOR_SIZE);
->>>>>>> 7124ccf8
 
     if (extent->compressed) {
         extent->next_cluster_sector = write_end_sector;
@@ -1477,12 +1381,7 @@
                                           write_end_sector);
     }
 
-<<<<<<< HEAD
-    if (ret != write_len) {
-        ret = ret < 0 ? ret : -EIO;
-=======
     if (ret < 0) {
->>>>>>> 7124ccf8
         goto out;
     }
     ret = 0;
@@ -1508,21 +1407,11 @@
 
 
     if (!extent->compressed) {
-<<<<<<< HEAD
-        ret = bdrv_pread(extent->file->bs,
-                          cluster_offset + offset_in_cluster,
-                          buf, nb_sectors * 512);
-        if (ret == nb_sectors * 512) {
-            return 0;
-        } else {
-            return -EIO;
-=======
         ret = bdrv_co_preadv(extent->file,
                              cluster_offset + offset_in_cluster, bytes,
                              qiov, 0);
         if (ret < 0) {
             return ret;
->>>>>>> 7124ccf8
         }
         return 0;
     }
@@ -1531,7 +1420,7 @@
     buf_bytes = cluster_bytes * 2;
     cluster_buf = g_malloc(buf_bytes);
     uncomp_buf = g_malloc(cluster_bytes);
-    ret = bdrv_pread(extent->file->bs,
+    ret = bdrv_pread(extent->file,
                 cluster_offset,
                 cluster_buf, buf_bytes);
     if (ret < 0) {
@@ -1575,11 +1464,7 @@
 {
     BDRVVmdkState *s = bs->opaque;
     int ret;
-<<<<<<< HEAD
-    uint64_t n, index_in_cluster;
-=======
     uint64_t n_bytes, offset_in_cluster;
->>>>>>> 7124ccf8
     VmdkExtent *extent = NULL;
     QEMUIOVector local_qiov;
     uint64_t cluster_offset;
@@ -1595,22 +1480,12 @@
             goto fail;
         }
         ret = get_cluster_offset(bs, extent, NULL,
-<<<<<<< HEAD
-                                 sector_num << 9, false, &cluster_offset,
-                                 0, 0);
-        index_in_cluster = vmdk_find_index_in_cluster(extent, sector_num);
-        n = extent->cluster_sectors - index_in_cluster;
-        if (n > nb_sectors) {
-            n = nb_sectors;
-        }
-=======
                                  offset, false, &cluster_offset, 0, 0);
         offset_in_cluster = vmdk_find_offset_in_cluster(extent, offset);
 
         n_bytes = MIN(bytes, extent->cluster_sectors * BDRV_SECTOR_SIZE
                              - offset_in_cluster);
 
->>>>>>> 7124ccf8
         if (ret != VMDK_OK) {
             /* if not allocated, try to read from parent image, if exist */
             if (bs->backing && ret != VMDK_ZEROED) {
@@ -1618,16 +1493,12 @@
                     ret = -EINVAL;
                     goto fail;
                 }
-<<<<<<< HEAD
-                ret = bdrv_read(bs->backing->bs, sector_num, buf, n);
-=======
 
                 qemu_iovec_reset(&local_qiov);
                 qemu_iovec_concat(&local_qiov, qiov, bytes_done, n_bytes);
 
                 ret = bdrv_co_preadv(bs->backing, offset, n_bytes,
                                      &local_qiov, 0);
->>>>>>> 7124ccf8
                 if (ret < 0) {
                     goto fail;
                 }
@@ -1674,26 +1545,15 @@
     BDRVVmdkState *s = bs->opaque;
     VmdkExtent *extent = NULL;
     int ret;
-<<<<<<< HEAD
-    int64_t index_in_cluster, n;
-=======
     int64_t offset_in_cluster, n_bytes;
->>>>>>> 7124ccf8
     uint64_t cluster_offset;
     uint64_t bytes_done = 0;
     VmdkMetaData m_data;
 
-<<<<<<< HEAD
-    if (sector_num > bs->total_sectors) {
-        error_report("Wrong offset: sector_num=0x%" PRIx64
-                     " total_sectors=0x%" PRIx64,
-                     sector_num, bs->total_sectors);
-=======
     if (DIV_ROUND_UP(offset, BDRV_SECTOR_SIZE) > bs->total_sectors) {
         error_report("Wrong offset: offset=0x%" PRIx64
                      " total_sectors=0x%" PRIx64,
                      offset, bs->total_sectors);
->>>>>>> 7124ccf8
         return -EIO;
     }
 
@@ -1702,20 +1562,11 @@
         if (!extent) {
             return -EIO;
         }
-<<<<<<< HEAD
-        index_in_cluster = vmdk_find_index_in_cluster(extent, sector_num);
-        n = extent->cluster_sectors - index_in_cluster;
-        if (n > nb_sectors) {
-            n = nb_sectors;
-        }
-        ret = get_cluster_offset(bs, extent, &m_data, sector_num << 9,
-=======
         offset_in_cluster = vmdk_find_offset_in_cluster(extent, offset);
         n_bytes = MIN(bytes, extent->cluster_sectors * BDRV_SECTOR_SIZE
                              - offset_in_cluster);
 
         ret = get_cluster_offset(bs, extent, &m_data, offset,
->>>>>>> 7124ccf8
                                  !(extent->compressed || zeroed),
                                  &cluster_offset, offset_in_cluster,
                                  offset_in_cluster + n_bytes);
@@ -1904,20 +1755,12 @@
     header.check_bytes[3] = 0xa;
 
     /* write all the data */
-<<<<<<< HEAD
-    ret = blk_pwrite(blk, 0, &magic, sizeof(magic));
-=======
     ret = blk_pwrite(blk, 0, &magic, sizeof(magic), 0);
->>>>>>> 7124ccf8
     if (ret < 0) {
         error_setg(errp, QERR_IO_ERROR);
         goto exit;
     }
-<<<<<<< HEAD
-    ret = blk_pwrite(blk, sizeof(magic), &header, sizeof(header));
-=======
     ret = blk_pwrite(blk, sizeof(magic), &header, sizeof(header), 0);
->>>>>>> 7124ccf8
     if (ret < 0) {
         error_setg(errp, QERR_IO_ERROR);
         goto exit;
@@ -1937,11 +1780,7 @@
         gd_buf[i] = cpu_to_le32(tmp);
     }
     ret = blk_pwrite(blk, le64_to_cpu(header.rgd_offset) * BDRV_SECTOR_SIZE,
-<<<<<<< HEAD
-                     gd_buf, gd_buf_size);
-=======
                      gd_buf, gd_buf_size, 0);
->>>>>>> 7124ccf8
     if (ret < 0) {
         error_setg(errp, QERR_IO_ERROR);
         goto exit;
@@ -1953,11 +1792,7 @@
         gd_buf[i] = cpu_to_le32(tmp);
     }
     ret = blk_pwrite(blk, le64_to_cpu(header.gd_offset) * BDRV_SECTOR_SIZE,
-<<<<<<< HEAD
-                     gd_buf, gd_buf_size);
-=======
                      gd_buf, gd_buf_size, 0);
->>>>>>> 7124ccf8
     if (ret < 0) {
         error_setg(errp, QERR_IO_ERROR);
         goto exit;
@@ -2232,11 +2067,7 @@
 
     blk_set_allow_write_beyond_eof(new_blk, true);
 
-<<<<<<< HEAD
-    ret = blk_pwrite(new_blk, desc_offset, desc, desc_len);
-=======
     ret = blk_pwrite(new_blk, desc_offset, desc, desc_len, 0);
->>>>>>> 7124ccf8
     if (ret < 0) {
         error_setg_errno(errp, -ret, "Could not write description");
         goto exit;
@@ -2459,30 +2290,6 @@
     return 0;
 }
 
-<<<<<<< HEAD
-static void vmdk_detach_aio_context(BlockDriverState *bs)
-{
-    BDRVVmdkState *s = bs->opaque;
-    int i;
-
-    for (i = 0; i < s->num_extents; i++) {
-        bdrv_detach_aio_context(s->extents[i].file->bs);
-    }
-}
-
-static void vmdk_attach_aio_context(BlockDriverState *bs,
-                                    AioContext *new_context)
-{
-    BDRVVmdkState *s = bs->opaque;
-    int i;
-
-    for (i = 0; i < s->num_extents; i++) {
-        bdrv_attach_aio_context(s->extents[i].file->bs, new_context);
-    }
-}
-
-=======
->>>>>>> 7124ccf8
 static QemuOptsList vmdk_create_opts = {
     .name = "vmdk-create-opts",
     .head = QTAILQ_HEAD_INITIALIZER(vmdk_create_opts.head),
