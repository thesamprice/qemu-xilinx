#ifndef SLIRP_H
#define SLIRP_H

<<<<<<< HEAD
=======
#include "qemu/host-utils.h"
>>>>>>> 7124ccf8
#include "slirp_config.h"

#ifdef _WIN32

typedef char *caddr_t;

# include <windows.h>
# include <winsock2.h>
# include <ws2tcpip.h>
# include <sys/timeb.h>
# include <iphlpapi.h>

#else
# if !defined(__HAIKU__)
#  define O_BINARY 0
# endif
#endif

#ifdef HAVE_SYS_BITYPES_H
# include <sys/bitypes.h>
#endif

<<<<<<< HEAD

#ifndef HAVE_MEMMOVE
#define memmove(x, y, z) bcopy(y, x, z)
#endif

=======
>>>>>>> 7124ccf8
#ifndef _WIN32
#include <sys/uio.h>
#endif

#ifndef _WIN32
#include <netinet/in.h>
#include <arpa/inet.h>
#endif

<<<<<<< HEAD
/* Systems lacking strdup() definition in <string.h>. */
#if defined(ultrix)
char *strdup(const char *);
#endif

/* Systems lacking malloc() definition in <stdlib.h>. */
#if defined(ultrix) || defined(hcx)
void *malloc(size_t arg);
void free(void *ptr);
#endif

=======
>>>>>>> 7124ccf8
#ifndef NO_UNIX_SOCKETS
#include <sys/un.h>
#endif
#ifdef HAVE_SYS_SIGNAL_H
# include <sys/signal.h>
#endif
#ifndef _WIN32
#include <sys/socket.h>
#endif

#if defined(HAVE_SYS_IOCTL_H)
# include <sys/ioctl.h>
#endif

#ifdef HAVE_SYS_SELECT_H
# include <sys/select.h>
#endif

#ifdef HAVE_SYS_WAIT_H
# include <sys/wait.h>
#endif

#ifdef HAVE_SYS_FILIO_H
# include <sys/filio.h>
#endif

<<<<<<< HEAD
#ifdef USE_PPP
#include <ppp/slirppp.h>
#endif

=======
>>>>>>> 7124ccf8
/* Avoid conflicting with the libc insque() and remque(), which
   have different prototypes. */
#define insque slirp_insque
#define remque slirp_remque
#define quehead slirp_quehead

#ifdef HAVE_SYS_STROPTS_H
#include <sys/stropts.h>
#endif

<<<<<<< HEAD
#include <glib.h>
=======
>>>>>>> 7124ccf8

#include "debug.h"

#include "qemu/queue.h"
#include "qemu/sockets.h"
#include "net/eth.h"

#include "libslirp.h"
#include "ip.h"
#include "ip6.h"
#include "tcp.h"
#include "tcp_timer.h"
#include "tcp_var.h"
#include "tcpip.h"
#include "udp.h"
#include "ip_icmp.h"
#include "ip6_icmp.h"
#include "mbuf.h"
#include "sbuf.h"
#include "socket.h"
#include "if.h"
#include "main.h"
#include "misc.h"

#include "bootp.h"
#include "tftp.h"

#define ARPOP_REQUEST 1         /* ARP request */
#define ARPOP_REPLY   2         /* ARP reply   */

struct ethhdr {
    unsigned char  h_dest[ETH_ALEN];   /* destination eth addr */
    unsigned char  h_source[ETH_ALEN]; /* source ether addr    */
    unsigned short h_proto;            /* packet type ID field */
};

struct slirp_arphdr {
    unsigned short ar_hrd;      /* format of hardware address */
    unsigned short ar_pro;      /* format of protocol address */
    unsigned char  ar_hln;      /* length of hardware address */
    unsigned char  ar_pln;      /* length of protocol address */
    unsigned short ar_op;       /* ARP opcode (command)       */

    /*
     *  Ethernet looks like this : This bit is variable sized however...
     */
    unsigned char ar_sha[ETH_ALEN]; /* sender hardware address */
    uint32_t      ar_sip;           /* sender IP address       */
    unsigned char ar_tha[ETH_ALEN]; /* target hardware address */
    uint32_t      ar_tip;           /* target IP address       */
} QEMU_PACKED;

#define ARP_TABLE_SIZE 16

typedef struct ArpTable {
    struct slirp_arphdr table[ARP_TABLE_SIZE];
    int next_victim;
} ArpTable;

void arp_table_add(Slirp *slirp, uint32_t ip_addr, uint8_t ethaddr[ETH_ALEN]);

bool arp_table_search(Slirp *slirp, uint32_t ip_addr,
                      uint8_t out_ethaddr[ETH_ALEN]);

struct ndpentry {
    unsigned char   eth_addr[ETH_ALEN];     /* sender hardware address */
    struct in6_addr ip_addr;                /* sender IP address       */
} QEMU_PACKED;

#define NDP_TABLE_SIZE 16

typedef struct NdpTable {
    struct ndpentry table[NDP_TABLE_SIZE];
    int next_victim;
} NdpTable;

void ndp_table_add(Slirp *slirp, struct in6_addr ip_addr,
                   uint8_t ethaddr[ETH_ALEN]);
bool ndp_table_search(Slirp *slirp, struct in6_addr ip_addr,
                      uint8_t out_ethaddr[ETH_ALEN]);

struct Slirp {
    QTAILQ_ENTRY(Slirp) entry;
    u_int time_fasttimo;
    u_int last_slowtimo;
    bool do_slowtimo;

    bool in_enabled, in6_enabled;

    /* virtual network configuration */
    struct in_addr vnetwork_addr;
    struct in_addr vnetwork_mask;
    struct in_addr vhost_addr;
    struct in6_addr vprefix_addr6;
    uint8_t vprefix_len;
    struct in6_addr vhost_addr6;
    struct in_addr vdhcp_startaddr;
    struct in_addr vnameserver_addr;
    struct in6_addr vnameserver_addr6;

    struct in_addr client_ipaddr;
    char client_hostname[33];

    int restricted;
    struct ex_list *exec_list;

    /* mbuf states */
    struct quehead m_freelist;
    struct quehead m_usedlist;
    int mbuf_alloced;

    /* if states */
    struct quehead if_fastq;   /* fast queue (for interactive data) */
    struct quehead if_batchq;  /* queue for non-interactive data */
    struct mbuf *next_m;    /* pointer to next mbuf to output */
    bool if_start_busy;     /* avoid if_start recursion */

    /* ip states */
    struct ipq ipq;         /* ip reass. queue */
    uint16_t ip_id;         /* ip packet ctr, for ids */

    /* bootp/dhcp states */
    BOOTPClient bootp_clients[NB_BOOTP_CLIENTS];
    char *bootp_filename;
    size_t vdnssearch_len;
    uint8_t *vdnssearch;

    /* tcp states */
    struct socket tcb;
    struct socket *tcp_last_so;
    tcp_seq tcp_iss;        /* tcp initial send seq # */
    uint32_t tcp_now;       /* for RFC 1323 timestamps */

    /* udp states */
    struct socket udb;
    struct socket *udp_last_so;

    /* icmp states */
    struct socket icmp;
    struct socket *icmp_last_so;

    /* tftp states */
    char *tftp_prefix;
    struct tftp_session tftp_sessions[TFTP_SESSIONS_MAX];

    ArpTable arp_table;
    NdpTable ndp_table;

    GRand *grand;
    QEMUTimer *ra_timer;

    void *opaque;
};

extern Slirp *slirp_instance;

#ifndef NULL
#define NULL (void *)0
#endif

void if_start(Slirp *);

#ifndef _WIN32
#include <netdb.h>
#endif

#define SO_OPTIONS DO_KEEPALIVE
#define TCP_MAXIDLE (TCPTV_KEEPCNT * TCPTV_KEEPINTVL)

/* dnssearch.c */
int translate_dnssearch(Slirp *s, const char ** names);

/* cksum.c */
int cksum(struct mbuf *m, int len);
int ip6_cksum(struct mbuf *m);

/* if.c */
void if_init(Slirp *);
void if_output(struct socket *, struct mbuf *);

/* ip_input.c */
void ip_init(Slirp *);
void ip_cleanup(Slirp *);
void ip_input(struct mbuf *);
void ip_slowtimo(Slirp *);
void ip_stripoptions(register struct mbuf *, struct mbuf *);

/* ip_output.c */
int ip_output(struct socket *, struct mbuf *);

/* ip6_input.c */
void ip6_init(Slirp *);
void ip6_cleanup(Slirp *);
void ip6_input(struct mbuf *);

/* ip6_output */
int ip6_output(struct socket *, struct mbuf *, int fast);

/* tcp_input.c */
void tcp_input(register struct mbuf *, int, struct socket *, unsigned short af);
int tcp_mss(register struct tcpcb *, u_int);

/* tcp_output.c */
int tcp_output(register struct tcpcb *);
void tcp_setpersist(register struct tcpcb *);

/* tcp_subr.c */
void tcp_init(Slirp *);
void tcp_cleanup(Slirp *);
void tcp_template(struct tcpcb *);
void tcp_respond(struct tcpcb *, register struct tcpiphdr *,
        register struct mbuf *, tcp_seq, tcp_seq, int, unsigned short);
struct tcpcb * tcp_newtcpcb(struct socket *);
struct tcpcb * tcp_close(register struct tcpcb *);
void tcp_sockclosed(struct tcpcb *);
int tcp_fconnect(struct socket *, unsigned short af);
void tcp_connect(struct socket *);
int tcp_attach(struct socket *);
uint8_t tcp_tos(struct socket *);
int tcp_emu(struct socket *, struct mbuf *);
int tcp_ctl(struct socket *);
struct tcpcb *tcp_drop(struct tcpcb *tp, int err);

#ifndef _WIN32
#define min(x,y) ((x) < (y) ? (x) : (y))
#define max(x,y) ((x) > (y) ? (x) : (y))
#endif

#endif<|MERGE_RESOLUTION|>--- conflicted
+++ resolved
@@ -1,10 +1,7 @@
 #ifndef SLIRP_H
 #define SLIRP_H
 
-<<<<<<< HEAD
-=======
 #include "qemu/host-utils.h"
->>>>>>> 7124ccf8
 #include "slirp_config.h"
 
 #ifdef _WIN32
@@ -27,14 +24,6 @@
 # include <sys/bitypes.h>
 #endif
 
-<<<<<<< HEAD
-
-#ifndef HAVE_MEMMOVE
-#define memmove(x, y, z) bcopy(y, x, z)
-#endif
-
-=======
->>>>>>> 7124ccf8
 #ifndef _WIN32
 #include <sys/uio.h>
 #endif
@@ -44,20 +33,6 @@
 #include <arpa/inet.h>
 #endif
 
-<<<<<<< HEAD
-/* Systems lacking strdup() definition in <string.h>. */
-#if defined(ultrix)
-char *strdup(const char *);
-#endif
-
-/* Systems lacking malloc() definition in <stdlib.h>. */
-#if defined(ultrix) || defined(hcx)
-void *malloc(size_t arg);
-void free(void *ptr);
-#endif
-
-=======
->>>>>>> 7124ccf8
 #ifndef NO_UNIX_SOCKETS
 #include <sys/un.h>
 #endif
@@ -84,13 +59,6 @@
 # include <sys/filio.h>
 #endif
 
-<<<<<<< HEAD
-#ifdef USE_PPP
-#include <ppp/slirppp.h>
-#endif
-
-=======
->>>>>>> 7124ccf8
 /* Avoid conflicting with the libc insque() and remque(), which
    have different prototypes. */
 #define insque slirp_insque
@@ -101,10 +69,6 @@
 #include <sys/stropts.h>
 #endif
 
-<<<<<<< HEAD
-#include <glib.h>
-=======
->>>>>>> 7124ccf8
 
 #include "debug.h"
 
