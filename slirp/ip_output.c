--- conflicted
+++ resolved
@@ -39,11 +39,7 @@
  */
 
 #include "qemu/osdep.h"
-<<<<<<< HEAD
-#include <slirp.h>
-=======
 #include "slirp.h"
->>>>>>> 7124ccf8
 
 /* Number of packets queued before we start sending
  * (to prevent allocing too many mbufs) */
