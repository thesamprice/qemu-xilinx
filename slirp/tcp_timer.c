--- conflicted
+++ resolved
@@ -31,11 +31,7 @@
  */
 
 #include "qemu/osdep.h"
-<<<<<<< HEAD
-#include <slirp.h>
-=======
 #include "slirp.h"
->>>>>>> 7124ccf8
 
 static struct tcpcb *tcp_timers(register struct tcpcb *tp, int timer);
 
