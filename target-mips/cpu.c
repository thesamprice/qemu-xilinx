/*
 * QEMU MIPS CPU
 *
 * Copyright (c) 2012 SUSE LINUX Products GmbH
 *
 * This library is free software; you can redistribute it and/or
 * modify it under the terms of the GNU Lesser General Public
 * License as published by the Free Software Foundation; either
 * version 2.1 of the License, or (at your option) any later version.
 *
 * This library is distributed in the hope that it will be useful,
 * but WITHOUT ANY WARRANTY; without even the implied warranty of
 * MERCHANTABILITY or FITNESS FOR A PARTICULAR PURPOSE.  See the GNU
 * Lesser General Public License for more details.
 *
 * You should have received a copy of the GNU Lesser General Public
 * License along with this library; if not, see
 * <http://www.gnu.org/licenses/lgpl-2.1.html>
 */

#include "qemu/osdep.h"
#include "qapi/error.h"
#include "cpu.h"
#include "kvm_mips.h"
#include "qemu-common.h"
#include "sysemu/kvm.h"
#include "exec/exec-all.h"


static void mips_cpu_set_pc(CPUState *cs, vaddr value)
{
    MIPSCPU *cpu = MIPS_CPU(cs);
    CPUMIPSState *env = &cpu->env;

    env->active_tc.PC = value & ~(target_ulong)1;
    if (value & 1) {
        env->hflags |= MIPS_HFLAG_M16;
    } else {
        env->hflags &= ~(MIPS_HFLAG_M16);
    }
}

static void mips_cpu_synchronize_from_tb(CPUState *cs, TranslationBlock *tb)
{
    MIPSCPU *cpu = MIPS_CPU(cs);
    CPUMIPSState *env = &cpu->env;

    env->active_tc.PC = tb->pc;
    env->hflags &= ~MIPS_HFLAG_BMASK;
    env->hflags |= tb->flags & MIPS_HFLAG_BMASK;
}

static bool mips_cpu_has_work(CPUState *cs)
{
    MIPSCPU *cpu = MIPS_CPU(cs);
    CPUMIPSState *env = &cpu->env;
    bool has_work = false;

    /* Prior to MIPS Release 6 it is implementation dependent if non-enabled
       interrupts wake-up the CPU, however most of the implementations only
       check for interrupts that can be taken. */
    if ((cs->interrupt_request & CPU_INTERRUPT_HARD) &&
        cpu_mips_hw_interrupts_pending(env)) {
        if (cpu_mips_hw_interrupts_enabled(env) ||
            (env->insn_flags & ISA_MIPS32R6)) {
            has_work = true;
        }
    }

    /* MIPS-MT has the ability to halt the CPU.  */
    if (env->CP0_Config3 & (1 << CP0C3_MT)) {
        /* The QEMU model will issue an _WAKE request whenever the CPUs
           should be woken up.  */
        if (cs->interrupt_request & CPU_INTERRUPT_WAKE) {
            has_work = true;
        }

        if (!mips_vpe_active(env)) {
            has_work = false;
        }
    }
    /* MIPS Release 6 has the ability to halt the CPU.  */
    if (env->CP0_Config5 & (1 << CP0C5_VP)) {
        if (cs->interrupt_request & CPU_INTERRUPT_WAKE) {
            has_work = true;
        }
        if (!mips_vp_active(env)) {
            has_work = false;
        }
    }
    return has_work;
}

/* CPUClass::reset() */
static void mips_cpu_reset(CPUState *s)
{
    MIPSCPU *cpu = MIPS_CPU(s);
    MIPSCPUClass *mcc = MIPS_CPU_GET_CLASS(cpu);
    CPUMIPSState *env = &cpu->env;

    mcc->parent_reset(s);

    memset(env, 0, offsetof(CPUMIPSState, mvp));
    tlb_flush(s, 1);

    cpu_state_reset(env);

#ifndef CONFIG_USER_ONLY
    if (kvm_enabled()) {
        kvm_mips_reset_vcpu(cpu);
    }
#endif
}

static void mips_cpu_disas_set_info(CPUState *s, disassemble_info *info) {
#ifdef TARGET_WORDS_BIGENDIAN
    info->print_insn = print_insn_big_mips;
#else
    info->print_insn = print_insn_little_mips;
#endif
}

static void mips_cpu_realizefn(DeviceState *dev, Error **errp)
{
    CPUState *cs = CPU(dev);
    MIPSCPUClass *mcc = MIPS_CPU_GET_CLASS(dev);
    Error *local_err = NULL;

    cpu_exec_realizefn(cs, &local_err);
    if (local_err != NULL) {
        error_propagate(errp, local_err);
        return;
    }

    cpu_reset(cs);
    qemu_init_vcpu(cs);

    mcc->parent_realize(dev, errp);
}

static void mips_cpu_initfn(Object *obj)
{
    CPUState *cs = CPU(obj);
    MIPSCPU *cpu = MIPS_CPU(obj);
    CPUMIPSState *env = &cpu->env;

    cs->env_ptr = env;
<<<<<<< HEAD
    cpu_exec_init(cs, &error_abort);
=======
>>>>>>> 7124ccf8

    if (tcg_enabled()) {
        mips_tcg_init();
    }
}

static void mips_cpu_class_init(ObjectClass *c, void *data)
{
    MIPSCPUClass *mcc = MIPS_CPU_CLASS(c);
    CPUClass *cc = CPU_CLASS(c);
    DeviceClass *dc = DEVICE_CLASS(c);

    mcc->parent_realize = dc->realize;
    dc->realize = mips_cpu_realizefn;

    mcc->parent_reset = cc->reset;
    cc->reset = mips_cpu_reset;

    cc->has_work = mips_cpu_has_work;
    cc->do_interrupt = mips_cpu_do_interrupt;
    cc->cpu_exec_interrupt = mips_cpu_exec_interrupt;
    cc->dump_state = mips_cpu_dump_state;
    cc->set_pc = mips_cpu_set_pc;
    cc->synchronize_from_tb = mips_cpu_synchronize_from_tb;
    cc->gdb_read_register = mips_cpu_gdb_read_register;
    cc->gdb_write_register = mips_cpu_gdb_write_register;
#ifdef CONFIG_USER_ONLY
    cc->handle_mmu_fault = mips_cpu_handle_mmu_fault;
#else
    cc->do_unassigned_access = mips_cpu_unassigned_access;
    cc->do_unaligned_access = mips_cpu_do_unaligned_access;
    cc->get_phys_page_debug = mips_cpu_get_phys_page_debug;
    cc->vmsd = &vmstate_mips_cpu;
#endif
    cc->disas_set_info = mips_cpu_disas_set_info;

    cc->gdb_num_core_regs = 73;
    cc->gdb_stop_before_watchpoint = true;

    /*
     * Reason: mips_cpu_initfn() calls cpu_exec_init(), which saves
     * the object in cpus -> dangling pointer after final
     * object_unref().
     */
    dc->cannot_destroy_with_object_finalize_yet = true;
}

static const TypeInfo mips_cpu_type_info = {
    .name = TYPE_MIPS_CPU,
    .parent = TYPE_CPU,
    .instance_size = sizeof(MIPSCPU),
    .instance_init = mips_cpu_initfn,
    .abstract = false,
    .class_size = sizeof(MIPSCPUClass),
    .class_init = mips_cpu_class_init,
};

static void mips_cpu_register_types(void)
{
    type_register_static(&mips_cpu_type_info);
}

type_init(mips_cpu_register_types)<|MERGE_RESOLUTION|>--- conflicted
+++ resolved
@@ -145,10 +145,6 @@
     CPUMIPSState *env = &cpu->env;
 
     cs->env_ptr = env;
-<<<<<<< HEAD
-    cpu_exec_init(cs, &error_abort);
-=======
->>>>>>> 7124ccf8
 
     if (tcg_enabled()) {
         mips_tcg_init();
@@ -187,13 +183,6 @@
 
     cc->gdb_num_core_regs = 73;
     cc->gdb_stop_before_watchpoint = true;
-
-    /*
-     * Reason: mips_cpu_initfn() calls cpu_exec_init(), which saves
-     * the object in cpus -> dangling pointer after final
-     * object_unref().
-     */
-    dc->cannot_destroy_with_object_finalize_yet = true;
 }
 
 static const TypeInfo mips_cpu_type_info = {
