/*
 *  MIPS emulation helpers for qemu.
 *
 *  Copyright (c) 2004-2005 Jocelyn Mayer
 *
 * This library is free software; you can redistribute it and/or
 * modify it under the terms of the GNU Lesser General Public
 * License as published by the Free Software Foundation; either
 * version 2 of the License, or (at your option) any later version.
 *
 * This library is distributed in the hope that it will be useful,
 * but WITHOUT ANY WARRANTY; without even the implied warranty of
 * MERCHANTABILITY or FITNESS FOR A PARTICULAR PURPOSE.  See the GNU
 * Lesser General Public License for more details.
 *
 * You should have received a copy of the GNU Lesser General Public
 * License along with this library; if not, see <http://www.gnu.org/licenses/>.
 */
#include "qemu/osdep.h"

#include "cpu.h"
#include "sysemu/kvm.h"
#include "exec/exec-all.h"
#include "exec/cpu_ldst.h"
#include "exec/log.h"

enum {
    TLBRET_XI = -6,
    TLBRET_RI = -5,
    TLBRET_DIRTY = -4,
    TLBRET_INVALID = -3,
    TLBRET_NOMATCH = -2,
    TLBRET_BADADDR = -1,
    TLBRET_MATCH = 0
};

#if !defined(CONFIG_USER_ONLY)

/* no MMU emulation */
int no_mmu_map_address (CPUMIPSState *env, hwaddr *physical, int *prot,
                        target_ulong address, int rw, int access_type)
{
    *physical = address;
    *prot = PAGE_READ | PAGE_WRITE;
    return TLBRET_MATCH;
}

/* fixed mapping MMU emulation */
int fixed_mmu_map_address (CPUMIPSState *env, hwaddr *physical, int *prot,
                           target_ulong address, int rw, int access_type)
{
    if (address <= (int32_t)0x7FFFFFFFUL) {
        if (!(env->CP0_Status & (1 << CP0St_ERL)))
            *physical = address + 0x40000000UL;
        else
            *physical = address;
    } else if (address <= (int32_t)0xBFFFFFFFUL)
        *physical = address & 0x1FFFFFFF;
    else
        *physical = address;

    *prot = PAGE_READ | PAGE_WRITE;
    return TLBRET_MATCH;
}

/* MIPS32/MIPS64 R4000-style MMU emulation */
int r4k_map_address (CPUMIPSState *env, hwaddr *physical, int *prot,
                     target_ulong address, int rw, int access_type)
{
    uint16_t ASID = env->CP0_EntryHi & env->CP0_EntryHi_ASID_mask;
    int i;

    for (i = 0; i < env->tlb->tlb_in_use; i++) {
        r4k_tlb_t *tlb = &env->tlb->mmu.r4k.tlb[i];
        /* 1k pages are not supported. */
        target_ulong mask = tlb->PageMask | ~(TARGET_PAGE_MASK << 1);
        target_ulong tag = address & ~mask;
        target_ulong VPN = tlb->VPN & ~mask;
#if defined(TARGET_MIPS64)
        tag &= env->SEGMask;
#endif

        /* Check ASID, virtual page number & size */
        if ((tlb->G == 1 || tlb->ASID == ASID) && VPN == tag && !tlb->EHINV) {
            /* TLB match */
            int n = !!(address & mask & ~(mask >> 1));
            /* Check access rights */
            if (!(n ? tlb->V1 : tlb->V0)) {
                return TLBRET_INVALID;
            }
            if (rw == MMU_INST_FETCH && (n ? tlb->XI1 : tlb->XI0)) {
                return TLBRET_XI;
            }
            if (rw == MMU_DATA_LOAD && (n ? tlb->RI1 : tlb->RI0)) {
                return TLBRET_RI;
            }
            if (rw != MMU_DATA_STORE || (n ? tlb->D1 : tlb->D0)) {
                *physical = tlb->PFN[n] | (address & (mask >> 1));
                *prot = PAGE_READ;
                if (n ? tlb->D1 : tlb->D0)
                    *prot |= PAGE_WRITE;
                return TLBRET_MATCH;
            }
            return TLBRET_DIRTY;
        }
    }
    return TLBRET_NOMATCH;
}

static int get_physical_address (CPUMIPSState *env, hwaddr *physical,
                                int *prot, target_ulong real_address,
                                int rw, int access_type)
{
    /* User mode can only access useg/xuseg */
    int user_mode = (env->hflags & MIPS_HFLAG_MODE) == MIPS_HFLAG_UM;
    int supervisor_mode = (env->hflags & MIPS_HFLAG_MODE) == MIPS_HFLAG_SM;
    int kernel_mode = !user_mode && !supervisor_mode;
#if defined(TARGET_MIPS64)
    int UX = (env->CP0_Status & (1 << CP0St_UX)) != 0;
    int SX = (env->CP0_Status & (1 << CP0St_SX)) != 0;
    int KX = (env->CP0_Status & (1 << CP0St_KX)) != 0;
#endif
    int ret = TLBRET_MATCH;
    /* effective address (modified for KVM T&E kernel segments) */
    target_ulong address = real_address;

#define USEG_LIMIT      0x7FFFFFFFUL
#define KSEG0_BASE      0x80000000UL
#define KSEG1_BASE      0xA0000000UL
#define KSEG2_BASE      0xC0000000UL
#define KSEG3_BASE      0xE0000000UL

#define KVM_KSEG0_BASE  0x40000000UL
#define KVM_KSEG2_BASE  0x60000000UL

    if (kvm_enabled()) {
        /* KVM T&E adds guest kernel segments in useg */
        if (real_address >= KVM_KSEG0_BASE) {
            if (real_address < KVM_KSEG2_BASE) {
                /* kseg0 */
                address += KSEG0_BASE - KVM_KSEG0_BASE;
            } else if (real_address <= USEG_LIMIT) {
                /* kseg2/3 */
                address += KSEG2_BASE - KVM_KSEG2_BASE;
            }
        }
    }

    if (address <= USEG_LIMIT) {
        /* useg */
        if (env->CP0_Status & (1 << CP0St_ERL)) {
            *physical = address & 0xFFFFFFFF;
            *prot = PAGE_READ | PAGE_WRITE;
        } else {
            ret = env->tlb->map_address(env, physical, prot, real_address, rw, access_type);
        }
#if defined(TARGET_MIPS64)
    } else if (address < 0x4000000000000000ULL) {
        /* xuseg */
        if (UX && address <= (0x3FFFFFFFFFFFFFFFULL & env->SEGMask)) {
            ret = env->tlb->map_address(env, physical, prot, real_address, rw, access_type);
        } else {
            ret = TLBRET_BADADDR;
        }
    } else if (address < 0x8000000000000000ULL) {
        /* xsseg */
        if ((supervisor_mode || kernel_mode) &&
            SX && address <= (0x7FFFFFFFFFFFFFFFULL & env->SEGMask)) {
            ret = env->tlb->map_address(env, physical, prot, real_address, rw, access_type);
        } else {
            ret = TLBRET_BADADDR;
        }
    } else if (address < 0xC000000000000000ULL) {
        /* xkphys */
        if (kernel_mode && KX &&
            (address & 0x07FFFFFFFFFFFFFFULL) <= env->PAMask) {
            *physical = address & env->PAMask;
            *prot = PAGE_READ | PAGE_WRITE;
        } else {
            ret = TLBRET_BADADDR;
        }
    } else if (address < 0xFFFFFFFF80000000ULL) {
        /* xkseg */
        if (kernel_mode && KX &&
            address <= (0xFFFFFFFF7FFFFFFFULL & env->SEGMask)) {
            ret = env->tlb->map_address(env, physical, prot, real_address, rw, access_type);
        } else {
            ret = TLBRET_BADADDR;
        }
#endif
    } else if (address < (int32_t)KSEG1_BASE) {
        /* kseg0 */
        if (kernel_mode) {
            *physical = address - (int32_t)KSEG0_BASE;
            *prot = PAGE_READ | PAGE_WRITE;
        } else {
            ret = TLBRET_BADADDR;
        }
    } else if (address < (int32_t)KSEG2_BASE) {
        /* kseg1 */
        if (kernel_mode) {
            *physical = address - (int32_t)KSEG1_BASE;
            *prot = PAGE_READ | PAGE_WRITE;
        } else {
            ret = TLBRET_BADADDR;
        }
    } else if (address < (int32_t)KSEG3_BASE) {
        /* sseg (kseg2) */
        if (supervisor_mode || kernel_mode) {
            ret = env->tlb->map_address(env, physical, prot, real_address, rw, access_type);
        } else {
            ret = TLBRET_BADADDR;
        }
    } else {
        /* kseg3 */
        /* XXX: debug segment is not emulated */
        if (kernel_mode) {
            ret = env->tlb->map_address(env, physical, prot, real_address, rw, access_type);
        } else {
            ret = TLBRET_BADADDR;
        }
    }
    return ret;
<<<<<<< HEAD
=======
}

void cpu_mips_tlb_flush(CPUMIPSState *env, int flush_global)
{
    MIPSCPU *cpu = mips_env_get_cpu(env);

    /* Flush qemu's TLB and discard all shadowed entries.  */
    tlb_flush(CPU(cpu), flush_global);
    env->tlb->tlb_in_use = env->tlb->nb_tlb;
}

/* Called for updates to CP0_Status.  */
void sync_c0_status(CPUMIPSState *env, CPUMIPSState *cpu, int tc)
{
    int32_t tcstatus, *tcst;
    uint32_t v = cpu->CP0_Status;
    uint32_t cu, mx, asid, ksu;
    uint32_t mask = ((1 << CP0TCSt_TCU3)
                       | (1 << CP0TCSt_TCU2)
                       | (1 << CP0TCSt_TCU1)
                       | (1 << CP0TCSt_TCU0)
                       | (1 << CP0TCSt_TMX)
                       | (3 << CP0TCSt_TKSU)
                       | (0xff << CP0TCSt_TASID));

    cu = (v >> CP0St_CU0) & 0xf;
    mx = (v >> CP0St_MX) & 0x1;
    ksu = (v >> CP0St_KSU) & 0x3;
    asid = env->CP0_EntryHi & env->CP0_EntryHi_ASID_mask;

    tcstatus = cu << CP0TCSt_TCU0;
    tcstatus |= mx << CP0TCSt_TMX;
    tcstatus |= ksu << CP0TCSt_TKSU;
    tcstatus |= asid;

    if (tc == cpu->current_tc) {
        tcst = &cpu->active_tc.CP0_TCStatus;
    } else {
        tcst = &cpu->tcs[tc].CP0_TCStatus;
    }

    *tcst &= ~mask;
    *tcst |= tcstatus;
    compute_hflags(cpu);
}

void cpu_mips_store_status(CPUMIPSState *env, target_ulong val)
{
    uint32_t mask = env->CP0_Status_rw_bitmask;
    target_ulong old = env->CP0_Status;

    if (env->insn_flags & ISA_MIPS32R6) {
        bool has_supervisor = extract32(mask, CP0St_KSU, 2) == 0x3;
#if defined(TARGET_MIPS64)
        uint32_t ksux = (1 << CP0St_KX) & val;
        ksux |= (ksux >> 1) & val; /* KX = 0 forces SX to be 0 */
        ksux |= (ksux >> 1) & val; /* SX = 0 forces UX to be 0 */
        val = (val & ~(7 << CP0St_UX)) | ksux;
#endif
        if (has_supervisor && extract32(val, CP0St_KSU, 2) == 0x3) {
            mask &= ~(3 << CP0St_KSU);
        }
        mask &= ~(((1 << CP0St_SR) | (1 << CP0St_NMI)) & val);
    }

    env->CP0_Status = (old & ~mask) | (val & mask);
#if defined(TARGET_MIPS64)
    if ((env->CP0_Status ^ old) & (old & (7 << CP0St_UX))) {
        /* Access to at least one of the 64-bit segments has been disabled */
        cpu_mips_tlb_flush(env, 1);
    }
#endif
    if (env->CP0_Config3 & (1 << CP0C3_MT)) {
        sync_c0_status(env, env, env->current_tc);
    } else {
        compute_hflags(env);
    }
}

void cpu_mips_store_cause(CPUMIPSState *env, target_ulong val)
{
    uint32_t mask = 0x00C00300;
    uint32_t old = env->CP0_Cause;
    int i;

    if (env->insn_flags & ISA_MIPS32R2) {
        mask |= 1 << CP0Ca_DC;
    }
    if (env->insn_flags & ISA_MIPS32R6) {
        mask &= ~((1 << CP0Ca_WP) & val);
    }

    env->CP0_Cause = (env->CP0_Cause & ~mask) | (val & mask);

    if ((old ^ env->CP0_Cause) & (1 << CP0Ca_DC)) {
        if (env->CP0_Cause & (1 << CP0Ca_DC)) {
            cpu_mips_stop_count(env);
        } else {
            cpu_mips_start_count(env);
        }
    }

    /* Set/reset software interrupts */
    for (i = 0 ; i < 2 ; i++) {
        if ((old ^ env->CP0_Cause) & (1 << (CP0Ca_IP + i))) {
            cpu_mips_soft_irq(env, i, env->CP0_Cause & (1 << (CP0Ca_IP + i)));
        }
    }
>>>>>>> 7124ccf8
}
#endif

static void raise_mmu_exception(CPUMIPSState *env, target_ulong address,
                                int rw, int tlb_error)
{
    CPUState *cs = CPU(mips_env_get_cpu(env));
    int exception = 0, error_code = 0;

    if (rw == MMU_INST_FETCH) {
        error_code |= EXCP_INST_NOTAVAIL;
    }

    switch (tlb_error) {
    default:
    case TLBRET_BADADDR:
        /* Reference to kernel address from user mode or supervisor mode */
        /* Reference to supervisor address from user mode */
        if (rw == MMU_DATA_STORE) {
            exception = EXCP_AdES;
        } else {
            exception = EXCP_AdEL;
        }
        break;
    case TLBRET_NOMATCH:
        /* No TLB match for a mapped address */
        if (rw == MMU_DATA_STORE) {
            exception = EXCP_TLBS;
        } else {
            exception = EXCP_TLBL;
        }
        error_code |= EXCP_TLB_NOMATCH;
        break;
    case TLBRET_INVALID:
        /* TLB match with no valid bit */
        if (rw == MMU_DATA_STORE) {
            exception = EXCP_TLBS;
        } else {
            exception = EXCP_TLBL;
        }
        break;
    case TLBRET_DIRTY:
        /* TLB match but 'D' bit is cleared */
        exception = EXCP_LTLBL;
        break;
    case TLBRET_XI:
        /* Execute-Inhibit Exception */
        if (env->CP0_PageGrain & (1 << CP0PG_IEC)) {
            exception = EXCP_TLBXI;
        } else {
            exception = EXCP_TLBL;
        }
        break;
    case TLBRET_RI:
        /* Read-Inhibit Exception */
        if (env->CP0_PageGrain & (1 << CP0PG_IEC)) {
            exception = EXCP_TLBRI;
        } else {
            exception = EXCP_TLBL;
        }
        break;
    }
    /* Raise exception */
    env->CP0_BadVAddr = address;
    env->CP0_Context = (env->CP0_Context & ~0x007fffff) |
                       ((address >> 9) & 0x007ffff0);
    env->CP0_EntryHi = (env->CP0_EntryHi & env->CP0_EntryHi_ASID_mask) |
                       (env->CP0_EntryHi & (1 << CP0EnHi_EHINV)) |
                       (address & (TARGET_PAGE_MASK << 1));
#if defined(TARGET_MIPS64)
    env->CP0_EntryHi &= env->SEGMask;
    env->CP0_XContext =
        /* PTEBase */   (env->CP0_XContext & ((~0ULL) << (env->SEGBITS - 7))) |
        /* R */         (extract64(address, 62, 2) << (env->SEGBITS - 9)) |
        /* BadVPN2 */   (extract64(address, 13, env->SEGBITS - 13) << 4);
#endif
    cs->exception_index = exception;
    env->error_code = error_code;
}

#if !defined(CONFIG_USER_ONLY)
hwaddr mips_cpu_get_phys_page_debug(CPUState *cs, vaddr addr)
{
    MIPSCPU *cpu = MIPS_CPU(cs);
    hwaddr phys_addr;
    int prot;

    if (get_physical_address(&cpu->env, &phys_addr, &prot, addr, 0,
                             ACCESS_INT) != 0) {
        return -1;
    }
    return phys_addr;
}
#endif

int mips_cpu_handle_mmu_fault(CPUState *cs, vaddr address, int rw,
                              int mmu_idx)
{
    MIPSCPU *cpu = MIPS_CPU(cs);
    CPUMIPSState *env = &cpu->env;
#if !defined(CONFIG_USER_ONLY)
    hwaddr physical;
    int prot;
    int access_type;
#endif
    int ret = 0;

#if 0
    log_cpu_state(cs, 0);
#endif
    qemu_log_mask(CPU_LOG_MMU,
              "%s pc " TARGET_FMT_lx " ad %" VADDR_PRIx " rw %d mmu_idx %d\n",
              __func__, env->active_tc.PC, address, rw, mmu_idx);

    /* data access */
#if !defined(CONFIG_USER_ONLY)
    /* XXX: put correct access by using cpu_restore_state()
       correctly */
    access_type = ACCESS_INT;
    ret = get_physical_address(env, &physical, &prot,
                               address, rw, access_type);
    qemu_log_mask(CPU_LOG_MMU,
             "%s address=%" VADDR_PRIx " ret %d physical " TARGET_FMT_plx
             " prot %d\n",
             __func__, address, ret, physical, prot);
    if (ret == TLBRET_MATCH) {
        tlb_set_page(cs, address & TARGET_PAGE_MASK,
                     physical & TARGET_PAGE_MASK, prot | PAGE_EXEC,
                     mmu_idx, TARGET_PAGE_SIZE);
        ret = 0;
    } else if (ret < 0)
#endif
    {
        raise_mmu_exception(env, address, rw, ret);
        ret = 1;
    }

    return ret;
}

#if !defined(CONFIG_USER_ONLY)
hwaddr cpu_mips_translate_address(CPUMIPSState *env, target_ulong address, int rw)
{
    hwaddr physical;
    int prot;
    int access_type;
    int ret = 0;

    /* data access */
    access_type = ACCESS_INT;
    ret = get_physical_address(env, &physical, &prot,
                               address, rw, access_type);
    if (ret != TLBRET_MATCH) {
        raise_mmu_exception(env, address, rw, ret);
        return -1LL;
    } else {
        return physical;
    }
}

static const char * const excp_names[EXCP_LAST + 1] = {
    [EXCP_RESET] = "reset",
    [EXCP_SRESET] = "soft reset",
    [EXCP_DSS] = "debug single step",
    [EXCP_DINT] = "debug interrupt",
    [EXCP_NMI] = "non-maskable interrupt",
    [EXCP_MCHECK] = "machine check",
    [EXCP_EXT_INTERRUPT] = "interrupt",
    [EXCP_DFWATCH] = "deferred watchpoint",
    [EXCP_DIB] = "debug instruction breakpoint",
    [EXCP_IWATCH] = "instruction fetch watchpoint",
    [EXCP_AdEL] = "address error load",
    [EXCP_AdES] = "address error store",
    [EXCP_TLBF] = "TLB refill",
    [EXCP_IBE] = "instruction bus error",
    [EXCP_DBp] = "debug breakpoint",
    [EXCP_SYSCALL] = "syscall",
    [EXCP_BREAK] = "break",
    [EXCP_CpU] = "coprocessor unusable",
    [EXCP_RI] = "reserved instruction",
    [EXCP_OVERFLOW] = "arithmetic overflow",
    [EXCP_TRAP] = "trap",
    [EXCP_FPE] = "floating point",
    [EXCP_DDBS] = "debug data break store",
    [EXCP_DWATCH] = "data watchpoint",
    [EXCP_LTLBL] = "TLB modify",
    [EXCP_TLBL] = "TLB load",
    [EXCP_TLBS] = "TLB store",
    [EXCP_DBE] = "data bus error",
    [EXCP_DDBL] = "debug data break load",
    [EXCP_THREAD] = "thread",
    [EXCP_MDMX] = "MDMX",
    [EXCP_C2E] = "precise coprocessor 2",
    [EXCP_CACHE] = "cache error",
    [EXCP_TLBXI] = "TLB execute-inhibit",
    [EXCP_TLBRI] = "TLB read-inhibit",
    [EXCP_MSADIS] = "MSA disabled",
    [EXCP_MSAFPE] = "MSA floating point",
};
#endif

target_ulong exception_resume_pc (CPUMIPSState *env)
{
    target_ulong bad_pc;
    target_ulong isa_mode;

    isa_mode = !!(env->hflags & MIPS_HFLAG_M16);
    bad_pc = env->active_tc.PC | isa_mode;
    if (env->hflags & MIPS_HFLAG_BMASK) {
        /* If the exception was raised from a delay slot, come back to
           the jump.  */
        bad_pc -= (env->hflags & MIPS_HFLAG_B16 ? 2 : 4);
    }

    return bad_pc;
}

#if !defined(CONFIG_USER_ONLY)
static void set_hflags_for_handler (CPUMIPSState *env)
{
    /* Exception handlers are entered in 32-bit mode.  */
    env->hflags &= ~(MIPS_HFLAG_M16);
    /* ...except that microMIPS lets you choose.  */
    if (env->insn_flags & ASE_MICROMIPS) {
        env->hflags |= (!!(env->CP0_Config3
                           & (1 << CP0C3_ISA_ON_EXC))
                        << MIPS_HFLAG_M16_SHIFT);
    }
}

static inline void set_badinstr_registers(CPUMIPSState *env)
{
    if (env->hflags & MIPS_HFLAG_M16) {
        /* TODO: add BadInstr support for microMIPS */
        return;
    }
    if (env->CP0_Config3 & (1 << CP0C3_BI)) {
        env->CP0_BadInstr = cpu_ldl_code(env, env->active_tc.PC);
    }
    if ((env->CP0_Config3 & (1 << CP0C3_BP)) &&
        (env->hflags & MIPS_HFLAG_BMASK)) {
        env->CP0_BadInstrP = cpu_ldl_code(env, env->active_tc.PC - 4);
    }
}
#endif

void mips_cpu_do_interrupt(CPUState *cs)
{
#if !defined(CONFIG_USER_ONLY)
    MIPSCPU *cpu = MIPS_CPU(cs);
    CPUMIPSState *env = &cpu->env;
    bool update_badinstr = 0;
    target_ulong offset;
    int cause = -1;
    const char *name;

    if (qemu_loglevel_mask(CPU_LOG_INT)
        && cs->exception_index != EXCP_EXT_INTERRUPT) {
        if (cs->exception_index < 0 || cs->exception_index > EXCP_LAST) {
            name = "unknown";
        } else {
            name = excp_names[cs->exception_index];
        }

        qemu_log("%s enter: PC " TARGET_FMT_lx " EPC " TARGET_FMT_lx
                 " %s exception\n",
                 __func__, env->active_tc.PC, env->CP0_EPC, name);
    }
    if (cs->exception_index == EXCP_EXT_INTERRUPT &&
        (env->hflags & MIPS_HFLAG_DM)) {
        cs->exception_index = EXCP_DINT;
    }
    offset = 0x180;
    switch (cs->exception_index) {
    case EXCP_DSS:
        env->CP0_Debug |= 1 << CP0DB_DSS;
        /* Debug single step cannot be raised inside a delay slot and
           resume will always occur on the next instruction
           (but we assume the pc has always been updated during
           code translation). */
        env->CP0_DEPC = env->active_tc.PC | !!(env->hflags & MIPS_HFLAG_M16);
        goto enter_debug_mode;
    case EXCP_DINT:
        env->CP0_Debug |= 1 << CP0DB_DINT;
        goto set_DEPC;
    case EXCP_DIB:
        env->CP0_Debug |= 1 << CP0DB_DIB;
        goto set_DEPC;
    case EXCP_DBp:
        env->CP0_Debug |= 1 << CP0DB_DBp;
        goto set_DEPC;
    case EXCP_DDBS:
        env->CP0_Debug |= 1 << CP0DB_DDBS;
        goto set_DEPC;
    case EXCP_DDBL:
        env->CP0_Debug |= 1 << CP0DB_DDBL;
    set_DEPC:
        env->CP0_DEPC = exception_resume_pc(env);
        env->hflags &= ~MIPS_HFLAG_BMASK;
 enter_debug_mode:
        if (env->insn_flags & ISA_MIPS3) {
            env->hflags |= MIPS_HFLAG_64;
            if (!(env->insn_flags & ISA_MIPS64R6) ||
                env->CP0_Status & (1 << CP0St_KX)) {
                env->hflags &= ~MIPS_HFLAG_AWRAP;
            }
        }
        env->hflags |= MIPS_HFLAG_DM | MIPS_HFLAG_CP0;
        env->hflags &= ~(MIPS_HFLAG_KSU);
        /* EJTAG probe trap enable is not implemented... */
        if (!(env->CP0_Status & (1 << CP0St_EXL)))
            env->CP0_Cause &= ~(1U << CP0Ca_BD);
        env->active_tc.PC = env->exception_base + 0x480;
        set_hflags_for_handler(env);
        break;
    case EXCP_RESET:
        cpu_reset(CPU(cpu));
        break;
    case EXCP_SRESET:
        env->CP0_Status |= (1 << CP0St_SR);
        memset(env->CP0_WatchLo, 0, sizeof(env->CP0_WatchLo));
        goto set_error_EPC;
    case EXCP_NMI:
        env->CP0_Status |= (1 << CP0St_NMI);
 set_error_EPC:
        env->CP0_ErrorEPC = exception_resume_pc(env);
        env->hflags &= ~MIPS_HFLAG_BMASK;
        env->CP0_Status |= (1 << CP0St_ERL) | (1 << CP0St_BEV);
        if (env->insn_flags & ISA_MIPS3) {
            env->hflags |= MIPS_HFLAG_64;
            if (!(env->insn_flags & ISA_MIPS64R6) ||
                env->CP0_Status & (1 << CP0St_KX)) {
                env->hflags &= ~MIPS_HFLAG_AWRAP;
            }
        }
        env->hflags |= MIPS_HFLAG_CP0;
        env->hflags &= ~(MIPS_HFLAG_KSU);
        if (!(env->CP0_Status & (1 << CP0St_EXL)))
            env->CP0_Cause &= ~(1U << CP0Ca_BD);
        env->active_tc.PC = env->exception_base;
        set_hflags_for_handler(env);
        break;
    case EXCP_EXT_INTERRUPT:
        cause = 0;
        if (env->CP0_Cause & (1 << CP0Ca_IV)) {
            uint32_t spacing = (env->CP0_IntCtl >> CP0IntCtl_VS) & 0x1f;

            if ((env->CP0_Status & (1 << CP0St_BEV)) || spacing == 0) {
                offset = 0x200;
            } else {
                uint32_t vector = 0;
                uint32_t pending = (env->CP0_Cause & CP0Ca_IP_mask) >> CP0Ca_IP;

                if (env->CP0_Config3 & (1 << CP0C3_VEIC)) {
                    /* For VEIC mode, the external interrupt controller feeds
                     * the vector through the CP0Cause IP lines.  */
                    vector = pending;
                } else {
                    /* Vectored Interrupts
                     * Mask with Status.IM7-IM0 to get enabled interrupts. */
                    pending &= (env->CP0_Status >> CP0St_IM) & 0xff;
                    /* Find the highest-priority interrupt. */
                    while (pending >>= 1) {
                        vector++;
                    }
                }
                offset = 0x200 + (vector * (spacing << 5));
            }
        }
        goto set_EPC;
    case EXCP_LTLBL:
        cause = 1;
        update_badinstr = !(env->error_code & EXCP_INST_NOTAVAIL);
        goto set_EPC;
    case EXCP_TLBL:
        cause = 2;
        update_badinstr = !(env->error_code & EXCP_INST_NOTAVAIL);
        if ((env->error_code & EXCP_TLB_NOMATCH) &&
            !(env->CP0_Status & (1 << CP0St_EXL))) {
#if defined(TARGET_MIPS64)
            int R = env->CP0_BadVAddr >> 62;
            int UX = (env->CP0_Status & (1 << CP0St_UX)) != 0;
            int SX = (env->CP0_Status & (1 << CP0St_SX)) != 0;
            int KX = (env->CP0_Status & (1 << CP0St_KX)) != 0;

            if (((R == 0 && UX) || (R == 1 && SX) || (R == 3 && KX)) &&
                (!(env->insn_flags & (INSN_LOONGSON2E | INSN_LOONGSON2F))))
                offset = 0x080;
            else
#endif
                offset = 0x000;
        }
        goto set_EPC;
    case EXCP_TLBS:
        cause = 3;
        update_badinstr = 1;
        if ((env->error_code & EXCP_TLB_NOMATCH) &&
            !(env->CP0_Status & (1 << CP0St_EXL))) {
#if defined(TARGET_MIPS64)
            int R = env->CP0_BadVAddr >> 62;
            int UX = (env->CP0_Status & (1 << CP0St_UX)) != 0;
            int SX = (env->CP0_Status & (1 << CP0St_SX)) != 0;
            int KX = (env->CP0_Status & (1 << CP0St_KX)) != 0;

            if (((R == 0 && UX) || (R == 1 && SX) || (R == 3 && KX)) &&
                (!(env->insn_flags & (INSN_LOONGSON2E | INSN_LOONGSON2F))))
                offset = 0x080;
            else
#endif
                offset = 0x000;
        }
        goto set_EPC;
    case EXCP_AdEL:
        cause = 4;
        update_badinstr = !(env->error_code & EXCP_INST_NOTAVAIL);
        goto set_EPC;
    case EXCP_AdES:
        cause = 5;
        update_badinstr = 1;
        goto set_EPC;
    case EXCP_IBE:
        cause = 6;
        goto set_EPC;
    case EXCP_DBE:
        cause = 7;
        goto set_EPC;
    case EXCP_SYSCALL:
        cause = 8;
        update_badinstr = 1;
        goto set_EPC;
    case EXCP_BREAK:
        cause = 9;
        update_badinstr = 1;
        goto set_EPC;
    case EXCP_RI:
        cause = 10;
        update_badinstr = 1;
        goto set_EPC;
    case EXCP_CpU:
        cause = 11;
        update_badinstr = 1;
        env->CP0_Cause = (env->CP0_Cause & ~(0x3 << CP0Ca_CE)) |
                         (env->error_code << CP0Ca_CE);
        goto set_EPC;
    case EXCP_OVERFLOW:
        cause = 12;
        update_badinstr = 1;
        goto set_EPC;
    case EXCP_TRAP:
        cause = 13;
        update_badinstr = 1;
        goto set_EPC;
    case EXCP_MSAFPE:
        cause = 14;
        update_badinstr = 1;
        goto set_EPC;
    case EXCP_FPE:
        cause = 15;
        update_badinstr = 1;
        goto set_EPC;
    case EXCP_C2E:
        cause = 18;
        goto set_EPC;
    case EXCP_TLBRI:
        cause = 19;
        update_badinstr = 1;
        goto set_EPC;
    case EXCP_TLBXI:
        cause = 20;
        goto set_EPC;
    case EXCP_MSADIS:
        cause = 21;
        update_badinstr = 1;
        goto set_EPC;
    case EXCP_MDMX:
        cause = 22;
        goto set_EPC;
    case EXCP_DWATCH:
        cause = 23;
        /* XXX: TODO: manage deferred watch exceptions */
        goto set_EPC;
    case EXCP_MCHECK:
        cause = 24;
        goto set_EPC;
    case EXCP_THREAD:
        cause = 25;
        goto set_EPC;
    case EXCP_DSPDIS:
        cause = 26;
        goto set_EPC;
    case EXCP_CACHE:
        cause = 30;
        if (env->CP0_Status & (1 << CP0St_BEV)) {
            offset = 0x100;
        } else {
            offset = 0x20000100;
        }
 set_EPC:
        if (!(env->CP0_Status & (1 << CP0St_EXL))) {
            env->CP0_EPC = exception_resume_pc(env);
            if (update_badinstr) {
                set_badinstr_registers(env);
            }
            if (env->hflags & MIPS_HFLAG_BMASK) {
                env->CP0_Cause |= (1U << CP0Ca_BD);
            } else {
                env->CP0_Cause &= ~(1U << CP0Ca_BD);
            }
            env->CP0_Status |= (1 << CP0St_EXL);
            if (env->insn_flags & ISA_MIPS3) {
                env->hflags |= MIPS_HFLAG_64;
                if (!(env->insn_flags & ISA_MIPS64R6) ||
                    env->CP0_Status & (1 << CP0St_KX)) {
                    env->hflags &= ~MIPS_HFLAG_AWRAP;
                }
            }
            env->hflags |= MIPS_HFLAG_CP0;
            env->hflags &= ~(MIPS_HFLAG_KSU);
        }
        env->hflags &= ~MIPS_HFLAG_BMASK;
        if (env->CP0_Status & (1 << CP0St_BEV)) {
            env->active_tc.PC = env->exception_base + 0x200;
        } else {
            env->active_tc.PC = (int32_t)(env->CP0_EBase & ~0x3ff);
        }
        env->active_tc.PC += offset;
        set_hflags_for_handler(env);
        env->CP0_Cause = (env->CP0_Cause & ~(0x1f << CP0Ca_EC)) | (cause << CP0Ca_EC);
        break;
    default:
        abort();
    }
    if (qemu_loglevel_mask(CPU_LOG_INT)
        && cs->exception_index != EXCP_EXT_INTERRUPT) {
        qemu_log("%s: PC " TARGET_FMT_lx " EPC " TARGET_FMT_lx " cause %d\n"
                 "    S %08x C %08x A " TARGET_FMT_lx " D " TARGET_FMT_lx "\n",
                 __func__, env->active_tc.PC, env->CP0_EPC, cause,
                 env->CP0_Status, env->CP0_Cause, env->CP0_BadVAddr,
                 env->CP0_DEPC);
    }
#endif
    cs->exception_index = EXCP_NONE;
}

bool mips_cpu_exec_interrupt(CPUState *cs, int interrupt_request)
{
    if (interrupt_request & CPU_INTERRUPT_HARD) {
        MIPSCPU *cpu = MIPS_CPU(cs);
        CPUMIPSState *env = &cpu->env;

        if (cpu_mips_hw_interrupts_enabled(env) &&
            cpu_mips_hw_interrupts_pending(env)) {
            /* Raise it */
            cs->exception_index = EXCP_EXT_INTERRUPT;
            env->error_code = 0;
            mips_cpu_do_interrupt(cs);
            return true;
        }
    }
    return false;
}

#if !defined(CONFIG_USER_ONLY)
void r4k_invalidate_tlb (CPUMIPSState *env, int idx, int use_extra)
{
    MIPSCPU *cpu = mips_env_get_cpu(env);
    CPUState *cs;
    r4k_tlb_t *tlb;
    target_ulong addr;
    target_ulong end;
    uint16_t ASID = env->CP0_EntryHi & env->CP0_EntryHi_ASID_mask;
    target_ulong mask;

    tlb = &env->tlb->mmu.r4k.tlb[idx];
    /* The qemu TLB is flushed when the ASID changes, so no need to
       flush these entries again.  */
    if (tlb->G == 0 && tlb->ASID != ASID) {
        return;
    }

    if (use_extra && env->tlb->tlb_in_use < MIPS_TLB_MAX) {
        /* For tlbwr, we can shadow the discarded entry into
           a new (fake) TLB entry, as long as the guest can not
           tell that it's there.  */
        env->tlb->mmu.r4k.tlb[env->tlb->tlb_in_use] = *tlb;
        env->tlb->tlb_in_use++;
        return;
    }

    /* 1k pages are not supported. */
    mask = tlb->PageMask | ~(TARGET_PAGE_MASK << 1);
    if (tlb->V0) {
        cs = CPU(cpu);
        addr = tlb->VPN & ~mask;
#if defined(TARGET_MIPS64)
        if (addr >= (0xFFFFFFFF80000000ULL & env->SEGMask)) {
            addr |= 0x3FFFFF0000000000ULL;
        }
#endif
        end = addr | (mask >> 1);
        while (addr < end) {
            tlb_flush_page(cs, addr);
            addr += TARGET_PAGE_SIZE;
        }
    }
    if (tlb->V1) {
        cs = CPU(cpu);
        addr = (tlb->VPN & ~mask) | ((mask >> 1) + 1);
#if defined(TARGET_MIPS64)
        if (addr >= (0xFFFFFFFF80000000ULL & env->SEGMask)) {
            addr |= 0x3FFFFF0000000000ULL;
        }
#endif
        end = addr | mask;
        while (addr - 1 < end) {
            tlb_flush_page(cs, addr);
            addr += TARGET_PAGE_SIZE;
        }
    }
}
#endif

void QEMU_NORETURN do_raise_exception_err(CPUMIPSState *env,
                                          uint32_t exception,
                                          int error_code,
                                          uintptr_t pc)
{
    CPUState *cs = CPU(mips_env_get_cpu(env));

    if (exception < EXCP_SC) {
        qemu_log_mask(CPU_LOG_INT, "%s: %d %d\n",
                      __func__, exception, error_code);
    }
    cs->exception_index = exception;
    env->error_code = error_code;

    cpu_loop_exit_restore(cs, pc);
}<|MERGE_RESOLUTION|>--- conflicted
+++ resolved
@@ -221,8 +221,6 @@
         }
     }
     return ret;
-<<<<<<< HEAD
-=======
 }
 
 void cpu_mips_tlb_flush(CPUMIPSState *env, int flush_global)
@@ -331,7 +329,6 @@
             cpu_mips_soft_irq(env, i, env->CP0_Cause & (1 << (CP0Ca_IP + i)));
         }
     }
->>>>>>> 7124ccf8
 }
 #endif
 
