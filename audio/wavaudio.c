/*
 * QEMU WAV audio driver
 *
 * Copyright (c) 2004-2005 Vassili Karpov (malc)
 *
 * Permission is hereby granted, free of charge, to any person obtaining a copy
 * of this software and associated documentation files (the "Software"), to deal
 * in the Software without restriction, including without limitation the rights
 * to use, copy, modify, merge, publish, distribute, sublicense, and/or sell
 * copies of the Software, and to permit persons to whom the Software is
 * furnished to do so, subject to the following conditions:
 *
 * The above copyright notice and this permission notice shall be included in
 * all copies or substantial portions of the Software.
 *
 * THE SOFTWARE IS PROVIDED "AS IS", WITHOUT WARRANTY OF ANY KIND, EXPRESS OR
 * IMPLIED, INCLUDING BUT NOT LIMITED TO THE WARRANTIES OF MERCHANTABILITY,
 * FITNESS FOR A PARTICULAR PURPOSE AND NONINFRINGEMENT. IN NO EVENT SHALL
 * THE AUTHORS OR COPYRIGHT HOLDERS BE LIABLE FOR ANY CLAIM, DAMAGES OR OTHER
 * LIABILITY, WHETHER IN AN ACTION OF CONTRACT, TORT OR OTHERWISE, ARISING FROM,
 * OUT OF OR IN CONNECTION WITH THE SOFTWARE OR THE USE OR OTHER DEALINGS IN
 * THE SOFTWARE.
 */
#include "qemu/osdep.h"
<<<<<<< HEAD
#include "hw/hw.h"
=======
#include "qemu/host-utils.h"
>>>>>>> 7124ccf8
#include "qemu/timer.h"
#include "audio.h"

#define AUDIO_CAP "wav"
#include "audio_int.h"

typedef struct WAVVoiceOut {
    HWVoiceOut hw;
    FILE *f;
    int64_t old_ticks;
    void *pcm_buf;
    int total_samples;
} WAVVoiceOut;

typedef struct {
    struct audsettings settings;
    const char *wav_path;
} WAVConf;

static int wav_run_out (HWVoiceOut *hw, int live)
{
    WAVVoiceOut *wav = (WAVVoiceOut *) hw;
    int rpos, decr, samples;
    uint8_t *dst;
    struct st_sample *src;
    int64_t now = qemu_clock_get_ns(QEMU_CLOCK_VIRTUAL);
    int64_t ticks = now - wav->old_ticks;
    int64_t bytes =
        muldiv64(ticks, hw->info.bytes_per_second, NANOSECONDS_PER_SECOND);

    if (bytes > INT_MAX) {
        samples = INT_MAX >> hw->info.shift;
    }
    else {
        samples = bytes >> hw->info.shift;
    }

    wav->old_ticks = now;
    decr = audio_MIN (live, samples);
    samples = decr;
    rpos = hw->rpos;
    while (samples) {
        int left_till_end_samples = hw->samples - rpos;
        int convert_samples = audio_MIN (samples, left_till_end_samples);

        src = hw->mix_buf + rpos;
        dst = advance (wav->pcm_buf, rpos << hw->info.shift);

        hw->clip (dst, src, convert_samples);
        if (fwrite (dst, convert_samples << hw->info.shift, 1, wav->f) != 1) {
            dolog ("wav_run_out: fwrite of %d bytes failed\nReaons: %s\n",
                   convert_samples << hw->info.shift, strerror (errno));
        }

        rpos = (rpos + convert_samples) % hw->samples;
        samples -= convert_samples;
        wav->total_samples += convert_samples;
    }

    hw->rpos = rpos;
    return decr;
}

static int wav_write_out (SWVoiceOut *sw, void *buf, int len)
{
    return audio_pcm_sw_write (sw, buf, len);
}

/* VICE code: Store number as little endian. */
static void le_store (uint8_t *buf, uint32_t val, int len)
{
    int i;
    for (i = 0; i < len; i++) {
        buf[i] = (uint8_t) (val & 0xff);
        val >>= 8;
    }
}

static int wav_init_out(HWVoiceOut *hw, struct audsettings *as,
                        void *drv_opaque)
{
    WAVVoiceOut *wav = (WAVVoiceOut *) hw;
    int bits16 = 0, stereo = 0;
    uint8_t hdr[] = {
        0x52, 0x49, 0x46, 0x46, 0x00, 0x00, 0x00, 0x00, 0x57, 0x41, 0x56,
        0x45, 0x66, 0x6d, 0x74, 0x20, 0x10, 0x00, 0x00, 0x00, 0x01, 0x00,
        0x02, 0x00, 0x44, 0xac, 0x00, 0x00, 0x10, 0xb1, 0x02, 0x00, 0x04,
        0x00, 0x10, 0x00, 0x64, 0x61, 0x74, 0x61, 0x00, 0x00, 0x00, 0x00
    };
    WAVConf *conf = drv_opaque;
    struct audsettings wav_as = conf->settings;

    stereo = wav_as.nchannels == 2;
    switch (wav_as.fmt) {
    case AUD_FMT_S8:
    case AUD_FMT_U8:
        bits16 = 0;
        break;

    case AUD_FMT_S16:
    case AUD_FMT_U16:
        bits16 = 1;
        break;

    case AUD_FMT_S32:
    case AUD_FMT_U32:
        dolog ("WAVE files can not handle 32bit formats\n");
        return -1;
    }

    hdr[34] = bits16 ? 0x10 : 0x08;

    wav_as.endianness = 0;
    audio_pcm_init_info (&hw->info, &wav_as);

    hw->samples = 1024;
    wav->pcm_buf = audio_calloc (AUDIO_FUNC, hw->samples, 1 << hw->info.shift);
    if (!wav->pcm_buf) {
        dolog ("Could not allocate buffer (%d bytes)\n",
               hw->samples << hw->info.shift);
        return -1;
    }

    le_store (hdr + 22, hw->info.nchannels, 2);
    le_store (hdr + 24, hw->info.freq, 4);
    le_store (hdr + 28, hw->info.freq << (bits16 + stereo), 4);
    le_store (hdr + 32, 1 << (bits16 + stereo), 2);

    wav->f = fopen (conf->wav_path, "wb");
    if (!wav->f) {
        dolog ("Failed to open wave file `%s'\nReason: %s\n",
               conf->wav_path, strerror (errno));
        g_free (wav->pcm_buf);
        wav->pcm_buf = NULL;
        return -1;
    }

    if (fwrite (hdr, sizeof (hdr), 1, wav->f) != 1) {
        dolog ("wav_init_out: failed to write header\nReason: %s\n",
               strerror(errno));
        return -1;
    }
    return 0;
}

static void wav_fini_out (HWVoiceOut *hw)
{
    WAVVoiceOut *wav = (WAVVoiceOut *) hw;
    uint8_t rlen[4];
    uint8_t dlen[4];
    uint32_t datalen = wav->total_samples << hw->info.shift;
    uint32_t rifflen = datalen + 36;

    if (!wav->f) {
        return;
    }

    le_store (rlen, rifflen, 4);
    le_store (dlen, datalen, 4);

    if (fseek (wav->f, 4, SEEK_SET)) {
        dolog ("wav_fini_out: fseek to rlen failed\nReason: %s\n",
               strerror(errno));
        goto doclose;
    }
    if (fwrite (rlen, 4, 1, wav->f) != 1) {
        dolog ("wav_fini_out: failed to write rlen\nReason: %s\n",
               strerror (errno));
        goto doclose;
    }
    if (fseek (wav->f, 32, SEEK_CUR)) {
        dolog ("wav_fini_out: fseek to dlen failed\nReason: %s\n",
               strerror (errno));
        goto doclose;
    }
    if (fwrite (dlen, 4, 1, wav->f) != 1) {
        dolog ("wav_fini_out: failed to write dlen\nReaons: %s\n",
               strerror (errno));
        goto doclose;
    }

 doclose:
    if (fclose (wav->f))  {
        dolog ("wav_fini_out: fclose %p failed\nReason: %s\n",
               wav->f, strerror (errno));
    }
    wav->f = NULL;

    g_free (wav->pcm_buf);
    wav->pcm_buf = NULL;
}

static int wav_ctl_out (HWVoiceOut *hw, int cmd, ...)
{
    (void) hw;
    (void) cmd;
    return 0;
}

static WAVConf glob_conf = {
    .settings.freq      = 44100,
    .settings.nchannels = 2,
    .settings.fmt       = AUD_FMT_S16,
    .wav_path           = "qemu.wav"
};

static void *wav_audio_init (void)
{
    WAVConf *conf = g_malloc(sizeof(WAVConf));
    *conf = glob_conf;
    return conf;
}

static void wav_audio_fini (void *opaque)
{
    ldebug ("wav_fini");
    g_free(opaque);
}

static struct audio_option wav_options[] = {
    {
        .name  = "FREQUENCY",
        .tag   = AUD_OPT_INT,
        .valp  = &glob_conf.settings.freq,
        .descr = "Frequency"
    },
    {
        .name  = "FORMAT",
        .tag   = AUD_OPT_FMT,
        .valp  = &glob_conf.settings.fmt,
        .descr = "Format"
    },
    {
        .name  = "DAC_FIXED_CHANNELS",
        .tag   = AUD_OPT_INT,
        .valp  = &glob_conf.settings.nchannels,
        .descr = "Number of channels (1 - mono, 2 - stereo)"
    },
    {
        .name  = "PATH",
        .tag   = AUD_OPT_STR,
        .valp  = &glob_conf.wav_path,
        .descr = "Path to wave file"
    },
    { /* End of list */ }
};

static struct audio_pcm_ops wav_pcm_ops = {
    .init_out = wav_init_out,
    .fini_out = wav_fini_out,
    .run_out  = wav_run_out,
    .write    = wav_write_out,
    .ctl_out  = wav_ctl_out,
};

struct audio_driver wav_audio_driver = {
    .name           = "wav",
    .descr          = "WAV renderer http://wikipedia.org/wiki/WAV",
    .options        = wav_options,
    .init           = wav_audio_init,
    .fini           = wav_audio_fini,
    .pcm_ops        = &wav_pcm_ops,
    .can_be_default = 0,
    .max_voices_out = 1,
    .max_voices_in  = 0,
    .voice_size_out = sizeof (WAVVoiceOut),
    .voice_size_in  = 0
};<|MERGE_RESOLUTION|>--- conflicted
+++ resolved
@@ -22,11 +22,7 @@
  * THE SOFTWARE.
  */
 #include "qemu/osdep.h"
-<<<<<<< HEAD
-#include "hw/hw.h"
-=======
 #include "qemu/host-utils.h"
->>>>>>> 7124ccf8
 #include "qemu/timer.h"
 #include "audio.h"
 
