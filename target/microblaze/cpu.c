/*
 * QEMU MicroBlaze CPU
 *
 * Copyright (c) 2009 Edgar E. Iglesias
 * Copyright (c) 2009-2012 PetaLogix Qld Pty Ltd.
 * Copyright (c) 2012 SUSE LINUX Products GmbH
 * Copyright (c) 2009 Edgar E. Iglesias, Axis Communications AB.
 *
 * This library is free software; you can redistribute it and/or
 * modify it under the terms of the GNU Lesser General Public
 * License as published by the Free Software Foundation; either
 * version 2.1 of the License, or (at your option) any later version.
 *
 * This library is distributed in the hope that it will be useful,
 * but WITHOUT ANY WARRANTY; without even the implied warranty of
 * MERCHANTABILITY or FITNESS FOR A PARTICULAR PURPOSE.  See the GNU
 * Lesser General Public License for more details.
 *
 * You should have received a copy of the GNU Lesser General Public
 * License along with this library; if not, see
 * <http://www.gnu.org/licenses/lgpl-2.1.html>
 */

#include "qemu/osdep.h"
#include "qapi/error.h"
#include "cpu.h"
#include "qemu/module.h"
#include "hw/qdev-properties.h"
#include "exec/exec-all.h"
#include "fpu/softfloat-helpers.h"
#include "hw/core/cpu-exec-gpio.h"

#ifndef CONFIG_USER_ONLY
#include "hw/fdt_generic_util.h"
#endif

static const struct {
    const char *name;
    uint8_t version_id;
} mb_cpu_lookup[] = {
    /* These key value are as per MBV field in PVR0 */
    {"5.00.a", 0x01},
    {"5.00.b", 0x02},
    {"5.00.c", 0x03},
    {"6.00.a", 0x04},
    {"6.00.b", 0x06},
    {"7.00.a", 0x05},
    {"7.00.b", 0x07},
    {"7.10.a", 0x08},
    {"7.10.b", 0x09},
    {"7.10.c", 0x0a},
    {"7.10.d", 0x0b},
    {"7.20.a", 0x0c},
    {"7.20.b", 0x0d},
    {"7.20.c", 0x0e},
    {"7.20.d", 0x0f},
    {"7.30.a", 0x10},
    {"7.30.b", 0x11},
    {"8.00.a", 0x12},
    {"8.00.b", 0x13},
    {"8.10.a", 0x14},
    {"8.20.a", 0x15},
    {"8.20.b", 0x16},
    {"8.30.a", 0x17},
    {"8.40.a", 0x18},
    {"8.40.b", 0x19},
    {"8.50.a", 0x1A},
    {"9.0", 0x1B},
    {"9.1", 0x1D},
    {"9.2", 0x1F},
    {"9.3", 0x20},
    {"9.4", 0x21},
    {"9.5", 0x22},
    {"9.6", 0x23},
    {"10.0", 0x24},
    {"11.0", 0x25},
    {NULL, 0},
};

/* If no specific version gets selected, default to the following.  */
#define DEFAULT_CPU_VERSION "10.0"

static void mb_cpu_set_pc(CPUState *cs, vaddr value)
{
    MicroBlazeCPU *cpu = MICROBLAZE_CPU(cs);

    cpu->env.pc = value;
    /* Ensure D_FLAG and IMM_FLAG are clear for the new PC */
    cpu->env.iflags = 0;
}

static void mb_cpu_synchronize_from_tb(CPUState *cs,
                                       const TranslationBlock *tb)
{
    MicroBlazeCPU *cpu = MICROBLAZE_CPU(cs);

    cpu->env.pc = tb->pc;
    cpu->env.iflags = tb->flags & IFLAGS_TB_MASK;
}

static vaddr mb_cpu_get_pc(CPUState *cs)
{
    MicroBlazeCPU *cpu = MICROBLAZE_CPU(cs);

    return cpu->env.pc;
}

static bool mb_cpu_has_work(CPUState *cs)
{
    CPUMBState *env = cs->env_ptr;
    bool r;

    r = (cs->interrupt_request & (CPU_INTERRUPT_HARD | CPU_INTERRUPT_NMI))
           || env->wakeup;

    return r;
}

#ifndef CONFIG_USER_ONLY
<<<<<<< HEAD

=======
>>>>>>> 54a78718
static void mb_cpu_ns_axi_dp(void *opaque, int irq, int level)
{
    MicroBlazeCPU *cpu = opaque;
    bool en = cpu->cfg.use_non_secure & USE_NON_SECURE_M_AXI_DP_MASK;

    cpu->ns_axi_dp = level & en;
}

static void mb_cpu_ns_axi_ip(void *opaque, int irq, int level)
{
    MicroBlazeCPU *cpu = opaque;
    bool en = cpu->cfg.use_non_secure & USE_NON_SECURE_M_AXI_IP_MASK;

    cpu->ns_axi_ip = level & en;
}

static void mb_cpu_ns_axi_dc(void *opaque, int irq, int level)
{
    MicroBlazeCPU *cpu = opaque;
    bool en = cpu->cfg.use_non_secure & USE_NON_SECURE_M_AXI_DC_MASK;

    cpu->ns_axi_dc = level & en;
}

static void mb_cpu_ns_axi_ic(void *opaque, int irq, int level)
{
    MicroBlazeCPU *cpu = opaque;
    bool en = cpu->cfg.use_non_secure & USE_NON_SECURE_M_AXI_IC_MASK;

    cpu->ns_axi_ic = level & en;
}

static void microblaze_cpu_set_irq(void *opaque, int irq, int level)
{
    MicroBlazeCPU *cpu = opaque;
    CPUState *cs = CPU(cpu);
    int type = irq ? CPU_INTERRUPT_NMI : CPU_INTERRUPT_HARD;

    if (level) {
        cpu_interrupt(cs, type);
    } else {
        cpu_reset_interrupt(cs, type);
    }
}

static void microblaze_set_wakeup(void *opaque, int irq, int level)
{
    MicroBlazeCPU *cpu = opaque;
    CPUState *cs = CPU(cpu);
    CPUMBState *env = &cpu->env;

    env->wakeup &= ~(1 << irq);
    if (level) {
        qemu_set_irq(cpu->mb_sleep, false);
        env->wakeup |= 1 << irq;
        cs->halted = 0;
        qemu_cpu_kick(cs);
    }
}
#endif

static void mb_cpu_reset(DeviceState *dev)
{
    CPUState *s = CPU(dev);
    MicroBlazeCPU *cpu = MICROBLAZE_CPU(s);
    MicroBlazeCPUClass *mcc = MICROBLAZE_CPU_GET_CLASS(cpu);
    CPUMBState *env = &cpu->env;

    mcc->parent_reset(dev);

    memset(env, 0, offsetof(CPUMBState, end_reset_fields));
    env->res_addr = RES_ADDR_NONE;

    /* Disable stack protector.  */
    env->shr = ~0;

    env->pc = cpu->cfg.base_vectors;

#if defined(CONFIG_USER_ONLY)
    /* start in user mode with interrupts enabled.  */
    mb_cpu_write_msr(env, MSR_EE | MSR_IE | MSR_VM | MSR_UM);
#else
    mb_cpu_write_msr(env, 0);
    mmu_init(&env->mmu);

    if (cpu->env.memattr_p) {
        env_tlb(&cpu->env)->memattr[MEM_ATTR_NS].attrs = *cpu->env.memattr_p;
        env_tlb(&cpu->env)->memattr[MEM_ATTR_NS].attrs.secure = false;
        env_tlb(&cpu->env)->memattr[MEM_ATTR_SEC].attrs = *cpu->env.memattr_p;
        env_tlb(&cpu->env)->memattr[MEM_ATTR_SEC].attrs.secure = true;
    }
#endif
}

static void mb_disas_set_info(CPUState *cpu, disassemble_info *info)
{
    info->mach = bfd_arch_microblaze;
    info->print_insn = print_insn_microblaze;
}

static void mb_cpu_realizefn(DeviceState *dev, Error **errp)
{
    CPUState *cs = CPU(dev);
    MicroBlazeCPUClass *mcc = MICROBLAZE_CPU_GET_CLASS(dev);
    MicroBlazeCPU *cpu = MICROBLAZE_CPU(cs);
    uint8_t version_code = 0;
    const char *version;
    int i = 0;
    Error *local_err = NULL;

    cpu_exec_realizefn(cs, &local_err);
    if (local_err != NULL) {
        error_propagate(errp, local_err);
        return;
    }

    if (cpu->cfg.addr_size < 32 || cpu->cfg.addr_size > 64) {
        error_setg(errp, "addr-size %d is out of range (32 - 64)",
                   cpu->cfg.addr_size);
        return;
    }

    qemu_init_vcpu(cs);

    version = cpu->cfg.version ? cpu->cfg.version : DEFAULT_CPU_VERSION;
    for (i = 0; mb_cpu_lookup[i].name && version; i++) {
        if (strcmp(mb_cpu_lookup[i].name, version) == 0) {
            version_code = mb_cpu_lookup[i].version_id;
            break;
        }
    }

    if (!version_code) {
        qemu_log("Invalid MicroBlaze version number: %s\n", cpu->cfg.version);
    }

    cpu->cfg.pvr_regs[0] =
        (PVR0_USE_EXC_MASK |
         PVR0_USE_ICACHE_MASK |
         PVR0_USE_DCACHE_MASK |
         (cpu->cfg.stackprot ? PVR0_SPROT_MASK : 0) |
         (cpu->cfg.use_fpu ? PVR0_USE_FPU_MASK : 0) |
         (cpu->cfg.use_hw_mul ? PVR0_USE_HW_MUL_MASK : 0) |
         (cpu->cfg.use_barrel ? PVR0_USE_BARREL_MASK : 0) |
         (cpu->cfg.use_div ? PVR0_USE_DIV_MASK : 0) |
         (cpu->cfg.use_mmu ? PVR0_USE_MMU_MASK : 0) |
         (cpu->cfg.endi ? PVR0_ENDI_MASK : 0) |
         (version_code << PVR0_VERSION_SHIFT) |
         (cpu->cfg.pvr == C_PVR_FULL ? PVR0_PVR_FULL_MASK : 0) |
         cpu->cfg.pvr_user1);

    cpu->cfg.pvr_regs[1] = cpu->cfg.pvr_user2;

    cpu->cfg.pvr_regs[2] =
        (PVR2_D_OPB_MASK |
         PVR2_D_LMB_MASK |
         PVR2_I_OPB_MASK |
         PVR2_I_LMB_MASK |
         PVR2_FPU_EXC_MASK |
         (cpu->cfg.use_fpu ? PVR2_USE_FPU_MASK : 0) |
         (cpu->cfg.use_fpu > 1 ? PVR2_USE_FPU2_MASK : 0) |
         (cpu->cfg.use_hw_mul ? PVR2_USE_HW_MUL_MASK : 0) |
         (cpu->cfg.use_hw_mul > 1 ? PVR2_USE_MUL64_MASK : 0) |
         (cpu->cfg.use_barrel ? PVR2_USE_BARREL_MASK : 0) |
         (cpu->cfg.use_div ? PVR2_USE_DIV_MASK : 0) |
         (cpu->cfg.use_msr_instr ? PVR2_USE_MSR_INSTR : 0) |
         (cpu->cfg.use_pcmp_instr ? PVR2_USE_PCMP_INSTR : 0) |
         (cpu->cfg.dopb_bus_exception ? PVR2_DOPB_BUS_EXC_MASK : 0) |
         (cpu->cfg.iopb_bus_exception ? PVR2_IOPB_BUS_EXC_MASK : 0) |
         (cpu->cfg.div_zero_exception ? PVR2_DIV_ZERO_EXC_MASK : 0) |
         (cpu->cfg.illegal_opcode_exception ? PVR2_ILL_OPCODE_EXC_MASK : 0) |
         (cpu->cfg.unaligned_exceptions ? PVR2_UNALIGNED_EXC_MASK : 0) |
         (cpu->cfg.opcode_0_illegal ? PVR2_OPCODE_0x0_ILL_MASK : 0));

    cpu->cfg.pvr_regs[5] |=
        cpu->cfg.dcache_writeback ? PVR5_DCACHE_WRITEBACK_MASK : 0;

    cpu->cfg.pvr_regs[10] =
        (0x0c000000 | /* Default to spartan 3a dsp family.  */
         (cpu->cfg.addr_size - 32) << PVR10_ASIZE_SHIFT);

    cpu->cfg.pvr_regs[11] = ((cpu->cfg.use_mmu ? PVR11_USE_MMU : 0) |
                             16 << 17);

    mb_gen_dynamic_xml(cpu);

    cpu->cfg.mmu = 3;
    cpu->cfg.mmu_tlb_access = 3;
    cpu->cfg.mmu_zones = 16;
    cpu->cfg.addr_mask = MAKE_64BIT_MASK(0, cpu->cfg.addr_size);

    mcc->parent_realize(dev, errp);
}

static void mb_cpu_initfn(Object *obj)
{
    MicroBlazeCPU *cpu = MICROBLAZE_CPU(obj);
    CPUMBState *env = &cpu->env;

    cpu_set_cpustate_pointers(cpu);

    set_float_rounding_mode(float_round_nearest_even, &env->fp_status);

#ifndef CONFIG_USER_ONLY
    /* Inbound IRQ and FIR lines */
    qdev_init_gpio_in(DEVICE(cpu), microblaze_cpu_set_irq, 2);
<<<<<<< HEAD
    qdev_init_gpio_in_named(DEVICE(cpu), microblaze_set_wakeup, "wakeup", 2);

    qdev_init_gpio_out_named(DEVICE(cpu), &cpu->mb_sleep, "mb_sleep", 1);
=======
>>>>>>> 54a78718
    qdev_init_gpio_in_named(DEVICE(cpu), mb_cpu_ns_axi_dp, "ns_axi_dp", 1);
    qdev_init_gpio_in_named(DEVICE(cpu), mb_cpu_ns_axi_ip, "ns_axi_ip", 1);
    qdev_init_gpio_in_named(DEVICE(cpu), mb_cpu_ns_axi_dc, "ns_axi_dc", 1);
    qdev_init_gpio_in_named(DEVICE(cpu), mb_cpu_ns_axi_ic, "ns_axi_ic", 1);
<<<<<<< HEAD

    object_property_add_link(obj, "memattr", TYPE_MEMORY_TRANSACTION_ATTR,
                             (Object **)&cpu->env.memattr_p,
                             qdev_prop_allow_set_link_before_realize,
                             OBJ_PROP_LINK_STRONG);
=======
>>>>>>> 54a78718
#endif
}

static Property mb_properties[] = {
    DEFINE_PROP_UINT32("base-vectors", MicroBlazeCPU, cfg.base_vectors, 0),
    DEFINE_PROP_BOOL("use-stack-protection", MicroBlazeCPU, cfg.stackprot,
                     false),
    /*
     * This is the C_ADDR_SIZE synth-time configuration option of the
     * MicroBlaze cores. Supported values range between 32 and 64.
     *
     * When set to > 32, 32bit MicroBlaze can emit load/stores
     * with extended addressing.
     */
    DEFINE_PROP_UINT8("addr-size", MicroBlazeCPU, cfg.addr_size, 32),
    /* If use-fpu > 0 - FPU is enabled
     * If use-fpu = 2 - Floating point conversion and square root instructions
     *                  are enabled
     */
    DEFINE_PROP_UINT8("use-fpu", MicroBlazeCPU, cfg.use_fpu, 2),
    /* If use-hw-mul > 0 - Multiplier is enabled
     * If use-hw-mul = 2 - 64-bit multiplier is enabled
     */
    DEFINE_PROP_UINT8("use-hw-mul", MicroBlazeCPU, cfg.use_hw_mul, 2),
    DEFINE_PROP_BOOL("use-barrel", MicroBlazeCPU, cfg.use_barrel, true),
    DEFINE_PROP_BOOL("use-div", MicroBlazeCPU, cfg.use_div, true),
    DEFINE_PROP_BOOL("use-msr-instr", MicroBlazeCPU, cfg.use_msr_instr, true),
    DEFINE_PROP_BOOL("use-pcmp-instr", MicroBlazeCPU, cfg.use_pcmp_instr, true),
    DEFINE_PROP_BOOL("use-mmu", MicroBlazeCPU, cfg.use_mmu, true),
    /*
     * use-non-secure enables/disables the use of the non_secure[3:0] signals.
     * It is a bitfield where 1 = non-secure for the following bits and their
     * corresponding interfaces:
     * 0x1 - M_AXI_DP
     * 0x2 - M_AXI_IP
     * 0x4 - M_AXI_DC
     * 0x8 - M_AXI_IC
     */
    DEFINE_PROP_UINT8("use-non-secure", MicroBlazeCPU, cfg.use_non_secure, 0),
    DEFINE_PROP_BOOL("dcache-writeback", MicroBlazeCPU, cfg.dcache_writeback,
                     false),
    DEFINE_PROP_BOOL("endianness", MicroBlazeCPU, cfg.endi, false),
    /* Enables bus exceptions on failed data accesses (load/stores).  */
    DEFINE_PROP_BOOL("dopb-bus-exception", MicroBlazeCPU,
                     cfg.dopb_bus_exception, false),
    /* Enables bus exceptions on failed instruction fetches.  */
    DEFINE_PROP_BOOL("iopb-bus-exception", MicroBlazeCPU,
                     cfg.iopb_bus_exception, false),
    DEFINE_PROP_BOOL("ill-opcode-exception", MicroBlazeCPU,
                     cfg.illegal_opcode_exception, false),
    DEFINE_PROP_BOOL("div-zero-exception", MicroBlazeCPU,
                     cfg.div_zero_exception, false),
    DEFINE_PROP_BOOL("unaligned-exceptions", MicroBlazeCPU,
                     cfg.unaligned_exceptions, false),
    DEFINE_PROP_BOOL("opcode-0x0-illegal", MicroBlazeCPU,
                     cfg.opcode_0_illegal, false),
    DEFINE_PROP_STRING("version", MicroBlazeCPU, cfg.version),
    DEFINE_PROP_UINT8("pvr", MicroBlazeCPU, cfg.pvr, C_PVR_FULL),
    DEFINE_PROP_UINT8("pvr-user1", MicroBlazeCPU, cfg.pvr_user1, 0),
    DEFINE_PROP_UINT32("pvr-user2", MicroBlazeCPU, cfg.pvr_user2, 0),
    DEFINE_PROP_END_OF_LIST(),
};

#ifndef CONFIG_USER_ONLY
static const FDTGenericGPIOSet mb_ctrl_gpios[] = {
    {
      .names = &fdt_generic_gpio_name_set_gpio,
      .gpios = (FDTGenericGPIOConnection[]) {
        { .name = "wakeup", .fdt_index = 0, .range = 2 },
        { .name = "mb_sleep", .fdt_index = 2 },
        { },
      },
    },
    { },
};
#endif

static ObjectClass *mb_cpu_class_by_name(const char *cpu_model)
{
    return object_class_by_name(TYPE_MICROBLAZE_CPU);
}

static gchar *mb_gdb_arch_name(CPUState *cs)
{
    return g_strdup("microblaze");
}

static void mb_cpu_class_init(ObjectClass *oc, void *data)
{
#ifndef CONFIG_USER_ONLY
    FDTGenericGPIOClass *fggc = FDT_GENERIC_GPIO_CLASS(oc);
#endif
    DeviceClass *dc = DEVICE_CLASS(oc);
    CPUClass *cc = CPU_CLASS(oc);
    MicroBlazeCPUClass *mcc = MICROBLAZE_CPU_CLASS(oc);

    device_class_set_parent_realize(dc, mb_cpu_realizefn,
                                    &mcc->parent_realize);
    device_class_set_parent_reset(dc, mb_cpu_reset, &mcc->parent_reset);

    cc->class_by_name = mb_cpu_class_by_name;
    cc->has_work = mb_cpu_has_work;
    cc->do_interrupt = mb_cpu_do_interrupt;
    cc->do_unaligned_access = mb_cpu_do_unaligned_access;
    cc->cpu_exec_interrupt = mb_cpu_exec_interrupt;
    cc->dump_state = mb_cpu_dump_state;
    cc->set_pc = mb_cpu_set_pc;
    cc->get_pc = mb_cpu_get_pc;
    cc->synchronize_from_tb = mb_cpu_synchronize_from_tb;
    cc->gdb_read_register = mb_cpu_gdb_read_register;
    cc->gdb_write_register = mb_cpu_gdb_write_register;
    cc->tlb_fill = mb_cpu_tlb_fill;
#ifndef CONFIG_USER_ONLY
    cc->do_transaction_failed = mb_cpu_transaction_failed;
    cc->get_phys_page_attrs_debug = mb_cpu_get_phys_page_attrs_debug;
    dc->vmsd = &vmstate_mb_cpu;
#endif
    device_class_set_props(dc, mb_properties);
    cc->gdb_num_core_regs = 32 + 27;
    cc->gdb_get_dynamic_xml = mb_gdb_get_dynamic_xml;
    cc->gdb_core_xml_file = "microblaze-core.xml";
    cc->gdb_arch_name = mb_gdb_arch_name;

#ifndef CONFIG_USER_ONLY
    fggc->controller_gpios = mb_ctrl_gpios;
    dc->rst_cntrl = cpu_reset_gpio;
#endif
    cc->disas_set_info = mb_disas_set_info;
    cc->tcg_initialize = mb_tcg_init;
}

static const TypeInfo mb_cpu_type_info = {
    .name = TYPE_MICROBLAZE_CPU,
    .parent = TYPE_CPU,
    .instance_size = sizeof(MicroBlazeCPU),
    .instance_init = mb_cpu_initfn,
    .class_size = sizeof(MicroBlazeCPUClass),
    .class_init = mb_cpu_class_init,
#ifndef CONFIG_USER_ONLY
    .interfaces    = (InterfaceInfo[]) {
        { TYPE_FDT_GENERIC_GPIO },
        { }
    },
#endif
};

static void mb_cpu_register_types(void)
{
    type_register_static(&mb_cpu_type_info);
}

type_init(mb_cpu_register_types)<|MERGE_RESOLUTION|>--- conflicted
+++ resolved
@@ -117,10 +117,6 @@
 }
 
 #ifndef CONFIG_USER_ONLY
-<<<<<<< HEAD
-
-=======
->>>>>>> 54a78718
 static void mb_cpu_ns_axi_dp(void *opaque, int irq, int level)
 {
     MicroBlazeCPU *cpu = opaque;
@@ -327,24 +323,18 @@
 #ifndef CONFIG_USER_ONLY
     /* Inbound IRQ and FIR lines */
     qdev_init_gpio_in(DEVICE(cpu), microblaze_cpu_set_irq, 2);
-<<<<<<< HEAD
     qdev_init_gpio_in_named(DEVICE(cpu), microblaze_set_wakeup, "wakeup", 2);
 
     qdev_init_gpio_out_named(DEVICE(cpu), &cpu->mb_sleep, "mb_sleep", 1);
-=======
->>>>>>> 54a78718
     qdev_init_gpio_in_named(DEVICE(cpu), mb_cpu_ns_axi_dp, "ns_axi_dp", 1);
     qdev_init_gpio_in_named(DEVICE(cpu), mb_cpu_ns_axi_ip, "ns_axi_ip", 1);
     qdev_init_gpio_in_named(DEVICE(cpu), mb_cpu_ns_axi_dc, "ns_axi_dc", 1);
     qdev_init_gpio_in_named(DEVICE(cpu), mb_cpu_ns_axi_ic, "ns_axi_ic", 1);
-<<<<<<< HEAD
 
     object_property_add_link(obj, "memattr", TYPE_MEMORY_TRANSACTION_ATTR,
                              (Object **)&cpu->env.memattr_p,
                              qdev_prop_allow_set_link_before_realize,
                              OBJ_PROP_LINK_STRONG);
-=======
->>>>>>> 54a78718
 #endif
 }
 
