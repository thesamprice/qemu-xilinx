/*
 * QEMU MicroBlaze CPU
 *
 * Copyright (c) 2009 Edgar E. Iglesias
 * Copyright (c) 2009-2012 PetaLogix Qld Pty Ltd.
 * Copyright (c) 2012 SUSE LINUX Products GmbH
 * Copyright (c) 2009 Edgar E. Iglesias, Axis Communications AB.
 *
 * This library is free software; you can redistribute it and/or
 * modify it under the terms of the GNU Lesser General Public
 * License as published by the Free Software Foundation; either
 * version 2.1 of the License, or (at your option) any later version.
 *
 * This library is distributed in the hope that it will be useful,
 * but WITHOUT ANY WARRANTY; without even the implied warranty of
 * MERCHANTABILITY or FITNESS FOR A PARTICULAR PURPOSE.  See the GNU
 * Lesser General Public License for more details.
 *
 * You should have received a copy of the GNU Lesser General Public
 * License along with this library; if not, see
 * <http://www.gnu.org/licenses/lgpl-2.1.html>
 */

#include "qemu/osdep.h"
#include "qapi/error.h"
#include "cpu.h"
#include "qemu/module.h"
#include "hw/qdev-properties.h"
#include "migration/vmstate.h"
#include "exec/exec-all.h"
#include "fpu/softfloat-helpers.h"
#include "hw/core/cpu-exec-gpio.h"

#ifndef CONFIG_USER_ONLY
#include "hw/fdt_generic_util.h"
#endif

static const struct {
    const char *name;
    uint8_t version_id;
} mb_cpu_lookup[] = {
    /* These key value are as per MBV field in PVR0 */
    {"5.00.a", 0x01},
    {"5.00.b", 0x02},
    {"5.00.c", 0x03},
    {"6.00.a", 0x04},
    {"6.00.b", 0x06},
    {"7.00.a", 0x05},
    {"7.00.b", 0x07},
    {"7.10.a", 0x08},
    {"7.10.b", 0x09},
    {"7.10.c", 0x0a},
    {"7.10.d", 0x0b},
    {"7.20.a", 0x0c},
    {"7.20.b", 0x0d},
    {"7.20.c", 0x0e},
    {"7.20.d", 0x0f},
    {"7.30.a", 0x10},
    {"7.30.b", 0x11},
    {"8.00.a", 0x12},
    {"8.00.b", 0x13},
    {"8.10.a", 0x14},
    {"8.20.a", 0x15},
    {"8.20.b", 0x16},
    {"8.30.a", 0x17},
    {"8.40.a", 0x18},
    {"8.40.b", 0x19},
    {"8.50.a", 0x1A},
    {"9.0", 0x1B},
    {"9.1", 0x1D},
    {"9.2", 0x1F},
    {"9.3", 0x20},
    {"9.4", 0x21},
    {"9.5", 0x22},
    {"9.6", 0x23},
    {"10.0", 0x24},
    {NULL, 0},
};

/* If no specific version gets selected, default to the following.  */
#define DEFAULT_CPU_VERSION "10.0"

static void mb_cpu_set_pc(CPUState *cs, vaddr value)
{
    MicroBlazeCPU *cpu = MICROBLAZE_CPU(cs);

    cpu->env.sregs[SR_PC] = (uint32_t) value;
}

static vaddr mb_cpu_get_pc(CPUState *cs)
{
    MicroBlazeCPU *cpu = MICROBLAZE_CPU(cs);

    return cpu->env.sregs[SR_PC];
}

static bool mb_cpu_has_work(CPUState *cs)
{
    CPUMBState *env = cs->env_ptr;
    bool r;

    r = (cs->interrupt_request & (CPU_INTERRUPT_HARD | CPU_INTERRUPT_NMI))
           || env->wakeup;

    return r;
}

#ifndef CONFIG_USER_ONLY
static void microblaze_cpu_set_irq(void *opaque, int irq, int level)
{
    MicroBlazeCPU *cpu = opaque;
    CPUState *cs = CPU(cpu);
    int type = irq ? CPU_INTERRUPT_NMI : CPU_INTERRUPT_HARD;

    if (level) {
        cpu_interrupt(cs, type);
    } else {
        cpu_reset_interrupt(cs, type);
    }
}

static void microblaze_set_wakeup(void *opaque, int irq, int level)
{
    MicroBlazeCPU *cpu = opaque;
    CPUState *cs = CPU(cpu);
    CPUMBState *env = &cpu->env;

    env->wakeup &= ~(1 << irq);
    if (level) {
        qemu_set_irq(cpu->mb_sleep, false);
        env->wakeup |= 1 << irq;
        cs->halted = 0;
        qemu_cpu_kick(cs);
    }
}
#endif

static void mb_cpu_reset(DeviceState *dev)
{
    CPUState *s = CPU(dev);
    MicroBlazeCPU *cpu = MICROBLAZE_CPU(s);
    MicroBlazeCPUClass *mcc = MICROBLAZE_CPU_GET_CLASS(cpu);
    CPUMBState *env = &cpu->env;

    mcc->parent_reset(dev);

    memset(env, 0, offsetof(CPUMBState, end_reset_fields));
    env->res_addr = RES_ADDR_NONE;

    /* Disable stack protector.  */
    env->shr = ~0;

    env->sregs[SR_PC] = cpu->cfg.base_vectors;

#if defined(CONFIG_USER_ONLY)
    /* start in user mode with interrupts enabled.  */
    env->sregs[SR_MSR] = MSR_EE | MSR_IE | MSR_VM | MSR_UM;
#else
    env->sregs[SR_MSR] = 0;
    mmu_init(&env->mmu);
    env->mmu.c_mmu = 3;
    env->mmu.c_mmu_tlb_access = 3;
    env->mmu.c_mmu_zones = 16;
    env->mmu.c_addr_mask = MAKE_64BIT_MASK(0, cpu->cfg.addr_size);

    if (cpu->env.memattr_p) {
        env_tlb(&cpu->env)->memattr[0].attrs = *cpu->env.memattr_p;
    }
#endif
}

static void mb_disas_set_info(CPUState *cpu, disassemble_info *info)
{
    info->mach = bfd_arch_microblaze;
    info->print_insn = print_insn_microblaze;
}

static void mb_cpu_realizefn(DeviceState *dev, Error **errp)
{
    CPUState *cs = CPU(dev);
    MicroBlazeCPUClass *mcc = MICROBLAZE_CPU_GET_CLASS(dev);
    MicroBlazeCPU *cpu = MICROBLAZE_CPU(cs);
    CPUMBState *env = &cpu->env;
    uint8_t version_code = 0;
    const char *version;
    int i = 0;
    Error *local_err = NULL;

    cpu_exec_realizefn(cs, &local_err);
    if (local_err != NULL) {
        error_propagate(errp, local_err);
        return;
    }

    if (cpu->cfg.addr_size < 32 || cpu->cfg.addr_size > 64) {
        error_setg(errp, "addr-size %d is out of range (32 - 64)",
                   cpu->cfg.addr_size);
        return;
    }

    qemu_init_vcpu(cs);

    env->pvr.regs[0] = PVR0_USE_EXC_MASK \
                       | PVR0_USE_ICACHE_MASK \
                       | PVR0_USE_DCACHE_MASK;
    env->pvr.regs[2] = PVR2_D_OPB_MASK \
                        | PVR2_D_LMB_MASK \
                        | PVR2_I_OPB_MASK \
                        | PVR2_I_LMB_MASK \
                        | PVR2_FPU_EXC_MASK \
                        | 0;

    version = cpu->cfg.version ? cpu->cfg.version : DEFAULT_CPU_VERSION;
    for (i = 0; mb_cpu_lookup[i].name && version; i++) {
        if (strcmp(mb_cpu_lookup[i].name, version) == 0) {
            version_code = mb_cpu_lookup[i].version_id;
            break;
        }
    }

    if (!version_code) {
        qemu_log("Invalid MicroBlaze version number: %s\n", cpu->cfg.version);
    }

    env->pvr.regs[0] |= (cpu->cfg.stackprot ? PVR0_SPROT_MASK : 0) |
                        (cpu->cfg.use_fpu ? PVR0_USE_FPU_MASK : 0) |
                        (cpu->cfg.use_hw_mul ? PVR0_USE_HW_MUL_MASK : 0) |
                        (cpu->cfg.use_barrel ? PVR0_USE_BARREL_MASK : 0) |
                        (cpu->cfg.use_div ? PVR0_USE_DIV_MASK : 0) |
                        (cpu->cfg.use_mmu ? PVR0_USE_MMU_MASK : 0) |
                        (cpu->cfg.endi ? PVR0_ENDI_MASK : 0) |
                        (version_code << PVR0_VERSION_SHIFT) |
                        (cpu->cfg.pvr == C_PVR_FULL ? PVR0_PVR_FULL_MASK : 0) |
                        cpu->cfg.pvr_user1;

    env->pvr.regs[1] = cpu->cfg.pvr_user2;
    env->pvr.regs[2] |= (cpu->cfg.use_fpu ? PVR2_USE_FPU_MASK : 0) |
                        (cpu->cfg.use_fpu > 1 ? PVR2_USE_FPU2_MASK : 0) |
                        (cpu->cfg.use_hw_mul ? PVR2_USE_HW_MUL_MASK : 0) |
                        (cpu->cfg.use_hw_mul > 1 ? PVR2_USE_MUL64_MASK : 0) |
                        (cpu->cfg.use_barrel ? PVR2_USE_BARREL_MASK : 0) |
                        (cpu->cfg.use_div ? PVR2_USE_DIV_MASK : 0) |
                        (cpu->cfg.use_msr_instr ? PVR2_USE_MSR_INSTR : 0) |
                        (cpu->cfg.use_pcmp_instr ? PVR2_USE_PCMP_INSTR : 0) |
                        (cpu->cfg.dopb_bus_exception ?
                                                 PVR2_DOPB_BUS_EXC_MASK : 0) |
                        (cpu->cfg.iopb_bus_exception ?
                                                 PVR2_IOPB_BUS_EXC_MASK : 0) |
                        (cpu->cfg.illegal_opcode_exception ?
                                                PVR2_ILL_OPCODE_EXC_MASK : 0) |
                        (cpu->cfg.unaligned_exceptions ?
                                                PVR2_UNALIGNED_EXC_MASK : 0) |
                        (cpu->cfg.opcode_0_illegal ?
                                                 PVR2_OPCODE_0x0_ILL_MASK : 0);

    env->pvr.regs[5] |= cpu->cfg.dcache_writeback ?
                                        PVR5_DCACHE_WRITEBACK_MASK : 0;

    env->pvr.regs[10] = 0x0c000000 | /* Default to spartan 3a dsp family.  */
                        (cpu->cfg.addr_size - 32) << PVR10_ASIZE_SHIFT;
    env->pvr.regs[11] = (cpu->cfg.use_mmu ? PVR11_USE_MMU : 0) |
                        16 << 17;

    mb_gen_dynamic_xml(cpu);

    mcc->parent_realize(dev, errp);
}

static void mb_cpu_initfn(Object *obj)
{
    MicroBlazeCPU *cpu = MICROBLAZE_CPU(obj);
    CPUMBState *env = &cpu->env;

    cpu_set_cpustate_pointers(cpu);

    set_float_rounding_mode(float_round_nearest_even, &env->fp_status);

#ifndef CONFIG_USER_ONLY
    /* Inbound IRQ and FIR lines */
    qdev_init_gpio_in(DEVICE(cpu), microblaze_cpu_set_irq, 2);
    qdev_init_gpio_in_named(DEVICE(cpu), microblaze_set_wakeup, "wakeup", 2);

    qdev_init_gpio_out_named(DEVICE(cpu), &cpu->mb_sleep, "mb_sleep", 1);

    object_property_add_link(obj, "memattr", TYPE_MEMORY_TRANSACTION_ATTR,
                             (Object **)&cpu->env.memattr_p,
                             qdev_prop_allow_set_link_before_realize,
                             OBJ_PROP_LINK_STRONG,
                             &error_abort);
#endif
}

static const VMStateDescription vmstate_mb_cpu = {
    .name = "cpu",
    .unmigratable = 1,
};

static Property mb_properties[] = {
    DEFINE_PROP_UINT32("base-vectors", MicroBlazeCPU, cfg.base_vectors, 0),
    DEFINE_PROP_BOOL("use-stack-protection", MicroBlazeCPU, cfg.stackprot,
                     false),
    /*
     * This is the C_ADDR_SIZE synth-time configuration option of the
     * MicroBlaze cores. Supported values range between 32 and 64.
     *
     * When set to > 32, 32bit MicroBlaze can emit load/stores
     * with extended addressing.
     */
    DEFINE_PROP_UINT8("addr-size", MicroBlazeCPU, cfg.addr_size, 32),
    /* If use-fpu > 0 - FPU is enabled
     * If use-fpu = 2 - Floating point conversion and square root instructions
     *                  are enabled
     */
    DEFINE_PROP_UINT8("use-fpu", MicroBlazeCPU, cfg.use_fpu, 2),
    /* If use-hw-mul > 0 - Multiplier is enabled
     * If use-hw-mul = 2 - 64-bit multiplier is enabled
     */
    DEFINE_PROP_UINT8("use-hw-mul", MicroBlazeCPU, cfg.use_hw_mul, 2),
    DEFINE_PROP_BOOL("use-barrel", MicroBlazeCPU, cfg.use_barrel, true),
    DEFINE_PROP_BOOL("use-div", MicroBlazeCPU, cfg.use_div, true),
    DEFINE_PROP_BOOL("use-msr-instr", MicroBlazeCPU, cfg.use_msr_instr, true),
    DEFINE_PROP_BOOL("use-pcmp-instr", MicroBlazeCPU, cfg.use_pcmp_instr, true),
    DEFINE_PROP_BOOL("use-mmu", MicroBlazeCPU, cfg.use_mmu, true),
    DEFINE_PROP_BOOL("dcache-writeback", MicroBlazeCPU, cfg.dcache_writeback,
                     false),
    DEFINE_PROP_BOOL("endianness", MicroBlazeCPU, cfg.endi, false),
    /* Enables bus exceptions on failed data accesses (load/stores).  */
    DEFINE_PROP_BOOL("dopb-bus-exception", MicroBlazeCPU,
                     cfg.dopb_bus_exception, false),
    /* Enables bus exceptions on failed instruction fetches.  */
    DEFINE_PROP_BOOL("iopb-bus-exception", MicroBlazeCPU,
                     cfg.iopb_bus_exception, false),
    DEFINE_PROP_BOOL("ill-opcode-exception", MicroBlazeCPU,
                     cfg.illegal_opcode_exception, false),
    DEFINE_PROP_BOOL("div-zero-exception", MicroBlazeCPU,
                     cfg.div_zero_exception, false),
    DEFINE_PROP_BOOL("unaligned-exceptions", MicroBlazeCPU,
                     cfg.unaligned_exceptions, false),
    DEFINE_PROP_BOOL("opcode-0x0-illegal", MicroBlazeCPU,
                     cfg.opcode_0_illegal, false),
    DEFINE_PROP_STRING("version", MicroBlazeCPU, cfg.version),
    DEFINE_PROP_UINT8("pvr", MicroBlazeCPU, cfg.pvr, C_PVR_FULL),
    DEFINE_PROP_UINT8("pvr-user1", MicroBlazeCPU, cfg.pvr_user1, 0),
    DEFINE_PROP_UINT32("pvr-user2", MicroBlazeCPU, cfg.pvr_user2, 0),
    DEFINE_PROP_END_OF_LIST(),
};

#ifndef CONFIG_USER_ONLY
static const FDTGenericGPIOSet mb_ctrl_gpios[] = {
    {
      .names = &fdt_generic_gpio_name_set_gpio,
      .gpios = (FDTGenericGPIOConnection[]) {
        { .name = "wakeup", .fdt_index = 0, .range = 2 },
        { .name = "mb_sleep", .fdt_index = 2 },
        { },
      },
    },
    { },
};
#endif

static ObjectClass *mb_cpu_class_by_name(const char *cpu_model)
{
    return object_class_by_name(TYPE_MICROBLAZE_CPU);
}

static void mb_cpu_class_init(ObjectClass *oc, void *data)
{
#ifndef CONFIG_USER_ONLY
    FDTGenericGPIOClass *fggc = FDT_GENERIC_GPIO_CLASS(oc);
#endif
    DeviceClass *dc = DEVICE_CLASS(oc);
    CPUClass *cc = CPU_CLASS(oc);
    MicroBlazeCPUClass *mcc = MICROBLAZE_CPU_CLASS(oc);

    device_class_set_parent_realize(dc, mb_cpu_realizefn,
                                    &mcc->parent_realize);
    device_class_set_parent_reset(dc, mb_cpu_reset, &mcc->parent_reset);

    cc->class_by_name = mb_cpu_class_by_name;
    cc->has_work = mb_cpu_has_work;
    cc->do_interrupt = mb_cpu_do_interrupt;
    cc->cpu_exec_interrupt = mb_cpu_exec_interrupt;
    cc->dump_state = mb_cpu_dump_state;
    cc->set_pc = mb_cpu_set_pc;
    cc->get_pc = mb_cpu_get_pc;
    cc->gdb_read_register = mb_cpu_gdb_read_register;
    cc->gdb_write_register = mb_cpu_gdb_write_register;
    cc->tlb_fill = mb_cpu_tlb_fill;
#ifndef CONFIG_USER_ONLY
    cc->do_transaction_failed = mb_cpu_transaction_failed;
    cc->get_phys_page_debug = mb_cpu_get_phys_page_debug;
#endif
    dc->vmsd = &vmstate_mb_cpu;
<<<<<<< HEAD
    dc->props = mb_properties;
    cc->gdb_num_core_regs = 32 + 27;
    cc->gdb_get_dynamic_xml = mb_gdb_get_dynamic_xml;
    cc->gdb_core_xml_file = "microblaze-core.xml";
=======
    device_class_set_props(dc, mb_properties);
    cc->gdb_num_core_regs = 32 + 5;
>>>>>>> 17e1e498

#ifndef CONFIG_USER_ONLY
    fggc->controller_gpios = mb_ctrl_gpios;
    dc->rst_cntrl = cpu_reset_gpio;
#endif
    cc->disas_set_info = mb_disas_set_info;
    cc->tcg_initialize = mb_tcg_init;
}

static const TypeInfo mb_cpu_type_info = {
    .name = TYPE_MICROBLAZE_CPU,
    .parent = TYPE_CPU,
    .instance_size = sizeof(MicroBlazeCPU),
    .instance_init = mb_cpu_initfn,
    .class_size = sizeof(MicroBlazeCPUClass),
    .class_init = mb_cpu_class_init,
#ifndef CONFIG_USER_ONLY
    .interfaces    = (InterfaceInfo[]) {
        { TYPE_FDT_GENERIC_GPIO },
        { }
    },
#endif
};

static void mb_cpu_register_types(void)
{
    type_register_static(&mb_cpu_type_info);
}

type_init(mb_cpu_register_types)<|MERGE_RESOLUTION|>--- conflicted
+++ resolved
@@ -392,15 +392,10 @@
     cc->get_phys_page_debug = mb_cpu_get_phys_page_debug;
 #endif
     dc->vmsd = &vmstate_mb_cpu;
-<<<<<<< HEAD
-    dc->props = mb_properties;
+    device_class_set_props(dc, mb_properties);
     cc->gdb_num_core_regs = 32 + 27;
     cc->gdb_get_dynamic_xml = mb_gdb_get_dynamic_xml;
     cc->gdb_core_xml_file = "microblaze-core.xml";
-=======
-    device_class_set_props(dc, mb_properties);
-    cc->gdb_num_core_regs = 32 + 5;
->>>>>>> 17e1e498
 
 #ifndef CONFIG_USER_ONLY
     fggc->controller_gpios = mb_ctrl_gpios;
