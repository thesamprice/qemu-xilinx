/*
 * QEMU MicroBlaze CPU
 *
 * Copyright (c) 2009 Edgar E. Iglesias
 * Copyright (c) 2009-2012 PetaLogix Qld Pty Ltd.
 * Copyright (c) 2012 SUSE LINUX Products GmbH
 * Copyright (c) 2009 Edgar E. Iglesias, Axis Communications AB.
 *
 * This library is free software; you can redistribute it and/or
 * modify it under the terms of the GNU Lesser General Public
 * License as published by the Free Software Foundation; either
 * version 2.1 of the License, or (at your option) any later version.
 *
 * This library is distributed in the hope that it will be useful,
 * but WITHOUT ANY WARRANTY; without even the implied warranty of
 * MERCHANTABILITY or FITNESS FOR A PARTICULAR PURPOSE.  See the GNU
 * Lesser General Public License for more details.
 *
 * You should have received a copy of the GNU Lesser General Public
 * License along with this library; if not, see
 * <http://www.gnu.org/licenses/lgpl-2.1.html>
 */

#include "qemu/osdep.h"
#include "qemu/log.h"
#include "qapi/error.h"
#include "cpu.h"
#include "qemu/module.h"
#include "hw/qdev-properties.h"
#include "exec/exec-all.h"
#include "exec/gdbstub.h"
#include "fpu/softfloat-helpers.h"
#include "hw/core/cpu-exec-gpio.h"

#ifndef CONFIG_USER_ONLY
#include "hw/fdt_generic_util.h"
#endif

static const struct {
    const char *name;
    uint8_t version_id;
} mb_cpu_lookup[] = {
    /* These key value are as per MBV field in PVR0 */
    {"5.00.a", 0x01},
    {"5.00.b", 0x02},
    {"5.00.c", 0x03},
    {"6.00.a", 0x04},
    {"6.00.b", 0x06},
    {"7.00.a", 0x05},
    {"7.00.b", 0x07},
    {"7.10.a", 0x08},
    {"7.10.b", 0x09},
    {"7.10.c", 0x0a},
    {"7.10.d", 0x0b},
    {"7.20.a", 0x0c},
    {"7.20.b", 0x0d},
    {"7.20.c", 0x0e},
    {"7.20.d", 0x0f},
    {"7.30.a", 0x10},
    {"7.30.b", 0x11},
    {"8.00.a", 0x12},
    {"8.00.b", 0x13},
    {"8.10.a", 0x14},
    {"8.20.a", 0x15},
    {"8.20.b", 0x16},
    {"8.30.a", 0x17},
    {"8.40.a", 0x18},
    {"8.40.b", 0x19},
    {"8.50.a", 0x1A},
    {"9.0", 0x1B},
    {"9.1", 0x1D},
    {"9.2", 0x1F},
    {"9.3", 0x20},
    {"9.4", 0x21},
    {"9.5", 0x22},
    {"9.6", 0x23},
    {"10.0", 0x24},
    {"11.0", 0x25},
    {NULL, 0},
};

/* If no specific version gets selected, default to the following.  */
#define DEFAULT_CPU_VERSION "10.0"

static void mb_cpu_set_pc(CPUState *cs, vaddr value)
{
    MicroBlazeCPU *cpu = MICROBLAZE_CPU(cs);

    cpu->env.pc = value;
    /* Ensure D_FLAG and IMM_FLAG are clear for the new PC */
    cpu->env.iflags = 0;
}

static vaddr mb_cpu_get_pc(CPUState *cs)
{
    MicroBlazeCPU *cpu = MICROBLAZE_CPU(cs);

    return cpu->env.pc;
}

static void mb_cpu_synchronize_from_tb(CPUState *cs,
                                       const TranslationBlock *tb)
{
    MicroBlazeCPU *cpu = MICROBLAZE_CPU(cs);

    cpu->env.pc = tb_pc(tb);
    cpu->env.iflags = tb->flags & IFLAGS_TB_MASK;
}

static void mb_restore_state_to_opc(CPUState *cs,
                                    const TranslationBlock *tb,
                                    const uint64_t *data)
{
    MicroBlazeCPU *cpu = MICROBLAZE_CPU(cs);

    cpu->env.pc = data[0];
    cpu->env.iflags = data[1];
}

static bool mb_cpu_has_work(CPUState *cs)
{
    CPUMBState *env = cs->env_ptr;
    bool r;

    r = (cs->interrupt_request & (CPU_INTERRUPT_HARD | CPU_INTERRUPT_NMI))
           || env->wakeup;

    return r;
}

#ifndef CONFIG_USER_ONLY
static void mb_cpu_ns_axi_dp(void *opaque, int irq, int level)
{
    MicroBlazeCPU *cpu = opaque;
    bool en = cpu->cfg.use_non_secure & USE_NON_SECURE_M_AXI_DP_MASK;

    cpu->ns_axi_dp = level & en;
}

static void mb_cpu_ns_axi_ip(void *opaque, int irq, int level)
{
    MicroBlazeCPU *cpu = opaque;
    bool en = cpu->cfg.use_non_secure & USE_NON_SECURE_M_AXI_IP_MASK;

    cpu->ns_axi_ip = level & en;
}

static void mb_cpu_ns_axi_dc(void *opaque, int irq, int level)
{
    MicroBlazeCPU *cpu = opaque;
    bool en = cpu->cfg.use_non_secure & USE_NON_SECURE_M_AXI_DC_MASK;

    cpu->ns_axi_dc = level & en;
}

static void mb_cpu_ns_axi_ic(void *opaque, int irq, int level)
{
    MicroBlazeCPU *cpu = opaque;
    bool en = cpu->cfg.use_non_secure & USE_NON_SECURE_M_AXI_IC_MASK;

    cpu->ns_axi_ic = level & en;
}

static void microblaze_cpu_set_irq(void *opaque, int irq, int level)
{
    MicroBlazeCPU *cpu = opaque;
    CPUState *cs = CPU(cpu);
    int type = irq ? CPU_INTERRUPT_NMI : CPU_INTERRUPT_HARD;

    if (level) {
        cpu_interrupt(cs, type);
    } else {
        cpu_reset_interrupt(cs, type);
    }
}

static void microblaze_set_wakeup(void *opaque, int irq, int level)
{
    MicroBlazeCPU *cpu = opaque;
    CPUState *cs = CPU(cpu);
    CPUMBState *env = &cpu->env;

    env->wakeup &= ~(1 << irq);
    if (level) {
        qemu_set_irq(cpu->mb_sleep, false);
        env->wakeup |= 1 << irq;
        cs->halted = 0;
        qemu_cpu_kick(cs);
    }
}
#endif

static void mb_cpu_reset_hold(Object *obj)
{
    CPUState *s = CPU(obj);
    MicroBlazeCPU *cpu = MICROBLAZE_CPU(s);
    MicroBlazeCPUClass *mcc = MICROBLAZE_CPU_GET_CLASS(cpu);
    CPUMBState *env = &cpu->env;

    if (mcc->parent_phases.hold) {
        mcc->parent_phases.hold(obj);
    }

    memset(env, 0, offsetof(CPUMBState, end_reset_fields));
    env->res_addr = RES_ADDR_NONE;

    /* Disable stack protector.  */
    env->shr = ~0;

    env->pc = cpu->cfg.base_vectors;

#if defined(CONFIG_USER_ONLY)
    /* start in user mode with interrupts enabled.  */
    mb_cpu_write_msr(env, MSR_EE | MSR_IE | MSR_VM | MSR_UM);
#else
    mb_cpu_write_msr(env, 0);
    mmu_init(&env->mmu);

    if (cpu->env.memattr_p) {
        env_tlb(&cpu->env)->memattr[MEM_ATTR_NS].attrs = *cpu->env.memattr_p;
        env_tlb(&cpu->env)->memattr[MEM_ATTR_NS].attrs.secure = false;
        env_tlb(&cpu->env)->memattr[MEM_ATTR_SEC].attrs = *cpu->env.memattr_p;
        env_tlb(&cpu->env)->memattr[MEM_ATTR_SEC].attrs.secure = true;
    }
#endif
}

static void mb_disas_set_info(CPUState *cpu, disassemble_info *info)
{
    info->mach = bfd_arch_microblaze;
    info->print_insn = print_insn_microblaze;
}

static void mb_cpu_realizefn(DeviceState *dev, Error **errp)
{
    CPUState *cs = CPU(dev);
    MicroBlazeCPUClass *mcc = MICROBLAZE_CPU_GET_CLASS(dev);
    MicroBlazeCPU *cpu = MICROBLAZE_CPU(cs);
    uint8_t version_code = 0;
    const char *version;
    int i = 0;
    Error *local_err = NULL;

    cpu_exec_realizefn(cs, &local_err);
    if (local_err != NULL) {
        error_propagate(errp, local_err);
        return;
    }

    if (cpu->cfg.addr_size < 32 || cpu->cfg.addr_size > 64) {
        error_setg(errp, "addr-size %d is out of range (32 - 64)",
                   cpu->cfg.addr_size);
        return;
    }

    qemu_init_vcpu(cs);

    version = cpu->cfg.version ? cpu->cfg.version : DEFAULT_CPU_VERSION;
    for (i = 0; mb_cpu_lookup[i].name && version; i++) {
        if (strcmp(mb_cpu_lookup[i].name, version) == 0) {
            version_code = mb_cpu_lookup[i].version_id;
            break;
        }
    }

    if (!version_code) {
        qemu_log("Invalid MicroBlaze version number: %s\n", cpu->cfg.version);
    }

    cpu->cfg.pvr_regs[0] =
        (PVR0_USE_EXC_MASK |
         PVR0_USE_ICACHE_MASK |
         PVR0_USE_DCACHE_MASK |
         (cpu->cfg.stackprot ? PVR0_SPROT_MASK : 0) |
         (cpu->cfg.use_fpu ? PVR0_USE_FPU_MASK : 0) |
         (cpu->cfg.use_hw_mul ? PVR0_USE_HW_MUL_MASK : 0) |
         (cpu->cfg.use_barrel ? PVR0_USE_BARREL_MASK : 0) |
         (cpu->cfg.use_div ? PVR0_USE_DIV_MASK : 0) |
         (cpu->cfg.use_mmu ? PVR0_USE_MMU_MASK : 0) |
         (cpu->cfg.endi ? PVR0_ENDI_MASK : 0) |
         (version_code << PVR0_VERSION_SHIFT) |
         (cpu->cfg.pvr == C_PVR_FULL ? PVR0_PVR_FULL_MASK : 0) |
         cpu->cfg.pvr_user1);

    cpu->cfg.pvr_regs[1] = cpu->cfg.pvr_user2;

    cpu->cfg.pvr_regs[2] =
        (PVR2_D_OPB_MASK |
         PVR2_D_LMB_MASK |
         PVR2_I_OPB_MASK |
         PVR2_I_LMB_MASK |
         PVR2_FPU_EXC_MASK |
         (cpu->cfg.use_fpu ? PVR2_USE_FPU_MASK : 0) |
         (cpu->cfg.use_fpu > 1 ? PVR2_USE_FPU2_MASK : 0) |
         (cpu->cfg.use_hw_mul ? PVR2_USE_HW_MUL_MASK : 0) |
         (cpu->cfg.use_hw_mul > 1 ? PVR2_USE_MUL64_MASK : 0) |
         (cpu->cfg.use_barrel ? PVR2_USE_BARREL_MASK : 0) |
         (cpu->cfg.use_div ? PVR2_USE_DIV_MASK : 0) |
         (cpu->cfg.use_msr_instr ? PVR2_USE_MSR_INSTR : 0) |
         (cpu->cfg.use_pcmp_instr ? PVR2_USE_PCMP_INSTR : 0) |
         (cpu->cfg.dopb_bus_exception ? PVR2_DOPB_BUS_EXC_MASK : 0) |
         (cpu->cfg.iopb_bus_exception ? PVR2_IOPB_BUS_EXC_MASK : 0) |
         (cpu->cfg.div_zero_exception ? PVR2_DIV_ZERO_EXC_MASK : 0) |
         (cpu->cfg.illegal_opcode_exception ? PVR2_ILL_OPCODE_EXC_MASK : 0) |
         (cpu->cfg.unaligned_exceptions ? PVR2_UNALIGNED_EXC_MASK : 0) |
         (cpu->cfg.opcode_0_illegal ? PVR2_OPCODE_0x0_ILL_MASK : 0));

    cpu->cfg.pvr_regs[5] |=
        cpu->cfg.dcache_writeback ? PVR5_DCACHE_WRITEBACK_MASK : 0;

    cpu->cfg.pvr_regs[10] =
        (0x0c000000 | /* Default to spartan 3a dsp family.  */
         (cpu->cfg.addr_size - 32) << PVR10_ASIZE_SHIFT);

    cpu->cfg.pvr_regs[11] = ((cpu->cfg.use_mmu ? PVR11_USE_MMU : 0) |
                             16 << 17);

    mb_gen_dynamic_xml(cpu);

    cpu->cfg.mmu = 3;
    cpu->cfg.mmu_tlb_access = 3;
    cpu->cfg.mmu_zones = 16;
    cpu->cfg.addr_mask = MAKE_64BIT_MASK(0, cpu->cfg.addr_size);

    if (cpu->cfg.lockstep_slave) {
        cs->reset_pin = true;
    }
    mcc->parent_realize(dev, errp);
}

static void mb_cpu_initfn(Object *obj)
{
    MicroBlazeCPU *cpu = MICROBLAZE_CPU(obj);
    CPUMBState *env = &cpu->env;

    cpu_set_cpustate_pointers(cpu);
    gdb_register_coprocessor(CPU(cpu), mb_cpu_gdb_read_stack_protect,
                             mb_cpu_gdb_write_stack_protect, 2,
                             "microblaze-stack-protect.xml", 0);

    set_float_rounding_mode(float_round_nearest_even, &env->fp_status);

#ifndef CONFIG_USER_ONLY
    /* Inbound IRQ and FIR lines */
    qdev_init_gpio_in(DEVICE(cpu), microblaze_cpu_set_irq, 2);
    qdev_init_gpio_in_named(DEVICE(cpu), microblaze_set_wakeup, "wakeup", 2);

    qdev_init_gpio_out_named(DEVICE(cpu), &cpu->mb_sleep, "mb_sleep", 1);
    qdev_init_gpio_in_named(DEVICE(cpu), mb_cpu_ns_axi_dp, "ns_axi_dp", 1);
    qdev_init_gpio_in_named(DEVICE(cpu), mb_cpu_ns_axi_ip, "ns_axi_ip", 1);
    qdev_init_gpio_in_named(DEVICE(cpu), mb_cpu_ns_axi_dc, "ns_axi_dc", 1);
    qdev_init_gpio_in_named(DEVICE(cpu), mb_cpu_ns_axi_ic, "ns_axi_ic", 1);

    object_property_add_link(obj, "memattr", TYPE_MEMORY_TRANSACTION_ATTR,
                             (Object **)&cpu->env.memattr_p,
                             qdev_prop_allow_set_link_before_realize,
                             OBJ_PROP_LINK_STRONG);
#endif
}

static Property mb_properties[] = {
    DEFINE_PROP_UINT32("base-vectors", MicroBlazeCPU, cfg.base_vectors, 0),
    DEFINE_PROP_BOOL("use-stack-protection", MicroBlazeCPU, cfg.stackprot,
                     false),
    /*
     * This is the C_ADDR_SIZE synth-time configuration option of the
     * MicroBlaze cores. Supported values range between 32 and 64.
     *
     * When set to > 32, 32bit MicroBlaze can emit load/stores
     * with extended addressing.
     */
    DEFINE_PROP_UINT8("addr-size", MicroBlazeCPU, cfg.addr_size, 32),
    /* If use-fpu > 0 - FPU is enabled
     * If use-fpu = 2 - Floating point conversion and square root instructions
     *                  are enabled
     */
    DEFINE_PROP_UINT8("use-fpu", MicroBlazeCPU, cfg.use_fpu, 2),
    /* If use-hw-mul > 0 - Multiplier is enabled
     * If use-hw-mul = 2 - 64-bit multiplier is enabled
     */
    DEFINE_PROP_UINT8("use-hw-mul", MicroBlazeCPU, cfg.use_hw_mul, 2),
    DEFINE_PROP_BOOL("use-barrel", MicroBlazeCPU, cfg.use_barrel, true),
    DEFINE_PROP_BOOL("use-div", MicroBlazeCPU, cfg.use_div, true),
    DEFINE_PROP_BOOL("use-msr-instr", MicroBlazeCPU, cfg.use_msr_instr, true),
    DEFINE_PROP_BOOL("use-pcmp-instr", MicroBlazeCPU, cfg.use_pcmp_instr, true),
    DEFINE_PROP_BOOL("use-mmu", MicroBlazeCPU, cfg.use_mmu, true),
    /*
     * use-non-secure enables/disables the use of the non_secure[3:0] signals.
     * It is a bitfield where 1 = non-secure for the following bits and their
     * corresponding interfaces:
     * 0x1 - M_AXI_DP
     * 0x2 - M_AXI_IP
     * 0x4 - M_AXI_DC
     * 0x8 - M_AXI_IC
     */
    DEFINE_PROP_UINT8("use-non-secure", MicroBlazeCPU, cfg.use_non_secure, 0),
    DEFINE_PROP_BOOL("dcache-writeback", MicroBlazeCPU, cfg.dcache_writeback,
                     false),
    DEFINE_PROP_BOOL("endianness", MicroBlazeCPU, cfg.endi, false),
    /* Enables bus exceptions on failed data accesses (load/stores).  */
    DEFINE_PROP_BOOL("dopb-bus-exception", MicroBlazeCPU,
                     cfg.dopb_bus_exception, false),
    /* Enables bus exceptions on failed instruction fetches.  */
    DEFINE_PROP_BOOL("iopb-bus-exception", MicroBlazeCPU,
                     cfg.iopb_bus_exception, false),
    DEFINE_PROP_BOOL("ill-opcode-exception", MicroBlazeCPU,
                     cfg.illegal_opcode_exception, false),
    DEFINE_PROP_BOOL("div-zero-exception", MicroBlazeCPU,
                     cfg.div_zero_exception, false),
    DEFINE_PROP_BOOL("unaligned-exceptions", MicroBlazeCPU,
                     cfg.unaligned_exceptions, false),
    DEFINE_PROP_BOOL("opcode-0x0-illegal", MicroBlazeCPU,
                     cfg.opcode_0_illegal, false),
    DEFINE_PROP_BOOL("lockstep-slave", MicroBlazeCPU,
                     cfg.lockstep_slave, false),
    DEFINE_PROP_STRING("version", MicroBlazeCPU, cfg.version),
    DEFINE_PROP_UINT8("pvr", MicroBlazeCPU, cfg.pvr, C_PVR_FULL),
    DEFINE_PROP_UINT8("pvr-user1", MicroBlazeCPU, cfg.pvr_user1, 0),
    DEFINE_PROP_UINT32("pvr-user2", MicroBlazeCPU, cfg.pvr_user2, 0),
    DEFINE_PROP_END_OF_LIST(),
};

#ifndef CONFIG_USER_ONLY
static const FDTGenericGPIOSet mb_ctrl_gpios[] = {
    {
      .names = &fdt_generic_gpio_name_set_gpio,
      .gpios = (FDTGenericGPIOConnection[]) {
        { .name = "wakeup", .fdt_index = 0, .range = 2 },
        { .name = "mb_sleep", .fdt_index = 2 },
        { },
      },
    },
    { },
};
#endif

static ObjectClass *mb_cpu_class_by_name(const char *cpu_model)
{
    return object_class_by_name(TYPE_MICROBLAZE_CPU);
}

static gchar *mb_gdb_arch_name(CPUState *cs)
{
    return g_strdup("microblaze");
}

#ifndef CONFIG_USER_ONLY
#include "hw/core/sysemu-cpu-ops.h"

static const struct SysemuCPUOps mb_sysemu_ops = {
    .get_phys_page_attrs_debug = mb_cpu_get_phys_page_attrs_debug,
};
#endif

#include "hw/core/tcg-cpu-ops.h"

static const struct TCGCPUOps mb_tcg_ops = {
    .initialize = mb_tcg_init,
    .synchronize_from_tb = mb_cpu_synchronize_from_tb,
    .restore_state_to_opc = mb_restore_state_to_opc,

#ifndef CONFIG_USER_ONLY
    .tlb_fill = mb_cpu_tlb_fill,
    .cpu_exec_interrupt = mb_cpu_exec_interrupt,
    .do_interrupt = mb_cpu_do_interrupt,
    .do_transaction_failed = mb_cpu_transaction_failed,
    .do_unaligned_access = mb_cpu_do_unaligned_access,
#endif /* !CONFIG_USER_ONLY */
};

static void mb_cpu_class_init(ObjectClass *oc, void *data)
{
#ifndef CONFIG_USER_ONLY
    FDTGenericGPIOClass *fggc = FDT_GENERIC_GPIO_CLASS(oc);
#endif
    DeviceClass *dc = DEVICE_CLASS(oc);
    CPUClass *cc = CPU_CLASS(oc);
    MicroBlazeCPUClass *mcc = MICROBLAZE_CPU_CLASS(oc);
    ResettableClass *rc = RESETTABLE_CLASS(oc);

    device_class_set_parent_realize(dc, mb_cpu_realizefn,
                                    &mcc->parent_realize);
    resettable_class_set_parent_phases(rc, NULL, mb_cpu_reset_hold, NULL,
                                       &mcc->parent_phases);

    cc->class_by_name = mb_cpu_class_by_name;
    cc->has_work = mb_cpu_has_work;

    cc->dump_state = mb_cpu_dump_state;
    cc->set_pc = mb_cpu_set_pc;
    cc->get_pc = mb_cpu_get_pc;
    cc->gdb_read_register = mb_cpu_gdb_read_register;
    cc->gdb_write_register = mb_cpu_gdb_write_register;

#ifndef CONFIG_USER_ONLY
    dc->vmsd = &vmstate_mb_cpu;
    cc->sysemu_ops = &mb_sysemu_ops;
#endif
    device_class_set_props(dc, mb_properties);
<<<<<<< HEAD
    cc->gdb_num_core_regs = 32 + 27;
    cc->gdb_get_dynamic_xml = mb_gdb_get_dynamic_xml;
    cc->gdb_core_xml_file = "microblaze-core.xml";
    cc->gdb_arch_name = mb_gdb_arch_name;
=======
    cc->gdb_num_core_regs = 32 + 25;
    cc->gdb_core_xml_file = "microblaze-core.xml";
>>>>>>> ed9128c1

#ifndef CONFIG_USER_ONLY
    fggc->controller_gpios = mb_ctrl_gpios;
    dc->rst_cntrl = cpu_reset_gpio;
#endif
    cc->disas_set_info = mb_disas_set_info;
    cc->tcg_ops = &mb_tcg_ops;
}

static const TypeInfo mb_cpu_type_info = {
    .name = TYPE_MICROBLAZE_CPU,
    .parent = TYPE_CPU,
    .instance_size = sizeof(MicroBlazeCPU),
    .instance_init = mb_cpu_initfn,
    .class_size = sizeof(MicroBlazeCPUClass),
    .class_init = mb_cpu_class_init,
#ifndef CONFIG_USER_ONLY
    .interfaces    = (InterfaceInfo[]) {
        { TYPE_FDT_GENERIC_GPIO },
        { }
    },
#endif
};

static void mb_cpu_register_types(void)
{
    type_register_static(&mb_cpu_type_info);
}

type_init(mb_cpu_register_types)<|MERGE_RESOLUTION|>--- conflicted
+++ resolved
@@ -497,15 +497,10 @@
     cc->sysemu_ops = &mb_sysemu_ops;
 #endif
     device_class_set_props(dc, mb_properties);
-<<<<<<< HEAD
     cc->gdb_num_core_regs = 32 + 27;
     cc->gdb_get_dynamic_xml = mb_gdb_get_dynamic_xml;
     cc->gdb_core_xml_file = "microblaze-core.xml";
     cc->gdb_arch_name = mb_gdb_arch_name;
-=======
-    cc->gdb_num_core_regs = 32 + 25;
-    cc->gdb_core_xml_file = "microblaze-core.xml";
->>>>>>> ed9128c1
 
 #ifndef CONFIG_USER_ONLY
     fggc->controller_gpios = mb_ctrl_gpios;
