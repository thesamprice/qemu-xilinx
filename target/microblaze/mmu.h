--- conflicted
+++ resolved
@@ -56,11 +56,7 @@
 
 /* TLBX  */
 #define R_TBLX_MISS_SHIFT 31
-<<<<<<< HEAD
-#define R_TBLX_MISS_MASK (1U << 31)
-=======
 #define R_TBLX_MISS_MASK (1U << R_TBLX_MISS_SHIFT)
->>>>>>> 82b2865e
 
 #define TLB_ENTRIES    64
 
