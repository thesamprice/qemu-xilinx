--- conflicted
+++ resolved
@@ -270,15 +270,10 @@
             arm_tlb_mte_tagged(&res.f.attrs) = true;
         }
 
-<<<<<<< HEAD
         /* Map cache attributes into memory attributes.  */
-        map_cacheattrs(res.phys, &res.attrs, &res.cacheattrs);
-
-        tlb_set_page_with_attrs(cs, address, res.phys, res.attrs,
-                                res.prot, mmu_idx, res.page_size);
-=======
+        map_cacheattrs(res.f.phys_addr, &res.f.attrs, &res.cacheattrs);
+
         tlb_set_page_full(cs, mmu_idx, address, &res.f);
->>>>>>> cdda364e
         return true;
     } else if (probe) {
         return false;
