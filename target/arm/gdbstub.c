--- conflicted
+++ resolved
@@ -519,7 +519,6 @@
                                      2, "arm-vfp-sysregs.xml", 0);
         }
     }
-<<<<<<< HEAD
 #ifdef TARGET_AARCH64
     /* Xilinx */
     if (arm_feature(env, ARM_FEATURE_AARCH64)) {
@@ -539,12 +538,10 @@
         }
     }
 #endif
-=======
     if (cpu_isar_feature(aa32_mve, cpu)) {
         gdb_register_coprocessor(cs, mve_gdb_get_reg, mve_gdb_set_reg,
                                  1, "arm-m-profile-mve.xml", 0);
     }
->>>>>>> c55e3370
     gdb_register_coprocessor(cs, arm_gdb_get_sysreg, arm_gdb_set_sysreg,
                              arm_gen_dynamic_sysreg_xml(cs, cs->gdb_num_regs),
                              "system-registers.xml", 0);
