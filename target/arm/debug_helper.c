--- conflicted
+++ resolved
@@ -599,12 +599,6 @@
     return CP_ACCESS_OK;
 }
 
-<<<<<<< HEAD
-static void dcc_write(CPUARMState *env, const ARMCPRegInfo *ri,
-                        uint64_t value)
-{
-    putchar(value);
-=======
 /*
  * Check for traps to Debug Comms Channel registers. If FEAT_FGT
  * is implemented then these are controlled by MDCR_EL2.TDCC for
@@ -630,7 +624,12 @@
         return CP_ACCESS_TRAP_EL3;
     }
     return CP_ACCESS_OK;
->>>>>>> 0730eab4
+}
+
+static void dcc_write(CPUARMState *env, const ARMCPRegInfo *ri,
+                        uint64_t value)
+{
+    putchar(value);
 }
 
 static void oslar_write(CPUARMState *env, const ARMCPRegInfo *ri,
