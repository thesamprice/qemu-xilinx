/*
 * ARM page table walking.
 *
 * This code is licensed under the GNU GPL v2 or later.
 *
 * SPDX-License-Identifier: GPL-2.0-or-later
 */

#include "qemu/osdep.h"
#include "qemu/log.h"
#include "qemu/range.h"
#include "qemu/main-loop.h"
#include "exec/exec-all.h"
#include "cpu.h"
#include "internals.h"
#include "idau.h"


typedef struct S1Translate {
    ARMMMUIdx in_mmu_idx;
    ARMMMUIdx in_ptw_idx;
    bool in_secure;
    bool in_debug;
    bool out_secure;
    bool out_rw;
    bool out_be;
    hwaddr out_virt;
    hwaddr out_phys;
    void *out_host;
} S1Translate;

static bool get_phys_addr_lpae(CPUARMState *env, S1Translate *ptw,
                               uint64_t address,
                               MMUAccessType access_type, bool s1_is_el0,
                               GetPhysAddrResult *result, ARMMMUFaultInfo *fi)
    __attribute__((nonnull));

static bool get_phys_addr_with_struct(CPUARMState *env, S1Translate *ptw,
                                      target_ulong address,
                                      MMUAccessType access_type,
                                      GetPhysAddrResult *result,
                                      ARMMMUFaultInfo *fi)
    __attribute__((nonnull));

/* This mapping is common between ID_AA64MMFR0.PARANGE and TCR_ELx.{I}PS. */
static const uint8_t pamax_map[] = {
    [0] = 32,
    [1] = 36,
    [2] = 40,
    [3] = 42,
    [4] = 44,
    [5] = 48,
    [6] = 52,
};

/* The cpu-specific constant value of PAMax; also used by hw/arm/virt. */
unsigned int arm_pamax(ARMCPU *cpu)
{
    if (arm_feature(&cpu->env, ARM_FEATURE_AARCH64)) {
        unsigned int parange =
            FIELD_EX64(cpu->isar.id_aa64mmfr0, ID_AA64MMFR0, PARANGE);

        /*
         * id_aa64mmfr0 is a read-only register so values outside of the
         * supported mappings can be considered an implementation error.
         */
        assert(parange < ARRAY_SIZE(pamax_map));
        return pamax_map[parange];
    }

    /*
     * In machvirt_init, we call arm_pamax on a cpu that is not fully
     * initialized, so we can't rely on the propagation done in realize.
     */
    if (arm_feature(&cpu->env, ARM_FEATURE_LPAE) ||
        arm_feature(&cpu->env, ARM_FEATURE_V7VE)) {
        /* v7 with LPAE */
        return 40;
    }
    /* Anything else */
    return 32;
}

/*
 * Convert a possible stage1+2 MMU index into the appropriate stage 1 MMU index
 */
ARMMMUIdx stage_1_mmu_idx(ARMMMUIdx mmu_idx)
{
    switch (mmu_idx) {
    case ARMMMUIdx_E10_0:
        return ARMMMUIdx_Stage1_E0;
    case ARMMMUIdx_E10_1:
        return ARMMMUIdx_Stage1_E1;
    case ARMMMUIdx_E10_1_PAN:
        return ARMMMUIdx_Stage1_E1_PAN;
    default:
        return mmu_idx;
    }
}

ARMMMUIdx arm_stage1_mmu_idx(CPUARMState *env)
{
    return stage_1_mmu_idx(arm_mmu_idx(env));
}

static bool regime_translation_big_endian(CPUARMState *env, ARMMMUIdx mmu_idx)
{
    return (regime_sctlr(env, mmu_idx) & SCTLR_EE) != 0;
}

/* Return the TTBR associated with this translation regime */
static uint64_t regime_ttbr(CPUARMState *env, ARMMMUIdx mmu_idx, int ttbrn)
{
    if (mmu_idx == ARMMMUIdx_Stage2) {
        return env->cp15.vttbr_el2;
    }
    if (mmu_idx == ARMMMUIdx_Stage2_S) {
        return env->cp15.vsttbr_el2;
    }
    if (ttbrn == 0) {
        return env->cp15.ttbr0_el[regime_el(env, mmu_idx)];
    } else {
        return env->cp15.ttbr1_el[regime_el(env, mmu_idx)];
    }
}

/* Return true if the specified stage of address translation is disabled */
static bool regime_translation_disabled(CPUARMState *env, ARMMMUIdx mmu_idx,
                                        bool is_secure)
{
    uint64_t hcr_el2;

    if (arm_feature(env, ARM_FEATURE_M)) {
        switch (env->v7m.mpu_ctrl[is_secure] &
                (R_V7M_MPU_CTRL_ENABLE_MASK | R_V7M_MPU_CTRL_HFNMIENA_MASK)) {
        case R_V7M_MPU_CTRL_ENABLE_MASK:
            /* Enabled, but not for HardFault and NMI */
            return mmu_idx & ARM_MMU_IDX_M_NEGPRI;
        case R_V7M_MPU_CTRL_ENABLE_MASK | R_V7M_MPU_CTRL_HFNMIENA_MASK:
            /* Enabled for all cases */
            return false;
        case 0:
        default:
            /*
             * HFNMIENA set and ENABLE clear is UNPREDICTABLE, but
             * we warned about that in armv7m_nvic.c when the guest set it.
             */
            return true;
        }
    }

    hcr_el2 = arm_hcr_el2_eff_secstate(env, is_secure);

    switch (mmu_idx) {
    case ARMMMUIdx_Stage2:
    case ARMMMUIdx_Stage2_S:
        /* HCR.DC means HCR.VM behaves as 1 */
        return (hcr_el2 & (HCR_DC | HCR_VM)) == 0;

    case ARMMMUIdx_E10_0:
    case ARMMMUIdx_E10_1:
    case ARMMMUIdx_E10_1_PAN:
        /* TGE means that EL0/1 act as if SCTLR_EL1.M is zero */
        if (hcr_el2 & HCR_TGE) {
            return true;
        }
        break;

    case ARMMMUIdx_Stage1_E0:
    case ARMMMUIdx_Stage1_E1:
    case ARMMMUIdx_Stage1_E1_PAN:
        /* HCR.DC means SCTLR_EL1.M behaves as 0 */
        if (hcr_el2 & HCR_DC) {
            return true;
        }
        break;

    case ARMMMUIdx_E20_0:
    case ARMMMUIdx_E20_2:
    case ARMMMUIdx_E20_2_PAN:
    case ARMMMUIdx_E2:
    case ARMMMUIdx_E3:
        break;

    case ARMMMUIdx_Phys_NS:
    case ARMMMUIdx_Phys_S:
        /* No translation for physical address spaces. */
        return true;

    default:
        g_assert_not_reached();
    }

    return (regime_sctlr(env, mmu_idx) & SCTLR_M) == 0;
}

static bool S2_attrs_are_device(uint64_t hcr, uint8_t attrs)
{
    /*
     * For an S1 page table walk, the stage 1 attributes are always
     * some form of "this is Normal memory". The combined S1+S2
     * attributes are therefore only Device if stage 2 specifies Device.
     * With HCR_EL2.FWB == 0 this is when descriptor bits [5:4] are 0b00,
     * ie when cacheattrs.attrs bits [3:2] are 0b00.
     * With HCR_EL2.FWB == 1 this is when descriptor bit [4] is 0, ie
     * when cacheattrs.attrs bit [2] is 0.
     */
    if (hcr & HCR_FWB) {
        return (attrs & 0x4) == 0;
    } else {
        return (attrs & 0xc) == 0;
    }
}

/* Translate a S1 pagetable walk through S2 if needed.  */
static bool S1_ptw_translate(CPUARMState *env, S1Translate *ptw,
                             hwaddr addr, ARMMMUFaultInfo *fi)
{
    bool is_secure = ptw->in_secure;
    ARMMMUIdx mmu_idx = ptw->in_mmu_idx;
    ARMMMUIdx s2_mmu_idx = ptw->in_ptw_idx;
    uint8_t pte_attrs;
    bool pte_secure;

    ptw->out_virt = addr;

    if (unlikely(ptw->in_debug)) {
        /*
         * From gdbstub, do not use softmmu so that we don't modify the
         * state of the cpu at all, including softmmu tlb contents.
         */
        if (regime_is_stage2(s2_mmu_idx)) {
            S1Translate s2ptw = {
                .in_mmu_idx = s2_mmu_idx,
                .in_ptw_idx = is_secure ? ARMMMUIdx_Phys_S : ARMMMUIdx_Phys_NS,
                .in_secure = is_secure,
                .in_debug = true,
            };
            GetPhysAddrResult s2 = { };
<<<<<<< HEAD
=======

>>>>>>> 00b1faea
            if (get_phys_addr_lpae(env, &s2ptw, addr, MMU_DATA_LOAD,
                                   false, &s2, fi)) {
                goto fail;
            }
            ptw->out_phys = s2.f.phys_addr;
            pte_attrs = s2.cacheattrs.attrs;
            pte_secure = s2.f.attrs.secure;
        } else {
            /* Regime is physical. */
            ptw->out_phys = addr;
            pte_attrs = 0;
            pte_secure = is_secure;
        }
        ptw->out_host = NULL;
        ptw->out_rw = false;
    } else {
        CPUTLBEntryFull *full;
        int flags;

        env->tlb_fi = fi;
        flags = probe_access_full(env, addr, MMU_DATA_LOAD,
                                  arm_to_core_mmu_idx(s2_mmu_idx),
                                  true, &ptw->out_host, &full, 0);
        env->tlb_fi = NULL;

        if (unlikely(flags & TLB_INVALID_MASK)) {
            goto fail;
        }
        ptw->out_phys = full->phys_addr | (addr & ~TARGET_PAGE_MASK);
        ptw->out_rw = full->prot & PAGE_WRITE;
        pte_attrs = full->pte_attrs;
        pte_secure = full->attrs.secure;
    }

    if (regime_is_stage2(s2_mmu_idx)) {
        uint64_t hcr = arm_hcr_el2_eff_secstate(env, is_secure);

        if ((hcr & HCR_PTW) && S2_attrs_are_device(hcr, pte_attrs)) {
            /*
             * PTW set and S1 walk touched S2 Device memory:
             * generate Permission fault.
             */
            fi->type = ARMFault_Permission;
            fi->s2addr = addr;
            fi->stage2 = true;
            fi->s1ptw = true;
            fi->s1ns = !is_secure;
            return false;
        }
    }

    /* Check if page table walk is to secure or non-secure PA space. */
    ptw->out_secure = (is_secure
                       && !(pte_secure
                            ? env->cp15.vstcr_el2 & VSTCR_SW
                            : env->cp15.vtcr_el2 & VTCR_NSW));
    ptw->out_be = regime_translation_big_endian(env, mmu_idx);
    return true;

 fail:
    assert(fi->type != ARMFault_None);
    fi->s2addr = addr;
    fi->stage2 = true;
    fi->s1ptw = true;
    fi->s1ns = !is_secure;
    return false;
}

/* All loads done in the course of a page table walk go through here. */
static uint32_t arm_ldl_ptw(CPUARMState *env, S1Translate *ptw,
                            ARMMMUFaultInfo *fi)
{
    CPUState *cs = env_cpu(env);
    void *host = ptw->out_host;
    uint32_t data;
    /* XILINX: Propagate the cacheable attribute of PTW memory accesses */
    uint64_t tcr = regime_tcr(env, ptw->in_mmu_idx);

    if (likely(host)) {
        /* Page tables are in RAM, and we have the host address. */
        data = qatomic_read((uint32_t *)host);
        if (ptw->out_be) {
            data = be32_to_cpu(data);
        } else {
            data = le32_to_cpu(data);
        }
    } else {
        /* Page tables are in MMIO. */
        MemTxAttrs attrs = { .secure = ptw->out_secure };
        AddressSpace *as = arm_addressspace(cs, attrs);
        MemTxResult result = MEMTX_OK;

        if ((tcr & TTBCR_ORGN0) != 0 ||
             (tcr & TTBCR_IRGN0) != 0) {
            attrs.cache = 1;
        }

        if (ptw->out_be) {
            data = address_space_ldl_be(as, ptw->out_phys, attrs, &result);
        } else {
            data = address_space_ldl_le(as, ptw->out_phys, attrs, &result);
        }
        if (unlikely(result != MEMTX_OK)) {
            fi->type = ARMFault_SyncExternalOnWalk;
            fi->ea = arm_extabort_type(result);
            return 0;
        }
    }
    return data;
}

static uint64_t arm_ldq_ptw(CPUARMState *env, S1Translate *ptw,
                            ARMMMUFaultInfo *fi)
{
    CPUState *cs = env_cpu(env);
    void *host = ptw->out_host;
    uint64_t data;
    /* XILINX: Propagate the cacheable attribute of PTW memory accesses */
    uint64_t tcr = regime_tcr(env, ptw->in_mmu_idx);

    if (likely(host)) {
        /* Page tables are in RAM, and we have the host address. */
#ifdef CONFIG_ATOMIC64
        data = qatomic_read__nocheck((uint64_t *)host);
        if (ptw->out_be) {
            data = be64_to_cpu(data);
        } else {
            data = le64_to_cpu(data);
        }
#else
        if (ptw->out_be) {
            data = ldq_be_p(host);
        } else {
            data = ldq_le_p(host);
        }
#endif
    } else {
        /* Page tables are in MMIO. */
        MemTxAttrs attrs = { .secure = ptw->out_secure };
        AddressSpace *as = arm_addressspace(cs, attrs);
        MemTxResult result = MEMTX_OK;

        if ((tcr & TTBCR_ORGN0) != 0 ||
             (tcr & TTBCR_IRGN0) != 0) {
            attrs.cache = 1;
        }

        if (ptw->out_be) {
            data = address_space_ldq_be(as, ptw->out_phys, attrs, &result);
        } else {
            data = address_space_ldq_le(as, ptw->out_phys, attrs, &result);
        }
        if (unlikely(result != MEMTX_OK)) {
            fi->type = ARMFault_SyncExternalOnWalk;
            fi->ea = arm_extabort_type(result);
            return 0;
        }
    }
    return data;
}

static uint64_t arm_casq_ptw(CPUARMState *env, uint64_t old_val,
                             uint64_t new_val, S1Translate *ptw,
                             ARMMMUFaultInfo *fi)
{
    uint64_t cur_val;
    void *host = ptw->out_host;

    if (unlikely(!host)) {
        fi->type = ARMFault_UnsuppAtomicUpdate;
        fi->s1ptw = true;
        return 0;
    }

    /*
     * Raising a stage2 Protection fault for an atomic update to a read-only
     * page is delayed until it is certain that there is a change to make.
     */
    if (unlikely(!ptw->out_rw)) {
        int flags;
        void *discard;

        env->tlb_fi = fi;
        flags = probe_access_flags(env, ptw->out_virt, MMU_DATA_STORE,
                                   arm_to_core_mmu_idx(ptw->in_ptw_idx),
                                   true, &discard, 0);
        env->tlb_fi = NULL;

        if (unlikely(flags & TLB_INVALID_MASK)) {
            assert(fi->type != ARMFault_None);
            fi->s2addr = ptw->out_virt;
            fi->stage2 = true;
            fi->s1ptw = true;
            fi->s1ns = !ptw->in_secure;
            return 0;
        }

        /* In case CAS mismatches and we loop, remember writability. */
        ptw->out_rw = true;
    }

#ifdef CONFIG_ATOMIC64
    if (ptw->out_be) {
        old_val = cpu_to_be64(old_val);
        new_val = cpu_to_be64(new_val);
        cur_val = qatomic_cmpxchg__nocheck((uint64_t *)host, old_val, new_val);
        cur_val = be64_to_cpu(cur_val);
    } else {
        old_val = cpu_to_le64(old_val);
        new_val = cpu_to_le64(new_val);
        cur_val = qatomic_cmpxchg__nocheck((uint64_t *)host, old_val, new_val);
        cur_val = le64_to_cpu(cur_val);
    }
#else
    /*
     * We can't support the full 64-bit atomic cmpxchg on the host.
     * Because this is only used for FEAT_HAFDBS, which is only for AA64,
     * we know that TCG_OVERSIZED_GUEST is set, which means that we are
     * running in round-robin mode and could only race with dma i/o.
     */
#ifndef TCG_OVERSIZED_GUEST
# error "Unexpected configuration"
#endif
    bool locked = qemu_mutex_iothread_locked();
    if (!locked) {
       qemu_mutex_lock_iothread();
    }
    if (ptw->out_be) {
        cur_val = ldq_be_p(host);
        if (cur_val == old_val) {
            stq_be_p(host, new_val);
        }
    } else {
        cur_val = ldq_le_p(host);
        if (cur_val == old_val) {
            stq_le_p(host, new_val);
        }
    }
    if (!locked) {
        qemu_mutex_unlock_iothread();
    }
#endif

    return cur_val;
}

static bool get_level1_table_address(CPUARMState *env, ARMMMUIdx mmu_idx,
                                     uint32_t *table, uint32_t address)
{
    /* Note that we can only get here for an AArch32 PL0/PL1 lookup */
    uint64_t tcr = regime_tcr(env, mmu_idx);
    int maskshift = extract32(tcr, 0, 3);
    uint32_t mask = ~(((uint32_t)0xffffffffu) >> maskshift);
    uint32_t base_mask;

    if (address & mask) {
        if (tcr & TTBCR_PD1) {
            /* Translation table walk disabled for TTBR1 */
            return false;
        }
        *table = regime_ttbr(env, mmu_idx, 1) & 0xffffc000;
    } else {
        if (tcr & TTBCR_PD0) {
            /* Translation table walk disabled for TTBR0 */
            return false;
        }
        base_mask = ~((uint32_t)0x3fffu >> maskshift);
        *table = regime_ttbr(env, mmu_idx, 0) & base_mask;
    }
    *table |= (address >> 18) & 0x3ffc;
    return true;
}

/*
 * Translate section/page access permissions to page R/W protection flags
 * @env:         CPUARMState
 * @mmu_idx:     MMU index indicating required translation regime
 * @ap:          The 3-bit access permissions (AP[2:0])
 * @domain_prot: The 2-bit domain access permissions
 * @is_user: TRUE if accessing from PL0
 */
static int ap_to_rw_prot_is_user(CPUARMState *env, ARMMMUIdx mmu_idx,
                         int ap, int domain_prot, bool is_user)
{
    if (domain_prot == 3) {
        return PAGE_READ | PAGE_WRITE;
    }

    switch (ap) {
    case 0:
        if (arm_feature(env, ARM_FEATURE_V7)) {
            return 0;
        }
        switch (regime_sctlr(env, mmu_idx) & (SCTLR_S | SCTLR_R)) {
        case SCTLR_S:
            return is_user ? 0 : PAGE_READ;
        case SCTLR_R:
            return PAGE_READ;
        default:
            return 0;
        }
    case 1:
        return is_user ? 0 : PAGE_READ | PAGE_WRITE;
    case 2:
        if (is_user) {
            return PAGE_READ;
        } else {
            return PAGE_READ | PAGE_WRITE;
        }
    case 3:
        return PAGE_READ | PAGE_WRITE;
    case 4: /* Reserved.  */
        return 0;
    case 5:
        return is_user ? 0 : PAGE_READ;
    case 6:
        return PAGE_READ;
    case 7:
        if (!arm_feature(env, ARM_FEATURE_V6K)) {
            return 0;
        }
        return PAGE_READ;
    default:
        g_assert_not_reached();
    }
}

/*
 * Translate section/page access permissions to page R/W protection flags
 * @env:         CPUARMState
 * @mmu_idx:     MMU index indicating required translation regime
 * @ap:          The 3-bit access permissions (AP[2:0])
 * @domain_prot: The 2-bit domain access permissions
 */
static int ap_to_rw_prot(CPUARMState *env, ARMMMUIdx mmu_idx,
                         int ap, int domain_prot)
{
   return ap_to_rw_prot_is_user(env, mmu_idx, ap, domain_prot,
                                regime_is_user(env, mmu_idx));
}

/*
 * Translate section/page access permissions to page R/W protection flags.
 * @ap:      The 2-bit simple AP (AP[2:1])
 * @is_user: TRUE if accessing from PL0
 */
static int simple_ap_to_rw_prot_is_user(int ap, bool is_user)
{
    switch (ap) {
    case 0:
        return is_user ? 0 : PAGE_READ | PAGE_WRITE;
    case 1:
        return PAGE_READ | PAGE_WRITE;
    case 2:
        return is_user ? 0 : PAGE_READ;
    case 3:
        return PAGE_READ;
    default:
        g_assert_not_reached();
    }
}

static int simple_ap_to_rw_prot(CPUARMState *env, ARMMMUIdx mmu_idx, int ap)
{
    return simple_ap_to_rw_prot_is_user(ap, regime_is_user(env, mmu_idx));
}

static bool get_phys_addr_v5(CPUARMState *env, S1Translate *ptw,
                             uint32_t address, MMUAccessType access_type,
                             GetPhysAddrResult *result, ARMMMUFaultInfo *fi)
{
    int level = 1;
    uint32_t table;
    uint32_t desc;
    int type;
    int ap;
    int domain = 0;
    int domain_prot;
    hwaddr phys_addr;
    uint32_t dacr;

    /* Pagetable walk.  */
    /* Lookup l1 descriptor.  */
    if (!get_level1_table_address(env, ptw->in_mmu_idx, &table, address)) {
        /* Section translation fault if page walk is disabled by PD0 or PD1 */
        fi->type = ARMFault_Translation;
        goto do_fault;
    }
    if (!S1_ptw_translate(env, ptw, table, fi)) {
        goto do_fault;
    }
    desc = arm_ldl_ptw(env, ptw, fi);
    if (fi->type != ARMFault_None) {
        goto do_fault;
    }
    type = (desc & 3);
    domain = (desc >> 5) & 0x0f;
    if (regime_el(env, ptw->in_mmu_idx) == 1) {
        dacr = env->cp15.dacr_ns;
    } else {
        dacr = env->cp15.dacr_s;
    }
    domain_prot = (dacr >> (domain * 2)) & 3;
    if (type == 0) {
        /* Section translation fault.  */
        fi->type = ARMFault_Translation;
        goto do_fault;
    }
    if (type != 2) {
        level = 2;
    }
    if (domain_prot == 0 || domain_prot == 2) {
        fi->type = ARMFault_Domain;
        goto do_fault;
    }
    if (type == 2) {
        /* 1Mb section.  */
        phys_addr = (desc & 0xfff00000) | (address & 0x000fffff);
        ap = (desc >> 10) & 3;
        result->f.lg_page_size = 20; /* 1MB */
    } else {
        /* Lookup l2 entry.  */
        if (type == 1) {
            /* Coarse pagetable.  */
            table = (desc & 0xfffffc00) | ((address >> 10) & 0x3fc);
        } else {
            /* Fine pagetable.  */
            table = (desc & 0xfffff000) | ((address >> 8) & 0xffc);
        }
        if (!S1_ptw_translate(env, ptw, table, fi)) {
            goto do_fault;
        }
        desc = arm_ldl_ptw(env, ptw, fi);
        if (fi->type != ARMFault_None) {
            goto do_fault;
        }
        switch (desc & 3) {
        case 0: /* Page translation fault.  */
            fi->type = ARMFault_Translation;
            goto do_fault;
        case 1: /* 64k page.  */
            phys_addr = (desc & 0xffff0000) | (address & 0xffff);
            ap = (desc >> (4 + ((address >> 13) & 6))) & 3;
            result->f.lg_page_size = 16;
            break;
        case 2: /* 4k page.  */
            phys_addr = (desc & 0xfffff000) | (address & 0xfff);
            ap = (desc >> (4 + ((address >> 9) & 6))) & 3;
            result->f.lg_page_size = 12;
            break;
        case 3: /* 1k page, or ARMv6/XScale "extended small (4k) page" */
            if (type == 1) {
                /* ARMv6/XScale extended small page format */
                if (arm_feature(env, ARM_FEATURE_XSCALE)
                    || arm_feature(env, ARM_FEATURE_V6)) {
                    phys_addr = (desc & 0xfffff000) | (address & 0xfff);
                    result->f.lg_page_size = 12;
                } else {
                    /*
                     * UNPREDICTABLE in ARMv5; we choose to take a
                     * page translation fault.
                     */
                    fi->type = ARMFault_Translation;
                    goto do_fault;
                }
            } else {
                phys_addr = (desc & 0xfffffc00) | (address & 0x3ff);
                result->f.lg_page_size = 10;
            }
            ap = (desc >> 4) & 3;
            break;
        default:
            /* Never happens, but compiler isn't smart enough to tell.  */
            g_assert_not_reached();
        }
    }
    result->f.prot = ap_to_rw_prot(env, ptw->in_mmu_idx, ap, domain_prot);
    result->f.prot |= result->f.prot ? PAGE_EXEC : 0;
    if (!(result->f.prot & (1 << access_type))) {
        /* Access permission fault.  */
        fi->type = ARMFault_Permission;
        goto do_fault;
    }
    result->f.phys_addr = phys_addr;
    return false;
do_fault:
    fi->domain = domain;
    fi->level = level;
    return true;
}

static bool get_phys_addr_v6(CPUARMState *env, S1Translate *ptw,
                             uint32_t address, MMUAccessType access_type,
                             GetPhysAddrResult *result, ARMMMUFaultInfo *fi)
{
    ARMCPU *cpu = env_archcpu(env);
    ARMMMUIdx mmu_idx = ptw->in_mmu_idx;
    int level = 1;
    uint32_t table;
    uint32_t desc;
    uint32_t xn;
    uint32_t pxn = 0;
    int type;
    int ap;
    int domain = 0;
    int domain_prot;
    hwaddr phys_addr;
    uint32_t dacr;
    bool ns;
    int user_prot;

    /* Pagetable walk.  */
    /* Lookup l1 descriptor.  */
    if (!get_level1_table_address(env, mmu_idx, &table, address)) {
        /* Section translation fault if page walk is disabled by PD0 or PD1 */
        fi->type = ARMFault_Translation;
        goto do_fault;
    }
    if (!S1_ptw_translate(env, ptw, table, fi)) {
        goto do_fault;
    }
    desc = arm_ldl_ptw(env, ptw, fi);
    if (fi->type != ARMFault_None) {
        goto do_fault;
    }
    type = (desc & 3);
    if (type == 0 || (type == 3 && !cpu_isar_feature(aa32_pxn, cpu))) {
        /* Section translation fault, or attempt to use the encoding
         * which is Reserved on implementations without PXN.
         */
        fi->type = ARMFault_Translation;
        goto do_fault;
    }
    if ((type == 1) || !(desc & (1 << 18))) {
        /* Page or Section.  */
        domain = (desc >> 5) & 0x0f;
    }
    if (regime_el(env, mmu_idx) == 1) {
        dacr = env->cp15.dacr_ns;
    } else {
        dacr = env->cp15.dacr_s;
    }
    if (type == 1) {
        level = 2;
    }
    domain_prot = (dacr >> (domain * 2)) & 3;
    if (domain_prot == 0 || domain_prot == 2) {
        /* Section or Page domain fault */
        fi->type = ARMFault_Domain;
        goto do_fault;
    }
    if (type != 1) {
        if (desc & (1 << 18)) {
            /* Supersection.  */
            phys_addr = (desc & 0xff000000) | (address & 0x00ffffff);
            phys_addr |= (uint64_t)extract32(desc, 20, 4) << 32;
            phys_addr |= (uint64_t)extract32(desc, 5, 4) << 36;
            result->f.lg_page_size = 24;  /* 16MB */
        } else {
            /* Section.  */
            phys_addr = (desc & 0xfff00000) | (address & 0x000fffff);
            result->f.lg_page_size = 20;  /* 1MB */
        }
        ap = ((desc >> 10) & 3) | ((desc >> 13) & 4);
        xn = desc & (1 << 4);
        pxn = desc & 1;
        ns = extract32(desc, 19, 1);
    } else {
        if (cpu_isar_feature(aa32_pxn, cpu)) {
            pxn = (desc >> 2) & 1;
        }
        ns = extract32(desc, 3, 1);
        /* Lookup l2 entry.  */
        table = (desc & 0xfffffc00) | ((address >> 10) & 0x3fc);
        if (!S1_ptw_translate(env, ptw, table, fi)) {
            goto do_fault;
        }
        desc = arm_ldl_ptw(env, ptw, fi);
        if (fi->type != ARMFault_None) {
            goto do_fault;
        }
        ap = ((desc >> 4) & 3) | ((desc >> 7) & 4);
        switch (desc & 3) {
        case 0: /* Page translation fault.  */
            fi->type = ARMFault_Translation;
            goto do_fault;
        case 1: /* 64k page.  */
            phys_addr = (desc & 0xffff0000) | (address & 0xffff);
            xn = desc & (1 << 15);
            result->f.lg_page_size = 16;
            break;
        case 2: case 3: /* 4k page.  */
            phys_addr = (desc & 0xfffff000) | (address & 0xfff);
            xn = desc & 1;
            result->f.lg_page_size = 12;
            break;
        default:
            /* Never happens, but compiler isn't smart enough to tell.  */
            g_assert_not_reached();
        }
    }
    if (domain_prot == 3) {
        result->f.prot = PAGE_READ | PAGE_WRITE | PAGE_EXEC;
    } else {
        if (pxn && !regime_is_user(env, mmu_idx)) {
            xn = 1;
        }
        if (xn && access_type == MMU_INST_FETCH) {
            fi->type = ARMFault_Permission;
            goto do_fault;
        }

        if (arm_feature(env, ARM_FEATURE_V6K) &&
                (regime_sctlr(env, mmu_idx) & SCTLR_AFE)) {
            /* The simplified model uses AP[0] as an access control bit.  */
            if ((ap & 1) == 0) {
                /* Access flag fault.  */
                fi->type = ARMFault_AccessFlag;
                goto do_fault;
            }
            result->f.prot = simple_ap_to_rw_prot(env, mmu_idx, ap >> 1);
            user_prot = simple_ap_to_rw_prot_is_user(ap >> 1, 1);
        } else {
            result->f.prot = ap_to_rw_prot(env, mmu_idx, ap, domain_prot);
            user_prot = ap_to_rw_prot_is_user(env, mmu_idx, ap, domain_prot, 1);
        }
        if (result->f.prot && !xn) {
            result->f.prot |= PAGE_EXEC;
        }
        if (!(result->f.prot & (1 << access_type))) {
            /* Access permission fault.  */
            fi->type = ARMFault_Permission;
            goto do_fault;
        }
        if (regime_is_pan(env, mmu_idx) &&
            !regime_is_user(env, mmu_idx) &&
            user_prot &&
            access_type != MMU_INST_FETCH) {
            /* Privileged Access Never fault */
            fi->type = ARMFault_Permission;
            goto do_fault;
        }
    }
    if (ns) {
        /* The NS bit will (as required by the architecture) have no effect if
         * the CPU doesn't support TZ or this is a non-secure translation
         * regime, because the attribute will already be non-secure.
         */
        result->f.attrs.secure = false;
    }
    result->f.phys_addr = phys_addr;
    return false;
do_fault:
    fi->domain = domain;
    fi->level = level;
    return true;
}

/*
 * Translate S2 section/page access permissions to protection flags
 * @env:     CPUARMState
 * @s2ap:    The 2-bit stage2 access permissions (S2AP)
 * @xn:      XN (execute-never) bits
 * @s1_is_el0: true if this is S2 of an S1+2 walk for EL0
 */
static int get_S2prot(CPUARMState *env, int s2ap, int xn, bool s1_is_el0)
{
    int prot = 0;

    if (s2ap & 1) {
        prot |= PAGE_READ;
    }
    if (s2ap & 2) {
        prot |= PAGE_WRITE;
    }

    if (cpu_isar_feature(any_tts2uxn, env_archcpu(env))) {
        switch (xn) {
        case 0:
            prot |= PAGE_EXEC;
            break;
        case 1:
            if (s1_is_el0) {
                prot |= PAGE_EXEC;
            }
            break;
        case 2:
            break;
        case 3:
            if (!s1_is_el0) {
                prot |= PAGE_EXEC;
            }
            break;
        default:
            g_assert_not_reached();
        }
    } else {
        if (!extract32(xn, 1, 1)) {
            if (arm_el_is_aa64(env, 2) || prot & PAGE_READ) {
                prot |= PAGE_EXEC;
            }
        }
    }
    return prot;
}

/*
 * Translate section/page access permissions to protection flags
 * @env:     CPUARMState
 * @mmu_idx: MMU index indicating required translation regime
 * @is_aa64: TRUE if AArch64
 * @ap:      The 2-bit simple AP (AP[2:1])
 * @ns:      NS (non-secure) bit
 * @xn:      XN (execute-never) bit
 * @pxn:     PXN (privileged execute-never) bit
 */
static int get_S1prot(CPUARMState *env, ARMMMUIdx mmu_idx, bool is_aa64,
                      int ap, int ns, int xn, int pxn)
{
    bool is_user = regime_is_user(env, mmu_idx);
    int prot_rw, user_rw;
    bool have_wxn;
    int wxn = 0;

    assert(!regime_is_stage2(mmu_idx));

    user_rw = simple_ap_to_rw_prot_is_user(ap, true);
    if (is_user) {
        prot_rw = user_rw;
    } else {
        if (user_rw && regime_is_pan(env, mmu_idx)) {
            /* PAN forbids data accesses but doesn't affect insn fetch */
            prot_rw = 0;
        } else {
            prot_rw = simple_ap_to_rw_prot_is_user(ap, false);
        }
    }

    if (ns && arm_is_secure(env) && (env->cp15.scr_el3 & SCR_SIF)) {
        return prot_rw;
    }

    /* TODO have_wxn should be replaced with
     *   ARM_FEATURE_V8 || (ARM_FEATURE_V7 && ARM_FEATURE_EL2)
     * when ARM_FEATURE_EL2 starts getting set. For now we assume all LPAE
     * compatible processors have EL2, which is required for [U]WXN.
     */
    have_wxn = arm_feature(env, ARM_FEATURE_LPAE);

    if (have_wxn) {
        wxn = regime_sctlr(env, mmu_idx) & SCTLR_WXN;
    }

    if (is_aa64) {
        if (regime_has_2_ranges(mmu_idx) && !is_user) {
            xn = pxn || (user_rw & PAGE_WRITE);
        }
    } else if (arm_feature(env, ARM_FEATURE_V7)) {
        switch (regime_el(env, mmu_idx)) {
        case 1:
        case 3:
            if (is_user) {
                xn = xn || !(user_rw & PAGE_READ);
            } else {
                int uwxn = 0;
                if (have_wxn) {
                    uwxn = regime_sctlr(env, mmu_idx) & SCTLR_UWXN;
                }
                xn = xn || !(prot_rw & PAGE_READ) || pxn ||
                     (uwxn && (user_rw & PAGE_WRITE));
            }
            break;
        case 2:
            break;
        }
    } else {
        xn = wxn = 0;
    }

    if (xn || (wxn && (prot_rw & PAGE_WRITE))) {
        return prot_rw;
    }
    return prot_rw | PAGE_EXEC;
}

static ARMVAParameters aa32_va_parameters(CPUARMState *env, uint32_t va,
                                          ARMMMUIdx mmu_idx)
{
    uint64_t tcr = regime_tcr(env, mmu_idx);
    uint32_t el = regime_el(env, mmu_idx);
    int select, tsz;
    bool epd, hpd;

    assert(mmu_idx != ARMMMUIdx_Stage2_S);

    if (mmu_idx == ARMMMUIdx_Stage2) {
        /* VTCR */
        bool sext = extract32(tcr, 4, 1);
        bool sign = extract32(tcr, 3, 1);

        /*
         * If the sign-extend bit is not the same as t0sz[3], the result
         * is unpredictable. Flag this as a guest error.
         */
        if (sign != sext) {
            qemu_log_mask(LOG_GUEST_ERROR,
                          "AArch32: VTCR.S / VTCR.T0SZ[3] mismatch\n");
        }
        tsz = sextract32(tcr, 0, 4) + 8;
        select = 0;
        hpd = false;
        epd = false;
    } else if (el == 2) {
        /* HTCR */
        tsz = extract32(tcr, 0, 3);
        select = 0;
        hpd = extract64(tcr, 24, 1);
        epd = false;
    } else {
        int t0sz = extract32(tcr, 0, 3);
        int t1sz = extract32(tcr, 16, 3);

        if (t1sz == 0) {
            select = va > (0xffffffffu >> t0sz);
        } else {
            /* Note that we will detect errors later.  */
            select = va >= ~(0xffffffffu >> t1sz);
        }
        if (!select) {
            tsz = t0sz;
            epd = extract32(tcr, 7, 1);
            hpd = extract64(tcr, 41, 1);
        } else {
            tsz = t1sz;
            epd = extract32(tcr, 23, 1);
            hpd = extract64(tcr, 42, 1);
        }
        /* For aarch32, hpd0 is not enabled without t2e as well.  */
        hpd &= extract32(tcr, 6, 1);
    }

    return (ARMVAParameters) {
        .tsz = tsz,
        .select = select,
        .epd = epd,
        .hpd = hpd,
    };
}

/*
 * check_s2_mmu_setup
 * @cpu:        ARMCPU
 * @is_aa64:    True if the translation regime is in AArch64 state
 * @startlevel: Suggested starting level
 * @inputsize:  Bitsize of IPAs
 * @stride:     Page-table stride (See the ARM ARM)
 *
 * Returns true if the suggested S2 translation parameters are OK and
 * false otherwise.
 */
static bool check_s2_mmu_setup(ARMCPU *cpu, bool is_aa64, int level,
                               int inputsize, int stride, int outputsize)
{
    const int grainsize = stride + 3;
    int startsizecheck;

    /*
     * Negative levels are usually not allowed...
     * Except for FEAT_LPA2, 4k page table, 52-bit address space, which
     * begins with level -1.  Note that previous feature tests will have
     * eliminated this combination if it is not enabled.
     */
    if (level < (inputsize == 52 && stride == 9 ? -1 : 0)) {
        return false;
    }

    startsizecheck = inputsize - ((3 - level) * stride + grainsize);
    if (startsizecheck < 1 || startsizecheck > stride + 4) {
        return false;
    }

    if (is_aa64) {
        switch (stride) {
        case 13: /* 64KB Pages.  */
            if (level == 0 || (level == 1 && outputsize <= 42)) {
                return false;
            }
            break;
        case 11: /* 16KB Pages.  */
            if (level == 0 || (level == 1 && outputsize <= 40)) {
                return false;
            }
            break;
        case 9: /* 4KB Pages.  */
            if (level == 0 && outputsize <= 42) {
                return false;
            }
            break;
        default:
            g_assert_not_reached();
        }

        /* Inputsize checks.  */
        if (inputsize > outputsize &&
            (arm_el_is_aa64(&cpu->env, 1) || inputsize > 40)) {
            /* This is CONSTRAINED UNPREDICTABLE and we choose to fault.  */
            return false;
        }
    } else {
        /* AArch32 only supports 4KB pages. Assert on that.  */
        assert(stride == 9);

        if (level == 0) {
            return false;
        }
    }
    return true;
}

/**
 * get_phys_addr_lpae: perform one stage of page table walk, LPAE format
 *
 * Returns false if the translation was successful. Otherwise, phys_ptr,
 * attrs, prot and page_size may not be filled in, and the populated fsr
 * value provides information on why the translation aborted, in the format
 * of a long-format DFSR/IFSR fault register, with the following caveat:
 * the WnR bit is never set (the caller must do this).
 *
 * @env: CPUARMState
 * @ptw: Current and next stage parameters for the walk.
 * @address: virtual address to get physical address for
 * @access_type: MMU_DATA_LOAD, MMU_DATA_STORE or MMU_INST_FETCH
 * @s1_is_el0: if @ptw->in_mmu_idx is ARMMMUIdx_Stage2
 *             (so this is a stage 2 page table walk),
 *             must be true if this is stage 2 of a stage 1+2
 *             walk for an EL0 access. If @mmu_idx is anything else,
 *             @s1_is_el0 is ignored.
 * @result: set on translation success,
 * @fi: set to fault info if the translation fails
 */
static bool get_phys_addr_lpae(CPUARMState *env, S1Translate *ptw,
                               uint64_t address,
                               MMUAccessType access_type, bool s1_is_el0,
                               GetPhysAddrResult *result, ARMMMUFaultInfo *fi)
{
    ARMCPU *cpu = env_archcpu(env);
    ARMMMUIdx mmu_idx = ptw->in_mmu_idx;
    bool is_secure = ptw->in_secure;
    int32_t level;
    ARMVAParameters param;
    uint64_t ttbr;
    hwaddr descaddr, indexmask, indexmask_grainsize;
    uint32_t tableattrs;
    target_ulong page_size;
    uint64_t attrs;
    int32_t stride;
    int addrsize, inputsize, outputsize;
    uint64_t tcr = regime_tcr(env, mmu_idx);
    int ap, ns, xn, pxn;
    uint32_t el = regime_el(env, mmu_idx);
    uint64_t descaddrmask;
    bool aarch64 = arm_el_is_aa64(env, el);
    uint64_t descriptor, new_descriptor;
    bool nstable;

    /* TODO: This code does not support shareability levels. */
    if (aarch64) {
        int ps;

        param = aa64_va_parameters(env, address, mmu_idx,
                                   access_type != MMU_INST_FETCH);
        level = 0;

        /*
         * If TxSZ is programmed to a value larger than the maximum,
         * or smaller than the effective minimum, it is IMPLEMENTATION
         * DEFINED whether we behave as if the field were programmed
         * within bounds, or if a level 0 Translation fault is generated.
         *
         * With FEAT_LVA, fault on less than minimum becomes required,
         * so our choice is to always raise the fault.
         */
        if (param.tsz_oob) {
            goto do_translation_fault;
        }

        addrsize = 64 - 8 * param.tbi;
        inputsize = 64 - param.tsz;

        /*
         * Bound PS by PARANGE to find the effective output address size.
         * ID_AA64MMFR0 is a read-only register so values outside of the
         * supported mappings can be considered an implementation error.
         */
        ps = FIELD_EX64(cpu->isar.id_aa64mmfr0, ID_AA64MMFR0, PARANGE);
        ps = MIN(ps, param.ps);
        assert(ps < ARRAY_SIZE(pamax_map));
        outputsize = pamax_map[ps];

        /*
         * With LPA2, the effective output address (OA) size is at most 48 bits
         * unless TCR.DS == 1
         */
        if (!param.ds && param.gran != Gran64K) {
            outputsize = MIN(outputsize, 48);
        }
    } else {
        param = aa32_va_parameters(env, address, mmu_idx);
        level = 1;
        addrsize = (mmu_idx == ARMMMUIdx_Stage2 ? 40 : 32);
        inputsize = addrsize - param.tsz;
        outputsize = 40;
    }

    /*
     * We determined the region when collecting the parameters, but we
     * have not yet validated that the address is valid for the region.
     * Extract the top bits and verify that they all match select.
     *
     * For aa32, if inputsize == addrsize, then we have selected the
     * region by exclusion in aa32_va_parameters and there is no more
     * validation to do here.
     */
    if (inputsize < addrsize) {
        target_ulong top_bits = sextract64(address, inputsize,
                                           addrsize - inputsize);
        if (-top_bits != param.select) {
            /* The gap between the two regions is a Translation fault */
            goto do_translation_fault;
        }
    }

    stride = arm_granule_bits(param.gran) - 3;

    /*
     * Note that QEMU ignores shareability and cacheability attributes,
     * so we don't need to do anything with the SH, ORGN, IRGN fields
     * in the TTBCR.  Similarly, TTBCR:A1 selects whether we get the
     * ASID from TTBR0 or TTBR1, but QEMU's TLB doesn't currently
     * implement any ASID-like capability so we can ignore it (instead
     * we will always flush the TLB any time the ASID is changed).
     */
    ttbr = regime_ttbr(env, mmu_idx, param.select);

    /*
     * Here we should have set up all the parameters for the translation:
     * inputsize, ttbr, epd, stride, tbi
     */

    if (param.epd) {
        /*
         * Translation table walk disabled => Translation fault on TLB miss
         * Note: This is always 0 on 64-bit EL2 and EL3.
         */
        goto do_translation_fault;
    }

    if (!regime_is_stage2(mmu_idx)) {
        /*
         * The starting level depends on the virtual address size (which can
         * be up to 48 bits) and the translation granule size. It indicates
         * the number of strides (stride bits at a time) needed to
         * consume the bits of the input address. In the pseudocode this is:
         *  level = 4 - RoundUp((inputsize - grainsize) / stride)
         * where their 'inputsize' is our 'inputsize', 'grainsize' is
         * our 'stride + 3' and 'stride' is our 'stride'.
         * Applying the usual "rounded up m/n is (m+n-1)/n" and simplifying:
         * = 4 - (inputsize - stride - 3 + stride - 1) / stride
         * = 4 - (inputsize - 4) / stride;
         */
        level = 4 - (inputsize - 4) / stride;
    } else {
        /*
         * For stage 2 translations the starting level is specified by the
         * VTCR_EL2.SL0 field (whose interpretation depends on the page size)
         */
        uint32_t sl0 = extract32(tcr, 6, 2);
        uint32_t sl2 = extract64(tcr, 33, 1);
        int32_t startlevel;
        bool ok;

        /* SL2 is RES0 unless DS=1 & 4kb granule. */
        if (param.ds && stride == 9 && sl2) {
            if (sl0 != 0) {
                level = 0;
                goto do_translation_fault;
            }
            startlevel = -1;
        } else if (!aarch64 || stride == 9) {
            /* AArch32 or 4KB pages */
            startlevel = 2 - sl0;

            if (cpu_isar_feature(aa64_st, cpu)) {
                startlevel &= 3;
            }
        } else {
            /* 16KB or 64KB pages */
            startlevel = 3 - sl0;
        }

        /* Check that the starting level is valid. */
        ok = check_s2_mmu_setup(cpu, aarch64, startlevel,
                                inputsize, stride, outputsize);
        if (!ok) {
            goto do_translation_fault;
        }
        level = startlevel;
    }

    indexmask_grainsize = MAKE_64BIT_MASK(0, stride + 3);
    indexmask = MAKE_64BIT_MASK(0, inputsize - (stride * (4 - level)));

    /* Now we can extract the actual base address from the TTBR */
    descaddr = extract64(ttbr, 0, 48);

    /*
     * For FEAT_LPA and PS=6, bits [51:48] of descaddr are in [5:2] of TTBR.
     *
     * Otherwise, if the base address is out of range, raise AddressSizeFault.
     * In the pseudocode, this is !IsZero(baseregister<47:outputsize>),
     * but we've just cleared the bits above 47, so simplify the test.
     */
    if (outputsize > 48) {
        descaddr |= extract64(ttbr, 2, 4) << 48;
    } else if (descaddr >> outputsize) {
        level = 0;
        fi->type = ARMFault_AddressSize;
        goto do_fault;
    }

    /*
     * We rely on this masking to clear the RES0 bits at the bottom of the TTBR
     * and also to mask out CnP (bit 0) which could validly be non-zero.
     */
    descaddr &= ~indexmask;

    /*
     * For AArch32, the address field in the descriptor goes up to bit 39
     * for both v7 and v8.  However, for v8 the SBZ bits [47:40] must be 0
     * or an AddressSize fault is raised.  So for v8 we extract those SBZ
     * bits as part of the address, which will be checked via outputsize.
     * For AArch64, the address field goes up to bit 47, or 49 with FEAT_LPA2;
     * the highest bits of a 52-bit output are placed elsewhere.
     */
    if (param.ds) {
        descaddrmask = MAKE_64BIT_MASK(0, 50);
    } else if (arm_feature(env, ARM_FEATURE_V8)) {
        descaddrmask = MAKE_64BIT_MASK(0, 48);
    } else {
        descaddrmask = MAKE_64BIT_MASK(0, 40);
    }
    descaddrmask &= ~indexmask_grainsize;

    /*
     * Secure accesses start with the page table in secure memory and
     * can be downgraded to non-secure at any step. Non-secure accesses
     * remain non-secure. We implement this by just ORing in the NSTable/NS
     * bits at each step.
     */
    tableattrs = is_secure ? 0 : (1 << 4);

 next_level:
    descaddr |= (address >> (stride * (4 - level))) & indexmask;
    descaddr &= ~7ULL;
    nstable = extract32(tableattrs, 4, 1);
    if (nstable) {
        /*
         * Stage2_S -> Stage2 or Phys_S -> Phys_NS
         * Assert that the non-secure idx are even, and relative order.
         */
        QEMU_BUILD_BUG_ON((ARMMMUIdx_Phys_NS & 1) != 0);
        QEMU_BUILD_BUG_ON((ARMMMUIdx_Stage2 & 1) != 0);
        QEMU_BUILD_BUG_ON(ARMMMUIdx_Phys_NS + 1 != ARMMMUIdx_Phys_S);
        QEMU_BUILD_BUG_ON(ARMMMUIdx_Stage2 + 1 != ARMMMUIdx_Stage2_S);
        ptw->in_ptw_idx &= ~1;
        ptw->in_secure = false;
    }
    if (!S1_ptw_translate(env, ptw, descaddr, fi)) {
        goto do_fault;
    }
    descriptor = arm_ldq_ptw(env, ptw, fi);
    if (fi->type != ARMFault_None) {
        goto do_fault;
    }
    new_descriptor = descriptor;

 restart_atomic_update:
    if (!(descriptor & 1) || (!(descriptor & 2) && (level == 3))) {
        /* Invalid, or the Reserved level 3 encoding */
        goto do_translation_fault;
    }

    descaddr = descriptor & descaddrmask;

    /*
     * For FEAT_LPA and PS=6, bits [51:48] of descaddr are in [15:12]
     * of descriptor.  For FEAT_LPA2 and effective DS, bits [51:50] of
     * descaddr are in [9:8].  Otherwise, if descaddr is out of range,
     * raise AddressSizeFault.
     */
    if (outputsize > 48) {
        if (param.ds) {
            descaddr |= extract64(descriptor, 8, 2) << 50;
        } else {
            descaddr |= extract64(descriptor, 12, 4) << 48;
        }
    } else if (descaddr >> outputsize) {
        fi->type = ARMFault_AddressSize;
        goto do_fault;
    }

    if ((descriptor & 2) && (level < 3)) {
        /*
         * Table entry. The top five bits are attributes which may
         * propagate down through lower levels of the table (and
         * which are all arranged so that 0 means "no effect", so
         * we can gather them up by ORing in the bits at each level).
         */
        tableattrs |= extract64(descriptor, 59, 5);
        level++;
        indexmask = indexmask_grainsize;
        goto next_level;
    }

    /*
     * Block entry at level 1 or 2, or page entry at level 3.
     * These are basically the same thing, although the number
     * of bits we pull in from the vaddr varies. Note that although
     * descaddrmask masks enough of the low bits of the descriptor
     * to give a correct page or table address, the address field
     * in a block descriptor is smaller; so we need to explicitly
     * clear the lower bits here before ORing in the low vaddr bits.
     *
     * Afterward, descaddr is the final physical address.
     */
    page_size = (1ULL << ((stride * (4 - level)) + 3));
    descaddr &= ~(hwaddr)(page_size - 1);
    descaddr |= (address & (page_size - 1));

    if (likely(!ptw->in_debug)) {
        /*
         * Access flag.
         * If HA is enabled, prepare to update the descriptor below.
         * Otherwise, pass the access fault on to software.
         */
        if (!(descriptor & (1 << 10))) {
            if (param.ha) {
                new_descriptor |= 1 << 10; /* AF */
            } else {
                fi->type = ARMFault_AccessFlag;
                goto do_fault;
            }
        }

        /*
         * Dirty Bit.
         * If HD is enabled, pre-emptively set/clear the appropriate AP/S2AP
         * bit for writeback. The actual write protection test may still be
         * overridden by tableattrs, to be merged below.
         */
        if (param.hd
            && extract64(descriptor, 51, 1)  /* DBM */
            && access_type == MMU_DATA_STORE) {
            if (regime_is_stage2(mmu_idx)) {
                new_descriptor |= 1ull << 7;    /* set S2AP[1] */
            } else {
                new_descriptor &= ~(1ull << 7); /* clear AP[2] */
            }
        }
    }

    /*
     * Extract attributes from the (modified) descriptor, and apply
     * table descriptors. Stage 2 table descriptors do not include
     * any attribute fields. HPD disables all the table attributes
     * except NSTable.
     */
    attrs = new_descriptor & (MAKE_64BIT_MASK(2, 10) | MAKE_64BIT_MASK(50, 14));
    if (!regime_is_stage2(mmu_idx)) {
        attrs |= nstable << 5; /* NS */
        if (!param.hpd) {
            attrs |= extract64(tableattrs, 0, 2) << 53;     /* XN, PXN */
            /*
             * The sense of AP[1] vs APTable[0] is reversed, as APTable[0] == 1
             * means "force PL1 access only", which means forcing AP[1] to 0.
             */
            attrs &= ~(extract64(tableattrs, 2, 1) << 6); /* !APT[0] => AP[1] */
            attrs |= extract32(tableattrs, 3, 1) << 7;    /* APT[1] => AP[2] */
        }
    }

    ap = extract32(attrs, 6, 2);
    if (regime_is_stage2(mmu_idx)) {
        ns = mmu_idx == ARMMMUIdx_Stage2;
        xn = extract64(attrs, 53, 2);
        result->f.prot = get_S2prot(env, ap, xn, s1_is_el0);
    } else {
        ns = extract32(attrs, 5, 1);
        xn = extract64(attrs, 54, 1);
        pxn = extract64(attrs, 53, 1);
        result->f.prot = get_S1prot(env, mmu_idx, aarch64, ap, ns, xn, pxn);
    }

    if (!(result->f.prot & (1 << access_type))) {
        fi->type = ARMFault_Permission;
        goto do_fault;
    }

    /* If FEAT_HAFDBS has made changes, update the PTE. */
    if (new_descriptor != descriptor) {
        new_descriptor = arm_casq_ptw(env, descriptor, new_descriptor, ptw, fi);
        if (fi->type != ARMFault_None) {
            goto do_fault;
        }
        /*
         * I_YZSVV says that if the in-memory descriptor has changed,
         * then we must use the information in that new value
         * (which might include a different output address, different
         * attributes, or generate a fault).
         * Restart the handling of the descriptor value from scratch.
         */
        if (new_descriptor != descriptor) {
            descriptor = new_descriptor;
            goto restart_atomic_update;
        }
    }

    if (ns) {
        /*
         * The NS bit will (as required by the architecture) have no effect if
         * the CPU doesn't support TZ or this is a non-secure translation
         * regime, because the attribute will already be non-secure.
         */
        result->f.attrs.secure = false;
    }

    /* When in aarch64 mode, and BTI is enabled, remember GP in the TLB.  */
    if (aarch64 && cpu_isar_feature(aa64_bti, cpu)) {
        result->f.guarded = extract64(attrs, 50, 1); /* GP */
    }

    if (regime_is_stage2(mmu_idx)) {
        result->cacheattrs.is_s2_format = true;
        result->cacheattrs.attrs = extract32(attrs, 2, 4);
    } else {
        /* Index into MAIR registers for cache attributes */
        uint8_t attrindx = extract32(attrs, 2, 3);
        uint64_t mair = env->cp15.mair_el[regime_el(env, mmu_idx)];
        assert(attrindx <= 7);
        result->cacheattrs.is_s2_format = false;
        result->cacheattrs.attrs = extract64(mair, attrindx * 8, 8);
    }

    /*
     * For FEAT_LPA2 and effective DS, the SH field in the attributes
     * was re-purposed for output address bits.  The SH attribute in
     * that case comes from TCR_ELx, which we extracted earlier.
     */
    if (param.ds) {
        result->cacheattrs.shareability = param.sh;
    } else {
        result->cacheattrs.shareability = extract32(attrs, 8, 2);
    }

    result->f.phys_addr = descaddr;
    result->f.lg_page_size = ctz64(page_size);
    return false;

 do_translation_fault:
    fi->type = ARMFault_Translation;
 do_fault:
    fi->level = level;
    /* Tag the error as S2 for failed S1 PTW at S2 or ordinary S2.  */
    fi->stage2 = fi->s1ptw || regime_is_stage2(mmu_idx);
    fi->s1ns = mmu_idx == ARMMMUIdx_Stage2;
    return true;
}

static bool get_phys_addr_pmsav5(CPUARMState *env, uint32_t address,
                                 MMUAccessType access_type, ARMMMUIdx mmu_idx,
                                 bool is_secure, GetPhysAddrResult *result,
                                 ARMMMUFaultInfo *fi)
{
    int n;
    uint32_t mask;
    uint32_t base;
    bool is_user = regime_is_user(env, mmu_idx);

    if (regime_translation_disabled(env, mmu_idx, is_secure)) {
        /* MPU disabled.  */
        result->f.phys_addr = address;
        result->f.prot = PAGE_READ | PAGE_WRITE | PAGE_EXEC;
        return false;
    }

    result->f.phys_addr = address;
    for (n = 7; n >= 0; n--) {
        base = env->cp15.c6_region[n];
        if ((base & 1) == 0) {
            continue;
        }
        mask = 1 << ((base >> 1) & 0x1f);
        /* Keep this shift separate from the above to avoid an
           (undefined) << 32.  */
        mask = (mask << 1) - 1;
        if (((base ^ address) & ~mask) == 0) {
            break;
        }
    }
    if (n < 0) {
        fi->type = ARMFault_Background;
        return true;
    }

    if (access_type == MMU_INST_FETCH) {
        mask = env->cp15.pmsav5_insn_ap;
    } else {
        mask = env->cp15.pmsav5_data_ap;
    }
    mask = (mask >> (n * 4)) & 0xf;
    switch (mask) {
    case 0:
        fi->type = ARMFault_Permission;
        fi->level = 1;
        return true;
    case 1:
        if (is_user) {
            fi->type = ARMFault_Permission;
            fi->level = 1;
            return true;
        }
        result->f.prot = PAGE_READ | PAGE_WRITE;
        break;
    case 2:
        result->f.prot = PAGE_READ;
        if (!is_user) {
            result->f.prot |= PAGE_WRITE;
        }
        break;
    case 3:
        result->f.prot = PAGE_READ | PAGE_WRITE;
        break;
    case 5:
        if (is_user) {
            fi->type = ARMFault_Permission;
            fi->level = 1;
            return true;
        }
        result->f.prot = PAGE_READ;
        break;
    case 6:
        result->f.prot = PAGE_READ;
        break;
    default:
        /* Bad permission.  */
        fi->type = ARMFault_Permission;
        fi->level = 1;
        return true;
    }
    result->f.prot |= PAGE_EXEC;
    return false;
}

static void get_phys_addr_pmsav7_default(CPUARMState *env, ARMMMUIdx mmu_idx,
                                         int32_t address, uint8_t *prot)
{
    if (!arm_feature(env, ARM_FEATURE_M)) {
        *prot = PAGE_READ | PAGE_WRITE;
        switch (address) {
        case 0xF0000000 ... 0xFFFFFFFF:
            if (regime_sctlr(env, mmu_idx) & SCTLR_V) {
                /* hivecs execing is ok */
                *prot |= PAGE_EXEC;
            }
            break;
        case 0x00000000 ... 0x7FFFFFFF:
            *prot |= PAGE_EXEC;
            break;
        }
    } else {
        /* Default system address map for M profile cores.
         * The architecture specifies which regions are execute-never;
         * at the MPU level no other checks are defined.
         */
        switch (address) {
        case 0x00000000 ... 0x1fffffff: /* ROM */
        case 0x20000000 ... 0x3fffffff: /* SRAM */
        case 0x60000000 ... 0x7fffffff: /* RAM */
        case 0x80000000 ... 0x9fffffff: /* RAM */
            *prot = PAGE_READ | PAGE_WRITE | PAGE_EXEC;
            break;
        case 0x40000000 ... 0x5fffffff: /* Peripheral */
        case 0xa0000000 ... 0xbfffffff: /* Device */
        case 0xc0000000 ... 0xdfffffff: /* Device */
        case 0xe0000000 ... 0xffffffff: /* System */
            *prot = PAGE_READ | PAGE_WRITE;
            break;
        default:
            g_assert_not_reached();
        }
    }
}

static bool m_is_ppb_region(CPUARMState *env, uint32_t address)
{
    /* True if address is in the M profile PPB region 0xe0000000 - 0xe00fffff */
    return arm_feature(env, ARM_FEATURE_M) &&
        extract32(address, 20, 12) == 0xe00;
}

static bool m_is_system_region(CPUARMState *env, uint32_t address)
{
    /*
     * True if address is in the M profile system region
     * 0xe0000000 - 0xffffffff
     */
    return arm_feature(env, ARM_FEATURE_M) && extract32(address, 29, 3) == 0x7;
}

static bool pmsav7_use_background_region(ARMCPU *cpu, ARMMMUIdx mmu_idx,
                                         bool is_secure, bool is_user)
{
    /*
     * Return true if we should use the default memory map as a
     * "background" region if there are no hits against any MPU regions.
     */
    CPUARMState *env = &cpu->env;

    if (is_user) {
        return false;
    }

    if (arm_feature(env, ARM_FEATURE_M)) {
        return env->v7m.mpu_ctrl[is_secure] & R_V7M_MPU_CTRL_PRIVDEFENA_MASK;
    }

    if (mmu_idx == ARMMMUIdx_Stage2) {
        return false;
    }

    return regime_sctlr(env, mmu_idx) & SCTLR_BR;
}

static bool get_phys_addr_pmsav7(CPUARMState *env, uint32_t address,
                                 MMUAccessType access_type, ARMMMUIdx mmu_idx,
                                 bool secure, GetPhysAddrResult *result,
                                 ARMMMUFaultInfo *fi)
{
    ARMCPU *cpu = env_archcpu(env);
    int n;
    bool is_user = regime_is_user(env, mmu_idx);

    result->f.phys_addr = address;
    result->f.lg_page_size = TARGET_PAGE_BITS;
    result->f.prot = 0;

    if (regime_translation_disabled(env, mmu_idx, secure) ||
        m_is_ppb_region(env, address)) {
        /*
         * MPU disabled or M profile PPB access: use default memory map.
         * The other case which uses the default memory map in the
         * v7M ARM ARM pseudocode is exception vector reads from the vector
         * table. In QEMU those accesses are done in arm_v7m_load_vector(),
         * which always does a direct read using address_space_ldl(), rather
         * than going via this function, so we don't need to check that here.
         */
        get_phys_addr_pmsav7_default(env, mmu_idx, address, &result->f.prot);
    } else { /* MPU enabled */
        for (n = (int)cpu->pmsav7_dregion - 1; n >= 0; n--) {
            /* region search */
            uint32_t base = env->pmsav7.drbar[n];
            uint32_t rsize = extract32(env->pmsav7.drsr[n], 1, 5);
            uint32_t rmask;
            bool srdis = false;

            if (!(env->pmsav7.drsr[n] & 0x1)) {
                continue;
            }

            if (!rsize) {
                qemu_log_mask(LOG_GUEST_ERROR,
                              "DRSR[%d]: Rsize field cannot be 0\n", n);
                continue;
            }
            rsize++;
            rmask = (1ull << rsize) - 1;

            if (base & rmask) {
                qemu_log_mask(LOG_GUEST_ERROR,
                              "DRBAR[%d]: 0x%" PRIx32 " misaligned "
                              "to DRSR region size, mask = 0x%" PRIx32 "\n",
                              n, base, rmask);
                continue;
            }

            if (address < base || address > base + rmask) {
                /*
                 * Address not in this region. We must check whether the
                 * region covers addresses in the same page as our address.
                 * In that case we must not report a size that covers the
                 * whole page for a subsequent hit against a different MPU
                 * region or the background region, because it would result in
                 * incorrect TLB hits for subsequent accesses to addresses that
                 * are in this MPU region.
                 */
                if (ranges_overlap(base, rmask,
                                   address & TARGET_PAGE_MASK,
                                   TARGET_PAGE_SIZE)) {
                    result->f.lg_page_size = 0;
                }
                continue;
            }

            /* Region matched */

            if (rsize >= 8) { /* no subregions for regions < 256 bytes */
                int i, snd;
                uint32_t srdis_mask;

                rsize -= 3; /* sub region size (power of 2) */
                snd = ((address - base) >> rsize) & 0x7;
                srdis = extract32(env->pmsav7.drsr[n], snd + 8, 1);

                srdis_mask = srdis ? 0x3 : 0x0;
                for (i = 2; i <= 8 && rsize < TARGET_PAGE_BITS; i *= 2) {
                    /*
                     * This will check in groups of 2, 4 and then 8, whether
                     * the subregion bits are consistent. rsize is incremented
                     * back up to give the region size, considering consistent
                     * adjacent subregions as one region. Stop testing if rsize
                     * is already big enough for an entire QEMU page.
                     */
                    int snd_rounded = snd & ~(i - 1);
                    uint32_t srdis_multi = extract32(env->pmsav7.drsr[n],
                                                     snd_rounded + 8, i);
                    if (srdis_mask ^ srdis_multi) {
                        break;
                    }
                    srdis_mask = (srdis_mask << i) | srdis_mask;
                    rsize++;
                }
            }
            if (srdis) {
                continue;
            }
            if (rsize < TARGET_PAGE_BITS) {
                result->f.lg_page_size = rsize;
            }
            break;
        }

        if (n == -1) { /* no hits */
            if (!pmsav7_use_background_region(cpu, mmu_idx, secure, is_user)) {
                /* background fault */
                fi->type = ARMFault_Background;
                return true;
            }
            get_phys_addr_pmsav7_default(env, mmu_idx, address,
                                         &result->f.prot);
        } else { /* a MPU hit! */
            uint32_t ap = extract32(env->pmsav7.dracr[n], 8, 3);
            uint32_t xn = extract32(env->pmsav7.dracr[n], 12, 1);

            if (m_is_system_region(env, address)) {
                /* System space is always execute never */
                xn = 1;
            }

            if (is_user) { /* User mode AP bit decoding */
                switch (ap) {
                case 0:
                case 1:
                case 5:
                    break; /* no access */
                case 3:
                    result->f.prot |= PAGE_WRITE;
                    /* fall through */
                case 2:
                case 6:
                    result->f.prot |= PAGE_READ | PAGE_EXEC;
                    break;
                case 7:
                    /* for v7M, same as 6; for R profile a reserved value */
                    if (arm_feature(env, ARM_FEATURE_M)) {
                        result->f.prot |= PAGE_READ | PAGE_EXEC;
                        break;
                    }
                    /* fall through */
                default:
                    qemu_log_mask(LOG_GUEST_ERROR,
                                  "DRACR[%d]: Bad value for AP bits: 0x%"
                                  PRIx32 "\n", n, ap);
                }
            } else { /* Priv. mode AP bits decoding */
                switch (ap) {
                case 0:
                    break; /* no access */
                case 1:
                case 2:
                case 3:
                    result->f.prot |= PAGE_WRITE;
                    /* fall through */
                case 5:
                case 6:
                    result->f.prot |= PAGE_READ | PAGE_EXEC;
                    break;
                case 7:
                    /* for v7M, same as 6; for R profile a reserved value */
                    if (arm_feature(env, ARM_FEATURE_M)) {
                        result->f.prot |= PAGE_READ | PAGE_EXEC;
                        break;
                    }
                    /* fall through */
                default:
                    qemu_log_mask(LOG_GUEST_ERROR,
                                  "DRACR[%d]: Bad value for AP bits: 0x%"
                                  PRIx32 "\n", n, ap);
                }
            }

            /* execute never */
            if (xn) {
                result->f.prot &= ~PAGE_EXEC;
            }
        }
    }

    fi->type = ARMFault_Permission;
    fi->level = 1;
    return !(result->f.prot & (1 << access_type));
}

static uint32_t *regime_rbar(CPUARMState *env, ARMMMUIdx mmu_idx,
                             uint32_t secure)
{
    if (regime_el(env, mmu_idx) == 2) {
        return env->pmsav8.hprbar;
    } else {
        return env->pmsav8.rbar[secure];
    }
}

static uint32_t *regime_rlar(CPUARMState *env, ARMMMUIdx mmu_idx,
                             uint32_t secure)
{
    if (regime_el(env, mmu_idx) == 2) {
        return env->pmsav8.hprlar;
    } else {
        return env->pmsav8.rlar[secure];
    }
}

bool pmsav8_mpu_lookup(CPUARMState *env, uint32_t address,
                       MMUAccessType access_type, ARMMMUIdx mmu_idx,
                       bool secure, GetPhysAddrResult *result,
                       ARMMMUFaultInfo *fi, uint32_t *mregion)
{
    /*
     * Perform a PMSAv8 MPU lookup (without also doing the SAU check
     * that a full phys-to-virt translation does).
     * mregion is (if not NULL) set to the region number which matched,
     * or -1 if no region number is returned (MPU off, address did not
     * hit a region, address hit in multiple regions).
     * If the region hit doesn't cover the entire TARGET_PAGE the address
     * is within, then we set the result page_size to 1 to force the
     * memory system to use a subpage.
     */
    ARMCPU *cpu = env_archcpu(env);
    bool is_user = regime_is_user(env, mmu_idx);
    int n;
    int matchregion = -1;
    bool hit = false;
    uint32_t addr_page_base = address & TARGET_PAGE_MASK;
    uint32_t addr_page_limit = addr_page_base + (TARGET_PAGE_SIZE - 1);
    int region_counter;

    if (regime_el(env, mmu_idx) == 2) {
        region_counter = cpu->pmsav8r_hdregion;
    } else {
        region_counter = cpu->pmsav7_dregion;
    }

    result->f.lg_page_size = TARGET_PAGE_BITS;
    result->f.phys_addr = address;
    result->f.prot = 0;
    if (mregion) {
        *mregion = -1;
    }

    if (mmu_idx == ARMMMUIdx_Stage2) {
        fi->stage2 = true;
    }

    /*
     * Unlike the ARM ARM pseudocode, we don't need to check whether this
     * was an exception vector read from the vector table (which is always
     * done using the default system address map), because those accesses
     * are done in arm_v7m_load_vector(), which always does a direct
     * read using address_space_ldl(), rather than going via this function.
     */
    if (regime_translation_disabled(env, mmu_idx, secure)) { /* MPU disabled */
        hit = true;
    } else if (m_is_ppb_region(env, address)) {
        hit = true;
    } else {
        if (pmsav7_use_background_region(cpu, mmu_idx, secure, is_user)) {
            hit = true;
        }

        uint32_t bitmask;
        if (arm_feature(env, ARM_FEATURE_M)) {
            bitmask = 0x1f;
        } else {
            bitmask = 0x3f;
            fi->level = 0;
        }

        for (n = region_counter - 1; n >= 0; n--) {
            /* region search */
            /*
             * Note that the base address is bits [31:x] from the register
             * with bits [x-1:0] all zeroes, but the limit address is bits
             * [31:x] from the register with bits [x:0] all ones. Where x is
             * 5 for Cortex-M and 6 for Cortex-R
             */
            uint32_t base = regime_rbar(env, mmu_idx, secure)[n] & ~bitmask;
            uint32_t limit = regime_rlar(env, mmu_idx, secure)[n] | bitmask;

            if (!(regime_rlar(env, mmu_idx, secure)[n] & 0x1)) {
                /* Region disabled */
                continue;
            }

            if (address < base || address > limit) {
                /*
                 * Address not in this region. We must check whether the
                 * region covers addresses in the same page as our address.
                 * In that case we must not report a size that covers the
                 * whole page for a subsequent hit against a different MPU
                 * region or the background region, because it would result in
                 * incorrect TLB hits for subsequent accesses to addresses that
                 * are in this MPU region.
                 */
                if (limit >= base &&
                    ranges_overlap(base, limit - base + 1,
                                   addr_page_base,
                                   TARGET_PAGE_SIZE)) {
                    result->f.lg_page_size = 0;
                }
                continue;
            }

            if (base > addr_page_base || limit < addr_page_limit) {
                result->f.lg_page_size = 0;
            }

            if (matchregion != -1) {
                /*
                 * Multiple regions match -- always a failure (unlike
                 * PMSAv7 where highest-numbered-region wins)
                 */
                fi->type = ARMFault_Permission;
                if (arm_feature(env, ARM_FEATURE_M)) {
                    fi->level = 1;
                }
                return true;
            }

            matchregion = n;
            hit = true;
        }
    }

    if (!hit) {
        if (arm_feature(env, ARM_FEATURE_M)) {
            fi->type = ARMFault_Background;
        } else {
            fi->type = ARMFault_Permission;
        }
        return true;
    }

    if (matchregion == -1) {
        /* hit using the background region */
        get_phys_addr_pmsav7_default(env, mmu_idx, address, &result->f.prot);
    } else {
        uint32_t matched_rbar = regime_rbar(env, mmu_idx, secure)[matchregion];
        uint32_t matched_rlar = regime_rlar(env, mmu_idx, secure)[matchregion];
        uint32_t ap = extract32(matched_rbar, 1, 2);
        uint32_t xn = extract32(matched_rbar, 0, 1);
        bool pxn = false;

        if (arm_feature(env, ARM_FEATURE_V8_1M)) {
            pxn = extract32(matched_rlar, 4, 1);
        }

        if (m_is_system_region(env, address)) {
            /* System space is always execute never */
            xn = 1;
        }

        if (regime_el(env, mmu_idx) == 2) {
            result->f.prot = simple_ap_to_rw_prot_is_user(ap,
                                            mmu_idx != ARMMMUIdx_E2);
        } else {
            result->f.prot = simple_ap_to_rw_prot(env, mmu_idx, ap);
        }

        if (!arm_feature(env, ARM_FEATURE_M)) {
            uint8_t attrindx = extract32(matched_rlar, 1, 3);
            uint64_t mair = env->cp15.mair_el[regime_el(env, mmu_idx)];
            uint8_t sh = extract32(matched_rlar, 3, 2);

            if (regime_sctlr(env, mmu_idx) & SCTLR_WXN &&
                result->f.prot & PAGE_WRITE && mmu_idx != ARMMMUIdx_Stage2) {
                xn = 0x1;
            }

            if ((regime_el(env, mmu_idx) == 1) &&
                regime_sctlr(env, mmu_idx) & SCTLR_UWXN && ap == 0x1) {
                pxn = 0x1;
            }

            result->cacheattrs.is_s2_format = false;
            result->cacheattrs.attrs = extract64(mair, attrindx * 8, 8);
            result->cacheattrs.shareability = sh;
        }

        if (result->f.prot && !xn && !(pxn && !is_user)) {
            result->f.prot |= PAGE_EXEC;
        }

        if (mregion) {
            *mregion = matchregion;
        }
    }

    fi->type = ARMFault_Permission;
    if (arm_feature(env, ARM_FEATURE_M)) {
        fi->level = 1;
    }
    return !(result->f.prot & (1 << access_type));
}

static bool v8m_is_sau_exempt(CPUARMState *env,
                              uint32_t address, MMUAccessType access_type)
{
    /*
     * The architecture specifies that certain address ranges are
     * exempt from v8M SAU/IDAU checks.
     */
    return
        (access_type == MMU_INST_FETCH && m_is_system_region(env, address)) ||
        (address >= 0xe0000000 && address <= 0xe0002fff) ||
        (address >= 0xe000e000 && address <= 0xe000efff) ||
        (address >= 0xe002e000 && address <= 0xe002efff) ||
        (address >= 0xe0040000 && address <= 0xe0041fff) ||
        (address >= 0xe00ff000 && address <= 0xe00fffff);
}

void v8m_security_lookup(CPUARMState *env, uint32_t address,
                         MMUAccessType access_type, ARMMMUIdx mmu_idx,
                         bool is_secure, V8M_SAttributes *sattrs)
{
    /*
     * Look up the security attributes for this address. Compare the
     * pseudocode SecurityCheck() function.
     * We assume the caller has zero-initialized *sattrs.
     */
    ARMCPU *cpu = env_archcpu(env);
    int r;
    bool idau_exempt = false, idau_ns = true, idau_nsc = true;
    int idau_region = IREGION_NOTVALID;
    uint32_t addr_page_base = address & TARGET_PAGE_MASK;
    uint32_t addr_page_limit = addr_page_base + (TARGET_PAGE_SIZE - 1);

    if (cpu->idau) {
        IDAUInterfaceClass *iic = IDAU_INTERFACE_GET_CLASS(cpu->idau);
        IDAUInterface *ii = IDAU_INTERFACE(cpu->idau);

        iic->check(ii, address, &idau_region, &idau_exempt, &idau_ns,
                   &idau_nsc);
    }

    if (access_type == MMU_INST_FETCH && extract32(address, 28, 4) == 0xf) {
        /* 0xf0000000..0xffffffff is always S for insn fetches */
        return;
    }

    if (idau_exempt || v8m_is_sau_exempt(env, address, access_type)) {
        sattrs->ns = !is_secure;
        return;
    }

    if (idau_region != IREGION_NOTVALID) {
        sattrs->irvalid = true;
        sattrs->iregion = idau_region;
    }

    switch (env->sau.ctrl & 3) {
    case 0: /* SAU.ENABLE == 0, SAU.ALLNS == 0 */
        break;
    case 2: /* SAU.ENABLE == 0, SAU.ALLNS == 1 */
        sattrs->ns = true;
        break;
    default: /* SAU.ENABLE == 1 */
        for (r = 0; r < cpu->sau_sregion; r++) {
            if (env->sau.rlar[r] & 1) {
                uint32_t base = env->sau.rbar[r] & ~0x1f;
                uint32_t limit = env->sau.rlar[r] | 0x1f;

                if (base <= address && limit >= address) {
                    if (base > addr_page_base || limit < addr_page_limit) {
                        sattrs->subpage = true;
                    }
                    if (sattrs->srvalid) {
                        /*
                         * If we hit in more than one region then we must report
                         * as Secure, not NS-Callable, with no valid region
                         * number info.
                         */
                        sattrs->ns = false;
                        sattrs->nsc = false;
                        sattrs->sregion = 0;
                        sattrs->srvalid = false;
                        break;
                    } else {
                        if (env->sau.rlar[r] & 2) {
                            sattrs->nsc = true;
                        } else {
                            sattrs->ns = true;
                        }
                        sattrs->srvalid = true;
                        sattrs->sregion = r;
                    }
                } else {
                    /*
                     * Address not in this region. We must check whether the
                     * region covers addresses in the same page as our address.
                     * In that case we must not report a size that covers the
                     * whole page for a subsequent hit against a different MPU
                     * region or the background region, because it would result
                     * in incorrect TLB hits for subsequent accesses to
                     * addresses that are in this MPU region.
                     */
                    if (limit >= base &&
                        ranges_overlap(base, limit - base + 1,
                                       addr_page_base,
                                       TARGET_PAGE_SIZE)) {
                        sattrs->subpage = true;
                    }
                }
            }
        }
        break;
    }

    /*
     * The IDAU will override the SAU lookup results if it specifies
     * higher security than the SAU does.
     */
    if (!idau_ns) {
        if (sattrs->ns || (!idau_nsc && sattrs->nsc)) {
            sattrs->ns = false;
            sattrs->nsc = idau_nsc;
        }
    }
}

static bool get_phys_addr_pmsav8(CPUARMState *env, uint32_t address,
                                 MMUAccessType access_type, ARMMMUIdx mmu_idx,
                                 bool secure, GetPhysAddrResult *result,
                                 ARMMMUFaultInfo *fi)
{
    V8M_SAttributes sattrs = {};
    bool ret;

    if (arm_feature(env, ARM_FEATURE_M_SECURITY)) {
        v8m_security_lookup(env, address, access_type, mmu_idx,
                            secure, &sattrs);
        if (access_type == MMU_INST_FETCH) {
            /*
             * Instruction fetches always use the MMU bank and the
             * transaction attribute determined by the fetch address,
             * regardless of CPU state. This is painful for QEMU
             * to handle, because it would mean we need to encode
             * into the mmu_idx not just the (user, negpri) information
             * for the current security state but also that for the
             * other security state, which would balloon the number
             * of mmu_idx values needed alarmingly.
             * Fortunately we can avoid this because it's not actually
             * possible to arbitrarily execute code from memory with
             * the wrong security attribute: it will always generate
             * an exception of some kind or another, apart from the
             * special case of an NS CPU executing an SG instruction
             * in S&NSC memory. So we always just fail the translation
             * here and sort things out in the exception handler
             * (including possibly emulating an SG instruction).
             */
            if (sattrs.ns != !secure) {
                if (sattrs.nsc) {
                    fi->type = ARMFault_QEMU_NSCExec;
                } else {
                    fi->type = ARMFault_QEMU_SFault;
                }
                result->f.lg_page_size = sattrs.subpage ? 0 : TARGET_PAGE_BITS;
                result->f.phys_addr = address;
                result->f.prot = 0;
                return true;
            }
        } else {
            /*
             * For data accesses we always use the MMU bank indicated
             * by the current CPU state, but the security attributes
             * might downgrade a secure access to nonsecure.
             */
            if (sattrs.ns) {
                result->f.attrs.secure = false;
            } else if (!secure) {
                /*
                 * NS access to S memory must fault.
                 * Architecturally we should first check whether the
                 * MPU information for this address indicates that we
                 * are doing an unaligned access to Device memory, which
                 * should generate a UsageFault instead. QEMU does not
                 * currently check for that kind of unaligned access though.
                 * If we added it we would need to do so as a special case
                 * for M_FAKE_FSR_SFAULT in arm_v7m_cpu_do_interrupt().
                 */
                fi->type = ARMFault_QEMU_SFault;
                result->f.lg_page_size = sattrs.subpage ? 0 : TARGET_PAGE_BITS;
                result->f.phys_addr = address;
                result->f.prot = 0;
                return true;
            }
        }
    }

    ret = pmsav8_mpu_lookup(env, address, access_type, mmu_idx, secure,
                            result, fi, NULL);
    if (sattrs.subpage) {
        result->f.lg_page_size = 0;
    }
    return ret;
}

/*
 * Translate from the 4-bit stage 2 representation of
 * memory attributes (without cache-allocation hints) to
 * the 8-bit representation of the stage 1 MAIR registers
 * (which includes allocation hints).
 *
 * ref: shared/translation/attrs/S2AttrDecode()
 *      .../S2ConvertAttrsHints()
 */
static uint8_t convert_stage2_attrs(uint64_t hcr, uint8_t s2attrs)
{
    uint8_t hiattr = extract32(s2attrs, 2, 2);
    uint8_t loattr = extract32(s2attrs, 0, 2);
    uint8_t hihint = 0, lohint = 0;

    if (hiattr != 0) { /* normal memory */
        if (hcr & HCR_CD) { /* cache disabled */
            hiattr = loattr = 1; /* non-cacheable */
        } else {
            if (hiattr != 1) { /* Write-through or write-back */
                hihint = 3; /* RW allocate */
            }
            if (loattr != 1) { /* Write-through or write-back */
                lohint = 3; /* RW allocate */
            }
        }
    }

    return (hiattr << 6) | (hihint << 4) | (loattr << 2) | lohint;
}

/*
 * Combine either inner or outer cacheability attributes for normal
 * memory, according to table D4-42 and pseudocode procedure
 * CombineS1S2AttrHints() of ARM DDI 0487B.b (the ARMv8 ARM).
 *
 * NB: only stage 1 includes allocation hints (RW bits), leading to
 * some asymmetry.
 */
static uint8_t combine_cacheattr_nibble(uint8_t s1, uint8_t s2)
{
    if (s1 == 4 || s2 == 4) {
        /* non-cacheable has precedence */
        return 4;
    } else if (extract32(s1, 2, 2) == 0 || extract32(s1, 2, 2) == 2) {
        /* stage 1 write-through takes precedence */
        return s1;
    } else if (extract32(s2, 2, 2) == 2) {
        /* stage 2 write-through takes precedence, but the allocation hint
         * is still taken from stage 1
         */
        return (2 << 2) | extract32(s1, 0, 2);
    } else { /* write-back */
        return s1;
    }
}

/*
 * Combine the memory type and cacheability attributes of
 * s1 and s2 for the HCR_EL2.FWB == 0 case, returning the
 * combined attributes in MAIR_EL1 format.
 */
static uint8_t combined_attrs_nofwb(uint64_t hcr,
                                    ARMCacheAttrs s1, ARMCacheAttrs s2)
{
    uint8_t s1lo, s2lo, s1hi, s2hi, s2_mair_attrs, ret_attrs;

    if (s2.is_s2_format) {
        s2_mair_attrs = convert_stage2_attrs(hcr, s2.attrs);
    } else {
        s2_mair_attrs = s2.attrs;
    }

    s1lo = extract32(s1.attrs, 0, 4);
    s2lo = extract32(s2_mair_attrs, 0, 4);
    s1hi = extract32(s1.attrs, 4, 4);
    s2hi = extract32(s2_mair_attrs, 4, 4);

    /* Combine memory type and cacheability attributes */
    if (s1hi == 0 || s2hi == 0) {
        /* Device has precedence over normal */
        if (s1lo == 0 || s2lo == 0) {
            /* nGnRnE has precedence over anything */
            ret_attrs = 0;
        } else if (s1lo == 4 || s2lo == 4) {
            /* non-Reordering has precedence over Reordering */
            ret_attrs = 4;  /* nGnRE */
        } else if (s1lo == 8 || s2lo == 8) {
            /* non-Gathering has precedence over Gathering */
            ret_attrs = 8;  /* nGRE */
        } else {
            ret_attrs = 0xc; /* GRE */
        }
    } else { /* Normal memory */
        /* Outer/inner cacheability combine independently */
        ret_attrs = combine_cacheattr_nibble(s1hi, s2hi) << 4
                  | combine_cacheattr_nibble(s1lo, s2lo);
    }
    return ret_attrs;
}

static uint8_t force_cacheattr_nibble_wb(uint8_t attr)
{
    /*
     * Given the 4 bits specifying the outer or inner cacheability
     * in MAIR format, return a value specifying Normal Write-Back,
     * with the allocation and transient hints taken from the input
     * if the input specified some kind of cacheable attribute.
     */
    if (attr == 0 || attr == 4) {
        /*
         * 0 == an UNPREDICTABLE encoding
         * 4 == Non-cacheable
         * Either way, force Write-Back RW allocate non-transient
         */
        return 0xf;
    }
    /* Change WriteThrough to WriteBack, keep allocation and transient hints */
    return attr | 4;
}

/*
 * Combine the memory type and cacheability attributes of
 * s1 and s2 for the HCR_EL2.FWB == 1 case, returning the
 * combined attributes in MAIR_EL1 format.
 */
static uint8_t combined_attrs_fwb(ARMCacheAttrs s1, ARMCacheAttrs s2)
{
    assert(s2.is_s2_format && !s1.is_s2_format);

    switch (s2.attrs) {
    case 7:
        /* Use stage 1 attributes */
        return s1.attrs;
    case 6:
        /*
         * Force Normal Write-Back. Note that if S1 is Normal cacheable
         * then we take the allocation hints from it; otherwise it is
         * RW allocate, non-transient.
         */
        if ((s1.attrs & 0xf0) == 0) {
            /* S1 is Device */
            return 0xff;
        }
        /* Need to check the Inner and Outer nibbles separately */
        return force_cacheattr_nibble_wb(s1.attrs & 0xf) |
            force_cacheattr_nibble_wb(s1.attrs >> 4) << 4;
    case 5:
        /* If S1 attrs are Device, use them; otherwise Normal Non-cacheable */
        if ((s1.attrs & 0xf0) == 0) {
            return s1.attrs;
        }
        return 0x44;
    case 0 ... 3:
        /* Force Device, of subtype specified by S2 */
        return s2.attrs << 2;
    default:
        /*
         * RESERVED values (including RES0 descriptor bit [5] being nonzero);
         * arbitrarily force Device.
         */
        return 0;
    }
}

/*
 * Combine S1 and S2 cacheability/shareability attributes, per D4.5.4
 * and CombineS1S2Desc()
 *
 * @env:     CPUARMState
 * @s1:      Attributes from stage 1 walk
 * @s2:      Attributes from stage 2 walk
 */
static ARMCacheAttrs combine_cacheattrs(uint64_t hcr,
                                        ARMCacheAttrs s1, ARMCacheAttrs s2)
{
    ARMCacheAttrs ret;
    bool tagged = false;

    assert(!s1.is_s2_format);
    ret.is_s2_format = false;

    if (s1.attrs == 0xf0) {
        tagged = true;
        s1.attrs = 0xff;
    }

    /* Combine shareability attributes (table D4-43) */
    if (s1.shareability == 2 || s2.shareability == 2) {
        /* if either are outer-shareable, the result is outer-shareable */
        ret.shareability = 2;
    } else if (s1.shareability == 3 || s2.shareability == 3) {
        /* if either are inner-shareable, the result is inner-shareable */
        ret.shareability = 3;
    } else {
        /* both non-shareable */
        ret.shareability = 0;
    }

    /* Combine memory type and cacheability attributes */
    if (hcr & HCR_FWB) {
        ret.attrs = combined_attrs_fwb(s1, s2);
    } else {
        ret.attrs = combined_attrs_nofwb(hcr, s1, s2);
    }

    /*
     * Any location for which the resultant memory type is any
     * type of Device memory is always treated as Outer Shareable.
     * Any location for which the resultant memory type is Normal
     * Inner Non-cacheable, Outer Non-cacheable is always treated
     * as Outer Shareable.
     * TODO: FEAT_XS adds another value (0x40) also meaning iNCoNC
     */
    if ((ret.attrs & 0xf0) == 0 || ret.attrs == 0x44) {
        ret.shareability = 2;
    }

    /* TODO: CombineS1S2Desc does not consider transient, only WB, RWA. */
    if (tagged && ret.attrs == 0xff) {
        ret.attrs = 0xf0;
    }

    return ret;
}

/*
 * MMU disabled.  S1 addresses within aa64 translation regimes are
 * still checked for bounds -- see AArch64.S1DisabledOutput().
 */
static bool get_phys_addr_disabled(CPUARMState *env, target_ulong address,
                                   MMUAccessType access_type,
                                   ARMMMUIdx mmu_idx, bool is_secure,
                                   GetPhysAddrResult *result,
                                   ARMMMUFaultInfo *fi)
{
    uint8_t memattr = 0x00;    /* Device nGnRnE */
    uint8_t shareability = 0;  /* non-sharable */
    int r_el;

    switch (mmu_idx) {
    case ARMMMUIdx_Stage2:
    case ARMMMUIdx_Stage2_S:
    case ARMMMUIdx_Phys_NS:
    case ARMMMUIdx_Phys_S:
        break;

    default:
        r_el = regime_el(env, mmu_idx);
        if (arm_el_is_aa64(env, r_el)) {
            int pamax = arm_pamax(env_archcpu(env));
            uint64_t tcr = env->cp15.tcr_el[r_el];
            int addrtop, tbi;

            tbi = aa64_va_parameter_tbi(tcr, mmu_idx);
            if (access_type == MMU_INST_FETCH) {
                tbi &= ~aa64_va_parameter_tbid(tcr, mmu_idx);
            }
            tbi = (tbi >> extract64(address, 55, 1)) & 1;
            addrtop = (tbi ? 55 : 63);

            if (extract64(address, pamax, addrtop - pamax + 1) != 0) {
                fi->type = ARMFault_AddressSize;
                fi->level = 0;
                fi->stage2 = false;
                return 1;
            }

            /*
             * When TBI is disabled, we've just validated that all of the
             * bits above PAMax are zero, so logically we only need to
             * clear the top byte for TBI.  But it's clearer to follow
             * the pseudocode set of addrdesc.paddress.
             */
            address = extract64(address, 0, 52);
        }

        /* Fill in cacheattr a-la AArch64.TranslateAddressS1Off. */
        if (r_el == 1) {
            uint64_t hcr = arm_hcr_el2_eff_secstate(env, is_secure);
            if (hcr & HCR_DC) {
                if (hcr & HCR_DCT) {
                    memattr = 0xf0;  /* Tagged, Normal, WB, RWA */
                } else {
                    memattr = 0xff;  /* Normal, WB, RWA */
                }
            }
        }
        if (memattr == 0 && access_type == MMU_INST_FETCH) {
            if (regime_sctlr(env, mmu_idx) & SCTLR_I) {
                memattr = 0xee;  /* Normal, WT, RA, NT */
            } else {
                memattr = 0x44;  /* Normal, NC, No */
            }
            shareability = 2; /* outer sharable */
        }
        result->cacheattrs.is_s2_format = false;
        break;
    }

    result->f.phys_addr = address;
    result->f.prot = PAGE_READ | PAGE_WRITE | PAGE_EXEC;
    result->f.lg_page_size = TARGET_PAGE_BITS;
    result->cacheattrs.shareability = shareability;
    result->cacheattrs.attrs = memattr;
    return false;
}

static bool get_phys_addr_twostage(CPUARMState *env, S1Translate *ptw,
                                   target_ulong address,
                                   MMUAccessType access_type,
                                   GetPhysAddrResult *result,
                                   ARMMMUFaultInfo *fi)
{
    hwaddr ipa;
    int s1_prot, s1_lgpgsz;
    bool is_secure = ptw->in_secure;
    bool ret, ipa_secure, s2walk_secure;
    ARMCacheAttrs cacheattrs1;
    bool is_el0;
    uint64_t hcr;

    ret = get_phys_addr_with_struct(env, ptw, address, access_type, result, fi);

    /* If S1 fails, return early.  */
    if (ret) {
        return ret;
    }

    ipa = result->f.phys_addr;
    ipa_secure = result->f.attrs.secure;
    if (is_secure) {
        /* Select TCR based on the NS bit from the S1 walk. */
        s2walk_secure = !(ipa_secure
                          ? env->cp15.vstcr_el2 & VSTCR_SW
                          : env->cp15.vtcr_el2 & VTCR_NSW);
    } else {
        assert(!ipa_secure);
        s2walk_secure = false;
    }

    is_el0 = ptw->in_mmu_idx == ARMMMUIdx_Stage1_E0;
    ptw->in_mmu_idx = s2walk_secure ? ARMMMUIdx_Stage2_S : ARMMMUIdx_Stage2;
    ptw->in_ptw_idx = s2walk_secure ? ARMMMUIdx_Phys_S : ARMMMUIdx_Phys_NS;
    ptw->in_secure = s2walk_secure;

    /*
     * S1 is done, now do S2 translation.
     * Save the stage1 results so that we may merge prot and cacheattrs later.
     */
    s1_prot = result->f.prot;
    s1_lgpgsz = result->f.lg_page_size;
    cacheattrs1 = result->cacheattrs;
    memset(result, 0, sizeof(*result));

    if (arm_feature(env, ARM_FEATURE_PMSA)) {
        ret = get_phys_addr_pmsav8(env, ipa, access_type,
                                   ptw->in_mmu_idx, is_secure, result, fi);
    } else {
        ret = get_phys_addr_lpae(env, ptw, ipa, access_type,
                                 is_el0, result, fi);
    }
    fi->s2addr = ipa;

    /* Combine the S1 and S2 perms.  */
    result->f.prot &= s1_prot;

    /* If S2 fails, return early.  */
    if (ret) {
        return ret;
    }

    /*
     * If either S1 or S2 returned a result smaller than TARGET_PAGE_SIZE,
     * this means "don't put this in the TLB"; in this case, return a
     * result with lg_page_size == 0 to achieve that. Otherwise,
     * use the maximum of the S1 & S2 page size, so that invalidation
     * of pages > TARGET_PAGE_SIZE works correctly. (This works even though
     * we know the combined result permissions etc only cover the minimum
     * of the S1 and S2 page size, because we know that the common TLB code
     * never actually creates TLB entries bigger than TARGET_PAGE_SIZE,
     * and passing a larger page size value only affects invalidations.)
     */
    if (result->f.lg_page_size < TARGET_PAGE_BITS ||
        s1_lgpgsz < TARGET_PAGE_BITS) {
        result->f.lg_page_size = 0;
    } else if (result->f.lg_page_size < s1_lgpgsz) {
        result->f.lg_page_size = s1_lgpgsz;
    }

    /* Combine the S1 and S2 cache attributes. */
    hcr = arm_hcr_el2_eff_secstate(env, is_secure);
    if (hcr & HCR_DC) {
        /*
         * HCR.DC forces the first stage attributes to
         *  Normal Non-Shareable,
         *  Inner Write-Back Read-Allocate Write-Allocate,
         *  Outer Write-Back Read-Allocate Write-Allocate.
         * Do not overwrite Tagged within attrs.
         */
        if (cacheattrs1.attrs != 0xf0) {
            cacheattrs1.attrs = 0xff;
        }
        cacheattrs1.shareability = 0;
    }
    result->cacheattrs = combine_cacheattrs(hcr, cacheattrs1,
                                            result->cacheattrs);

    /*
     * Check if IPA translates to secure or non-secure PA space.
     * Note that VSTCR overrides VTCR and {N}SW overrides {N}SA.
     */
    result->f.attrs.secure =
        (is_secure
         && !(env->cp15.vstcr_el2 & (VSTCR_SA | VSTCR_SW))
         && (ipa_secure
             || !(env->cp15.vtcr_el2 & (VTCR_NSA | VTCR_NSW))));

    return false;
}

static bool get_phys_addr_with_struct(CPUARMState *env, S1Translate *ptw,
                                      target_ulong address,
                                      MMUAccessType access_type,
                                      GetPhysAddrResult *result,
                                      ARMMMUFaultInfo *fi)
{
    ARMMMUIdx mmu_idx = ptw->in_mmu_idx;
    bool is_secure = ptw->in_secure;
    ARMMMUIdx s1_mmu_idx;

    /*
     * The page table entries may downgrade secure to non-secure, but
     * cannot upgrade an non-secure translation regime's attributes
     * to secure.
     */
    result->f.attrs.secure = is_secure;

    switch (mmu_idx) {
    case ARMMMUIdx_Phys_S:
    case ARMMMUIdx_Phys_NS:
        /* Checking Phys early avoids special casing later vs regime_el. */
        return get_phys_addr_disabled(env, address, access_type, mmu_idx,
                                      is_secure, result, fi);

    case ARMMMUIdx_Stage1_E0:
    case ARMMMUIdx_Stage1_E1:
    case ARMMMUIdx_Stage1_E1_PAN:
        /* First stage lookup uses second stage for ptw. */
        ptw->in_ptw_idx = is_secure ? ARMMMUIdx_Stage2_S : ARMMMUIdx_Stage2;
        break;

    case ARMMMUIdx_E10_0:
        s1_mmu_idx = ARMMMUIdx_Stage1_E0;
        goto do_twostage;
    case ARMMMUIdx_E10_1:
        s1_mmu_idx = ARMMMUIdx_Stage1_E1;
        goto do_twostage;
    case ARMMMUIdx_E10_1_PAN:
        s1_mmu_idx = ARMMMUIdx_Stage1_E1_PAN;
    do_twostage:
        /*
         * Call ourselves recursively to do the stage 1 and then stage 2
         * translations if mmu_idx is a two-stage regime, and EL2 present.
         * Otherwise, a stage1+stage2 translation is just stage 1.
         */
        ptw->in_mmu_idx = mmu_idx = s1_mmu_idx;
        if (arm_feature(env, ARM_FEATURE_EL2) &&
            !regime_translation_disabled(env, ARMMMUIdx_Stage2, is_secure)) {
            return get_phys_addr_twostage(env, ptw, address, access_type,
                                          result, fi);
        }
        /* fall through */

    default:
        /* Single stage and second stage uses physical for ptw. */
        ptw->in_ptw_idx = is_secure ? ARMMMUIdx_Phys_S : ARMMMUIdx_Phys_NS;
        break;
    }

    result->f.attrs.user = regime_is_user(env, mmu_idx);

    /*
     * Fast Context Switch Extension. This doesn't exist at all in v8.
     * In v7 and earlier it affects all stage 1 translations.
     */
    if (address < 0x02000000 && mmu_idx != ARMMMUIdx_Stage2
        && !arm_feature(env, ARM_FEATURE_V8)) {
        if (regime_el(env, mmu_idx) == 3) {
            address += env->cp15.fcseidr_s;
        } else {
            address += env->cp15.fcseidr_ns;
        }
    }

    if (arm_feature(env, ARM_FEATURE_PMSA)) {
        bool ret;
        result->f.lg_page_size = TARGET_PAGE_BITS;

        if (arm_feature(env, ARM_FEATURE_V8)) {
            /* PMSAv8 */
            ret = get_phys_addr_pmsav8(env, address, access_type, mmu_idx,
                                       is_secure, result, fi);
        } else if (arm_feature(env, ARM_FEATURE_V7)) {
            /* PMSAv7 */
            ret = get_phys_addr_pmsav7(env, address, access_type, mmu_idx,
                                       is_secure, result, fi);
        } else {
            /* Pre-v7 MPU */
            ret = get_phys_addr_pmsav5(env, address, access_type, mmu_idx,
                                       is_secure, result, fi);
        }
        qemu_log_mask(CPU_LOG_MMU, "PMSA MPU lookup for %s at 0x%08" PRIx32
                      " mmu_idx %u -> %s (prot %c%c%c)\n",
                      access_type == MMU_DATA_LOAD ? "reading" :
                      (access_type == MMU_DATA_STORE ? "writing" : "execute"),
                      (uint32_t)address, mmu_idx,
                      ret ? "Miss" : "Hit",
                      result->f.prot & PAGE_READ ? 'r' : '-',
                      result->f.prot & PAGE_WRITE ? 'w' : '-',
                      result->f.prot & PAGE_EXEC ? 'x' : '-');

        return ret;
    }

    /* Definitely a real MMU, not an MPU */

    if (regime_translation_disabled(env, mmu_idx, is_secure)) {
        return get_phys_addr_disabled(env, address, access_type, mmu_idx,
                                      is_secure, result, fi);
    }

    if (regime_using_lpae_format(env, mmu_idx)) {
        return get_phys_addr_lpae(env, ptw, address, access_type, false,
                                  result, fi);
    } else if (arm_feature(env, ARM_FEATURE_V7) ||
               regime_sctlr(env, mmu_idx) & SCTLR_XP) {
        return get_phys_addr_v6(env, ptw, address, access_type, result, fi);
    } else {
        return get_phys_addr_v5(env, ptw, address, access_type, result, fi);
    }
}

bool get_phys_addr_with_secure(CPUARMState *env, target_ulong address,
                               MMUAccessType access_type, ARMMMUIdx mmu_idx,
                               bool is_secure, GetPhysAddrResult *result,
                               ARMMMUFaultInfo *fi)
{
    S1Translate ptw = {
        .in_mmu_idx = mmu_idx,
        .in_secure = is_secure,
    };
    return get_phys_addr_with_struct(env, &ptw, address, access_type,
                                     result, fi);
}

bool get_phys_addr(CPUARMState *env, target_ulong address,
                   MMUAccessType access_type, ARMMMUIdx mmu_idx,
                   GetPhysAddrResult *result, ARMMMUFaultInfo *fi)
{
    bool is_secure;

    switch (mmu_idx) {
    case ARMMMUIdx_E10_0:
    case ARMMMUIdx_E10_1:
    case ARMMMUIdx_E10_1_PAN:
    case ARMMMUIdx_E20_0:
    case ARMMMUIdx_E20_2:
    case ARMMMUIdx_E20_2_PAN:
    case ARMMMUIdx_Stage1_E0:
    case ARMMMUIdx_Stage1_E1:
    case ARMMMUIdx_Stage1_E1_PAN:
    case ARMMMUIdx_E2:
        is_secure = arm_is_secure_below_el3(env);
        break;
    case ARMMMUIdx_Stage2:
    case ARMMMUIdx_Phys_NS:
    case ARMMMUIdx_MPrivNegPri:
    case ARMMMUIdx_MUserNegPri:
    case ARMMMUIdx_MPriv:
    case ARMMMUIdx_MUser:
        is_secure = false;
        break;
    case ARMMMUIdx_E3:
    case ARMMMUIdx_Stage2_S:
    case ARMMMUIdx_Phys_S:
    case ARMMMUIdx_MSPrivNegPri:
    case ARMMMUIdx_MSUserNegPri:
    case ARMMMUIdx_MSPriv:
    case ARMMMUIdx_MSUser:
        is_secure = true;
        break;
    default:
        g_assert_not_reached();
    }
    return get_phys_addr_with_secure(env, address, access_type, mmu_idx,
                                     is_secure, result, fi);
}

hwaddr arm_cpu_get_phys_page_attrs_debug(CPUState *cs, vaddr addr,
                                         MemTxAttrs *attrs)
{
    ARMCPU *cpu = ARM_CPU(cs);
    CPUARMState *env = &cpu->env;
    S1Translate ptw = {
        .in_mmu_idx = arm_mmu_idx(env),
        .in_secure = arm_is_secure(env),
        .in_debug = true,
    };
    GetPhysAddrResult res = {};
    ARMMMUFaultInfo fi = {};
    bool ret;

    ret = get_phys_addr_with_struct(env, &ptw, addr, MMU_DATA_LOAD, &res, &fi);
    *attrs = res.f.attrs;

    if (ret) {
        return -1;
    }
    return res.f.phys_addr;
}<|MERGE_RESOLUTION|>--- conflicted
+++ resolved
@@ -237,10 +237,7 @@
                 .in_debug = true,
             };
             GetPhysAddrResult s2 = { };
-<<<<<<< HEAD
-=======
-
->>>>>>> 00b1faea
+
             if (get_phys_addr_lpae(env, &s2ptw, addr, MMU_DATA_LOAD,
                                    false, &s2, fi)) {
                 goto fail;
