/*
 *  AArch64 translation
 *
 *  Copyright (c) 2013 Alexander Graf <agraf@suse.de>
 *
 * This library is free software; you can redistribute it and/or
 * modify it under the terms of the GNU Lesser General Public
 * License as published by the Free Software Foundation; either
 * version 2.1 of the License, or (at your option) any later version.
 *
 * This library is distributed in the hope that it will be useful,
 * but WITHOUT ANY WARRANTY; without even the implied warranty of
 * MERCHANTABILITY or FITNESS FOR A PARTICULAR PURPOSE.  See the GNU
 * Lesser General Public License for more details.
 *
 * You should have received a copy of the GNU Lesser General Public
 * License along with this library; if not, see <http://www.gnu.org/licenses/>.
 */
#include "qemu/osdep.h"

#include "cpu.h"
#include "exec/exec-all.h"
#include "tcg/tcg-op.h"
#include "tcg/tcg-op-gvec.h"
#include "qemu/log.h"
#include "arm_ldst.h"
#include "translate.h"
#include "internals.h"
#include "qemu/host-utils.h"
#include "semihosting/semihost.h"
#include "exec/gen-icount.h"
#include "exec/helper-proto.h"
#include "exec/helper-gen.h"
#include "exec/log.h"
#include "cpregs.h"
#include "translate-a64.h"
#include "qemu/atomic128.h"

static TCGv_i64 cpu_X[32];
static TCGv_i64 cpu_pc;

/* Load/store exclusive handling */
static TCGv_i64 cpu_exclusive_high;

static const char *regnames[] = {
    "x0", "x1", "x2", "x3", "x4", "x5", "x6", "x7",
    "x8", "x9", "x10", "x11", "x12", "x13", "x14", "x15",
    "x16", "x17", "x18", "x19", "x20", "x21", "x22", "x23",
    "x24", "x25", "x26", "x27", "x28", "x29", "lr", "sp"
};

enum a64_shift_type {
    A64_SHIFT_TYPE_LSL = 0,
    A64_SHIFT_TYPE_LSR = 1,
    A64_SHIFT_TYPE_ASR = 2,
    A64_SHIFT_TYPE_ROR = 3
};

/* Table based decoder typedefs - used when the relevant bits for decode
 * are too awkwardly scattered across the instruction (eg SIMD).
 */
typedef void AArch64DecodeFn(DisasContext *s, uint32_t insn);

typedef struct AArch64DecodeTable {
    uint32_t pattern;
    uint32_t mask;
    AArch64DecodeFn *disas_fn;
} AArch64DecodeTable;

/* initialize TCG globals.  */
void a64_translate_init(void)
{
    int i;

    cpu_pc = tcg_global_mem_new_i64(cpu_env,
                                    offsetof(CPUARMState, pc),
                                    "pc");
    for (i = 0; i < 32; i++) {
        cpu_X[i] = tcg_global_mem_new_i64(cpu_env,
                                          offsetof(CPUARMState, xregs[i]),
                                          regnames[i]);
    }

    cpu_exclusive_high = tcg_global_mem_new_i64(cpu_env,
        offsetof(CPUARMState, exclusive_high), "exclusive_high");
}

/*
 * Return the core mmu_idx to use for A64 "unprivileged load/store" insns
 */
static int get_a64_user_mem_index(DisasContext *s)
{
    /*
     * If AccType_UNPRIV is not used, the insn uses AccType_NORMAL,
     * which is the usual mmu_idx for this cpu state.
     */
    ARMMMUIdx useridx = s->mmu_idx;

    if (s->unpriv) {
        /*
         * We have pre-computed the condition for AccType_UNPRIV.
         * Therefore we should never get here with a mmu_idx for
         * which we do not know the corresponding user mmu_idx.
         */
        switch (useridx) {
        case ARMMMUIdx_E10_1:
        case ARMMMUIdx_E10_1_PAN:
            useridx = ARMMMUIdx_E10_0;
            break;
        case ARMMMUIdx_E20_2:
        case ARMMMUIdx_E20_2_PAN:
            useridx = ARMMMUIdx_E20_0;
            break;
        default:
            g_assert_not_reached();
        }
    }
    return arm_to_core_mmu_idx(useridx);
}

static void set_btype_raw(int val)
{
    tcg_gen_st_i32(tcg_constant_i32(val), cpu_env,
                   offsetof(CPUARMState, btype));
}

static void set_btype(DisasContext *s, int val)
{
    /* BTYPE is a 2-bit field, and 0 should be done with reset_btype.  */
    tcg_debug_assert(val >= 1 && val <= 3);
    set_btype_raw(val);
    s->btype = -1;
}

static void reset_btype(DisasContext *s)
{
    if (s->btype != 0) {
        set_btype_raw(0);
        s->btype = 0;
    }
}

static void gen_pc_plus_diff(DisasContext *s, TCGv_i64 dest, target_long diff)
{
    assert(s->pc_save != -1);
    if (TARGET_TB_PCREL) {
        tcg_gen_addi_i64(dest, cpu_pc, (s->pc_curr - s->pc_save) + diff);
    } else {
        tcg_gen_movi_i64(dest, s->pc_curr + diff);
    }
}

void gen_a64_update_pc(DisasContext *s, target_long diff)
{
    gen_pc_plus_diff(s, cpu_pc, diff);
    s->pc_save = s->pc_curr + diff;
}

/*
 * Handle Top Byte Ignore (TBI) bits.
 *
 * If address tagging is enabled via the TCR TBI bits:
 *  + for EL2 and EL3 there is only one TBI bit, and if it is set
 *    then the address is zero-extended, clearing bits [63:56]
 *  + for EL0 and EL1, TBI0 controls addresses with bit 55 == 0
 *    and TBI1 controls addressses with bit 55 == 1.
 *    If the appropriate TBI bit is set for the address then
 *    the address is sign-extended from bit 55 into bits [63:56]
 *
 * Here We have concatenated TBI{1,0} into tbi.
 */
static void gen_top_byte_ignore(DisasContext *s, TCGv_i64 dst,
                                TCGv_i64 src, int tbi)
{
    if (tbi == 0) {
        /* Load unmodified address */
        tcg_gen_mov_i64(dst, src);
    } else if (!regime_has_2_ranges(s->mmu_idx)) {
        /* Force tag byte to all zero */
        tcg_gen_extract_i64(dst, src, 0, 56);
    } else {
        /* Sign-extend from bit 55.  */
        tcg_gen_sextract_i64(dst, src, 0, 56);

        switch (tbi) {
        case 1:
            /* tbi0 but !tbi1: only use the extension if positive */
            tcg_gen_and_i64(dst, dst, src);
            break;
        case 2:
            /* !tbi0 but tbi1: only use the extension if negative */
            tcg_gen_or_i64(dst, dst, src);
            break;
        case 3:
            /* tbi0 and tbi1: always use the extension */
            break;
        default:
            g_assert_not_reached();
        }
    }
}

static void gen_a64_set_pc(DisasContext *s, TCGv_i64 src)
{
    /*
     * If address tagging is enabled for instructions via the TCR TBI bits,
     * then loading an address into the PC will clear out any tag.
     */
    gen_top_byte_ignore(s, cpu_pc, src, s->tbii);
    s->pc_save = -1;
}

/*
 * Handle MTE and/or TBI.
 *
 * For TBI, ideally, we would do nothing.  Proper behaviour on fault is
 * for the tag to be present in the FAR_ELx register.  But for user-only
 * mode we do not have a TLB with which to implement this, so we must
 * remove the top byte now.
 *
 * Always return a fresh temporary that we can increment independently
 * of the write-back address.
 */

TCGv_i64 clean_data_tbi(DisasContext *s, TCGv_i64 addr)
{
    TCGv_i64 clean = new_tmp_a64(s);
#ifdef CONFIG_USER_ONLY
    gen_top_byte_ignore(s, clean, addr, s->tbid);
#else
    tcg_gen_mov_i64(clean, addr);
#endif
    return clean;
}

/* Insert a zero tag into src, with the result at dst. */
static void gen_address_with_allocation_tag0(TCGv_i64 dst, TCGv_i64 src)
{
    tcg_gen_andi_i64(dst, src, ~MAKE_64BIT_MASK(56, 4));
}

static void gen_probe_access(DisasContext *s, TCGv_i64 ptr,
                             MMUAccessType acc, int log2_size)
{
    gen_helper_probe_access(cpu_env, ptr,
                            tcg_constant_i32(acc),
                            tcg_constant_i32(get_mem_index(s)),
                            tcg_constant_i32(1 << log2_size));
}

/*
 * For MTE, check a single logical or atomic access.  This probes a single
 * address, the exact one specified.  The size and alignment of the access
 * is not relevant to MTE, per se, but watchpoints do require the size,
 * and we want to recognize those before making any other changes to state.
 */
static TCGv_i64 gen_mte_check1_mmuidx(DisasContext *s, TCGv_i64 addr,
                                      bool is_write, bool tag_checked,
                                      int log2_size, bool is_unpriv,
                                      int core_idx)
{
    if (tag_checked && s->mte_active[is_unpriv]) {
        TCGv_i64 ret;
        int desc = 0;

        desc = FIELD_DP32(desc, MTEDESC, MIDX, core_idx);
        desc = FIELD_DP32(desc, MTEDESC, TBI, s->tbid);
        desc = FIELD_DP32(desc, MTEDESC, TCMA, s->tcma);
        desc = FIELD_DP32(desc, MTEDESC, WRITE, is_write);
        desc = FIELD_DP32(desc, MTEDESC, SIZEM1, (1 << log2_size) - 1);

        ret = new_tmp_a64(s);
        gen_helper_mte_check(ret, cpu_env, tcg_constant_i32(desc), addr);

        return ret;
    }
    return clean_data_tbi(s, addr);
}

TCGv_i64 gen_mte_check1(DisasContext *s, TCGv_i64 addr, bool is_write,
                        bool tag_checked, int log2_size)
{
    return gen_mte_check1_mmuidx(s, addr, is_write, tag_checked, log2_size,
                                 false, get_mem_index(s));
}

/*
 * For MTE, check multiple logical sequential accesses.
 */
TCGv_i64 gen_mte_checkN(DisasContext *s, TCGv_i64 addr, bool is_write,
                        bool tag_checked, int size)
{
    if (tag_checked && s->mte_active[0]) {
        TCGv_i64 ret;
        int desc = 0;

        desc = FIELD_DP32(desc, MTEDESC, MIDX, get_mem_index(s));
        desc = FIELD_DP32(desc, MTEDESC, TBI, s->tbid);
        desc = FIELD_DP32(desc, MTEDESC, TCMA, s->tcma);
        desc = FIELD_DP32(desc, MTEDESC, WRITE, is_write);
        desc = FIELD_DP32(desc, MTEDESC, SIZEM1, size - 1);

        ret = new_tmp_a64(s);
        gen_helper_mte_check(ret, cpu_env, tcg_constant_i32(desc), addr);

        return ret;
    }
    return clean_data_tbi(s, addr);
}

typedef struct DisasCompare64 {
    TCGCond cond;
    TCGv_i64 value;
} DisasCompare64;

static void a64_test_cc(DisasCompare64 *c64, int cc)
{
    DisasCompare c32;

    arm_test_cc(&c32, cc);

    /* Sign-extend the 32-bit value so that the GE/LT comparisons work
       * properly.  The NE/EQ comparisons are also fine with this choice.  */
    c64->cond = c32.cond;
    c64->value = tcg_temp_new_i64();
    tcg_gen_ext_i32_i64(c64->value, c32.value);

    arm_free_cc(&c32);
}

static void a64_free_cc(DisasCompare64 *c64)
{
    tcg_temp_free_i64(c64->value);
}

static void gen_rebuild_hflags(DisasContext *s)
{
    gen_helper_rebuild_hflags_a64(cpu_env, tcg_constant_i32(s->current_el));
}

static void gen_exception_internal(int excp)
{
    assert(excp_is_internal(excp));
    gen_helper_exception_internal(cpu_env, tcg_constant_i32(excp));
}

static void gen_exception_internal_insn(DisasContext *s, int excp)
{
    gen_a64_update_pc(s, 0);
    gen_exception_internal(excp);
    s->base.is_jmp = DISAS_NORETURN;
}

static void gen_exception_bkpt_insn(DisasContext *s, uint32_t syndrome)
{
    gen_a64_update_pc(s, 0);
    gen_helper_exception_bkpt_insn(cpu_env, tcg_constant_i32(syndrome));
    s->base.is_jmp = DISAS_NORETURN;
}

static void gen_step_complete_exception(DisasContext *s)
{
    /* We just completed step of an insn. Move from Active-not-pending
     * to Active-pending, and then also take the swstep exception.
     * This corresponds to making the (IMPDEF) choice to prioritize
     * swstep exceptions over asynchronous exceptions taken to an exception
     * level where debug is disabled. This choice has the advantage that
     * we do not need to maintain internal state corresponding to the
     * ISV/EX syndrome bits between completion of the step and generation
     * of the exception, and our syndrome information is always correct.
     */
    gen_ss_advance(s);
    gen_swstep_exception(s, 1, s->is_ldex);
    s->base.is_jmp = DISAS_NORETURN;
}

static inline bool use_goto_tb(DisasContext *s, uint64_t dest)
{
    if (s->ss_active) {
        return false;
    }
    return translator_use_goto_tb(&s->base, dest);
}

static void gen_goto_tb(DisasContext *s, int n, int64_t diff)
{
    if (use_goto_tb(s, s->pc_curr + diff)) {
        /*
         * For pcrel, the pc must always be up-to-date on entry to
         * the linked TB, so that it can use simple additions for all
         * further adjustments.  For !pcrel, the linked TB is compiled
         * to know its full virtual address, so we can delay the
         * update to pc to the unlinked path.  A long chain of links
         * can thus avoid many updates to the PC.
         */
        if (TARGET_TB_PCREL) {
            gen_a64_update_pc(s, diff);
            tcg_gen_goto_tb(n);
        } else {
            tcg_gen_goto_tb(n);
            gen_a64_update_pc(s, diff);
        }
        tcg_gen_exit_tb(s->base.tb, n);
        s->base.is_jmp = DISAS_NORETURN;
    } else {
        gen_a64_update_pc(s, diff);
        if (s->ss_active) {
            gen_step_complete_exception(s);
        } else {
            tcg_gen_lookup_and_goto_ptr();
            s->base.is_jmp = DISAS_NORETURN;
        }
    }
}

static void init_tmp_a64_array(DisasContext *s)
{
#ifdef CONFIG_DEBUG_TCG
    memset(s->tmp_a64, 0, sizeof(s->tmp_a64));
#endif
    s->tmp_a64_count = 0;
}

static void free_tmp_a64(DisasContext *s)
{
    int i;
    for (i = 0; i < s->tmp_a64_count; i++) {
        tcg_temp_free_i64(s->tmp_a64[i]);
    }
    init_tmp_a64_array(s);
}

TCGv_i64 new_tmp_a64(DisasContext *s)
{
    assert(s->tmp_a64_count < TMP_A64_MAX);
    return s->tmp_a64[s->tmp_a64_count++] = tcg_temp_new_i64();
}

TCGv_i64 new_tmp_a64_local(DisasContext *s)
{
    assert(s->tmp_a64_count < TMP_A64_MAX);
    return s->tmp_a64[s->tmp_a64_count++] = tcg_temp_local_new_i64();
}

TCGv_i64 new_tmp_a64_zero(DisasContext *s)
{
    TCGv_i64 t = new_tmp_a64(s);
    tcg_gen_movi_i64(t, 0);
    return t;
}

/*
 * Register access functions
 *
 * These functions are used for directly accessing a register in where
 * changes to the final register value are likely to be made. If you
 * need to use a register for temporary calculation (e.g. index type
 * operations) use the read_* form.
 *
 * B1.2.1 Register mappings
 *
 * In instruction register encoding 31 can refer to ZR (zero register) or
 * the SP (stack pointer) depending on context. In QEMU's case we map SP
 * to cpu_X[31] and ZR accesses to a temporary which can be discarded.
 * This is the point of the _sp forms.
 */
TCGv_i64 cpu_reg(DisasContext *s, int reg)
{
    if (reg == 31) {
        return new_tmp_a64_zero(s);
    } else {
        return cpu_X[reg];
    }
}

/* register access for when 31 == SP */
TCGv_i64 cpu_reg_sp(DisasContext *s, int reg)
{
    return cpu_X[reg];
}

/* read a cpu register in 32bit/64bit mode. Returns a TCGv_i64
 * representing the register contents. This TCGv is an auto-freed
 * temporary so it need not be explicitly freed, and may be modified.
 */
TCGv_i64 read_cpu_reg(DisasContext *s, int reg, int sf)
{
    TCGv_i64 v = new_tmp_a64(s);
    if (reg != 31) {
        if (sf) {
            tcg_gen_mov_i64(v, cpu_X[reg]);
        } else {
            tcg_gen_ext32u_i64(v, cpu_X[reg]);
        }
    } else {
        tcg_gen_movi_i64(v, 0);
    }
    return v;
}

TCGv_i64 read_cpu_reg_sp(DisasContext *s, int reg, int sf)
{
    TCGv_i64 v = new_tmp_a64(s);
    if (sf) {
        tcg_gen_mov_i64(v, cpu_X[reg]);
    } else {
        tcg_gen_ext32u_i64(v, cpu_X[reg]);
    }
    return v;
}

/* Return the offset into CPUARMState of a slice (from
 * the least significant end) of FP register Qn (ie
 * Dn, Sn, Hn or Bn).
 * (Note that this is not the same mapping as for A32; see cpu.h)
 */
static inline int fp_reg_offset(DisasContext *s, int regno, MemOp size)
{
    return vec_reg_offset(s, regno, 0, size);
}

/* Offset of the high half of the 128 bit vector Qn */
static inline int fp_reg_hi_offset(DisasContext *s, int regno)
{
    return vec_reg_offset(s, regno, 1, MO_64);
}

/* Convenience accessors for reading and writing single and double
 * FP registers. Writing clears the upper parts of the associated
 * 128 bit vector register, as required by the architecture.
 * Note that unlike the GP register accessors, the values returned
 * by the read functions must be manually freed.
 */
static TCGv_i64 read_fp_dreg(DisasContext *s, int reg)
{
    TCGv_i64 v = tcg_temp_new_i64();

    tcg_gen_ld_i64(v, cpu_env, fp_reg_offset(s, reg, MO_64));
    return v;
}

static TCGv_i32 read_fp_sreg(DisasContext *s, int reg)
{
    TCGv_i32 v = tcg_temp_new_i32();

    tcg_gen_ld_i32(v, cpu_env, fp_reg_offset(s, reg, MO_32));
    return v;
}

static TCGv_i32 read_fp_hreg(DisasContext *s, int reg)
{
    TCGv_i32 v = tcg_temp_new_i32();

    tcg_gen_ld16u_i32(v, cpu_env, fp_reg_offset(s, reg, MO_16));
    return v;
}

/* Clear the bits above an N-bit vector, for N = (is_q ? 128 : 64).
 * If SVE is not enabled, then there are only 128 bits in the vector.
 */
static void clear_vec_high(DisasContext *s, bool is_q, int rd)
{
    unsigned ofs = fp_reg_offset(s, rd, MO_64);
    unsigned vsz = vec_full_reg_size(s);

    /* Nop move, with side effect of clearing the tail. */
    tcg_gen_gvec_mov(MO_64, ofs, ofs, is_q ? 16 : 8, vsz);
}

void write_fp_dreg(DisasContext *s, int reg, TCGv_i64 v)
{
    unsigned ofs = fp_reg_offset(s, reg, MO_64);

    tcg_gen_st_i64(v, cpu_env, ofs);
    clear_vec_high(s, false, reg);
}

static void write_fp_sreg(DisasContext *s, int reg, TCGv_i32 v)
{
    TCGv_i64 tmp = tcg_temp_new_i64();

    tcg_gen_extu_i32_i64(tmp, v);
    write_fp_dreg(s, reg, tmp);
    tcg_temp_free_i64(tmp);
}

/* Expand a 2-operand AdvSIMD vector operation using an expander function.  */
static void gen_gvec_fn2(DisasContext *s, bool is_q, int rd, int rn,
                         GVecGen2Fn *gvec_fn, int vece)
{
    gvec_fn(vece, vec_full_reg_offset(s, rd), vec_full_reg_offset(s, rn),
            is_q ? 16 : 8, vec_full_reg_size(s));
}

/* Expand a 2-operand + immediate AdvSIMD vector operation using
 * an expander function.
 */
static void gen_gvec_fn2i(DisasContext *s, bool is_q, int rd, int rn,
                          int64_t imm, GVecGen2iFn *gvec_fn, int vece)
{
    gvec_fn(vece, vec_full_reg_offset(s, rd), vec_full_reg_offset(s, rn),
            imm, is_q ? 16 : 8, vec_full_reg_size(s));
}

/* Expand a 3-operand AdvSIMD vector operation using an expander function.  */
static void gen_gvec_fn3(DisasContext *s, bool is_q, int rd, int rn, int rm,
                         GVecGen3Fn *gvec_fn, int vece)
{
    gvec_fn(vece, vec_full_reg_offset(s, rd), vec_full_reg_offset(s, rn),
            vec_full_reg_offset(s, rm), is_q ? 16 : 8, vec_full_reg_size(s));
}

/* Expand a 4-operand AdvSIMD vector operation using an expander function.  */
static void gen_gvec_fn4(DisasContext *s, bool is_q, int rd, int rn, int rm,
                         int rx, GVecGen4Fn *gvec_fn, int vece)
{
    gvec_fn(vece, vec_full_reg_offset(s, rd), vec_full_reg_offset(s, rn),
            vec_full_reg_offset(s, rm), vec_full_reg_offset(s, rx),
            is_q ? 16 : 8, vec_full_reg_size(s));
}

/* Expand a 2-operand operation using an out-of-line helper.  */
static void gen_gvec_op2_ool(DisasContext *s, bool is_q, int rd,
                             int rn, int data, gen_helper_gvec_2 *fn)
{
    tcg_gen_gvec_2_ool(vec_full_reg_offset(s, rd),
                       vec_full_reg_offset(s, rn),
                       is_q ? 16 : 8, vec_full_reg_size(s), data, fn);
}

/* Expand a 3-operand operation using an out-of-line helper.  */
static void gen_gvec_op3_ool(DisasContext *s, bool is_q, int rd,
                             int rn, int rm, int data, gen_helper_gvec_3 *fn)
{
    tcg_gen_gvec_3_ool(vec_full_reg_offset(s, rd),
                       vec_full_reg_offset(s, rn),
                       vec_full_reg_offset(s, rm),
                       is_q ? 16 : 8, vec_full_reg_size(s), data, fn);
}

/* Expand a 3-operand + fpstatus pointer + simd data value operation using
 * an out-of-line helper.
 */
static void gen_gvec_op3_fpst(DisasContext *s, bool is_q, int rd, int rn,
                              int rm, bool is_fp16, int data,
                              gen_helper_gvec_3_ptr *fn)
{
    TCGv_ptr fpst = fpstatus_ptr(is_fp16 ? FPST_FPCR_F16 : FPST_FPCR);
    tcg_gen_gvec_3_ptr(vec_full_reg_offset(s, rd),
                       vec_full_reg_offset(s, rn),
                       vec_full_reg_offset(s, rm), fpst,
                       is_q ? 16 : 8, vec_full_reg_size(s), data, fn);
    tcg_temp_free_ptr(fpst);
}

/* Expand a 3-operand + qc + operation using an out-of-line helper.  */
static void gen_gvec_op3_qc(DisasContext *s, bool is_q, int rd, int rn,
                            int rm, gen_helper_gvec_3_ptr *fn)
{
    TCGv_ptr qc_ptr = tcg_temp_new_ptr();

    tcg_gen_addi_ptr(qc_ptr, cpu_env, offsetof(CPUARMState, vfp.qc));
    tcg_gen_gvec_3_ptr(vec_full_reg_offset(s, rd),
                       vec_full_reg_offset(s, rn),
                       vec_full_reg_offset(s, rm), qc_ptr,
                       is_q ? 16 : 8, vec_full_reg_size(s), 0, fn);
    tcg_temp_free_ptr(qc_ptr);
}

/* Expand a 4-operand operation using an out-of-line helper.  */
static void gen_gvec_op4_ool(DisasContext *s, bool is_q, int rd, int rn,
                             int rm, int ra, int data, gen_helper_gvec_4 *fn)
{
    tcg_gen_gvec_4_ool(vec_full_reg_offset(s, rd),
                       vec_full_reg_offset(s, rn),
                       vec_full_reg_offset(s, rm),
                       vec_full_reg_offset(s, ra),
                       is_q ? 16 : 8, vec_full_reg_size(s), data, fn);
}

/*
 * Expand a 4-operand + fpstatus pointer + simd data value operation using
 * an out-of-line helper.
 */
static void gen_gvec_op4_fpst(DisasContext *s, bool is_q, int rd, int rn,
                              int rm, int ra, bool is_fp16, int data,
                              gen_helper_gvec_4_ptr *fn)
{
    TCGv_ptr fpst = fpstatus_ptr(is_fp16 ? FPST_FPCR_F16 : FPST_FPCR);
    tcg_gen_gvec_4_ptr(vec_full_reg_offset(s, rd),
                       vec_full_reg_offset(s, rn),
                       vec_full_reg_offset(s, rm),
                       vec_full_reg_offset(s, ra), fpst,
                       is_q ? 16 : 8, vec_full_reg_size(s), data, fn);
    tcg_temp_free_ptr(fpst);
}

/* Set ZF and NF based on a 64 bit result. This is alas fiddlier
 * than the 32 bit equivalent.
 */
static inline void gen_set_NZ64(TCGv_i64 result)
{
    tcg_gen_extr_i64_i32(cpu_ZF, cpu_NF, result);
    tcg_gen_or_i32(cpu_ZF, cpu_ZF, cpu_NF);
}

/* Set NZCV as for a logical operation: NZ as per result, CV cleared. */
static inline void gen_logic_CC(int sf, TCGv_i64 result)
{
    if (sf) {
        gen_set_NZ64(result);
    } else {
        tcg_gen_extrl_i64_i32(cpu_ZF, result);
        tcg_gen_mov_i32(cpu_NF, cpu_ZF);
    }
    tcg_gen_movi_i32(cpu_CF, 0);
    tcg_gen_movi_i32(cpu_VF, 0);
}

/* dest = T0 + T1; compute C, N, V and Z flags */
static void gen_add_CC(int sf, TCGv_i64 dest, TCGv_i64 t0, TCGv_i64 t1)
{
    if (sf) {
        TCGv_i64 result, flag, tmp;
        result = tcg_temp_new_i64();
        flag = tcg_temp_new_i64();
        tmp = tcg_temp_new_i64();

        tcg_gen_movi_i64(tmp, 0);
        tcg_gen_add2_i64(result, flag, t0, tmp, t1, tmp);

        tcg_gen_extrl_i64_i32(cpu_CF, flag);

        gen_set_NZ64(result);

        tcg_gen_xor_i64(flag, result, t0);
        tcg_gen_xor_i64(tmp, t0, t1);
        tcg_gen_andc_i64(flag, flag, tmp);
        tcg_temp_free_i64(tmp);
        tcg_gen_extrh_i64_i32(cpu_VF, flag);

        tcg_gen_mov_i64(dest, result);
        tcg_temp_free_i64(result);
        tcg_temp_free_i64(flag);
    } else {
        /* 32 bit arithmetic */
        TCGv_i32 t0_32 = tcg_temp_new_i32();
        TCGv_i32 t1_32 = tcg_temp_new_i32();
        TCGv_i32 tmp = tcg_temp_new_i32();

        tcg_gen_movi_i32(tmp, 0);
        tcg_gen_extrl_i64_i32(t0_32, t0);
        tcg_gen_extrl_i64_i32(t1_32, t1);
        tcg_gen_add2_i32(cpu_NF, cpu_CF, t0_32, tmp, t1_32, tmp);
        tcg_gen_mov_i32(cpu_ZF, cpu_NF);
        tcg_gen_xor_i32(cpu_VF, cpu_NF, t0_32);
        tcg_gen_xor_i32(tmp, t0_32, t1_32);
        tcg_gen_andc_i32(cpu_VF, cpu_VF, tmp);
        tcg_gen_extu_i32_i64(dest, cpu_NF);

        tcg_temp_free_i32(tmp);
        tcg_temp_free_i32(t0_32);
        tcg_temp_free_i32(t1_32);
    }
}

/* dest = T0 - T1; compute C, N, V and Z flags */
static void gen_sub_CC(int sf, TCGv_i64 dest, TCGv_i64 t0, TCGv_i64 t1)
{
    if (sf) {
        /* 64 bit arithmetic */
        TCGv_i64 result, flag, tmp;

        result = tcg_temp_new_i64();
        flag = tcg_temp_new_i64();
        tcg_gen_sub_i64(result, t0, t1);

        gen_set_NZ64(result);

        tcg_gen_setcond_i64(TCG_COND_GEU, flag, t0, t1);
        tcg_gen_extrl_i64_i32(cpu_CF, flag);

        tcg_gen_xor_i64(flag, result, t0);
        tmp = tcg_temp_new_i64();
        tcg_gen_xor_i64(tmp, t0, t1);
        tcg_gen_and_i64(flag, flag, tmp);
        tcg_temp_free_i64(tmp);
        tcg_gen_extrh_i64_i32(cpu_VF, flag);
        tcg_gen_mov_i64(dest, result);
        tcg_temp_free_i64(flag);
        tcg_temp_free_i64(result);
    } else {
        /* 32 bit arithmetic */
        TCGv_i32 t0_32 = tcg_temp_new_i32();
        TCGv_i32 t1_32 = tcg_temp_new_i32();
        TCGv_i32 tmp;

        tcg_gen_extrl_i64_i32(t0_32, t0);
        tcg_gen_extrl_i64_i32(t1_32, t1);
        tcg_gen_sub_i32(cpu_NF, t0_32, t1_32);
        tcg_gen_mov_i32(cpu_ZF, cpu_NF);
        tcg_gen_setcond_i32(TCG_COND_GEU, cpu_CF, t0_32, t1_32);
        tcg_gen_xor_i32(cpu_VF, cpu_NF, t0_32);
        tmp = tcg_temp_new_i32();
        tcg_gen_xor_i32(tmp, t0_32, t1_32);
        tcg_temp_free_i32(t0_32);
        tcg_temp_free_i32(t1_32);
        tcg_gen_and_i32(cpu_VF, cpu_VF, tmp);
        tcg_temp_free_i32(tmp);
        tcg_gen_extu_i32_i64(dest, cpu_NF);
    }
}

/* dest = T0 + T1 + CF; do not compute flags. */
static void gen_adc(int sf, TCGv_i64 dest, TCGv_i64 t0, TCGv_i64 t1)
{
    TCGv_i64 flag = tcg_temp_new_i64();
    tcg_gen_extu_i32_i64(flag, cpu_CF);
    tcg_gen_add_i64(dest, t0, t1);
    tcg_gen_add_i64(dest, dest, flag);
    tcg_temp_free_i64(flag);

    if (!sf) {
        tcg_gen_ext32u_i64(dest, dest);
    }
}

/* dest = T0 + T1 + CF; compute C, N, V and Z flags. */
static void gen_adc_CC(int sf, TCGv_i64 dest, TCGv_i64 t0, TCGv_i64 t1)
{
    if (sf) {
        TCGv_i64 result = tcg_temp_new_i64();
        TCGv_i64 cf_64 = tcg_temp_new_i64();
        TCGv_i64 vf_64 = tcg_temp_new_i64();
        TCGv_i64 tmp = tcg_temp_new_i64();
        TCGv_i64 zero = tcg_constant_i64(0);

        tcg_gen_extu_i32_i64(cf_64, cpu_CF);
        tcg_gen_add2_i64(result, cf_64, t0, zero, cf_64, zero);
        tcg_gen_add2_i64(result, cf_64, result, cf_64, t1, zero);
        tcg_gen_extrl_i64_i32(cpu_CF, cf_64);
        gen_set_NZ64(result);

        tcg_gen_xor_i64(vf_64, result, t0);
        tcg_gen_xor_i64(tmp, t0, t1);
        tcg_gen_andc_i64(vf_64, vf_64, tmp);
        tcg_gen_extrh_i64_i32(cpu_VF, vf_64);

        tcg_gen_mov_i64(dest, result);

        tcg_temp_free_i64(tmp);
        tcg_temp_free_i64(vf_64);
        tcg_temp_free_i64(cf_64);
        tcg_temp_free_i64(result);
    } else {
        TCGv_i32 t0_32 = tcg_temp_new_i32();
        TCGv_i32 t1_32 = tcg_temp_new_i32();
        TCGv_i32 tmp = tcg_temp_new_i32();
        TCGv_i32 zero = tcg_constant_i32(0);

        tcg_gen_extrl_i64_i32(t0_32, t0);
        tcg_gen_extrl_i64_i32(t1_32, t1);
        tcg_gen_add2_i32(cpu_NF, cpu_CF, t0_32, zero, cpu_CF, zero);
        tcg_gen_add2_i32(cpu_NF, cpu_CF, cpu_NF, cpu_CF, t1_32, zero);

        tcg_gen_mov_i32(cpu_ZF, cpu_NF);
        tcg_gen_xor_i32(cpu_VF, cpu_NF, t0_32);
        tcg_gen_xor_i32(tmp, t0_32, t1_32);
        tcg_gen_andc_i32(cpu_VF, cpu_VF, tmp);
        tcg_gen_extu_i32_i64(dest, cpu_NF);

        tcg_temp_free_i32(tmp);
        tcg_temp_free_i32(t1_32);
        tcg_temp_free_i32(t0_32);
    }
}

/*
 * Load/Store generators
 */

/*
 * Store from GPR register to memory.
 */
static void do_gpr_st_memidx(DisasContext *s, TCGv_i64 source,
                             TCGv_i64 tcg_addr, MemOp memop, int memidx,
                             bool iss_valid,
                             unsigned int iss_srt,
                             bool iss_sf, bool iss_ar)
{
    memop = finalize_memop(s, memop);
    tcg_gen_qemu_st_i64(source, tcg_addr, memidx, memop);

    if (iss_valid) {
        uint32_t syn;

        syn = syn_data_abort_with_iss(0,
                                      (memop & MO_SIZE),
                                      false,
                                      iss_srt,
                                      iss_sf,
                                      iss_ar,
                                      0, 0, 0, 0, 0, false);
        disas_set_insn_syndrome(s, syn);
    }
}

static void do_gpr_st(DisasContext *s, TCGv_i64 source,
                      TCGv_i64 tcg_addr, MemOp memop,
                      bool iss_valid,
                      unsigned int iss_srt,
                      bool iss_sf, bool iss_ar)
{
    do_gpr_st_memidx(s, source, tcg_addr, memop, get_mem_index(s),
                     iss_valid, iss_srt, iss_sf, iss_ar);
}

/*
 * Load from memory to GPR register
 */
static void do_gpr_ld_memidx(DisasContext *s, TCGv_i64 dest, TCGv_i64 tcg_addr,
                             MemOp memop, bool extend, int memidx,
                             bool iss_valid, unsigned int iss_srt,
                             bool iss_sf, bool iss_ar)
{
    memop = finalize_memop(s, memop);
    tcg_gen_qemu_ld_i64(dest, tcg_addr, memidx, memop);

    if (extend && (memop & MO_SIGN)) {
        g_assert((memop & MO_SIZE) <= MO_32);
        tcg_gen_ext32u_i64(dest, dest);
    }

    if (iss_valid) {
        uint32_t syn;

        syn = syn_data_abort_with_iss(0,
                                      (memop & MO_SIZE),
                                      (memop & MO_SIGN) != 0,
                                      iss_srt,
                                      iss_sf,
                                      iss_ar,
                                      0, 0, 0, 0, 0, false);
        disas_set_insn_syndrome(s, syn);
    }
}

static void do_gpr_ld(DisasContext *s, TCGv_i64 dest, TCGv_i64 tcg_addr,
                      MemOp memop, bool extend,
                      bool iss_valid, unsigned int iss_srt,
                      bool iss_sf, bool iss_ar)
{
    do_gpr_ld_memidx(s, dest, tcg_addr, memop, extend, get_mem_index(s),
                     iss_valid, iss_srt, iss_sf, iss_ar);
}

/*
 * Store from FP register to memory
 */
static void do_fp_st(DisasContext *s, int srcidx, TCGv_i64 tcg_addr, int size)
{
    /* This writes the bottom N bits of a 128 bit wide vector to memory */
    TCGv_i64 tmplo = tcg_temp_new_i64();
    MemOp mop;

    tcg_gen_ld_i64(tmplo, cpu_env, fp_reg_offset(s, srcidx, MO_64));

    if (size < 4) {
        mop = finalize_memop(s, size);
        tcg_gen_qemu_st_i64(tmplo, tcg_addr, get_mem_index(s), mop);
    } else {
        bool be = s->be_data == MO_BE;
        TCGv_i64 tcg_hiaddr = tcg_temp_new_i64();
        TCGv_i64 tmphi = tcg_temp_new_i64();

        tcg_gen_ld_i64(tmphi, cpu_env, fp_reg_hi_offset(s, srcidx));

        mop = s->be_data | MO_UQ;
        tcg_gen_qemu_st_i64(be ? tmphi : tmplo, tcg_addr, get_mem_index(s),
                            mop | (s->align_mem ? MO_ALIGN_16 : 0));
        tcg_gen_addi_i64(tcg_hiaddr, tcg_addr, 8);
        tcg_gen_qemu_st_i64(be ? tmplo : tmphi, tcg_hiaddr,
                            get_mem_index(s), mop);

        tcg_temp_free_i64(tcg_hiaddr);
        tcg_temp_free_i64(tmphi);
    }

    tcg_temp_free_i64(tmplo);
}

/*
 * Load from memory to FP register
 */
static void do_fp_ld(DisasContext *s, int destidx, TCGv_i64 tcg_addr, int size)
{
    /* This always zero-extends and writes to a full 128 bit wide vector */
    TCGv_i64 tmplo = tcg_temp_new_i64();
    TCGv_i64 tmphi = NULL;
    MemOp mop;

    if (size < 4) {
        mop = finalize_memop(s, size);
        tcg_gen_qemu_ld_i64(tmplo, tcg_addr, get_mem_index(s), mop);
    } else {
        bool be = s->be_data == MO_BE;
        TCGv_i64 tcg_hiaddr;

        tmphi = tcg_temp_new_i64();
        tcg_hiaddr = tcg_temp_new_i64();

        mop = s->be_data | MO_UQ;
        tcg_gen_qemu_ld_i64(be ? tmphi : tmplo, tcg_addr, get_mem_index(s),
                            mop | (s->align_mem ? MO_ALIGN_16 : 0));
        tcg_gen_addi_i64(tcg_hiaddr, tcg_addr, 8);
        tcg_gen_qemu_ld_i64(be ? tmplo : tmphi, tcg_hiaddr,
                            get_mem_index(s), mop);
        tcg_temp_free_i64(tcg_hiaddr);
    }

    tcg_gen_st_i64(tmplo, cpu_env, fp_reg_offset(s, destidx, MO_64));
    tcg_temp_free_i64(tmplo);

    if (tmphi) {
        tcg_gen_st_i64(tmphi, cpu_env, fp_reg_hi_offset(s, destidx));
        tcg_temp_free_i64(tmphi);
    }
    clear_vec_high(s, tmphi != NULL, destidx);
}

/*
 * Vector load/store helpers.
 *
 * The principal difference between this and a FP load is that we don't
 * zero extend as we are filling a partial chunk of the vector register.
 * These functions don't support 128 bit loads/stores, which would be
 * normal load/store operations.
 *
 * The _i32 versions are useful when operating on 32 bit quantities
 * (eg for floating point single or using Neon helper functions).
 */

/* Get value of an element within a vector register */
static void read_vec_element(DisasContext *s, TCGv_i64 tcg_dest, int srcidx,
                             int element, MemOp memop)
{
    int vect_off = vec_reg_offset(s, srcidx, element, memop & MO_SIZE);
    switch ((unsigned)memop) {
    case MO_8:
        tcg_gen_ld8u_i64(tcg_dest, cpu_env, vect_off);
        break;
    case MO_16:
        tcg_gen_ld16u_i64(tcg_dest, cpu_env, vect_off);
        break;
    case MO_32:
        tcg_gen_ld32u_i64(tcg_dest, cpu_env, vect_off);
        break;
    case MO_8|MO_SIGN:
        tcg_gen_ld8s_i64(tcg_dest, cpu_env, vect_off);
        break;
    case MO_16|MO_SIGN:
        tcg_gen_ld16s_i64(tcg_dest, cpu_env, vect_off);
        break;
    case MO_32|MO_SIGN:
        tcg_gen_ld32s_i64(tcg_dest, cpu_env, vect_off);
        break;
    case MO_64:
    case MO_64|MO_SIGN:
        tcg_gen_ld_i64(tcg_dest, cpu_env, vect_off);
        break;
    default:
        g_assert_not_reached();
    }
}

static void read_vec_element_i32(DisasContext *s, TCGv_i32 tcg_dest, int srcidx,
                                 int element, MemOp memop)
{
    int vect_off = vec_reg_offset(s, srcidx, element, memop & MO_SIZE);
    switch (memop) {
    case MO_8:
        tcg_gen_ld8u_i32(tcg_dest, cpu_env, vect_off);
        break;
    case MO_16:
        tcg_gen_ld16u_i32(tcg_dest, cpu_env, vect_off);
        break;
    case MO_8|MO_SIGN:
        tcg_gen_ld8s_i32(tcg_dest, cpu_env, vect_off);
        break;
    case MO_16|MO_SIGN:
        tcg_gen_ld16s_i32(tcg_dest, cpu_env, vect_off);
        break;
    case MO_32:
    case MO_32|MO_SIGN:
        tcg_gen_ld_i32(tcg_dest, cpu_env, vect_off);
        break;
    default:
        g_assert_not_reached();
    }
}

/* Set value of an element within a vector register */
static void write_vec_element(DisasContext *s, TCGv_i64 tcg_src, int destidx,
                              int element, MemOp memop)
{
    int vect_off = vec_reg_offset(s, destidx, element, memop & MO_SIZE);
    switch (memop) {
    case MO_8:
        tcg_gen_st8_i64(tcg_src, cpu_env, vect_off);
        break;
    case MO_16:
        tcg_gen_st16_i64(tcg_src, cpu_env, vect_off);
        break;
    case MO_32:
        tcg_gen_st32_i64(tcg_src, cpu_env, vect_off);
        break;
    case MO_64:
        tcg_gen_st_i64(tcg_src, cpu_env, vect_off);
        break;
    default:
        g_assert_not_reached();
    }
}

static void write_vec_element_i32(DisasContext *s, TCGv_i32 tcg_src,
                                  int destidx, int element, MemOp memop)
{
    int vect_off = vec_reg_offset(s, destidx, element, memop & MO_SIZE);
    switch (memop) {
    case MO_8:
        tcg_gen_st8_i32(tcg_src, cpu_env, vect_off);
        break;
    case MO_16:
        tcg_gen_st16_i32(tcg_src, cpu_env, vect_off);
        break;
    case MO_32:
        tcg_gen_st_i32(tcg_src, cpu_env, vect_off);
        break;
    default:
        g_assert_not_reached();
    }
}

/* Store from vector register to memory */
static void do_vec_st(DisasContext *s, int srcidx, int element,
                      TCGv_i64 tcg_addr, MemOp mop)
{
    TCGv_i64 tcg_tmp = tcg_temp_new_i64();

    read_vec_element(s, tcg_tmp, srcidx, element, mop & MO_SIZE);
    tcg_gen_qemu_st_i64(tcg_tmp, tcg_addr, get_mem_index(s), mop);

    tcg_temp_free_i64(tcg_tmp);
}

/* Load from memory to vector register */
static void do_vec_ld(DisasContext *s, int destidx, int element,
                      TCGv_i64 tcg_addr, MemOp mop)
{
    TCGv_i64 tcg_tmp = tcg_temp_new_i64();

    tcg_gen_qemu_ld_i64(tcg_tmp, tcg_addr, get_mem_index(s), mop);
    write_vec_element(s, tcg_tmp, destidx, element, mop & MO_SIZE);

    tcg_temp_free_i64(tcg_tmp);
}

/* Check that FP/Neon access is enabled. If it is, return
 * true. If not, emit code to generate an appropriate exception,
 * and return false; the caller should not emit any code for
 * the instruction. Note that this check must happen after all
 * unallocated-encoding checks (otherwise the syndrome information
 * for the resulting exception will be incorrect).
 */
static bool fp_access_check_only(DisasContext *s)
{
    if (s->fp_excp_el) {
        assert(!s->fp_access_checked);
        s->fp_access_checked = true;

        gen_exception_insn_el(s, 0, EXCP_UDEF,
                              syn_fp_access_trap(1, 0xe, false, 0),
                              s->fp_excp_el);
        return false;
    }
    s->fp_access_checked = true;
    return true;
}

static bool fp_access_check(DisasContext *s)
{
    if (!fp_access_check_only(s)) {
        return false;
    }
    if (s->sme_trap_nonstreaming && s->is_nonstreaming) {
        gen_exception_insn(s, 0, EXCP_UDEF,
                           syn_smetrap(SME_ET_Streaming, false));
        return false;
    }
    return true;
}

/*
 * Check that SVE access is enabled.  If it is, return true.
 * If not, emit code to generate an appropriate exception and return false.
 * This function corresponds to CheckSVEEnabled().
 */
bool sve_access_check(DisasContext *s)
{
    if (s->pstate_sm || !dc_isar_feature(aa64_sve, s)) {
        assert(dc_isar_feature(aa64_sme, s));
        if (!sme_sm_enabled_check(s)) {
            goto fail_exit;
        }
    } else if (s->sve_excp_el) {
        gen_exception_insn_el(s, 0, EXCP_UDEF,
                              syn_sve_access_trap(), s->sve_excp_el);
        goto fail_exit;
    }
    s->sve_access_checked = true;
    return fp_access_check(s);

 fail_exit:
    /* Assert that we only raise one exception per instruction. */
    assert(!s->sve_access_checked);
    s->sve_access_checked = true;
    return false;
}

/*
 * Check that SME access is enabled, raise an exception if not.
 * Note that this function corresponds to CheckSMEAccess and is
 * only used directly for cpregs.
 */
static bool sme_access_check(DisasContext *s)
{
    if (s->sme_excp_el) {
        gen_exception_insn_el(s, 0, EXCP_UDEF,
                              syn_smetrap(SME_ET_AccessTrap, false),
                              s->sme_excp_el);
        return false;
    }
    return true;
}

/* This function corresponds to CheckSMEEnabled. */
bool sme_enabled_check(DisasContext *s)
{
    /*
     * Note that unlike sve_excp_el, we have not constrained sme_excp_el
     * to be zero when fp_excp_el has priority.  This is because we need
     * sme_excp_el by itself for cpregs access checks.
     */
    if (!s->fp_excp_el || s->sme_excp_el < s->fp_excp_el) {
        s->fp_access_checked = true;
        return sme_access_check(s);
    }
    return fp_access_check_only(s);
}

/* Common subroutine for CheckSMEAnd*Enabled. */
bool sme_enabled_check_with_svcr(DisasContext *s, unsigned req)
{
    if (!sme_enabled_check(s)) {
        return false;
    }
    if (FIELD_EX64(req, SVCR, SM) && !s->pstate_sm) {
        gen_exception_insn(s, 0, EXCP_UDEF,
                           syn_smetrap(SME_ET_NotStreaming, false));
        return false;
    }
    if (FIELD_EX64(req, SVCR, ZA) && !s->pstate_za) {
        gen_exception_insn(s, 0, EXCP_UDEF,
                           syn_smetrap(SME_ET_InactiveZA, false));
        return false;
    }
    return true;
}

/*
 * This utility function is for doing register extension with an
 * optional shift. You will likely want to pass a temporary for the
 * destination register. See DecodeRegExtend() in the ARM ARM.
 */
static void ext_and_shift_reg(TCGv_i64 tcg_out, TCGv_i64 tcg_in,
                              int option, unsigned int shift)
{
    int extsize = extract32(option, 0, 2);
    bool is_signed = extract32(option, 2, 1);

    if (is_signed) {
        switch (extsize) {
        case 0:
            tcg_gen_ext8s_i64(tcg_out, tcg_in);
            break;
        case 1:
            tcg_gen_ext16s_i64(tcg_out, tcg_in);
            break;
        case 2:
            tcg_gen_ext32s_i64(tcg_out, tcg_in);
            break;
        case 3:
            tcg_gen_mov_i64(tcg_out, tcg_in);
            break;
        }
    } else {
        switch (extsize) {
        case 0:
            tcg_gen_ext8u_i64(tcg_out, tcg_in);
            break;
        case 1:
            tcg_gen_ext16u_i64(tcg_out, tcg_in);
            break;
        case 2:
            tcg_gen_ext32u_i64(tcg_out, tcg_in);
            break;
        case 3:
            tcg_gen_mov_i64(tcg_out, tcg_in);
            break;
        }
    }

    if (shift) {
        tcg_gen_shli_i64(tcg_out, tcg_out, shift);
    }
}

static inline void gen_check_sp_alignment(DisasContext *s)
{
    /* The AArch64 architecture mandates that (if enabled via PSTATE
     * or SCTLR bits) there is a check that SP is 16-aligned on every
     * SP-relative load or store (with an exception generated if it is not).
     * In line with general QEMU practice regarding misaligned accesses,
     * we omit these checks for the sake of guest program performance.
     * This function is provided as a hook so we can more easily add these
     * checks in future (possibly as a "favour catching guest program bugs
     * over speed" user selectable option).
     */
}

/*
 * This provides a simple table based table lookup decoder. It is
 * intended to be used when the relevant bits for decode are too
 * awkwardly placed and switch/if based logic would be confusing and
 * deeply nested. Since it's a linear search through the table, tables
 * should be kept small.
 *
 * It returns the first handler where insn & mask == pattern, or
 * NULL if there is no match.
 * The table is terminated by an empty mask (i.e. 0)
 */
static inline AArch64DecodeFn *lookup_disas_fn(const AArch64DecodeTable *table,
                                               uint32_t insn)
{
    const AArch64DecodeTable *tptr = table;

    while (tptr->mask) {
        if ((insn & tptr->mask) == tptr->pattern) {
            return tptr->disas_fn;
        }
        tptr++;
    }
    return NULL;
}

/*
 * The instruction disassembly implemented here matches
 * the instruction encoding classifications in chapter C4
 * of the ARM Architecture Reference Manual (DDI0487B_a);
 * classification names and decode diagrams here should generally
 * match up with those in the manual.
 */

/* Unconditional branch (immediate)
 *   31  30       26 25                                  0
 * +----+-----------+-------------------------------------+
 * | op | 0 0 1 0 1 |                 imm26               |
 * +----+-----------+-------------------------------------+
 */
static void disas_uncond_b_imm(DisasContext *s, uint32_t insn)
{
    int64_t diff = sextract32(insn, 0, 26) * 4;

    if (insn & (1U << 31)) {
        /* BL Branch with link */
        gen_pc_plus_diff(s, cpu_reg(s, 30), curr_insn_len(s));
    }

    /* B Branch / BL Branch with link */
    reset_btype(s);
    gen_goto_tb(s, 0, diff);
}

/* Compare and branch (immediate)
 *   31  30         25  24  23                  5 4      0
 * +----+-------------+----+---------------------+--------+
 * | sf | 0 1 1 0 1 0 | op |         imm19       |   Rt   |
 * +----+-------------+----+---------------------+--------+
 */
static void disas_comp_b_imm(DisasContext *s, uint32_t insn)
{
    unsigned int sf, op, rt;
    int64_t diff;
    DisasLabel match;
    TCGv_i64 tcg_cmp;

    sf = extract32(insn, 31, 1);
    op = extract32(insn, 24, 1); /* 0: CBZ; 1: CBNZ */
    rt = extract32(insn, 0, 5);
    diff = sextract32(insn, 5, 19) * 4;

    tcg_cmp = read_cpu_reg(s, rt, sf);
    reset_btype(s);

    match = gen_disas_label(s);
    tcg_gen_brcondi_i64(op ? TCG_COND_NE : TCG_COND_EQ,
                        tcg_cmp, 0, match.label);
    gen_goto_tb(s, 0, 4);
    set_disas_label(s, match);
    gen_goto_tb(s, 1, diff);
}

/* Test and branch (immediate)
 *   31  30         25  24  23   19 18          5 4    0
 * +----+-------------+----+-------+-------------+------+
 * | b5 | 0 1 1 0 1 1 | op |  b40  |    imm14    |  Rt  |
 * +----+-------------+----+-------+-------------+------+
 */
static void disas_test_b_imm(DisasContext *s, uint32_t insn)
{
    unsigned int bit_pos, op, rt;
    int64_t diff;
    DisasLabel match;
    TCGv_i64 tcg_cmp;

    bit_pos = (extract32(insn, 31, 1) << 5) | extract32(insn, 19, 5);
    op = extract32(insn, 24, 1); /* 0: TBZ; 1: TBNZ */
    diff = sextract32(insn, 5, 14) * 4;
    rt = extract32(insn, 0, 5);

    tcg_cmp = tcg_temp_new_i64();
    tcg_gen_andi_i64(tcg_cmp, cpu_reg(s, rt), (1ULL << bit_pos));

    reset_btype(s);

    match = gen_disas_label(s);
    tcg_gen_brcondi_i64(op ? TCG_COND_NE : TCG_COND_EQ,
                        tcg_cmp, 0, match.label);
    tcg_temp_free_i64(tcg_cmp);
    gen_goto_tb(s, 0, 4);
    set_disas_label(s, match);
    gen_goto_tb(s, 1, diff);
}

/* Conditional branch (immediate)
 *  31           25  24  23                  5   4  3    0
 * +---------------+----+---------------------+----+------+
 * | 0 1 0 1 0 1 0 | o1 |         imm19       | o0 | cond |
 * +---------------+----+---------------------+----+------+
 */
static void disas_cond_b_imm(DisasContext *s, uint32_t insn)
{
    unsigned int cond;
    int64_t diff;

    if ((insn & (1 << 4)) || (insn & (1 << 24))) {
        unallocated_encoding(s);
        return;
    }
    diff = sextract32(insn, 5, 19) * 4;
    cond = extract32(insn, 0, 4);

    reset_btype(s);
    if (cond < 0x0e) {
        /* genuinely conditional branches */
        DisasLabel match = gen_disas_label(s);
        arm_gen_test_cc(cond, match.label);
        gen_goto_tb(s, 0, 4);
        set_disas_label(s, match);
        gen_goto_tb(s, 1, diff);
    } else {
        /* 0xe and 0xf are both "always" conditions */
        gen_goto_tb(s, 0, diff);
    }
}

/* HINT instruction group, including various allocated HINTs */
static void handle_hint(DisasContext *s, uint32_t insn,
                        unsigned int op1, unsigned int op2, unsigned int crm)
{
    unsigned int selector = crm << 3 | op2;

    if (op1 != 3) {
        unallocated_encoding(s);
        return;
    }

    switch (selector) {
    case 0b00000: /* NOP */
        break;
    case 0b00011: /* WFI */
        s->base.is_jmp = DISAS_WFI;
        break;
    case 0b00001: /* YIELD */
        /* When running in MTTCG we don't generate jumps to the yield and
         * WFE helpers as it won't affect the scheduling of other vCPUs.
         * If we wanted to more completely model WFE/SEV so we don't busy
         * spin unnecessarily we would need to do something more involved.
         */
        if (!(tb_cflags(s->base.tb) & CF_PARALLEL)) {
            s->base.is_jmp = DISAS_YIELD;
        }
        break;
    case 0b00010: /* WFE */
        if (!(tb_cflags(s->base.tb) & CF_PARALLEL)) {
            s->base.is_jmp = DISAS_WFE;
        }
        break;
    case 0b00100: /* SEV */
    case 0b00101: /* SEVL */
    case 0b00110: /* DGH */
        /* we treat all as NOP at least for now */
        break;
    case 0b00111: /* XPACLRI */
        if (s->pauth_active) {
            gen_helper_xpaci(cpu_X[30], cpu_env, cpu_X[30]);
        }
        break;
    case 0b01000: /* PACIA1716 */
        if (s->pauth_active) {
            gen_helper_pacia(cpu_X[17], cpu_env, cpu_X[17], cpu_X[16]);
        }
        break;
    case 0b01010: /* PACIB1716 */
        if (s->pauth_active) {
            gen_helper_pacib(cpu_X[17], cpu_env, cpu_X[17], cpu_X[16]);
        }
        break;
    case 0b01100: /* AUTIA1716 */
        if (s->pauth_active) {
            gen_helper_autia(cpu_X[17], cpu_env, cpu_X[17], cpu_X[16]);
        }
        break;
    case 0b01110: /* AUTIB1716 */
        if (s->pauth_active) {
            gen_helper_autib(cpu_X[17], cpu_env, cpu_X[17], cpu_X[16]);
        }
        break;
    case 0b10000: /* ESB */
        /* Without RAS, we must implement this as NOP. */
        if (dc_isar_feature(aa64_ras, s)) {
            /*
             * QEMU does not have a source of physical SErrors,
             * so we are only concerned with virtual SErrors.
             * The pseudocode in the ARM for this case is
             *   if PSTATE.EL IN {EL0, EL1} && EL2Enabled() then
             *      AArch64.vESBOperation();
             * Most of the condition can be evaluated at translation time.
             * Test for EL2 present, and defer test for SEL2 to runtime.
             */
            if (s->current_el <= 1 && arm_dc_feature(s, ARM_FEATURE_EL2)) {
                gen_helper_vesb(cpu_env);
            }
        }
        break;
    case 0b11000: /* PACIAZ */
        if (s->pauth_active) {
            gen_helper_pacia(cpu_X[30], cpu_env, cpu_X[30],
                                new_tmp_a64_zero(s));
        }
        break;
    case 0b11001: /* PACIASP */
        if (s->pauth_active) {
            gen_helper_pacia(cpu_X[30], cpu_env, cpu_X[30], cpu_X[31]);
        }
        break;
    case 0b11010: /* PACIBZ */
        if (s->pauth_active) {
            gen_helper_pacib(cpu_X[30], cpu_env, cpu_X[30],
                                new_tmp_a64_zero(s));
        }
        break;
    case 0b11011: /* PACIBSP */
        if (s->pauth_active) {
            gen_helper_pacib(cpu_X[30], cpu_env, cpu_X[30], cpu_X[31]);
        }
        break;
    case 0b11100: /* AUTIAZ */
        if (s->pauth_active) {
            gen_helper_autia(cpu_X[30], cpu_env, cpu_X[30],
                              new_tmp_a64_zero(s));
        }
        break;
    case 0b11101: /* AUTIASP */
        if (s->pauth_active) {
            gen_helper_autia(cpu_X[30], cpu_env, cpu_X[30], cpu_X[31]);
        }
        break;
    case 0b11110: /* AUTIBZ */
        if (s->pauth_active) {
            gen_helper_autib(cpu_X[30], cpu_env, cpu_X[30],
                              new_tmp_a64_zero(s));
        }
        break;
    case 0b11111: /* AUTIBSP */
        if (s->pauth_active) {
            gen_helper_autib(cpu_X[30], cpu_env, cpu_X[30], cpu_X[31]);
        }
        break;
    default:
        /* default specified as NOP equivalent */
        break;
    }
}

static void gen_clrex(DisasContext *s, uint32_t insn)
{
    tcg_gen_movi_i64(cpu_exclusive_addr, -1);
}

/* CLREX, DSB, DMB, ISB */
static void handle_sync(DisasContext *s, uint32_t insn,
                        unsigned int op1, unsigned int op2, unsigned int crm)
{
    TCGBar bar;

    if (op1 != 3) {
        unallocated_encoding(s);
        return;
    }

    switch (op2) {
    case 2: /* CLREX */
        gen_clrex(s, insn);
        return;
    case 4: /* DSB */
    case 5: /* DMB */
        switch (crm & 3) {
        case 1: /* MBReqTypes_Reads */
            bar = TCG_BAR_SC | TCG_MO_LD_LD | TCG_MO_LD_ST;
            break;
        case 2: /* MBReqTypes_Writes */
            bar = TCG_BAR_SC | TCG_MO_ST_ST;
            break;
        default: /* MBReqTypes_All */
            bar = TCG_BAR_SC | TCG_MO_ALL;
            break;
        }
        tcg_gen_mb(bar);
        return;
    case 6: /* ISB */
        /* We need to break the TB after this insn to execute
         * a self-modified code correctly and also to take
         * any pending interrupts immediately.
         */
        reset_btype(s);
        gen_goto_tb(s, 0, 4);
        return;

    case 7: /* SB */
        if (crm != 0 || !dc_isar_feature(aa64_sb, s)) {
            goto do_unallocated;
        }
        /*
         * TODO: There is no speculation barrier opcode for TCG;
         * MB and end the TB instead.
         */
        tcg_gen_mb(TCG_MO_ALL | TCG_BAR_SC);
        gen_goto_tb(s, 0, 4);
        return;

    default:
    do_unallocated:
        unallocated_encoding(s);
        return;
    }
}

static void gen_xaflag(void)
{
    TCGv_i32 z = tcg_temp_new_i32();

    tcg_gen_setcondi_i32(TCG_COND_EQ, z, cpu_ZF, 0);

    /*
     * (!C & !Z) << 31
     * (!(C | Z)) << 31
     * ~((C | Z) << 31)
     * ~-(C | Z)
     * (C | Z) - 1
     */
    tcg_gen_or_i32(cpu_NF, cpu_CF, z);
    tcg_gen_subi_i32(cpu_NF, cpu_NF, 1);

    /* !(Z & C) */
    tcg_gen_and_i32(cpu_ZF, z, cpu_CF);
    tcg_gen_xori_i32(cpu_ZF, cpu_ZF, 1);

    /* (!C & Z) << 31 -> -(Z & ~C) */
    tcg_gen_andc_i32(cpu_VF, z, cpu_CF);
    tcg_gen_neg_i32(cpu_VF, cpu_VF);

    /* C | Z */
    tcg_gen_or_i32(cpu_CF, cpu_CF, z);

    tcg_temp_free_i32(z);
}

static void gen_axflag(void)
{
    tcg_gen_sari_i32(cpu_VF, cpu_VF, 31);         /* V ? -1 : 0 */
    tcg_gen_andc_i32(cpu_CF, cpu_CF, cpu_VF);     /* C & !V */

    /* !(Z | V) -> !(!ZF | V) -> ZF & !V -> ZF & ~VF */
    tcg_gen_andc_i32(cpu_ZF, cpu_ZF, cpu_VF);

    tcg_gen_movi_i32(cpu_NF, 0);
    tcg_gen_movi_i32(cpu_VF, 0);
}

/* MSR (immediate) - move immediate to processor state field */
static void handle_msr_i(DisasContext *s, uint32_t insn,
                         unsigned int op1, unsigned int op2, unsigned int crm)
{
    int op = op1 << 3 | op2;

    /* End the TB by default, chaining is ok.  */
    s->base.is_jmp = DISAS_TOO_MANY;

    switch (op) {
    case 0x00: /* CFINV */
        if (crm != 0 || !dc_isar_feature(aa64_condm_4, s)) {
            goto do_unallocated;
        }
        tcg_gen_xori_i32(cpu_CF, cpu_CF, 1);
        s->base.is_jmp = DISAS_NEXT;
        break;

    case 0x01: /* XAFlag */
        if (crm != 0 || !dc_isar_feature(aa64_condm_5, s)) {
            goto do_unallocated;
        }
        gen_xaflag();
        s->base.is_jmp = DISAS_NEXT;
        break;

    case 0x02: /* AXFlag */
        if (crm != 0 || !dc_isar_feature(aa64_condm_5, s)) {
            goto do_unallocated;
        }
        gen_axflag();
        s->base.is_jmp = DISAS_NEXT;
        break;

    case 0x03: /* UAO */
        if (!dc_isar_feature(aa64_uao, s) || s->current_el == 0) {
            goto do_unallocated;
        }
        if (crm & 1) {
            set_pstate_bits(PSTATE_UAO);
        } else {
            clear_pstate_bits(PSTATE_UAO);
        }
        gen_rebuild_hflags(s);
        break;

    case 0x04: /* PAN */
        if (!dc_isar_feature(aa64_pan, s) || s->current_el == 0) {
            goto do_unallocated;
        }
        if (crm & 1) {
            set_pstate_bits(PSTATE_PAN);
        } else {
            clear_pstate_bits(PSTATE_PAN);
        }
        gen_rebuild_hflags(s);
        break;

    case 0x05: /* SPSel */
        if (s->current_el == 0) {
            goto do_unallocated;
        }
        gen_helper_msr_i_spsel(cpu_env, tcg_constant_i32(crm & PSTATE_SP));
        break;

    case 0x19: /* SSBS */
        if (!dc_isar_feature(aa64_ssbs, s)) {
            goto do_unallocated;
        }
        if (crm & 1) {
            set_pstate_bits(PSTATE_SSBS);
        } else {
            clear_pstate_bits(PSTATE_SSBS);
        }
        /* Don't need to rebuild hflags since SSBS is a nop */
        break;

    case 0x1a: /* DIT */
        if (!dc_isar_feature(aa64_dit, s)) {
            goto do_unallocated;
        }
        if (crm & 1) {
            set_pstate_bits(PSTATE_DIT);
        } else {
            clear_pstate_bits(PSTATE_DIT);
        }
        /* There's no need to rebuild hflags because DIT is a nop */
        break;

    case 0x1e: /* DAIFSet */
        gen_helper_msr_i_daifset(cpu_env, tcg_constant_i32(crm));
        break;

    case 0x1f: /* DAIFClear */
        gen_helper_msr_i_daifclear(cpu_env, tcg_constant_i32(crm));
        /* For DAIFClear, exit the cpu loop to re-evaluate pending IRQs.  */
        s->base.is_jmp = DISAS_UPDATE_EXIT;
        break;

    case 0x1c: /* TCO */
        if (dc_isar_feature(aa64_mte, s)) {
            /* Full MTE is enabled -- set the TCO bit as directed. */
            if (crm & 1) {
                set_pstate_bits(PSTATE_TCO);
            } else {
                clear_pstate_bits(PSTATE_TCO);
            }
            gen_rebuild_hflags(s);
            /* Many factors, including TCO, go into MTE_ACTIVE. */
            s->base.is_jmp = DISAS_UPDATE_NOCHAIN;
        } else if (dc_isar_feature(aa64_mte_insn_reg, s)) {
            /* Only "instructions accessible at EL0" -- PSTATE.TCO is WI.  */
            s->base.is_jmp = DISAS_NEXT;
        } else {
            goto do_unallocated;
        }
        break;

    case 0x1b: /* SVCR* */
        if (!dc_isar_feature(aa64_sme, s) || crm < 2 || crm > 7) {
            goto do_unallocated;
        }
        if (sme_access_check(s)) {
            int old = s->pstate_sm | (s->pstate_za << 1);
            int new = (crm & 1) * 3;
            int msk = (crm >> 1) & 3;

            if ((old ^ new) & msk) {
                /* At least one bit changes. */
                gen_helper_set_svcr(cpu_env, tcg_constant_i32(new),
                                    tcg_constant_i32(msk));
            } else {
                s->base.is_jmp = DISAS_NEXT;
            }
        }
        break;

    default:
    do_unallocated:
        unallocated_encoding(s);
        return;
    }
}

static void gen_get_nzcv(TCGv_i64 tcg_rt)
{
    TCGv_i32 tmp = tcg_temp_new_i32();
    TCGv_i32 nzcv = tcg_temp_new_i32();

    /* build bit 31, N */
    tcg_gen_andi_i32(nzcv, cpu_NF, (1U << 31));
    /* build bit 30, Z */
    tcg_gen_setcondi_i32(TCG_COND_EQ, tmp, cpu_ZF, 0);
    tcg_gen_deposit_i32(nzcv, nzcv, tmp, 30, 1);
    /* build bit 29, C */
    tcg_gen_deposit_i32(nzcv, nzcv, cpu_CF, 29, 1);
    /* build bit 28, V */
    tcg_gen_shri_i32(tmp, cpu_VF, 31);
    tcg_gen_deposit_i32(nzcv, nzcv, tmp, 28, 1);
    /* generate result */
    tcg_gen_extu_i32_i64(tcg_rt, nzcv);

    tcg_temp_free_i32(nzcv);
    tcg_temp_free_i32(tmp);
}

static void gen_set_nzcv(TCGv_i64 tcg_rt)
{
    TCGv_i32 nzcv = tcg_temp_new_i32();

    /* take NZCV from R[t] */
    tcg_gen_extrl_i64_i32(nzcv, tcg_rt);

    /* bit 31, N */
    tcg_gen_andi_i32(cpu_NF, nzcv, (1U << 31));
    /* bit 30, Z */
    tcg_gen_andi_i32(cpu_ZF, nzcv, (1 << 30));
    tcg_gen_setcondi_i32(TCG_COND_EQ, cpu_ZF, cpu_ZF, 0);
    /* bit 29, C */
    tcg_gen_andi_i32(cpu_CF, nzcv, (1 << 29));
    tcg_gen_shri_i32(cpu_CF, cpu_CF, 29);
    /* bit 28, V */
    tcg_gen_andi_i32(cpu_VF, nzcv, (1 << 28));
    tcg_gen_shli_i32(cpu_VF, cpu_VF, 3);
    tcg_temp_free_i32(nzcv);
}

static void gen_sysreg_undef(DisasContext *s, bool isread,
                             uint8_t op0, uint8_t op1, uint8_t op2,
                             uint8_t crn, uint8_t crm, uint8_t rt)
{
    /*
     * Generate code to emit an UNDEF with correct syndrome
     * information for a failed system register access.
     * This is EC_UNCATEGORIZED (ie a standard UNDEF) in most cases,
     * but if FEAT_IDST is implemented then read accesses to registers
     * in the feature ID space are reported with the EC_SYSTEMREGISTERTRAP
     * syndrome.
     */
    uint32_t syndrome;

    if (isread && dc_isar_feature(aa64_ids, s) &&
        arm_cpreg_encoding_in_idspace(op0, op1, op2, crn, crm)) {
        syndrome = syn_aa64_sysregtrap(op0, op1, op2, crn, crm, rt, isread);
    } else {
        syndrome = syn_uncategorized();
    }
    gen_exception_insn(s, 0, EXCP_UDEF, syndrome);
}

/* MRS - move from system register
 * MSR (register) - move to system register
 * SYS
 * SYSL
 * These are all essentially the same insn in 'read' and 'write'
 * versions, with varying op0 fields.
 */
static void handle_sys(DisasContext *s, uint32_t insn, bool isread,
                       unsigned int op0, unsigned int op1, unsigned int op2,
                       unsigned int crn, unsigned int crm, unsigned int rt)
{
    uint32_t key = ENCODE_AA64_CP_REG(CP_REG_ARM64_SYSREG_CP,
                                      crn, crm, op0, op1, op2);
    const ARMCPRegInfo *ri = get_arm_cp_reginfo(s->cp_regs, key);
    TCGv_ptr tcg_ri = NULL;
    TCGv_i64 tcg_rt;

    if (!ri) {
        /* Unknown register; this might be a guest error or a QEMU
         * unimplemented feature.
         */
        qemu_log_mask(LOG_UNIMP, "%s access to unsupported AArch64 "
                      "system register op0:%d op1:%d crn:%d crm:%d op2:%d\n",
                      isread ? "read" : "write", op0, op1, crn, crm, op2);
        gen_sysreg_undef(s, isread, op0, op1, op2, crn, crm, rt);
        return;
    }

    /* Check access permissions */
    if (!cp_access_ok(s->current_el, ri, isread)) {
        gen_sysreg_undef(s, isread, op0, op1, op2, crn, crm, rt);
        return;
    }

    if (ri->accessfn) {
        /* Emit code to perform further access permissions checks at
         * runtime; this may result in an exception.
         */
        uint32_t syndrome;

        syndrome = syn_aa64_sysregtrap(op0, op1, op2, crn, crm, rt, isread);
        gen_a64_update_pc(s, 0);
        tcg_ri = tcg_temp_new_ptr();
        gen_helper_access_check_cp_reg(tcg_ri, cpu_env,
                                       tcg_constant_i32(key),
                                       tcg_constant_i32(syndrome),
                                       tcg_constant_i32(isread));
    } else if (ri->type & ARM_CP_RAISES_EXC) {
        /*
         * The readfn or writefn might raise an exception;
         * synchronize the CPU state in case it does.
         */
        gen_a64_update_pc(s, 0);
    }

    /* Handle special cases first */
    switch (ri->type & ARM_CP_SPECIAL_MASK) {
    case 0:
        break;
    case ARM_CP_NOP:
<<<<<<< HEAD
        /* XILINX: cache maintenance support. */
        if (generate_cache_maintenance(ri)) {
            gen_helper_clean_inv_cache(cpu_env);
        }
        return;
=======
        goto exit;
>>>>>>> 00b1faea
    case ARM_CP_NZCV:
        tcg_rt = cpu_reg(s, rt);
        if (isread) {
            gen_get_nzcv(tcg_rt);
        } else {
            gen_set_nzcv(tcg_rt);
        }
        goto exit;
    case ARM_CP_CURRENTEL:
        /* Reads as current EL value from pstate, which is
         * guaranteed to be constant by the tb flags.
         */
        tcg_rt = cpu_reg(s, rt);
        tcg_gen_movi_i64(tcg_rt, s->current_el << 2);
        goto exit;
    case ARM_CP_DC_ZVA:
        /* Writes clear the aligned block of memory which rt points into. */
        if (s->mte_active[0]) {
            int desc = 0;

            desc = FIELD_DP32(desc, MTEDESC, MIDX, get_mem_index(s));
            desc = FIELD_DP32(desc, MTEDESC, TBI, s->tbid);
            desc = FIELD_DP32(desc, MTEDESC, TCMA, s->tcma);

            tcg_rt = new_tmp_a64(s);
            gen_helper_mte_check_zva(tcg_rt, cpu_env,
                                     tcg_constant_i32(desc), cpu_reg(s, rt));
        } else {
            tcg_rt = clean_data_tbi(s, cpu_reg(s, rt));
        }
        gen_helper_dc_zva(cpu_env, tcg_rt);
        goto exit;
    case ARM_CP_DC_GVA:
        {
            TCGv_i64 clean_addr, tag;

            /*
             * DC_GVA, like DC_ZVA, requires that we supply the original
             * pointer for an invalid page.  Probe that address first.
             */
            tcg_rt = cpu_reg(s, rt);
            clean_addr = clean_data_tbi(s, tcg_rt);
            gen_probe_access(s, clean_addr, MMU_DATA_STORE, MO_8);

            if (s->ata) {
                /* Extract the tag from the register to match STZGM.  */
                tag = tcg_temp_new_i64();
                tcg_gen_shri_i64(tag, tcg_rt, 56);
                gen_helper_stzgm_tags(cpu_env, clean_addr, tag);
                tcg_temp_free_i64(tag);
            }
        }
        goto exit;
    case ARM_CP_DC_GZVA:
        {
            TCGv_i64 clean_addr, tag;

            /* For DC_GZVA, we can rely on DC_ZVA for the proper fault. */
            tcg_rt = cpu_reg(s, rt);
            clean_addr = clean_data_tbi(s, tcg_rt);
            gen_helper_dc_zva(cpu_env, clean_addr);

            if (s->ata) {
                /* Extract the tag from the register to match STZGM.  */
                tag = tcg_temp_new_i64();
                tcg_gen_shri_i64(tag, tcg_rt, 56);
                gen_helper_stzgm_tags(cpu_env, clean_addr, tag);
                tcg_temp_free_i64(tag);
            }
        }
        goto exit;
    default:
        g_assert_not_reached();
    }
    if ((ri->type & ARM_CP_FPU) && !fp_access_check_only(s)) {
        goto exit;
    } else if ((ri->type & ARM_CP_SVE) && !sve_access_check(s)) {
        goto exit;
    } else if ((ri->type & ARM_CP_SME) && !sme_access_check(s)) {
        goto exit;
    }

    if ((tb_cflags(s->base.tb) & CF_USE_ICOUNT) && (ri->type & ARM_CP_IO)) {
        gen_io_start();
    }

    tcg_rt = cpu_reg(s, rt);

    if (isread) {
        if (ri->type & ARM_CP_CONST) {
            tcg_gen_movi_i64(tcg_rt, ri->resetvalue);
        } else if (ri->readfn) {
            if (!tcg_ri) {
                tcg_ri = gen_lookup_cp_reg(key);
            }
            gen_helper_get_cp_reg64(tcg_rt, cpu_env, tcg_ri);
        } else {
            tcg_gen_ld_i64(tcg_rt, cpu_env, ri->fieldoffset);
        }
    } else {
        if (ri->type & ARM_CP_CONST) {
            /* If not forbidden by access permissions, treat as WI */
            goto exit;
        } else if (ri->writefn) {
            if (!tcg_ri) {
                tcg_ri = gen_lookup_cp_reg(key);
            }
            gen_helper_set_cp_reg64(cpu_env, tcg_ri, tcg_rt);
        } else {
            tcg_gen_st_i64(tcg_rt, cpu_env, ri->fieldoffset);
        }
    }

    if ((tb_cflags(s->base.tb) & CF_USE_ICOUNT) && (ri->type & ARM_CP_IO)) {
        /* I/O operations must end the TB here (whether read or write) */
        s->base.is_jmp = DISAS_UPDATE_EXIT;
    }
    if (!isread && !(ri->type & ARM_CP_SUPPRESS_TB_END)) {
        /*
         * A write to any coprocessor regiser that ends a TB
         * must rebuild the hflags for the next TB.
         */
        gen_rebuild_hflags(s);
        /*
         * We default to ending the TB on a coprocessor register write,
         * but allow this to be suppressed by the register definition
         * (usually only necessary to work around guest bugs).
         */
        s->base.is_jmp = DISAS_UPDATE_EXIT;
    }

 exit:
    if (tcg_ri) {
        tcg_temp_free_ptr(tcg_ri);
    }
}

/* System
 *  31                 22 21  20 19 18 16 15   12 11    8 7   5 4    0
 * +---------------------+---+-----+-----+-------+-------+-----+------+
 * | 1 1 0 1 0 1 0 1 0 0 | L | op0 | op1 |  CRn  |  CRm  | op2 |  Rt  |
 * +---------------------+---+-----+-----+-------+-------+-----+------+
 */
static void disas_system(DisasContext *s, uint32_t insn)
{
    unsigned int l, op0, op1, crn, crm, op2, rt;
    l = extract32(insn, 21, 1);
    op0 = extract32(insn, 19, 2);
    op1 = extract32(insn, 16, 3);
    crn = extract32(insn, 12, 4);
    crm = extract32(insn, 8, 4);
    op2 = extract32(insn, 5, 3);
    rt = extract32(insn, 0, 5);

    if (op0 == 0) {
        if (l || rt != 31) {
            unallocated_encoding(s);
            return;
        }
        switch (crn) {
        case 2: /* HINT (including allocated hints like NOP, YIELD, etc) */
            handle_hint(s, insn, op1, op2, crm);
            break;
        case 3: /* CLREX, DSB, DMB, ISB */
            handle_sync(s, insn, op1, op2, crm);
            break;
        case 4: /* MSR (immediate) */
            handle_msr_i(s, insn, op1, op2, crm);
            break;
        default:
            unallocated_encoding(s);
            break;
        }
        return;
    }
    handle_sys(s, insn, l, op0, op1, op2, crn, crm, rt);
}

/* Exception generation
 *
 *  31             24 23 21 20                     5 4   2 1  0
 * +-----------------+-----+------------------------+-----+----+
 * | 1 1 0 1 0 1 0 0 | opc |          imm16         | op2 | LL |
 * +-----------------------+------------------------+----------+
 */
static void disas_exc(DisasContext *s, uint32_t insn)
{
    int opc = extract32(insn, 21, 3);
    int op2_ll = extract32(insn, 0, 5);
    int imm16 = extract32(insn, 5, 16);

    switch (opc) {
    case 0:
        /* For SVC, HVC and SMC we advance the single-step state
         * machine before taking the exception. This is architecturally
         * mandated, to ensure that single-stepping a system call
         * instruction works properly.
         */
        switch (op2_ll) {
        case 1:                                                     /* SVC */
            gen_ss_advance(s);
            gen_exception_insn(s, 4, EXCP_SWI, syn_aa64_svc(imm16));
            break;
        case 2:                                                     /* HVC */
            if (s->current_el == 0) {
                unallocated_encoding(s);
                break;
            }
            /* The pre HVC helper handles cases when HVC gets trapped
             * as an undefined insn by runtime configuration.
             */
            gen_a64_update_pc(s, 0);
            gen_helper_pre_hvc(cpu_env);
            gen_ss_advance(s);
            gen_exception_insn_el(s, 4, EXCP_HVC, syn_aa64_hvc(imm16), 2);
            break;
        case 3:                                                     /* SMC */
            if (s->current_el == 0) {
                unallocated_encoding(s);
                break;
            }
            gen_a64_update_pc(s, 0);
            gen_helper_pre_smc(cpu_env, tcg_constant_i32(syn_aa64_smc(imm16)));
            gen_ss_advance(s);
            gen_exception_insn_el(s, 4, EXCP_SMC, syn_aa64_smc(imm16), 3);
            break;
        default:
            unallocated_encoding(s);
            break;
        }
        break;
    case 1:
        if (op2_ll != 0) {
            unallocated_encoding(s);
            break;
        }
        /* BRK */
        gen_exception_bkpt_insn(s, syn_aa64_bkpt(imm16));
        break;
    case 2:
        if (op2_ll != 0) {
            unallocated_encoding(s);
            break;
        }
        /* HLT. This has two purposes.
         * Architecturally, it is an external halting debug instruction.
         * Since QEMU doesn't implement external debug, we treat this as
         * it is required for halting debug disabled: it will UNDEF.
         * Secondly, "HLT 0xf000" is the A64 semihosting syscall instruction.
         */
        if (semihosting_enabled(s->current_el == 0) && imm16 == 0xf000) {
            gen_exception_internal_insn(s, EXCP_SEMIHOST);
        } else {
            unallocated_encoding(s);
        }
        break;
    case 5:
        if (op2_ll < 1 || op2_ll > 3) {
            unallocated_encoding(s);
            break;
        }
        /* DCPS1, DCPS2, DCPS3 */
        unallocated_encoding(s);
        break;
    default:
        unallocated_encoding(s);
        break;
    }
}

/* Unconditional branch (register)
 *  31           25 24   21 20   16 15   10 9    5 4     0
 * +---------------+-------+-------+-------+------+-------+
 * | 1 1 0 1 0 1 1 |  opc  |  op2  |  op3  |  Rn  |  op4  |
 * +---------------+-------+-------+-------+------+-------+
 */
static void disas_uncond_b_reg(DisasContext *s, uint32_t insn)
{
    unsigned int opc, op2, op3, rn, op4;
    unsigned btype_mod = 2;   /* 0: BR, 1: BLR, 2: other */
    TCGv_i64 dst;
    TCGv_i64 modifier;

    opc = extract32(insn, 21, 4);
    op2 = extract32(insn, 16, 5);
    op3 = extract32(insn, 10, 6);
    rn = extract32(insn, 5, 5);
    op4 = extract32(insn, 0, 5);

    if (op2 != 0x1f) {
        goto do_unallocated;
    }

    switch (opc) {
    case 0: /* BR */
    case 1: /* BLR */
    case 2: /* RET */
        btype_mod = opc;
        switch (op3) {
        case 0:
            /* BR, BLR, RET */
            if (op4 != 0) {
                goto do_unallocated;
            }
            dst = cpu_reg(s, rn);
            break;

        case 2:
        case 3:
            if (!dc_isar_feature(aa64_pauth, s)) {
                goto do_unallocated;
            }
            if (opc == 2) {
                /* RETAA, RETAB */
                if (rn != 0x1f || op4 != 0x1f) {
                    goto do_unallocated;
                }
                rn = 30;
                modifier = cpu_X[31];
            } else {
                /* BRAAZ, BRABZ, BLRAAZ, BLRABZ */
                if (op4 != 0x1f) {
                    goto do_unallocated;
                }
                modifier = new_tmp_a64_zero(s);
            }
            if (s->pauth_active) {
                dst = new_tmp_a64(s);
                if (op3 == 2) {
                    gen_helper_autia(dst, cpu_env, cpu_reg(s, rn), modifier);
                } else {
                    gen_helper_autib(dst, cpu_env, cpu_reg(s, rn), modifier);
                }
            } else {
                dst = cpu_reg(s, rn);
            }
            break;

        default:
            goto do_unallocated;
        }
        /* BLR also needs to load return address */
        if (opc == 1) {
            TCGv_i64 lr = cpu_reg(s, 30);
            if (dst == lr) {
                TCGv_i64 tmp = new_tmp_a64(s);
                tcg_gen_mov_i64(tmp, dst);
                dst = tmp;
            }
            gen_pc_plus_diff(s, lr, curr_insn_len(s));
        }
        gen_a64_set_pc(s, dst);
        break;

    case 8: /* BRAA */
    case 9: /* BLRAA */
        if (!dc_isar_feature(aa64_pauth, s)) {
            goto do_unallocated;
        }
        if ((op3 & ~1) != 2) {
            goto do_unallocated;
        }
        btype_mod = opc & 1;
        if (s->pauth_active) {
            dst = new_tmp_a64(s);
            modifier = cpu_reg_sp(s, op4);
            if (op3 == 2) {
                gen_helper_autia(dst, cpu_env, cpu_reg(s, rn), modifier);
            } else {
                gen_helper_autib(dst, cpu_env, cpu_reg(s, rn), modifier);
            }
        } else {
            dst = cpu_reg(s, rn);
        }
        /* BLRAA also needs to load return address */
        if (opc == 9) {
            TCGv_i64 lr = cpu_reg(s, 30);
            if (dst == lr) {
                TCGv_i64 tmp = new_tmp_a64(s);
                tcg_gen_mov_i64(tmp, dst);
                dst = tmp;
            }
            gen_pc_plus_diff(s, lr, curr_insn_len(s));
        }
        gen_a64_set_pc(s, dst);
        break;

    case 4: /* ERET */
        if (s->current_el == 0) {
            goto do_unallocated;
        }
        switch (op3) {
        case 0: /* ERET */
            if (op4 != 0) {
                goto do_unallocated;
            }
            dst = tcg_temp_new_i64();
            tcg_gen_ld_i64(dst, cpu_env,
                           offsetof(CPUARMState, elr_el[s->current_el]));
            break;

        case 2: /* ERETAA */
        case 3: /* ERETAB */
            if (!dc_isar_feature(aa64_pauth, s)) {
                goto do_unallocated;
            }
            if (rn != 0x1f || op4 != 0x1f) {
                goto do_unallocated;
            }
            dst = tcg_temp_new_i64();
            tcg_gen_ld_i64(dst, cpu_env,
                           offsetof(CPUARMState, elr_el[s->current_el]));
            if (s->pauth_active) {
                modifier = cpu_X[31];
                if (op3 == 2) {
                    gen_helper_autia(dst, cpu_env, dst, modifier);
                } else {
                    gen_helper_autib(dst, cpu_env, dst, modifier);
                }
            }
            break;

        default:
            goto do_unallocated;
        }
        if (tb_cflags(s->base.tb) & CF_USE_ICOUNT) {
            gen_io_start();
        }

        gen_helper_exception_return(cpu_env, dst);
        tcg_temp_free_i64(dst);
        /* Must exit loop to check un-masked IRQs */
        s->base.is_jmp = DISAS_EXIT;
        return;

    case 5: /* DRPS */
        if (op3 != 0 || op4 != 0 || rn != 0x1f) {
            goto do_unallocated;
        } else {
            unallocated_encoding(s);
        }
        return;

    default:
    do_unallocated:
        unallocated_encoding(s);
        return;
    }

    switch (btype_mod) {
    case 0: /* BR */
        if (dc_isar_feature(aa64_bti, s)) {
            /* BR to {x16,x17} or !guard -> 1, else 3.  */
            set_btype(s, rn == 16 || rn == 17 || !s->guarded_page ? 1 : 3);
        }
        break;

    case 1: /* BLR */
        if (dc_isar_feature(aa64_bti, s)) {
            /* BLR sets BTYPE to 2, regardless of source guarded page.  */
            set_btype(s, 2);
        }
        break;

    default: /* RET or none of the above.  */
        /* BTYPE will be set to 0 by normal end-of-insn processing.  */
        break;
    }

    s->base.is_jmp = DISAS_JUMP;
}

/* Branches, exception generating and system instructions */
static void disas_b_exc_sys(DisasContext *s, uint32_t insn)
{
    switch (extract32(insn, 25, 7)) {
    case 0x0a: case 0x0b:
    case 0x4a: case 0x4b: /* Unconditional branch (immediate) */
        disas_uncond_b_imm(s, insn);
        break;
    case 0x1a: case 0x5a: /* Compare & branch (immediate) */
        disas_comp_b_imm(s, insn);
        break;
    case 0x1b: case 0x5b: /* Test & branch (immediate) */
        disas_test_b_imm(s, insn);
        break;
    case 0x2a: /* Conditional branch (immediate) */
        disas_cond_b_imm(s, insn);
        break;
    case 0x6a: /* Exception generation / System */
        if (insn & (1 << 24)) {
            if (extract32(insn, 22, 2) == 0) {
                disas_system(s, insn);
            } else {
                unallocated_encoding(s);
            }
        } else {
            disas_exc(s, insn);
        }
        break;
    case 0x6b: /* Unconditional branch (register) */
        disas_uncond_b_reg(s, insn);
        break;
    default:
        unallocated_encoding(s);
        break;
    }
}

/*
 * Load/Store exclusive instructions are implemented by remembering
 * the value/address loaded, and seeing if these are the same
 * when the store is performed. This is not actually the architecturally
 * mandated semantics, but it works for typical guest code sequences
 * and avoids having to monitor regular stores.
 *
 * The store exclusive uses the atomic cmpxchg primitives to avoid
 * races in multi-threaded linux-user and when MTTCG softmmu is
 * enabled.
 */
static void gen_load_exclusive(DisasContext *s, int rt, int rt2,
                               TCGv_i64 addr, int size, bool is_pair)
{
    int idx = get_mem_index(s);
    MemOp memop = s->be_data;

    g_assert(size <= 3);
    if (is_pair) {
        g_assert(size >= 2);
        if (size == 2) {
            /* The pair must be single-copy atomic for the doubleword.  */
            memop |= MO_64 | MO_ALIGN;
            tcg_gen_qemu_ld_i64(cpu_exclusive_val, addr, idx, memop);
            if (s->be_data == MO_LE) {
                tcg_gen_extract_i64(cpu_reg(s, rt), cpu_exclusive_val, 0, 32);
                tcg_gen_extract_i64(cpu_reg(s, rt2), cpu_exclusive_val, 32, 32);
            } else {
                tcg_gen_extract_i64(cpu_reg(s, rt), cpu_exclusive_val, 32, 32);
                tcg_gen_extract_i64(cpu_reg(s, rt2), cpu_exclusive_val, 0, 32);
            }
        } else {
            /* The pair must be single-copy atomic for *each* doubleword, not
               the entire quadword, however it must be quadword aligned.  */
            memop |= MO_64;
            tcg_gen_qemu_ld_i64(cpu_exclusive_val, addr, idx,
                                memop | MO_ALIGN_16);

            TCGv_i64 addr2 = tcg_temp_new_i64();
            tcg_gen_addi_i64(addr2, addr, 8);
            tcg_gen_qemu_ld_i64(cpu_exclusive_high, addr2, idx, memop);
            tcg_temp_free_i64(addr2);

            tcg_gen_mov_i64(cpu_reg(s, rt), cpu_exclusive_val);
            tcg_gen_mov_i64(cpu_reg(s, rt2), cpu_exclusive_high);
        }
    } else {
        memop |= size | MO_ALIGN;
        tcg_gen_qemu_ld_i64(cpu_exclusive_val, addr, idx, memop);
        tcg_gen_mov_i64(cpu_reg(s, rt), cpu_exclusive_val);
    }
    tcg_gen_mov_i64(cpu_exclusive_addr, addr);
}

static void gen_store_exclusive(DisasContext *s, int rd, int rt, int rt2,
                                TCGv_i64 addr, int size, int is_pair)
{
    /* if (env->exclusive_addr == addr && env->exclusive_val == [addr]
     *     && (!is_pair || env->exclusive_high == [addr + datasize])) {
     *     [addr] = {Rt};
     *     if (is_pair) {
     *         [addr + datasize] = {Rt2};
     *     }
     *     {Rd} = 0;
     * } else {
     *     {Rd} = 1;
     * }
     * env->exclusive_addr = -1;
     */
    TCGLabel *fail_label = gen_new_label();
    TCGLabel *done_label = gen_new_label();
    TCGv_i64 tmp;

    tcg_gen_brcond_i64(TCG_COND_NE, addr, cpu_exclusive_addr, fail_label);

    tmp = tcg_temp_new_i64();
    if (is_pair) {
        if (size == 2) {
            if (s->be_data == MO_LE) {
                tcg_gen_concat32_i64(tmp, cpu_reg(s, rt), cpu_reg(s, rt2));
            } else {
                tcg_gen_concat32_i64(tmp, cpu_reg(s, rt2), cpu_reg(s, rt));
            }
            tcg_gen_atomic_cmpxchg_i64(tmp, cpu_exclusive_addr,
                                       cpu_exclusive_val, tmp,
                                       get_mem_index(s),
                                       MO_64 | MO_ALIGN | s->be_data);
            tcg_gen_setcond_i64(TCG_COND_NE, tmp, tmp, cpu_exclusive_val);
        } else if (tb_cflags(s->base.tb) & CF_PARALLEL) {
            if (!HAVE_CMPXCHG128) {
                gen_helper_exit_atomic(cpu_env);
                /*
                 * Produce a result so we have a well-formed opcode
                 * stream when the following (dead) code uses 'tmp'.
                 * TCG will remove the dead ops for us.
                 */
                tcg_gen_movi_i64(tmp, 0);
            } else if (s->be_data == MO_LE) {
                gen_helper_paired_cmpxchg64_le_parallel(tmp, cpu_env,
                                                        cpu_exclusive_addr,
                                                        cpu_reg(s, rt),
                                                        cpu_reg(s, rt2));
            } else {
                gen_helper_paired_cmpxchg64_be_parallel(tmp, cpu_env,
                                                        cpu_exclusive_addr,
                                                        cpu_reg(s, rt),
                                                        cpu_reg(s, rt2));
            }
        } else if (s->be_data == MO_LE) {
            gen_helper_paired_cmpxchg64_le(tmp, cpu_env, cpu_exclusive_addr,
                                           cpu_reg(s, rt), cpu_reg(s, rt2));
        } else {
            gen_helper_paired_cmpxchg64_be(tmp, cpu_env, cpu_exclusive_addr,
                                           cpu_reg(s, rt), cpu_reg(s, rt2));
        }
    } else {
        tcg_gen_atomic_cmpxchg_i64(tmp, cpu_exclusive_addr, cpu_exclusive_val,
                                   cpu_reg(s, rt), get_mem_index(s),
                                   size | MO_ALIGN | s->be_data);
        tcg_gen_setcond_i64(TCG_COND_NE, tmp, tmp, cpu_exclusive_val);
    }
    tcg_gen_mov_i64(cpu_reg(s, rd), tmp);
    tcg_temp_free_i64(tmp);
    tcg_gen_br(done_label);

    gen_set_label(fail_label);
    tcg_gen_movi_i64(cpu_reg(s, rd), 1);
    gen_set_label(done_label);
    tcg_gen_movi_i64(cpu_exclusive_addr, -1);
}

static void gen_compare_and_swap(DisasContext *s, int rs, int rt,
                                 int rn, int size)
{
    TCGv_i64 tcg_rs = cpu_reg(s, rs);
    TCGv_i64 tcg_rt = cpu_reg(s, rt);
    int memidx = get_mem_index(s);
    TCGv_i64 clean_addr;

    if (rn == 31) {
        gen_check_sp_alignment(s);
    }
    clean_addr = gen_mte_check1(s, cpu_reg_sp(s, rn), true, rn != 31, size);
    tcg_gen_atomic_cmpxchg_i64(tcg_rs, clean_addr, tcg_rs, tcg_rt, memidx,
                               size | MO_ALIGN | s->be_data);
}

static void gen_compare_and_swap_pair(DisasContext *s, int rs, int rt,
                                      int rn, int size)
{
    TCGv_i64 s1 = cpu_reg(s, rs);
    TCGv_i64 s2 = cpu_reg(s, rs + 1);
    TCGv_i64 t1 = cpu_reg(s, rt);
    TCGv_i64 t2 = cpu_reg(s, rt + 1);
    TCGv_i64 clean_addr;
    int memidx = get_mem_index(s);

    if (rn == 31) {
        gen_check_sp_alignment(s);
    }

    /* This is a single atomic access, despite the "pair". */
    clean_addr = gen_mte_check1(s, cpu_reg_sp(s, rn), true, rn != 31, size + 1);

    if (size == 2) {
        TCGv_i64 cmp = tcg_temp_new_i64();
        TCGv_i64 val = tcg_temp_new_i64();

        if (s->be_data == MO_LE) {
            tcg_gen_concat32_i64(val, t1, t2);
            tcg_gen_concat32_i64(cmp, s1, s2);
        } else {
            tcg_gen_concat32_i64(val, t2, t1);
            tcg_gen_concat32_i64(cmp, s2, s1);
        }

        tcg_gen_atomic_cmpxchg_i64(cmp, clean_addr, cmp, val, memidx,
                                   MO_64 | MO_ALIGN | s->be_data);
        tcg_temp_free_i64(val);

        if (s->be_data == MO_LE) {
            tcg_gen_extr32_i64(s1, s2, cmp);
        } else {
            tcg_gen_extr32_i64(s2, s1, cmp);
        }
        tcg_temp_free_i64(cmp);
    } else if (tb_cflags(s->base.tb) & CF_PARALLEL) {
        if (HAVE_CMPXCHG128) {
            TCGv_i32 tcg_rs = tcg_constant_i32(rs);
            if (s->be_data == MO_LE) {
                gen_helper_casp_le_parallel(cpu_env, tcg_rs,
                                            clean_addr, t1, t2);
            } else {
                gen_helper_casp_be_parallel(cpu_env, tcg_rs,
                                            clean_addr, t1, t2);
            }
        } else {
            gen_helper_exit_atomic(cpu_env);
            s->base.is_jmp = DISAS_NORETURN;
        }
    } else {
        TCGv_i64 d1 = tcg_temp_new_i64();
        TCGv_i64 d2 = tcg_temp_new_i64();
        TCGv_i64 a2 = tcg_temp_new_i64();
        TCGv_i64 c1 = tcg_temp_new_i64();
        TCGv_i64 c2 = tcg_temp_new_i64();
        TCGv_i64 zero = tcg_constant_i64(0);

        /* Load the two words, in memory order.  */
        tcg_gen_qemu_ld_i64(d1, clean_addr, memidx,
                            MO_64 | MO_ALIGN_16 | s->be_data);
        tcg_gen_addi_i64(a2, clean_addr, 8);
        tcg_gen_qemu_ld_i64(d2, a2, memidx, MO_64 | s->be_data);

        /* Compare the two words, also in memory order.  */
        tcg_gen_setcond_i64(TCG_COND_EQ, c1, d1, s1);
        tcg_gen_setcond_i64(TCG_COND_EQ, c2, d2, s2);
        tcg_gen_and_i64(c2, c2, c1);

        /* If compare equal, write back new data, else write back old data.  */
        tcg_gen_movcond_i64(TCG_COND_NE, c1, c2, zero, t1, d1);
        tcg_gen_movcond_i64(TCG_COND_NE, c2, c2, zero, t2, d2);
        tcg_gen_qemu_st_i64(c1, clean_addr, memidx, MO_64 | s->be_data);
        tcg_gen_qemu_st_i64(c2, a2, memidx, MO_64 | s->be_data);
        tcg_temp_free_i64(a2);
        tcg_temp_free_i64(c1);
        tcg_temp_free_i64(c2);

        /* Write back the data from memory to Rs.  */
        tcg_gen_mov_i64(s1, d1);
        tcg_gen_mov_i64(s2, d2);
        tcg_temp_free_i64(d1);
        tcg_temp_free_i64(d2);
    }
}

/* Update the Sixty-Four bit (SF) registersize. This logic is derived
 * from the ARMv8 specs for LDR (Shared decode for all encodings).
 */
static bool disas_ldst_compute_iss_sf(int size, bool is_signed, int opc)
{
    int opc0 = extract32(opc, 0, 1);
    int regsize;

    if (is_signed) {
        regsize = opc0 ? 32 : 64;
    } else {
        regsize = size == 3 ? 64 : 32;
    }
    return regsize == 64;
}

/* Load/store exclusive
 *
 *  31 30 29         24  23  22   21  20  16  15  14   10 9    5 4    0
 * +-----+-------------+----+---+----+------+----+-------+------+------+
 * | sz  | 0 0 1 0 0 0 | o2 | L | o1 |  Rs  | o0 |  Rt2  |  Rn  | Rt   |
 * +-----+-------------+----+---+----+------+----+-------+------+------+
 *
 *  sz: 00 -> 8 bit, 01 -> 16 bit, 10 -> 32 bit, 11 -> 64 bit
 *   L: 0 -> store, 1 -> load
 *  o2: 0 -> exclusive, 1 -> not
 *  o1: 0 -> single register, 1 -> register pair
 *  o0: 1 -> load-acquire/store-release, 0 -> not
 */
static void disas_ldst_excl(DisasContext *s, uint32_t insn)
{
    int rt = extract32(insn, 0, 5);
    int rn = extract32(insn, 5, 5);
    int rt2 = extract32(insn, 10, 5);
    int rs = extract32(insn, 16, 5);
    int is_lasr = extract32(insn, 15, 1);
    int o2_L_o1_o0 = extract32(insn, 21, 3) * 2 | is_lasr;
    int size = extract32(insn, 30, 2);
    TCGv_i64 clean_addr;

    switch (o2_L_o1_o0) {
    case 0x0: /* STXR */
    case 0x1: /* STLXR */
        if (rn == 31) {
            gen_check_sp_alignment(s);
        }
        if (is_lasr) {
            tcg_gen_mb(TCG_MO_ALL | TCG_BAR_STRL);
        }
        clean_addr = gen_mte_check1(s, cpu_reg_sp(s, rn),
                                    true, rn != 31, size);
        gen_store_exclusive(s, rs, rt, rt2, clean_addr, size, false);
        return;

    case 0x4: /* LDXR */
    case 0x5: /* LDAXR */
        if (rn == 31) {
            gen_check_sp_alignment(s);
        }
        clean_addr = gen_mte_check1(s, cpu_reg_sp(s, rn),
                                    false, rn != 31, size);
        s->is_ldex = true;
        gen_load_exclusive(s, rt, rt2, clean_addr, size, false);
        if (is_lasr) {
            tcg_gen_mb(TCG_MO_ALL | TCG_BAR_LDAQ);
        }
        return;

    case 0x8: /* STLLR */
        if (!dc_isar_feature(aa64_lor, s)) {
            break;
        }
        /* StoreLORelease is the same as Store-Release for QEMU.  */
        /* fall through */
    case 0x9: /* STLR */
        /* Generate ISS for non-exclusive accesses including LASR.  */
        if (rn == 31) {
            gen_check_sp_alignment(s);
        }
        tcg_gen_mb(TCG_MO_ALL | TCG_BAR_STRL);
        clean_addr = gen_mte_check1(s, cpu_reg_sp(s, rn),
                                    true, rn != 31, size);
        /* TODO: ARMv8.4-LSE SCTLR.nAA */
        do_gpr_st(s, cpu_reg(s, rt), clean_addr, size | MO_ALIGN, true, rt,
                  disas_ldst_compute_iss_sf(size, false, 0), is_lasr);
        return;

    case 0xc: /* LDLAR */
        if (!dc_isar_feature(aa64_lor, s)) {
            break;
        }
        /* LoadLOAcquire is the same as Load-Acquire for QEMU.  */
        /* fall through */
    case 0xd: /* LDAR */
        /* Generate ISS for non-exclusive accesses including LASR.  */
        if (rn == 31) {
            gen_check_sp_alignment(s);
        }
        clean_addr = gen_mte_check1(s, cpu_reg_sp(s, rn),
                                    false, rn != 31, size);
        /* TODO: ARMv8.4-LSE SCTLR.nAA */
        do_gpr_ld(s, cpu_reg(s, rt), clean_addr, size | MO_ALIGN, false, true,
                  rt, disas_ldst_compute_iss_sf(size, false, 0), is_lasr);
        tcg_gen_mb(TCG_MO_ALL | TCG_BAR_LDAQ);
        return;

    case 0x2: case 0x3: /* CASP / STXP */
        if (size & 2) { /* STXP / STLXP */
            if (rn == 31) {
                gen_check_sp_alignment(s);
            }
            if (is_lasr) {
                tcg_gen_mb(TCG_MO_ALL | TCG_BAR_STRL);
            }
            clean_addr = gen_mte_check1(s, cpu_reg_sp(s, rn),
                                        true, rn != 31, size);
            gen_store_exclusive(s, rs, rt, rt2, clean_addr, size, true);
            return;
        }
        if (rt2 == 31
            && ((rt | rs) & 1) == 0
            && dc_isar_feature(aa64_atomics, s)) {
            /* CASP / CASPL */
            gen_compare_and_swap_pair(s, rs, rt, rn, size | 2);
            return;
        }
        break;

    case 0x6: case 0x7: /* CASPA / LDXP */
        if (size & 2) { /* LDXP / LDAXP */
            if (rn == 31) {
                gen_check_sp_alignment(s);
            }
            clean_addr = gen_mte_check1(s, cpu_reg_sp(s, rn),
                                        false, rn != 31, size);
            s->is_ldex = true;
            gen_load_exclusive(s, rt, rt2, clean_addr, size, true);
            if (is_lasr) {
                tcg_gen_mb(TCG_MO_ALL | TCG_BAR_LDAQ);
            }
            return;
        }
        if (rt2 == 31
            && ((rt | rs) & 1) == 0
            && dc_isar_feature(aa64_atomics, s)) {
            /* CASPA / CASPAL */
            gen_compare_and_swap_pair(s, rs, rt, rn, size | 2);
            return;
        }
        break;

    case 0xa: /* CAS */
    case 0xb: /* CASL */
    case 0xe: /* CASA */
    case 0xf: /* CASAL */
        if (rt2 == 31 && dc_isar_feature(aa64_atomics, s)) {
            gen_compare_and_swap(s, rs, rt, rn, size);
            return;
        }
        break;
    }
    unallocated_encoding(s);
}

/*
 * Load register (literal)
 *
 *  31 30 29   27  26 25 24 23                5 4     0
 * +-----+-------+---+-----+-------------------+-------+
 * | opc | 0 1 1 | V | 0 0 |     imm19         |  Rt   |
 * +-----+-------+---+-----+-------------------+-------+
 *
 * V: 1 -> vector (simd/fp)
 * opc (non-vector): 00 -> 32 bit, 01 -> 64 bit,
 *                   10-> 32 bit signed, 11 -> prefetch
 * opc (vector): 00 -> 32 bit, 01 -> 64 bit, 10 -> 128 bit (11 unallocated)
 */
static void disas_ld_lit(DisasContext *s, uint32_t insn)
{
    int rt = extract32(insn, 0, 5);
    int64_t imm = sextract32(insn, 5, 19) << 2;
    bool is_vector = extract32(insn, 26, 1);
    int opc = extract32(insn, 30, 2);
    bool is_signed = false;
    int size = 2;
    TCGv_i64 tcg_rt, clean_addr;

    if (is_vector) {
        if (opc == 3) {
            unallocated_encoding(s);
            return;
        }
        size = 2 + opc;
        if (!fp_access_check(s)) {
            return;
        }
    } else {
        if (opc == 3) {
            /* PRFM (literal) : prefetch */
            return;
        }
        size = 2 + extract32(opc, 0, 1);
        is_signed = extract32(opc, 1, 1);
    }

    tcg_rt = cpu_reg(s, rt);

    clean_addr = new_tmp_a64(s);
    gen_pc_plus_diff(s, clean_addr, imm);
    if (is_vector) {
        do_fp_ld(s, rt, clean_addr, size);
    } else {
        /* Only unsigned 32bit loads target 32bit registers.  */
        bool iss_sf = opc != 0;

        do_gpr_ld(s, tcg_rt, clean_addr, size + is_signed * MO_SIGN,
                  false, true, rt, iss_sf, false);
    }
}

/*
 * LDNP (Load Pair - non-temporal hint)
 * LDP (Load Pair - non vector)
 * LDPSW (Load Pair Signed Word - non vector)
 * STNP (Store Pair - non-temporal hint)
 * STP (Store Pair - non vector)
 * LDNP (Load Pair of SIMD&FP - non-temporal hint)
 * LDP (Load Pair of SIMD&FP)
 * STNP (Store Pair of SIMD&FP - non-temporal hint)
 * STP (Store Pair of SIMD&FP)
 *
 *  31 30 29   27  26  25 24   23  22 21   15 14   10 9    5 4    0
 * +-----+-------+---+---+-------+---+-----------------------------+
 * | opc | 1 0 1 | V | 0 | index | L |  imm7 |  Rt2  |  Rn  | Rt   |
 * +-----+-------+---+---+-------+---+-------+-------+------+------+
 *
 * opc: LDP/STP/LDNP/STNP        00 -> 32 bit, 10 -> 64 bit
 *      LDPSW/STGP               01
 *      LDP/STP/LDNP/STNP (SIMD) 00 -> 32 bit, 01 -> 64 bit, 10 -> 128 bit
 *   V: 0 -> GPR, 1 -> Vector
 * idx: 00 -> signed offset with non-temporal hint, 01 -> post-index,
 *      10 -> signed offset, 11 -> pre-index
 *   L: 0 -> Store 1 -> Load
 *
 * Rt, Rt2 = GPR or SIMD registers to be stored
 * Rn = general purpose register containing address
 * imm7 = signed offset (multiple of 4 or 8 depending on size)
 */
static void disas_ldst_pair(DisasContext *s, uint32_t insn)
{
    int rt = extract32(insn, 0, 5);
    int rn = extract32(insn, 5, 5);
    int rt2 = extract32(insn, 10, 5);
    uint64_t offset = sextract64(insn, 15, 7);
    int index = extract32(insn, 23, 2);
    bool is_vector = extract32(insn, 26, 1);
    bool is_load = extract32(insn, 22, 1);
    int opc = extract32(insn, 30, 2);

    bool is_signed = false;
    bool postindex = false;
    bool wback = false;
    bool set_tag = false;

    TCGv_i64 clean_addr, dirty_addr;

    int size;

    if (opc == 3) {
        unallocated_encoding(s);
        return;
    }

    if (is_vector) {
        size = 2 + opc;
    } else if (opc == 1 && !is_load) {
        /* STGP */
        if (!dc_isar_feature(aa64_mte_insn_reg, s) || index == 0) {
            unallocated_encoding(s);
            return;
        }
        size = 3;
        set_tag = true;
    } else {
        size = 2 + extract32(opc, 1, 1);
        is_signed = extract32(opc, 0, 1);
        if (!is_load && is_signed) {
            unallocated_encoding(s);
            return;
        }
    }

    switch (index) {
    case 1: /* post-index */
        postindex = true;
        wback = true;
        break;
    case 0:
        /* signed offset with "non-temporal" hint. Since we don't emulate
         * caches we don't care about hints to the cache system about
         * data access patterns, and handle this identically to plain
         * signed offset.
         */
        if (is_signed) {
            /* There is no non-temporal-hint version of LDPSW */
            unallocated_encoding(s);
            return;
        }
        postindex = false;
        break;
    case 2: /* signed offset, rn not updated */
        postindex = false;
        break;
    case 3: /* pre-index */
        postindex = false;
        wback = true;
        break;
    }

    if (is_vector && !fp_access_check(s)) {
        return;
    }

    offset <<= (set_tag ? LOG2_TAG_GRANULE : size);

    if (rn == 31) {
        gen_check_sp_alignment(s);
    }

    dirty_addr = read_cpu_reg_sp(s, rn, 1);
    if (!postindex) {
        tcg_gen_addi_i64(dirty_addr, dirty_addr, offset);
    }

    if (set_tag) {
        if (!s->ata) {
            /*
             * TODO: We could rely on the stores below, at least for
             * system mode, if we arrange to add MO_ALIGN_16.
             */
            gen_helper_stg_stub(cpu_env, dirty_addr);
        } else if (tb_cflags(s->base.tb) & CF_PARALLEL) {
            gen_helper_stg_parallel(cpu_env, dirty_addr, dirty_addr);
        } else {
            gen_helper_stg(cpu_env, dirty_addr, dirty_addr);
        }
    }

    clean_addr = gen_mte_checkN(s, dirty_addr, !is_load,
                                (wback || rn != 31) && !set_tag, 2 << size);

    if (is_vector) {
        if (is_load) {
            do_fp_ld(s, rt, clean_addr, size);
        } else {
            do_fp_st(s, rt, clean_addr, size);
        }
        tcg_gen_addi_i64(clean_addr, clean_addr, 1 << size);
        if (is_load) {
            do_fp_ld(s, rt2, clean_addr, size);
        } else {
            do_fp_st(s, rt2, clean_addr, size);
        }
    } else {
        TCGv_i64 tcg_rt = cpu_reg(s, rt);
        TCGv_i64 tcg_rt2 = cpu_reg(s, rt2);

        if (is_load) {
            TCGv_i64 tmp = tcg_temp_new_i64();

            /* Do not modify tcg_rt before recognizing any exception
             * from the second load.
             */
            do_gpr_ld(s, tmp, clean_addr, size + is_signed * MO_SIGN,
                      false, false, 0, false, false);
            tcg_gen_addi_i64(clean_addr, clean_addr, 1 << size);
            do_gpr_ld(s, tcg_rt2, clean_addr, size + is_signed * MO_SIGN,
                      false, false, 0, false, false);

            tcg_gen_mov_i64(tcg_rt, tmp);
            tcg_temp_free_i64(tmp);
        } else {
            do_gpr_st(s, tcg_rt, clean_addr, size,
                      false, 0, false, false);
            tcg_gen_addi_i64(clean_addr, clean_addr, 1 << size);
            do_gpr_st(s, tcg_rt2, clean_addr, size,
                      false, 0, false, false);
        }
    }

    if (wback) {
        if (postindex) {
            tcg_gen_addi_i64(dirty_addr, dirty_addr, offset);
        }
        tcg_gen_mov_i64(cpu_reg_sp(s, rn), dirty_addr);
    }
}

/*
 * Load/store (immediate post-indexed)
 * Load/store (immediate pre-indexed)
 * Load/store (unscaled immediate)
 *
 * 31 30 29   27  26 25 24 23 22 21  20    12 11 10 9    5 4    0
 * +----+-------+---+-----+-----+---+--------+-----+------+------+
 * |size| 1 1 1 | V | 0 0 | opc | 0 |  imm9  | idx |  Rn  |  Rt  |
 * +----+-------+---+-----+-----+---+--------+-----+------+------+
 *
 * idx = 01 -> post-indexed, 11 pre-indexed, 00 unscaled imm. (no writeback)
         10 -> unprivileged
 * V = 0 -> non-vector
 * size: 00 -> 8 bit, 01 -> 16 bit, 10 -> 32 bit, 11 -> 64bit
 * opc: 00 -> store, 01 -> loadu, 10 -> loads 64, 11 -> loads 32
 */
static void disas_ldst_reg_imm9(DisasContext *s, uint32_t insn,
                                int opc,
                                int size,
                                int rt,
                                bool is_vector)
{
    int rn = extract32(insn, 5, 5);
    int imm9 = sextract32(insn, 12, 9);
    int idx = extract32(insn, 10, 2);
    bool is_signed = false;
    bool is_store = false;
    bool is_extended = false;
    bool is_unpriv = (idx == 2);
    bool iss_valid;
    bool post_index;
    bool writeback;
    int memidx;

    TCGv_i64 clean_addr, dirty_addr;

    if (is_vector) {
        size |= (opc & 2) << 1;
        if (size > 4 || is_unpriv) {
            unallocated_encoding(s);
            return;
        }
        is_store = ((opc & 1) == 0);
        if (!fp_access_check(s)) {
            return;
        }
    } else {
        if (size == 3 && opc == 2) {
            /* PRFM - prefetch */
            if (idx != 0) {
                unallocated_encoding(s);
                return;
            }
            return;
        }
        if (opc == 3 && size > 1) {
            unallocated_encoding(s);
            return;
        }
        is_store = (opc == 0);
        is_signed = extract32(opc, 1, 1);
        is_extended = (size < 3) && extract32(opc, 0, 1);
    }

    switch (idx) {
    case 0:
    case 2:
        post_index = false;
        writeback = false;
        break;
    case 1:
        post_index = true;
        writeback = true;
        break;
    case 3:
        post_index = false;
        writeback = true;
        break;
    default:
        g_assert_not_reached();
    }

    iss_valid = !is_vector && !writeback;

    if (rn == 31) {
        gen_check_sp_alignment(s);
    }

    dirty_addr = read_cpu_reg_sp(s, rn, 1);
    if (!post_index) {
        tcg_gen_addi_i64(dirty_addr, dirty_addr, imm9);
    }

    memidx = is_unpriv ? get_a64_user_mem_index(s) : get_mem_index(s);
    clean_addr = gen_mte_check1_mmuidx(s, dirty_addr, is_store,
                                       writeback || rn != 31,
                                       size, is_unpriv, memidx);

    if (is_vector) {
        if (is_store) {
            do_fp_st(s, rt, clean_addr, size);
        } else {
            do_fp_ld(s, rt, clean_addr, size);
        }
    } else {
        TCGv_i64 tcg_rt = cpu_reg(s, rt);
        bool iss_sf = disas_ldst_compute_iss_sf(size, is_signed, opc);

        if (is_store) {
            do_gpr_st_memidx(s, tcg_rt, clean_addr, size, memidx,
                             iss_valid, rt, iss_sf, false);
        } else {
            do_gpr_ld_memidx(s, tcg_rt, clean_addr, size + is_signed * MO_SIGN,
                             is_extended, memidx,
                             iss_valid, rt, iss_sf, false);
        }
    }

    if (writeback) {
        TCGv_i64 tcg_rn = cpu_reg_sp(s, rn);
        if (post_index) {
            tcg_gen_addi_i64(dirty_addr, dirty_addr, imm9);
        }
        tcg_gen_mov_i64(tcg_rn, dirty_addr);
    }
}

/*
 * Load/store (register offset)
 *
 * 31 30 29   27  26 25 24 23 22 21  20  16 15 13 12 11 10 9  5 4  0
 * +----+-------+---+-----+-----+---+------+-----+--+-----+----+----+
 * |size| 1 1 1 | V | 0 0 | opc | 1 |  Rm  | opt | S| 1 0 | Rn | Rt |
 * +----+-------+---+-----+-----+---+------+-----+--+-----+----+----+
 *
 * For non-vector:
 *   size: 00-> byte, 01 -> 16 bit, 10 -> 32bit, 11 -> 64bit
 *   opc: 00 -> store, 01 -> loadu, 10 -> loads 64, 11 -> loads 32
 * For vector:
 *   size is opc<1>:size<1:0> so 100 -> 128 bit; 110 and 111 unallocated
 *   opc<0>: 0 -> store, 1 -> load
 * V: 1 -> vector/simd
 * opt: extend encoding (see DecodeRegExtend)
 * S: if S=1 then scale (essentially index by sizeof(size))
 * Rt: register to transfer into/out of
 * Rn: address register or SP for base
 * Rm: offset register or ZR for offset
 */
static void disas_ldst_reg_roffset(DisasContext *s, uint32_t insn,
                                   int opc,
                                   int size,
                                   int rt,
                                   bool is_vector)
{
    int rn = extract32(insn, 5, 5);
    int shift = extract32(insn, 12, 1);
    int rm = extract32(insn, 16, 5);
    int opt = extract32(insn, 13, 3);
    bool is_signed = false;
    bool is_store = false;
    bool is_extended = false;

    TCGv_i64 tcg_rm, clean_addr, dirty_addr;

    if (extract32(opt, 1, 1) == 0) {
        unallocated_encoding(s);
        return;
    }

    if (is_vector) {
        size |= (opc & 2) << 1;
        if (size > 4) {
            unallocated_encoding(s);
            return;
        }
        is_store = !extract32(opc, 0, 1);
        if (!fp_access_check(s)) {
            return;
        }
    } else {
        if (size == 3 && opc == 2) {
            /* PRFM - prefetch */
            return;
        }
        if (opc == 3 && size > 1) {
            unallocated_encoding(s);
            return;
        }
        is_store = (opc == 0);
        is_signed = extract32(opc, 1, 1);
        is_extended = (size < 3) && extract32(opc, 0, 1);
    }

    if (rn == 31) {
        gen_check_sp_alignment(s);
    }
    dirty_addr = read_cpu_reg_sp(s, rn, 1);

    tcg_rm = read_cpu_reg(s, rm, 1);
    ext_and_shift_reg(tcg_rm, tcg_rm, opt, shift ? size : 0);

    tcg_gen_add_i64(dirty_addr, dirty_addr, tcg_rm);
    clean_addr = gen_mte_check1(s, dirty_addr, is_store, true, size);

    if (is_vector) {
        if (is_store) {
            do_fp_st(s, rt, clean_addr, size);
        } else {
            do_fp_ld(s, rt, clean_addr, size);
        }
    } else {
        TCGv_i64 tcg_rt = cpu_reg(s, rt);
        bool iss_sf = disas_ldst_compute_iss_sf(size, is_signed, opc);
        if (is_store) {
            do_gpr_st(s, tcg_rt, clean_addr, size,
                      true, rt, iss_sf, false);
        } else {
            do_gpr_ld(s, tcg_rt, clean_addr, size + is_signed * MO_SIGN,
                      is_extended, true, rt, iss_sf, false);
        }
    }
}

/*
 * Load/store (unsigned immediate)
 *
 * 31 30 29   27  26 25 24 23 22 21        10 9     5
 * +----+-------+---+-----+-----+------------+-------+------+
 * |size| 1 1 1 | V | 0 1 | opc |   imm12    |  Rn   |  Rt  |
 * +----+-------+---+-----+-----+------------+-------+------+
 *
 * For non-vector:
 *   size: 00-> byte, 01 -> 16 bit, 10 -> 32bit, 11 -> 64bit
 *   opc: 00 -> store, 01 -> loadu, 10 -> loads 64, 11 -> loads 32
 * For vector:
 *   size is opc<1>:size<1:0> so 100 -> 128 bit; 110 and 111 unallocated
 *   opc<0>: 0 -> store, 1 -> load
 * Rn: base address register (inc SP)
 * Rt: target register
 */
static void disas_ldst_reg_unsigned_imm(DisasContext *s, uint32_t insn,
                                        int opc,
                                        int size,
                                        int rt,
                                        bool is_vector)
{
    int rn = extract32(insn, 5, 5);
    unsigned int imm12 = extract32(insn, 10, 12);
    unsigned int offset;

    TCGv_i64 clean_addr, dirty_addr;

    bool is_store;
    bool is_signed = false;
    bool is_extended = false;

    if (is_vector) {
        size |= (opc & 2) << 1;
        if (size > 4) {
            unallocated_encoding(s);
            return;
        }
        is_store = !extract32(opc, 0, 1);
        if (!fp_access_check(s)) {
            return;
        }
    } else {
        if (size == 3 && opc == 2) {
            /* PRFM - prefetch */
            return;
        }
        if (opc == 3 && size > 1) {
            unallocated_encoding(s);
            return;
        }
        is_store = (opc == 0);
        is_signed = extract32(opc, 1, 1);
        is_extended = (size < 3) && extract32(opc, 0, 1);
    }

    if (rn == 31) {
        gen_check_sp_alignment(s);
    }
    dirty_addr = read_cpu_reg_sp(s, rn, 1);
    offset = imm12 << size;
    tcg_gen_addi_i64(dirty_addr, dirty_addr, offset);
    clean_addr = gen_mte_check1(s, dirty_addr, is_store, rn != 31, size);

    if (is_vector) {
        if (is_store) {
            do_fp_st(s, rt, clean_addr, size);
        } else {
            do_fp_ld(s, rt, clean_addr, size);
        }
    } else {
        TCGv_i64 tcg_rt = cpu_reg(s, rt);
        bool iss_sf = disas_ldst_compute_iss_sf(size, is_signed, opc);
        if (is_store) {
            do_gpr_st(s, tcg_rt, clean_addr, size,
                      true, rt, iss_sf, false);
        } else {
            do_gpr_ld(s, tcg_rt, clean_addr, size + is_signed * MO_SIGN,
                      is_extended, true, rt, iss_sf, false);
        }
    }
}

/* Atomic memory operations
 *
 *  31  30      27  26    24    22  21   16   15    12    10    5     0
 * +------+-------+---+-----+-----+---+----+----+-----+-----+----+-----+
 * | size | 1 1 1 | V | 0 0 | A R | 1 | Rs | o3 | opc | 0 0 | Rn |  Rt |
 * +------+-------+---+-----+-----+--------+----+-----+-----+----+-----+
 *
 * Rt: the result register
 * Rn: base address or SP
 * Rs: the source register for the operation
 * V: vector flag (always 0 as of v8.3)
 * A: acquire flag
 * R: release flag
 */
static void disas_ldst_atomic(DisasContext *s, uint32_t insn,
                              int size, int rt, bool is_vector)
{
    int rs = extract32(insn, 16, 5);
    int rn = extract32(insn, 5, 5);
    int o3_opc = extract32(insn, 12, 4);
    bool r = extract32(insn, 22, 1);
    bool a = extract32(insn, 23, 1);
    TCGv_i64 tcg_rs, tcg_rt, clean_addr;
    AtomicThreeOpFn *fn = NULL;
    MemOp mop = s->be_data | size | MO_ALIGN;

    if (is_vector || !dc_isar_feature(aa64_atomics, s)) {
        unallocated_encoding(s);
        return;
    }
    switch (o3_opc) {
    case 000: /* LDADD */
        fn = tcg_gen_atomic_fetch_add_i64;
        break;
    case 001: /* LDCLR */
        fn = tcg_gen_atomic_fetch_and_i64;
        break;
    case 002: /* LDEOR */
        fn = tcg_gen_atomic_fetch_xor_i64;
        break;
    case 003: /* LDSET */
        fn = tcg_gen_atomic_fetch_or_i64;
        break;
    case 004: /* LDSMAX */
        fn = tcg_gen_atomic_fetch_smax_i64;
        mop |= MO_SIGN;
        break;
    case 005: /* LDSMIN */
        fn = tcg_gen_atomic_fetch_smin_i64;
        mop |= MO_SIGN;
        break;
    case 006: /* LDUMAX */
        fn = tcg_gen_atomic_fetch_umax_i64;
        break;
    case 007: /* LDUMIN */
        fn = tcg_gen_atomic_fetch_umin_i64;
        break;
    case 010: /* SWP */
        fn = tcg_gen_atomic_xchg_i64;
        break;
    case 014: /* LDAPR, LDAPRH, LDAPRB */
        if (!dc_isar_feature(aa64_rcpc_8_3, s) ||
            rs != 31 || a != 1 || r != 0) {
            unallocated_encoding(s);
            return;
        }
        break;
    default:
        unallocated_encoding(s);
        return;
    }

    if (rn == 31) {
        gen_check_sp_alignment(s);
    }
    clean_addr = gen_mte_check1(s, cpu_reg_sp(s, rn), false, rn != 31, size);

    if (o3_opc == 014) {
        /*
         * LDAPR* are a special case because they are a simple load, not a
         * fetch-and-do-something op.
         * The architectural consistency requirements here are weaker than
         * full load-acquire (we only need "load-acquire processor consistent"),
         * but we choose to implement them as full LDAQ.
         */
        do_gpr_ld(s, cpu_reg(s, rt), clean_addr, size, false,
                  true, rt, disas_ldst_compute_iss_sf(size, false, 0), true);
        tcg_gen_mb(TCG_MO_ALL | TCG_BAR_LDAQ);
        return;
    }

    tcg_rs = read_cpu_reg(s, rs, true);
    tcg_rt = cpu_reg(s, rt);

    if (o3_opc == 1) { /* LDCLR */
        tcg_gen_not_i64(tcg_rs, tcg_rs);
    }

    /* The tcg atomic primitives are all full barriers.  Therefore we
     * can ignore the Acquire and Release bits of this instruction.
     */
    fn(tcg_rt, clean_addr, tcg_rs, get_mem_index(s), mop);

    if ((mop & MO_SIGN) && size != MO_64) {
        tcg_gen_ext32u_i64(tcg_rt, tcg_rt);
    }
}

/*
 * PAC memory operations
 *
 *  31  30      27  26    24    22  21       12  11  10    5     0
 * +------+-------+---+-----+-----+---+--------+---+---+----+-----+
 * | size | 1 1 1 | V | 0 0 | M S | 1 |  imm9  | W | 1 | Rn |  Rt |
 * +------+-------+---+-----+-----+---+--------+---+---+----+-----+
 *
 * Rt: the result register
 * Rn: base address or SP
 * V: vector flag (always 0 as of v8.3)
 * M: clear for key DA, set for key DB
 * W: pre-indexing flag
 * S: sign for imm9.
 */
static void disas_ldst_pac(DisasContext *s, uint32_t insn,
                           int size, int rt, bool is_vector)
{
    int rn = extract32(insn, 5, 5);
    bool is_wback = extract32(insn, 11, 1);
    bool use_key_a = !extract32(insn, 23, 1);
    int offset;
    TCGv_i64 clean_addr, dirty_addr, tcg_rt;

    if (size != 3 || is_vector || !dc_isar_feature(aa64_pauth, s)) {
        unallocated_encoding(s);
        return;
    }

    if (rn == 31) {
        gen_check_sp_alignment(s);
    }
    dirty_addr = read_cpu_reg_sp(s, rn, 1);

    if (s->pauth_active) {
        if (use_key_a) {
            gen_helper_autda(dirty_addr, cpu_env, dirty_addr,
                             new_tmp_a64_zero(s));
        } else {
            gen_helper_autdb(dirty_addr, cpu_env, dirty_addr,
                             new_tmp_a64_zero(s));
        }
    }

    /* Form the 10-bit signed, scaled offset.  */
    offset = (extract32(insn, 22, 1) << 9) | extract32(insn, 12, 9);
    offset = sextract32(offset << size, 0, 10 + size);
    tcg_gen_addi_i64(dirty_addr, dirty_addr, offset);

    /* Note that "clean" and "dirty" here refer to TBI not PAC.  */
    clean_addr = gen_mte_check1(s, dirty_addr, false,
                                is_wback || rn != 31, size);

    tcg_rt = cpu_reg(s, rt);
    do_gpr_ld(s, tcg_rt, clean_addr, size,
              /* extend */ false, /* iss_valid */ !is_wback,
              /* iss_srt */ rt, /* iss_sf */ true, /* iss_ar */ false);

    if (is_wback) {
        tcg_gen_mov_i64(cpu_reg_sp(s, rn), dirty_addr);
    }
}

/*
 * LDAPR/STLR (unscaled immediate)
 *
 *  31  30            24    22  21       12    10    5     0
 * +------+-------------+-----+---+--------+-----+----+-----+
 * | size | 0 1 1 0 0 1 | opc | 0 |  imm9  | 0 0 | Rn |  Rt |
 * +------+-------------+-----+---+--------+-----+----+-----+
 *
 * Rt: source or destination register
 * Rn: base register
 * imm9: unscaled immediate offset
 * opc: 00: STLUR*, 01/10/11: various LDAPUR*
 * size: size of load/store
 */
static void disas_ldst_ldapr_stlr(DisasContext *s, uint32_t insn)
{
    int rt = extract32(insn, 0, 5);
    int rn = extract32(insn, 5, 5);
    int offset = sextract32(insn, 12, 9);
    int opc = extract32(insn, 22, 2);
    int size = extract32(insn, 30, 2);
    TCGv_i64 clean_addr, dirty_addr;
    bool is_store = false;
    bool extend = false;
    bool iss_sf;
    MemOp mop;

    if (!dc_isar_feature(aa64_rcpc_8_4, s)) {
        unallocated_encoding(s);
        return;
    }

    /* TODO: ARMv8.4-LSE SCTLR.nAA */
    mop = size | MO_ALIGN;

    switch (opc) {
    case 0: /* STLURB */
        is_store = true;
        break;
    case 1: /* LDAPUR* */
        break;
    case 2: /* LDAPURS* 64-bit variant */
        if (size == 3) {
            unallocated_encoding(s);
            return;
        }
        mop |= MO_SIGN;
        break;
    case 3: /* LDAPURS* 32-bit variant */
        if (size > 1) {
            unallocated_encoding(s);
            return;
        }
        mop |= MO_SIGN;
        extend = true; /* zero-extend 32->64 after signed load */
        break;
    default:
        g_assert_not_reached();
    }

    iss_sf = disas_ldst_compute_iss_sf(size, (mop & MO_SIGN) != 0, opc);

    if (rn == 31) {
        gen_check_sp_alignment(s);
    }

    dirty_addr = read_cpu_reg_sp(s, rn, 1);
    tcg_gen_addi_i64(dirty_addr, dirty_addr, offset);
    clean_addr = clean_data_tbi(s, dirty_addr);

    if (is_store) {
        /* Store-Release semantics */
        tcg_gen_mb(TCG_MO_ALL | TCG_BAR_STRL);
        do_gpr_st(s, cpu_reg(s, rt), clean_addr, mop, true, rt, iss_sf, true);
    } else {
        /*
         * Load-AcquirePC semantics; we implement as the slightly more
         * restrictive Load-Acquire.
         */
        do_gpr_ld(s, cpu_reg(s, rt), clean_addr, mop,
                  extend, true, rt, iss_sf, true);
        tcg_gen_mb(TCG_MO_ALL | TCG_BAR_LDAQ);
    }
}

/* Load/store register (all forms) */
static void disas_ldst_reg(DisasContext *s, uint32_t insn)
{
    int rt = extract32(insn, 0, 5);
    int opc = extract32(insn, 22, 2);
    bool is_vector = extract32(insn, 26, 1);
    int size = extract32(insn, 30, 2);

    switch (extract32(insn, 24, 2)) {
    case 0:
        if (extract32(insn, 21, 1) == 0) {
            /* Load/store register (unscaled immediate)
             * Load/store immediate pre/post-indexed
             * Load/store register unprivileged
             */
            disas_ldst_reg_imm9(s, insn, opc, size, rt, is_vector);
            return;
        }
        switch (extract32(insn, 10, 2)) {
        case 0:
            disas_ldst_atomic(s, insn, size, rt, is_vector);
            return;
        case 2:
            disas_ldst_reg_roffset(s, insn, opc, size, rt, is_vector);
            return;
        default:
            disas_ldst_pac(s, insn, size, rt, is_vector);
            return;
        }
        break;
    case 1:
        disas_ldst_reg_unsigned_imm(s, insn, opc, size, rt, is_vector);
        return;
    }
    unallocated_encoding(s);
}

/* AdvSIMD load/store multiple structures
 *
 *  31  30  29           23 22  21         16 15    12 11  10 9    5 4    0
 * +---+---+---------------+---+-------------+--------+------+------+------+
 * | 0 | Q | 0 0 1 1 0 0 0 | L | 0 0 0 0 0 0 | opcode | size |  Rn  |  Rt  |
 * +---+---+---------------+---+-------------+--------+------+------+------+
 *
 * AdvSIMD load/store multiple structures (post-indexed)
 *
 *  31  30  29           23 22  21  20     16 15    12 11  10 9    5 4    0
 * +---+---+---------------+---+---+---------+--------+------+------+------+
 * | 0 | Q | 0 0 1 1 0 0 1 | L | 0 |   Rm    | opcode | size |  Rn  |  Rt  |
 * +---+---+---------------+---+---+---------+--------+------+------+------+
 *
 * Rt: first (or only) SIMD&FP register to be transferred
 * Rn: base address or SP
 * Rm (post-index only): post-index register (when !31) or size dependent #imm
 */
static void disas_ldst_multiple_struct(DisasContext *s, uint32_t insn)
{
    int rt = extract32(insn, 0, 5);
    int rn = extract32(insn, 5, 5);
    int rm = extract32(insn, 16, 5);
    int size = extract32(insn, 10, 2);
    int opcode = extract32(insn, 12, 4);
    bool is_store = !extract32(insn, 22, 1);
    bool is_postidx = extract32(insn, 23, 1);
    bool is_q = extract32(insn, 30, 1);
    TCGv_i64 clean_addr, tcg_rn, tcg_ebytes;
    MemOp endian, align, mop;

    int total;    /* total bytes */
    int elements; /* elements per vector */
    int rpt;    /* num iterations */
    int selem;  /* structure elements */
    int r;

    if (extract32(insn, 31, 1) || extract32(insn, 21, 1)) {
        unallocated_encoding(s);
        return;
    }

    if (!is_postidx && rm != 0) {
        unallocated_encoding(s);
        return;
    }

    /* From the shared decode logic */
    switch (opcode) {
    case 0x0:
        rpt = 1;
        selem = 4;
        break;
    case 0x2:
        rpt = 4;
        selem = 1;
        break;
    case 0x4:
        rpt = 1;
        selem = 3;
        break;
    case 0x6:
        rpt = 3;
        selem = 1;
        break;
    case 0x7:
        rpt = 1;
        selem = 1;
        break;
    case 0x8:
        rpt = 1;
        selem = 2;
        break;
    case 0xa:
        rpt = 2;
        selem = 1;
        break;
    default:
        unallocated_encoding(s);
        return;
    }

    if (size == 3 && !is_q && selem != 1) {
        /* reserved */
        unallocated_encoding(s);
        return;
    }

    if (!fp_access_check(s)) {
        return;
    }

    if (rn == 31) {
        gen_check_sp_alignment(s);
    }

    /* For our purposes, bytes are always little-endian.  */
    endian = s->be_data;
    if (size == 0) {
        endian = MO_LE;
    }

    total = rpt * selem * (is_q ? 16 : 8);
    tcg_rn = cpu_reg_sp(s, rn);

    /*
     * Issue the MTE check vs the logical repeat count, before we
     * promote consecutive little-endian elements below.
     */
    clean_addr = gen_mte_checkN(s, tcg_rn, is_store, is_postidx || rn != 31,
                                total);

    /*
     * Consecutive little-endian elements from a single register
     * can be promoted to a larger little-endian operation.
     */
    align = MO_ALIGN;
    if (selem == 1 && endian == MO_LE) {
        align = pow2_align(size);
        size = 3;
    }
    if (!s->align_mem) {
        align = 0;
    }
    mop = endian | size | align;

    elements = (is_q ? 16 : 8) >> size;
    tcg_ebytes = tcg_constant_i64(1 << size);
    for (r = 0; r < rpt; r++) {
        int e;
        for (e = 0; e < elements; e++) {
            int xs;
            for (xs = 0; xs < selem; xs++) {
                int tt = (rt + r + xs) % 32;
                if (is_store) {
                    do_vec_st(s, tt, e, clean_addr, mop);
                } else {
                    do_vec_ld(s, tt, e, clean_addr, mop);
                }
                tcg_gen_add_i64(clean_addr, clean_addr, tcg_ebytes);
            }
        }
    }

    if (!is_store) {
        /* For non-quad operations, setting a slice of the low
         * 64 bits of the register clears the high 64 bits (in
         * the ARM ARM pseudocode this is implicit in the fact
         * that 'rval' is a 64 bit wide variable).
         * For quad operations, we might still need to zero the
         * high bits of SVE.
         */
        for (r = 0; r < rpt * selem; r++) {
            int tt = (rt + r) % 32;
            clear_vec_high(s, is_q, tt);
        }
    }

    if (is_postidx) {
        if (rm == 31) {
            tcg_gen_addi_i64(tcg_rn, tcg_rn, total);
        } else {
            tcg_gen_add_i64(tcg_rn, tcg_rn, cpu_reg(s, rm));
        }
    }
}

/* AdvSIMD load/store single structure
 *
 *  31  30  29           23 22 21 20       16 15 13 12  11  10 9    5 4    0
 * +---+---+---------------+-----+-----------+-----+---+------+------+------+
 * | 0 | Q | 0 0 1 1 0 1 0 | L R | 0 0 0 0 0 | opc | S | size |  Rn  |  Rt  |
 * +---+---+---------------+-----+-----------+-----+---+------+------+------+
 *
 * AdvSIMD load/store single structure (post-indexed)
 *
 *  31  30  29           23 22 21 20       16 15 13 12  11  10 9    5 4    0
 * +---+---+---------------+-----+-----------+-----+---+------+------+------+
 * | 0 | Q | 0 0 1 1 0 1 1 | L R |     Rm    | opc | S | size |  Rn  |  Rt  |
 * +---+---+---------------+-----+-----------+-----+---+------+------+------+
 *
 * Rt: first (or only) SIMD&FP register to be transferred
 * Rn: base address or SP
 * Rm (post-index only): post-index register (when !31) or size dependent #imm
 * index = encoded in Q:S:size dependent on size
 *
 * lane_size = encoded in R, opc
 * transfer width = encoded in opc, S, size
 */
static void disas_ldst_single_struct(DisasContext *s, uint32_t insn)
{
    int rt = extract32(insn, 0, 5);
    int rn = extract32(insn, 5, 5);
    int rm = extract32(insn, 16, 5);
    int size = extract32(insn, 10, 2);
    int S = extract32(insn, 12, 1);
    int opc = extract32(insn, 13, 3);
    int R = extract32(insn, 21, 1);
    int is_load = extract32(insn, 22, 1);
    int is_postidx = extract32(insn, 23, 1);
    int is_q = extract32(insn, 30, 1);

    int scale = extract32(opc, 1, 2);
    int selem = (extract32(opc, 0, 1) << 1 | R) + 1;
    bool replicate = false;
    int index = is_q << 3 | S << 2 | size;
    int xs, total;
    TCGv_i64 clean_addr, tcg_rn, tcg_ebytes;
    MemOp mop;

    if (extract32(insn, 31, 1)) {
        unallocated_encoding(s);
        return;
    }
    if (!is_postidx && rm != 0) {
        unallocated_encoding(s);
        return;
    }

    switch (scale) {
    case 3:
        if (!is_load || S) {
            unallocated_encoding(s);
            return;
        }
        scale = size;
        replicate = true;
        break;
    case 0:
        break;
    case 1:
        if (extract32(size, 0, 1)) {
            unallocated_encoding(s);
            return;
        }
        index >>= 1;
        break;
    case 2:
        if (extract32(size, 1, 1)) {
            unallocated_encoding(s);
            return;
        }
        if (!extract32(size, 0, 1)) {
            index >>= 2;
        } else {
            if (S) {
                unallocated_encoding(s);
                return;
            }
            index >>= 3;
            scale = 3;
        }
        break;
    default:
        g_assert_not_reached();
    }

    if (!fp_access_check(s)) {
        return;
    }

    if (rn == 31) {
        gen_check_sp_alignment(s);
    }

    total = selem << scale;
    tcg_rn = cpu_reg_sp(s, rn);

    clean_addr = gen_mte_checkN(s, tcg_rn, !is_load, is_postidx || rn != 31,
                                total);
    mop = finalize_memop(s, scale);

    tcg_ebytes = tcg_constant_i64(1 << scale);
    for (xs = 0; xs < selem; xs++) {
        if (replicate) {
            /* Load and replicate to all elements */
            TCGv_i64 tcg_tmp = tcg_temp_new_i64();

            tcg_gen_qemu_ld_i64(tcg_tmp, clean_addr, get_mem_index(s), mop);
            tcg_gen_gvec_dup_i64(scale, vec_full_reg_offset(s, rt),
                                 (is_q + 1) * 8, vec_full_reg_size(s),
                                 tcg_tmp);
            tcg_temp_free_i64(tcg_tmp);
        } else {
            /* Load/store one element per register */
            if (is_load) {
                do_vec_ld(s, rt, index, clean_addr, mop);
            } else {
                do_vec_st(s, rt, index, clean_addr, mop);
            }
        }
        tcg_gen_add_i64(clean_addr, clean_addr, tcg_ebytes);
        rt = (rt + 1) % 32;
    }

    if (is_postidx) {
        if (rm == 31) {
            tcg_gen_addi_i64(tcg_rn, tcg_rn, total);
        } else {
            tcg_gen_add_i64(tcg_rn, tcg_rn, cpu_reg(s, rm));
        }
    }
}

/*
 * Load/Store memory tags
 *
 *  31 30 29         24     22  21     12    10      5      0
 * +-----+-------------+-----+---+------+-----+------+------+
 * | 1 1 | 0 1 1 0 0 1 | op1 | 1 | imm9 | op2 |  Rn  |  Rt  |
 * +-----+-------------+-----+---+------+-----+------+------+
 */
static void disas_ldst_tag(DisasContext *s, uint32_t insn)
{
    int rt = extract32(insn, 0, 5);
    int rn = extract32(insn, 5, 5);
    uint64_t offset = sextract64(insn, 12, 9) << LOG2_TAG_GRANULE;
    int op2 = extract32(insn, 10, 2);
    int op1 = extract32(insn, 22, 2);
    bool is_load = false, is_pair = false, is_zero = false, is_mult = false;
    int index = 0;
    TCGv_i64 addr, clean_addr, tcg_rt;

    /* We checked insn bits [29:24,21] in the caller.  */
    if (extract32(insn, 30, 2) != 3) {
        goto do_unallocated;
    }

    /*
     * @index is a tri-state variable which has 3 states:
     * < 0 : post-index, writeback
     * = 0 : signed offset
     * > 0 : pre-index, writeback
     */
    switch (op1) {
    case 0:
        if (op2 != 0) {
            /* STG */
            index = op2 - 2;
        } else {
            /* STZGM */
            if (s->current_el == 0 || offset != 0) {
                goto do_unallocated;
            }
            is_mult = is_zero = true;
        }
        break;
    case 1:
        if (op2 != 0) {
            /* STZG */
            is_zero = true;
            index = op2 - 2;
        } else {
            /* LDG */
            is_load = true;
        }
        break;
    case 2:
        if (op2 != 0) {
            /* ST2G */
            is_pair = true;
            index = op2 - 2;
        } else {
            /* STGM */
            if (s->current_el == 0 || offset != 0) {
                goto do_unallocated;
            }
            is_mult = true;
        }
        break;
    case 3:
        if (op2 != 0) {
            /* STZ2G */
            is_pair = is_zero = true;
            index = op2 - 2;
        } else {
            /* LDGM */
            if (s->current_el == 0 || offset != 0) {
                goto do_unallocated;
            }
            is_mult = is_load = true;
        }
        break;

    default:
    do_unallocated:
        unallocated_encoding(s);
        return;
    }

    if (is_mult
        ? !dc_isar_feature(aa64_mte, s)
        : !dc_isar_feature(aa64_mte_insn_reg, s)) {
        goto do_unallocated;
    }

    if (rn == 31) {
        gen_check_sp_alignment(s);
    }

    addr = read_cpu_reg_sp(s, rn, true);
    if (index >= 0) {
        /* pre-index or signed offset */
        tcg_gen_addi_i64(addr, addr, offset);
    }

    if (is_mult) {
        tcg_rt = cpu_reg(s, rt);

        if (is_zero) {
            int size = 4 << s->dcz_blocksize;

            if (s->ata) {
                gen_helper_stzgm_tags(cpu_env, addr, tcg_rt);
            }
            /*
             * The non-tags portion of STZGM is mostly like DC_ZVA,
             * except the alignment happens before the access.
             */
            clean_addr = clean_data_tbi(s, addr);
            tcg_gen_andi_i64(clean_addr, clean_addr, -size);
            gen_helper_dc_zva(cpu_env, clean_addr);
        } else if (s->ata) {
            if (is_load) {
                gen_helper_ldgm(tcg_rt, cpu_env, addr);
            } else {
                gen_helper_stgm(cpu_env, addr, tcg_rt);
            }
        } else {
            MMUAccessType acc = is_load ? MMU_DATA_LOAD : MMU_DATA_STORE;
            int size = 4 << GMID_EL1_BS;

            clean_addr = clean_data_tbi(s, addr);
            tcg_gen_andi_i64(clean_addr, clean_addr, -size);
            gen_probe_access(s, clean_addr, acc, size);

            if (is_load) {
                /* The result tags are zeros.  */
                tcg_gen_movi_i64(tcg_rt, 0);
            }
        }
        return;
    }

    if (is_load) {
        tcg_gen_andi_i64(addr, addr, -TAG_GRANULE);
        tcg_rt = cpu_reg(s, rt);
        if (s->ata) {
            gen_helper_ldg(tcg_rt, cpu_env, addr, tcg_rt);
        } else {
            clean_addr = clean_data_tbi(s, addr);
            gen_probe_access(s, clean_addr, MMU_DATA_LOAD, MO_8);
            gen_address_with_allocation_tag0(tcg_rt, addr);
        }
    } else {
        tcg_rt = cpu_reg_sp(s, rt);
        if (!s->ata) {
            /*
             * For STG and ST2G, we need to check alignment and probe memory.
             * TODO: For STZG and STZ2G, we could rely on the stores below,
             * at least for system mode; user-only won't enforce alignment.
             */
            if (is_pair) {
                gen_helper_st2g_stub(cpu_env, addr);
            } else {
                gen_helper_stg_stub(cpu_env, addr);
            }
        } else if (tb_cflags(s->base.tb) & CF_PARALLEL) {
            if (is_pair) {
                gen_helper_st2g_parallel(cpu_env, addr, tcg_rt);
            } else {
                gen_helper_stg_parallel(cpu_env, addr, tcg_rt);
            }
        } else {
            if (is_pair) {
                gen_helper_st2g(cpu_env, addr, tcg_rt);
            } else {
                gen_helper_stg(cpu_env, addr, tcg_rt);
            }
        }
    }

    if (is_zero) {
        TCGv_i64 clean_addr = clean_data_tbi(s, addr);
        TCGv_i64 tcg_zero = tcg_constant_i64(0);
        int mem_index = get_mem_index(s);
        int i, n = (1 + is_pair) << LOG2_TAG_GRANULE;

        tcg_gen_qemu_st_i64(tcg_zero, clean_addr, mem_index,
                            MO_UQ | MO_ALIGN_16);
        for (i = 8; i < n; i += 8) {
            tcg_gen_addi_i64(clean_addr, clean_addr, 8);
            tcg_gen_qemu_st_i64(tcg_zero, clean_addr, mem_index, MO_UQ);
        }
    }

    if (index != 0) {
        /* pre-index or post-index */
        if (index < 0) {
            /* post-index */
            tcg_gen_addi_i64(addr, addr, offset);
        }
        tcg_gen_mov_i64(cpu_reg_sp(s, rn), addr);
    }
}

/* Loads and stores */
static void disas_ldst(DisasContext *s, uint32_t insn)
{
    switch (extract32(insn, 24, 6)) {
    case 0x08: /* Load/store exclusive */
        disas_ldst_excl(s, insn);
        break;
    case 0x18: case 0x1c: /* Load register (literal) */
        disas_ld_lit(s, insn);
        break;
    case 0x28: case 0x29:
    case 0x2c: case 0x2d: /* Load/store pair (all forms) */
        disas_ldst_pair(s, insn);
        break;
    case 0x38: case 0x39:
    case 0x3c: case 0x3d: /* Load/store register (all forms) */
        disas_ldst_reg(s, insn);
        break;
    case 0x0c: /* AdvSIMD load/store multiple structures */
        disas_ldst_multiple_struct(s, insn);
        break;
    case 0x0d: /* AdvSIMD load/store single structure */
        disas_ldst_single_struct(s, insn);
        break;
    case 0x19:
        if (extract32(insn, 21, 1) != 0) {
            disas_ldst_tag(s, insn);
        } else if (extract32(insn, 10, 2) == 0) {
            disas_ldst_ldapr_stlr(s, insn);
        } else {
            unallocated_encoding(s);
        }
        break;
    default:
        unallocated_encoding(s);
        break;
    }
}

/* PC-rel. addressing
 *   31  30   29 28       24 23                5 4    0
 * +----+-------+-----------+-------------------+------+
 * | op | immlo | 1 0 0 0 0 |       immhi       |  Rd  |
 * +----+-------+-----------+-------------------+------+
 */
static void disas_pc_rel_adr(DisasContext *s, uint32_t insn)
{
    unsigned int page, rd;
    int64_t offset;

    page = extract32(insn, 31, 1);
    /* SignExtend(immhi:immlo) -> offset */
    offset = sextract64(insn, 5, 19);
    offset = offset << 2 | extract32(insn, 29, 2);
    rd = extract32(insn, 0, 5);

    if (page) {
        /* ADRP (page based) */
        offset <<= 12;
        /* The page offset is ok for TARGET_TB_PCREL. */
        offset -= s->pc_curr & 0xfff;
    }

    gen_pc_plus_diff(s, cpu_reg(s, rd), offset);
}

/*
 * Add/subtract (immediate)
 *
 *  31 30 29 28         23 22 21         10 9   5 4   0
 * +--+--+--+-------------+--+-------------+-----+-----+
 * |sf|op| S| 1 0 0 0 1 0 |sh|    imm12    |  Rn | Rd  |
 * +--+--+--+-------------+--+-------------+-----+-----+
 *
 *    sf: 0 -> 32bit, 1 -> 64bit
 *    op: 0 -> add  , 1 -> sub
 *     S: 1 -> set flags
 *    sh: 1 -> LSL imm by 12
 */
static void disas_add_sub_imm(DisasContext *s, uint32_t insn)
{
    int rd = extract32(insn, 0, 5);
    int rn = extract32(insn, 5, 5);
    uint64_t imm = extract32(insn, 10, 12);
    bool shift = extract32(insn, 22, 1);
    bool setflags = extract32(insn, 29, 1);
    bool sub_op = extract32(insn, 30, 1);
    bool is_64bit = extract32(insn, 31, 1);

    TCGv_i64 tcg_rn = cpu_reg_sp(s, rn);
    TCGv_i64 tcg_rd = setflags ? cpu_reg(s, rd) : cpu_reg_sp(s, rd);
    TCGv_i64 tcg_result;

    if (shift) {
        imm <<= 12;
    }

    tcg_result = tcg_temp_new_i64();
    if (!setflags) {
        if (sub_op) {
            tcg_gen_subi_i64(tcg_result, tcg_rn, imm);
        } else {
            tcg_gen_addi_i64(tcg_result, tcg_rn, imm);
        }
    } else {
        TCGv_i64 tcg_imm = tcg_constant_i64(imm);
        if (sub_op) {
            gen_sub_CC(is_64bit, tcg_result, tcg_rn, tcg_imm);
        } else {
            gen_add_CC(is_64bit, tcg_result, tcg_rn, tcg_imm);
        }
    }

    if (is_64bit) {
        tcg_gen_mov_i64(tcg_rd, tcg_result);
    } else {
        tcg_gen_ext32u_i64(tcg_rd, tcg_result);
    }

    tcg_temp_free_i64(tcg_result);
}

/*
 * Add/subtract (immediate, with tags)
 *
 *  31 30 29 28         23 22 21     16 14      10 9   5 4   0
 * +--+--+--+-------------+--+---------+--+-------+-----+-----+
 * |sf|op| S| 1 0 0 0 1 1 |o2|  uimm6  |o3| uimm4 |  Rn | Rd  |
 * +--+--+--+-------------+--+---------+--+-------+-----+-----+
 *
 *    op: 0 -> add, 1 -> sub
 */
static void disas_add_sub_imm_with_tags(DisasContext *s, uint32_t insn)
{
    int rd = extract32(insn, 0, 5);
    int rn = extract32(insn, 5, 5);
    int uimm4 = extract32(insn, 10, 4);
    int uimm6 = extract32(insn, 16, 6);
    bool sub_op = extract32(insn, 30, 1);
    TCGv_i64 tcg_rn, tcg_rd;
    int imm;

    /* Test all of sf=1, S=0, o2=0, o3=0.  */
    if ((insn & 0xa040c000u) != 0x80000000u ||
        !dc_isar_feature(aa64_mte_insn_reg, s)) {
        unallocated_encoding(s);
        return;
    }

    imm = uimm6 << LOG2_TAG_GRANULE;
    if (sub_op) {
        imm = -imm;
    }

    tcg_rn = cpu_reg_sp(s, rn);
    tcg_rd = cpu_reg_sp(s, rd);

    if (s->ata) {
        gen_helper_addsubg(tcg_rd, cpu_env, tcg_rn,
                           tcg_constant_i32(imm),
                           tcg_constant_i32(uimm4));
    } else {
        tcg_gen_addi_i64(tcg_rd, tcg_rn, imm);
        gen_address_with_allocation_tag0(tcg_rd, tcg_rd);
    }
}

/* The input should be a value in the bottom e bits (with higher
 * bits zero); returns that value replicated into every element
 * of size e in a 64 bit integer.
 */
static uint64_t bitfield_replicate(uint64_t mask, unsigned int e)
{
    assert(e != 0);
    while (e < 64) {
        mask |= mask << e;
        e *= 2;
    }
    return mask;
}

/* Return a value with the bottom len bits set (where 0 < len <= 64) */
static inline uint64_t bitmask64(unsigned int length)
{
    assert(length > 0 && length <= 64);
    return ~0ULL >> (64 - length);
}

/* Simplified variant of pseudocode DecodeBitMasks() for the case where we
 * only require the wmask. Returns false if the imms/immr/immn are a reserved
 * value (ie should cause a guest UNDEF exception), and true if they are
 * valid, in which case the decoded bit pattern is written to result.
 */
bool logic_imm_decode_wmask(uint64_t *result, unsigned int immn,
                            unsigned int imms, unsigned int immr)
{
    uint64_t mask;
    unsigned e, levels, s, r;
    int len;

    assert(immn < 2 && imms < 64 && immr < 64);

    /* The bit patterns we create here are 64 bit patterns which
     * are vectors of identical elements of size e = 2, 4, 8, 16, 32 or
     * 64 bits each. Each element contains the same value: a run
     * of between 1 and e-1 non-zero bits, rotated within the
     * element by between 0 and e-1 bits.
     *
     * The element size and run length are encoded into immn (1 bit)
     * and imms (6 bits) as follows:
     * 64 bit elements: immn = 1, imms = <length of run - 1>
     * 32 bit elements: immn = 0, imms = 0 : <length of run - 1>
     * 16 bit elements: immn = 0, imms = 10 : <length of run - 1>
     *  8 bit elements: immn = 0, imms = 110 : <length of run - 1>
     *  4 bit elements: immn = 0, imms = 1110 : <length of run - 1>
     *  2 bit elements: immn = 0, imms = 11110 : <length of run - 1>
     * Notice that immn = 0, imms = 11111x is the only combination
     * not covered by one of the above options; this is reserved.
     * Further, <length of run - 1> all-ones is a reserved pattern.
     *
     * In all cases the rotation is by immr % e (and immr is 6 bits).
     */

    /* First determine the element size */
    len = 31 - clz32((immn << 6) | (~imms & 0x3f));
    if (len < 1) {
        /* This is the immn == 0, imms == 0x11111x case */
        return false;
    }
    e = 1 << len;

    levels = e - 1;
    s = imms & levels;
    r = immr & levels;

    if (s == levels) {
        /* <length of run - 1> mustn't be all-ones. */
        return false;
    }

    /* Create the value of one element: s+1 set bits rotated
     * by r within the element (which is e bits wide)...
     */
    mask = bitmask64(s + 1);
    if (r) {
        mask = (mask >> r) | (mask << (e - r));
        mask &= bitmask64(e);
    }
    /* ...then replicate the element over the whole 64 bit value */
    mask = bitfield_replicate(mask, e);
    *result = mask;
    return true;
}

/* Logical (immediate)
 *   31  30 29 28         23 22  21  16 15  10 9    5 4    0
 * +----+-----+-------------+---+------+------+------+------+
 * | sf | opc | 1 0 0 1 0 0 | N | immr | imms |  Rn  |  Rd  |
 * +----+-----+-------------+---+------+------+------+------+
 */
static void disas_logic_imm(DisasContext *s, uint32_t insn)
{
    unsigned int sf, opc, is_n, immr, imms, rn, rd;
    TCGv_i64 tcg_rd, tcg_rn;
    uint64_t wmask;
    bool is_and = false;

    sf = extract32(insn, 31, 1);
    opc = extract32(insn, 29, 2);
    is_n = extract32(insn, 22, 1);
    immr = extract32(insn, 16, 6);
    imms = extract32(insn, 10, 6);
    rn = extract32(insn, 5, 5);
    rd = extract32(insn, 0, 5);

    if (!sf && is_n) {
        unallocated_encoding(s);
        return;
    }

    if (opc == 0x3) { /* ANDS */
        tcg_rd = cpu_reg(s, rd);
    } else {
        tcg_rd = cpu_reg_sp(s, rd);
    }
    tcg_rn = cpu_reg(s, rn);

    if (!logic_imm_decode_wmask(&wmask, is_n, imms, immr)) {
        /* some immediate field values are reserved */
        unallocated_encoding(s);
        return;
    }

    if (!sf) {
        wmask &= 0xffffffff;
    }

    switch (opc) {
    case 0x3: /* ANDS */
    case 0x0: /* AND */
        tcg_gen_andi_i64(tcg_rd, tcg_rn, wmask);
        is_and = true;
        break;
    case 0x1: /* ORR */
        tcg_gen_ori_i64(tcg_rd, tcg_rn, wmask);
        break;
    case 0x2: /* EOR */
        tcg_gen_xori_i64(tcg_rd, tcg_rn, wmask);
        break;
    default:
        assert(FALSE); /* must handle all above */
        break;
    }

    if (!sf && !is_and) {
        /* zero extend final result; we know we can skip this for AND
         * since the immediate had the high 32 bits clear.
         */
        tcg_gen_ext32u_i64(tcg_rd, tcg_rd);
    }

    if (opc == 3) { /* ANDS */
        gen_logic_CC(sf, tcg_rd);
    }
}

/*
 * Move wide (immediate)
 *
 *  31 30 29 28         23 22 21 20             5 4    0
 * +--+-----+-------------+-----+----------------+------+
 * |sf| opc | 1 0 0 1 0 1 |  hw |  imm16         |  Rd  |
 * +--+-----+-------------+-----+----------------+------+
 *
 * sf: 0 -> 32 bit, 1 -> 64 bit
 * opc: 00 -> N, 10 -> Z, 11 -> K
 * hw: shift/16 (0,16, and sf only 32, 48)
 */
static void disas_movw_imm(DisasContext *s, uint32_t insn)
{
    int rd = extract32(insn, 0, 5);
    uint64_t imm = extract32(insn, 5, 16);
    int sf = extract32(insn, 31, 1);
    int opc = extract32(insn, 29, 2);
    int pos = extract32(insn, 21, 2) << 4;
    TCGv_i64 tcg_rd = cpu_reg(s, rd);

    if (!sf && (pos >= 32)) {
        unallocated_encoding(s);
        return;
    }

    switch (opc) {
    case 0: /* MOVN */
    case 2: /* MOVZ */
        imm <<= pos;
        if (opc == 0) {
            imm = ~imm;
        }
        if (!sf) {
            imm &= 0xffffffffu;
        }
        tcg_gen_movi_i64(tcg_rd, imm);
        break;
    case 3: /* MOVK */
        tcg_gen_deposit_i64(tcg_rd, tcg_rd, tcg_constant_i64(imm), pos, 16);
        if (!sf) {
            tcg_gen_ext32u_i64(tcg_rd, tcg_rd);
        }
        break;
    default:
        unallocated_encoding(s);
        break;
    }
}

/* Bitfield
 *   31  30 29 28         23 22  21  16 15  10 9    5 4    0
 * +----+-----+-------------+---+------+------+------+------+
 * | sf | opc | 1 0 0 1 1 0 | N | immr | imms |  Rn  |  Rd  |
 * +----+-----+-------------+---+------+------+------+------+
 */
static void disas_bitfield(DisasContext *s, uint32_t insn)
{
    unsigned int sf, n, opc, ri, si, rn, rd, bitsize, pos, len;
    TCGv_i64 tcg_rd, tcg_tmp;

    sf = extract32(insn, 31, 1);
    opc = extract32(insn, 29, 2);
    n = extract32(insn, 22, 1);
    ri = extract32(insn, 16, 6);
    si = extract32(insn, 10, 6);
    rn = extract32(insn, 5, 5);
    rd = extract32(insn, 0, 5);
    bitsize = sf ? 64 : 32;

    if (sf != n || ri >= bitsize || si >= bitsize || opc > 2) {
        unallocated_encoding(s);
        return;
    }

    tcg_rd = cpu_reg(s, rd);

    /* Suppress the zero-extend for !sf.  Since RI and SI are constrained
       to be smaller than bitsize, we'll never reference data outside the
       low 32-bits anyway.  */
    tcg_tmp = read_cpu_reg(s, rn, 1);

    /* Recognize simple(r) extractions.  */
    if (si >= ri) {
        /* Wd<s-r:0> = Wn<s:r> */
        len = (si - ri) + 1;
        if (opc == 0) { /* SBFM: ASR, SBFX, SXTB, SXTH, SXTW */
            tcg_gen_sextract_i64(tcg_rd, tcg_tmp, ri, len);
            goto done;
        } else if (opc == 2) { /* UBFM: UBFX, LSR, UXTB, UXTH */
            tcg_gen_extract_i64(tcg_rd, tcg_tmp, ri, len);
            return;
        }
        /* opc == 1, BFXIL fall through to deposit */
        tcg_gen_shri_i64(tcg_tmp, tcg_tmp, ri);
        pos = 0;
    } else {
        /* Handle the ri > si case with a deposit
         * Wd<32+s-r,32-r> = Wn<s:0>
         */
        len = si + 1;
        pos = (bitsize - ri) & (bitsize - 1);
    }

    if (opc == 0 && len < ri) {
        /* SBFM: sign extend the destination field from len to fill
           the balance of the word.  Let the deposit below insert all
           of those sign bits.  */
        tcg_gen_sextract_i64(tcg_tmp, tcg_tmp, 0, len);
        len = ri;
    }

    if (opc == 1) { /* BFM, BFXIL */
        tcg_gen_deposit_i64(tcg_rd, tcg_rd, tcg_tmp, pos, len);
    } else {
        /* SBFM or UBFM: We start with zero, and we haven't modified
           any bits outside bitsize, therefore the zero-extension
           below is unneeded.  */
        tcg_gen_deposit_z_i64(tcg_rd, tcg_tmp, pos, len);
        return;
    }

 done:
    if (!sf) { /* zero extend final result */
        tcg_gen_ext32u_i64(tcg_rd, tcg_rd);
    }
}

/* Extract
 *   31  30  29 28         23 22   21  20  16 15    10 9    5 4    0
 * +----+------+-------------+---+----+------+--------+------+------+
 * | sf | op21 | 1 0 0 1 1 1 | N | o0 |  Rm  |  imms  |  Rn  |  Rd  |
 * +----+------+-------------+---+----+------+--------+------+------+
 */
static void disas_extract(DisasContext *s, uint32_t insn)
{
    unsigned int sf, n, rm, imm, rn, rd, bitsize, op21, op0;

    sf = extract32(insn, 31, 1);
    n = extract32(insn, 22, 1);
    rm = extract32(insn, 16, 5);
    imm = extract32(insn, 10, 6);
    rn = extract32(insn, 5, 5);
    rd = extract32(insn, 0, 5);
    op21 = extract32(insn, 29, 2);
    op0 = extract32(insn, 21, 1);
    bitsize = sf ? 64 : 32;

    if (sf != n || op21 || op0 || imm >= bitsize) {
        unallocated_encoding(s);
    } else {
        TCGv_i64 tcg_rd, tcg_rm, tcg_rn;

        tcg_rd = cpu_reg(s, rd);

        if (unlikely(imm == 0)) {
            /* tcg shl_i32/shl_i64 is undefined for 32/64 bit shifts,
             * so an extract from bit 0 is a special case.
             */
            if (sf) {
                tcg_gen_mov_i64(tcg_rd, cpu_reg(s, rm));
            } else {
                tcg_gen_ext32u_i64(tcg_rd, cpu_reg(s, rm));
            }
        } else {
            tcg_rm = cpu_reg(s, rm);
            tcg_rn = cpu_reg(s, rn);

            if (sf) {
                /* Specialization to ROR happens in EXTRACT2.  */
                tcg_gen_extract2_i64(tcg_rd, tcg_rm, tcg_rn, imm);
            } else {
                TCGv_i32 t0 = tcg_temp_new_i32();

                tcg_gen_extrl_i64_i32(t0, tcg_rm);
                if (rm == rn) {
                    tcg_gen_rotri_i32(t0, t0, imm);
                } else {
                    TCGv_i32 t1 = tcg_temp_new_i32();
                    tcg_gen_extrl_i64_i32(t1, tcg_rn);
                    tcg_gen_extract2_i32(t0, t0, t1, imm);
                    tcg_temp_free_i32(t1);
                }
                tcg_gen_extu_i32_i64(tcg_rd, t0);
                tcg_temp_free_i32(t0);
            }
        }
    }
}

/* Data processing - immediate */
static void disas_data_proc_imm(DisasContext *s, uint32_t insn)
{
    switch (extract32(insn, 23, 6)) {
    case 0x20: case 0x21: /* PC-rel. addressing */
        disas_pc_rel_adr(s, insn);
        break;
    case 0x22: /* Add/subtract (immediate) */
        disas_add_sub_imm(s, insn);
        break;
    case 0x23: /* Add/subtract (immediate, with tags) */
        disas_add_sub_imm_with_tags(s, insn);
        break;
    case 0x24: /* Logical (immediate) */
        disas_logic_imm(s, insn);
        break;
    case 0x25: /* Move wide (immediate) */
        disas_movw_imm(s, insn);
        break;
    case 0x26: /* Bitfield */
        disas_bitfield(s, insn);
        break;
    case 0x27: /* Extract */
        disas_extract(s, insn);
        break;
    default:
        unallocated_encoding(s);
        break;
    }
}

/* Shift a TCGv src by TCGv shift_amount, put result in dst.
 * Note that it is the caller's responsibility to ensure that the
 * shift amount is in range (ie 0..31 or 0..63) and provide the ARM
 * mandated semantics for out of range shifts.
 */
static void shift_reg(TCGv_i64 dst, TCGv_i64 src, int sf,
                      enum a64_shift_type shift_type, TCGv_i64 shift_amount)
{
    switch (shift_type) {
    case A64_SHIFT_TYPE_LSL:
        tcg_gen_shl_i64(dst, src, shift_amount);
        break;
    case A64_SHIFT_TYPE_LSR:
        tcg_gen_shr_i64(dst, src, shift_amount);
        break;
    case A64_SHIFT_TYPE_ASR:
        if (!sf) {
            tcg_gen_ext32s_i64(dst, src);
        }
        tcg_gen_sar_i64(dst, sf ? src : dst, shift_amount);
        break;
    case A64_SHIFT_TYPE_ROR:
        if (sf) {
            tcg_gen_rotr_i64(dst, src, shift_amount);
        } else {
            TCGv_i32 t0, t1;
            t0 = tcg_temp_new_i32();
            t1 = tcg_temp_new_i32();
            tcg_gen_extrl_i64_i32(t0, src);
            tcg_gen_extrl_i64_i32(t1, shift_amount);
            tcg_gen_rotr_i32(t0, t0, t1);
            tcg_gen_extu_i32_i64(dst, t0);
            tcg_temp_free_i32(t0);
            tcg_temp_free_i32(t1);
        }
        break;
    default:
        assert(FALSE); /* all shift types should be handled */
        break;
    }

    if (!sf) { /* zero extend final result */
        tcg_gen_ext32u_i64(dst, dst);
    }
}

/* Shift a TCGv src by immediate, put result in dst.
 * The shift amount must be in range (this should always be true as the
 * relevant instructions will UNDEF on bad shift immediates).
 */
static void shift_reg_imm(TCGv_i64 dst, TCGv_i64 src, int sf,
                          enum a64_shift_type shift_type, unsigned int shift_i)
{
    assert(shift_i < (sf ? 64 : 32));

    if (shift_i == 0) {
        tcg_gen_mov_i64(dst, src);
    } else {
        shift_reg(dst, src, sf, shift_type, tcg_constant_i64(shift_i));
    }
}

/* Logical (shifted register)
 *   31  30 29 28       24 23   22 21  20  16 15    10 9    5 4    0
 * +----+-----+-----------+-------+---+------+--------+------+------+
 * | sf | opc | 0 1 0 1 0 | shift | N |  Rm  |  imm6  |  Rn  |  Rd  |
 * +----+-----+-----------+-------+---+------+--------+------+------+
 */
static void disas_logic_reg(DisasContext *s, uint32_t insn)
{
    TCGv_i64 tcg_rd, tcg_rn, tcg_rm;
    unsigned int sf, opc, shift_type, invert, rm, shift_amount, rn, rd;

    sf = extract32(insn, 31, 1);
    opc = extract32(insn, 29, 2);
    shift_type = extract32(insn, 22, 2);
    invert = extract32(insn, 21, 1);
    rm = extract32(insn, 16, 5);
    shift_amount = extract32(insn, 10, 6);
    rn = extract32(insn, 5, 5);
    rd = extract32(insn, 0, 5);

    if (!sf && (shift_amount & (1 << 5))) {
        unallocated_encoding(s);
        return;
    }

    tcg_rd = cpu_reg(s, rd);

    if (opc == 1 && shift_amount == 0 && shift_type == 0 && rn == 31) {
        /* Unshifted ORR and ORN with WZR/XZR is the standard encoding for
         * register-register MOV and MVN, so it is worth special casing.
         */
        tcg_rm = cpu_reg(s, rm);
        if (invert) {
            tcg_gen_not_i64(tcg_rd, tcg_rm);
            if (!sf) {
                tcg_gen_ext32u_i64(tcg_rd, tcg_rd);
            }
        } else {
            if (sf) {
                tcg_gen_mov_i64(tcg_rd, tcg_rm);
            } else {
                tcg_gen_ext32u_i64(tcg_rd, tcg_rm);
            }
        }
        return;
    }

    tcg_rm = read_cpu_reg(s, rm, sf);

    if (shift_amount) {
        shift_reg_imm(tcg_rm, tcg_rm, sf, shift_type, shift_amount);
    }

    tcg_rn = cpu_reg(s, rn);

    switch (opc | (invert << 2)) {
    case 0: /* AND */
    case 3: /* ANDS */
        tcg_gen_and_i64(tcg_rd, tcg_rn, tcg_rm);
        break;
    case 1: /* ORR */
        tcg_gen_or_i64(tcg_rd, tcg_rn, tcg_rm);
        break;
    case 2: /* EOR */
        tcg_gen_xor_i64(tcg_rd, tcg_rn, tcg_rm);
        break;
    case 4: /* BIC */
    case 7: /* BICS */
        tcg_gen_andc_i64(tcg_rd, tcg_rn, tcg_rm);
        break;
    case 5: /* ORN */
        tcg_gen_orc_i64(tcg_rd, tcg_rn, tcg_rm);
        break;
    case 6: /* EON */
        tcg_gen_eqv_i64(tcg_rd, tcg_rn, tcg_rm);
        break;
    default:
        assert(FALSE);
        break;
    }

    if (!sf) {
        tcg_gen_ext32u_i64(tcg_rd, tcg_rd);
    }

    if (opc == 3) {
        gen_logic_CC(sf, tcg_rd);
    }
}

/*
 * Add/subtract (extended register)
 *
 *  31|30|29|28       24|23 22|21|20   16|15  13|12  10|9  5|4  0|
 * +--+--+--+-----------+-----+--+-------+------+------+----+----+
 * |sf|op| S| 0 1 0 1 1 | opt | 1|  Rm   |option| imm3 | Rn | Rd |
 * +--+--+--+-----------+-----+--+-------+------+------+----+----+
 *
 *  sf: 0 -> 32bit, 1 -> 64bit
 *  op: 0 -> add  , 1 -> sub
 *   S: 1 -> set flags
 * opt: 00
 * option: extension type (see DecodeRegExtend)
 * imm3: optional shift to Rm
 *
 * Rd = Rn + LSL(extend(Rm), amount)
 */
static void disas_add_sub_ext_reg(DisasContext *s, uint32_t insn)
{
    int rd = extract32(insn, 0, 5);
    int rn = extract32(insn, 5, 5);
    int imm3 = extract32(insn, 10, 3);
    int option = extract32(insn, 13, 3);
    int rm = extract32(insn, 16, 5);
    int opt = extract32(insn, 22, 2);
    bool setflags = extract32(insn, 29, 1);
    bool sub_op = extract32(insn, 30, 1);
    bool sf = extract32(insn, 31, 1);

    TCGv_i64 tcg_rm, tcg_rn; /* temps */
    TCGv_i64 tcg_rd;
    TCGv_i64 tcg_result;

    if (imm3 > 4 || opt != 0) {
        unallocated_encoding(s);
        return;
    }

    /* non-flag setting ops may use SP */
    if (!setflags) {
        tcg_rd = cpu_reg_sp(s, rd);
    } else {
        tcg_rd = cpu_reg(s, rd);
    }
    tcg_rn = read_cpu_reg_sp(s, rn, sf);

    tcg_rm = read_cpu_reg(s, rm, sf);
    ext_and_shift_reg(tcg_rm, tcg_rm, option, imm3);

    tcg_result = tcg_temp_new_i64();

    if (!setflags) {
        if (sub_op) {
            tcg_gen_sub_i64(tcg_result, tcg_rn, tcg_rm);
        } else {
            tcg_gen_add_i64(tcg_result, tcg_rn, tcg_rm);
        }
    } else {
        if (sub_op) {
            gen_sub_CC(sf, tcg_result, tcg_rn, tcg_rm);
        } else {
            gen_add_CC(sf, tcg_result, tcg_rn, tcg_rm);
        }
    }

    if (sf) {
        tcg_gen_mov_i64(tcg_rd, tcg_result);
    } else {
        tcg_gen_ext32u_i64(tcg_rd, tcg_result);
    }

    tcg_temp_free_i64(tcg_result);
}

/*
 * Add/subtract (shifted register)
 *
 *  31 30 29 28       24 23 22 21 20   16 15     10 9    5 4    0
 * +--+--+--+-----------+-----+--+-------+---------+------+------+
 * |sf|op| S| 0 1 0 1 1 |shift| 0|  Rm   |  imm6   |  Rn  |  Rd  |
 * +--+--+--+-----------+-----+--+-------+---------+------+------+
 *
 *    sf: 0 -> 32bit, 1 -> 64bit
 *    op: 0 -> add  , 1 -> sub
 *     S: 1 -> set flags
 * shift: 00 -> LSL, 01 -> LSR, 10 -> ASR, 11 -> RESERVED
 *  imm6: Shift amount to apply to Rm before the add/sub
 */
static void disas_add_sub_reg(DisasContext *s, uint32_t insn)
{
    int rd = extract32(insn, 0, 5);
    int rn = extract32(insn, 5, 5);
    int imm6 = extract32(insn, 10, 6);
    int rm = extract32(insn, 16, 5);
    int shift_type = extract32(insn, 22, 2);
    bool setflags = extract32(insn, 29, 1);
    bool sub_op = extract32(insn, 30, 1);
    bool sf = extract32(insn, 31, 1);

    TCGv_i64 tcg_rd = cpu_reg(s, rd);
    TCGv_i64 tcg_rn, tcg_rm;
    TCGv_i64 tcg_result;

    if ((shift_type == 3) || (!sf && (imm6 > 31))) {
        unallocated_encoding(s);
        return;
    }

    tcg_rn = read_cpu_reg(s, rn, sf);
    tcg_rm = read_cpu_reg(s, rm, sf);

    shift_reg_imm(tcg_rm, tcg_rm, sf, shift_type, imm6);

    tcg_result = tcg_temp_new_i64();

    if (!setflags) {
        if (sub_op) {
            tcg_gen_sub_i64(tcg_result, tcg_rn, tcg_rm);
        } else {
            tcg_gen_add_i64(tcg_result, tcg_rn, tcg_rm);
        }
    } else {
        if (sub_op) {
            gen_sub_CC(sf, tcg_result, tcg_rn, tcg_rm);
        } else {
            gen_add_CC(sf, tcg_result, tcg_rn, tcg_rm);
        }
    }

    if (sf) {
        tcg_gen_mov_i64(tcg_rd, tcg_result);
    } else {
        tcg_gen_ext32u_i64(tcg_rd, tcg_result);
    }

    tcg_temp_free_i64(tcg_result);
}

/* Data-processing (3 source)
 *
 *    31 30  29 28       24 23 21  20  16  15  14  10 9    5 4    0
 *  +--+------+-----------+------+------+----+------+------+------+
 *  |sf| op54 | 1 1 0 1 1 | op31 |  Rm  | o0 |  Ra  |  Rn  |  Rd  |
 *  +--+------+-----------+------+------+----+------+------+------+
 */
static void disas_data_proc_3src(DisasContext *s, uint32_t insn)
{
    int rd = extract32(insn, 0, 5);
    int rn = extract32(insn, 5, 5);
    int ra = extract32(insn, 10, 5);
    int rm = extract32(insn, 16, 5);
    int op_id = (extract32(insn, 29, 3) << 4) |
        (extract32(insn, 21, 3) << 1) |
        extract32(insn, 15, 1);
    bool sf = extract32(insn, 31, 1);
    bool is_sub = extract32(op_id, 0, 1);
    bool is_high = extract32(op_id, 2, 1);
    bool is_signed = false;
    TCGv_i64 tcg_op1;
    TCGv_i64 tcg_op2;
    TCGv_i64 tcg_tmp;

    /* Note that op_id is sf:op54:op31:o0 so it includes the 32/64 size flag */
    switch (op_id) {
    case 0x42: /* SMADDL */
    case 0x43: /* SMSUBL */
    case 0x44: /* SMULH */
        is_signed = true;
        break;
    case 0x0: /* MADD (32bit) */
    case 0x1: /* MSUB (32bit) */
    case 0x40: /* MADD (64bit) */
    case 0x41: /* MSUB (64bit) */
    case 0x4a: /* UMADDL */
    case 0x4b: /* UMSUBL */
    case 0x4c: /* UMULH */
        break;
    default:
        unallocated_encoding(s);
        return;
    }

    if (is_high) {
        TCGv_i64 low_bits = tcg_temp_new_i64(); /* low bits discarded */
        TCGv_i64 tcg_rd = cpu_reg(s, rd);
        TCGv_i64 tcg_rn = cpu_reg(s, rn);
        TCGv_i64 tcg_rm = cpu_reg(s, rm);

        if (is_signed) {
            tcg_gen_muls2_i64(low_bits, tcg_rd, tcg_rn, tcg_rm);
        } else {
            tcg_gen_mulu2_i64(low_bits, tcg_rd, tcg_rn, tcg_rm);
        }

        tcg_temp_free_i64(low_bits);
        return;
    }

    tcg_op1 = tcg_temp_new_i64();
    tcg_op2 = tcg_temp_new_i64();
    tcg_tmp = tcg_temp_new_i64();

    if (op_id < 0x42) {
        tcg_gen_mov_i64(tcg_op1, cpu_reg(s, rn));
        tcg_gen_mov_i64(tcg_op2, cpu_reg(s, rm));
    } else {
        if (is_signed) {
            tcg_gen_ext32s_i64(tcg_op1, cpu_reg(s, rn));
            tcg_gen_ext32s_i64(tcg_op2, cpu_reg(s, rm));
        } else {
            tcg_gen_ext32u_i64(tcg_op1, cpu_reg(s, rn));
            tcg_gen_ext32u_i64(tcg_op2, cpu_reg(s, rm));
        }
    }

    if (ra == 31 && !is_sub) {
        /* Special-case MADD with rA == XZR; it is the standard MUL alias */
        tcg_gen_mul_i64(cpu_reg(s, rd), tcg_op1, tcg_op2);
    } else {
        tcg_gen_mul_i64(tcg_tmp, tcg_op1, tcg_op2);
        if (is_sub) {
            tcg_gen_sub_i64(cpu_reg(s, rd), cpu_reg(s, ra), tcg_tmp);
        } else {
            tcg_gen_add_i64(cpu_reg(s, rd), cpu_reg(s, ra), tcg_tmp);
        }
    }

    if (!sf) {
        tcg_gen_ext32u_i64(cpu_reg(s, rd), cpu_reg(s, rd));
    }

    tcg_temp_free_i64(tcg_op1);
    tcg_temp_free_i64(tcg_op2);
    tcg_temp_free_i64(tcg_tmp);
}

/* Add/subtract (with carry)
 *  31 30 29 28 27 26 25 24 23 22 21  20  16  15       10  9    5 4   0
 * +--+--+--+------------------------+------+-------------+------+-----+
 * |sf|op| S| 1  1  0  1  0  0  0  0 |  rm  | 0 0 0 0 0 0 |  Rn  |  Rd |
 * +--+--+--+------------------------+------+-------------+------+-----+
 */

static void disas_adc_sbc(DisasContext *s, uint32_t insn)
{
    unsigned int sf, op, setflags, rm, rn, rd;
    TCGv_i64 tcg_y, tcg_rn, tcg_rd;

    sf = extract32(insn, 31, 1);
    op = extract32(insn, 30, 1);
    setflags = extract32(insn, 29, 1);
    rm = extract32(insn, 16, 5);
    rn = extract32(insn, 5, 5);
    rd = extract32(insn, 0, 5);

    tcg_rd = cpu_reg(s, rd);
    tcg_rn = cpu_reg(s, rn);

    if (op) {
        tcg_y = new_tmp_a64(s);
        tcg_gen_not_i64(tcg_y, cpu_reg(s, rm));
    } else {
        tcg_y = cpu_reg(s, rm);
    }

    if (setflags) {
        gen_adc_CC(sf, tcg_rd, tcg_rn, tcg_y);
    } else {
        gen_adc(sf, tcg_rd, tcg_rn, tcg_y);
    }
}

/*
 * Rotate right into flags
 *  31 30 29                21       15          10      5  4      0
 * +--+--+--+-----------------+--------+-----------+------+--+------+
 * |sf|op| S| 1 1 0 1 0 0 0 0 |  imm6  | 0 0 0 0 1 |  Rn  |o2| mask |
 * +--+--+--+-----------------+--------+-----------+------+--+------+
 */
static void disas_rotate_right_into_flags(DisasContext *s, uint32_t insn)
{
    int mask = extract32(insn, 0, 4);
    int o2 = extract32(insn, 4, 1);
    int rn = extract32(insn, 5, 5);
    int imm6 = extract32(insn, 15, 6);
    int sf_op_s = extract32(insn, 29, 3);
    TCGv_i64 tcg_rn;
    TCGv_i32 nzcv;

    if (sf_op_s != 5 || o2 != 0 || !dc_isar_feature(aa64_condm_4, s)) {
        unallocated_encoding(s);
        return;
    }

    tcg_rn = read_cpu_reg(s, rn, 1);
    tcg_gen_rotri_i64(tcg_rn, tcg_rn, imm6);

    nzcv = tcg_temp_new_i32();
    tcg_gen_extrl_i64_i32(nzcv, tcg_rn);

    if (mask & 8) { /* N */
        tcg_gen_shli_i32(cpu_NF, nzcv, 31 - 3);
    }
    if (mask & 4) { /* Z */
        tcg_gen_not_i32(cpu_ZF, nzcv);
        tcg_gen_andi_i32(cpu_ZF, cpu_ZF, 4);
    }
    if (mask & 2) { /* C */
        tcg_gen_extract_i32(cpu_CF, nzcv, 1, 1);
    }
    if (mask & 1) { /* V */
        tcg_gen_shli_i32(cpu_VF, nzcv, 31 - 0);
    }

    tcg_temp_free_i32(nzcv);
}

/*
 * Evaluate into flags
 *  31 30 29                21        15   14        10      5  4      0
 * +--+--+--+-----------------+---------+----+---------+------+--+------+
 * |sf|op| S| 1 1 0 1 0 0 0 0 | opcode2 | sz | 0 0 1 0 |  Rn  |o3| mask |
 * +--+--+--+-----------------+---------+----+---------+------+--+------+
 */
static void disas_evaluate_into_flags(DisasContext *s, uint32_t insn)
{
    int o3_mask = extract32(insn, 0, 5);
    int rn = extract32(insn, 5, 5);
    int o2 = extract32(insn, 15, 6);
    int sz = extract32(insn, 14, 1);
    int sf_op_s = extract32(insn, 29, 3);
    TCGv_i32 tmp;
    int shift;

    if (sf_op_s != 1 || o2 != 0 || o3_mask != 0xd ||
        !dc_isar_feature(aa64_condm_4, s)) {
        unallocated_encoding(s);
        return;
    }
    shift = sz ? 16 : 24;  /* SETF16 or SETF8 */

    tmp = tcg_temp_new_i32();
    tcg_gen_extrl_i64_i32(tmp, cpu_reg(s, rn));
    tcg_gen_shli_i32(cpu_NF, tmp, shift);
    tcg_gen_shli_i32(cpu_VF, tmp, shift - 1);
    tcg_gen_mov_i32(cpu_ZF, cpu_NF);
    tcg_gen_xor_i32(cpu_VF, cpu_VF, cpu_NF);
    tcg_temp_free_i32(tmp);
}

/* Conditional compare (immediate / register)
 *  31 30 29 28 27 26 25 24 23 22 21  20    16 15  12  11  10  9   5  4 3   0
 * +--+--+--+------------------------+--------+------+----+--+------+--+-----+
 * |sf|op| S| 1  1  0  1  0  0  1  0 |imm5/rm | cond |i/r |o2|  Rn  |o3|nzcv |
 * +--+--+--+------------------------+--------+------+----+--+------+--+-----+
 *        [1]                             y                [0]       [0]
 */
static void disas_cc(DisasContext *s, uint32_t insn)
{
    unsigned int sf, op, y, cond, rn, nzcv, is_imm;
    TCGv_i32 tcg_t0, tcg_t1, tcg_t2;
    TCGv_i64 tcg_tmp, tcg_y, tcg_rn;
    DisasCompare c;

    if (!extract32(insn, 29, 1)) {
        unallocated_encoding(s);
        return;
    }
    if (insn & (1 << 10 | 1 << 4)) {
        unallocated_encoding(s);
        return;
    }
    sf = extract32(insn, 31, 1);
    op = extract32(insn, 30, 1);
    is_imm = extract32(insn, 11, 1);
    y = extract32(insn, 16, 5); /* y = rm (reg) or imm5 (imm) */
    cond = extract32(insn, 12, 4);
    rn = extract32(insn, 5, 5);
    nzcv = extract32(insn, 0, 4);

    /* Set T0 = !COND.  */
    tcg_t0 = tcg_temp_new_i32();
    arm_test_cc(&c, cond);
    tcg_gen_setcondi_i32(tcg_invert_cond(c.cond), tcg_t0, c.value, 0);
    arm_free_cc(&c);

    /* Load the arguments for the new comparison.  */
    if (is_imm) {
        tcg_y = new_tmp_a64(s);
        tcg_gen_movi_i64(tcg_y, y);
    } else {
        tcg_y = cpu_reg(s, y);
    }
    tcg_rn = cpu_reg(s, rn);

    /* Set the flags for the new comparison.  */
    tcg_tmp = tcg_temp_new_i64();
    if (op) {
        gen_sub_CC(sf, tcg_tmp, tcg_rn, tcg_y);
    } else {
        gen_add_CC(sf, tcg_tmp, tcg_rn, tcg_y);
    }
    tcg_temp_free_i64(tcg_tmp);

    /* If COND was false, force the flags to #nzcv.  Compute two masks
     * to help with this: T1 = (COND ? 0 : -1), T2 = (COND ? -1 : 0).
     * For tcg hosts that support ANDC, we can make do with just T1.
     * In either case, allow the tcg optimizer to delete any unused mask.
     */
    tcg_t1 = tcg_temp_new_i32();
    tcg_t2 = tcg_temp_new_i32();
    tcg_gen_neg_i32(tcg_t1, tcg_t0);
    tcg_gen_subi_i32(tcg_t2, tcg_t0, 1);

    if (nzcv & 8) { /* N */
        tcg_gen_or_i32(cpu_NF, cpu_NF, tcg_t1);
    } else {
        if (TCG_TARGET_HAS_andc_i32) {
            tcg_gen_andc_i32(cpu_NF, cpu_NF, tcg_t1);
        } else {
            tcg_gen_and_i32(cpu_NF, cpu_NF, tcg_t2);
        }
    }
    if (nzcv & 4) { /* Z */
        if (TCG_TARGET_HAS_andc_i32) {
            tcg_gen_andc_i32(cpu_ZF, cpu_ZF, tcg_t1);
        } else {
            tcg_gen_and_i32(cpu_ZF, cpu_ZF, tcg_t2);
        }
    } else {
        tcg_gen_or_i32(cpu_ZF, cpu_ZF, tcg_t0);
    }
    if (nzcv & 2) { /* C */
        tcg_gen_or_i32(cpu_CF, cpu_CF, tcg_t0);
    } else {
        if (TCG_TARGET_HAS_andc_i32) {
            tcg_gen_andc_i32(cpu_CF, cpu_CF, tcg_t1);
        } else {
            tcg_gen_and_i32(cpu_CF, cpu_CF, tcg_t2);
        }
    }
    if (nzcv & 1) { /* V */
        tcg_gen_or_i32(cpu_VF, cpu_VF, tcg_t1);
    } else {
        if (TCG_TARGET_HAS_andc_i32) {
            tcg_gen_andc_i32(cpu_VF, cpu_VF, tcg_t1);
        } else {
            tcg_gen_and_i32(cpu_VF, cpu_VF, tcg_t2);
        }
    }
    tcg_temp_free_i32(tcg_t0);
    tcg_temp_free_i32(tcg_t1);
    tcg_temp_free_i32(tcg_t2);
}

/* Conditional select
 *   31   30  29  28             21 20  16 15  12 11 10 9    5 4    0
 * +----+----+---+-----------------+------+------+-----+------+------+
 * | sf | op | S | 1 1 0 1 0 1 0 0 |  Rm  | cond | op2 |  Rn  |  Rd  |
 * +----+----+---+-----------------+------+------+-----+------+------+
 */
static void disas_cond_select(DisasContext *s, uint32_t insn)
{
    unsigned int sf, else_inv, rm, cond, else_inc, rn, rd;
    TCGv_i64 tcg_rd, zero;
    DisasCompare64 c;

    if (extract32(insn, 29, 1) || extract32(insn, 11, 1)) {
        /* S == 1 or op2<1> == 1 */
        unallocated_encoding(s);
        return;
    }
    sf = extract32(insn, 31, 1);
    else_inv = extract32(insn, 30, 1);
    rm = extract32(insn, 16, 5);
    cond = extract32(insn, 12, 4);
    else_inc = extract32(insn, 10, 1);
    rn = extract32(insn, 5, 5);
    rd = extract32(insn, 0, 5);

    tcg_rd = cpu_reg(s, rd);

    a64_test_cc(&c, cond);
    zero = tcg_constant_i64(0);

    if (rn == 31 && rm == 31 && (else_inc ^ else_inv)) {
        /* CSET & CSETM.  */
        tcg_gen_setcond_i64(tcg_invert_cond(c.cond), tcg_rd, c.value, zero);
        if (else_inv) {
            tcg_gen_neg_i64(tcg_rd, tcg_rd);
        }
    } else {
        TCGv_i64 t_true = cpu_reg(s, rn);
        TCGv_i64 t_false = read_cpu_reg(s, rm, 1);
        if (else_inv && else_inc) {
            tcg_gen_neg_i64(t_false, t_false);
        } else if (else_inv) {
            tcg_gen_not_i64(t_false, t_false);
        } else if (else_inc) {
            tcg_gen_addi_i64(t_false, t_false, 1);
        }
        tcg_gen_movcond_i64(c.cond, tcg_rd, c.value, zero, t_true, t_false);
    }

    a64_free_cc(&c);

    if (!sf) {
        tcg_gen_ext32u_i64(tcg_rd, tcg_rd);
    }
}

static void handle_clz(DisasContext *s, unsigned int sf,
                       unsigned int rn, unsigned int rd)
{
    TCGv_i64 tcg_rd, tcg_rn;
    tcg_rd = cpu_reg(s, rd);
    tcg_rn = cpu_reg(s, rn);

    if (sf) {
        tcg_gen_clzi_i64(tcg_rd, tcg_rn, 64);
    } else {
        TCGv_i32 tcg_tmp32 = tcg_temp_new_i32();
        tcg_gen_extrl_i64_i32(tcg_tmp32, tcg_rn);
        tcg_gen_clzi_i32(tcg_tmp32, tcg_tmp32, 32);
        tcg_gen_extu_i32_i64(tcg_rd, tcg_tmp32);
        tcg_temp_free_i32(tcg_tmp32);
    }
}

static void handle_cls(DisasContext *s, unsigned int sf,
                       unsigned int rn, unsigned int rd)
{
    TCGv_i64 tcg_rd, tcg_rn;
    tcg_rd = cpu_reg(s, rd);
    tcg_rn = cpu_reg(s, rn);

    if (sf) {
        tcg_gen_clrsb_i64(tcg_rd, tcg_rn);
    } else {
        TCGv_i32 tcg_tmp32 = tcg_temp_new_i32();
        tcg_gen_extrl_i64_i32(tcg_tmp32, tcg_rn);
        tcg_gen_clrsb_i32(tcg_tmp32, tcg_tmp32);
        tcg_gen_extu_i32_i64(tcg_rd, tcg_tmp32);
        tcg_temp_free_i32(tcg_tmp32);
    }
}

static void handle_rbit(DisasContext *s, unsigned int sf,
                        unsigned int rn, unsigned int rd)
{
    TCGv_i64 tcg_rd, tcg_rn;
    tcg_rd = cpu_reg(s, rd);
    tcg_rn = cpu_reg(s, rn);

    if (sf) {
        gen_helper_rbit64(tcg_rd, tcg_rn);
    } else {
        TCGv_i32 tcg_tmp32 = tcg_temp_new_i32();
        tcg_gen_extrl_i64_i32(tcg_tmp32, tcg_rn);
        gen_helper_rbit(tcg_tmp32, tcg_tmp32);
        tcg_gen_extu_i32_i64(tcg_rd, tcg_tmp32);
        tcg_temp_free_i32(tcg_tmp32);
    }
}

/* REV with sf==1, opcode==3 ("REV64") */
static void handle_rev64(DisasContext *s, unsigned int sf,
                         unsigned int rn, unsigned int rd)
{
    if (!sf) {
        unallocated_encoding(s);
        return;
    }
    tcg_gen_bswap64_i64(cpu_reg(s, rd), cpu_reg(s, rn));
}

/* REV with sf==0, opcode==2
 * REV32 (sf==1, opcode==2)
 */
static void handle_rev32(DisasContext *s, unsigned int sf,
                         unsigned int rn, unsigned int rd)
{
    TCGv_i64 tcg_rd = cpu_reg(s, rd);
    TCGv_i64 tcg_rn = cpu_reg(s, rn);

    if (sf) {
        tcg_gen_bswap64_i64(tcg_rd, tcg_rn);
        tcg_gen_rotri_i64(tcg_rd, tcg_rd, 32);
    } else {
        tcg_gen_bswap32_i64(tcg_rd, tcg_rn, TCG_BSWAP_OZ);
    }
}

/* REV16 (opcode==1) */
static void handle_rev16(DisasContext *s, unsigned int sf,
                         unsigned int rn, unsigned int rd)
{
    TCGv_i64 tcg_rd = cpu_reg(s, rd);
    TCGv_i64 tcg_tmp = tcg_temp_new_i64();
    TCGv_i64 tcg_rn = read_cpu_reg(s, rn, sf);
    TCGv_i64 mask = tcg_constant_i64(sf ? 0x00ff00ff00ff00ffull : 0x00ff00ff);

    tcg_gen_shri_i64(tcg_tmp, tcg_rn, 8);
    tcg_gen_and_i64(tcg_rd, tcg_rn, mask);
    tcg_gen_and_i64(tcg_tmp, tcg_tmp, mask);
    tcg_gen_shli_i64(tcg_rd, tcg_rd, 8);
    tcg_gen_or_i64(tcg_rd, tcg_rd, tcg_tmp);

    tcg_temp_free_i64(tcg_tmp);
}

/* Data-processing (1 source)
 *   31  30  29  28             21 20     16 15    10 9    5 4    0
 * +----+---+---+-----------------+---------+--------+------+------+
 * | sf | 1 | S | 1 1 0 1 0 1 1 0 | opcode2 | opcode |  Rn  |  Rd  |
 * +----+---+---+-----------------+---------+--------+------+------+
 */
static void disas_data_proc_1src(DisasContext *s, uint32_t insn)
{
    unsigned int sf, opcode, opcode2, rn, rd;
    TCGv_i64 tcg_rd;

    if (extract32(insn, 29, 1)) {
        unallocated_encoding(s);
        return;
    }

    sf = extract32(insn, 31, 1);
    opcode = extract32(insn, 10, 6);
    opcode2 = extract32(insn, 16, 5);
    rn = extract32(insn, 5, 5);
    rd = extract32(insn, 0, 5);

#define MAP(SF, O2, O1) ((SF) | (O1 << 1) | (O2 << 7))

    switch (MAP(sf, opcode2, opcode)) {
    case MAP(0, 0x00, 0x00): /* RBIT */
    case MAP(1, 0x00, 0x00):
        handle_rbit(s, sf, rn, rd);
        break;
    case MAP(0, 0x00, 0x01): /* REV16 */
    case MAP(1, 0x00, 0x01):
        handle_rev16(s, sf, rn, rd);
        break;
    case MAP(0, 0x00, 0x02): /* REV/REV32 */
    case MAP(1, 0x00, 0x02):
        handle_rev32(s, sf, rn, rd);
        break;
    case MAP(1, 0x00, 0x03): /* REV64 */
        handle_rev64(s, sf, rn, rd);
        break;
    case MAP(0, 0x00, 0x04): /* CLZ */
    case MAP(1, 0x00, 0x04):
        handle_clz(s, sf, rn, rd);
        break;
    case MAP(0, 0x00, 0x05): /* CLS */
    case MAP(1, 0x00, 0x05):
        handle_cls(s, sf, rn, rd);
        break;
    case MAP(1, 0x01, 0x00): /* PACIA */
        if (s->pauth_active) {
            tcg_rd = cpu_reg(s, rd);
            gen_helper_pacia(tcg_rd, cpu_env, tcg_rd, cpu_reg_sp(s, rn));
        } else if (!dc_isar_feature(aa64_pauth, s)) {
            goto do_unallocated;
        }
        break;
    case MAP(1, 0x01, 0x01): /* PACIB */
        if (s->pauth_active) {
            tcg_rd = cpu_reg(s, rd);
            gen_helper_pacib(tcg_rd, cpu_env, tcg_rd, cpu_reg_sp(s, rn));
        } else if (!dc_isar_feature(aa64_pauth, s)) {
            goto do_unallocated;
        }
        break;
    case MAP(1, 0x01, 0x02): /* PACDA */
        if (s->pauth_active) {
            tcg_rd = cpu_reg(s, rd);
            gen_helper_pacda(tcg_rd, cpu_env, tcg_rd, cpu_reg_sp(s, rn));
        } else if (!dc_isar_feature(aa64_pauth, s)) {
            goto do_unallocated;
        }
        break;
    case MAP(1, 0x01, 0x03): /* PACDB */
        if (s->pauth_active) {
            tcg_rd = cpu_reg(s, rd);
            gen_helper_pacdb(tcg_rd, cpu_env, tcg_rd, cpu_reg_sp(s, rn));
        } else if (!dc_isar_feature(aa64_pauth, s)) {
            goto do_unallocated;
        }
        break;
    case MAP(1, 0x01, 0x04): /* AUTIA */
        if (s->pauth_active) {
            tcg_rd = cpu_reg(s, rd);
            gen_helper_autia(tcg_rd, cpu_env, tcg_rd, cpu_reg_sp(s, rn));
        } else if (!dc_isar_feature(aa64_pauth, s)) {
            goto do_unallocated;
        }
        break;
    case MAP(1, 0x01, 0x05): /* AUTIB */
        if (s->pauth_active) {
            tcg_rd = cpu_reg(s, rd);
            gen_helper_autib(tcg_rd, cpu_env, tcg_rd, cpu_reg_sp(s, rn));
        } else if (!dc_isar_feature(aa64_pauth, s)) {
            goto do_unallocated;
        }
        break;
    case MAP(1, 0x01, 0x06): /* AUTDA */
        if (s->pauth_active) {
            tcg_rd = cpu_reg(s, rd);
            gen_helper_autda(tcg_rd, cpu_env, tcg_rd, cpu_reg_sp(s, rn));
        } else if (!dc_isar_feature(aa64_pauth, s)) {
            goto do_unallocated;
        }
        break;
    case MAP(1, 0x01, 0x07): /* AUTDB */
        if (s->pauth_active) {
            tcg_rd = cpu_reg(s, rd);
            gen_helper_autdb(tcg_rd, cpu_env, tcg_rd, cpu_reg_sp(s, rn));
        } else if (!dc_isar_feature(aa64_pauth, s)) {
            goto do_unallocated;
        }
        break;
    case MAP(1, 0x01, 0x08): /* PACIZA */
        if (!dc_isar_feature(aa64_pauth, s) || rn != 31) {
            goto do_unallocated;
        } else if (s->pauth_active) {
            tcg_rd = cpu_reg(s, rd);
            gen_helper_pacia(tcg_rd, cpu_env, tcg_rd, new_tmp_a64_zero(s));
        }
        break;
    case MAP(1, 0x01, 0x09): /* PACIZB */
        if (!dc_isar_feature(aa64_pauth, s) || rn != 31) {
            goto do_unallocated;
        } else if (s->pauth_active) {
            tcg_rd = cpu_reg(s, rd);
            gen_helper_pacib(tcg_rd, cpu_env, tcg_rd, new_tmp_a64_zero(s));
        }
        break;
    case MAP(1, 0x01, 0x0a): /* PACDZA */
        if (!dc_isar_feature(aa64_pauth, s) || rn != 31) {
            goto do_unallocated;
        } else if (s->pauth_active) {
            tcg_rd = cpu_reg(s, rd);
            gen_helper_pacda(tcg_rd, cpu_env, tcg_rd, new_tmp_a64_zero(s));
        }
        break;
    case MAP(1, 0x01, 0x0b): /* PACDZB */
        if (!dc_isar_feature(aa64_pauth, s) || rn != 31) {
            goto do_unallocated;
        } else if (s->pauth_active) {
            tcg_rd = cpu_reg(s, rd);
            gen_helper_pacdb(tcg_rd, cpu_env, tcg_rd, new_tmp_a64_zero(s));
        }
        break;
    case MAP(1, 0x01, 0x0c): /* AUTIZA */
        if (!dc_isar_feature(aa64_pauth, s) || rn != 31) {
            goto do_unallocated;
        } else if (s->pauth_active) {
            tcg_rd = cpu_reg(s, rd);
            gen_helper_autia(tcg_rd, cpu_env, tcg_rd, new_tmp_a64_zero(s));
        }
        break;
    case MAP(1, 0x01, 0x0d): /* AUTIZB */
        if (!dc_isar_feature(aa64_pauth, s) || rn != 31) {
            goto do_unallocated;
        } else if (s->pauth_active) {
            tcg_rd = cpu_reg(s, rd);
            gen_helper_autib(tcg_rd, cpu_env, tcg_rd, new_tmp_a64_zero(s));
        }
        break;
    case MAP(1, 0x01, 0x0e): /* AUTDZA */
        if (!dc_isar_feature(aa64_pauth, s) || rn != 31) {
            goto do_unallocated;
        } else if (s->pauth_active) {
            tcg_rd = cpu_reg(s, rd);
            gen_helper_autda(tcg_rd, cpu_env, tcg_rd, new_tmp_a64_zero(s));
        }
        break;
    case MAP(1, 0x01, 0x0f): /* AUTDZB */
        if (!dc_isar_feature(aa64_pauth, s) || rn != 31) {
            goto do_unallocated;
        } else if (s->pauth_active) {
            tcg_rd = cpu_reg(s, rd);
            gen_helper_autdb(tcg_rd, cpu_env, tcg_rd, new_tmp_a64_zero(s));
        }
        break;
    case MAP(1, 0x01, 0x10): /* XPACI */
        if (!dc_isar_feature(aa64_pauth, s) || rn != 31) {
            goto do_unallocated;
        } else if (s->pauth_active) {
            tcg_rd = cpu_reg(s, rd);
            gen_helper_xpaci(tcg_rd, cpu_env, tcg_rd);
        }
        break;
    case MAP(1, 0x01, 0x11): /* XPACD */
        if (!dc_isar_feature(aa64_pauth, s) || rn != 31) {
            goto do_unallocated;
        } else if (s->pauth_active) {
            tcg_rd = cpu_reg(s, rd);
            gen_helper_xpacd(tcg_rd, cpu_env, tcg_rd);
        }
        break;
    default:
    do_unallocated:
        unallocated_encoding(s);
        break;
    }

#undef MAP
}

static void handle_div(DisasContext *s, bool is_signed, unsigned int sf,
                       unsigned int rm, unsigned int rn, unsigned int rd)
{
    TCGv_i64 tcg_n, tcg_m, tcg_rd;
    tcg_rd = cpu_reg(s, rd);

    if (!sf && is_signed) {
        tcg_n = new_tmp_a64(s);
        tcg_m = new_tmp_a64(s);
        tcg_gen_ext32s_i64(tcg_n, cpu_reg(s, rn));
        tcg_gen_ext32s_i64(tcg_m, cpu_reg(s, rm));
    } else {
        tcg_n = read_cpu_reg(s, rn, sf);
        tcg_m = read_cpu_reg(s, rm, sf);
    }

    if (is_signed) {
        gen_helper_sdiv64(tcg_rd, tcg_n, tcg_m);
    } else {
        gen_helper_udiv64(tcg_rd, tcg_n, tcg_m);
    }

    if (!sf) { /* zero extend final result */
        tcg_gen_ext32u_i64(tcg_rd, tcg_rd);
    }
}

/* LSLV, LSRV, ASRV, RORV */
static void handle_shift_reg(DisasContext *s,
                             enum a64_shift_type shift_type, unsigned int sf,
                             unsigned int rm, unsigned int rn, unsigned int rd)
{
    TCGv_i64 tcg_shift = tcg_temp_new_i64();
    TCGv_i64 tcg_rd = cpu_reg(s, rd);
    TCGv_i64 tcg_rn = read_cpu_reg(s, rn, sf);

    tcg_gen_andi_i64(tcg_shift, cpu_reg(s, rm), sf ? 63 : 31);
    shift_reg(tcg_rd, tcg_rn, sf, shift_type, tcg_shift);
    tcg_temp_free_i64(tcg_shift);
}

/* CRC32[BHWX], CRC32C[BHWX] */
static void handle_crc32(DisasContext *s,
                         unsigned int sf, unsigned int sz, bool crc32c,
                         unsigned int rm, unsigned int rn, unsigned int rd)
{
    TCGv_i64 tcg_acc, tcg_val;
    TCGv_i32 tcg_bytes;

    if (!dc_isar_feature(aa64_crc32, s)
        || (sf == 1 && sz != 3)
        || (sf == 0 && sz == 3)) {
        unallocated_encoding(s);
        return;
    }

    if (sz == 3) {
        tcg_val = cpu_reg(s, rm);
    } else {
        uint64_t mask;
        switch (sz) {
        case 0:
            mask = 0xFF;
            break;
        case 1:
            mask = 0xFFFF;
            break;
        case 2:
            mask = 0xFFFFFFFF;
            break;
        default:
            g_assert_not_reached();
        }
        tcg_val = new_tmp_a64(s);
        tcg_gen_andi_i64(tcg_val, cpu_reg(s, rm), mask);
    }

    tcg_acc = cpu_reg(s, rn);
    tcg_bytes = tcg_constant_i32(1 << sz);

    if (crc32c) {
        gen_helper_crc32c_64(cpu_reg(s, rd), tcg_acc, tcg_val, tcg_bytes);
    } else {
        gen_helper_crc32_64(cpu_reg(s, rd), tcg_acc, tcg_val, tcg_bytes);
    }
}

/* Data-processing (2 source)
 *   31   30  29 28             21 20  16 15    10 9    5 4    0
 * +----+---+---+-----------------+------+--------+------+------+
 * | sf | 0 | S | 1 1 0 1 0 1 1 0 |  Rm  | opcode |  Rn  |  Rd  |
 * +----+---+---+-----------------+------+--------+------+------+
 */
static void disas_data_proc_2src(DisasContext *s, uint32_t insn)
{
    unsigned int sf, rm, opcode, rn, rd, setflag;
    sf = extract32(insn, 31, 1);
    setflag = extract32(insn, 29, 1);
    rm = extract32(insn, 16, 5);
    opcode = extract32(insn, 10, 6);
    rn = extract32(insn, 5, 5);
    rd = extract32(insn, 0, 5);

    if (setflag && opcode != 0) {
        unallocated_encoding(s);
        return;
    }

    switch (opcode) {
    case 0: /* SUBP(S) */
        if (sf == 0 || !dc_isar_feature(aa64_mte_insn_reg, s)) {
            goto do_unallocated;
        } else {
            TCGv_i64 tcg_n, tcg_m, tcg_d;

            tcg_n = read_cpu_reg_sp(s, rn, true);
            tcg_m = read_cpu_reg_sp(s, rm, true);
            tcg_gen_sextract_i64(tcg_n, tcg_n, 0, 56);
            tcg_gen_sextract_i64(tcg_m, tcg_m, 0, 56);
            tcg_d = cpu_reg(s, rd);

            if (setflag) {
                gen_sub_CC(true, tcg_d, tcg_n, tcg_m);
            } else {
                tcg_gen_sub_i64(tcg_d, tcg_n, tcg_m);
            }
        }
        break;
    case 2: /* UDIV */
        handle_div(s, false, sf, rm, rn, rd);
        break;
    case 3: /* SDIV */
        handle_div(s, true, sf, rm, rn, rd);
        break;
    case 4: /* IRG */
        if (sf == 0 || !dc_isar_feature(aa64_mte_insn_reg, s)) {
            goto do_unallocated;
        }
        if (s->ata) {
            gen_helper_irg(cpu_reg_sp(s, rd), cpu_env,
                           cpu_reg_sp(s, rn), cpu_reg(s, rm));
        } else {
            gen_address_with_allocation_tag0(cpu_reg_sp(s, rd),
                                             cpu_reg_sp(s, rn));
        }
        break;
    case 5: /* GMI */
        if (sf == 0 || !dc_isar_feature(aa64_mte_insn_reg, s)) {
            goto do_unallocated;
        } else {
            TCGv_i64 t = tcg_temp_new_i64();

            tcg_gen_extract_i64(t, cpu_reg_sp(s, rn), 56, 4);
            tcg_gen_shl_i64(t, tcg_constant_i64(1), t);
            tcg_gen_or_i64(cpu_reg(s, rd), cpu_reg(s, rm), t);

            tcg_temp_free_i64(t);
        }
        break;
    case 8: /* LSLV */
        handle_shift_reg(s, A64_SHIFT_TYPE_LSL, sf, rm, rn, rd);
        break;
    case 9: /* LSRV */
        handle_shift_reg(s, A64_SHIFT_TYPE_LSR, sf, rm, rn, rd);
        break;
    case 10: /* ASRV */
        handle_shift_reg(s, A64_SHIFT_TYPE_ASR, sf, rm, rn, rd);
        break;
    case 11: /* RORV */
        handle_shift_reg(s, A64_SHIFT_TYPE_ROR, sf, rm, rn, rd);
        break;
    case 12: /* PACGA */
        if (sf == 0 || !dc_isar_feature(aa64_pauth, s)) {
            goto do_unallocated;
        }
        gen_helper_pacga(cpu_reg(s, rd), cpu_env,
                         cpu_reg(s, rn), cpu_reg_sp(s, rm));
        break;
    case 16:
    case 17:
    case 18:
    case 19:
    case 20:
    case 21:
    case 22:
    case 23: /* CRC32 */
    {
        int sz = extract32(opcode, 0, 2);
        bool crc32c = extract32(opcode, 2, 1);
        handle_crc32(s, sf, sz, crc32c, rm, rn, rd);
        break;
    }
    default:
    do_unallocated:
        unallocated_encoding(s);
        break;
    }
}

/*
 * Data processing - register
 *  31  30 29  28      25    21  20  16      10         0
 * +--+---+--+---+-------+-----+-------+-------+---------+
 * |  |op0|  |op1| 1 0 1 | op2 |       |  op3  |         |
 * +--+---+--+---+-------+-----+-------+-------+---------+
 */
static void disas_data_proc_reg(DisasContext *s, uint32_t insn)
{
    int op0 = extract32(insn, 30, 1);
    int op1 = extract32(insn, 28, 1);
    int op2 = extract32(insn, 21, 4);
    int op3 = extract32(insn, 10, 6);

    if (!op1) {
        if (op2 & 8) {
            if (op2 & 1) {
                /* Add/sub (extended register) */
                disas_add_sub_ext_reg(s, insn);
            } else {
                /* Add/sub (shifted register) */
                disas_add_sub_reg(s, insn);
            }
        } else {
            /* Logical (shifted register) */
            disas_logic_reg(s, insn);
        }
        return;
    }

    switch (op2) {
    case 0x0:
        switch (op3) {
        case 0x00: /* Add/subtract (with carry) */
            disas_adc_sbc(s, insn);
            break;

        case 0x01: /* Rotate right into flags */
        case 0x21:
            disas_rotate_right_into_flags(s, insn);
            break;

        case 0x02: /* Evaluate into flags */
        case 0x12:
        case 0x22:
        case 0x32:
            disas_evaluate_into_flags(s, insn);
            break;

        default:
            goto do_unallocated;
        }
        break;

    case 0x2: /* Conditional compare */
        disas_cc(s, insn); /* both imm and reg forms */
        break;

    case 0x4: /* Conditional select */
        disas_cond_select(s, insn);
        break;

    case 0x6: /* Data-processing */
        if (op0) {    /* (1 source) */
            disas_data_proc_1src(s, insn);
        } else {      /* (2 source) */
            disas_data_proc_2src(s, insn);
        }
        break;
    case 0x8 ... 0xf: /* (3 source) */
        disas_data_proc_3src(s, insn);
        break;

    default:
    do_unallocated:
        unallocated_encoding(s);
        break;
    }
}

static void handle_fp_compare(DisasContext *s, int size,
                              unsigned int rn, unsigned int rm,
                              bool cmp_with_zero, bool signal_all_nans)
{
    TCGv_i64 tcg_flags = tcg_temp_new_i64();
    TCGv_ptr fpst = fpstatus_ptr(size == MO_16 ? FPST_FPCR_F16 : FPST_FPCR);

    if (size == MO_64) {
        TCGv_i64 tcg_vn, tcg_vm;

        tcg_vn = read_fp_dreg(s, rn);
        if (cmp_with_zero) {
            tcg_vm = tcg_constant_i64(0);
        } else {
            tcg_vm = read_fp_dreg(s, rm);
        }
        if (signal_all_nans) {
            gen_helper_vfp_cmped_a64(tcg_flags, tcg_vn, tcg_vm, fpst);
        } else {
            gen_helper_vfp_cmpd_a64(tcg_flags, tcg_vn, tcg_vm, fpst);
        }
        tcg_temp_free_i64(tcg_vn);
        tcg_temp_free_i64(tcg_vm);
    } else {
        TCGv_i32 tcg_vn = tcg_temp_new_i32();
        TCGv_i32 tcg_vm = tcg_temp_new_i32();

        read_vec_element_i32(s, tcg_vn, rn, 0, size);
        if (cmp_with_zero) {
            tcg_gen_movi_i32(tcg_vm, 0);
        } else {
            read_vec_element_i32(s, tcg_vm, rm, 0, size);
        }

        switch (size) {
        case MO_32:
            if (signal_all_nans) {
                gen_helper_vfp_cmpes_a64(tcg_flags, tcg_vn, tcg_vm, fpst);
            } else {
                gen_helper_vfp_cmps_a64(tcg_flags, tcg_vn, tcg_vm, fpst);
            }
            break;
        case MO_16:
            if (signal_all_nans) {
                gen_helper_vfp_cmpeh_a64(tcg_flags, tcg_vn, tcg_vm, fpst);
            } else {
                gen_helper_vfp_cmph_a64(tcg_flags, tcg_vn, tcg_vm, fpst);
            }
            break;
        default:
            g_assert_not_reached();
        }

        tcg_temp_free_i32(tcg_vn);
        tcg_temp_free_i32(tcg_vm);
    }

    tcg_temp_free_ptr(fpst);

    gen_set_nzcv(tcg_flags);

    tcg_temp_free_i64(tcg_flags);
}

/* Floating point compare
 *   31  30  29 28       24 23  22  21 20  16 15 14 13  10    9    5 4     0
 * +---+---+---+-----------+------+---+------+-----+---------+------+-------+
 * | M | 0 | S | 1 1 1 1 0 | type | 1 |  Rm  | op  | 1 0 0 0 |  Rn  |  op2  |
 * +---+---+---+-----------+------+---+------+-----+---------+------+-------+
 */
static void disas_fp_compare(DisasContext *s, uint32_t insn)
{
    unsigned int mos, type, rm, op, rn, opc, op2r;
    int size;

    mos = extract32(insn, 29, 3);
    type = extract32(insn, 22, 2);
    rm = extract32(insn, 16, 5);
    op = extract32(insn, 14, 2);
    rn = extract32(insn, 5, 5);
    opc = extract32(insn, 3, 2);
    op2r = extract32(insn, 0, 3);

    if (mos || op || op2r) {
        unallocated_encoding(s);
        return;
    }

    switch (type) {
    case 0:
        size = MO_32;
        break;
    case 1:
        size = MO_64;
        break;
    case 3:
        size = MO_16;
        if (dc_isar_feature(aa64_fp16, s)) {
            break;
        }
        /* fallthru */
    default:
        unallocated_encoding(s);
        return;
    }

    if (!fp_access_check(s)) {
        return;
    }

    handle_fp_compare(s, size, rn, rm, opc & 1, opc & 2);
}

/* Floating point conditional compare
 *   31  30  29 28       24 23  22  21 20  16 15  12 11 10 9    5  4   3    0
 * +---+---+---+-----------+------+---+------+------+-----+------+----+------+
 * | M | 0 | S | 1 1 1 1 0 | type | 1 |  Rm  | cond | 0 1 |  Rn  | op | nzcv |
 * +---+---+---+-----------+------+---+------+------+-----+------+----+------+
 */
static void disas_fp_ccomp(DisasContext *s, uint32_t insn)
{
    unsigned int mos, type, rm, cond, rn, op, nzcv;
    TCGLabel *label_continue = NULL;
    int size;

    mos = extract32(insn, 29, 3);
    type = extract32(insn, 22, 2);
    rm = extract32(insn, 16, 5);
    cond = extract32(insn, 12, 4);
    rn = extract32(insn, 5, 5);
    op = extract32(insn, 4, 1);
    nzcv = extract32(insn, 0, 4);

    if (mos) {
        unallocated_encoding(s);
        return;
    }

    switch (type) {
    case 0:
        size = MO_32;
        break;
    case 1:
        size = MO_64;
        break;
    case 3:
        size = MO_16;
        if (dc_isar_feature(aa64_fp16, s)) {
            break;
        }
        /* fallthru */
    default:
        unallocated_encoding(s);
        return;
    }

    if (!fp_access_check(s)) {
        return;
    }

    if (cond < 0x0e) { /* not always */
        TCGLabel *label_match = gen_new_label();
        label_continue = gen_new_label();
        arm_gen_test_cc(cond, label_match);
        /* nomatch: */
        gen_set_nzcv(tcg_constant_i64(nzcv << 28));
        tcg_gen_br(label_continue);
        gen_set_label(label_match);
    }

    handle_fp_compare(s, size, rn, rm, false, op);

    if (cond < 0x0e) {
        gen_set_label(label_continue);
    }
}

/* Floating point conditional select
 *   31  30  29 28       24 23  22  21 20  16 15  12 11 10 9    5 4    0
 * +---+---+---+-----------+------+---+------+------+-----+------+------+
 * | M | 0 | S | 1 1 1 1 0 | type | 1 |  Rm  | cond | 1 1 |  Rn  |  Rd  |
 * +---+---+---+-----------+------+---+------+------+-----+------+------+
 */
static void disas_fp_csel(DisasContext *s, uint32_t insn)
{
    unsigned int mos, type, rm, cond, rn, rd;
    TCGv_i64 t_true, t_false;
    DisasCompare64 c;
    MemOp sz;

    mos = extract32(insn, 29, 3);
    type = extract32(insn, 22, 2);
    rm = extract32(insn, 16, 5);
    cond = extract32(insn, 12, 4);
    rn = extract32(insn, 5, 5);
    rd = extract32(insn, 0, 5);

    if (mos) {
        unallocated_encoding(s);
        return;
    }

    switch (type) {
    case 0:
        sz = MO_32;
        break;
    case 1:
        sz = MO_64;
        break;
    case 3:
        sz = MO_16;
        if (dc_isar_feature(aa64_fp16, s)) {
            break;
        }
        /* fallthru */
    default:
        unallocated_encoding(s);
        return;
    }

    if (!fp_access_check(s)) {
        return;
    }

    /* Zero extend sreg & hreg inputs to 64 bits now.  */
    t_true = tcg_temp_new_i64();
    t_false = tcg_temp_new_i64();
    read_vec_element(s, t_true, rn, 0, sz);
    read_vec_element(s, t_false, rm, 0, sz);

    a64_test_cc(&c, cond);
    tcg_gen_movcond_i64(c.cond, t_true, c.value, tcg_constant_i64(0),
                        t_true, t_false);
    tcg_temp_free_i64(t_false);
    a64_free_cc(&c);

    /* Note that sregs & hregs write back zeros to the high bits,
       and we've already done the zero-extension.  */
    write_fp_dreg(s, rd, t_true);
    tcg_temp_free_i64(t_true);
}

/* Floating-point data-processing (1 source) - half precision */
static void handle_fp_1src_half(DisasContext *s, int opcode, int rd, int rn)
{
    TCGv_ptr fpst = NULL;
    TCGv_i32 tcg_op = read_fp_hreg(s, rn);
    TCGv_i32 tcg_res = tcg_temp_new_i32();

    switch (opcode) {
    case 0x0: /* FMOV */
        tcg_gen_mov_i32(tcg_res, tcg_op);
        break;
    case 0x1: /* FABS */
        tcg_gen_andi_i32(tcg_res, tcg_op, 0x7fff);
        break;
    case 0x2: /* FNEG */
        tcg_gen_xori_i32(tcg_res, tcg_op, 0x8000);
        break;
    case 0x3: /* FSQRT */
        fpst = fpstatus_ptr(FPST_FPCR_F16);
        gen_helper_sqrt_f16(tcg_res, tcg_op, fpst);
        break;
    case 0x8: /* FRINTN */
    case 0x9: /* FRINTP */
    case 0xa: /* FRINTM */
    case 0xb: /* FRINTZ */
    case 0xc: /* FRINTA */
    {
        TCGv_i32 tcg_rmode = tcg_const_i32(arm_rmode_to_sf(opcode & 7));
        fpst = fpstatus_ptr(FPST_FPCR_F16);

        gen_helper_set_rmode(tcg_rmode, tcg_rmode, fpst);
        gen_helper_advsimd_rinth(tcg_res, tcg_op, fpst);

        gen_helper_set_rmode(tcg_rmode, tcg_rmode, fpst);
        tcg_temp_free_i32(tcg_rmode);
        break;
    }
    case 0xe: /* FRINTX */
        fpst = fpstatus_ptr(FPST_FPCR_F16);
        gen_helper_advsimd_rinth_exact(tcg_res, tcg_op, fpst);
        break;
    case 0xf: /* FRINTI */
        fpst = fpstatus_ptr(FPST_FPCR_F16);
        gen_helper_advsimd_rinth(tcg_res, tcg_op, fpst);
        break;
    default:
        g_assert_not_reached();
    }

    write_fp_sreg(s, rd, tcg_res);

    if (fpst) {
        tcg_temp_free_ptr(fpst);
    }
    tcg_temp_free_i32(tcg_op);
    tcg_temp_free_i32(tcg_res);
}

/* Floating-point data-processing (1 source) - single precision */
static void handle_fp_1src_single(DisasContext *s, int opcode, int rd, int rn)
{
    void (*gen_fpst)(TCGv_i32, TCGv_i32, TCGv_ptr);
    TCGv_i32 tcg_op, tcg_res;
    TCGv_ptr fpst;
    int rmode = -1;

    tcg_op = read_fp_sreg(s, rn);
    tcg_res = tcg_temp_new_i32();

    switch (opcode) {
    case 0x0: /* FMOV */
        tcg_gen_mov_i32(tcg_res, tcg_op);
        goto done;
    case 0x1: /* FABS */
        gen_helper_vfp_abss(tcg_res, tcg_op);
        goto done;
    case 0x2: /* FNEG */
        gen_helper_vfp_negs(tcg_res, tcg_op);
        goto done;
    case 0x3: /* FSQRT */
        gen_helper_vfp_sqrts(tcg_res, tcg_op, cpu_env);
        goto done;
    case 0x6: /* BFCVT */
        gen_fpst = gen_helper_bfcvt;
        break;
    case 0x8: /* FRINTN */
    case 0x9: /* FRINTP */
    case 0xa: /* FRINTM */
    case 0xb: /* FRINTZ */
    case 0xc: /* FRINTA */
        rmode = arm_rmode_to_sf(opcode & 7);
        gen_fpst = gen_helper_rints;
        break;
    case 0xe: /* FRINTX */
        gen_fpst = gen_helper_rints_exact;
        break;
    case 0xf: /* FRINTI */
        gen_fpst = gen_helper_rints;
        break;
    case 0x10: /* FRINT32Z */
        rmode = float_round_to_zero;
        gen_fpst = gen_helper_frint32_s;
        break;
    case 0x11: /* FRINT32X */
        gen_fpst = gen_helper_frint32_s;
        break;
    case 0x12: /* FRINT64Z */
        rmode = float_round_to_zero;
        gen_fpst = gen_helper_frint64_s;
        break;
    case 0x13: /* FRINT64X */
        gen_fpst = gen_helper_frint64_s;
        break;
    default:
        g_assert_not_reached();
    }

    fpst = fpstatus_ptr(FPST_FPCR);
    if (rmode >= 0) {
        TCGv_i32 tcg_rmode = tcg_const_i32(rmode);
        gen_helper_set_rmode(tcg_rmode, tcg_rmode, fpst);
        gen_fpst(tcg_res, tcg_op, fpst);
        gen_helper_set_rmode(tcg_rmode, tcg_rmode, fpst);
        tcg_temp_free_i32(tcg_rmode);
    } else {
        gen_fpst(tcg_res, tcg_op, fpst);
    }
    tcg_temp_free_ptr(fpst);

 done:
    write_fp_sreg(s, rd, tcg_res);
    tcg_temp_free_i32(tcg_op);
    tcg_temp_free_i32(tcg_res);
}

/* Floating-point data-processing (1 source) - double precision */
static void handle_fp_1src_double(DisasContext *s, int opcode, int rd, int rn)
{
    void (*gen_fpst)(TCGv_i64, TCGv_i64, TCGv_ptr);
    TCGv_i64 tcg_op, tcg_res;
    TCGv_ptr fpst;
    int rmode = -1;

    switch (opcode) {
    case 0x0: /* FMOV */
        gen_gvec_fn2(s, false, rd, rn, tcg_gen_gvec_mov, 0);
        return;
    }

    tcg_op = read_fp_dreg(s, rn);
    tcg_res = tcg_temp_new_i64();

    switch (opcode) {
    case 0x1: /* FABS */
        gen_helper_vfp_absd(tcg_res, tcg_op);
        goto done;
    case 0x2: /* FNEG */
        gen_helper_vfp_negd(tcg_res, tcg_op);
        goto done;
    case 0x3: /* FSQRT */
        gen_helper_vfp_sqrtd(tcg_res, tcg_op, cpu_env);
        goto done;
    case 0x8: /* FRINTN */
    case 0x9: /* FRINTP */
    case 0xa: /* FRINTM */
    case 0xb: /* FRINTZ */
    case 0xc: /* FRINTA */
        rmode = arm_rmode_to_sf(opcode & 7);
        gen_fpst = gen_helper_rintd;
        break;
    case 0xe: /* FRINTX */
        gen_fpst = gen_helper_rintd_exact;
        break;
    case 0xf: /* FRINTI */
        gen_fpst = gen_helper_rintd;
        break;
    case 0x10: /* FRINT32Z */
        rmode = float_round_to_zero;
        gen_fpst = gen_helper_frint32_d;
        break;
    case 0x11: /* FRINT32X */
        gen_fpst = gen_helper_frint32_d;
        break;
    case 0x12: /* FRINT64Z */
        rmode = float_round_to_zero;
        gen_fpst = gen_helper_frint64_d;
        break;
    case 0x13: /* FRINT64X */
        gen_fpst = gen_helper_frint64_d;
        break;
    default:
        g_assert_not_reached();
    }

    fpst = fpstatus_ptr(FPST_FPCR);
    if (rmode >= 0) {
        TCGv_i32 tcg_rmode = tcg_const_i32(rmode);
        gen_helper_set_rmode(tcg_rmode, tcg_rmode, fpst);
        gen_fpst(tcg_res, tcg_op, fpst);
        gen_helper_set_rmode(tcg_rmode, tcg_rmode, fpst);
        tcg_temp_free_i32(tcg_rmode);
    } else {
        gen_fpst(tcg_res, tcg_op, fpst);
    }
    tcg_temp_free_ptr(fpst);

 done:
    write_fp_dreg(s, rd, tcg_res);
    tcg_temp_free_i64(tcg_op);
    tcg_temp_free_i64(tcg_res);
}

static void handle_fp_fcvt(DisasContext *s, int opcode,
                           int rd, int rn, int dtype, int ntype)
{
    switch (ntype) {
    case 0x0:
    {
        TCGv_i32 tcg_rn = read_fp_sreg(s, rn);
        if (dtype == 1) {
            /* Single to double */
            TCGv_i64 tcg_rd = tcg_temp_new_i64();
            gen_helper_vfp_fcvtds(tcg_rd, tcg_rn, cpu_env);
            write_fp_dreg(s, rd, tcg_rd);
            tcg_temp_free_i64(tcg_rd);
        } else {
            /* Single to half */
            TCGv_i32 tcg_rd = tcg_temp_new_i32();
            TCGv_i32 ahp = get_ahp_flag();
            TCGv_ptr fpst = fpstatus_ptr(FPST_FPCR);

            gen_helper_vfp_fcvt_f32_to_f16(tcg_rd, tcg_rn, fpst, ahp);
            /* write_fp_sreg is OK here because top half of tcg_rd is zero */
            write_fp_sreg(s, rd, tcg_rd);
            tcg_temp_free_i32(tcg_rd);
            tcg_temp_free_i32(ahp);
            tcg_temp_free_ptr(fpst);
        }
        tcg_temp_free_i32(tcg_rn);
        break;
    }
    case 0x1:
    {
        TCGv_i64 tcg_rn = read_fp_dreg(s, rn);
        TCGv_i32 tcg_rd = tcg_temp_new_i32();
        if (dtype == 0) {
            /* Double to single */
            gen_helper_vfp_fcvtsd(tcg_rd, tcg_rn, cpu_env);
        } else {
            TCGv_ptr fpst = fpstatus_ptr(FPST_FPCR);
            TCGv_i32 ahp = get_ahp_flag();
            /* Double to half */
            gen_helper_vfp_fcvt_f64_to_f16(tcg_rd, tcg_rn, fpst, ahp);
            /* write_fp_sreg is OK here because top half of tcg_rd is zero */
            tcg_temp_free_ptr(fpst);
            tcg_temp_free_i32(ahp);
        }
        write_fp_sreg(s, rd, tcg_rd);
        tcg_temp_free_i32(tcg_rd);
        tcg_temp_free_i64(tcg_rn);
        break;
    }
    case 0x3:
    {
        TCGv_i32 tcg_rn = read_fp_sreg(s, rn);
        TCGv_ptr tcg_fpst = fpstatus_ptr(FPST_FPCR);
        TCGv_i32 tcg_ahp = get_ahp_flag();
        tcg_gen_ext16u_i32(tcg_rn, tcg_rn);
        if (dtype == 0) {
            /* Half to single */
            TCGv_i32 tcg_rd = tcg_temp_new_i32();
            gen_helper_vfp_fcvt_f16_to_f32(tcg_rd, tcg_rn, tcg_fpst, tcg_ahp);
            write_fp_sreg(s, rd, tcg_rd);
            tcg_temp_free_i32(tcg_rd);
        } else {
            /* Half to double */
            TCGv_i64 tcg_rd = tcg_temp_new_i64();
            gen_helper_vfp_fcvt_f16_to_f64(tcg_rd, tcg_rn, tcg_fpst, tcg_ahp);
            write_fp_dreg(s, rd, tcg_rd);
            tcg_temp_free_i64(tcg_rd);
        }
        tcg_temp_free_i32(tcg_rn);
        tcg_temp_free_ptr(tcg_fpst);
        tcg_temp_free_i32(tcg_ahp);
        break;
    }
    default:
        g_assert_not_reached();
    }
}

/* Floating point data-processing (1 source)
 *   31  30  29 28       24 23  22  21 20    15 14       10 9    5 4    0
 * +---+---+---+-----------+------+---+--------+-----------+------+------+
 * | M | 0 | S | 1 1 1 1 0 | type | 1 | opcode | 1 0 0 0 0 |  Rn  |  Rd  |
 * +---+---+---+-----------+------+---+--------+-----------+------+------+
 */
static void disas_fp_1src(DisasContext *s, uint32_t insn)
{
    int mos = extract32(insn, 29, 3);
    int type = extract32(insn, 22, 2);
    int opcode = extract32(insn, 15, 6);
    int rn = extract32(insn, 5, 5);
    int rd = extract32(insn, 0, 5);

    if (mos) {
        goto do_unallocated;
    }

    switch (opcode) {
    case 0x4: case 0x5: case 0x7:
    {
        /* FCVT between half, single and double precision */
        int dtype = extract32(opcode, 0, 2);
        if (type == 2 || dtype == type) {
            goto do_unallocated;
        }
        if (!fp_access_check(s)) {
            return;
        }

        handle_fp_fcvt(s, opcode, rd, rn, dtype, type);
        break;
    }

    case 0x10 ... 0x13: /* FRINT{32,64}{X,Z} */
        if (type > 1 || !dc_isar_feature(aa64_frint, s)) {
            goto do_unallocated;
        }
        /* fall through */
    case 0x0 ... 0x3:
    case 0x8 ... 0xc:
    case 0xe ... 0xf:
        /* 32-to-32 and 64-to-64 ops */
        switch (type) {
        case 0:
            if (!fp_access_check(s)) {
                return;
            }
            handle_fp_1src_single(s, opcode, rd, rn);
            break;
        case 1:
            if (!fp_access_check(s)) {
                return;
            }
            handle_fp_1src_double(s, opcode, rd, rn);
            break;
        case 3:
            if (!dc_isar_feature(aa64_fp16, s)) {
                goto do_unallocated;
            }

            if (!fp_access_check(s)) {
                return;
            }
            handle_fp_1src_half(s, opcode, rd, rn);
            break;
        default:
            goto do_unallocated;
        }
        break;

    case 0x6:
        switch (type) {
        case 1: /* BFCVT */
            if (!dc_isar_feature(aa64_bf16, s)) {
                goto do_unallocated;
            }
            if (!fp_access_check(s)) {
                return;
            }
            handle_fp_1src_single(s, opcode, rd, rn);
            break;
        default:
            goto do_unallocated;
        }
        break;

    default:
    do_unallocated:
        unallocated_encoding(s);
        break;
    }
}

/* Floating-point data-processing (2 source) - single precision */
static void handle_fp_2src_single(DisasContext *s, int opcode,
                                  int rd, int rn, int rm)
{
    TCGv_i32 tcg_op1;
    TCGv_i32 tcg_op2;
    TCGv_i32 tcg_res;
    TCGv_ptr fpst;

    tcg_res = tcg_temp_new_i32();
    fpst = fpstatus_ptr(FPST_FPCR);
    tcg_op1 = read_fp_sreg(s, rn);
    tcg_op2 = read_fp_sreg(s, rm);

    switch (opcode) {
    case 0x0: /* FMUL */
        gen_helper_vfp_muls(tcg_res, tcg_op1, tcg_op2, fpst);
        break;
    case 0x1: /* FDIV */
        gen_helper_vfp_divs(tcg_res, tcg_op1, tcg_op2, fpst);
        break;
    case 0x2: /* FADD */
        gen_helper_vfp_adds(tcg_res, tcg_op1, tcg_op2, fpst);
        break;
    case 0x3: /* FSUB */
        gen_helper_vfp_subs(tcg_res, tcg_op1, tcg_op2, fpst);
        break;
    case 0x4: /* FMAX */
        gen_helper_vfp_maxs(tcg_res, tcg_op1, tcg_op2, fpst);
        break;
    case 0x5: /* FMIN */
        gen_helper_vfp_mins(tcg_res, tcg_op1, tcg_op2, fpst);
        break;
    case 0x6: /* FMAXNM */
        gen_helper_vfp_maxnums(tcg_res, tcg_op1, tcg_op2, fpst);
        break;
    case 0x7: /* FMINNM */
        gen_helper_vfp_minnums(tcg_res, tcg_op1, tcg_op2, fpst);
        break;
    case 0x8: /* FNMUL */
        gen_helper_vfp_muls(tcg_res, tcg_op1, tcg_op2, fpst);
        gen_helper_vfp_negs(tcg_res, tcg_res);
        break;
    }

    write_fp_sreg(s, rd, tcg_res);

    tcg_temp_free_ptr(fpst);
    tcg_temp_free_i32(tcg_op1);
    tcg_temp_free_i32(tcg_op2);
    tcg_temp_free_i32(tcg_res);
}

/* Floating-point data-processing (2 source) - double precision */
static void handle_fp_2src_double(DisasContext *s, int opcode,
                                  int rd, int rn, int rm)
{
    TCGv_i64 tcg_op1;
    TCGv_i64 tcg_op2;
    TCGv_i64 tcg_res;
    TCGv_ptr fpst;

    tcg_res = tcg_temp_new_i64();
    fpst = fpstatus_ptr(FPST_FPCR);
    tcg_op1 = read_fp_dreg(s, rn);
    tcg_op2 = read_fp_dreg(s, rm);

    switch (opcode) {
    case 0x0: /* FMUL */
        gen_helper_vfp_muld(tcg_res, tcg_op1, tcg_op2, fpst);
        break;
    case 0x1: /* FDIV */
        gen_helper_vfp_divd(tcg_res, tcg_op1, tcg_op2, fpst);
        break;
    case 0x2: /* FADD */
        gen_helper_vfp_addd(tcg_res, tcg_op1, tcg_op2, fpst);
        break;
    case 0x3: /* FSUB */
        gen_helper_vfp_subd(tcg_res, tcg_op1, tcg_op2, fpst);
        break;
    case 0x4: /* FMAX */
        gen_helper_vfp_maxd(tcg_res, tcg_op1, tcg_op2, fpst);
        break;
    case 0x5: /* FMIN */
        gen_helper_vfp_mind(tcg_res, tcg_op1, tcg_op2, fpst);
        break;
    case 0x6: /* FMAXNM */
        gen_helper_vfp_maxnumd(tcg_res, tcg_op1, tcg_op2, fpst);
        break;
    case 0x7: /* FMINNM */
        gen_helper_vfp_minnumd(tcg_res, tcg_op1, tcg_op2, fpst);
        break;
    case 0x8: /* FNMUL */
        gen_helper_vfp_muld(tcg_res, tcg_op1, tcg_op2, fpst);
        gen_helper_vfp_negd(tcg_res, tcg_res);
        break;
    }

    write_fp_dreg(s, rd, tcg_res);

    tcg_temp_free_ptr(fpst);
    tcg_temp_free_i64(tcg_op1);
    tcg_temp_free_i64(tcg_op2);
    tcg_temp_free_i64(tcg_res);
}

/* Floating-point data-processing (2 source) - half precision */
static void handle_fp_2src_half(DisasContext *s, int opcode,
                                int rd, int rn, int rm)
{
    TCGv_i32 tcg_op1;
    TCGv_i32 tcg_op2;
    TCGv_i32 tcg_res;
    TCGv_ptr fpst;

    tcg_res = tcg_temp_new_i32();
    fpst = fpstatus_ptr(FPST_FPCR_F16);
    tcg_op1 = read_fp_hreg(s, rn);
    tcg_op2 = read_fp_hreg(s, rm);

    switch (opcode) {
    case 0x0: /* FMUL */
        gen_helper_advsimd_mulh(tcg_res, tcg_op1, tcg_op2, fpst);
        break;
    case 0x1: /* FDIV */
        gen_helper_advsimd_divh(tcg_res, tcg_op1, tcg_op2, fpst);
        break;
    case 0x2: /* FADD */
        gen_helper_advsimd_addh(tcg_res, tcg_op1, tcg_op2, fpst);
        break;
    case 0x3: /* FSUB */
        gen_helper_advsimd_subh(tcg_res, tcg_op1, tcg_op2, fpst);
        break;
    case 0x4: /* FMAX */
        gen_helper_advsimd_maxh(tcg_res, tcg_op1, tcg_op2, fpst);
        break;
    case 0x5: /* FMIN */
        gen_helper_advsimd_minh(tcg_res, tcg_op1, tcg_op2, fpst);
        break;
    case 0x6: /* FMAXNM */
        gen_helper_advsimd_maxnumh(tcg_res, tcg_op1, tcg_op2, fpst);
        break;
    case 0x7: /* FMINNM */
        gen_helper_advsimd_minnumh(tcg_res, tcg_op1, tcg_op2, fpst);
        break;
    case 0x8: /* FNMUL */
        gen_helper_advsimd_mulh(tcg_res, tcg_op1, tcg_op2, fpst);
        tcg_gen_xori_i32(tcg_res, tcg_res, 0x8000);
        break;
    default:
        g_assert_not_reached();
    }

    write_fp_sreg(s, rd, tcg_res);

    tcg_temp_free_ptr(fpst);
    tcg_temp_free_i32(tcg_op1);
    tcg_temp_free_i32(tcg_op2);
    tcg_temp_free_i32(tcg_res);
}

/* Floating point data-processing (2 source)
 *   31  30  29 28       24 23  22  21 20  16 15    12 11 10 9    5 4    0
 * +---+---+---+-----------+------+---+------+--------+-----+------+------+
 * | M | 0 | S | 1 1 1 1 0 | type | 1 |  Rm  | opcode | 1 0 |  Rn  |  Rd  |
 * +---+---+---+-----------+------+---+------+--------+-----+------+------+
 */
static void disas_fp_2src(DisasContext *s, uint32_t insn)
{
    int mos = extract32(insn, 29, 3);
    int type = extract32(insn, 22, 2);
    int rd = extract32(insn, 0, 5);
    int rn = extract32(insn, 5, 5);
    int rm = extract32(insn, 16, 5);
    int opcode = extract32(insn, 12, 4);

    if (opcode > 8 || mos) {
        unallocated_encoding(s);
        return;
    }

    switch (type) {
    case 0:
        if (!fp_access_check(s)) {
            return;
        }
        handle_fp_2src_single(s, opcode, rd, rn, rm);
        break;
    case 1:
        if (!fp_access_check(s)) {
            return;
        }
        handle_fp_2src_double(s, opcode, rd, rn, rm);
        break;
    case 3:
        if (!dc_isar_feature(aa64_fp16, s)) {
            unallocated_encoding(s);
            return;
        }
        if (!fp_access_check(s)) {
            return;
        }
        handle_fp_2src_half(s, opcode, rd, rn, rm);
        break;
    default:
        unallocated_encoding(s);
    }
}

/* Floating-point data-processing (3 source) - single precision */
static void handle_fp_3src_single(DisasContext *s, bool o0, bool o1,
                                  int rd, int rn, int rm, int ra)
{
    TCGv_i32 tcg_op1, tcg_op2, tcg_op3;
    TCGv_i32 tcg_res = tcg_temp_new_i32();
    TCGv_ptr fpst = fpstatus_ptr(FPST_FPCR);

    tcg_op1 = read_fp_sreg(s, rn);
    tcg_op2 = read_fp_sreg(s, rm);
    tcg_op3 = read_fp_sreg(s, ra);

    /* These are fused multiply-add, and must be done as one
     * floating point operation with no rounding between the
     * multiplication and addition steps.
     * NB that doing the negations here as separate steps is
     * correct : an input NaN should come out with its sign bit
     * flipped if it is a negated-input.
     */
    if (o1 == true) {
        gen_helper_vfp_negs(tcg_op3, tcg_op3);
    }

    if (o0 != o1) {
        gen_helper_vfp_negs(tcg_op1, tcg_op1);
    }

    gen_helper_vfp_muladds(tcg_res, tcg_op1, tcg_op2, tcg_op3, fpst);

    write_fp_sreg(s, rd, tcg_res);

    tcg_temp_free_ptr(fpst);
    tcg_temp_free_i32(tcg_op1);
    tcg_temp_free_i32(tcg_op2);
    tcg_temp_free_i32(tcg_op3);
    tcg_temp_free_i32(tcg_res);
}

/* Floating-point data-processing (3 source) - double precision */
static void handle_fp_3src_double(DisasContext *s, bool o0, bool o1,
                                  int rd, int rn, int rm, int ra)
{
    TCGv_i64 tcg_op1, tcg_op2, tcg_op3;
    TCGv_i64 tcg_res = tcg_temp_new_i64();
    TCGv_ptr fpst = fpstatus_ptr(FPST_FPCR);

    tcg_op1 = read_fp_dreg(s, rn);
    tcg_op2 = read_fp_dreg(s, rm);
    tcg_op3 = read_fp_dreg(s, ra);

    /* These are fused multiply-add, and must be done as one
     * floating point operation with no rounding between the
     * multiplication and addition steps.
     * NB that doing the negations here as separate steps is
     * correct : an input NaN should come out with its sign bit
     * flipped if it is a negated-input.
     */
    if (o1 == true) {
        gen_helper_vfp_negd(tcg_op3, tcg_op3);
    }

    if (o0 != o1) {
        gen_helper_vfp_negd(tcg_op1, tcg_op1);
    }

    gen_helper_vfp_muladdd(tcg_res, tcg_op1, tcg_op2, tcg_op3, fpst);

    write_fp_dreg(s, rd, tcg_res);

    tcg_temp_free_ptr(fpst);
    tcg_temp_free_i64(tcg_op1);
    tcg_temp_free_i64(tcg_op2);
    tcg_temp_free_i64(tcg_op3);
    tcg_temp_free_i64(tcg_res);
}

/* Floating-point data-processing (3 source) - half precision */
static void handle_fp_3src_half(DisasContext *s, bool o0, bool o1,
                                int rd, int rn, int rm, int ra)
{
    TCGv_i32 tcg_op1, tcg_op2, tcg_op3;
    TCGv_i32 tcg_res = tcg_temp_new_i32();
    TCGv_ptr fpst = fpstatus_ptr(FPST_FPCR_F16);

    tcg_op1 = read_fp_hreg(s, rn);
    tcg_op2 = read_fp_hreg(s, rm);
    tcg_op3 = read_fp_hreg(s, ra);

    /* These are fused multiply-add, and must be done as one
     * floating point operation with no rounding between the
     * multiplication and addition steps.
     * NB that doing the negations here as separate steps is
     * correct : an input NaN should come out with its sign bit
     * flipped if it is a negated-input.
     */
    if (o1 == true) {
        tcg_gen_xori_i32(tcg_op3, tcg_op3, 0x8000);
    }

    if (o0 != o1) {
        tcg_gen_xori_i32(tcg_op1, tcg_op1, 0x8000);
    }

    gen_helper_advsimd_muladdh(tcg_res, tcg_op1, tcg_op2, tcg_op3, fpst);

    write_fp_sreg(s, rd, tcg_res);

    tcg_temp_free_ptr(fpst);
    tcg_temp_free_i32(tcg_op1);
    tcg_temp_free_i32(tcg_op2);
    tcg_temp_free_i32(tcg_op3);
    tcg_temp_free_i32(tcg_res);
}

/* Floating point data-processing (3 source)
 *   31  30  29 28       24 23  22  21  20  16  15  14  10 9    5 4    0
 * +---+---+---+-----------+------+----+------+----+------+------+------+
 * | M | 0 | S | 1 1 1 1 1 | type | o1 |  Rm  | o0 |  Ra  |  Rn  |  Rd  |
 * +---+---+---+-----------+------+----+------+----+------+------+------+
 */
static void disas_fp_3src(DisasContext *s, uint32_t insn)
{
    int mos = extract32(insn, 29, 3);
    int type = extract32(insn, 22, 2);
    int rd = extract32(insn, 0, 5);
    int rn = extract32(insn, 5, 5);
    int ra = extract32(insn, 10, 5);
    int rm = extract32(insn, 16, 5);
    bool o0 = extract32(insn, 15, 1);
    bool o1 = extract32(insn, 21, 1);

    if (mos) {
        unallocated_encoding(s);
        return;
    }

    switch (type) {
    case 0:
        if (!fp_access_check(s)) {
            return;
        }
        handle_fp_3src_single(s, o0, o1, rd, rn, rm, ra);
        break;
    case 1:
        if (!fp_access_check(s)) {
            return;
        }
        handle_fp_3src_double(s, o0, o1, rd, rn, rm, ra);
        break;
    case 3:
        if (!dc_isar_feature(aa64_fp16, s)) {
            unallocated_encoding(s);
            return;
        }
        if (!fp_access_check(s)) {
            return;
        }
        handle_fp_3src_half(s, o0, o1, rd, rn, rm, ra);
        break;
    default:
        unallocated_encoding(s);
    }
}

/* Floating point immediate
 *   31  30  29 28       24 23  22  21 20        13 12   10 9    5 4    0
 * +---+---+---+-----------+------+---+------------+-------+------+------+
 * | M | 0 | S | 1 1 1 1 0 | type | 1 |    imm8    | 1 0 0 | imm5 |  Rd  |
 * +---+---+---+-----------+------+---+------------+-------+------+------+
 */
static void disas_fp_imm(DisasContext *s, uint32_t insn)
{
    int rd = extract32(insn, 0, 5);
    int imm5 = extract32(insn, 5, 5);
    int imm8 = extract32(insn, 13, 8);
    int type = extract32(insn, 22, 2);
    int mos = extract32(insn, 29, 3);
    uint64_t imm;
    MemOp sz;

    if (mos || imm5) {
        unallocated_encoding(s);
        return;
    }

    switch (type) {
    case 0:
        sz = MO_32;
        break;
    case 1:
        sz = MO_64;
        break;
    case 3:
        sz = MO_16;
        if (dc_isar_feature(aa64_fp16, s)) {
            break;
        }
        /* fallthru */
    default:
        unallocated_encoding(s);
        return;
    }

    if (!fp_access_check(s)) {
        return;
    }

    imm = vfp_expand_imm(sz, imm8);
    write_fp_dreg(s, rd, tcg_constant_i64(imm));
}

/* Handle floating point <=> fixed point conversions. Note that we can
 * also deal with fp <=> integer conversions as a special case (scale == 64)
 * OPTME: consider handling that special case specially or at least skipping
 * the call to scalbn in the helpers for zero shifts.
 */
static void handle_fpfpcvt(DisasContext *s, int rd, int rn, int opcode,
                           bool itof, int rmode, int scale, int sf, int type)
{
    bool is_signed = !(opcode & 1);
    TCGv_ptr tcg_fpstatus;
    TCGv_i32 tcg_shift, tcg_single;
    TCGv_i64 tcg_double;

    tcg_fpstatus = fpstatus_ptr(type == 3 ? FPST_FPCR_F16 : FPST_FPCR);

    tcg_shift = tcg_constant_i32(64 - scale);

    if (itof) {
        TCGv_i64 tcg_int = cpu_reg(s, rn);
        if (!sf) {
            TCGv_i64 tcg_extend = new_tmp_a64(s);

            if (is_signed) {
                tcg_gen_ext32s_i64(tcg_extend, tcg_int);
            } else {
                tcg_gen_ext32u_i64(tcg_extend, tcg_int);
            }

            tcg_int = tcg_extend;
        }

        switch (type) {
        case 1: /* float64 */
            tcg_double = tcg_temp_new_i64();
            if (is_signed) {
                gen_helper_vfp_sqtod(tcg_double, tcg_int,
                                     tcg_shift, tcg_fpstatus);
            } else {
                gen_helper_vfp_uqtod(tcg_double, tcg_int,
                                     tcg_shift, tcg_fpstatus);
            }
            write_fp_dreg(s, rd, tcg_double);
            tcg_temp_free_i64(tcg_double);
            break;

        case 0: /* float32 */
            tcg_single = tcg_temp_new_i32();
            if (is_signed) {
                gen_helper_vfp_sqtos(tcg_single, tcg_int,
                                     tcg_shift, tcg_fpstatus);
            } else {
                gen_helper_vfp_uqtos(tcg_single, tcg_int,
                                     tcg_shift, tcg_fpstatus);
            }
            write_fp_sreg(s, rd, tcg_single);
            tcg_temp_free_i32(tcg_single);
            break;

        case 3: /* float16 */
            tcg_single = tcg_temp_new_i32();
            if (is_signed) {
                gen_helper_vfp_sqtoh(tcg_single, tcg_int,
                                     tcg_shift, tcg_fpstatus);
            } else {
                gen_helper_vfp_uqtoh(tcg_single, tcg_int,
                                     tcg_shift, tcg_fpstatus);
            }
            write_fp_sreg(s, rd, tcg_single);
            tcg_temp_free_i32(tcg_single);
            break;

        default:
            g_assert_not_reached();
        }
    } else {
        TCGv_i64 tcg_int = cpu_reg(s, rd);
        TCGv_i32 tcg_rmode;

        if (extract32(opcode, 2, 1)) {
            /* There are too many rounding modes to all fit into rmode,
             * so FCVTA[US] is a special case.
             */
            rmode = FPROUNDING_TIEAWAY;
        }

        tcg_rmode = tcg_const_i32(arm_rmode_to_sf(rmode));

        gen_helper_set_rmode(tcg_rmode, tcg_rmode, tcg_fpstatus);

        switch (type) {
        case 1: /* float64 */
            tcg_double = read_fp_dreg(s, rn);
            if (is_signed) {
                if (!sf) {
                    gen_helper_vfp_tosld(tcg_int, tcg_double,
                                         tcg_shift, tcg_fpstatus);
                } else {
                    gen_helper_vfp_tosqd(tcg_int, tcg_double,
                                         tcg_shift, tcg_fpstatus);
                }
            } else {
                if (!sf) {
                    gen_helper_vfp_tould(tcg_int, tcg_double,
                                         tcg_shift, tcg_fpstatus);
                } else {
                    gen_helper_vfp_touqd(tcg_int, tcg_double,
                                         tcg_shift, tcg_fpstatus);
                }
            }
            if (!sf) {
                tcg_gen_ext32u_i64(tcg_int, tcg_int);
            }
            tcg_temp_free_i64(tcg_double);
            break;

        case 0: /* float32 */
            tcg_single = read_fp_sreg(s, rn);
            if (sf) {
                if (is_signed) {
                    gen_helper_vfp_tosqs(tcg_int, tcg_single,
                                         tcg_shift, tcg_fpstatus);
                } else {
                    gen_helper_vfp_touqs(tcg_int, tcg_single,
                                         tcg_shift, tcg_fpstatus);
                }
            } else {
                TCGv_i32 tcg_dest = tcg_temp_new_i32();
                if (is_signed) {
                    gen_helper_vfp_tosls(tcg_dest, tcg_single,
                                         tcg_shift, tcg_fpstatus);
                } else {
                    gen_helper_vfp_touls(tcg_dest, tcg_single,
                                         tcg_shift, tcg_fpstatus);
                }
                tcg_gen_extu_i32_i64(tcg_int, tcg_dest);
                tcg_temp_free_i32(tcg_dest);
            }
            tcg_temp_free_i32(tcg_single);
            break;

        case 3: /* float16 */
            tcg_single = read_fp_sreg(s, rn);
            if (sf) {
                if (is_signed) {
                    gen_helper_vfp_tosqh(tcg_int, tcg_single,
                                         tcg_shift, tcg_fpstatus);
                } else {
                    gen_helper_vfp_touqh(tcg_int, tcg_single,
                                         tcg_shift, tcg_fpstatus);
                }
            } else {
                TCGv_i32 tcg_dest = tcg_temp_new_i32();
                if (is_signed) {
                    gen_helper_vfp_toslh(tcg_dest, tcg_single,
                                         tcg_shift, tcg_fpstatus);
                } else {
                    gen_helper_vfp_toulh(tcg_dest, tcg_single,
                                         tcg_shift, tcg_fpstatus);
                }
                tcg_gen_extu_i32_i64(tcg_int, tcg_dest);
                tcg_temp_free_i32(tcg_dest);
            }
            tcg_temp_free_i32(tcg_single);
            break;

        default:
            g_assert_not_reached();
        }

        gen_helper_set_rmode(tcg_rmode, tcg_rmode, tcg_fpstatus);
        tcg_temp_free_i32(tcg_rmode);
    }

    tcg_temp_free_ptr(tcg_fpstatus);
}

/* Floating point <-> fixed point conversions
 *   31   30  29 28       24 23  22  21 20   19 18    16 15   10 9    5 4    0
 * +----+---+---+-----------+------+---+-------+--------+-------+------+------+
 * | sf | 0 | S | 1 1 1 1 0 | type | 0 | rmode | opcode | scale |  Rn  |  Rd  |
 * +----+---+---+-----------+------+---+-------+--------+-------+------+------+
 */
static void disas_fp_fixed_conv(DisasContext *s, uint32_t insn)
{
    int rd = extract32(insn, 0, 5);
    int rn = extract32(insn, 5, 5);
    int scale = extract32(insn, 10, 6);
    int opcode = extract32(insn, 16, 3);
    int rmode = extract32(insn, 19, 2);
    int type = extract32(insn, 22, 2);
    bool sbit = extract32(insn, 29, 1);
    bool sf = extract32(insn, 31, 1);
    bool itof;

    if (sbit || (!sf && scale < 32)) {
        unallocated_encoding(s);
        return;
    }

    switch (type) {
    case 0: /* float32 */
    case 1: /* float64 */
        break;
    case 3: /* float16 */
        if (dc_isar_feature(aa64_fp16, s)) {
            break;
        }
        /* fallthru */
    default:
        unallocated_encoding(s);
        return;
    }

    switch ((rmode << 3) | opcode) {
    case 0x2: /* SCVTF */
    case 0x3: /* UCVTF */
        itof = true;
        break;
    case 0x18: /* FCVTZS */
    case 0x19: /* FCVTZU */
        itof = false;
        break;
    default:
        unallocated_encoding(s);
        return;
    }

    if (!fp_access_check(s)) {
        return;
    }

    handle_fpfpcvt(s, rd, rn, opcode, itof, FPROUNDING_ZERO, scale, sf, type);
}

static void handle_fmov(DisasContext *s, int rd, int rn, int type, bool itof)
{
    /* FMOV: gpr to or from float, double, or top half of quad fp reg,
     * without conversion.
     */

    if (itof) {
        TCGv_i64 tcg_rn = cpu_reg(s, rn);
        TCGv_i64 tmp;

        switch (type) {
        case 0:
            /* 32 bit */
            tmp = tcg_temp_new_i64();
            tcg_gen_ext32u_i64(tmp, tcg_rn);
            write_fp_dreg(s, rd, tmp);
            tcg_temp_free_i64(tmp);
            break;
        case 1:
            /* 64 bit */
            write_fp_dreg(s, rd, tcg_rn);
            break;
        case 2:
            /* 64 bit to top half. */
            tcg_gen_st_i64(tcg_rn, cpu_env, fp_reg_hi_offset(s, rd));
            clear_vec_high(s, true, rd);
            break;
        case 3:
            /* 16 bit */
            tmp = tcg_temp_new_i64();
            tcg_gen_ext16u_i64(tmp, tcg_rn);
            write_fp_dreg(s, rd, tmp);
            tcg_temp_free_i64(tmp);
            break;
        default:
            g_assert_not_reached();
        }
    } else {
        TCGv_i64 tcg_rd = cpu_reg(s, rd);

        switch (type) {
        case 0:
            /* 32 bit */
            tcg_gen_ld32u_i64(tcg_rd, cpu_env, fp_reg_offset(s, rn, MO_32));
            break;
        case 1:
            /* 64 bit */
            tcg_gen_ld_i64(tcg_rd, cpu_env, fp_reg_offset(s, rn, MO_64));
            break;
        case 2:
            /* 64 bits from top half */
            tcg_gen_ld_i64(tcg_rd, cpu_env, fp_reg_hi_offset(s, rn));
            break;
        case 3:
            /* 16 bit */
            tcg_gen_ld16u_i64(tcg_rd, cpu_env, fp_reg_offset(s, rn, MO_16));
            break;
        default:
            g_assert_not_reached();
        }
    }
}

static void handle_fjcvtzs(DisasContext *s, int rd, int rn)
{
    TCGv_i64 t = read_fp_dreg(s, rn);
    TCGv_ptr fpstatus = fpstatus_ptr(FPST_FPCR);

    gen_helper_fjcvtzs(t, t, fpstatus);

    tcg_temp_free_ptr(fpstatus);

    tcg_gen_ext32u_i64(cpu_reg(s, rd), t);
    tcg_gen_extrh_i64_i32(cpu_ZF, t);
    tcg_gen_movi_i32(cpu_CF, 0);
    tcg_gen_movi_i32(cpu_NF, 0);
    tcg_gen_movi_i32(cpu_VF, 0);

    tcg_temp_free_i64(t);
}

/* Floating point <-> integer conversions
 *   31   30  29 28       24 23  22  21 20   19 18 16 15         10 9  5 4  0
 * +----+---+---+-----------+------+---+-------+-----+-------------+----+----+
 * | sf | 0 | S | 1 1 1 1 0 | type | 1 | rmode | opc | 0 0 0 0 0 0 | Rn | Rd |
 * +----+---+---+-----------+------+---+-------+-----+-------------+----+----+
 */
static void disas_fp_int_conv(DisasContext *s, uint32_t insn)
{
    int rd = extract32(insn, 0, 5);
    int rn = extract32(insn, 5, 5);
    int opcode = extract32(insn, 16, 3);
    int rmode = extract32(insn, 19, 2);
    int type = extract32(insn, 22, 2);
    bool sbit = extract32(insn, 29, 1);
    bool sf = extract32(insn, 31, 1);
    bool itof = false;

    if (sbit) {
        goto do_unallocated;
    }

    switch (opcode) {
    case 2: /* SCVTF */
    case 3: /* UCVTF */
        itof = true;
        /* fallthru */
    case 4: /* FCVTAS */
    case 5: /* FCVTAU */
        if (rmode != 0) {
            goto do_unallocated;
        }
        /* fallthru */
    case 0: /* FCVT[NPMZ]S */
    case 1: /* FCVT[NPMZ]U */
        switch (type) {
        case 0: /* float32 */
        case 1: /* float64 */
            break;
        case 3: /* float16 */
            if (!dc_isar_feature(aa64_fp16, s)) {
                goto do_unallocated;
            }
            break;
        default:
            goto do_unallocated;
        }
        if (!fp_access_check(s)) {
            return;
        }
        handle_fpfpcvt(s, rd, rn, opcode, itof, rmode, 64, sf, type);
        break;

    default:
        switch (sf << 7 | type << 5 | rmode << 3 | opcode) {
        case 0b01100110: /* FMOV half <-> 32-bit int */
        case 0b01100111:
        case 0b11100110: /* FMOV half <-> 64-bit int */
        case 0b11100111:
            if (!dc_isar_feature(aa64_fp16, s)) {
                goto do_unallocated;
            }
            /* fallthru */
        case 0b00000110: /* FMOV 32-bit */
        case 0b00000111:
        case 0b10100110: /* FMOV 64-bit */
        case 0b10100111:
        case 0b11001110: /* FMOV top half of 128-bit */
        case 0b11001111:
            if (!fp_access_check(s)) {
                return;
            }
            itof = opcode & 1;
            handle_fmov(s, rd, rn, type, itof);
            break;

        case 0b00111110: /* FJCVTZS */
            if (!dc_isar_feature(aa64_jscvt, s)) {
                goto do_unallocated;
            } else if (fp_access_check(s)) {
                handle_fjcvtzs(s, rd, rn);
            }
            break;

        default:
        do_unallocated:
            unallocated_encoding(s);
            return;
        }
        break;
    }
}

/* FP-specific subcases of table C3-6 (SIMD and FP data processing)
 *   31  30  29 28     25 24                          0
 * +---+---+---+---------+-----------------------------+
 * |   | 0 |   | 1 1 1 1 |                             |
 * +---+---+---+---------+-----------------------------+
 */
static void disas_data_proc_fp(DisasContext *s, uint32_t insn)
{
    if (extract32(insn, 24, 1)) {
        /* Floating point data-processing (3 source) */
        disas_fp_3src(s, insn);
    } else if (extract32(insn, 21, 1) == 0) {
        /* Floating point to fixed point conversions */
        disas_fp_fixed_conv(s, insn);
    } else {
        switch (extract32(insn, 10, 2)) {
        case 1:
            /* Floating point conditional compare */
            disas_fp_ccomp(s, insn);
            break;
        case 2:
            /* Floating point data-processing (2 source) */
            disas_fp_2src(s, insn);
            break;
        case 3:
            /* Floating point conditional select */
            disas_fp_csel(s, insn);
            break;
        case 0:
            switch (ctz32(extract32(insn, 12, 4))) {
            case 0: /* [15:12] == xxx1 */
                /* Floating point immediate */
                disas_fp_imm(s, insn);
                break;
            case 1: /* [15:12] == xx10 */
                /* Floating point compare */
                disas_fp_compare(s, insn);
                break;
            case 2: /* [15:12] == x100 */
                /* Floating point data-processing (1 source) */
                disas_fp_1src(s, insn);
                break;
            case 3: /* [15:12] == 1000 */
                unallocated_encoding(s);
                break;
            default: /* [15:12] == 0000 */
                /* Floating point <-> integer conversions */
                disas_fp_int_conv(s, insn);
                break;
            }
            break;
        }
    }
}

static void do_ext64(DisasContext *s, TCGv_i64 tcg_left, TCGv_i64 tcg_right,
                     int pos)
{
    /* Extract 64 bits from the middle of two concatenated 64 bit
     * vector register slices left:right. The extracted bits start
     * at 'pos' bits into the right (least significant) side.
     * We return the result in tcg_right, and guarantee not to
     * trash tcg_left.
     */
    TCGv_i64 tcg_tmp = tcg_temp_new_i64();
    assert(pos > 0 && pos < 64);

    tcg_gen_shri_i64(tcg_right, tcg_right, pos);
    tcg_gen_shli_i64(tcg_tmp, tcg_left, 64 - pos);
    tcg_gen_or_i64(tcg_right, tcg_right, tcg_tmp);

    tcg_temp_free_i64(tcg_tmp);
}

/* EXT
 *   31  30 29         24 23 22  21 20  16 15  14  11 10  9    5 4    0
 * +---+---+-------------+-----+---+------+---+------+---+------+------+
 * | 0 | Q | 1 0 1 1 1 0 | op2 | 0 |  Rm  | 0 | imm4 | 0 |  Rn  |  Rd  |
 * +---+---+-------------+-----+---+------+---+------+---+------+------+
 */
static void disas_simd_ext(DisasContext *s, uint32_t insn)
{
    int is_q = extract32(insn, 30, 1);
    int op2 = extract32(insn, 22, 2);
    int imm4 = extract32(insn, 11, 4);
    int rm = extract32(insn, 16, 5);
    int rn = extract32(insn, 5, 5);
    int rd = extract32(insn, 0, 5);
    int pos = imm4 << 3;
    TCGv_i64 tcg_resl, tcg_resh;

    if (op2 != 0 || (!is_q && extract32(imm4, 3, 1))) {
        unallocated_encoding(s);
        return;
    }

    if (!fp_access_check(s)) {
        return;
    }

    tcg_resh = tcg_temp_new_i64();
    tcg_resl = tcg_temp_new_i64();

    /* Vd gets bits starting at pos bits into Vm:Vn. This is
     * either extracting 128 bits from a 128:128 concatenation, or
     * extracting 64 bits from a 64:64 concatenation.
     */
    if (!is_q) {
        read_vec_element(s, tcg_resl, rn, 0, MO_64);
        if (pos != 0) {
            read_vec_element(s, tcg_resh, rm, 0, MO_64);
            do_ext64(s, tcg_resh, tcg_resl, pos);
        }
    } else {
        TCGv_i64 tcg_hh;
        typedef struct {
            int reg;
            int elt;
        } EltPosns;
        EltPosns eltposns[] = { {rn, 0}, {rn, 1}, {rm, 0}, {rm, 1} };
        EltPosns *elt = eltposns;

        if (pos >= 64) {
            elt++;
            pos -= 64;
        }

        read_vec_element(s, tcg_resl, elt->reg, elt->elt, MO_64);
        elt++;
        read_vec_element(s, tcg_resh, elt->reg, elt->elt, MO_64);
        elt++;
        if (pos != 0) {
            do_ext64(s, tcg_resh, tcg_resl, pos);
            tcg_hh = tcg_temp_new_i64();
            read_vec_element(s, tcg_hh, elt->reg, elt->elt, MO_64);
            do_ext64(s, tcg_hh, tcg_resh, pos);
            tcg_temp_free_i64(tcg_hh);
        }
    }

    write_vec_element(s, tcg_resl, rd, 0, MO_64);
    tcg_temp_free_i64(tcg_resl);
    if (is_q) {
        write_vec_element(s, tcg_resh, rd, 1, MO_64);
    }
    tcg_temp_free_i64(tcg_resh);
    clear_vec_high(s, is_q, rd);
}

/* TBL/TBX
 *   31  30 29         24 23 22  21 20  16 15  14 13  12  11 10 9    5 4    0
 * +---+---+-------------+-----+---+------+---+-----+----+-----+------+------+
 * | 0 | Q | 0 0 1 1 1 0 | op2 | 0 |  Rm  | 0 | len | op | 0 0 |  Rn  |  Rd  |
 * +---+---+-------------+-----+---+------+---+-----+----+-----+------+------+
 */
static void disas_simd_tb(DisasContext *s, uint32_t insn)
{
    int op2 = extract32(insn, 22, 2);
    int is_q = extract32(insn, 30, 1);
    int rm = extract32(insn, 16, 5);
    int rn = extract32(insn, 5, 5);
    int rd = extract32(insn, 0, 5);
    int is_tbx = extract32(insn, 12, 1);
    int len = (extract32(insn, 13, 2) + 1) * 16;

    if (op2 != 0) {
        unallocated_encoding(s);
        return;
    }

    if (!fp_access_check(s)) {
        return;
    }

    tcg_gen_gvec_2_ptr(vec_full_reg_offset(s, rd),
                       vec_full_reg_offset(s, rm), cpu_env,
                       is_q ? 16 : 8, vec_full_reg_size(s),
                       (len << 6) | (is_tbx << 5) | rn,
                       gen_helper_simd_tblx);
}

/* ZIP/UZP/TRN
 *   31  30 29         24 23  22  21 20   16 15 14 12 11 10 9    5 4    0
 * +---+---+-------------+------+---+------+---+------------------+------+
 * | 0 | Q | 0 0 1 1 1 0 | size | 0 |  Rm  | 0 | opc | 1 0 |  Rn  |  Rd  |
 * +---+---+-------------+------+---+------+---+------------------+------+
 */
static void disas_simd_zip_trn(DisasContext *s, uint32_t insn)
{
    int rd = extract32(insn, 0, 5);
    int rn = extract32(insn, 5, 5);
    int rm = extract32(insn, 16, 5);
    int size = extract32(insn, 22, 2);
    /* opc field bits [1:0] indicate ZIP/UZP/TRN;
     * bit 2 indicates 1 vs 2 variant of the insn.
     */
    int opcode = extract32(insn, 12, 2);
    bool part = extract32(insn, 14, 1);
    bool is_q = extract32(insn, 30, 1);
    int esize = 8 << size;
    int i, ofs;
    int datasize = is_q ? 128 : 64;
    int elements = datasize / esize;
    TCGv_i64 tcg_res, tcg_resl, tcg_resh;

    if (opcode == 0 || (size == 3 && !is_q)) {
        unallocated_encoding(s);
        return;
    }

    if (!fp_access_check(s)) {
        return;
    }

    tcg_resl = tcg_const_i64(0);
    tcg_resh = is_q ? tcg_const_i64(0) : NULL;
    tcg_res = tcg_temp_new_i64();

    for (i = 0; i < elements; i++) {
        switch (opcode) {
        case 1: /* UZP1/2 */
        {
            int midpoint = elements / 2;
            if (i < midpoint) {
                read_vec_element(s, tcg_res, rn, 2 * i + part, size);
            } else {
                read_vec_element(s, tcg_res, rm,
                                 2 * (i - midpoint) + part, size);
            }
            break;
        }
        case 2: /* TRN1/2 */
            if (i & 1) {
                read_vec_element(s, tcg_res, rm, (i & ~1) + part, size);
            } else {
                read_vec_element(s, tcg_res, rn, (i & ~1) + part, size);
            }
            break;
        case 3: /* ZIP1/2 */
        {
            int base = part * elements / 2;
            if (i & 1) {
                read_vec_element(s, tcg_res, rm, base + (i >> 1), size);
            } else {
                read_vec_element(s, tcg_res, rn, base + (i >> 1), size);
            }
            break;
        }
        default:
            g_assert_not_reached();
        }

        ofs = i * esize;
        if (ofs < 64) {
            tcg_gen_shli_i64(tcg_res, tcg_res, ofs);
            tcg_gen_or_i64(tcg_resl, tcg_resl, tcg_res);
        } else {
            tcg_gen_shli_i64(tcg_res, tcg_res, ofs - 64);
            tcg_gen_or_i64(tcg_resh, tcg_resh, tcg_res);
        }
    }

    tcg_temp_free_i64(tcg_res);

    write_vec_element(s, tcg_resl, rd, 0, MO_64);
    tcg_temp_free_i64(tcg_resl);

    if (is_q) {
        write_vec_element(s, tcg_resh, rd, 1, MO_64);
        tcg_temp_free_i64(tcg_resh);
    }
    clear_vec_high(s, is_q, rd);
}

/*
 * do_reduction_op helper
 *
 * This mirrors the Reduce() pseudocode in the ARM ARM. It is
 * important for correct NaN propagation that we do these
 * operations in exactly the order specified by the pseudocode.
 *
 * This is a recursive function, TCG temps should be freed by the
 * calling function once it is done with the values.
 */
static TCGv_i32 do_reduction_op(DisasContext *s, int fpopcode, int rn,
                                int esize, int size, int vmap, TCGv_ptr fpst)
{
    if (esize == size) {
        int element;
        MemOp msize = esize == 16 ? MO_16 : MO_32;
        TCGv_i32 tcg_elem;

        /* We should have one register left here */
        assert(ctpop8(vmap) == 1);
        element = ctz32(vmap);
        assert(element < 8);

        tcg_elem = tcg_temp_new_i32();
        read_vec_element_i32(s, tcg_elem, rn, element, msize);
        return tcg_elem;
    } else {
        int bits = size / 2;
        int shift = ctpop8(vmap) / 2;
        int vmap_lo = (vmap >> shift) & vmap;
        int vmap_hi = (vmap & ~vmap_lo);
        TCGv_i32 tcg_hi, tcg_lo, tcg_res;

        tcg_hi = do_reduction_op(s, fpopcode, rn, esize, bits, vmap_hi, fpst);
        tcg_lo = do_reduction_op(s, fpopcode, rn, esize, bits, vmap_lo, fpst);
        tcg_res = tcg_temp_new_i32();

        switch (fpopcode) {
        case 0x0c: /* fmaxnmv half-precision */
            gen_helper_advsimd_maxnumh(tcg_res, tcg_lo, tcg_hi, fpst);
            break;
        case 0x0f: /* fmaxv half-precision */
            gen_helper_advsimd_maxh(tcg_res, tcg_lo, tcg_hi, fpst);
            break;
        case 0x1c: /* fminnmv half-precision */
            gen_helper_advsimd_minnumh(tcg_res, tcg_lo, tcg_hi, fpst);
            break;
        case 0x1f: /* fminv half-precision */
            gen_helper_advsimd_minh(tcg_res, tcg_lo, tcg_hi, fpst);
            break;
        case 0x2c: /* fmaxnmv */
            gen_helper_vfp_maxnums(tcg_res, tcg_lo, tcg_hi, fpst);
            break;
        case 0x2f: /* fmaxv */
            gen_helper_vfp_maxs(tcg_res, tcg_lo, tcg_hi, fpst);
            break;
        case 0x3c: /* fminnmv */
            gen_helper_vfp_minnums(tcg_res, tcg_lo, tcg_hi, fpst);
            break;
        case 0x3f: /* fminv */
            gen_helper_vfp_mins(tcg_res, tcg_lo, tcg_hi, fpst);
            break;
        default:
            g_assert_not_reached();
        }

        tcg_temp_free_i32(tcg_hi);
        tcg_temp_free_i32(tcg_lo);
        return tcg_res;
    }
}

/* AdvSIMD across lanes
 *   31  30  29 28       24 23  22 21       17 16    12 11 10 9    5 4    0
 * +---+---+---+-----------+------+-----------+--------+-----+------+------+
 * | 0 | Q | U | 0 1 1 1 0 | size | 1 1 0 0 0 | opcode | 1 0 |  Rn  |  Rd  |
 * +---+---+---+-----------+------+-----------+--------+-----+------+------+
 */
static void disas_simd_across_lanes(DisasContext *s, uint32_t insn)
{
    int rd = extract32(insn, 0, 5);
    int rn = extract32(insn, 5, 5);
    int size = extract32(insn, 22, 2);
    int opcode = extract32(insn, 12, 5);
    bool is_q = extract32(insn, 30, 1);
    bool is_u = extract32(insn, 29, 1);
    bool is_fp = false;
    bool is_min = false;
    int esize;
    int elements;
    int i;
    TCGv_i64 tcg_res, tcg_elt;

    switch (opcode) {
    case 0x1b: /* ADDV */
        if (is_u) {
            unallocated_encoding(s);
            return;
        }
        /* fall through */
    case 0x3: /* SADDLV, UADDLV */
    case 0xa: /* SMAXV, UMAXV */
    case 0x1a: /* SMINV, UMINV */
        if (size == 3 || (size == 2 && !is_q)) {
            unallocated_encoding(s);
            return;
        }
        break;
    case 0xc: /* FMAXNMV, FMINNMV */
    case 0xf: /* FMAXV, FMINV */
        /* Bit 1 of size field encodes min vs max and the actual size
         * depends on the encoding of the U bit. If not set (and FP16
         * enabled) then we do half-precision float instead of single
         * precision.
         */
        is_min = extract32(size, 1, 1);
        is_fp = true;
        if (!is_u && dc_isar_feature(aa64_fp16, s)) {
            size = 1;
        } else if (!is_u || !is_q || extract32(size, 0, 1)) {
            unallocated_encoding(s);
            return;
        } else {
            size = 2;
        }
        break;
    default:
        unallocated_encoding(s);
        return;
    }

    if (!fp_access_check(s)) {
        return;
    }

    esize = 8 << size;
    elements = (is_q ? 128 : 64) / esize;

    tcg_res = tcg_temp_new_i64();
    tcg_elt = tcg_temp_new_i64();

    /* These instructions operate across all lanes of a vector
     * to produce a single result. We can guarantee that a 64
     * bit intermediate is sufficient:
     *  + for [US]ADDLV the maximum element size is 32 bits, and
     *    the result type is 64 bits
     *  + for FMAX*V, FMIN*V, ADDV the intermediate type is the
     *    same as the element size, which is 32 bits at most
     * For the integer operations we can choose to work at 64
     * or 32 bits and truncate at the end; for simplicity
     * we use 64 bits always. The floating point
     * ops do require 32 bit intermediates, though.
     */
    if (!is_fp) {
        read_vec_element(s, tcg_res, rn, 0, size | (is_u ? 0 : MO_SIGN));

        for (i = 1; i < elements; i++) {
            read_vec_element(s, tcg_elt, rn, i, size | (is_u ? 0 : MO_SIGN));

            switch (opcode) {
            case 0x03: /* SADDLV / UADDLV */
            case 0x1b: /* ADDV */
                tcg_gen_add_i64(tcg_res, tcg_res, tcg_elt);
                break;
            case 0x0a: /* SMAXV / UMAXV */
                if (is_u) {
                    tcg_gen_umax_i64(tcg_res, tcg_res, tcg_elt);
                } else {
                    tcg_gen_smax_i64(tcg_res, tcg_res, tcg_elt);
                }
                break;
            case 0x1a: /* SMINV / UMINV */
                if (is_u) {
                    tcg_gen_umin_i64(tcg_res, tcg_res, tcg_elt);
                } else {
                    tcg_gen_smin_i64(tcg_res, tcg_res, tcg_elt);
                }
                break;
            default:
                g_assert_not_reached();
            }

        }
    } else {
        /* Floating point vector reduction ops which work across 32
         * bit (single) or 16 bit (half-precision) intermediates.
         * Note that correct NaN propagation requires that we do these
         * operations in exactly the order specified by the pseudocode.
         */
        TCGv_ptr fpst = fpstatus_ptr(size == MO_16 ? FPST_FPCR_F16 : FPST_FPCR);
        int fpopcode = opcode | is_min << 4 | is_u << 5;
        int vmap = (1 << elements) - 1;
        TCGv_i32 tcg_res32 = do_reduction_op(s, fpopcode, rn, esize,
                                             (is_q ? 128 : 64), vmap, fpst);
        tcg_gen_extu_i32_i64(tcg_res, tcg_res32);
        tcg_temp_free_i32(tcg_res32);
        tcg_temp_free_ptr(fpst);
    }

    tcg_temp_free_i64(tcg_elt);

    /* Now truncate the result to the width required for the final output */
    if (opcode == 0x03) {
        /* SADDLV, UADDLV: result is 2*esize */
        size++;
    }

    switch (size) {
    case 0:
        tcg_gen_ext8u_i64(tcg_res, tcg_res);
        break;
    case 1:
        tcg_gen_ext16u_i64(tcg_res, tcg_res);
        break;
    case 2:
        tcg_gen_ext32u_i64(tcg_res, tcg_res);
        break;
    case 3:
        break;
    default:
        g_assert_not_reached();
    }

    write_fp_dreg(s, rd, tcg_res);
    tcg_temp_free_i64(tcg_res);
}

/* DUP (Element, Vector)
 *
 *  31  30   29              21 20    16 15        10  9    5 4    0
 * +---+---+-------------------+--------+-------------+------+------+
 * | 0 | Q | 0 0 1 1 1 0 0 0 0 |  imm5  | 0 0 0 0 0 1 |  Rn  |  Rd  |
 * +---+---+-------------------+--------+-------------+------+------+
 *
 * size: encoded in imm5 (see ARM ARM LowestSetBit())
 */
static void handle_simd_dupe(DisasContext *s, int is_q, int rd, int rn,
                             int imm5)
{
    int size = ctz32(imm5);
    int index;

    if (size > 3 || (size == 3 && !is_q)) {
        unallocated_encoding(s);
        return;
    }

    if (!fp_access_check(s)) {
        return;
    }

    index = imm5 >> (size + 1);
    tcg_gen_gvec_dup_mem(size, vec_full_reg_offset(s, rd),
                         vec_reg_offset(s, rn, index, size),
                         is_q ? 16 : 8, vec_full_reg_size(s));
}

/* DUP (element, scalar)
 *  31                   21 20    16 15        10  9    5 4    0
 * +-----------------------+--------+-------------+------+------+
 * | 0 1 0 1 1 1 1 0 0 0 0 |  imm5  | 0 0 0 0 0 1 |  Rn  |  Rd  |
 * +-----------------------+--------+-------------+------+------+
 */
static void handle_simd_dupes(DisasContext *s, int rd, int rn,
                              int imm5)
{
    int size = ctz32(imm5);
    int index;
    TCGv_i64 tmp;

    if (size > 3) {
        unallocated_encoding(s);
        return;
    }

    if (!fp_access_check(s)) {
        return;
    }

    index = imm5 >> (size + 1);

    /* This instruction just extracts the specified element and
     * zero-extends it into the bottom of the destination register.
     */
    tmp = tcg_temp_new_i64();
    read_vec_element(s, tmp, rn, index, size);
    write_fp_dreg(s, rd, tmp);
    tcg_temp_free_i64(tmp);
}

/* DUP (General)
 *
 *  31  30   29              21 20    16 15        10  9    5 4    0
 * +---+---+-------------------+--------+-------------+------+------+
 * | 0 | Q | 0 0 1 1 1 0 0 0 0 |  imm5  | 0 0 0 0 1 1 |  Rn  |  Rd  |
 * +---+---+-------------------+--------+-------------+------+------+
 *
 * size: encoded in imm5 (see ARM ARM LowestSetBit())
 */
static void handle_simd_dupg(DisasContext *s, int is_q, int rd, int rn,
                             int imm5)
{
    int size = ctz32(imm5);
    uint32_t dofs, oprsz, maxsz;

    if (size > 3 || ((size == 3) && !is_q)) {
        unallocated_encoding(s);
        return;
    }

    if (!fp_access_check(s)) {
        return;
    }

    dofs = vec_full_reg_offset(s, rd);
    oprsz = is_q ? 16 : 8;
    maxsz = vec_full_reg_size(s);

    tcg_gen_gvec_dup_i64(size, dofs, oprsz, maxsz, cpu_reg(s, rn));
}

/* INS (Element)
 *
 *  31                   21 20    16 15  14    11  10 9    5 4    0
 * +-----------------------+--------+------------+---+------+------+
 * | 0 1 1 0 1 1 1 0 0 0 0 |  imm5  | 0 |  imm4  | 1 |  Rn  |  Rd  |
 * +-----------------------+--------+------------+---+------+------+
 *
 * size: encoded in imm5 (see ARM ARM LowestSetBit())
 * index: encoded in imm5<4:size+1>
 */
static void handle_simd_inse(DisasContext *s, int rd, int rn,
                             int imm4, int imm5)
{
    int size = ctz32(imm5);
    int src_index, dst_index;
    TCGv_i64 tmp;

    if (size > 3) {
        unallocated_encoding(s);
        return;
    }

    if (!fp_access_check(s)) {
        return;
    }

    dst_index = extract32(imm5, 1+size, 5);
    src_index = extract32(imm4, size, 4);

    tmp = tcg_temp_new_i64();

    read_vec_element(s, tmp, rn, src_index, size);
    write_vec_element(s, tmp, rd, dst_index, size);

    tcg_temp_free_i64(tmp);

    /* INS is considered a 128-bit write for SVE. */
    clear_vec_high(s, true, rd);
}


/* INS (General)
 *
 *  31                   21 20    16 15        10  9    5 4    0
 * +-----------------------+--------+-------------+------+------+
 * | 0 1 0 0 1 1 1 0 0 0 0 |  imm5  | 0 0 0 1 1 1 |  Rn  |  Rd  |
 * +-----------------------+--------+-------------+------+------+
 *
 * size: encoded in imm5 (see ARM ARM LowestSetBit())
 * index: encoded in imm5<4:size+1>
 */
static void handle_simd_insg(DisasContext *s, int rd, int rn, int imm5)
{
    int size = ctz32(imm5);
    int idx;

    if (size > 3) {
        unallocated_encoding(s);
        return;
    }

    if (!fp_access_check(s)) {
        return;
    }

    idx = extract32(imm5, 1 + size, 4 - size);
    write_vec_element(s, cpu_reg(s, rn), rd, idx, size);

    /* INS is considered a 128-bit write for SVE. */
    clear_vec_high(s, true, rd);
}

/*
 * UMOV (General)
 * SMOV (General)
 *
 *  31  30   29              21 20    16 15    12   10 9    5 4    0
 * +---+---+-------------------+--------+-------------+------+------+
 * | 0 | Q | 0 0 1 1 1 0 0 0 0 |  imm5  | 0 0 1 U 1 1 |  Rn  |  Rd  |
 * +---+---+-------------------+--------+-------------+------+------+
 *
 * U: unsigned when set
 * size: encoded in imm5 (see ARM ARM LowestSetBit())
 */
static void handle_simd_umov_smov(DisasContext *s, int is_q, int is_signed,
                                  int rn, int rd, int imm5)
{
    int size = ctz32(imm5);
    int element;
    TCGv_i64 tcg_rd;

    /* Check for UnallocatedEncodings */
    if (is_signed) {
        if (size > 2 || (size == 2 && !is_q)) {
            unallocated_encoding(s);
            return;
        }
    } else {
        if (size > 3
            || (size < 3 && is_q)
            || (size == 3 && !is_q)) {
            unallocated_encoding(s);
            return;
        }
    }

    if (!fp_access_check(s)) {
        return;
    }

    element = extract32(imm5, 1+size, 4);

    tcg_rd = cpu_reg(s, rd);
    read_vec_element(s, tcg_rd, rn, element, size | (is_signed ? MO_SIGN : 0));
    if (is_signed && !is_q) {
        tcg_gen_ext32u_i64(tcg_rd, tcg_rd);
    }
}

/* AdvSIMD copy
 *   31  30  29  28             21 20  16 15  14  11 10  9    5 4    0
 * +---+---+----+-----------------+------+---+------+---+------+------+
 * | 0 | Q | op | 0 1 1 1 0 0 0 0 | imm5 | 0 | imm4 | 1 |  Rn  |  Rd  |
 * +---+---+----+-----------------+------+---+------+---+------+------+
 */
static void disas_simd_copy(DisasContext *s, uint32_t insn)
{
    int rd = extract32(insn, 0, 5);
    int rn = extract32(insn, 5, 5);
    int imm4 = extract32(insn, 11, 4);
    int op = extract32(insn, 29, 1);
    int is_q = extract32(insn, 30, 1);
    int imm5 = extract32(insn, 16, 5);

    if (op) {
        if (is_q) {
            /* INS (element) */
            handle_simd_inse(s, rd, rn, imm4, imm5);
        } else {
            unallocated_encoding(s);
        }
    } else {
        switch (imm4) {
        case 0:
            /* DUP (element - vector) */
            handle_simd_dupe(s, is_q, rd, rn, imm5);
            break;
        case 1:
            /* DUP (general) */
            handle_simd_dupg(s, is_q, rd, rn, imm5);
            break;
        case 3:
            if (is_q) {
                /* INS (general) */
                handle_simd_insg(s, rd, rn, imm5);
            } else {
                unallocated_encoding(s);
            }
            break;
        case 5:
        case 7:
            /* UMOV/SMOV (is_q indicates 32/64; imm4 indicates signedness) */
            handle_simd_umov_smov(s, is_q, (imm4 == 5), rn, rd, imm5);
            break;
        default:
            unallocated_encoding(s);
            break;
        }
    }
}

/* AdvSIMD modified immediate
 *  31  30   29  28                 19 18 16 15   12  11  10  9     5 4    0
 * +---+---+----+---------------------+-----+-------+----+---+-------+------+
 * | 0 | Q | op | 0 1 1 1 1 0 0 0 0 0 | abc | cmode | o2 | 1 | defgh |  Rd  |
 * +---+---+----+---------------------+-----+-------+----+---+-------+------+
 *
 * There are a number of operations that can be carried out here:
 *   MOVI - move (shifted) imm into register
 *   MVNI - move inverted (shifted) imm into register
 *   ORR  - bitwise OR of (shifted) imm with register
 *   BIC  - bitwise clear of (shifted) imm with register
 * With ARMv8.2 we also have:
 *   FMOV half-precision
 */
static void disas_simd_mod_imm(DisasContext *s, uint32_t insn)
{
    int rd = extract32(insn, 0, 5);
    int cmode = extract32(insn, 12, 4);
    int o2 = extract32(insn, 11, 1);
    uint64_t abcdefgh = extract32(insn, 5, 5) | (extract32(insn, 16, 3) << 5);
    bool is_neg = extract32(insn, 29, 1);
    bool is_q = extract32(insn, 30, 1);
    uint64_t imm = 0;

    if (o2 != 0 || ((cmode == 0xf) && is_neg && !is_q)) {
        /* Check for FMOV (vector, immediate) - half-precision */
        if (!(dc_isar_feature(aa64_fp16, s) && o2 && cmode == 0xf)) {
            unallocated_encoding(s);
            return;
        }
    }

    if (!fp_access_check(s)) {
        return;
    }

    if (cmode == 15 && o2 && !is_neg) {
        /* FMOV (vector, immediate) - half-precision */
        imm = vfp_expand_imm(MO_16, abcdefgh);
        /* now duplicate across the lanes */
        imm = dup_const(MO_16, imm);
    } else {
        imm = asimd_imm_const(abcdefgh, cmode, is_neg);
    }

    if (!((cmode & 0x9) == 0x1 || (cmode & 0xd) == 0x9)) {
        /* MOVI or MVNI, with MVNI negation handled above.  */
        tcg_gen_gvec_dup_imm(MO_64, vec_full_reg_offset(s, rd), is_q ? 16 : 8,
                             vec_full_reg_size(s), imm);
    } else {
        /* ORR or BIC, with BIC negation to AND handled above.  */
        if (is_neg) {
            gen_gvec_fn2i(s, is_q, rd, rd, imm, tcg_gen_gvec_andi, MO_64);
        } else {
            gen_gvec_fn2i(s, is_q, rd, rd, imm, tcg_gen_gvec_ori, MO_64);
        }
    }
}

/* AdvSIMD scalar copy
 *  31 30  29  28             21 20  16 15  14  11 10  9    5 4    0
 * +-----+----+-----------------+------+---+------+---+------+------+
 * | 0 1 | op | 1 1 1 1 0 0 0 0 | imm5 | 0 | imm4 | 1 |  Rn  |  Rd  |
 * +-----+----+-----------------+------+---+------+---+------+------+
 */
static void disas_simd_scalar_copy(DisasContext *s, uint32_t insn)
{
    int rd = extract32(insn, 0, 5);
    int rn = extract32(insn, 5, 5);
    int imm4 = extract32(insn, 11, 4);
    int imm5 = extract32(insn, 16, 5);
    int op = extract32(insn, 29, 1);

    if (op != 0 || imm4 != 0) {
        unallocated_encoding(s);
        return;
    }

    /* DUP (element, scalar) */
    handle_simd_dupes(s, rd, rn, imm5);
}

/* AdvSIMD scalar pairwise
 *  31 30  29 28       24 23  22 21       17 16    12 11 10 9    5 4    0
 * +-----+---+-----------+------+-----------+--------+-----+------+------+
 * | 0 1 | U | 1 1 1 1 0 | size | 1 1 0 0 0 | opcode | 1 0 |  Rn  |  Rd  |
 * +-----+---+-----------+------+-----------+--------+-----+------+------+
 */
static void disas_simd_scalar_pairwise(DisasContext *s, uint32_t insn)
{
    int u = extract32(insn, 29, 1);
    int size = extract32(insn, 22, 2);
    int opcode = extract32(insn, 12, 5);
    int rn = extract32(insn, 5, 5);
    int rd = extract32(insn, 0, 5);
    TCGv_ptr fpst;

    /* For some ops (the FP ones), size[1] is part of the encoding.
     * For ADDP strictly it is not but size[1] is always 1 for valid
     * encodings.
     */
    opcode |= (extract32(size, 1, 1) << 5);

    switch (opcode) {
    case 0x3b: /* ADDP */
        if (u || size != 3) {
            unallocated_encoding(s);
            return;
        }
        if (!fp_access_check(s)) {
            return;
        }

        fpst = NULL;
        break;
    case 0xc: /* FMAXNMP */
    case 0xd: /* FADDP */
    case 0xf: /* FMAXP */
    case 0x2c: /* FMINNMP */
    case 0x2f: /* FMINP */
        /* FP op, size[0] is 32 or 64 bit*/
        if (!u) {
            if (!dc_isar_feature(aa64_fp16, s)) {
                unallocated_encoding(s);
                return;
            } else {
                size = MO_16;
            }
        } else {
            size = extract32(size, 0, 1) ? MO_64 : MO_32;
        }

        if (!fp_access_check(s)) {
            return;
        }

        fpst = fpstatus_ptr(size == MO_16 ? FPST_FPCR_F16 : FPST_FPCR);
        break;
    default:
        unallocated_encoding(s);
        return;
    }

    if (size == MO_64) {
        TCGv_i64 tcg_op1 = tcg_temp_new_i64();
        TCGv_i64 tcg_op2 = tcg_temp_new_i64();
        TCGv_i64 tcg_res = tcg_temp_new_i64();

        read_vec_element(s, tcg_op1, rn, 0, MO_64);
        read_vec_element(s, tcg_op2, rn, 1, MO_64);

        switch (opcode) {
        case 0x3b: /* ADDP */
            tcg_gen_add_i64(tcg_res, tcg_op1, tcg_op2);
            break;
        case 0xc: /* FMAXNMP */
            gen_helper_vfp_maxnumd(tcg_res, tcg_op1, tcg_op2, fpst);
            break;
        case 0xd: /* FADDP */
            gen_helper_vfp_addd(tcg_res, tcg_op1, tcg_op2, fpst);
            break;
        case 0xf: /* FMAXP */
            gen_helper_vfp_maxd(tcg_res, tcg_op1, tcg_op2, fpst);
            break;
        case 0x2c: /* FMINNMP */
            gen_helper_vfp_minnumd(tcg_res, tcg_op1, tcg_op2, fpst);
            break;
        case 0x2f: /* FMINP */
            gen_helper_vfp_mind(tcg_res, tcg_op1, tcg_op2, fpst);
            break;
        default:
            g_assert_not_reached();
        }

        write_fp_dreg(s, rd, tcg_res);

        tcg_temp_free_i64(tcg_op1);
        tcg_temp_free_i64(tcg_op2);
        tcg_temp_free_i64(tcg_res);
    } else {
        TCGv_i32 tcg_op1 = tcg_temp_new_i32();
        TCGv_i32 tcg_op2 = tcg_temp_new_i32();
        TCGv_i32 tcg_res = tcg_temp_new_i32();

        read_vec_element_i32(s, tcg_op1, rn, 0, size);
        read_vec_element_i32(s, tcg_op2, rn, 1, size);

        if (size == MO_16) {
            switch (opcode) {
            case 0xc: /* FMAXNMP */
                gen_helper_advsimd_maxnumh(tcg_res, tcg_op1, tcg_op2, fpst);
                break;
            case 0xd: /* FADDP */
                gen_helper_advsimd_addh(tcg_res, tcg_op1, tcg_op2, fpst);
                break;
            case 0xf: /* FMAXP */
                gen_helper_advsimd_maxh(tcg_res, tcg_op1, tcg_op2, fpst);
                break;
            case 0x2c: /* FMINNMP */
                gen_helper_advsimd_minnumh(tcg_res, tcg_op1, tcg_op2, fpst);
                break;
            case 0x2f: /* FMINP */
                gen_helper_advsimd_minh(tcg_res, tcg_op1, tcg_op2, fpst);
                break;
            default:
                g_assert_not_reached();
            }
        } else {
            switch (opcode) {
            case 0xc: /* FMAXNMP */
                gen_helper_vfp_maxnums(tcg_res, tcg_op1, tcg_op2, fpst);
                break;
            case 0xd: /* FADDP */
                gen_helper_vfp_adds(tcg_res, tcg_op1, tcg_op2, fpst);
                break;
            case 0xf: /* FMAXP */
                gen_helper_vfp_maxs(tcg_res, tcg_op1, tcg_op2, fpst);
                break;
            case 0x2c: /* FMINNMP */
                gen_helper_vfp_minnums(tcg_res, tcg_op1, tcg_op2, fpst);
                break;
            case 0x2f: /* FMINP */
                gen_helper_vfp_mins(tcg_res, tcg_op1, tcg_op2, fpst);
                break;
            default:
                g_assert_not_reached();
            }
        }

        write_fp_sreg(s, rd, tcg_res);

        tcg_temp_free_i32(tcg_op1);
        tcg_temp_free_i32(tcg_op2);
        tcg_temp_free_i32(tcg_res);
    }

    if (fpst) {
        tcg_temp_free_ptr(fpst);
    }
}

/*
 * Common SSHR[RA]/USHR[RA] - Shift right (optional rounding/accumulate)
 *
 * This code is handles the common shifting code and is used by both
 * the vector and scalar code.
 */
static void handle_shri_with_rndacc(TCGv_i64 tcg_res, TCGv_i64 tcg_src,
                                    TCGv_i64 tcg_rnd, bool accumulate,
                                    bool is_u, int size, int shift)
{
    bool extended_result = false;
    bool round = tcg_rnd != NULL;
    int ext_lshift = 0;
    TCGv_i64 tcg_src_hi;

    if (round && size == 3) {
        extended_result = true;
        ext_lshift = 64 - shift;
        tcg_src_hi = tcg_temp_new_i64();
    } else if (shift == 64) {
        if (!accumulate && is_u) {
            /* result is zero */
            tcg_gen_movi_i64(tcg_res, 0);
            return;
        }
    }

    /* Deal with the rounding step */
    if (round) {
        if (extended_result) {
            TCGv_i64 tcg_zero = tcg_constant_i64(0);
            if (!is_u) {
                /* take care of sign extending tcg_res */
                tcg_gen_sari_i64(tcg_src_hi, tcg_src, 63);
                tcg_gen_add2_i64(tcg_src, tcg_src_hi,
                                 tcg_src, tcg_src_hi,
                                 tcg_rnd, tcg_zero);
            } else {
                tcg_gen_add2_i64(tcg_src, tcg_src_hi,
                                 tcg_src, tcg_zero,
                                 tcg_rnd, tcg_zero);
            }
        } else {
            tcg_gen_add_i64(tcg_src, tcg_src, tcg_rnd);
        }
    }

    /* Now do the shift right */
    if (round && extended_result) {
        /* extended case, >64 bit precision required */
        if (ext_lshift == 0) {
            /* special case, only high bits matter */
            tcg_gen_mov_i64(tcg_src, tcg_src_hi);
        } else {
            tcg_gen_shri_i64(tcg_src, tcg_src, shift);
            tcg_gen_shli_i64(tcg_src_hi, tcg_src_hi, ext_lshift);
            tcg_gen_or_i64(tcg_src, tcg_src, tcg_src_hi);
        }
    } else {
        if (is_u) {
            if (shift == 64) {
                /* essentially shifting in 64 zeros */
                tcg_gen_movi_i64(tcg_src, 0);
            } else {
                tcg_gen_shri_i64(tcg_src, tcg_src, shift);
            }
        } else {
            if (shift == 64) {
                /* effectively extending the sign-bit */
                tcg_gen_sari_i64(tcg_src, tcg_src, 63);
            } else {
                tcg_gen_sari_i64(tcg_src, tcg_src, shift);
            }
        }
    }

    if (accumulate) {
        tcg_gen_add_i64(tcg_res, tcg_res, tcg_src);
    } else {
        tcg_gen_mov_i64(tcg_res, tcg_src);
    }

    if (extended_result) {
        tcg_temp_free_i64(tcg_src_hi);
    }
}

/* SSHR[RA]/USHR[RA] - Scalar shift right (optional rounding/accumulate) */
static void handle_scalar_simd_shri(DisasContext *s,
                                    bool is_u, int immh, int immb,
                                    int opcode, int rn, int rd)
{
    const int size = 3;
    int immhb = immh << 3 | immb;
    int shift = 2 * (8 << size) - immhb;
    bool accumulate = false;
    bool round = false;
    bool insert = false;
    TCGv_i64 tcg_rn;
    TCGv_i64 tcg_rd;
    TCGv_i64 tcg_round;

    if (!extract32(immh, 3, 1)) {
        unallocated_encoding(s);
        return;
    }

    if (!fp_access_check(s)) {
        return;
    }

    switch (opcode) {
    case 0x02: /* SSRA / USRA (accumulate) */
        accumulate = true;
        break;
    case 0x04: /* SRSHR / URSHR (rounding) */
        round = true;
        break;
    case 0x06: /* SRSRA / URSRA (accum + rounding) */
        accumulate = round = true;
        break;
    case 0x08: /* SRI */
        insert = true;
        break;
    }

    if (round) {
        tcg_round = tcg_constant_i64(1ULL << (shift - 1));
    } else {
        tcg_round = NULL;
    }

    tcg_rn = read_fp_dreg(s, rn);
    tcg_rd = (accumulate || insert) ? read_fp_dreg(s, rd) : tcg_temp_new_i64();

    if (insert) {
        /* shift count same as element size is valid but does nothing;
         * special case to avoid potential shift by 64.
         */
        int esize = 8 << size;
        if (shift != esize) {
            tcg_gen_shri_i64(tcg_rn, tcg_rn, shift);
            tcg_gen_deposit_i64(tcg_rd, tcg_rd, tcg_rn, 0, esize - shift);
        }
    } else {
        handle_shri_with_rndacc(tcg_rd, tcg_rn, tcg_round,
                                accumulate, is_u, size, shift);
    }

    write_fp_dreg(s, rd, tcg_rd);

    tcg_temp_free_i64(tcg_rn);
    tcg_temp_free_i64(tcg_rd);
}

/* SHL/SLI - Scalar shift left */
static void handle_scalar_simd_shli(DisasContext *s, bool insert,
                                    int immh, int immb, int opcode,
                                    int rn, int rd)
{
    int size = 32 - clz32(immh) - 1;
    int immhb = immh << 3 | immb;
    int shift = immhb - (8 << size);
    TCGv_i64 tcg_rn;
    TCGv_i64 tcg_rd;

    if (!extract32(immh, 3, 1)) {
        unallocated_encoding(s);
        return;
    }

    if (!fp_access_check(s)) {
        return;
    }

    tcg_rn = read_fp_dreg(s, rn);
    tcg_rd = insert ? read_fp_dreg(s, rd) : tcg_temp_new_i64();

    if (insert) {
        tcg_gen_deposit_i64(tcg_rd, tcg_rd, tcg_rn, shift, 64 - shift);
    } else {
        tcg_gen_shli_i64(tcg_rd, tcg_rn, shift);
    }

    write_fp_dreg(s, rd, tcg_rd);

    tcg_temp_free_i64(tcg_rn);
    tcg_temp_free_i64(tcg_rd);
}

/* SQSHRN/SQSHRUN - Saturating (signed/unsigned) shift right with
 * (signed/unsigned) narrowing */
static void handle_vec_simd_sqshrn(DisasContext *s, bool is_scalar, bool is_q,
                                   bool is_u_shift, bool is_u_narrow,
                                   int immh, int immb, int opcode,
                                   int rn, int rd)
{
    int immhb = immh << 3 | immb;
    int size = 32 - clz32(immh) - 1;
    int esize = 8 << size;
    int shift = (2 * esize) - immhb;
    int elements = is_scalar ? 1 : (64 / esize);
    bool round = extract32(opcode, 0, 1);
    MemOp ldop = (size + 1) | (is_u_shift ? 0 : MO_SIGN);
    TCGv_i64 tcg_rn, tcg_rd, tcg_round;
    TCGv_i32 tcg_rd_narrowed;
    TCGv_i64 tcg_final;

    static NeonGenNarrowEnvFn * const signed_narrow_fns[4][2] = {
        { gen_helper_neon_narrow_sat_s8,
          gen_helper_neon_unarrow_sat8 },
        { gen_helper_neon_narrow_sat_s16,
          gen_helper_neon_unarrow_sat16 },
        { gen_helper_neon_narrow_sat_s32,
          gen_helper_neon_unarrow_sat32 },
        { NULL, NULL },
    };
    static NeonGenNarrowEnvFn * const unsigned_narrow_fns[4] = {
        gen_helper_neon_narrow_sat_u8,
        gen_helper_neon_narrow_sat_u16,
        gen_helper_neon_narrow_sat_u32,
        NULL
    };
    NeonGenNarrowEnvFn *narrowfn;

    int i;

    assert(size < 4);

    if (extract32(immh, 3, 1)) {
        unallocated_encoding(s);
        return;
    }

    if (!fp_access_check(s)) {
        return;
    }

    if (is_u_shift) {
        narrowfn = unsigned_narrow_fns[size];
    } else {
        narrowfn = signed_narrow_fns[size][is_u_narrow ? 1 : 0];
    }

    tcg_rn = tcg_temp_new_i64();
    tcg_rd = tcg_temp_new_i64();
    tcg_rd_narrowed = tcg_temp_new_i32();
    tcg_final = tcg_const_i64(0);

    if (round) {
        tcg_round = tcg_constant_i64(1ULL << (shift - 1));
    } else {
        tcg_round = NULL;
    }

    for (i = 0; i < elements; i++) {
        read_vec_element(s, tcg_rn, rn, i, ldop);
        handle_shri_with_rndacc(tcg_rd, tcg_rn, tcg_round,
                                false, is_u_shift, size+1, shift);
        narrowfn(tcg_rd_narrowed, cpu_env, tcg_rd);
        tcg_gen_extu_i32_i64(tcg_rd, tcg_rd_narrowed);
        tcg_gen_deposit_i64(tcg_final, tcg_final, tcg_rd, esize * i, esize);
    }

    if (!is_q) {
        write_vec_element(s, tcg_final, rd, 0, MO_64);
    } else {
        write_vec_element(s, tcg_final, rd, 1, MO_64);
    }

    tcg_temp_free_i64(tcg_rn);
    tcg_temp_free_i64(tcg_rd);
    tcg_temp_free_i32(tcg_rd_narrowed);
    tcg_temp_free_i64(tcg_final);

    clear_vec_high(s, is_q, rd);
}

/* SQSHLU, UQSHL, SQSHL: saturating left shifts */
static void handle_simd_qshl(DisasContext *s, bool scalar, bool is_q,
                             bool src_unsigned, bool dst_unsigned,
                             int immh, int immb, int rn, int rd)
{
    int immhb = immh << 3 | immb;
    int size = 32 - clz32(immh) - 1;
    int shift = immhb - (8 << size);
    int pass;

    assert(immh != 0);
    assert(!(scalar && is_q));

    if (!scalar) {
        if (!is_q && extract32(immh, 3, 1)) {
            unallocated_encoding(s);
            return;
        }

        /* Since we use the variable-shift helpers we must
         * replicate the shift count into each element of
         * the tcg_shift value.
         */
        switch (size) {
        case 0:
            shift |= shift << 8;
            /* fall through */
        case 1:
            shift |= shift << 16;
            break;
        case 2:
        case 3:
            break;
        default:
            g_assert_not_reached();
        }
    }

    if (!fp_access_check(s)) {
        return;
    }

    if (size == 3) {
        TCGv_i64 tcg_shift = tcg_constant_i64(shift);
        static NeonGenTwo64OpEnvFn * const fns[2][2] = {
            { gen_helper_neon_qshl_s64, gen_helper_neon_qshlu_s64 },
            { NULL, gen_helper_neon_qshl_u64 },
        };
        NeonGenTwo64OpEnvFn *genfn = fns[src_unsigned][dst_unsigned];
        int maxpass = is_q ? 2 : 1;

        for (pass = 0; pass < maxpass; pass++) {
            TCGv_i64 tcg_op = tcg_temp_new_i64();

            read_vec_element(s, tcg_op, rn, pass, MO_64);
            genfn(tcg_op, cpu_env, tcg_op, tcg_shift);
            write_vec_element(s, tcg_op, rd, pass, MO_64);

            tcg_temp_free_i64(tcg_op);
        }
        clear_vec_high(s, is_q, rd);
    } else {
        TCGv_i32 tcg_shift = tcg_constant_i32(shift);
        static NeonGenTwoOpEnvFn * const fns[2][2][3] = {
            {
                { gen_helper_neon_qshl_s8,
                  gen_helper_neon_qshl_s16,
                  gen_helper_neon_qshl_s32 },
                { gen_helper_neon_qshlu_s8,
                  gen_helper_neon_qshlu_s16,
                  gen_helper_neon_qshlu_s32 }
            }, {
                { NULL, NULL, NULL },
                { gen_helper_neon_qshl_u8,
                  gen_helper_neon_qshl_u16,
                  gen_helper_neon_qshl_u32 }
            }
        };
        NeonGenTwoOpEnvFn *genfn = fns[src_unsigned][dst_unsigned][size];
        MemOp memop = scalar ? size : MO_32;
        int maxpass = scalar ? 1 : is_q ? 4 : 2;

        for (pass = 0; pass < maxpass; pass++) {
            TCGv_i32 tcg_op = tcg_temp_new_i32();

            read_vec_element_i32(s, tcg_op, rn, pass, memop);
            genfn(tcg_op, cpu_env, tcg_op, tcg_shift);
            if (scalar) {
                switch (size) {
                case 0:
                    tcg_gen_ext8u_i32(tcg_op, tcg_op);
                    break;
                case 1:
                    tcg_gen_ext16u_i32(tcg_op, tcg_op);
                    break;
                case 2:
                    break;
                default:
                    g_assert_not_reached();
                }
                write_fp_sreg(s, rd, tcg_op);
            } else {
                write_vec_element_i32(s, tcg_op, rd, pass, MO_32);
            }

            tcg_temp_free_i32(tcg_op);
        }

        if (!scalar) {
            clear_vec_high(s, is_q, rd);
        }
    }
}

/* Common vector code for handling integer to FP conversion */
static void handle_simd_intfp_conv(DisasContext *s, int rd, int rn,
                                   int elements, int is_signed,
                                   int fracbits, int size)
{
    TCGv_ptr tcg_fpst = fpstatus_ptr(size == MO_16 ? FPST_FPCR_F16 : FPST_FPCR);
    TCGv_i32 tcg_shift = NULL;

    MemOp mop = size | (is_signed ? MO_SIGN : 0);
    int pass;

    if (fracbits || size == MO_64) {
        tcg_shift = tcg_constant_i32(fracbits);
    }

    if (size == MO_64) {
        TCGv_i64 tcg_int64 = tcg_temp_new_i64();
        TCGv_i64 tcg_double = tcg_temp_new_i64();

        for (pass = 0; pass < elements; pass++) {
            read_vec_element(s, tcg_int64, rn, pass, mop);

            if (is_signed) {
                gen_helper_vfp_sqtod(tcg_double, tcg_int64,
                                     tcg_shift, tcg_fpst);
            } else {
                gen_helper_vfp_uqtod(tcg_double, tcg_int64,
                                     tcg_shift, tcg_fpst);
            }
            if (elements == 1) {
                write_fp_dreg(s, rd, tcg_double);
            } else {
                write_vec_element(s, tcg_double, rd, pass, MO_64);
            }
        }

        tcg_temp_free_i64(tcg_int64);
        tcg_temp_free_i64(tcg_double);

    } else {
        TCGv_i32 tcg_int32 = tcg_temp_new_i32();
        TCGv_i32 tcg_float = tcg_temp_new_i32();

        for (pass = 0; pass < elements; pass++) {
            read_vec_element_i32(s, tcg_int32, rn, pass, mop);

            switch (size) {
            case MO_32:
                if (fracbits) {
                    if (is_signed) {
                        gen_helper_vfp_sltos(tcg_float, tcg_int32,
                                             tcg_shift, tcg_fpst);
                    } else {
                        gen_helper_vfp_ultos(tcg_float, tcg_int32,
                                             tcg_shift, tcg_fpst);
                    }
                } else {
                    if (is_signed) {
                        gen_helper_vfp_sitos(tcg_float, tcg_int32, tcg_fpst);
                    } else {
                        gen_helper_vfp_uitos(tcg_float, tcg_int32, tcg_fpst);
                    }
                }
                break;
            case MO_16:
                if (fracbits) {
                    if (is_signed) {
                        gen_helper_vfp_sltoh(tcg_float, tcg_int32,
                                             tcg_shift, tcg_fpst);
                    } else {
                        gen_helper_vfp_ultoh(tcg_float, tcg_int32,
                                             tcg_shift, tcg_fpst);
                    }
                } else {
                    if (is_signed) {
                        gen_helper_vfp_sitoh(tcg_float, tcg_int32, tcg_fpst);
                    } else {
                        gen_helper_vfp_uitoh(tcg_float, tcg_int32, tcg_fpst);
                    }
                }
                break;
            default:
                g_assert_not_reached();
            }

            if (elements == 1) {
                write_fp_sreg(s, rd, tcg_float);
            } else {
                write_vec_element_i32(s, tcg_float, rd, pass, size);
            }
        }

        tcg_temp_free_i32(tcg_int32);
        tcg_temp_free_i32(tcg_float);
    }

    tcg_temp_free_ptr(tcg_fpst);

    clear_vec_high(s, elements << size == 16, rd);
}

/* UCVTF/SCVTF - Integer to FP conversion */
static void handle_simd_shift_intfp_conv(DisasContext *s, bool is_scalar,
                                         bool is_q, bool is_u,
                                         int immh, int immb, int opcode,
                                         int rn, int rd)
{
    int size, elements, fracbits;
    int immhb = immh << 3 | immb;

    if (immh & 8) {
        size = MO_64;
        if (!is_scalar && !is_q) {
            unallocated_encoding(s);
            return;
        }
    } else if (immh & 4) {
        size = MO_32;
    } else if (immh & 2) {
        size = MO_16;
        if (!dc_isar_feature(aa64_fp16, s)) {
            unallocated_encoding(s);
            return;
        }
    } else {
        /* immh == 0 would be a failure of the decode logic */
        g_assert(immh == 1);
        unallocated_encoding(s);
        return;
    }

    if (is_scalar) {
        elements = 1;
    } else {
        elements = (8 << is_q) >> size;
    }
    fracbits = (16 << size) - immhb;

    if (!fp_access_check(s)) {
        return;
    }

    handle_simd_intfp_conv(s, rd, rn, elements, !is_u, fracbits, size);
}

/* FCVTZS, FVCVTZU - FP to fixedpoint conversion */
static void handle_simd_shift_fpint_conv(DisasContext *s, bool is_scalar,
                                         bool is_q, bool is_u,
                                         int immh, int immb, int rn, int rd)
{
    int immhb = immh << 3 | immb;
    int pass, size, fracbits;
    TCGv_ptr tcg_fpstatus;
    TCGv_i32 tcg_rmode, tcg_shift;

    if (immh & 0x8) {
        size = MO_64;
        if (!is_scalar && !is_q) {
            unallocated_encoding(s);
            return;
        }
    } else if (immh & 0x4) {
        size = MO_32;
    } else if (immh & 0x2) {
        size = MO_16;
        if (!dc_isar_feature(aa64_fp16, s)) {
            unallocated_encoding(s);
            return;
        }
    } else {
        /* Should have split out AdvSIMD modified immediate earlier.  */
        assert(immh == 1);
        unallocated_encoding(s);
        return;
    }

    if (!fp_access_check(s)) {
        return;
    }

    assert(!(is_scalar && is_q));

    tcg_rmode = tcg_const_i32(arm_rmode_to_sf(FPROUNDING_ZERO));
    tcg_fpstatus = fpstatus_ptr(size == MO_16 ? FPST_FPCR_F16 : FPST_FPCR);
    gen_helper_set_rmode(tcg_rmode, tcg_rmode, tcg_fpstatus);
    fracbits = (16 << size) - immhb;
    tcg_shift = tcg_constant_i32(fracbits);

    if (size == MO_64) {
        int maxpass = is_scalar ? 1 : 2;

        for (pass = 0; pass < maxpass; pass++) {
            TCGv_i64 tcg_op = tcg_temp_new_i64();

            read_vec_element(s, tcg_op, rn, pass, MO_64);
            if (is_u) {
                gen_helper_vfp_touqd(tcg_op, tcg_op, tcg_shift, tcg_fpstatus);
            } else {
                gen_helper_vfp_tosqd(tcg_op, tcg_op, tcg_shift, tcg_fpstatus);
            }
            write_vec_element(s, tcg_op, rd, pass, MO_64);
            tcg_temp_free_i64(tcg_op);
        }
        clear_vec_high(s, is_q, rd);
    } else {
        void (*fn)(TCGv_i32, TCGv_i32, TCGv_i32, TCGv_ptr);
        int maxpass = is_scalar ? 1 : ((8 << is_q) >> size);

        switch (size) {
        case MO_16:
            if (is_u) {
                fn = gen_helper_vfp_touhh;
            } else {
                fn = gen_helper_vfp_toshh;
            }
            break;
        case MO_32:
            if (is_u) {
                fn = gen_helper_vfp_touls;
            } else {
                fn = gen_helper_vfp_tosls;
            }
            break;
        default:
            g_assert_not_reached();
        }

        for (pass = 0; pass < maxpass; pass++) {
            TCGv_i32 tcg_op = tcg_temp_new_i32();

            read_vec_element_i32(s, tcg_op, rn, pass, size);
            fn(tcg_op, tcg_op, tcg_shift, tcg_fpstatus);
            if (is_scalar) {
                write_fp_sreg(s, rd, tcg_op);
            } else {
                write_vec_element_i32(s, tcg_op, rd, pass, size);
            }
            tcg_temp_free_i32(tcg_op);
        }
        if (!is_scalar) {
            clear_vec_high(s, is_q, rd);
        }
    }

    gen_helper_set_rmode(tcg_rmode, tcg_rmode, tcg_fpstatus);
    tcg_temp_free_ptr(tcg_fpstatus);
    tcg_temp_free_i32(tcg_rmode);
}

/* AdvSIMD scalar shift by immediate
 *  31 30  29 28         23 22  19 18  16 15    11  10 9    5 4    0
 * +-----+---+-------------+------+------+--------+---+------+------+
 * | 0 1 | U | 1 1 1 1 1 0 | immh | immb | opcode | 1 |  Rn  |  Rd  |
 * +-----+---+-------------+------+------+--------+---+------+------+
 *
 * This is the scalar version so it works on a fixed sized registers
 */
static void disas_simd_scalar_shift_imm(DisasContext *s, uint32_t insn)
{
    int rd = extract32(insn, 0, 5);
    int rn = extract32(insn, 5, 5);
    int opcode = extract32(insn, 11, 5);
    int immb = extract32(insn, 16, 3);
    int immh = extract32(insn, 19, 4);
    bool is_u = extract32(insn, 29, 1);

    if (immh == 0) {
        unallocated_encoding(s);
        return;
    }

    switch (opcode) {
    case 0x08: /* SRI */
        if (!is_u) {
            unallocated_encoding(s);
            return;
        }
        /* fall through */
    case 0x00: /* SSHR / USHR */
    case 0x02: /* SSRA / USRA */
    case 0x04: /* SRSHR / URSHR */
    case 0x06: /* SRSRA / URSRA */
        handle_scalar_simd_shri(s, is_u, immh, immb, opcode, rn, rd);
        break;
    case 0x0a: /* SHL / SLI */
        handle_scalar_simd_shli(s, is_u, immh, immb, opcode, rn, rd);
        break;
    case 0x1c: /* SCVTF, UCVTF */
        handle_simd_shift_intfp_conv(s, true, false, is_u, immh, immb,
                                     opcode, rn, rd);
        break;
    case 0x10: /* SQSHRUN, SQSHRUN2 */
    case 0x11: /* SQRSHRUN, SQRSHRUN2 */
        if (!is_u) {
            unallocated_encoding(s);
            return;
        }
        handle_vec_simd_sqshrn(s, true, false, false, true,
                               immh, immb, opcode, rn, rd);
        break;
    case 0x12: /* SQSHRN, SQSHRN2, UQSHRN */
    case 0x13: /* SQRSHRN, SQRSHRN2, UQRSHRN, UQRSHRN2 */
        handle_vec_simd_sqshrn(s, true, false, is_u, is_u,
                               immh, immb, opcode, rn, rd);
        break;
    case 0xc: /* SQSHLU */
        if (!is_u) {
            unallocated_encoding(s);
            return;
        }
        handle_simd_qshl(s, true, false, false, true, immh, immb, rn, rd);
        break;
    case 0xe: /* SQSHL, UQSHL */
        handle_simd_qshl(s, true, false, is_u, is_u, immh, immb, rn, rd);
        break;
    case 0x1f: /* FCVTZS, FCVTZU */
        handle_simd_shift_fpint_conv(s, true, false, is_u, immh, immb, rn, rd);
        break;
    default:
        unallocated_encoding(s);
        break;
    }
}

/* AdvSIMD scalar three different
 *  31 30  29 28       24 23  22  21 20  16 15    12 11 10 9    5 4    0
 * +-----+---+-----------+------+---+------+--------+-----+------+------+
 * | 0 1 | U | 1 1 1 1 0 | size | 1 |  Rm  | opcode | 0 0 |  Rn  |  Rd  |
 * +-----+---+-----------+------+---+------+--------+-----+------+------+
 */
static void disas_simd_scalar_three_reg_diff(DisasContext *s, uint32_t insn)
{
    bool is_u = extract32(insn, 29, 1);
    int size = extract32(insn, 22, 2);
    int opcode = extract32(insn, 12, 4);
    int rm = extract32(insn, 16, 5);
    int rn = extract32(insn, 5, 5);
    int rd = extract32(insn, 0, 5);

    if (is_u) {
        unallocated_encoding(s);
        return;
    }

    switch (opcode) {
    case 0x9: /* SQDMLAL, SQDMLAL2 */
    case 0xb: /* SQDMLSL, SQDMLSL2 */
    case 0xd: /* SQDMULL, SQDMULL2 */
        if (size == 0 || size == 3) {
            unallocated_encoding(s);
            return;
        }
        break;
    default:
        unallocated_encoding(s);
        return;
    }

    if (!fp_access_check(s)) {
        return;
    }

    if (size == 2) {
        TCGv_i64 tcg_op1 = tcg_temp_new_i64();
        TCGv_i64 tcg_op2 = tcg_temp_new_i64();
        TCGv_i64 tcg_res = tcg_temp_new_i64();

        read_vec_element(s, tcg_op1, rn, 0, MO_32 | MO_SIGN);
        read_vec_element(s, tcg_op2, rm, 0, MO_32 | MO_SIGN);

        tcg_gen_mul_i64(tcg_res, tcg_op1, tcg_op2);
        gen_helper_neon_addl_saturate_s64(tcg_res, cpu_env, tcg_res, tcg_res);

        switch (opcode) {
        case 0xd: /* SQDMULL, SQDMULL2 */
            break;
        case 0xb: /* SQDMLSL, SQDMLSL2 */
            tcg_gen_neg_i64(tcg_res, tcg_res);
            /* fall through */
        case 0x9: /* SQDMLAL, SQDMLAL2 */
            read_vec_element(s, tcg_op1, rd, 0, MO_64);
            gen_helper_neon_addl_saturate_s64(tcg_res, cpu_env,
                                              tcg_res, tcg_op1);
            break;
        default:
            g_assert_not_reached();
        }

        write_fp_dreg(s, rd, tcg_res);

        tcg_temp_free_i64(tcg_op1);
        tcg_temp_free_i64(tcg_op2);
        tcg_temp_free_i64(tcg_res);
    } else {
        TCGv_i32 tcg_op1 = read_fp_hreg(s, rn);
        TCGv_i32 tcg_op2 = read_fp_hreg(s, rm);
        TCGv_i64 tcg_res = tcg_temp_new_i64();

        gen_helper_neon_mull_s16(tcg_res, tcg_op1, tcg_op2);
        gen_helper_neon_addl_saturate_s32(tcg_res, cpu_env, tcg_res, tcg_res);

        switch (opcode) {
        case 0xd: /* SQDMULL, SQDMULL2 */
            break;
        case 0xb: /* SQDMLSL, SQDMLSL2 */
            gen_helper_neon_negl_u32(tcg_res, tcg_res);
            /* fall through */
        case 0x9: /* SQDMLAL, SQDMLAL2 */
        {
            TCGv_i64 tcg_op3 = tcg_temp_new_i64();
            read_vec_element(s, tcg_op3, rd, 0, MO_32);
            gen_helper_neon_addl_saturate_s32(tcg_res, cpu_env,
                                              tcg_res, tcg_op3);
            tcg_temp_free_i64(tcg_op3);
            break;
        }
        default:
            g_assert_not_reached();
        }

        tcg_gen_ext32u_i64(tcg_res, tcg_res);
        write_fp_dreg(s, rd, tcg_res);

        tcg_temp_free_i32(tcg_op1);
        tcg_temp_free_i32(tcg_op2);
        tcg_temp_free_i64(tcg_res);
    }
}

static void handle_3same_64(DisasContext *s, int opcode, bool u,
                            TCGv_i64 tcg_rd, TCGv_i64 tcg_rn, TCGv_i64 tcg_rm)
{
    /* Handle 64x64->64 opcodes which are shared between the scalar
     * and vector 3-same groups. We cover every opcode where size == 3
     * is valid in either the three-reg-same (integer, not pairwise)
     * or scalar-three-reg-same groups.
     */
    TCGCond cond;

    switch (opcode) {
    case 0x1: /* SQADD */
        if (u) {
            gen_helper_neon_qadd_u64(tcg_rd, cpu_env, tcg_rn, tcg_rm);
        } else {
            gen_helper_neon_qadd_s64(tcg_rd, cpu_env, tcg_rn, tcg_rm);
        }
        break;
    case 0x5: /* SQSUB */
        if (u) {
            gen_helper_neon_qsub_u64(tcg_rd, cpu_env, tcg_rn, tcg_rm);
        } else {
            gen_helper_neon_qsub_s64(tcg_rd, cpu_env, tcg_rn, tcg_rm);
        }
        break;
    case 0x6: /* CMGT, CMHI */
        /* 64 bit integer comparison, result = test ? (2^64 - 1) : 0.
         * We implement this using setcond (test) and then negating.
         */
        cond = u ? TCG_COND_GTU : TCG_COND_GT;
    do_cmop:
        tcg_gen_setcond_i64(cond, tcg_rd, tcg_rn, tcg_rm);
        tcg_gen_neg_i64(tcg_rd, tcg_rd);
        break;
    case 0x7: /* CMGE, CMHS */
        cond = u ? TCG_COND_GEU : TCG_COND_GE;
        goto do_cmop;
    case 0x11: /* CMTST, CMEQ */
        if (u) {
            cond = TCG_COND_EQ;
            goto do_cmop;
        }
        gen_cmtst_i64(tcg_rd, tcg_rn, tcg_rm);
        break;
    case 0x8: /* SSHL, USHL */
        if (u) {
            gen_ushl_i64(tcg_rd, tcg_rn, tcg_rm);
        } else {
            gen_sshl_i64(tcg_rd, tcg_rn, tcg_rm);
        }
        break;
    case 0x9: /* SQSHL, UQSHL */
        if (u) {
            gen_helper_neon_qshl_u64(tcg_rd, cpu_env, tcg_rn, tcg_rm);
        } else {
            gen_helper_neon_qshl_s64(tcg_rd, cpu_env, tcg_rn, tcg_rm);
        }
        break;
    case 0xa: /* SRSHL, URSHL */
        if (u) {
            gen_helper_neon_rshl_u64(tcg_rd, tcg_rn, tcg_rm);
        } else {
            gen_helper_neon_rshl_s64(tcg_rd, tcg_rn, tcg_rm);
        }
        break;
    case 0xb: /* SQRSHL, UQRSHL */
        if (u) {
            gen_helper_neon_qrshl_u64(tcg_rd, cpu_env, tcg_rn, tcg_rm);
        } else {
            gen_helper_neon_qrshl_s64(tcg_rd, cpu_env, tcg_rn, tcg_rm);
        }
        break;
    case 0x10: /* ADD, SUB */
        if (u) {
            tcg_gen_sub_i64(tcg_rd, tcg_rn, tcg_rm);
        } else {
            tcg_gen_add_i64(tcg_rd, tcg_rn, tcg_rm);
        }
        break;
    default:
        g_assert_not_reached();
    }
}

/* Handle the 3-same-operands float operations; shared by the scalar
 * and vector encodings. The caller must filter out any encodings
 * not allocated for the encoding it is dealing with.
 */
static void handle_3same_float(DisasContext *s, int size, int elements,
                               int fpopcode, int rd, int rn, int rm)
{
    int pass;
    TCGv_ptr fpst = fpstatus_ptr(FPST_FPCR);

    for (pass = 0; pass < elements; pass++) {
        if (size) {
            /* Double */
            TCGv_i64 tcg_op1 = tcg_temp_new_i64();
            TCGv_i64 tcg_op2 = tcg_temp_new_i64();
            TCGv_i64 tcg_res = tcg_temp_new_i64();

            read_vec_element(s, tcg_op1, rn, pass, MO_64);
            read_vec_element(s, tcg_op2, rm, pass, MO_64);

            switch (fpopcode) {
            case 0x39: /* FMLS */
                /* As usual for ARM, separate negation for fused multiply-add */
                gen_helper_vfp_negd(tcg_op1, tcg_op1);
                /* fall through */
            case 0x19: /* FMLA */
                read_vec_element(s, tcg_res, rd, pass, MO_64);
                gen_helper_vfp_muladdd(tcg_res, tcg_op1, tcg_op2,
                                       tcg_res, fpst);
                break;
            case 0x18: /* FMAXNM */
                gen_helper_vfp_maxnumd(tcg_res, tcg_op1, tcg_op2, fpst);
                break;
            case 0x1a: /* FADD */
                gen_helper_vfp_addd(tcg_res, tcg_op1, tcg_op2, fpst);
                break;
            case 0x1b: /* FMULX */
                gen_helper_vfp_mulxd(tcg_res, tcg_op1, tcg_op2, fpst);
                break;
            case 0x1c: /* FCMEQ */
                gen_helper_neon_ceq_f64(tcg_res, tcg_op1, tcg_op2, fpst);
                break;
            case 0x1e: /* FMAX */
                gen_helper_vfp_maxd(tcg_res, tcg_op1, tcg_op2, fpst);
                break;
            case 0x1f: /* FRECPS */
                gen_helper_recpsf_f64(tcg_res, tcg_op1, tcg_op2, fpst);
                break;
            case 0x38: /* FMINNM */
                gen_helper_vfp_minnumd(tcg_res, tcg_op1, tcg_op2, fpst);
                break;
            case 0x3a: /* FSUB */
                gen_helper_vfp_subd(tcg_res, tcg_op1, tcg_op2, fpst);
                break;
            case 0x3e: /* FMIN */
                gen_helper_vfp_mind(tcg_res, tcg_op1, tcg_op2, fpst);
                break;
            case 0x3f: /* FRSQRTS */
                gen_helper_rsqrtsf_f64(tcg_res, tcg_op1, tcg_op2, fpst);
                break;
            case 0x5b: /* FMUL */
                gen_helper_vfp_muld(tcg_res, tcg_op1, tcg_op2, fpst);
                break;
            case 0x5c: /* FCMGE */
                gen_helper_neon_cge_f64(tcg_res, tcg_op1, tcg_op2, fpst);
                break;
            case 0x5d: /* FACGE */
                gen_helper_neon_acge_f64(tcg_res, tcg_op1, tcg_op2, fpst);
                break;
            case 0x5f: /* FDIV */
                gen_helper_vfp_divd(tcg_res, tcg_op1, tcg_op2, fpst);
                break;
            case 0x7a: /* FABD */
                gen_helper_vfp_subd(tcg_res, tcg_op1, tcg_op2, fpst);
                gen_helper_vfp_absd(tcg_res, tcg_res);
                break;
            case 0x7c: /* FCMGT */
                gen_helper_neon_cgt_f64(tcg_res, tcg_op1, tcg_op2, fpst);
                break;
            case 0x7d: /* FACGT */
                gen_helper_neon_acgt_f64(tcg_res, tcg_op1, tcg_op2, fpst);
                break;
            default:
                g_assert_not_reached();
            }

            write_vec_element(s, tcg_res, rd, pass, MO_64);

            tcg_temp_free_i64(tcg_res);
            tcg_temp_free_i64(tcg_op1);
            tcg_temp_free_i64(tcg_op2);
        } else {
            /* Single */
            TCGv_i32 tcg_op1 = tcg_temp_new_i32();
            TCGv_i32 tcg_op2 = tcg_temp_new_i32();
            TCGv_i32 tcg_res = tcg_temp_new_i32();

            read_vec_element_i32(s, tcg_op1, rn, pass, MO_32);
            read_vec_element_i32(s, tcg_op2, rm, pass, MO_32);

            switch (fpopcode) {
            case 0x39: /* FMLS */
                /* As usual for ARM, separate negation for fused multiply-add */
                gen_helper_vfp_negs(tcg_op1, tcg_op1);
                /* fall through */
            case 0x19: /* FMLA */
                read_vec_element_i32(s, tcg_res, rd, pass, MO_32);
                gen_helper_vfp_muladds(tcg_res, tcg_op1, tcg_op2,
                                       tcg_res, fpst);
                break;
            case 0x1a: /* FADD */
                gen_helper_vfp_adds(tcg_res, tcg_op1, tcg_op2, fpst);
                break;
            case 0x1b: /* FMULX */
                gen_helper_vfp_mulxs(tcg_res, tcg_op1, tcg_op2, fpst);
                break;
            case 0x1c: /* FCMEQ */
                gen_helper_neon_ceq_f32(tcg_res, tcg_op1, tcg_op2, fpst);
                break;
            case 0x1e: /* FMAX */
                gen_helper_vfp_maxs(tcg_res, tcg_op1, tcg_op2, fpst);
                break;
            case 0x1f: /* FRECPS */
                gen_helper_recpsf_f32(tcg_res, tcg_op1, tcg_op2, fpst);
                break;
            case 0x18: /* FMAXNM */
                gen_helper_vfp_maxnums(tcg_res, tcg_op1, tcg_op2, fpst);
                break;
            case 0x38: /* FMINNM */
                gen_helper_vfp_minnums(tcg_res, tcg_op1, tcg_op2, fpst);
                break;
            case 0x3a: /* FSUB */
                gen_helper_vfp_subs(tcg_res, tcg_op1, tcg_op2, fpst);
                break;
            case 0x3e: /* FMIN */
                gen_helper_vfp_mins(tcg_res, tcg_op1, tcg_op2, fpst);
                break;
            case 0x3f: /* FRSQRTS */
                gen_helper_rsqrtsf_f32(tcg_res, tcg_op1, tcg_op2, fpst);
                break;
            case 0x5b: /* FMUL */
                gen_helper_vfp_muls(tcg_res, tcg_op1, tcg_op2, fpst);
                break;
            case 0x5c: /* FCMGE */
                gen_helper_neon_cge_f32(tcg_res, tcg_op1, tcg_op2, fpst);
                break;
            case 0x5d: /* FACGE */
                gen_helper_neon_acge_f32(tcg_res, tcg_op1, tcg_op2, fpst);
                break;
            case 0x5f: /* FDIV */
                gen_helper_vfp_divs(tcg_res, tcg_op1, tcg_op2, fpst);
                break;
            case 0x7a: /* FABD */
                gen_helper_vfp_subs(tcg_res, tcg_op1, tcg_op2, fpst);
                gen_helper_vfp_abss(tcg_res, tcg_res);
                break;
            case 0x7c: /* FCMGT */
                gen_helper_neon_cgt_f32(tcg_res, tcg_op1, tcg_op2, fpst);
                break;
            case 0x7d: /* FACGT */
                gen_helper_neon_acgt_f32(tcg_res, tcg_op1, tcg_op2, fpst);
                break;
            default:
                g_assert_not_reached();
            }

            if (elements == 1) {
                /* scalar single so clear high part */
                TCGv_i64 tcg_tmp = tcg_temp_new_i64();

                tcg_gen_extu_i32_i64(tcg_tmp, tcg_res);
                write_vec_element(s, tcg_tmp, rd, pass, MO_64);
                tcg_temp_free_i64(tcg_tmp);
            } else {
                write_vec_element_i32(s, tcg_res, rd, pass, MO_32);
            }

            tcg_temp_free_i32(tcg_res);
            tcg_temp_free_i32(tcg_op1);
            tcg_temp_free_i32(tcg_op2);
        }
    }

    tcg_temp_free_ptr(fpst);

    clear_vec_high(s, elements * (size ? 8 : 4) > 8, rd);
}

/* AdvSIMD scalar three same
 *  31 30  29 28       24 23  22  21 20  16 15    11  10 9    5 4    0
 * +-----+---+-----------+------+---+------+--------+---+------+------+
 * | 0 1 | U | 1 1 1 1 0 | size | 1 |  Rm  | opcode | 1 |  Rn  |  Rd  |
 * +-----+---+-----------+------+---+------+--------+---+------+------+
 */
static void disas_simd_scalar_three_reg_same(DisasContext *s, uint32_t insn)
{
    int rd = extract32(insn, 0, 5);
    int rn = extract32(insn, 5, 5);
    int opcode = extract32(insn, 11, 5);
    int rm = extract32(insn, 16, 5);
    int size = extract32(insn, 22, 2);
    bool u = extract32(insn, 29, 1);
    TCGv_i64 tcg_rd;

    if (opcode >= 0x18) {
        /* Floating point: U, size[1] and opcode indicate operation */
        int fpopcode = opcode | (extract32(size, 1, 1) << 5) | (u << 6);
        switch (fpopcode) {
        case 0x1b: /* FMULX */
        case 0x1f: /* FRECPS */
        case 0x3f: /* FRSQRTS */
        case 0x5d: /* FACGE */
        case 0x7d: /* FACGT */
        case 0x1c: /* FCMEQ */
        case 0x5c: /* FCMGE */
        case 0x7c: /* FCMGT */
        case 0x7a: /* FABD */
            break;
        default:
            unallocated_encoding(s);
            return;
        }

        if (!fp_access_check(s)) {
            return;
        }

        handle_3same_float(s, extract32(size, 0, 1), 1, fpopcode, rd, rn, rm);
        return;
    }

    switch (opcode) {
    case 0x1: /* SQADD, UQADD */
    case 0x5: /* SQSUB, UQSUB */
    case 0x9: /* SQSHL, UQSHL */
    case 0xb: /* SQRSHL, UQRSHL */
        break;
    case 0x8: /* SSHL, USHL */
    case 0xa: /* SRSHL, URSHL */
    case 0x6: /* CMGT, CMHI */
    case 0x7: /* CMGE, CMHS */
    case 0x11: /* CMTST, CMEQ */
    case 0x10: /* ADD, SUB (vector) */
        if (size != 3) {
            unallocated_encoding(s);
            return;
        }
        break;
    case 0x16: /* SQDMULH, SQRDMULH (vector) */
        if (size != 1 && size != 2) {
            unallocated_encoding(s);
            return;
        }
        break;
    default:
        unallocated_encoding(s);
        return;
    }

    if (!fp_access_check(s)) {
        return;
    }

    tcg_rd = tcg_temp_new_i64();

    if (size == 3) {
        TCGv_i64 tcg_rn = read_fp_dreg(s, rn);
        TCGv_i64 tcg_rm = read_fp_dreg(s, rm);

        handle_3same_64(s, opcode, u, tcg_rd, tcg_rn, tcg_rm);
        tcg_temp_free_i64(tcg_rn);
        tcg_temp_free_i64(tcg_rm);
    } else {
        /* Do a single operation on the lowest element in the vector.
         * We use the standard Neon helpers and rely on 0 OP 0 == 0 with
         * no side effects for all these operations.
         * OPTME: special-purpose helpers would avoid doing some
         * unnecessary work in the helper for the 8 and 16 bit cases.
         */
        NeonGenTwoOpEnvFn *genenvfn;
        TCGv_i32 tcg_rn = tcg_temp_new_i32();
        TCGv_i32 tcg_rm = tcg_temp_new_i32();
        TCGv_i32 tcg_rd32 = tcg_temp_new_i32();

        read_vec_element_i32(s, tcg_rn, rn, 0, size);
        read_vec_element_i32(s, tcg_rm, rm, 0, size);

        switch (opcode) {
        case 0x1: /* SQADD, UQADD */
        {
            static NeonGenTwoOpEnvFn * const fns[3][2] = {
                { gen_helper_neon_qadd_s8, gen_helper_neon_qadd_u8 },
                { gen_helper_neon_qadd_s16, gen_helper_neon_qadd_u16 },
                { gen_helper_neon_qadd_s32, gen_helper_neon_qadd_u32 },
            };
            genenvfn = fns[size][u];
            break;
        }
        case 0x5: /* SQSUB, UQSUB */
        {
            static NeonGenTwoOpEnvFn * const fns[3][2] = {
                { gen_helper_neon_qsub_s8, gen_helper_neon_qsub_u8 },
                { gen_helper_neon_qsub_s16, gen_helper_neon_qsub_u16 },
                { gen_helper_neon_qsub_s32, gen_helper_neon_qsub_u32 },
            };
            genenvfn = fns[size][u];
            break;
        }
        case 0x9: /* SQSHL, UQSHL */
        {
            static NeonGenTwoOpEnvFn * const fns[3][2] = {
                { gen_helper_neon_qshl_s8, gen_helper_neon_qshl_u8 },
                { gen_helper_neon_qshl_s16, gen_helper_neon_qshl_u16 },
                { gen_helper_neon_qshl_s32, gen_helper_neon_qshl_u32 },
            };
            genenvfn = fns[size][u];
            break;
        }
        case 0xb: /* SQRSHL, UQRSHL */
        {
            static NeonGenTwoOpEnvFn * const fns[3][2] = {
                { gen_helper_neon_qrshl_s8, gen_helper_neon_qrshl_u8 },
                { gen_helper_neon_qrshl_s16, gen_helper_neon_qrshl_u16 },
                { gen_helper_neon_qrshl_s32, gen_helper_neon_qrshl_u32 },
            };
            genenvfn = fns[size][u];
            break;
        }
        case 0x16: /* SQDMULH, SQRDMULH */
        {
            static NeonGenTwoOpEnvFn * const fns[2][2] = {
                { gen_helper_neon_qdmulh_s16, gen_helper_neon_qrdmulh_s16 },
                { gen_helper_neon_qdmulh_s32, gen_helper_neon_qrdmulh_s32 },
            };
            assert(size == 1 || size == 2);
            genenvfn = fns[size - 1][u];
            break;
        }
        default:
            g_assert_not_reached();
        }

        genenvfn(tcg_rd32, cpu_env, tcg_rn, tcg_rm);
        tcg_gen_extu_i32_i64(tcg_rd, tcg_rd32);
        tcg_temp_free_i32(tcg_rd32);
        tcg_temp_free_i32(tcg_rn);
        tcg_temp_free_i32(tcg_rm);
    }

    write_fp_dreg(s, rd, tcg_rd);

    tcg_temp_free_i64(tcg_rd);
}

/* AdvSIMD scalar three same FP16
 *  31 30  29 28       24 23  22 21 20  16 15 14 13    11 10  9  5 4  0
 * +-----+---+-----------+---+-----+------+-----+--------+---+----+----+
 * | 0 1 | U | 1 1 1 1 0 | a | 1 0 |  Rm  | 0 0 | opcode | 1 | Rn | Rd |
 * +-----+---+-----------+---+-----+------+-----+--------+---+----+----+
 * v: 0101 1110 0100 0000 0000 0100 0000 0000 => 5e400400
 * m: 1101 1111 0110 0000 1100 0100 0000 0000 => df60c400
 */
static void disas_simd_scalar_three_reg_same_fp16(DisasContext *s,
                                                  uint32_t insn)
{
    int rd = extract32(insn, 0, 5);
    int rn = extract32(insn, 5, 5);
    int opcode = extract32(insn, 11, 3);
    int rm = extract32(insn, 16, 5);
    bool u = extract32(insn, 29, 1);
    bool a = extract32(insn, 23, 1);
    int fpopcode = opcode | (a << 3) |  (u << 4);
    TCGv_ptr fpst;
    TCGv_i32 tcg_op1;
    TCGv_i32 tcg_op2;
    TCGv_i32 tcg_res;

    switch (fpopcode) {
    case 0x03: /* FMULX */
    case 0x04: /* FCMEQ (reg) */
    case 0x07: /* FRECPS */
    case 0x0f: /* FRSQRTS */
    case 0x14: /* FCMGE (reg) */
    case 0x15: /* FACGE */
    case 0x1a: /* FABD */
    case 0x1c: /* FCMGT (reg) */
    case 0x1d: /* FACGT */
        break;
    default:
        unallocated_encoding(s);
        return;
    }

    if (!dc_isar_feature(aa64_fp16, s)) {
        unallocated_encoding(s);
    }

    if (!fp_access_check(s)) {
        return;
    }

    fpst = fpstatus_ptr(FPST_FPCR_F16);

    tcg_op1 = read_fp_hreg(s, rn);
    tcg_op2 = read_fp_hreg(s, rm);
    tcg_res = tcg_temp_new_i32();

    switch (fpopcode) {
    case 0x03: /* FMULX */
        gen_helper_advsimd_mulxh(tcg_res, tcg_op1, tcg_op2, fpst);
        break;
    case 0x04: /* FCMEQ (reg) */
        gen_helper_advsimd_ceq_f16(tcg_res, tcg_op1, tcg_op2, fpst);
        break;
    case 0x07: /* FRECPS */
        gen_helper_recpsf_f16(tcg_res, tcg_op1, tcg_op2, fpst);
        break;
    case 0x0f: /* FRSQRTS */
        gen_helper_rsqrtsf_f16(tcg_res, tcg_op1, tcg_op2, fpst);
        break;
    case 0x14: /* FCMGE (reg) */
        gen_helper_advsimd_cge_f16(tcg_res, tcg_op1, tcg_op2, fpst);
        break;
    case 0x15: /* FACGE */
        gen_helper_advsimd_acge_f16(tcg_res, tcg_op1, tcg_op2, fpst);
        break;
    case 0x1a: /* FABD */
        gen_helper_advsimd_subh(tcg_res, tcg_op1, tcg_op2, fpst);
        tcg_gen_andi_i32(tcg_res, tcg_res, 0x7fff);
        break;
    case 0x1c: /* FCMGT (reg) */
        gen_helper_advsimd_cgt_f16(tcg_res, tcg_op1, tcg_op2, fpst);
        break;
    case 0x1d: /* FACGT */
        gen_helper_advsimd_acgt_f16(tcg_res, tcg_op1, tcg_op2, fpst);
        break;
    default:
        g_assert_not_reached();
    }

    write_fp_sreg(s, rd, tcg_res);


    tcg_temp_free_i32(tcg_res);
    tcg_temp_free_i32(tcg_op1);
    tcg_temp_free_i32(tcg_op2);
    tcg_temp_free_ptr(fpst);
}

/* AdvSIMD scalar three same extra
 *  31 30  29 28       24 23  22  21 20  16  15 14    11  10 9  5 4  0
 * +-----+---+-----------+------+---+------+---+--------+---+----+----+
 * | 0 1 | U | 1 1 1 1 0 | size | 0 |  Rm  | 1 | opcode | 1 | Rn | Rd |
 * +-----+---+-----------+------+---+------+---+--------+---+----+----+
 */
static void disas_simd_scalar_three_reg_same_extra(DisasContext *s,
                                                   uint32_t insn)
{
    int rd = extract32(insn, 0, 5);
    int rn = extract32(insn, 5, 5);
    int opcode = extract32(insn, 11, 4);
    int rm = extract32(insn, 16, 5);
    int size = extract32(insn, 22, 2);
    bool u = extract32(insn, 29, 1);
    TCGv_i32 ele1, ele2, ele3;
    TCGv_i64 res;
    bool feature;

    switch (u * 16 + opcode) {
    case 0x10: /* SQRDMLAH (vector) */
    case 0x11: /* SQRDMLSH (vector) */
        if (size != 1 && size != 2) {
            unallocated_encoding(s);
            return;
        }
        feature = dc_isar_feature(aa64_rdm, s);
        break;
    default:
        unallocated_encoding(s);
        return;
    }
    if (!feature) {
        unallocated_encoding(s);
        return;
    }
    if (!fp_access_check(s)) {
        return;
    }

    /* Do a single operation on the lowest element in the vector.
     * We use the standard Neon helpers and rely on 0 OP 0 == 0
     * with no side effects for all these operations.
     * OPTME: special-purpose helpers would avoid doing some
     * unnecessary work in the helper for the 16 bit cases.
     */
    ele1 = tcg_temp_new_i32();
    ele2 = tcg_temp_new_i32();
    ele3 = tcg_temp_new_i32();

    read_vec_element_i32(s, ele1, rn, 0, size);
    read_vec_element_i32(s, ele2, rm, 0, size);
    read_vec_element_i32(s, ele3, rd, 0, size);

    switch (opcode) {
    case 0x0: /* SQRDMLAH */
        if (size == 1) {
            gen_helper_neon_qrdmlah_s16(ele3, cpu_env, ele1, ele2, ele3);
        } else {
            gen_helper_neon_qrdmlah_s32(ele3, cpu_env, ele1, ele2, ele3);
        }
        break;
    case 0x1: /* SQRDMLSH */
        if (size == 1) {
            gen_helper_neon_qrdmlsh_s16(ele3, cpu_env, ele1, ele2, ele3);
        } else {
            gen_helper_neon_qrdmlsh_s32(ele3, cpu_env, ele1, ele2, ele3);
        }
        break;
    default:
        g_assert_not_reached();
    }
    tcg_temp_free_i32(ele1);
    tcg_temp_free_i32(ele2);

    res = tcg_temp_new_i64();
    tcg_gen_extu_i32_i64(res, ele3);
    tcg_temp_free_i32(ele3);

    write_fp_dreg(s, rd, res);
    tcg_temp_free_i64(res);
}

static void handle_2misc_64(DisasContext *s, int opcode, bool u,
                            TCGv_i64 tcg_rd, TCGv_i64 tcg_rn,
                            TCGv_i32 tcg_rmode, TCGv_ptr tcg_fpstatus)
{
    /* Handle 64->64 opcodes which are shared between the scalar and
     * vector 2-reg-misc groups. We cover every integer opcode where size == 3
     * is valid in either group and also the double-precision fp ops.
     * The caller only need provide tcg_rmode and tcg_fpstatus if the op
     * requires them.
     */
    TCGCond cond;

    switch (opcode) {
    case 0x4: /* CLS, CLZ */
        if (u) {
            tcg_gen_clzi_i64(tcg_rd, tcg_rn, 64);
        } else {
            tcg_gen_clrsb_i64(tcg_rd, tcg_rn);
        }
        break;
    case 0x5: /* NOT */
        /* This opcode is shared with CNT and RBIT but we have earlier
         * enforced that size == 3 if and only if this is the NOT insn.
         */
        tcg_gen_not_i64(tcg_rd, tcg_rn);
        break;
    case 0x7: /* SQABS, SQNEG */
        if (u) {
            gen_helper_neon_qneg_s64(tcg_rd, cpu_env, tcg_rn);
        } else {
            gen_helper_neon_qabs_s64(tcg_rd, cpu_env, tcg_rn);
        }
        break;
    case 0xa: /* CMLT */
        /* 64 bit integer comparison against zero, result is
         * test ? (2^64 - 1) : 0. We implement via setcond(!test) and
         * subtracting 1.
         */
        cond = TCG_COND_LT;
    do_cmop:
        tcg_gen_setcondi_i64(cond, tcg_rd, tcg_rn, 0);
        tcg_gen_neg_i64(tcg_rd, tcg_rd);
        break;
    case 0x8: /* CMGT, CMGE */
        cond = u ? TCG_COND_GE : TCG_COND_GT;
        goto do_cmop;
    case 0x9: /* CMEQ, CMLE */
        cond = u ? TCG_COND_LE : TCG_COND_EQ;
        goto do_cmop;
    case 0xb: /* ABS, NEG */
        if (u) {
            tcg_gen_neg_i64(tcg_rd, tcg_rn);
        } else {
            tcg_gen_abs_i64(tcg_rd, tcg_rn);
        }
        break;
    case 0x2f: /* FABS */
        gen_helper_vfp_absd(tcg_rd, tcg_rn);
        break;
    case 0x6f: /* FNEG */
        gen_helper_vfp_negd(tcg_rd, tcg_rn);
        break;
    case 0x7f: /* FSQRT */
        gen_helper_vfp_sqrtd(tcg_rd, tcg_rn, cpu_env);
        break;
    case 0x1a: /* FCVTNS */
    case 0x1b: /* FCVTMS */
    case 0x1c: /* FCVTAS */
    case 0x3a: /* FCVTPS */
    case 0x3b: /* FCVTZS */
        gen_helper_vfp_tosqd(tcg_rd, tcg_rn, tcg_constant_i32(0), tcg_fpstatus);
        break;
    case 0x5a: /* FCVTNU */
    case 0x5b: /* FCVTMU */
    case 0x5c: /* FCVTAU */
    case 0x7a: /* FCVTPU */
    case 0x7b: /* FCVTZU */
        gen_helper_vfp_touqd(tcg_rd, tcg_rn, tcg_constant_i32(0), tcg_fpstatus);
        break;
    case 0x18: /* FRINTN */
    case 0x19: /* FRINTM */
    case 0x38: /* FRINTP */
    case 0x39: /* FRINTZ */
    case 0x58: /* FRINTA */
    case 0x79: /* FRINTI */
        gen_helper_rintd(tcg_rd, tcg_rn, tcg_fpstatus);
        break;
    case 0x59: /* FRINTX */
        gen_helper_rintd_exact(tcg_rd, tcg_rn, tcg_fpstatus);
        break;
    case 0x1e: /* FRINT32Z */
    case 0x5e: /* FRINT32X */
        gen_helper_frint32_d(tcg_rd, tcg_rn, tcg_fpstatus);
        break;
    case 0x1f: /* FRINT64Z */
    case 0x5f: /* FRINT64X */
        gen_helper_frint64_d(tcg_rd, tcg_rn, tcg_fpstatus);
        break;
    default:
        g_assert_not_reached();
    }
}

static void handle_2misc_fcmp_zero(DisasContext *s, int opcode,
                                   bool is_scalar, bool is_u, bool is_q,
                                   int size, int rn, int rd)
{
    bool is_double = (size == MO_64);
    TCGv_ptr fpst;

    if (!fp_access_check(s)) {
        return;
    }

    fpst = fpstatus_ptr(size == MO_16 ? FPST_FPCR_F16 : FPST_FPCR);

    if (is_double) {
        TCGv_i64 tcg_op = tcg_temp_new_i64();
        TCGv_i64 tcg_zero = tcg_constant_i64(0);
        TCGv_i64 tcg_res = tcg_temp_new_i64();
        NeonGenTwoDoubleOpFn *genfn;
        bool swap = false;
        int pass;

        switch (opcode) {
        case 0x2e: /* FCMLT (zero) */
            swap = true;
            /* fallthrough */
        case 0x2c: /* FCMGT (zero) */
            genfn = gen_helper_neon_cgt_f64;
            break;
        case 0x2d: /* FCMEQ (zero) */
            genfn = gen_helper_neon_ceq_f64;
            break;
        case 0x6d: /* FCMLE (zero) */
            swap = true;
            /* fall through */
        case 0x6c: /* FCMGE (zero) */
            genfn = gen_helper_neon_cge_f64;
            break;
        default:
            g_assert_not_reached();
        }

        for (pass = 0; pass < (is_scalar ? 1 : 2); pass++) {
            read_vec_element(s, tcg_op, rn, pass, MO_64);
            if (swap) {
                genfn(tcg_res, tcg_zero, tcg_op, fpst);
            } else {
                genfn(tcg_res, tcg_op, tcg_zero, fpst);
            }
            write_vec_element(s, tcg_res, rd, pass, MO_64);
        }
        tcg_temp_free_i64(tcg_res);
        tcg_temp_free_i64(tcg_op);

        clear_vec_high(s, !is_scalar, rd);
    } else {
        TCGv_i32 tcg_op = tcg_temp_new_i32();
        TCGv_i32 tcg_zero = tcg_constant_i32(0);
        TCGv_i32 tcg_res = tcg_temp_new_i32();
        NeonGenTwoSingleOpFn *genfn;
        bool swap = false;
        int pass, maxpasses;

        if (size == MO_16) {
            switch (opcode) {
            case 0x2e: /* FCMLT (zero) */
                swap = true;
                /* fall through */
            case 0x2c: /* FCMGT (zero) */
                genfn = gen_helper_advsimd_cgt_f16;
                break;
            case 0x2d: /* FCMEQ (zero) */
                genfn = gen_helper_advsimd_ceq_f16;
                break;
            case 0x6d: /* FCMLE (zero) */
                swap = true;
                /* fall through */
            case 0x6c: /* FCMGE (zero) */
                genfn = gen_helper_advsimd_cge_f16;
                break;
            default:
                g_assert_not_reached();
            }
        } else {
            switch (opcode) {
            case 0x2e: /* FCMLT (zero) */
                swap = true;
                /* fall through */
            case 0x2c: /* FCMGT (zero) */
                genfn = gen_helper_neon_cgt_f32;
                break;
            case 0x2d: /* FCMEQ (zero) */
                genfn = gen_helper_neon_ceq_f32;
                break;
            case 0x6d: /* FCMLE (zero) */
                swap = true;
                /* fall through */
            case 0x6c: /* FCMGE (zero) */
                genfn = gen_helper_neon_cge_f32;
                break;
            default:
                g_assert_not_reached();
            }
        }

        if (is_scalar) {
            maxpasses = 1;
        } else {
            int vector_size = 8 << is_q;
            maxpasses = vector_size >> size;
        }

        for (pass = 0; pass < maxpasses; pass++) {
            read_vec_element_i32(s, tcg_op, rn, pass, size);
            if (swap) {
                genfn(tcg_res, tcg_zero, tcg_op, fpst);
            } else {
                genfn(tcg_res, tcg_op, tcg_zero, fpst);
            }
            if (is_scalar) {
                write_fp_sreg(s, rd, tcg_res);
            } else {
                write_vec_element_i32(s, tcg_res, rd, pass, size);
            }
        }
        tcg_temp_free_i32(tcg_res);
        tcg_temp_free_i32(tcg_op);
        if (!is_scalar) {
            clear_vec_high(s, is_q, rd);
        }
    }

    tcg_temp_free_ptr(fpst);
}

static void handle_2misc_reciprocal(DisasContext *s, int opcode,
                                    bool is_scalar, bool is_u, bool is_q,
                                    int size, int rn, int rd)
{
    bool is_double = (size == 3);
    TCGv_ptr fpst = fpstatus_ptr(FPST_FPCR);

    if (is_double) {
        TCGv_i64 tcg_op = tcg_temp_new_i64();
        TCGv_i64 tcg_res = tcg_temp_new_i64();
        int pass;

        for (pass = 0; pass < (is_scalar ? 1 : 2); pass++) {
            read_vec_element(s, tcg_op, rn, pass, MO_64);
            switch (opcode) {
            case 0x3d: /* FRECPE */
                gen_helper_recpe_f64(tcg_res, tcg_op, fpst);
                break;
            case 0x3f: /* FRECPX */
                gen_helper_frecpx_f64(tcg_res, tcg_op, fpst);
                break;
            case 0x7d: /* FRSQRTE */
                gen_helper_rsqrte_f64(tcg_res, tcg_op, fpst);
                break;
            default:
                g_assert_not_reached();
            }
            write_vec_element(s, tcg_res, rd, pass, MO_64);
        }
        tcg_temp_free_i64(tcg_res);
        tcg_temp_free_i64(tcg_op);
        clear_vec_high(s, !is_scalar, rd);
    } else {
        TCGv_i32 tcg_op = tcg_temp_new_i32();
        TCGv_i32 tcg_res = tcg_temp_new_i32();
        int pass, maxpasses;

        if (is_scalar) {
            maxpasses = 1;
        } else {
            maxpasses = is_q ? 4 : 2;
        }

        for (pass = 0; pass < maxpasses; pass++) {
            read_vec_element_i32(s, tcg_op, rn, pass, MO_32);

            switch (opcode) {
            case 0x3c: /* URECPE */
                gen_helper_recpe_u32(tcg_res, tcg_op);
                break;
            case 0x3d: /* FRECPE */
                gen_helper_recpe_f32(tcg_res, tcg_op, fpst);
                break;
            case 0x3f: /* FRECPX */
                gen_helper_frecpx_f32(tcg_res, tcg_op, fpst);
                break;
            case 0x7d: /* FRSQRTE */
                gen_helper_rsqrte_f32(tcg_res, tcg_op, fpst);
                break;
            default:
                g_assert_not_reached();
            }

            if (is_scalar) {
                write_fp_sreg(s, rd, tcg_res);
            } else {
                write_vec_element_i32(s, tcg_res, rd, pass, MO_32);
            }
        }
        tcg_temp_free_i32(tcg_res);
        tcg_temp_free_i32(tcg_op);
        if (!is_scalar) {
            clear_vec_high(s, is_q, rd);
        }
    }
    tcg_temp_free_ptr(fpst);
}

static void handle_2misc_narrow(DisasContext *s, bool scalar,
                                int opcode, bool u, bool is_q,
                                int size, int rn, int rd)
{
    /* Handle 2-reg-misc ops which are narrowing (so each 2*size element
     * in the source becomes a size element in the destination).
     */
    int pass;
    TCGv_i32 tcg_res[2];
    int destelt = is_q ? 2 : 0;
    int passes = scalar ? 1 : 2;

    if (scalar) {
        tcg_res[1] = tcg_constant_i32(0);
    }

    for (pass = 0; pass < passes; pass++) {
        TCGv_i64 tcg_op = tcg_temp_new_i64();
        NeonGenNarrowFn *genfn = NULL;
        NeonGenNarrowEnvFn *genenvfn = NULL;

        if (scalar) {
            read_vec_element(s, tcg_op, rn, pass, size + 1);
        } else {
            read_vec_element(s, tcg_op, rn, pass, MO_64);
        }
        tcg_res[pass] = tcg_temp_new_i32();

        switch (opcode) {
        case 0x12: /* XTN, SQXTUN */
        {
            static NeonGenNarrowFn * const xtnfns[3] = {
                gen_helper_neon_narrow_u8,
                gen_helper_neon_narrow_u16,
                tcg_gen_extrl_i64_i32,
            };
            static NeonGenNarrowEnvFn * const sqxtunfns[3] = {
                gen_helper_neon_unarrow_sat8,
                gen_helper_neon_unarrow_sat16,
                gen_helper_neon_unarrow_sat32,
            };
            if (u) {
                genenvfn = sqxtunfns[size];
            } else {
                genfn = xtnfns[size];
            }
            break;
        }
        case 0x14: /* SQXTN, UQXTN */
        {
            static NeonGenNarrowEnvFn * const fns[3][2] = {
                { gen_helper_neon_narrow_sat_s8,
                  gen_helper_neon_narrow_sat_u8 },
                { gen_helper_neon_narrow_sat_s16,
                  gen_helper_neon_narrow_sat_u16 },
                { gen_helper_neon_narrow_sat_s32,
                  gen_helper_neon_narrow_sat_u32 },
            };
            genenvfn = fns[size][u];
            break;
        }
        case 0x16: /* FCVTN, FCVTN2 */
            /* 32 bit to 16 bit or 64 bit to 32 bit float conversion */
            if (size == 2) {
                gen_helper_vfp_fcvtsd(tcg_res[pass], tcg_op, cpu_env);
            } else {
                TCGv_i32 tcg_lo = tcg_temp_new_i32();
                TCGv_i32 tcg_hi = tcg_temp_new_i32();
                TCGv_ptr fpst = fpstatus_ptr(FPST_FPCR);
                TCGv_i32 ahp = get_ahp_flag();

                tcg_gen_extr_i64_i32(tcg_lo, tcg_hi, tcg_op);
                gen_helper_vfp_fcvt_f32_to_f16(tcg_lo, tcg_lo, fpst, ahp);
                gen_helper_vfp_fcvt_f32_to_f16(tcg_hi, tcg_hi, fpst, ahp);
                tcg_gen_deposit_i32(tcg_res[pass], tcg_lo, tcg_hi, 16, 16);
                tcg_temp_free_i32(tcg_lo);
                tcg_temp_free_i32(tcg_hi);
                tcg_temp_free_ptr(fpst);
                tcg_temp_free_i32(ahp);
            }
            break;
        case 0x36: /* BFCVTN, BFCVTN2 */
            {
                TCGv_ptr fpst = fpstatus_ptr(FPST_FPCR);
                gen_helper_bfcvt_pair(tcg_res[pass], tcg_op, fpst);
                tcg_temp_free_ptr(fpst);
            }
            break;
        case 0x56:  /* FCVTXN, FCVTXN2 */
            /* 64 bit to 32 bit float conversion
             * with von Neumann rounding (round to odd)
             */
            assert(size == 2);
            gen_helper_fcvtx_f64_to_f32(tcg_res[pass], tcg_op, cpu_env);
            break;
        default:
            g_assert_not_reached();
        }

        if (genfn) {
            genfn(tcg_res[pass], tcg_op);
        } else if (genenvfn) {
            genenvfn(tcg_res[pass], cpu_env, tcg_op);
        }

        tcg_temp_free_i64(tcg_op);
    }

    for (pass = 0; pass < 2; pass++) {
        write_vec_element_i32(s, tcg_res[pass], rd, destelt + pass, MO_32);
        tcg_temp_free_i32(tcg_res[pass]);
    }
    clear_vec_high(s, is_q, rd);
}

/* Remaining saturating accumulating ops */
static void handle_2misc_satacc(DisasContext *s, bool is_scalar, bool is_u,
                                bool is_q, int size, int rn, int rd)
{
    bool is_double = (size == 3);

    if (is_double) {
        TCGv_i64 tcg_rn = tcg_temp_new_i64();
        TCGv_i64 tcg_rd = tcg_temp_new_i64();
        int pass;

        for (pass = 0; pass < (is_scalar ? 1 : 2); pass++) {
            read_vec_element(s, tcg_rn, rn, pass, MO_64);
            read_vec_element(s, tcg_rd, rd, pass, MO_64);

            if (is_u) { /* USQADD */
                gen_helper_neon_uqadd_s64(tcg_rd, cpu_env, tcg_rn, tcg_rd);
            } else { /* SUQADD */
                gen_helper_neon_sqadd_u64(tcg_rd, cpu_env, tcg_rn, tcg_rd);
            }
            write_vec_element(s, tcg_rd, rd, pass, MO_64);
        }
        tcg_temp_free_i64(tcg_rd);
        tcg_temp_free_i64(tcg_rn);
        clear_vec_high(s, !is_scalar, rd);
    } else {
        TCGv_i32 tcg_rn = tcg_temp_new_i32();
        TCGv_i32 tcg_rd = tcg_temp_new_i32();
        int pass, maxpasses;

        if (is_scalar) {
            maxpasses = 1;
        } else {
            maxpasses = is_q ? 4 : 2;
        }

        for (pass = 0; pass < maxpasses; pass++) {
            if (is_scalar) {
                read_vec_element_i32(s, tcg_rn, rn, pass, size);
                read_vec_element_i32(s, tcg_rd, rd, pass, size);
            } else {
                read_vec_element_i32(s, tcg_rn, rn, pass, MO_32);
                read_vec_element_i32(s, tcg_rd, rd, pass, MO_32);
            }

            if (is_u) { /* USQADD */
                switch (size) {
                case 0:
                    gen_helper_neon_uqadd_s8(tcg_rd, cpu_env, tcg_rn, tcg_rd);
                    break;
                case 1:
                    gen_helper_neon_uqadd_s16(tcg_rd, cpu_env, tcg_rn, tcg_rd);
                    break;
                case 2:
                    gen_helper_neon_uqadd_s32(tcg_rd, cpu_env, tcg_rn, tcg_rd);
                    break;
                default:
                    g_assert_not_reached();
                }
            } else { /* SUQADD */
                switch (size) {
                case 0:
                    gen_helper_neon_sqadd_u8(tcg_rd, cpu_env, tcg_rn, tcg_rd);
                    break;
                case 1:
                    gen_helper_neon_sqadd_u16(tcg_rd, cpu_env, tcg_rn, tcg_rd);
                    break;
                case 2:
                    gen_helper_neon_sqadd_u32(tcg_rd, cpu_env, tcg_rn, tcg_rd);
                    break;
                default:
                    g_assert_not_reached();
                }
            }

            if (is_scalar) {
                write_vec_element(s, tcg_constant_i64(0), rd, 0, MO_64);
            }
            write_vec_element_i32(s, tcg_rd, rd, pass, MO_32);
        }
        tcg_temp_free_i32(tcg_rd);
        tcg_temp_free_i32(tcg_rn);
        clear_vec_high(s, is_q, rd);
    }
}

/* AdvSIMD scalar two reg misc
 *  31 30  29 28       24 23  22 21       17 16    12 11 10 9    5 4    0
 * +-----+---+-----------+------+-----------+--------+-----+------+------+
 * | 0 1 | U | 1 1 1 1 0 | size | 1 0 0 0 0 | opcode | 1 0 |  Rn  |  Rd  |
 * +-----+---+-----------+------+-----------+--------+-----+------+------+
 */
static void disas_simd_scalar_two_reg_misc(DisasContext *s, uint32_t insn)
{
    int rd = extract32(insn, 0, 5);
    int rn = extract32(insn, 5, 5);
    int opcode = extract32(insn, 12, 5);
    int size = extract32(insn, 22, 2);
    bool u = extract32(insn, 29, 1);
    bool is_fcvt = false;
    int rmode;
    TCGv_i32 tcg_rmode;
    TCGv_ptr tcg_fpstatus;

    switch (opcode) {
    case 0x3: /* USQADD / SUQADD*/
        if (!fp_access_check(s)) {
            return;
        }
        handle_2misc_satacc(s, true, u, false, size, rn, rd);
        return;
    case 0x7: /* SQABS / SQNEG */
        break;
    case 0xa: /* CMLT */
        if (u) {
            unallocated_encoding(s);
            return;
        }
        /* fall through */
    case 0x8: /* CMGT, CMGE */
    case 0x9: /* CMEQ, CMLE */
    case 0xb: /* ABS, NEG */
        if (size != 3) {
            unallocated_encoding(s);
            return;
        }
        break;
    case 0x12: /* SQXTUN */
        if (!u) {
            unallocated_encoding(s);
            return;
        }
        /* fall through */
    case 0x14: /* SQXTN, UQXTN */
        if (size == 3) {
            unallocated_encoding(s);
            return;
        }
        if (!fp_access_check(s)) {
            return;
        }
        handle_2misc_narrow(s, true, opcode, u, false, size, rn, rd);
        return;
    case 0xc ... 0xf:
    case 0x16 ... 0x1d:
    case 0x1f:
        /* Floating point: U, size[1] and opcode indicate operation;
         * size[0] indicates single or double precision.
         */
        opcode |= (extract32(size, 1, 1) << 5) | (u << 6);
        size = extract32(size, 0, 1) ? 3 : 2;
        switch (opcode) {
        case 0x2c: /* FCMGT (zero) */
        case 0x2d: /* FCMEQ (zero) */
        case 0x2e: /* FCMLT (zero) */
        case 0x6c: /* FCMGE (zero) */
        case 0x6d: /* FCMLE (zero) */
            handle_2misc_fcmp_zero(s, opcode, true, u, true, size, rn, rd);
            return;
        case 0x1d: /* SCVTF */
        case 0x5d: /* UCVTF */
        {
            bool is_signed = (opcode == 0x1d);
            if (!fp_access_check(s)) {
                return;
            }
            handle_simd_intfp_conv(s, rd, rn, 1, is_signed, 0, size);
            return;
        }
        case 0x3d: /* FRECPE */
        case 0x3f: /* FRECPX */
        case 0x7d: /* FRSQRTE */
            if (!fp_access_check(s)) {
                return;
            }
            handle_2misc_reciprocal(s, opcode, true, u, true, size, rn, rd);
            return;
        case 0x1a: /* FCVTNS */
        case 0x1b: /* FCVTMS */
        case 0x3a: /* FCVTPS */
        case 0x3b: /* FCVTZS */
        case 0x5a: /* FCVTNU */
        case 0x5b: /* FCVTMU */
        case 0x7a: /* FCVTPU */
        case 0x7b: /* FCVTZU */
            is_fcvt = true;
            rmode = extract32(opcode, 5, 1) | (extract32(opcode, 0, 1) << 1);
            break;
        case 0x1c: /* FCVTAS */
        case 0x5c: /* FCVTAU */
            /* TIEAWAY doesn't fit in the usual rounding mode encoding */
            is_fcvt = true;
            rmode = FPROUNDING_TIEAWAY;
            break;
        case 0x56: /* FCVTXN, FCVTXN2 */
            if (size == 2) {
                unallocated_encoding(s);
                return;
            }
            if (!fp_access_check(s)) {
                return;
            }
            handle_2misc_narrow(s, true, opcode, u, false, size - 1, rn, rd);
            return;
        default:
            unallocated_encoding(s);
            return;
        }
        break;
    default:
        unallocated_encoding(s);
        return;
    }

    if (!fp_access_check(s)) {
        return;
    }

    if (is_fcvt) {
        tcg_rmode = tcg_const_i32(arm_rmode_to_sf(rmode));
        tcg_fpstatus = fpstatus_ptr(FPST_FPCR);
        gen_helper_set_rmode(tcg_rmode, tcg_rmode, tcg_fpstatus);
    } else {
        tcg_rmode = NULL;
        tcg_fpstatus = NULL;
    }

    if (size == 3) {
        TCGv_i64 tcg_rn = read_fp_dreg(s, rn);
        TCGv_i64 tcg_rd = tcg_temp_new_i64();

        handle_2misc_64(s, opcode, u, tcg_rd, tcg_rn, tcg_rmode, tcg_fpstatus);
        write_fp_dreg(s, rd, tcg_rd);
        tcg_temp_free_i64(tcg_rd);
        tcg_temp_free_i64(tcg_rn);
    } else {
        TCGv_i32 tcg_rn = tcg_temp_new_i32();
        TCGv_i32 tcg_rd = tcg_temp_new_i32();

        read_vec_element_i32(s, tcg_rn, rn, 0, size);

        switch (opcode) {
        case 0x7: /* SQABS, SQNEG */
        {
            NeonGenOneOpEnvFn *genfn;
            static NeonGenOneOpEnvFn * const fns[3][2] = {
                { gen_helper_neon_qabs_s8, gen_helper_neon_qneg_s8 },
                { gen_helper_neon_qabs_s16, gen_helper_neon_qneg_s16 },
                { gen_helper_neon_qabs_s32, gen_helper_neon_qneg_s32 },
            };
            genfn = fns[size][u];
            genfn(tcg_rd, cpu_env, tcg_rn);
            break;
        }
        case 0x1a: /* FCVTNS */
        case 0x1b: /* FCVTMS */
        case 0x1c: /* FCVTAS */
        case 0x3a: /* FCVTPS */
        case 0x3b: /* FCVTZS */
            gen_helper_vfp_tosls(tcg_rd, tcg_rn, tcg_constant_i32(0),
                                 tcg_fpstatus);
            break;
        case 0x5a: /* FCVTNU */
        case 0x5b: /* FCVTMU */
        case 0x5c: /* FCVTAU */
        case 0x7a: /* FCVTPU */
        case 0x7b: /* FCVTZU */
            gen_helper_vfp_touls(tcg_rd, tcg_rn, tcg_constant_i32(0),
                                 tcg_fpstatus);
            break;
        default:
            g_assert_not_reached();
        }

        write_fp_sreg(s, rd, tcg_rd);
        tcg_temp_free_i32(tcg_rd);
        tcg_temp_free_i32(tcg_rn);
    }

    if (is_fcvt) {
        gen_helper_set_rmode(tcg_rmode, tcg_rmode, tcg_fpstatus);
        tcg_temp_free_i32(tcg_rmode);
        tcg_temp_free_ptr(tcg_fpstatus);
    }
}

/* SSHR[RA]/USHR[RA] - Vector shift right (optional rounding/accumulate) */
static void handle_vec_simd_shri(DisasContext *s, bool is_q, bool is_u,
                                 int immh, int immb, int opcode, int rn, int rd)
{
    int size = 32 - clz32(immh) - 1;
    int immhb = immh << 3 | immb;
    int shift = 2 * (8 << size) - immhb;
    GVecGen2iFn *gvec_fn;

    if (extract32(immh, 3, 1) && !is_q) {
        unallocated_encoding(s);
        return;
    }
    tcg_debug_assert(size <= 3);

    if (!fp_access_check(s)) {
        return;
    }

    switch (opcode) {
    case 0x02: /* SSRA / USRA (accumulate) */
        gvec_fn = is_u ? gen_gvec_usra : gen_gvec_ssra;
        break;

    case 0x08: /* SRI */
        gvec_fn = gen_gvec_sri;
        break;

    case 0x00: /* SSHR / USHR */
        if (is_u) {
            if (shift == 8 << size) {
                /* Shift count the same size as element size produces zero.  */
                tcg_gen_gvec_dup_imm(size, vec_full_reg_offset(s, rd),
                                     is_q ? 16 : 8, vec_full_reg_size(s), 0);
                return;
            }
            gvec_fn = tcg_gen_gvec_shri;
        } else {
            /* Shift count the same size as element size produces all sign.  */
            if (shift == 8 << size) {
                shift -= 1;
            }
            gvec_fn = tcg_gen_gvec_sari;
        }
        break;

    case 0x04: /* SRSHR / URSHR (rounding) */
        gvec_fn = is_u ? gen_gvec_urshr : gen_gvec_srshr;
        break;

    case 0x06: /* SRSRA / URSRA (accum + rounding) */
        gvec_fn = is_u ? gen_gvec_ursra : gen_gvec_srsra;
        break;

    default:
        g_assert_not_reached();
    }

    gen_gvec_fn2i(s, is_q, rd, rn, shift, gvec_fn, size);
}

/* SHL/SLI - Vector shift left */
static void handle_vec_simd_shli(DisasContext *s, bool is_q, bool insert,
                                 int immh, int immb, int opcode, int rn, int rd)
{
    int size = 32 - clz32(immh) - 1;
    int immhb = immh << 3 | immb;
    int shift = immhb - (8 << size);

    /* Range of size is limited by decode: immh is a non-zero 4 bit field */
    assert(size >= 0 && size <= 3);

    if (extract32(immh, 3, 1) && !is_q) {
        unallocated_encoding(s);
        return;
    }

    if (!fp_access_check(s)) {
        return;
    }

    if (insert) {
        gen_gvec_fn2i(s, is_q, rd, rn, shift, gen_gvec_sli, size);
    } else {
        gen_gvec_fn2i(s, is_q, rd, rn, shift, tcg_gen_gvec_shli, size);
    }
}

/* USHLL/SHLL - Vector shift left with widening */
static void handle_vec_simd_wshli(DisasContext *s, bool is_q, bool is_u,
                                 int immh, int immb, int opcode, int rn, int rd)
{
    int size = 32 - clz32(immh) - 1;
    int immhb = immh << 3 | immb;
    int shift = immhb - (8 << size);
    int dsize = 64;
    int esize = 8 << size;
    int elements = dsize/esize;
    TCGv_i64 tcg_rn = new_tmp_a64(s);
    TCGv_i64 tcg_rd = new_tmp_a64(s);
    int i;

    if (size >= 3) {
        unallocated_encoding(s);
        return;
    }

    if (!fp_access_check(s)) {
        return;
    }

    /* For the LL variants the store is larger than the load,
     * so if rd == rn we would overwrite parts of our input.
     * So load everything right now and use shifts in the main loop.
     */
    read_vec_element(s, tcg_rn, rn, is_q ? 1 : 0, MO_64);

    for (i = 0; i < elements; i++) {
        tcg_gen_shri_i64(tcg_rd, tcg_rn, i * esize);
        ext_and_shift_reg(tcg_rd, tcg_rd, size | (!is_u << 2), 0);
        tcg_gen_shli_i64(tcg_rd, tcg_rd, shift);
        write_vec_element(s, tcg_rd, rd, i, size + 1);
    }
}

/* SHRN/RSHRN - Shift right with narrowing (and potential rounding) */
static void handle_vec_simd_shrn(DisasContext *s, bool is_q,
                                 int immh, int immb, int opcode, int rn, int rd)
{
    int immhb = immh << 3 | immb;
    int size = 32 - clz32(immh) - 1;
    int dsize = 64;
    int esize = 8 << size;
    int elements = dsize/esize;
    int shift = (2 * esize) - immhb;
    bool round = extract32(opcode, 0, 1);
    TCGv_i64 tcg_rn, tcg_rd, tcg_final;
    TCGv_i64 tcg_round;
    int i;

    if (extract32(immh, 3, 1)) {
        unallocated_encoding(s);
        return;
    }

    if (!fp_access_check(s)) {
        return;
    }

    tcg_rn = tcg_temp_new_i64();
    tcg_rd = tcg_temp_new_i64();
    tcg_final = tcg_temp_new_i64();
    read_vec_element(s, tcg_final, rd, is_q ? 1 : 0, MO_64);

    if (round) {
        tcg_round = tcg_constant_i64(1ULL << (shift - 1));
    } else {
        tcg_round = NULL;
    }

    for (i = 0; i < elements; i++) {
        read_vec_element(s, tcg_rn, rn, i, size+1);
        handle_shri_with_rndacc(tcg_rd, tcg_rn, tcg_round,
                                false, true, size+1, shift);

        tcg_gen_deposit_i64(tcg_final, tcg_final, tcg_rd, esize * i, esize);
    }

    if (!is_q) {
        write_vec_element(s, tcg_final, rd, 0, MO_64);
    } else {
        write_vec_element(s, tcg_final, rd, 1, MO_64);
    }
    tcg_temp_free_i64(tcg_rn);
    tcg_temp_free_i64(tcg_rd);
    tcg_temp_free_i64(tcg_final);

    clear_vec_high(s, is_q, rd);
}


/* AdvSIMD shift by immediate
 *  31  30   29 28         23 22  19 18  16 15    11  10 9    5 4    0
 * +---+---+---+-------------+------+------+--------+---+------+------+
 * | 0 | Q | U | 0 1 1 1 1 0 | immh | immb | opcode | 1 |  Rn  |  Rd  |
 * +---+---+---+-------------+------+------+--------+---+------+------+
 */
static void disas_simd_shift_imm(DisasContext *s, uint32_t insn)
{
    int rd = extract32(insn, 0, 5);
    int rn = extract32(insn, 5, 5);
    int opcode = extract32(insn, 11, 5);
    int immb = extract32(insn, 16, 3);
    int immh = extract32(insn, 19, 4);
    bool is_u = extract32(insn, 29, 1);
    bool is_q = extract32(insn, 30, 1);

    /* data_proc_simd[] has sent immh == 0 to disas_simd_mod_imm. */
    assert(immh != 0);

    switch (opcode) {
    case 0x08: /* SRI */
        if (!is_u) {
            unallocated_encoding(s);
            return;
        }
        /* fall through */
    case 0x00: /* SSHR / USHR */
    case 0x02: /* SSRA / USRA (accumulate) */
    case 0x04: /* SRSHR / URSHR (rounding) */
    case 0x06: /* SRSRA / URSRA (accum + rounding) */
        handle_vec_simd_shri(s, is_q, is_u, immh, immb, opcode, rn, rd);
        break;
    case 0x0a: /* SHL / SLI */
        handle_vec_simd_shli(s, is_q, is_u, immh, immb, opcode, rn, rd);
        break;
    case 0x10: /* SHRN */
    case 0x11: /* RSHRN / SQRSHRUN */
        if (is_u) {
            handle_vec_simd_sqshrn(s, false, is_q, false, true, immh, immb,
                                   opcode, rn, rd);
        } else {
            handle_vec_simd_shrn(s, is_q, immh, immb, opcode, rn, rd);
        }
        break;
    case 0x12: /* SQSHRN / UQSHRN */
    case 0x13: /* SQRSHRN / UQRSHRN */
        handle_vec_simd_sqshrn(s, false, is_q, is_u, is_u, immh, immb,
                               opcode, rn, rd);
        break;
    case 0x14: /* SSHLL / USHLL */
        handle_vec_simd_wshli(s, is_q, is_u, immh, immb, opcode, rn, rd);
        break;
    case 0x1c: /* SCVTF / UCVTF */
        handle_simd_shift_intfp_conv(s, false, is_q, is_u, immh, immb,
                                     opcode, rn, rd);
        break;
    case 0xc: /* SQSHLU */
        if (!is_u) {
            unallocated_encoding(s);
            return;
        }
        handle_simd_qshl(s, false, is_q, false, true, immh, immb, rn, rd);
        break;
    case 0xe: /* SQSHL, UQSHL */
        handle_simd_qshl(s, false, is_q, is_u, is_u, immh, immb, rn, rd);
        break;
    case 0x1f: /* FCVTZS/ FCVTZU */
        handle_simd_shift_fpint_conv(s, false, is_q, is_u, immh, immb, rn, rd);
        return;
    default:
        unallocated_encoding(s);
        return;
    }
}

/* Generate code to do a "long" addition or subtraction, ie one done in
 * TCGv_i64 on vector lanes twice the width specified by size.
 */
static void gen_neon_addl(int size, bool is_sub, TCGv_i64 tcg_res,
                          TCGv_i64 tcg_op1, TCGv_i64 tcg_op2)
{
    static NeonGenTwo64OpFn * const fns[3][2] = {
        { gen_helper_neon_addl_u16, gen_helper_neon_subl_u16 },
        { gen_helper_neon_addl_u32, gen_helper_neon_subl_u32 },
        { tcg_gen_add_i64, tcg_gen_sub_i64 },
    };
    NeonGenTwo64OpFn *genfn;
    assert(size < 3);

    genfn = fns[size][is_sub];
    genfn(tcg_res, tcg_op1, tcg_op2);
}

static void handle_3rd_widening(DisasContext *s, int is_q, int is_u, int size,
                                int opcode, int rd, int rn, int rm)
{
    /* 3-reg-different widening insns: 64 x 64 -> 128 */
    TCGv_i64 tcg_res[2];
    int pass, accop;

    tcg_res[0] = tcg_temp_new_i64();
    tcg_res[1] = tcg_temp_new_i64();

    /* Does this op do an adding accumulate, a subtracting accumulate,
     * or no accumulate at all?
     */
    switch (opcode) {
    case 5:
    case 8:
    case 9:
        accop = 1;
        break;
    case 10:
    case 11:
        accop = -1;
        break;
    default:
        accop = 0;
        break;
    }

    if (accop != 0) {
        read_vec_element(s, tcg_res[0], rd, 0, MO_64);
        read_vec_element(s, tcg_res[1], rd, 1, MO_64);
    }

    /* size == 2 means two 32x32->64 operations; this is worth special
     * casing because we can generally handle it inline.
     */
    if (size == 2) {
        for (pass = 0; pass < 2; pass++) {
            TCGv_i64 tcg_op1 = tcg_temp_new_i64();
            TCGv_i64 tcg_op2 = tcg_temp_new_i64();
            TCGv_i64 tcg_passres;
            MemOp memop = MO_32 | (is_u ? 0 : MO_SIGN);

            int elt = pass + is_q * 2;

            read_vec_element(s, tcg_op1, rn, elt, memop);
            read_vec_element(s, tcg_op2, rm, elt, memop);

            if (accop == 0) {
                tcg_passres = tcg_res[pass];
            } else {
                tcg_passres = tcg_temp_new_i64();
            }

            switch (opcode) {
            case 0: /* SADDL, SADDL2, UADDL, UADDL2 */
                tcg_gen_add_i64(tcg_passres, tcg_op1, tcg_op2);
                break;
            case 2: /* SSUBL, SSUBL2, USUBL, USUBL2 */
                tcg_gen_sub_i64(tcg_passres, tcg_op1, tcg_op2);
                break;
            case 5: /* SABAL, SABAL2, UABAL, UABAL2 */
            case 7: /* SABDL, SABDL2, UABDL, UABDL2 */
            {
                TCGv_i64 tcg_tmp1 = tcg_temp_new_i64();
                TCGv_i64 tcg_tmp2 = tcg_temp_new_i64();

                tcg_gen_sub_i64(tcg_tmp1, tcg_op1, tcg_op2);
                tcg_gen_sub_i64(tcg_tmp2, tcg_op2, tcg_op1);
                tcg_gen_movcond_i64(is_u ? TCG_COND_GEU : TCG_COND_GE,
                                    tcg_passres,
                                    tcg_op1, tcg_op2, tcg_tmp1, tcg_tmp2);
                tcg_temp_free_i64(tcg_tmp1);
                tcg_temp_free_i64(tcg_tmp2);
                break;
            }
            case 8: /* SMLAL, SMLAL2, UMLAL, UMLAL2 */
            case 10: /* SMLSL, SMLSL2, UMLSL, UMLSL2 */
            case 12: /* UMULL, UMULL2, SMULL, SMULL2 */
                tcg_gen_mul_i64(tcg_passres, tcg_op1, tcg_op2);
                break;
            case 9: /* SQDMLAL, SQDMLAL2 */
            case 11: /* SQDMLSL, SQDMLSL2 */
            case 13: /* SQDMULL, SQDMULL2 */
                tcg_gen_mul_i64(tcg_passres, tcg_op1, tcg_op2);
                gen_helper_neon_addl_saturate_s64(tcg_passres, cpu_env,
                                                  tcg_passres, tcg_passres);
                break;
            default:
                g_assert_not_reached();
            }

            if (opcode == 9 || opcode == 11) {
                /* saturating accumulate ops */
                if (accop < 0) {
                    tcg_gen_neg_i64(tcg_passres, tcg_passres);
                }
                gen_helper_neon_addl_saturate_s64(tcg_res[pass], cpu_env,
                                                  tcg_res[pass], tcg_passres);
            } else if (accop > 0) {
                tcg_gen_add_i64(tcg_res[pass], tcg_res[pass], tcg_passres);
            } else if (accop < 0) {
                tcg_gen_sub_i64(tcg_res[pass], tcg_res[pass], tcg_passres);
            }

            if (accop != 0) {
                tcg_temp_free_i64(tcg_passres);
            }

            tcg_temp_free_i64(tcg_op1);
            tcg_temp_free_i64(tcg_op2);
        }
    } else {
        /* size 0 or 1, generally helper functions */
        for (pass = 0; pass < 2; pass++) {
            TCGv_i32 tcg_op1 = tcg_temp_new_i32();
            TCGv_i32 tcg_op2 = tcg_temp_new_i32();
            TCGv_i64 tcg_passres;
            int elt = pass + is_q * 2;

            read_vec_element_i32(s, tcg_op1, rn, elt, MO_32);
            read_vec_element_i32(s, tcg_op2, rm, elt, MO_32);

            if (accop == 0) {
                tcg_passres = tcg_res[pass];
            } else {
                tcg_passres = tcg_temp_new_i64();
            }

            switch (opcode) {
            case 0: /* SADDL, SADDL2, UADDL, UADDL2 */
            case 2: /* SSUBL, SSUBL2, USUBL, USUBL2 */
            {
                TCGv_i64 tcg_op2_64 = tcg_temp_new_i64();
                static NeonGenWidenFn * const widenfns[2][2] = {
                    { gen_helper_neon_widen_s8, gen_helper_neon_widen_u8 },
                    { gen_helper_neon_widen_s16, gen_helper_neon_widen_u16 },
                };
                NeonGenWidenFn *widenfn = widenfns[size][is_u];

                widenfn(tcg_op2_64, tcg_op2);
                widenfn(tcg_passres, tcg_op1);
                gen_neon_addl(size, (opcode == 2), tcg_passres,
                              tcg_passres, tcg_op2_64);
                tcg_temp_free_i64(tcg_op2_64);
                break;
            }
            case 5: /* SABAL, SABAL2, UABAL, UABAL2 */
            case 7: /* SABDL, SABDL2, UABDL, UABDL2 */
                if (size == 0) {
                    if (is_u) {
                        gen_helper_neon_abdl_u16(tcg_passres, tcg_op1, tcg_op2);
                    } else {
                        gen_helper_neon_abdl_s16(tcg_passres, tcg_op1, tcg_op2);
                    }
                } else {
                    if (is_u) {
                        gen_helper_neon_abdl_u32(tcg_passres, tcg_op1, tcg_op2);
                    } else {
                        gen_helper_neon_abdl_s32(tcg_passres, tcg_op1, tcg_op2);
                    }
                }
                break;
            case 8: /* SMLAL, SMLAL2, UMLAL, UMLAL2 */
            case 10: /* SMLSL, SMLSL2, UMLSL, UMLSL2 */
            case 12: /* UMULL, UMULL2, SMULL, SMULL2 */
                if (size == 0) {
                    if (is_u) {
                        gen_helper_neon_mull_u8(tcg_passres, tcg_op1, tcg_op2);
                    } else {
                        gen_helper_neon_mull_s8(tcg_passres, tcg_op1, tcg_op2);
                    }
                } else {
                    if (is_u) {
                        gen_helper_neon_mull_u16(tcg_passres, tcg_op1, tcg_op2);
                    } else {
                        gen_helper_neon_mull_s16(tcg_passres, tcg_op1, tcg_op2);
                    }
                }
                break;
            case 9: /* SQDMLAL, SQDMLAL2 */
            case 11: /* SQDMLSL, SQDMLSL2 */
            case 13: /* SQDMULL, SQDMULL2 */
                assert(size == 1);
                gen_helper_neon_mull_s16(tcg_passres, tcg_op1, tcg_op2);
                gen_helper_neon_addl_saturate_s32(tcg_passres, cpu_env,
                                                  tcg_passres, tcg_passres);
                break;
            default:
                g_assert_not_reached();
            }
            tcg_temp_free_i32(tcg_op1);
            tcg_temp_free_i32(tcg_op2);

            if (accop != 0) {
                if (opcode == 9 || opcode == 11) {
                    /* saturating accumulate ops */
                    if (accop < 0) {
                        gen_helper_neon_negl_u32(tcg_passres, tcg_passres);
                    }
                    gen_helper_neon_addl_saturate_s32(tcg_res[pass], cpu_env,
                                                      tcg_res[pass],
                                                      tcg_passres);
                } else {
                    gen_neon_addl(size, (accop < 0), tcg_res[pass],
                                  tcg_res[pass], tcg_passres);
                }
                tcg_temp_free_i64(tcg_passres);
            }
        }
    }

    write_vec_element(s, tcg_res[0], rd, 0, MO_64);
    write_vec_element(s, tcg_res[1], rd, 1, MO_64);
    tcg_temp_free_i64(tcg_res[0]);
    tcg_temp_free_i64(tcg_res[1]);
}

static void handle_3rd_wide(DisasContext *s, int is_q, int is_u, int size,
                            int opcode, int rd, int rn, int rm)
{
    TCGv_i64 tcg_res[2];
    int part = is_q ? 2 : 0;
    int pass;

    for (pass = 0; pass < 2; pass++) {
        TCGv_i64 tcg_op1 = tcg_temp_new_i64();
        TCGv_i32 tcg_op2 = tcg_temp_new_i32();
        TCGv_i64 tcg_op2_wide = tcg_temp_new_i64();
        static NeonGenWidenFn * const widenfns[3][2] = {
            { gen_helper_neon_widen_s8, gen_helper_neon_widen_u8 },
            { gen_helper_neon_widen_s16, gen_helper_neon_widen_u16 },
            { tcg_gen_ext_i32_i64, tcg_gen_extu_i32_i64 },
        };
        NeonGenWidenFn *widenfn = widenfns[size][is_u];

        read_vec_element(s, tcg_op1, rn, pass, MO_64);
        read_vec_element_i32(s, tcg_op2, rm, part + pass, MO_32);
        widenfn(tcg_op2_wide, tcg_op2);
        tcg_temp_free_i32(tcg_op2);
        tcg_res[pass] = tcg_temp_new_i64();
        gen_neon_addl(size, (opcode == 3),
                      tcg_res[pass], tcg_op1, tcg_op2_wide);
        tcg_temp_free_i64(tcg_op1);
        tcg_temp_free_i64(tcg_op2_wide);
    }

    for (pass = 0; pass < 2; pass++) {
        write_vec_element(s, tcg_res[pass], rd, pass, MO_64);
        tcg_temp_free_i64(tcg_res[pass]);
    }
}

static void do_narrow_round_high_u32(TCGv_i32 res, TCGv_i64 in)
{
    tcg_gen_addi_i64(in, in, 1U << 31);
    tcg_gen_extrh_i64_i32(res, in);
}

static void handle_3rd_narrowing(DisasContext *s, int is_q, int is_u, int size,
                                 int opcode, int rd, int rn, int rm)
{
    TCGv_i32 tcg_res[2];
    int part = is_q ? 2 : 0;
    int pass;

    for (pass = 0; pass < 2; pass++) {
        TCGv_i64 tcg_op1 = tcg_temp_new_i64();
        TCGv_i64 tcg_op2 = tcg_temp_new_i64();
        TCGv_i64 tcg_wideres = tcg_temp_new_i64();
        static NeonGenNarrowFn * const narrowfns[3][2] = {
            { gen_helper_neon_narrow_high_u8,
              gen_helper_neon_narrow_round_high_u8 },
            { gen_helper_neon_narrow_high_u16,
              gen_helper_neon_narrow_round_high_u16 },
            { tcg_gen_extrh_i64_i32, do_narrow_round_high_u32 },
        };
        NeonGenNarrowFn *gennarrow = narrowfns[size][is_u];

        read_vec_element(s, tcg_op1, rn, pass, MO_64);
        read_vec_element(s, tcg_op2, rm, pass, MO_64);

        gen_neon_addl(size, (opcode == 6), tcg_wideres, tcg_op1, tcg_op2);

        tcg_temp_free_i64(tcg_op1);
        tcg_temp_free_i64(tcg_op2);

        tcg_res[pass] = tcg_temp_new_i32();
        gennarrow(tcg_res[pass], tcg_wideres);
        tcg_temp_free_i64(tcg_wideres);
    }

    for (pass = 0; pass < 2; pass++) {
        write_vec_element_i32(s, tcg_res[pass], rd, pass + part, MO_32);
        tcg_temp_free_i32(tcg_res[pass]);
    }
    clear_vec_high(s, is_q, rd);
}

/* AdvSIMD three different
 *   31  30  29 28       24 23  22  21 20  16 15    12 11 10 9    5 4    0
 * +---+---+---+-----------+------+---+------+--------+-----+------+------+
 * | 0 | Q | U | 0 1 1 1 0 | size | 1 |  Rm  | opcode | 0 0 |  Rn  |  Rd  |
 * +---+---+---+-----------+------+---+------+--------+-----+------+------+
 */
static void disas_simd_three_reg_diff(DisasContext *s, uint32_t insn)
{
    /* Instructions in this group fall into three basic classes
     * (in each case with the operation working on each element in
     * the input vectors):
     * (1) widening 64 x 64 -> 128 (with possibly Vd as an extra
     *     128 bit input)
     * (2) wide 64 x 128 -> 128
     * (3) narrowing 128 x 128 -> 64
     * Here we do initial decode, catch unallocated cases and
     * dispatch to separate functions for each class.
     */
    int is_q = extract32(insn, 30, 1);
    int is_u = extract32(insn, 29, 1);
    int size = extract32(insn, 22, 2);
    int opcode = extract32(insn, 12, 4);
    int rm = extract32(insn, 16, 5);
    int rn = extract32(insn, 5, 5);
    int rd = extract32(insn, 0, 5);

    switch (opcode) {
    case 1: /* SADDW, SADDW2, UADDW, UADDW2 */
    case 3: /* SSUBW, SSUBW2, USUBW, USUBW2 */
        /* 64 x 128 -> 128 */
        if (size == 3) {
            unallocated_encoding(s);
            return;
        }
        if (!fp_access_check(s)) {
            return;
        }
        handle_3rd_wide(s, is_q, is_u, size, opcode, rd, rn, rm);
        break;
    case 4: /* ADDHN, ADDHN2, RADDHN, RADDHN2 */
    case 6: /* SUBHN, SUBHN2, RSUBHN, RSUBHN2 */
        /* 128 x 128 -> 64 */
        if (size == 3) {
            unallocated_encoding(s);
            return;
        }
        if (!fp_access_check(s)) {
            return;
        }
        handle_3rd_narrowing(s, is_q, is_u, size, opcode, rd, rn, rm);
        break;
    case 14: /* PMULL, PMULL2 */
        if (is_u) {
            unallocated_encoding(s);
            return;
        }
        switch (size) {
        case 0: /* PMULL.P8 */
            if (!fp_access_check(s)) {
                return;
            }
            /* The Q field specifies lo/hi half input for this insn.  */
            gen_gvec_op3_ool(s, true, rd, rn, rm, is_q,
                             gen_helper_neon_pmull_h);
            break;

        case 3: /* PMULL.P64 */
            if (!dc_isar_feature(aa64_pmull, s)) {
                unallocated_encoding(s);
                return;
            }
            if (!fp_access_check(s)) {
                return;
            }
            /* The Q field specifies lo/hi half input for this insn.  */
            gen_gvec_op3_ool(s, true, rd, rn, rm, is_q,
                             gen_helper_gvec_pmull_q);
            break;

        default:
            unallocated_encoding(s);
            break;
        }
        return;
    case 9: /* SQDMLAL, SQDMLAL2 */
    case 11: /* SQDMLSL, SQDMLSL2 */
    case 13: /* SQDMULL, SQDMULL2 */
        if (is_u || size == 0) {
            unallocated_encoding(s);
            return;
        }
        /* fall through */
    case 0: /* SADDL, SADDL2, UADDL, UADDL2 */
    case 2: /* SSUBL, SSUBL2, USUBL, USUBL2 */
    case 5: /* SABAL, SABAL2, UABAL, UABAL2 */
    case 7: /* SABDL, SABDL2, UABDL, UABDL2 */
    case 8: /* SMLAL, SMLAL2, UMLAL, UMLAL2 */
    case 10: /* SMLSL, SMLSL2, UMLSL, UMLSL2 */
    case 12: /* SMULL, SMULL2, UMULL, UMULL2 */
        /* 64 x 64 -> 128 */
        if (size == 3) {
            unallocated_encoding(s);
            return;
        }
        if (!fp_access_check(s)) {
            return;
        }

        handle_3rd_widening(s, is_q, is_u, size, opcode, rd, rn, rm);
        break;
    default:
        /* opcode 15 not allocated */
        unallocated_encoding(s);
        break;
    }
}

/* Logic op (opcode == 3) subgroup of C3.6.16. */
static void disas_simd_3same_logic(DisasContext *s, uint32_t insn)
{
    int rd = extract32(insn, 0, 5);
    int rn = extract32(insn, 5, 5);
    int rm = extract32(insn, 16, 5);
    int size = extract32(insn, 22, 2);
    bool is_u = extract32(insn, 29, 1);
    bool is_q = extract32(insn, 30, 1);

    if (!fp_access_check(s)) {
        return;
    }

    switch (size + 4 * is_u) {
    case 0: /* AND */
        gen_gvec_fn3(s, is_q, rd, rn, rm, tcg_gen_gvec_and, 0);
        return;
    case 1: /* BIC */
        gen_gvec_fn3(s, is_q, rd, rn, rm, tcg_gen_gvec_andc, 0);
        return;
    case 2: /* ORR */
        gen_gvec_fn3(s, is_q, rd, rn, rm, tcg_gen_gvec_or, 0);
        return;
    case 3: /* ORN */
        gen_gvec_fn3(s, is_q, rd, rn, rm, tcg_gen_gvec_orc, 0);
        return;
    case 4: /* EOR */
        gen_gvec_fn3(s, is_q, rd, rn, rm, tcg_gen_gvec_xor, 0);
        return;

    case 5: /* BSL bitwise select */
        gen_gvec_fn4(s, is_q, rd, rd, rn, rm, tcg_gen_gvec_bitsel, 0);
        return;
    case 6: /* BIT, bitwise insert if true */
        gen_gvec_fn4(s, is_q, rd, rm, rn, rd, tcg_gen_gvec_bitsel, 0);
        return;
    case 7: /* BIF, bitwise insert if false */
        gen_gvec_fn4(s, is_q, rd, rm, rd, rn, tcg_gen_gvec_bitsel, 0);
        return;

    default:
        g_assert_not_reached();
    }
}

/* Pairwise op subgroup of C3.6.16.
 *
 * This is called directly or via the handle_3same_float for float pairwise
 * operations where the opcode and size are calculated differently.
 */
static void handle_simd_3same_pair(DisasContext *s, int is_q, int u, int opcode,
                                   int size, int rn, int rm, int rd)
{
    TCGv_ptr fpst;
    int pass;

    /* Floating point operations need fpst */
    if (opcode >= 0x58) {
        fpst = fpstatus_ptr(FPST_FPCR);
    } else {
        fpst = NULL;
    }

    if (!fp_access_check(s)) {
        return;
    }

    /* These operations work on the concatenated rm:rn, with each pair of
     * adjacent elements being operated on to produce an element in the result.
     */
    if (size == 3) {
        TCGv_i64 tcg_res[2];

        for (pass = 0; pass < 2; pass++) {
            TCGv_i64 tcg_op1 = tcg_temp_new_i64();
            TCGv_i64 tcg_op2 = tcg_temp_new_i64();
            int passreg = (pass == 0) ? rn : rm;

            read_vec_element(s, tcg_op1, passreg, 0, MO_64);
            read_vec_element(s, tcg_op2, passreg, 1, MO_64);
            tcg_res[pass] = tcg_temp_new_i64();

            switch (opcode) {
            case 0x17: /* ADDP */
                tcg_gen_add_i64(tcg_res[pass], tcg_op1, tcg_op2);
                break;
            case 0x58: /* FMAXNMP */
                gen_helper_vfp_maxnumd(tcg_res[pass], tcg_op1, tcg_op2, fpst);
                break;
            case 0x5a: /* FADDP */
                gen_helper_vfp_addd(tcg_res[pass], tcg_op1, tcg_op2, fpst);
                break;
            case 0x5e: /* FMAXP */
                gen_helper_vfp_maxd(tcg_res[pass], tcg_op1, tcg_op2, fpst);
                break;
            case 0x78: /* FMINNMP */
                gen_helper_vfp_minnumd(tcg_res[pass], tcg_op1, tcg_op2, fpst);
                break;
            case 0x7e: /* FMINP */
                gen_helper_vfp_mind(tcg_res[pass], tcg_op1, tcg_op2, fpst);
                break;
            default:
                g_assert_not_reached();
            }

            tcg_temp_free_i64(tcg_op1);
            tcg_temp_free_i64(tcg_op2);
        }

        for (pass = 0; pass < 2; pass++) {
            write_vec_element(s, tcg_res[pass], rd, pass, MO_64);
            tcg_temp_free_i64(tcg_res[pass]);
        }
    } else {
        int maxpass = is_q ? 4 : 2;
        TCGv_i32 tcg_res[4];

        for (pass = 0; pass < maxpass; pass++) {
            TCGv_i32 tcg_op1 = tcg_temp_new_i32();
            TCGv_i32 tcg_op2 = tcg_temp_new_i32();
            NeonGenTwoOpFn *genfn = NULL;
            int passreg = pass < (maxpass / 2) ? rn : rm;
            int passelt = (is_q && (pass & 1)) ? 2 : 0;

            read_vec_element_i32(s, tcg_op1, passreg, passelt, MO_32);
            read_vec_element_i32(s, tcg_op2, passreg, passelt + 1, MO_32);
            tcg_res[pass] = tcg_temp_new_i32();

            switch (opcode) {
            case 0x17: /* ADDP */
            {
                static NeonGenTwoOpFn * const fns[3] = {
                    gen_helper_neon_padd_u8,
                    gen_helper_neon_padd_u16,
                    tcg_gen_add_i32,
                };
                genfn = fns[size];
                break;
            }
            case 0x14: /* SMAXP, UMAXP */
            {
                static NeonGenTwoOpFn * const fns[3][2] = {
                    { gen_helper_neon_pmax_s8, gen_helper_neon_pmax_u8 },
                    { gen_helper_neon_pmax_s16, gen_helper_neon_pmax_u16 },
                    { tcg_gen_smax_i32, tcg_gen_umax_i32 },
                };
                genfn = fns[size][u];
                break;
            }
            case 0x15: /* SMINP, UMINP */
            {
                static NeonGenTwoOpFn * const fns[3][2] = {
                    { gen_helper_neon_pmin_s8, gen_helper_neon_pmin_u8 },
                    { gen_helper_neon_pmin_s16, gen_helper_neon_pmin_u16 },
                    { tcg_gen_smin_i32, tcg_gen_umin_i32 },
                };
                genfn = fns[size][u];
                break;
            }
            /* The FP operations are all on single floats (32 bit) */
            case 0x58: /* FMAXNMP */
                gen_helper_vfp_maxnums(tcg_res[pass], tcg_op1, tcg_op2, fpst);
                break;
            case 0x5a: /* FADDP */
                gen_helper_vfp_adds(tcg_res[pass], tcg_op1, tcg_op2, fpst);
                break;
            case 0x5e: /* FMAXP */
                gen_helper_vfp_maxs(tcg_res[pass], tcg_op1, tcg_op2, fpst);
                break;
            case 0x78: /* FMINNMP */
                gen_helper_vfp_minnums(tcg_res[pass], tcg_op1, tcg_op2, fpst);
                break;
            case 0x7e: /* FMINP */
                gen_helper_vfp_mins(tcg_res[pass], tcg_op1, tcg_op2, fpst);
                break;
            default:
                g_assert_not_reached();
            }

            /* FP ops called directly, otherwise call now */
            if (genfn) {
                genfn(tcg_res[pass], tcg_op1, tcg_op2);
            }

            tcg_temp_free_i32(tcg_op1);
            tcg_temp_free_i32(tcg_op2);
        }

        for (pass = 0; pass < maxpass; pass++) {
            write_vec_element_i32(s, tcg_res[pass], rd, pass, MO_32);
            tcg_temp_free_i32(tcg_res[pass]);
        }
        clear_vec_high(s, is_q, rd);
    }

    if (fpst) {
        tcg_temp_free_ptr(fpst);
    }
}

/* Floating point op subgroup of C3.6.16. */
static void disas_simd_3same_float(DisasContext *s, uint32_t insn)
{
    /* For floating point ops, the U, size[1] and opcode bits
     * together indicate the operation. size[0] indicates single
     * or double.
     */
    int fpopcode = extract32(insn, 11, 5)
        | (extract32(insn, 23, 1) << 5)
        | (extract32(insn, 29, 1) << 6);
    int is_q = extract32(insn, 30, 1);
    int size = extract32(insn, 22, 1);
    int rm = extract32(insn, 16, 5);
    int rn = extract32(insn, 5, 5);
    int rd = extract32(insn, 0, 5);

    int datasize = is_q ? 128 : 64;
    int esize = 32 << size;
    int elements = datasize / esize;

    if (size == 1 && !is_q) {
        unallocated_encoding(s);
        return;
    }

    switch (fpopcode) {
    case 0x58: /* FMAXNMP */
    case 0x5a: /* FADDP */
    case 0x5e: /* FMAXP */
    case 0x78: /* FMINNMP */
    case 0x7e: /* FMINP */
        if (size && !is_q) {
            unallocated_encoding(s);
            return;
        }
        handle_simd_3same_pair(s, is_q, 0, fpopcode, size ? MO_64 : MO_32,
                               rn, rm, rd);
        return;
    case 0x1b: /* FMULX */
    case 0x1f: /* FRECPS */
    case 0x3f: /* FRSQRTS */
    case 0x5d: /* FACGE */
    case 0x7d: /* FACGT */
    case 0x19: /* FMLA */
    case 0x39: /* FMLS */
    case 0x18: /* FMAXNM */
    case 0x1a: /* FADD */
    case 0x1c: /* FCMEQ */
    case 0x1e: /* FMAX */
    case 0x38: /* FMINNM */
    case 0x3a: /* FSUB */
    case 0x3e: /* FMIN */
    case 0x5b: /* FMUL */
    case 0x5c: /* FCMGE */
    case 0x5f: /* FDIV */
    case 0x7a: /* FABD */
    case 0x7c: /* FCMGT */
        if (!fp_access_check(s)) {
            return;
        }
        handle_3same_float(s, size, elements, fpopcode, rd, rn, rm);
        return;

    case 0x1d: /* FMLAL  */
    case 0x3d: /* FMLSL  */
    case 0x59: /* FMLAL2 */
    case 0x79: /* FMLSL2 */
        if (size & 1 || !dc_isar_feature(aa64_fhm, s)) {
            unallocated_encoding(s);
            return;
        }
        if (fp_access_check(s)) {
            int is_s = extract32(insn, 23, 1);
            int is_2 = extract32(insn, 29, 1);
            int data = (is_2 << 1) | is_s;
            tcg_gen_gvec_3_ptr(vec_full_reg_offset(s, rd),
                               vec_full_reg_offset(s, rn),
                               vec_full_reg_offset(s, rm), cpu_env,
                               is_q ? 16 : 8, vec_full_reg_size(s),
                               data, gen_helper_gvec_fmlal_a64);
        }
        return;

    default:
        unallocated_encoding(s);
        return;
    }
}

/* Integer op subgroup of C3.6.16. */
static void disas_simd_3same_int(DisasContext *s, uint32_t insn)
{
    int is_q = extract32(insn, 30, 1);
    int u = extract32(insn, 29, 1);
    int size = extract32(insn, 22, 2);
    int opcode = extract32(insn, 11, 5);
    int rm = extract32(insn, 16, 5);
    int rn = extract32(insn, 5, 5);
    int rd = extract32(insn, 0, 5);
    int pass;
    TCGCond cond;

    switch (opcode) {
    case 0x13: /* MUL, PMUL */
        if (u && size != 0) {
            unallocated_encoding(s);
            return;
        }
        /* fall through */
    case 0x0: /* SHADD, UHADD */
    case 0x2: /* SRHADD, URHADD */
    case 0x4: /* SHSUB, UHSUB */
    case 0xc: /* SMAX, UMAX */
    case 0xd: /* SMIN, UMIN */
    case 0xe: /* SABD, UABD */
    case 0xf: /* SABA, UABA */
    case 0x12: /* MLA, MLS */
        if (size == 3) {
            unallocated_encoding(s);
            return;
        }
        break;
    case 0x16: /* SQDMULH, SQRDMULH */
        if (size == 0 || size == 3) {
            unallocated_encoding(s);
            return;
        }
        break;
    default:
        if (size == 3 && !is_q) {
            unallocated_encoding(s);
            return;
        }
        break;
    }

    if (!fp_access_check(s)) {
        return;
    }

    switch (opcode) {
    case 0x01: /* SQADD, UQADD */
        if (u) {
            gen_gvec_fn3(s, is_q, rd, rn, rm, gen_gvec_uqadd_qc, size);
        } else {
            gen_gvec_fn3(s, is_q, rd, rn, rm, gen_gvec_sqadd_qc, size);
        }
        return;
    case 0x05: /* SQSUB, UQSUB */
        if (u) {
            gen_gvec_fn3(s, is_q, rd, rn, rm, gen_gvec_uqsub_qc, size);
        } else {
            gen_gvec_fn3(s, is_q, rd, rn, rm, gen_gvec_sqsub_qc, size);
        }
        return;
    case 0x08: /* SSHL, USHL */
        if (u) {
            gen_gvec_fn3(s, is_q, rd, rn, rm, gen_gvec_ushl, size);
        } else {
            gen_gvec_fn3(s, is_q, rd, rn, rm, gen_gvec_sshl, size);
        }
        return;
    case 0x0c: /* SMAX, UMAX */
        if (u) {
            gen_gvec_fn3(s, is_q, rd, rn, rm, tcg_gen_gvec_umax, size);
        } else {
            gen_gvec_fn3(s, is_q, rd, rn, rm, tcg_gen_gvec_smax, size);
        }
        return;
    case 0x0d: /* SMIN, UMIN */
        if (u) {
            gen_gvec_fn3(s, is_q, rd, rn, rm, tcg_gen_gvec_umin, size);
        } else {
            gen_gvec_fn3(s, is_q, rd, rn, rm, tcg_gen_gvec_smin, size);
        }
        return;
    case 0xe: /* SABD, UABD */
        if (u) {
            gen_gvec_fn3(s, is_q, rd, rn, rm, gen_gvec_uabd, size);
        } else {
            gen_gvec_fn3(s, is_q, rd, rn, rm, gen_gvec_sabd, size);
        }
        return;
    case 0xf: /* SABA, UABA */
        if (u) {
            gen_gvec_fn3(s, is_q, rd, rn, rm, gen_gvec_uaba, size);
        } else {
            gen_gvec_fn3(s, is_q, rd, rn, rm, gen_gvec_saba, size);
        }
        return;
    case 0x10: /* ADD, SUB */
        if (u) {
            gen_gvec_fn3(s, is_q, rd, rn, rm, tcg_gen_gvec_sub, size);
        } else {
            gen_gvec_fn3(s, is_q, rd, rn, rm, tcg_gen_gvec_add, size);
        }
        return;
    case 0x13: /* MUL, PMUL */
        if (!u) { /* MUL */
            gen_gvec_fn3(s, is_q, rd, rn, rm, tcg_gen_gvec_mul, size);
        } else {  /* PMUL */
            gen_gvec_op3_ool(s, is_q, rd, rn, rm, 0, gen_helper_gvec_pmul_b);
        }
        return;
    case 0x12: /* MLA, MLS */
        if (u) {
            gen_gvec_fn3(s, is_q, rd, rn, rm, gen_gvec_mls, size);
        } else {
            gen_gvec_fn3(s, is_q, rd, rn, rm, gen_gvec_mla, size);
        }
        return;
    case 0x16: /* SQDMULH, SQRDMULH */
        {
            static gen_helper_gvec_3_ptr * const fns[2][2] = {
                { gen_helper_neon_sqdmulh_h, gen_helper_neon_sqrdmulh_h },
                { gen_helper_neon_sqdmulh_s, gen_helper_neon_sqrdmulh_s },
            };
            gen_gvec_op3_qc(s, is_q, rd, rn, rm, fns[size - 1][u]);
        }
        return;
    case 0x11:
        if (!u) { /* CMTST */
            gen_gvec_fn3(s, is_q, rd, rn, rm, gen_gvec_cmtst, size);
            return;
        }
        /* else CMEQ */
        cond = TCG_COND_EQ;
        goto do_gvec_cmp;
    case 0x06: /* CMGT, CMHI */
        cond = u ? TCG_COND_GTU : TCG_COND_GT;
        goto do_gvec_cmp;
    case 0x07: /* CMGE, CMHS */
        cond = u ? TCG_COND_GEU : TCG_COND_GE;
    do_gvec_cmp:
        tcg_gen_gvec_cmp(cond, size, vec_full_reg_offset(s, rd),
                         vec_full_reg_offset(s, rn),
                         vec_full_reg_offset(s, rm),
                         is_q ? 16 : 8, vec_full_reg_size(s));
        return;
    }

    if (size == 3) {
        assert(is_q);
        for (pass = 0; pass < 2; pass++) {
            TCGv_i64 tcg_op1 = tcg_temp_new_i64();
            TCGv_i64 tcg_op2 = tcg_temp_new_i64();
            TCGv_i64 tcg_res = tcg_temp_new_i64();

            read_vec_element(s, tcg_op1, rn, pass, MO_64);
            read_vec_element(s, tcg_op2, rm, pass, MO_64);

            handle_3same_64(s, opcode, u, tcg_res, tcg_op1, tcg_op2);

            write_vec_element(s, tcg_res, rd, pass, MO_64);

            tcg_temp_free_i64(tcg_res);
            tcg_temp_free_i64(tcg_op1);
            tcg_temp_free_i64(tcg_op2);
        }
    } else {
        for (pass = 0; pass < (is_q ? 4 : 2); pass++) {
            TCGv_i32 tcg_op1 = tcg_temp_new_i32();
            TCGv_i32 tcg_op2 = tcg_temp_new_i32();
            TCGv_i32 tcg_res = tcg_temp_new_i32();
            NeonGenTwoOpFn *genfn = NULL;
            NeonGenTwoOpEnvFn *genenvfn = NULL;

            read_vec_element_i32(s, tcg_op1, rn, pass, MO_32);
            read_vec_element_i32(s, tcg_op2, rm, pass, MO_32);

            switch (opcode) {
            case 0x0: /* SHADD, UHADD */
            {
                static NeonGenTwoOpFn * const fns[3][2] = {
                    { gen_helper_neon_hadd_s8, gen_helper_neon_hadd_u8 },
                    { gen_helper_neon_hadd_s16, gen_helper_neon_hadd_u16 },
                    { gen_helper_neon_hadd_s32, gen_helper_neon_hadd_u32 },
                };
                genfn = fns[size][u];
                break;
            }
            case 0x2: /* SRHADD, URHADD */
            {
                static NeonGenTwoOpFn * const fns[3][2] = {
                    { gen_helper_neon_rhadd_s8, gen_helper_neon_rhadd_u8 },
                    { gen_helper_neon_rhadd_s16, gen_helper_neon_rhadd_u16 },
                    { gen_helper_neon_rhadd_s32, gen_helper_neon_rhadd_u32 },
                };
                genfn = fns[size][u];
                break;
            }
            case 0x4: /* SHSUB, UHSUB */
            {
                static NeonGenTwoOpFn * const fns[3][2] = {
                    { gen_helper_neon_hsub_s8, gen_helper_neon_hsub_u8 },
                    { gen_helper_neon_hsub_s16, gen_helper_neon_hsub_u16 },
                    { gen_helper_neon_hsub_s32, gen_helper_neon_hsub_u32 },
                };
                genfn = fns[size][u];
                break;
            }
            case 0x9: /* SQSHL, UQSHL */
            {
                static NeonGenTwoOpEnvFn * const fns[3][2] = {
                    { gen_helper_neon_qshl_s8, gen_helper_neon_qshl_u8 },
                    { gen_helper_neon_qshl_s16, gen_helper_neon_qshl_u16 },
                    { gen_helper_neon_qshl_s32, gen_helper_neon_qshl_u32 },
                };
                genenvfn = fns[size][u];
                break;
            }
            case 0xa: /* SRSHL, URSHL */
            {
                static NeonGenTwoOpFn * const fns[3][2] = {
                    { gen_helper_neon_rshl_s8, gen_helper_neon_rshl_u8 },
                    { gen_helper_neon_rshl_s16, gen_helper_neon_rshl_u16 },
                    { gen_helper_neon_rshl_s32, gen_helper_neon_rshl_u32 },
                };
                genfn = fns[size][u];
                break;
            }
            case 0xb: /* SQRSHL, UQRSHL */
            {
                static NeonGenTwoOpEnvFn * const fns[3][2] = {
                    { gen_helper_neon_qrshl_s8, gen_helper_neon_qrshl_u8 },
                    { gen_helper_neon_qrshl_s16, gen_helper_neon_qrshl_u16 },
                    { gen_helper_neon_qrshl_s32, gen_helper_neon_qrshl_u32 },
                };
                genenvfn = fns[size][u];
                break;
            }
            default:
                g_assert_not_reached();
            }

            if (genenvfn) {
                genenvfn(tcg_res, cpu_env, tcg_op1, tcg_op2);
            } else {
                genfn(tcg_res, tcg_op1, tcg_op2);
            }

            write_vec_element_i32(s, tcg_res, rd, pass, MO_32);

            tcg_temp_free_i32(tcg_res);
            tcg_temp_free_i32(tcg_op1);
            tcg_temp_free_i32(tcg_op2);
        }
    }
    clear_vec_high(s, is_q, rd);
}

/* AdvSIMD three same
 *  31  30  29  28       24 23  22  21 20  16 15    11  10 9    5 4    0
 * +---+---+---+-----------+------+---+------+--------+---+------+------+
 * | 0 | Q | U | 0 1 1 1 0 | size | 1 |  Rm  | opcode | 1 |  Rn  |  Rd  |
 * +---+---+---+-----------+------+---+------+--------+---+------+------+
 */
static void disas_simd_three_reg_same(DisasContext *s, uint32_t insn)
{
    int opcode = extract32(insn, 11, 5);

    switch (opcode) {
    case 0x3: /* logic ops */
        disas_simd_3same_logic(s, insn);
        break;
    case 0x17: /* ADDP */
    case 0x14: /* SMAXP, UMAXP */
    case 0x15: /* SMINP, UMINP */
    {
        /* Pairwise operations */
        int is_q = extract32(insn, 30, 1);
        int u = extract32(insn, 29, 1);
        int size = extract32(insn, 22, 2);
        int rm = extract32(insn, 16, 5);
        int rn = extract32(insn, 5, 5);
        int rd = extract32(insn, 0, 5);
        if (opcode == 0x17) {
            if (u || (size == 3 && !is_q)) {
                unallocated_encoding(s);
                return;
            }
        } else {
            if (size == 3) {
                unallocated_encoding(s);
                return;
            }
        }
        handle_simd_3same_pair(s, is_q, u, opcode, size, rn, rm, rd);
        break;
    }
    case 0x18 ... 0x31:
        /* floating point ops, sz[1] and U are part of opcode */
        disas_simd_3same_float(s, insn);
        break;
    default:
        disas_simd_3same_int(s, insn);
        break;
    }
}

/*
 * Advanced SIMD three same (ARMv8.2 FP16 variants)
 *
 *  31  30  29  28       24 23  22 21 20  16 15 14 13    11 10  9    5 4    0
 * +---+---+---+-----------+---------+------+-----+--------+---+------+------+
 * | 0 | Q | U | 0 1 1 1 0 | a | 1 0 |  Rm  | 0 0 | opcode | 1 |  Rn  |  Rd  |
 * +---+---+---+-----------+---------+------+-----+--------+---+------+------+
 *
 * This includes FMULX, FCMEQ (register), FRECPS, FRSQRTS, FCMGE
 * (register), FACGE, FABD, FCMGT (register) and FACGT.
 *
 */
static void disas_simd_three_reg_same_fp16(DisasContext *s, uint32_t insn)
{
    int opcode = extract32(insn, 11, 3);
    int u = extract32(insn, 29, 1);
    int a = extract32(insn, 23, 1);
    int is_q = extract32(insn, 30, 1);
    int rm = extract32(insn, 16, 5);
    int rn = extract32(insn, 5, 5);
    int rd = extract32(insn, 0, 5);
    /*
     * For these floating point ops, the U, a and opcode bits
     * together indicate the operation.
     */
    int fpopcode = opcode | (a << 3) | (u << 4);
    int datasize = is_q ? 128 : 64;
    int elements = datasize / 16;
    bool pairwise;
    TCGv_ptr fpst;
    int pass;

    switch (fpopcode) {
    case 0x0: /* FMAXNM */
    case 0x1: /* FMLA */
    case 0x2: /* FADD */
    case 0x3: /* FMULX */
    case 0x4: /* FCMEQ */
    case 0x6: /* FMAX */
    case 0x7: /* FRECPS */
    case 0x8: /* FMINNM */
    case 0x9: /* FMLS */
    case 0xa: /* FSUB */
    case 0xe: /* FMIN */
    case 0xf: /* FRSQRTS */
    case 0x13: /* FMUL */
    case 0x14: /* FCMGE */
    case 0x15: /* FACGE */
    case 0x17: /* FDIV */
    case 0x1a: /* FABD */
    case 0x1c: /* FCMGT */
    case 0x1d: /* FACGT */
        pairwise = false;
        break;
    case 0x10: /* FMAXNMP */
    case 0x12: /* FADDP */
    case 0x16: /* FMAXP */
    case 0x18: /* FMINNMP */
    case 0x1e: /* FMINP */
        pairwise = true;
        break;
    default:
        unallocated_encoding(s);
        return;
    }

    if (!dc_isar_feature(aa64_fp16, s)) {
        unallocated_encoding(s);
        return;
    }

    if (!fp_access_check(s)) {
        return;
    }

    fpst = fpstatus_ptr(FPST_FPCR_F16);

    if (pairwise) {
        int maxpass = is_q ? 8 : 4;
        TCGv_i32 tcg_op1 = tcg_temp_new_i32();
        TCGv_i32 tcg_op2 = tcg_temp_new_i32();
        TCGv_i32 tcg_res[8];

        for (pass = 0; pass < maxpass; pass++) {
            int passreg = pass < (maxpass / 2) ? rn : rm;
            int passelt = (pass << 1) & (maxpass - 1);

            read_vec_element_i32(s, tcg_op1, passreg, passelt, MO_16);
            read_vec_element_i32(s, tcg_op2, passreg, passelt + 1, MO_16);
            tcg_res[pass] = tcg_temp_new_i32();

            switch (fpopcode) {
            case 0x10: /* FMAXNMP */
                gen_helper_advsimd_maxnumh(tcg_res[pass], tcg_op1, tcg_op2,
                                           fpst);
                break;
            case 0x12: /* FADDP */
                gen_helper_advsimd_addh(tcg_res[pass], tcg_op1, tcg_op2, fpst);
                break;
            case 0x16: /* FMAXP */
                gen_helper_advsimd_maxh(tcg_res[pass], tcg_op1, tcg_op2, fpst);
                break;
            case 0x18: /* FMINNMP */
                gen_helper_advsimd_minnumh(tcg_res[pass], tcg_op1, tcg_op2,
                                           fpst);
                break;
            case 0x1e: /* FMINP */
                gen_helper_advsimd_minh(tcg_res[pass], tcg_op1, tcg_op2, fpst);
                break;
            default:
                g_assert_not_reached();
            }
        }

        for (pass = 0; pass < maxpass; pass++) {
            write_vec_element_i32(s, tcg_res[pass], rd, pass, MO_16);
            tcg_temp_free_i32(tcg_res[pass]);
        }

        tcg_temp_free_i32(tcg_op1);
        tcg_temp_free_i32(tcg_op2);

    } else {
        for (pass = 0; pass < elements; pass++) {
            TCGv_i32 tcg_op1 = tcg_temp_new_i32();
            TCGv_i32 tcg_op2 = tcg_temp_new_i32();
            TCGv_i32 tcg_res = tcg_temp_new_i32();

            read_vec_element_i32(s, tcg_op1, rn, pass, MO_16);
            read_vec_element_i32(s, tcg_op2, rm, pass, MO_16);

            switch (fpopcode) {
            case 0x0: /* FMAXNM */
                gen_helper_advsimd_maxnumh(tcg_res, tcg_op1, tcg_op2, fpst);
                break;
            case 0x1: /* FMLA */
                read_vec_element_i32(s, tcg_res, rd, pass, MO_16);
                gen_helper_advsimd_muladdh(tcg_res, tcg_op1, tcg_op2, tcg_res,
                                           fpst);
                break;
            case 0x2: /* FADD */
                gen_helper_advsimd_addh(tcg_res, tcg_op1, tcg_op2, fpst);
                break;
            case 0x3: /* FMULX */
                gen_helper_advsimd_mulxh(tcg_res, tcg_op1, tcg_op2, fpst);
                break;
            case 0x4: /* FCMEQ */
                gen_helper_advsimd_ceq_f16(tcg_res, tcg_op1, tcg_op2, fpst);
                break;
            case 0x6: /* FMAX */
                gen_helper_advsimd_maxh(tcg_res, tcg_op1, tcg_op2, fpst);
                break;
            case 0x7: /* FRECPS */
                gen_helper_recpsf_f16(tcg_res, tcg_op1, tcg_op2, fpst);
                break;
            case 0x8: /* FMINNM */
                gen_helper_advsimd_minnumh(tcg_res, tcg_op1, tcg_op2, fpst);
                break;
            case 0x9: /* FMLS */
                /* As usual for ARM, separate negation for fused multiply-add */
                tcg_gen_xori_i32(tcg_op1, tcg_op1, 0x8000);
                read_vec_element_i32(s, tcg_res, rd, pass, MO_16);
                gen_helper_advsimd_muladdh(tcg_res, tcg_op1, tcg_op2, tcg_res,
                                           fpst);
                break;
            case 0xa: /* FSUB */
                gen_helper_advsimd_subh(tcg_res, tcg_op1, tcg_op2, fpst);
                break;
            case 0xe: /* FMIN */
                gen_helper_advsimd_minh(tcg_res, tcg_op1, tcg_op2, fpst);
                break;
            case 0xf: /* FRSQRTS */
                gen_helper_rsqrtsf_f16(tcg_res, tcg_op1, tcg_op2, fpst);
                break;
            case 0x13: /* FMUL */
                gen_helper_advsimd_mulh(tcg_res, tcg_op1, tcg_op2, fpst);
                break;
            case 0x14: /* FCMGE */
                gen_helper_advsimd_cge_f16(tcg_res, tcg_op1, tcg_op2, fpst);
                break;
            case 0x15: /* FACGE */
                gen_helper_advsimd_acge_f16(tcg_res, tcg_op1, tcg_op2, fpst);
                break;
            case 0x17: /* FDIV */
                gen_helper_advsimd_divh(tcg_res, tcg_op1, tcg_op2, fpst);
                break;
            case 0x1a: /* FABD */
                gen_helper_advsimd_subh(tcg_res, tcg_op1, tcg_op2, fpst);
                tcg_gen_andi_i32(tcg_res, tcg_res, 0x7fff);
                break;
            case 0x1c: /* FCMGT */
                gen_helper_advsimd_cgt_f16(tcg_res, tcg_op1, tcg_op2, fpst);
                break;
            case 0x1d: /* FACGT */
                gen_helper_advsimd_acgt_f16(tcg_res, tcg_op1, tcg_op2, fpst);
                break;
            default:
                g_assert_not_reached();
            }

            write_vec_element_i32(s, tcg_res, rd, pass, MO_16);
            tcg_temp_free_i32(tcg_res);
            tcg_temp_free_i32(tcg_op1);
            tcg_temp_free_i32(tcg_op2);
        }
    }

    tcg_temp_free_ptr(fpst);

    clear_vec_high(s, is_q, rd);
}

/* AdvSIMD three same extra
 *  31   30  29 28       24 23  22  21 20  16  15 14    11  10 9  5 4  0
 * +---+---+---+-----------+------+---+------+---+--------+---+----+----+
 * | 0 | Q | U | 0 1 1 1 0 | size | 0 |  Rm  | 1 | opcode | 1 | Rn | Rd |
 * +---+---+---+-----------+------+---+------+---+--------+---+----+----+
 */
static void disas_simd_three_reg_same_extra(DisasContext *s, uint32_t insn)
{
    int rd = extract32(insn, 0, 5);
    int rn = extract32(insn, 5, 5);
    int opcode = extract32(insn, 11, 4);
    int rm = extract32(insn, 16, 5);
    int size = extract32(insn, 22, 2);
    bool u = extract32(insn, 29, 1);
    bool is_q = extract32(insn, 30, 1);
    bool feature;
    int rot;

    switch (u * 16 + opcode) {
    case 0x10: /* SQRDMLAH (vector) */
    case 0x11: /* SQRDMLSH (vector) */
        if (size != 1 && size != 2) {
            unallocated_encoding(s);
            return;
        }
        feature = dc_isar_feature(aa64_rdm, s);
        break;
    case 0x02: /* SDOT (vector) */
    case 0x12: /* UDOT (vector) */
        if (size != MO_32) {
            unallocated_encoding(s);
            return;
        }
        feature = dc_isar_feature(aa64_dp, s);
        break;
    case 0x03: /* USDOT */
        if (size != MO_32) {
            unallocated_encoding(s);
            return;
        }
        feature = dc_isar_feature(aa64_i8mm, s);
        break;
    case 0x04: /* SMMLA */
    case 0x14: /* UMMLA */
    case 0x05: /* USMMLA */
        if (!is_q || size != MO_32) {
            unallocated_encoding(s);
            return;
        }
        feature = dc_isar_feature(aa64_i8mm, s);
        break;
    case 0x18: /* FCMLA, #0 */
    case 0x19: /* FCMLA, #90 */
    case 0x1a: /* FCMLA, #180 */
    case 0x1b: /* FCMLA, #270 */
    case 0x1c: /* FCADD, #90 */
    case 0x1e: /* FCADD, #270 */
        if (size == 0
            || (size == 1 && !dc_isar_feature(aa64_fp16, s))
            || (size == 3 && !is_q)) {
            unallocated_encoding(s);
            return;
        }
        feature = dc_isar_feature(aa64_fcma, s);
        break;
    case 0x1d: /* BFMMLA */
        if (size != MO_16 || !is_q) {
            unallocated_encoding(s);
            return;
        }
        feature = dc_isar_feature(aa64_bf16, s);
        break;
    case 0x1f:
        switch (size) {
        case 1: /* BFDOT */
        case 3: /* BFMLAL{B,T} */
            feature = dc_isar_feature(aa64_bf16, s);
            break;
        default:
            unallocated_encoding(s);
            return;
        }
        break;
    default:
        unallocated_encoding(s);
        return;
    }
    if (!feature) {
        unallocated_encoding(s);
        return;
    }
    if (!fp_access_check(s)) {
        return;
    }

    switch (opcode) {
    case 0x0: /* SQRDMLAH (vector) */
        gen_gvec_fn3(s, is_q, rd, rn, rm, gen_gvec_sqrdmlah_qc, size);
        return;

    case 0x1: /* SQRDMLSH (vector) */
        gen_gvec_fn3(s, is_q, rd, rn, rm, gen_gvec_sqrdmlsh_qc, size);
        return;

    case 0x2: /* SDOT / UDOT */
        gen_gvec_op4_ool(s, is_q, rd, rn, rm, rd, 0,
                         u ? gen_helper_gvec_udot_b : gen_helper_gvec_sdot_b);
        return;

    case 0x3: /* USDOT */
        gen_gvec_op4_ool(s, is_q, rd, rn, rm, rd, 0, gen_helper_gvec_usdot_b);
        return;

    case 0x04: /* SMMLA, UMMLA */
        gen_gvec_op4_ool(s, 1, rd, rn, rm, rd, 0,
                         u ? gen_helper_gvec_ummla_b
                         : gen_helper_gvec_smmla_b);
        return;
    case 0x05: /* USMMLA */
        gen_gvec_op4_ool(s, 1, rd, rn, rm, rd, 0, gen_helper_gvec_usmmla_b);
        return;

    case 0x8: /* FCMLA, #0 */
    case 0x9: /* FCMLA, #90 */
    case 0xa: /* FCMLA, #180 */
    case 0xb: /* FCMLA, #270 */
        rot = extract32(opcode, 0, 2);
        switch (size) {
        case 1:
            gen_gvec_op4_fpst(s, is_q, rd, rn, rm, rd, true, rot,
                              gen_helper_gvec_fcmlah);
            break;
        case 2:
            gen_gvec_op4_fpst(s, is_q, rd, rn, rm, rd, false, rot,
                              gen_helper_gvec_fcmlas);
            break;
        case 3:
            gen_gvec_op4_fpst(s, is_q, rd, rn, rm, rd, false, rot,
                              gen_helper_gvec_fcmlad);
            break;
        default:
            g_assert_not_reached();
        }
        return;

    case 0xc: /* FCADD, #90 */
    case 0xe: /* FCADD, #270 */
        rot = extract32(opcode, 1, 1);
        switch (size) {
        case 1:
            gen_gvec_op3_fpst(s, is_q, rd, rn, rm, size == 1, rot,
                              gen_helper_gvec_fcaddh);
            break;
        case 2:
            gen_gvec_op3_fpst(s, is_q, rd, rn, rm, size == 1, rot,
                              gen_helper_gvec_fcadds);
            break;
        case 3:
            gen_gvec_op3_fpst(s, is_q, rd, rn, rm, size == 1, rot,
                              gen_helper_gvec_fcaddd);
            break;
        default:
            g_assert_not_reached();
        }
        return;

    case 0xd: /* BFMMLA */
        gen_gvec_op4_ool(s, is_q, rd, rn, rm, rd, 0, gen_helper_gvec_bfmmla);
        return;
    case 0xf:
        switch (size) {
        case 1: /* BFDOT */
            gen_gvec_op4_ool(s, is_q, rd, rn, rm, rd, 0, gen_helper_gvec_bfdot);
            break;
        case 3: /* BFMLAL{B,T} */
            gen_gvec_op4_fpst(s, 1, rd, rn, rm, rd, false, is_q,
                              gen_helper_gvec_bfmlal);
            break;
        default:
            g_assert_not_reached();
        }
        return;

    default:
        g_assert_not_reached();
    }
}

static void handle_2misc_widening(DisasContext *s, int opcode, bool is_q,
                                  int size, int rn, int rd)
{
    /* Handle 2-reg-misc ops which are widening (so each size element
     * in the source becomes a 2*size element in the destination.
     * The only instruction like this is FCVTL.
     */
    int pass;

    if (size == 3) {
        /* 32 -> 64 bit fp conversion */
        TCGv_i64 tcg_res[2];
        int srcelt = is_q ? 2 : 0;

        for (pass = 0; pass < 2; pass++) {
            TCGv_i32 tcg_op = tcg_temp_new_i32();
            tcg_res[pass] = tcg_temp_new_i64();

            read_vec_element_i32(s, tcg_op, rn, srcelt + pass, MO_32);
            gen_helper_vfp_fcvtds(tcg_res[pass], tcg_op, cpu_env);
            tcg_temp_free_i32(tcg_op);
        }
        for (pass = 0; pass < 2; pass++) {
            write_vec_element(s, tcg_res[pass], rd, pass, MO_64);
            tcg_temp_free_i64(tcg_res[pass]);
        }
    } else {
        /* 16 -> 32 bit fp conversion */
        int srcelt = is_q ? 4 : 0;
        TCGv_i32 tcg_res[4];
        TCGv_ptr fpst = fpstatus_ptr(FPST_FPCR);
        TCGv_i32 ahp = get_ahp_flag();

        for (pass = 0; pass < 4; pass++) {
            tcg_res[pass] = tcg_temp_new_i32();

            read_vec_element_i32(s, tcg_res[pass], rn, srcelt + pass, MO_16);
            gen_helper_vfp_fcvt_f16_to_f32(tcg_res[pass], tcg_res[pass],
                                           fpst, ahp);
        }
        for (pass = 0; pass < 4; pass++) {
            write_vec_element_i32(s, tcg_res[pass], rd, pass, MO_32);
            tcg_temp_free_i32(tcg_res[pass]);
        }

        tcg_temp_free_ptr(fpst);
        tcg_temp_free_i32(ahp);
    }
}

static void handle_rev(DisasContext *s, int opcode, bool u,
                       bool is_q, int size, int rn, int rd)
{
    int op = (opcode << 1) | u;
    int opsz = op + size;
    int grp_size = 3 - opsz;
    int dsize = is_q ? 128 : 64;
    int i;

    if (opsz >= 3) {
        unallocated_encoding(s);
        return;
    }

    if (!fp_access_check(s)) {
        return;
    }

    if (size == 0) {
        /* Special case bytes, use bswap op on each group of elements */
        int groups = dsize / (8 << grp_size);

        for (i = 0; i < groups; i++) {
            TCGv_i64 tcg_tmp = tcg_temp_new_i64();

            read_vec_element(s, tcg_tmp, rn, i, grp_size);
            switch (grp_size) {
            case MO_16:
                tcg_gen_bswap16_i64(tcg_tmp, tcg_tmp, TCG_BSWAP_IZ);
                break;
            case MO_32:
                tcg_gen_bswap32_i64(tcg_tmp, tcg_tmp, TCG_BSWAP_IZ);
                break;
            case MO_64:
                tcg_gen_bswap64_i64(tcg_tmp, tcg_tmp);
                break;
            default:
                g_assert_not_reached();
            }
            write_vec_element(s, tcg_tmp, rd, i, grp_size);
            tcg_temp_free_i64(tcg_tmp);
        }
        clear_vec_high(s, is_q, rd);
    } else {
        int revmask = (1 << grp_size) - 1;
        int esize = 8 << size;
        int elements = dsize / esize;
        TCGv_i64 tcg_rn = tcg_temp_new_i64();
        TCGv_i64 tcg_rd = tcg_const_i64(0);
        TCGv_i64 tcg_rd_hi = tcg_const_i64(0);

        for (i = 0; i < elements; i++) {
            int e_rev = (i & 0xf) ^ revmask;
            int off = e_rev * esize;
            read_vec_element(s, tcg_rn, rn, i, size);
            if (off >= 64) {
                tcg_gen_deposit_i64(tcg_rd_hi, tcg_rd_hi,
                                    tcg_rn, off - 64, esize);
            } else {
                tcg_gen_deposit_i64(tcg_rd, tcg_rd, tcg_rn, off, esize);
            }
        }
        write_vec_element(s, tcg_rd, rd, 0, MO_64);
        write_vec_element(s, tcg_rd_hi, rd, 1, MO_64);

        tcg_temp_free_i64(tcg_rd_hi);
        tcg_temp_free_i64(tcg_rd);
        tcg_temp_free_i64(tcg_rn);
    }
}

static void handle_2misc_pairwise(DisasContext *s, int opcode, bool u,
                                  bool is_q, int size, int rn, int rd)
{
    /* Implement the pairwise operations from 2-misc:
     * SADDLP, UADDLP, SADALP, UADALP.
     * These all add pairs of elements in the input to produce a
     * double-width result element in the output (possibly accumulating).
     */
    bool accum = (opcode == 0x6);
    int maxpass = is_q ? 2 : 1;
    int pass;
    TCGv_i64 tcg_res[2];

    if (size == 2) {
        /* 32 + 32 -> 64 op */
        MemOp memop = size + (u ? 0 : MO_SIGN);

        for (pass = 0; pass < maxpass; pass++) {
            TCGv_i64 tcg_op1 = tcg_temp_new_i64();
            TCGv_i64 tcg_op2 = tcg_temp_new_i64();

            tcg_res[pass] = tcg_temp_new_i64();

            read_vec_element(s, tcg_op1, rn, pass * 2, memop);
            read_vec_element(s, tcg_op2, rn, pass * 2 + 1, memop);
            tcg_gen_add_i64(tcg_res[pass], tcg_op1, tcg_op2);
            if (accum) {
                read_vec_element(s, tcg_op1, rd, pass, MO_64);
                tcg_gen_add_i64(tcg_res[pass], tcg_res[pass], tcg_op1);
            }

            tcg_temp_free_i64(tcg_op1);
            tcg_temp_free_i64(tcg_op2);
        }
    } else {
        for (pass = 0; pass < maxpass; pass++) {
            TCGv_i64 tcg_op = tcg_temp_new_i64();
            NeonGenOne64OpFn *genfn;
            static NeonGenOne64OpFn * const fns[2][2] = {
                { gen_helper_neon_addlp_s8,  gen_helper_neon_addlp_u8 },
                { gen_helper_neon_addlp_s16,  gen_helper_neon_addlp_u16 },
            };

            genfn = fns[size][u];

            tcg_res[pass] = tcg_temp_new_i64();

            read_vec_element(s, tcg_op, rn, pass, MO_64);
            genfn(tcg_res[pass], tcg_op);

            if (accum) {
                read_vec_element(s, tcg_op, rd, pass, MO_64);
                if (size == 0) {
                    gen_helper_neon_addl_u16(tcg_res[pass],
                                             tcg_res[pass], tcg_op);
                } else {
                    gen_helper_neon_addl_u32(tcg_res[pass],
                                             tcg_res[pass], tcg_op);
                }
            }
            tcg_temp_free_i64(tcg_op);
        }
    }
    if (!is_q) {
        tcg_res[1] = tcg_constant_i64(0);
    }
    for (pass = 0; pass < 2; pass++) {
        write_vec_element(s, tcg_res[pass], rd, pass, MO_64);
        tcg_temp_free_i64(tcg_res[pass]);
    }
}

static void handle_shll(DisasContext *s, bool is_q, int size, int rn, int rd)
{
    /* Implement SHLL and SHLL2 */
    int pass;
    int part = is_q ? 2 : 0;
    TCGv_i64 tcg_res[2];

    for (pass = 0; pass < 2; pass++) {
        static NeonGenWidenFn * const widenfns[3] = {
            gen_helper_neon_widen_u8,
            gen_helper_neon_widen_u16,
            tcg_gen_extu_i32_i64,
        };
        NeonGenWidenFn *widenfn = widenfns[size];
        TCGv_i32 tcg_op = tcg_temp_new_i32();

        read_vec_element_i32(s, tcg_op, rn, part + pass, MO_32);
        tcg_res[pass] = tcg_temp_new_i64();
        widenfn(tcg_res[pass], tcg_op);
        tcg_gen_shli_i64(tcg_res[pass], tcg_res[pass], 8 << size);

        tcg_temp_free_i32(tcg_op);
    }

    for (pass = 0; pass < 2; pass++) {
        write_vec_element(s, tcg_res[pass], rd, pass, MO_64);
        tcg_temp_free_i64(tcg_res[pass]);
    }
}

/* AdvSIMD two reg misc
 *   31  30  29 28       24 23  22 21       17 16    12 11 10 9    5 4    0
 * +---+---+---+-----------+------+-----------+--------+-----+------+------+
 * | 0 | Q | U | 0 1 1 1 0 | size | 1 0 0 0 0 | opcode | 1 0 |  Rn  |  Rd  |
 * +---+---+---+-----------+------+-----------+--------+-----+------+------+
 */
static void disas_simd_two_reg_misc(DisasContext *s, uint32_t insn)
{
    int size = extract32(insn, 22, 2);
    int opcode = extract32(insn, 12, 5);
    bool u = extract32(insn, 29, 1);
    bool is_q = extract32(insn, 30, 1);
    int rn = extract32(insn, 5, 5);
    int rd = extract32(insn, 0, 5);
    bool need_fpstatus = false;
    bool need_rmode = false;
    int rmode = -1;
    TCGv_i32 tcg_rmode;
    TCGv_ptr tcg_fpstatus;

    switch (opcode) {
    case 0x0: /* REV64, REV32 */
    case 0x1: /* REV16 */
        handle_rev(s, opcode, u, is_q, size, rn, rd);
        return;
    case 0x5: /* CNT, NOT, RBIT */
        if (u && size == 0) {
            /* NOT */
            break;
        } else if (u && size == 1) {
            /* RBIT */
            break;
        } else if (!u && size == 0) {
            /* CNT */
            break;
        }
        unallocated_encoding(s);
        return;
    case 0x12: /* XTN, XTN2, SQXTUN, SQXTUN2 */
    case 0x14: /* SQXTN, SQXTN2, UQXTN, UQXTN2 */
        if (size == 3) {
            unallocated_encoding(s);
            return;
        }
        if (!fp_access_check(s)) {
            return;
        }

        handle_2misc_narrow(s, false, opcode, u, is_q, size, rn, rd);
        return;
    case 0x4: /* CLS, CLZ */
        if (size == 3) {
            unallocated_encoding(s);
            return;
        }
        break;
    case 0x2: /* SADDLP, UADDLP */
    case 0x6: /* SADALP, UADALP */
        if (size == 3) {
            unallocated_encoding(s);
            return;
        }
        if (!fp_access_check(s)) {
            return;
        }
        handle_2misc_pairwise(s, opcode, u, is_q, size, rn, rd);
        return;
    case 0x13: /* SHLL, SHLL2 */
        if (u == 0 || size == 3) {
            unallocated_encoding(s);
            return;
        }
        if (!fp_access_check(s)) {
            return;
        }
        handle_shll(s, is_q, size, rn, rd);
        return;
    case 0xa: /* CMLT */
        if (u == 1) {
            unallocated_encoding(s);
            return;
        }
        /* fall through */
    case 0x8: /* CMGT, CMGE */
    case 0x9: /* CMEQ, CMLE */
    case 0xb: /* ABS, NEG */
        if (size == 3 && !is_q) {
            unallocated_encoding(s);
            return;
        }
        break;
    case 0x3: /* SUQADD, USQADD */
        if (size == 3 && !is_q) {
            unallocated_encoding(s);
            return;
        }
        if (!fp_access_check(s)) {
            return;
        }
        handle_2misc_satacc(s, false, u, is_q, size, rn, rd);
        return;
    case 0x7: /* SQABS, SQNEG */
        if (size == 3 && !is_q) {
            unallocated_encoding(s);
            return;
        }
        break;
    case 0xc ... 0xf:
    case 0x16 ... 0x1f:
    {
        /* Floating point: U, size[1] and opcode indicate operation;
         * size[0] indicates single or double precision.
         */
        int is_double = extract32(size, 0, 1);
        opcode |= (extract32(size, 1, 1) << 5) | (u << 6);
        size = is_double ? 3 : 2;
        switch (opcode) {
        case 0x2f: /* FABS */
        case 0x6f: /* FNEG */
            if (size == 3 && !is_q) {
                unallocated_encoding(s);
                return;
            }
            break;
        case 0x1d: /* SCVTF */
        case 0x5d: /* UCVTF */
        {
            bool is_signed = (opcode == 0x1d) ? true : false;
            int elements = is_double ? 2 : is_q ? 4 : 2;
            if (is_double && !is_q) {
                unallocated_encoding(s);
                return;
            }
            if (!fp_access_check(s)) {
                return;
            }
            handle_simd_intfp_conv(s, rd, rn, elements, is_signed, 0, size);
            return;
        }
        case 0x2c: /* FCMGT (zero) */
        case 0x2d: /* FCMEQ (zero) */
        case 0x2e: /* FCMLT (zero) */
        case 0x6c: /* FCMGE (zero) */
        case 0x6d: /* FCMLE (zero) */
            if (size == 3 && !is_q) {
                unallocated_encoding(s);
                return;
            }
            handle_2misc_fcmp_zero(s, opcode, false, u, is_q, size, rn, rd);
            return;
        case 0x7f: /* FSQRT */
            if (size == 3 && !is_q) {
                unallocated_encoding(s);
                return;
            }
            break;
        case 0x1a: /* FCVTNS */
        case 0x1b: /* FCVTMS */
        case 0x3a: /* FCVTPS */
        case 0x3b: /* FCVTZS */
        case 0x5a: /* FCVTNU */
        case 0x5b: /* FCVTMU */
        case 0x7a: /* FCVTPU */
        case 0x7b: /* FCVTZU */
            need_fpstatus = true;
            need_rmode = true;
            rmode = extract32(opcode, 5, 1) | (extract32(opcode, 0, 1) << 1);
            if (size == 3 && !is_q) {
                unallocated_encoding(s);
                return;
            }
            break;
        case 0x5c: /* FCVTAU */
        case 0x1c: /* FCVTAS */
            need_fpstatus = true;
            need_rmode = true;
            rmode = FPROUNDING_TIEAWAY;
            if (size == 3 && !is_q) {
                unallocated_encoding(s);
                return;
            }
            break;
        case 0x3c: /* URECPE */
            if (size == 3) {
                unallocated_encoding(s);
                return;
            }
            /* fall through */
        case 0x3d: /* FRECPE */
        case 0x7d: /* FRSQRTE */
            if (size == 3 && !is_q) {
                unallocated_encoding(s);
                return;
            }
            if (!fp_access_check(s)) {
                return;
            }
            handle_2misc_reciprocal(s, opcode, false, u, is_q, size, rn, rd);
            return;
        case 0x56: /* FCVTXN, FCVTXN2 */
            if (size == 2) {
                unallocated_encoding(s);
                return;
            }
            /* fall through */
        case 0x16: /* FCVTN, FCVTN2 */
            /* handle_2misc_narrow does a 2*size -> size operation, but these
             * instructions encode the source size rather than dest size.
             */
            if (!fp_access_check(s)) {
                return;
            }
            handle_2misc_narrow(s, false, opcode, 0, is_q, size - 1, rn, rd);
            return;
        case 0x36: /* BFCVTN, BFCVTN2 */
            if (!dc_isar_feature(aa64_bf16, s) || size != 2) {
                unallocated_encoding(s);
                return;
            }
            if (!fp_access_check(s)) {
                return;
            }
            handle_2misc_narrow(s, false, opcode, 0, is_q, size - 1, rn, rd);
            return;
        case 0x17: /* FCVTL, FCVTL2 */
            if (!fp_access_check(s)) {
                return;
            }
            handle_2misc_widening(s, opcode, is_q, size, rn, rd);
            return;
        case 0x18: /* FRINTN */
        case 0x19: /* FRINTM */
        case 0x38: /* FRINTP */
        case 0x39: /* FRINTZ */
            need_rmode = true;
            rmode = extract32(opcode, 5, 1) | (extract32(opcode, 0, 1) << 1);
            /* fall through */
        case 0x59: /* FRINTX */
        case 0x79: /* FRINTI */
            need_fpstatus = true;
            if (size == 3 && !is_q) {
                unallocated_encoding(s);
                return;
            }
            break;
        case 0x58: /* FRINTA */
            need_rmode = true;
            rmode = FPROUNDING_TIEAWAY;
            need_fpstatus = true;
            if (size == 3 && !is_q) {
                unallocated_encoding(s);
                return;
            }
            break;
        case 0x7c: /* URSQRTE */
            if (size == 3) {
                unallocated_encoding(s);
                return;
            }
            break;
        case 0x1e: /* FRINT32Z */
        case 0x1f: /* FRINT64Z */
            need_rmode = true;
            rmode = FPROUNDING_ZERO;
            /* fall through */
        case 0x5e: /* FRINT32X */
        case 0x5f: /* FRINT64X */
            need_fpstatus = true;
            if ((size == 3 && !is_q) || !dc_isar_feature(aa64_frint, s)) {
                unallocated_encoding(s);
                return;
            }
            break;
        default:
            unallocated_encoding(s);
            return;
        }
        break;
    }
    default:
        unallocated_encoding(s);
        return;
    }

    if (!fp_access_check(s)) {
        return;
    }

    if (need_fpstatus || need_rmode) {
        tcg_fpstatus = fpstatus_ptr(FPST_FPCR);
    } else {
        tcg_fpstatus = NULL;
    }
    if (need_rmode) {
        tcg_rmode = tcg_const_i32(arm_rmode_to_sf(rmode));
        gen_helper_set_rmode(tcg_rmode, tcg_rmode, tcg_fpstatus);
    } else {
        tcg_rmode = NULL;
    }

    switch (opcode) {
    case 0x5:
        if (u && size == 0) { /* NOT */
            gen_gvec_fn2(s, is_q, rd, rn, tcg_gen_gvec_not, 0);
            return;
        }
        break;
    case 0x8: /* CMGT, CMGE */
        if (u) {
            gen_gvec_fn2(s, is_q, rd, rn, gen_gvec_cge0, size);
        } else {
            gen_gvec_fn2(s, is_q, rd, rn, gen_gvec_cgt0, size);
        }
        return;
    case 0x9: /* CMEQ, CMLE */
        if (u) {
            gen_gvec_fn2(s, is_q, rd, rn, gen_gvec_cle0, size);
        } else {
            gen_gvec_fn2(s, is_q, rd, rn, gen_gvec_ceq0, size);
        }
        return;
    case 0xa: /* CMLT */
        gen_gvec_fn2(s, is_q, rd, rn, gen_gvec_clt0, size);
        return;
    case 0xb:
        if (u) { /* ABS, NEG */
            gen_gvec_fn2(s, is_q, rd, rn, tcg_gen_gvec_neg, size);
        } else {
            gen_gvec_fn2(s, is_q, rd, rn, tcg_gen_gvec_abs, size);
        }
        return;
    }

    if (size == 3) {
        /* All 64-bit element operations can be shared with scalar 2misc */
        int pass;

        /* Coverity claims (size == 3 && !is_q) has been eliminated
         * from all paths leading to here.
         */
        tcg_debug_assert(is_q);
        for (pass = 0; pass < 2; pass++) {
            TCGv_i64 tcg_op = tcg_temp_new_i64();
            TCGv_i64 tcg_res = tcg_temp_new_i64();

            read_vec_element(s, tcg_op, rn, pass, MO_64);

            handle_2misc_64(s, opcode, u, tcg_res, tcg_op,
                            tcg_rmode, tcg_fpstatus);

            write_vec_element(s, tcg_res, rd, pass, MO_64);

            tcg_temp_free_i64(tcg_res);
            tcg_temp_free_i64(tcg_op);
        }
    } else {
        int pass;

        for (pass = 0; pass < (is_q ? 4 : 2); pass++) {
            TCGv_i32 tcg_op = tcg_temp_new_i32();
            TCGv_i32 tcg_res = tcg_temp_new_i32();

            read_vec_element_i32(s, tcg_op, rn, pass, MO_32);

            if (size == 2) {
                /* Special cases for 32 bit elements */
                switch (opcode) {
                case 0x4: /* CLS */
                    if (u) {
                        tcg_gen_clzi_i32(tcg_res, tcg_op, 32);
                    } else {
                        tcg_gen_clrsb_i32(tcg_res, tcg_op);
                    }
                    break;
                case 0x7: /* SQABS, SQNEG */
                    if (u) {
                        gen_helper_neon_qneg_s32(tcg_res, cpu_env, tcg_op);
                    } else {
                        gen_helper_neon_qabs_s32(tcg_res, cpu_env, tcg_op);
                    }
                    break;
                case 0x2f: /* FABS */
                    gen_helper_vfp_abss(tcg_res, tcg_op);
                    break;
                case 0x6f: /* FNEG */
                    gen_helper_vfp_negs(tcg_res, tcg_op);
                    break;
                case 0x7f: /* FSQRT */
                    gen_helper_vfp_sqrts(tcg_res, tcg_op, cpu_env);
                    break;
                case 0x1a: /* FCVTNS */
                case 0x1b: /* FCVTMS */
                case 0x1c: /* FCVTAS */
                case 0x3a: /* FCVTPS */
                case 0x3b: /* FCVTZS */
                    gen_helper_vfp_tosls(tcg_res, tcg_op,
                                         tcg_constant_i32(0), tcg_fpstatus);
                    break;
                case 0x5a: /* FCVTNU */
                case 0x5b: /* FCVTMU */
                case 0x5c: /* FCVTAU */
                case 0x7a: /* FCVTPU */
                case 0x7b: /* FCVTZU */
                    gen_helper_vfp_touls(tcg_res, tcg_op,
                                         tcg_constant_i32(0), tcg_fpstatus);
                    break;
                case 0x18: /* FRINTN */
                case 0x19: /* FRINTM */
                case 0x38: /* FRINTP */
                case 0x39: /* FRINTZ */
                case 0x58: /* FRINTA */
                case 0x79: /* FRINTI */
                    gen_helper_rints(tcg_res, tcg_op, tcg_fpstatus);
                    break;
                case 0x59: /* FRINTX */
                    gen_helper_rints_exact(tcg_res, tcg_op, tcg_fpstatus);
                    break;
                case 0x7c: /* URSQRTE */
                    gen_helper_rsqrte_u32(tcg_res, tcg_op);
                    break;
                case 0x1e: /* FRINT32Z */
                case 0x5e: /* FRINT32X */
                    gen_helper_frint32_s(tcg_res, tcg_op, tcg_fpstatus);
                    break;
                case 0x1f: /* FRINT64Z */
                case 0x5f: /* FRINT64X */
                    gen_helper_frint64_s(tcg_res, tcg_op, tcg_fpstatus);
                    break;
                default:
                    g_assert_not_reached();
                }
            } else {
                /* Use helpers for 8 and 16 bit elements */
                switch (opcode) {
                case 0x5: /* CNT, RBIT */
                    /* For these two insns size is part of the opcode specifier
                     * (handled earlier); they always operate on byte elements.
                     */
                    if (u) {
                        gen_helper_neon_rbit_u8(tcg_res, tcg_op);
                    } else {
                        gen_helper_neon_cnt_u8(tcg_res, tcg_op);
                    }
                    break;
                case 0x7: /* SQABS, SQNEG */
                {
                    NeonGenOneOpEnvFn *genfn;
                    static NeonGenOneOpEnvFn * const fns[2][2] = {
                        { gen_helper_neon_qabs_s8, gen_helper_neon_qneg_s8 },
                        { gen_helper_neon_qabs_s16, gen_helper_neon_qneg_s16 },
                    };
                    genfn = fns[size][u];
                    genfn(tcg_res, cpu_env, tcg_op);
                    break;
                }
                case 0x4: /* CLS, CLZ */
                    if (u) {
                        if (size == 0) {
                            gen_helper_neon_clz_u8(tcg_res, tcg_op);
                        } else {
                            gen_helper_neon_clz_u16(tcg_res, tcg_op);
                        }
                    } else {
                        if (size == 0) {
                            gen_helper_neon_cls_s8(tcg_res, tcg_op);
                        } else {
                            gen_helper_neon_cls_s16(tcg_res, tcg_op);
                        }
                    }
                    break;
                default:
                    g_assert_not_reached();
                }
            }

            write_vec_element_i32(s, tcg_res, rd, pass, MO_32);

            tcg_temp_free_i32(tcg_res);
            tcg_temp_free_i32(tcg_op);
        }
    }
    clear_vec_high(s, is_q, rd);

    if (need_rmode) {
        gen_helper_set_rmode(tcg_rmode, tcg_rmode, tcg_fpstatus);
        tcg_temp_free_i32(tcg_rmode);
    }
    if (need_fpstatus) {
        tcg_temp_free_ptr(tcg_fpstatus);
    }
}

/* AdvSIMD [scalar] two register miscellaneous (FP16)
 *
 *   31  30  29 28  27     24  23 22 21       17 16    12 11 10 9    5 4    0
 * +---+---+---+---+---------+---+-------------+--------+-----+------+------+
 * | 0 | Q | U | S | 1 1 1 0 | a | 1 1 1 1 0 0 | opcode | 1 0 |  Rn  |  Rd  |
 * +---+---+---+---+---------+---+-------------+--------+-----+------+------+
 *   mask: 1000 1111 0111 1110 0000 1100 0000 0000 0x8f7e 0c00
 *   val:  0000 1110 0111 1000 0000 1000 0000 0000 0x0e78 0800
 *
 * This actually covers two groups where scalar access is governed by
 * bit 28. A bunch of the instructions (float to integral) only exist
 * in the vector form and are un-allocated for the scalar decode. Also
 * in the scalar decode Q is always 1.
 */
static void disas_simd_two_reg_misc_fp16(DisasContext *s, uint32_t insn)
{
    int fpop, opcode, a, u;
    int rn, rd;
    bool is_q;
    bool is_scalar;
    bool only_in_vector = false;

    int pass;
    TCGv_i32 tcg_rmode = NULL;
    TCGv_ptr tcg_fpstatus = NULL;
    bool need_rmode = false;
    bool need_fpst = true;
    int rmode;

    if (!dc_isar_feature(aa64_fp16, s)) {
        unallocated_encoding(s);
        return;
    }

    rd = extract32(insn, 0, 5);
    rn = extract32(insn, 5, 5);

    a = extract32(insn, 23, 1);
    u = extract32(insn, 29, 1);
    is_scalar = extract32(insn, 28, 1);
    is_q = extract32(insn, 30, 1);

    opcode = extract32(insn, 12, 5);
    fpop = deposit32(opcode, 5, 1, a);
    fpop = deposit32(fpop, 6, 1, u);

    switch (fpop) {
    case 0x1d: /* SCVTF */
    case 0x5d: /* UCVTF */
    {
        int elements;

        if (is_scalar) {
            elements = 1;
        } else {
            elements = (is_q ? 8 : 4);
        }

        if (!fp_access_check(s)) {
            return;
        }
        handle_simd_intfp_conv(s, rd, rn, elements, !u, 0, MO_16);
        return;
    }
    break;
    case 0x2c: /* FCMGT (zero) */
    case 0x2d: /* FCMEQ (zero) */
    case 0x2e: /* FCMLT (zero) */
    case 0x6c: /* FCMGE (zero) */
    case 0x6d: /* FCMLE (zero) */
        handle_2misc_fcmp_zero(s, fpop, is_scalar, 0, is_q, MO_16, rn, rd);
        return;
    case 0x3d: /* FRECPE */
    case 0x3f: /* FRECPX */
        break;
    case 0x18: /* FRINTN */
        need_rmode = true;
        only_in_vector = true;
        rmode = FPROUNDING_TIEEVEN;
        break;
    case 0x19: /* FRINTM */
        need_rmode = true;
        only_in_vector = true;
        rmode = FPROUNDING_NEGINF;
        break;
    case 0x38: /* FRINTP */
        need_rmode = true;
        only_in_vector = true;
        rmode = FPROUNDING_POSINF;
        break;
    case 0x39: /* FRINTZ */
        need_rmode = true;
        only_in_vector = true;
        rmode = FPROUNDING_ZERO;
        break;
    case 0x58: /* FRINTA */
        need_rmode = true;
        only_in_vector = true;
        rmode = FPROUNDING_TIEAWAY;
        break;
    case 0x59: /* FRINTX */
    case 0x79: /* FRINTI */
        only_in_vector = true;
        /* current rounding mode */
        break;
    case 0x1a: /* FCVTNS */
        need_rmode = true;
        rmode = FPROUNDING_TIEEVEN;
        break;
    case 0x1b: /* FCVTMS */
        need_rmode = true;
        rmode = FPROUNDING_NEGINF;
        break;
    case 0x1c: /* FCVTAS */
        need_rmode = true;
        rmode = FPROUNDING_TIEAWAY;
        break;
    case 0x3a: /* FCVTPS */
        need_rmode = true;
        rmode = FPROUNDING_POSINF;
        break;
    case 0x3b: /* FCVTZS */
        need_rmode = true;
        rmode = FPROUNDING_ZERO;
        break;
    case 0x5a: /* FCVTNU */
        need_rmode = true;
        rmode = FPROUNDING_TIEEVEN;
        break;
    case 0x5b: /* FCVTMU */
        need_rmode = true;
        rmode = FPROUNDING_NEGINF;
        break;
    case 0x5c: /* FCVTAU */
        need_rmode = true;
        rmode = FPROUNDING_TIEAWAY;
        break;
    case 0x7a: /* FCVTPU */
        need_rmode = true;
        rmode = FPROUNDING_POSINF;
        break;
    case 0x7b: /* FCVTZU */
        need_rmode = true;
        rmode = FPROUNDING_ZERO;
        break;
    case 0x2f: /* FABS */
    case 0x6f: /* FNEG */
        need_fpst = false;
        break;
    case 0x7d: /* FRSQRTE */
    case 0x7f: /* FSQRT (vector) */
        break;
    default:
        unallocated_encoding(s);
        return;
    }


    /* Check additional constraints for the scalar encoding */
    if (is_scalar) {
        if (!is_q) {
            unallocated_encoding(s);
            return;
        }
        /* FRINTxx is only in the vector form */
        if (only_in_vector) {
            unallocated_encoding(s);
            return;
        }
    }

    if (!fp_access_check(s)) {
        return;
    }

    if (need_rmode || need_fpst) {
        tcg_fpstatus = fpstatus_ptr(FPST_FPCR_F16);
    }

    if (need_rmode) {
        tcg_rmode = tcg_const_i32(arm_rmode_to_sf(rmode));
        gen_helper_set_rmode(tcg_rmode, tcg_rmode, tcg_fpstatus);
    }

    if (is_scalar) {
        TCGv_i32 tcg_op = read_fp_hreg(s, rn);
        TCGv_i32 tcg_res = tcg_temp_new_i32();

        switch (fpop) {
        case 0x1a: /* FCVTNS */
        case 0x1b: /* FCVTMS */
        case 0x1c: /* FCVTAS */
        case 0x3a: /* FCVTPS */
        case 0x3b: /* FCVTZS */
            gen_helper_advsimd_f16tosinth(tcg_res, tcg_op, tcg_fpstatus);
            break;
        case 0x3d: /* FRECPE */
            gen_helper_recpe_f16(tcg_res, tcg_op, tcg_fpstatus);
            break;
        case 0x3f: /* FRECPX */
            gen_helper_frecpx_f16(tcg_res, tcg_op, tcg_fpstatus);
            break;
        case 0x5a: /* FCVTNU */
        case 0x5b: /* FCVTMU */
        case 0x5c: /* FCVTAU */
        case 0x7a: /* FCVTPU */
        case 0x7b: /* FCVTZU */
            gen_helper_advsimd_f16touinth(tcg_res, tcg_op, tcg_fpstatus);
            break;
        case 0x6f: /* FNEG */
            tcg_gen_xori_i32(tcg_res, tcg_op, 0x8000);
            break;
        case 0x7d: /* FRSQRTE */
            gen_helper_rsqrte_f16(tcg_res, tcg_op, tcg_fpstatus);
            break;
        default:
            g_assert_not_reached();
        }

        /* limit any sign extension going on */
        tcg_gen_andi_i32(tcg_res, tcg_res, 0xffff);
        write_fp_sreg(s, rd, tcg_res);

        tcg_temp_free_i32(tcg_res);
        tcg_temp_free_i32(tcg_op);
    } else {
        for (pass = 0; pass < (is_q ? 8 : 4); pass++) {
            TCGv_i32 tcg_op = tcg_temp_new_i32();
            TCGv_i32 tcg_res = tcg_temp_new_i32();

            read_vec_element_i32(s, tcg_op, rn, pass, MO_16);

            switch (fpop) {
            case 0x1a: /* FCVTNS */
            case 0x1b: /* FCVTMS */
            case 0x1c: /* FCVTAS */
            case 0x3a: /* FCVTPS */
            case 0x3b: /* FCVTZS */
                gen_helper_advsimd_f16tosinth(tcg_res, tcg_op, tcg_fpstatus);
                break;
            case 0x3d: /* FRECPE */
                gen_helper_recpe_f16(tcg_res, tcg_op, tcg_fpstatus);
                break;
            case 0x5a: /* FCVTNU */
            case 0x5b: /* FCVTMU */
            case 0x5c: /* FCVTAU */
            case 0x7a: /* FCVTPU */
            case 0x7b: /* FCVTZU */
                gen_helper_advsimd_f16touinth(tcg_res, tcg_op, tcg_fpstatus);
                break;
            case 0x18: /* FRINTN */
            case 0x19: /* FRINTM */
            case 0x38: /* FRINTP */
            case 0x39: /* FRINTZ */
            case 0x58: /* FRINTA */
            case 0x79: /* FRINTI */
                gen_helper_advsimd_rinth(tcg_res, tcg_op, tcg_fpstatus);
                break;
            case 0x59: /* FRINTX */
                gen_helper_advsimd_rinth_exact(tcg_res, tcg_op, tcg_fpstatus);
                break;
            case 0x2f: /* FABS */
                tcg_gen_andi_i32(tcg_res, tcg_op, 0x7fff);
                break;
            case 0x6f: /* FNEG */
                tcg_gen_xori_i32(tcg_res, tcg_op, 0x8000);
                break;
            case 0x7d: /* FRSQRTE */
                gen_helper_rsqrte_f16(tcg_res, tcg_op, tcg_fpstatus);
                break;
            case 0x7f: /* FSQRT */
                gen_helper_sqrt_f16(tcg_res, tcg_op, tcg_fpstatus);
                break;
            default:
                g_assert_not_reached();
            }

            write_vec_element_i32(s, tcg_res, rd, pass, MO_16);

            tcg_temp_free_i32(tcg_res);
            tcg_temp_free_i32(tcg_op);
        }

        clear_vec_high(s, is_q, rd);
    }

    if (tcg_rmode) {
        gen_helper_set_rmode(tcg_rmode, tcg_rmode, tcg_fpstatus);
        tcg_temp_free_i32(tcg_rmode);
    }

    if (tcg_fpstatus) {
        tcg_temp_free_ptr(tcg_fpstatus);
    }
}

/* AdvSIMD scalar x indexed element
 *  31 30  29 28       24 23  22 21  20  19  16 15 12  11  10 9    5 4    0
 * +-----+---+-----------+------+---+---+------+-----+---+---+------+------+
 * | 0 1 | U | 1 1 1 1 1 | size | L | M |  Rm  | opc | H | 0 |  Rn  |  Rd  |
 * +-----+---+-----------+------+---+---+------+-----+---+---+------+------+
 * AdvSIMD vector x indexed element
 *   31  30  29 28       24 23  22 21  20  19  16 15 12  11  10 9    5 4    0
 * +---+---+---+-----------+------+---+---+------+-----+---+---+------+------+
 * | 0 | Q | U | 0 1 1 1 1 | size | L | M |  Rm  | opc | H | 0 |  Rn  |  Rd  |
 * +---+---+---+-----------+------+---+---+------+-----+---+---+------+------+
 */
static void disas_simd_indexed(DisasContext *s, uint32_t insn)
{
    /* This encoding has two kinds of instruction:
     *  normal, where we perform elt x idxelt => elt for each
     *     element in the vector
     *  long, where we perform elt x idxelt and generate a result of
     *     double the width of the input element
     * The long ops have a 'part' specifier (ie come in INSN, INSN2 pairs).
     */
    bool is_scalar = extract32(insn, 28, 1);
    bool is_q = extract32(insn, 30, 1);
    bool u = extract32(insn, 29, 1);
    int size = extract32(insn, 22, 2);
    int l = extract32(insn, 21, 1);
    int m = extract32(insn, 20, 1);
    /* Note that the Rm field here is only 4 bits, not 5 as it usually is */
    int rm = extract32(insn, 16, 4);
    int opcode = extract32(insn, 12, 4);
    int h = extract32(insn, 11, 1);
    int rn = extract32(insn, 5, 5);
    int rd = extract32(insn, 0, 5);
    bool is_long = false;
    int is_fp = 0;
    bool is_fp16 = false;
    int index;
    TCGv_ptr fpst;

    switch (16 * u + opcode) {
    case 0x08: /* MUL */
    case 0x10: /* MLA */
    case 0x14: /* MLS */
        if (is_scalar) {
            unallocated_encoding(s);
            return;
        }
        break;
    case 0x02: /* SMLAL, SMLAL2 */
    case 0x12: /* UMLAL, UMLAL2 */
    case 0x06: /* SMLSL, SMLSL2 */
    case 0x16: /* UMLSL, UMLSL2 */
    case 0x0a: /* SMULL, SMULL2 */
    case 0x1a: /* UMULL, UMULL2 */
        if (is_scalar) {
            unallocated_encoding(s);
            return;
        }
        is_long = true;
        break;
    case 0x03: /* SQDMLAL, SQDMLAL2 */
    case 0x07: /* SQDMLSL, SQDMLSL2 */
    case 0x0b: /* SQDMULL, SQDMULL2 */
        is_long = true;
        break;
    case 0x0c: /* SQDMULH */
    case 0x0d: /* SQRDMULH */
        break;
    case 0x01: /* FMLA */
    case 0x05: /* FMLS */
    case 0x09: /* FMUL */
    case 0x19: /* FMULX */
        is_fp = 1;
        break;
    case 0x1d: /* SQRDMLAH */
    case 0x1f: /* SQRDMLSH */
        if (!dc_isar_feature(aa64_rdm, s)) {
            unallocated_encoding(s);
            return;
        }
        break;
    case 0x0e: /* SDOT */
    case 0x1e: /* UDOT */
        if (is_scalar || size != MO_32 || !dc_isar_feature(aa64_dp, s)) {
            unallocated_encoding(s);
            return;
        }
        break;
    case 0x0f:
        switch (size) {
        case 0: /* SUDOT */
        case 2: /* USDOT */
            if (is_scalar || !dc_isar_feature(aa64_i8mm, s)) {
                unallocated_encoding(s);
                return;
            }
            size = MO_32;
            break;
        case 1: /* BFDOT */
            if (is_scalar || !dc_isar_feature(aa64_bf16, s)) {
                unallocated_encoding(s);
                return;
            }
            size = MO_32;
            break;
        case 3: /* BFMLAL{B,T} */
            if (is_scalar || !dc_isar_feature(aa64_bf16, s)) {
                unallocated_encoding(s);
                return;
            }
            /* can't set is_fp without other incorrect size checks */
            size = MO_16;
            break;
        default:
            unallocated_encoding(s);
            return;
        }
        break;
    case 0x11: /* FCMLA #0 */
    case 0x13: /* FCMLA #90 */
    case 0x15: /* FCMLA #180 */
    case 0x17: /* FCMLA #270 */
        if (is_scalar || !dc_isar_feature(aa64_fcma, s)) {
            unallocated_encoding(s);
            return;
        }
        is_fp = 2;
        break;
    case 0x00: /* FMLAL */
    case 0x04: /* FMLSL */
    case 0x18: /* FMLAL2 */
    case 0x1c: /* FMLSL2 */
        if (is_scalar || size != MO_32 || !dc_isar_feature(aa64_fhm, s)) {
            unallocated_encoding(s);
            return;
        }
        size = MO_16;
        /* is_fp, but we pass cpu_env not fp_status.  */
        break;
    default:
        unallocated_encoding(s);
        return;
    }

    switch (is_fp) {
    case 1: /* normal fp */
        /* convert insn encoded size to MemOp size */
        switch (size) {
        case 0: /* half-precision */
            size = MO_16;
            is_fp16 = true;
            break;
        case MO_32: /* single precision */
        case MO_64: /* double precision */
            break;
        default:
            unallocated_encoding(s);
            return;
        }
        break;

    case 2: /* complex fp */
        /* Each indexable element is a complex pair.  */
        size += 1;
        switch (size) {
        case MO_32:
            if (h && !is_q) {
                unallocated_encoding(s);
                return;
            }
            is_fp16 = true;
            break;
        case MO_64:
            break;
        default:
            unallocated_encoding(s);
            return;
        }
        break;

    default: /* integer */
        switch (size) {
        case MO_8:
        case MO_64:
            unallocated_encoding(s);
            return;
        }
        break;
    }
    if (is_fp16 && !dc_isar_feature(aa64_fp16, s)) {
        unallocated_encoding(s);
        return;
    }

    /* Given MemOp size, adjust register and indexing.  */
    switch (size) {
    case MO_16:
        index = h << 2 | l << 1 | m;
        break;
    case MO_32:
        index = h << 1 | l;
        rm |= m << 4;
        break;
    case MO_64:
        if (l || !is_q) {
            unallocated_encoding(s);
            return;
        }
        index = h;
        rm |= m << 4;
        break;
    default:
        g_assert_not_reached();
    }

    if (!fp_access_check(s)) {
        return;
    }

    if (is_fp) {
        fpst = fpstatus_ptr(is_fp16 ? FPST_FPCR_F16 : FPST_FPCR);
    } else {
        fpst = NULL;
    }

    switch (16 * u + opcode) {
    case 0x0e: /* SDOT */
    case 0x1e: /* UDOT */
        gen_gvec_op4_ool(s, is_q, rd, rn, rm, rd, index,
                         u ? gen_helper_gvec_udot_idx_b
                         : gen_helper_gvec_sdot_idx_b);
        return;
    case 0x0f:
        switch (extract32(insn, 22, 2)) {
        case 0: /* SUDOT */
            gen_gvec_op4_ool(s, is_q, rd, rn, rm, rd, index,
                             gen_helper_gvec_sudot_idx_b);
            return;
        case 1: /* BFDOT */
            gen_gvec_op4_ool(s, is_q, rd, rn, rm, rd, index,
                             gen_helper_gvec_bfdot_idx);
            return;
        case 2: /* USDOT */
            gen_gvec_op4_ool(s, is_q, rd, rn, rm, rd, index,
                             gen_helper_gvec_usdot_idx_b);
            return;
        case 3: /* BFMLAL{B,T} */
            gen_gvec_op4_fpst(s, 1, rd, rn, rm, rd, 0, (index << 1) | is_q,
                              gen_helper_gvec_bfmlal_idx);
            return;
        }
        g_assert_not_reached();
    case 0x11: /* FCMLA #0 */
    case 0x13: /* FCMLA #90 */
    case 0x15: /* FCMLA #180 */
    case 0x17: /* FCMLA #270 */
        {
            int rot = extract32(insn, 13, 2);
            int data = (index << 2) | rot;
            tcg_gen_gvec_4_ptr(vec_full_reg_offset(s, rd),
                               vec_full_reg_offset(s, rn),
                               vec_full_reg_offset(s, rm),
                               vec_full_reg_offset(s, rd), fpst,
                               is_q ? 16 : 8, vec_full_reg_size(s), data,
                               size == MO_64
                               ? gen_helper_gvec_fcmlas_idx
                               : gen_helper_gvec_fcmlah_idx);
            tcg_temp_free_ptr(fpst);
        }
        return;

    case 0x00: /* FMLAL */
    case 0x04: /* FMLSL */
    case 0x18: /* FMLAL2 */
    case 0x1c: /* FMLSL2 */
        {
            int is_s = extract32(opcode, 2, 1);
            int is_2 = u;
            int data = (index << 2) | (is_2 << 1) | is_s;
            tcg_gen_gvec_3_ptr(vec_full_reg_offset(s, rd),
                               vec_full_reg_offset(s, rn),
                               vec_full_reg_offset(s, rm), cpu_env,
                               is_q ? 16 : 8, vec_full_reg_size(s),
                               data, gen_helper_gvec_fmlal_idx_a64);
        }
        return;

    case 0x08: /* MUL */
        if (!is_long && !is_scalar) {
            static gen_helper_gvec_3 * const fns[3] = {
                gen_helper_gvec_mul_idx_h,
                gen_helper_gvec_mul_idx_s,
                gen_helper_gvec_mul_idx_d,
            };
            tcg_gen_gvec_3_ool(vec_full_reg_offset(s, rd),
                               vec_full_reg_offset(s, rn),
                               vec_full_reg_offset(s, rm),
                               is_q ? 16 : 8, vec_full_reg_size(s),
                               index, fns[size - 1]);
            return;
        }
        break;

    case 0x10: /* MLA */
        if (!is_long && !is_scalar) {
            static gen_helper_gvec_4 * const fns[3] = {
                gen_helper_gvec_mla_idx_h,
                gen_helper_gvec_mla_idx_s,
                gen_helper_gvec_mla_idx_d,
            };
            tcg_gen_gvec_4_ool(vec_full_reg_offset(s, rd),
                               vec_full_reg_offset(s, rn),
                               vec_full_reg_offset(s, rm),
                               vec_full_reg_offset(s, rd),
                               is_q ? 16 : 8, vec_full_reg_size(s),
                               index, fns[size - 1]);
            return;
        }
        break;

    case 0x14: /* MLS */
        if (!is_long && !is_scalar) {
            static gen_helper_gvec_4 * const fns[3] = {
                gen_helper_gvec_mls_idx_h,
                gen_helper_gvec_mls_idx_s,
                gen_helper_gvec_mls_idx_d,
            };
            tcg_gen_gvec_4_ool(vec_full_reg_offset(s, rd),
                               vec_full_reg_offset(s, rn),
                               vec_full_reg_offset(s, rm),
                               vec_full_reg_offset(s, rd),
                               is_q ? 16 : 8, vec_full_reg_size(s),
                               index, fns[size - 1]);
            return;
        }
        break;
    }

    if (size == 3) {
        TCGv_i64 tcg_idx = tcg_temp_new_i64();
        int pass;

        assert(is_fp && is_q && !is_long);

        read_vec_element(s, tcg_idx, rm, index, MO_64);

        for (pass = 0; pass < (is_scalar ? 1 : 2); pass++) {
            TCGv_i64 tcg_op = tcg_temp_new_i64();
            TCGv_i64 tcg_res = tcg_temp_new_i64();

            read_vec_element(s, tcg_op, rn, pass, MO_64);

            switch (16 * u + opcode) {
            case 0x05: /* FMLS */
                /* As usual for ARM, separate negation for fused multiply-add */
                gen_helper_vfp_negd(tcg_op, tcg_op);
                /* fall through */
            case 0x01: /* FMLA */
                read_vec_element(s, tcg_res, rd, pass, MO_64);
                gen_helper_vfp_muladdd(tcg_res, tcg_op, tcg_idx, tcg_res, fpst);
                break;
            case 0x09: /* FMUL */
                gen_helper_vfp_muld(tcg_res, tcg_op, tcg_idx, fpst);
                break;
            case 0x19: /* FMULX */
                gen_helper_vfp_mulxd(tcg_res, tcg_op, tcg_idx, fpst);
                break;
            default:
                g_assert_not_reached();
            }

            write_vec_element(s, tcg_res, rd, pass, MO_64);
            tcg_temp_free_i64(tcg_op);
            tcg_temp_free_i64(tcg_res);
        }

        tcg_temp_free_i64(tcg_idx);
        clear_vec_high(s, !is_scalar, rd);
    } else if (!is_long) {
        /* 32 bit floating point, or 16 or 32 bit integer.
         * For the 16 bit scalar case we use the usual Neon helpers and
         * rely on the fact that 0 op 0 == 0 with no side effects.
         */
        TCGv_i32 tcg_idx = tcg_temp_new_i32();
        int pass, maxpasses;

        if (is_scalar) {
            maxpasses = 1;
        } else {
            maxpasses = is_q ? 4 : 2;
        }

        read_vec_element_i32(s, tcg_idx, rm, index, size);

        if (size == 1 && !is_scalar) {
            /* The simplest way to handle the 16x16 indexed ops is to duplicate
             * the index into both halves of the 32 bit tcg_idx and then use
             * the usual Neon helpers.
             */
            tcg_gen_deposit_i32(tcg_idx, tcg_idx, tcg_idx, 16, 16);
        }

        for (pass = 0; pass < maxpasses; pass++) {
            TCGv_i32 tcg_op = tcg_temp_new_i32();
            TCGv_i32 tcg_res = tcg_temp_new_i32();

            read_vec_element_i32(s, tcg_op, rn, pass, is_scalar ? size : MO_32);

            switch (16 * u + opcode) {
            case 0x08: /* MUL */
            case 0x10: /* MLA */
            case 0x14: /* MLS */
            {
                static NeonGenTwoOpFn * const fns[2][2] = {
                    { gen_helper_neon_add_u16, gen_helper_neon_sub_u16 },
                    { tcg_gen_add_i32, tcg_gen_sub_i32 },
                };
                NeonGenTwoOpFn *genfn;
                bool is_sub = opcode == 0x4;

                if (size == 1) {
                    gen_helper_neon_mul_u16(tcg_res, tcg_op, tcg_idx);
                } else {
                    tcg_gen_mul_i32(tcg_res, tcg_op, tcg_idx);
                }
                if (opcode == 0x8) {
                    break;
                }
                read_vec_element_i32(s, tcg_op, rd, pass, MO_32);
                genfn = fns[size - 1][is_sub];
                genfn(tcg_res, tcg_op, tcg_res);
                break;
            }
            case 0x05: /* FMLS */
            case 0x01: /* FMLA */
                read_vec_element_i32(s, tcg_res, rd, pass,
                                     is_scalar ? size : MO_32);
                switch (size) {
                case 1:
                    if (opcode == 0x5) {
                        /* As usual for ARM, separate negation for fused
                         * multiply-add */
                        tcg_gen_xori_i32(tcg_op, tcg_op, 0x80008000);
                    }
                    if (is_scalar) {
                        gen_helper_advsimd_muladdh(tcg_res, tcg_op, tcg_idx,
                                                   tcg_res, fpst);
                    } else {
                        gen_helper_advsimd_muladd2h(tcg_res, tcg_op, tcg_idx,
                                                    tcg_res, fpst);
                    }
                    break;
                case 2:
                    if (opcode == 0x5) {
                        /* As usual for ARM, separate negation for
                         * fused multiply-add */
                        tcg_gen_xori_i32(tcg_op, tcg_op, 0x80000000);
                    }
                    gen_helper_vfp_muladds(tcg_res, tcg_op, tcg_idx,
                                           tcg_res, fpst);
                    break;
                default:
                    g_assert_not_reached();
                }
                break;
            case 0x09: /* FMUL */
                switch (size) {
                case 1:
                    if (is_scalar) {
                        gen_helper_advsimd_mulh(tcg_res, tcg_op,
                                                tcg_idx, fpst);
                    } else {
                        gen_helper_advsimd_mul2h(tcg_res, tcg_op,
                                                 tcg_idx, fpst);
                    }
                    break;
                case 2:
                    gen_helper_vfp_muls(tcg_res, tcg_op, tcg_idx, fpst);
                    break;
                default:
                    g_assert_not_reached();
                }
                break;
            case 0x19: /* FMULX */
                switch (size) {
                case 1:
                    if (is_scalar) {
                        gen_helper_advsimd_mulxh(tcg_res, tcg_op,
                                                 tcg_idx, fpst);
                    } else {
                        gen_helper_advsimd_mulx2h(tcg_res, tcg_op,
                                                  tcg_idx, fpst);
                    }
                    break;
                case 2:
                    gen_helper_vfp_mulxs(tcg_res, tcg_op, tcg_idx, fpst);
                    break;
                default:
                    g_assert_not_reached();
                }
                break;
            case 0x0c: /* SQDMULH */
                if (size == 1) {
                    gen_helper_neon_qdmulh_s16(tcg_res, cpu_env,
                                               tcg_op, tcg_idx);
                } else {
                    gen_helper_neon_qdmulh_s32(tcg_res, cpu_env,
                                               tcg_op, tcg_idx);
                }
                break;
            case 0x0d: /* SQRDMULH */
                if (size == 1) {
                    gen_helper_neon_qrdmulh_s16(tcg_res, cpu_env,
                                                tcg_op, tcg_idx);
                } else {
                    gen_helper_neon_qrdmulh_s32(tcg_res, cpu_env,
                                                tcg_op, tcg_idx);
                }
                break;
            case 0x1d: /* SQRDMLAH */
                read_vec_element_i32(s, tcg_res, rd, pass,
                                     is_scalar ? size : MO_32);
                if (size == 1) {
                    gen_helper_neon_qrdmlah_s16(tcg_res, cpu_env,
                                                tcg_op, tcg_idx, tcg_res);
                } else {
                    gen_helper_neon_qrdmlah_s32(tcg_res, cpu_env,
                                                tcg_op, tcg_idx, tcg_res);
                }
                break;
            case 0x1f: /* SQRDMLSH */
                read_vec_element_i32(s, tcg_res, rd, pass,
                                     is_scalar ? size : MO_32);
                if (size == 1) {
                    gen_helper_neon_qrdmlsh_s16(tcg_res, cpu_env,
                                                tcg_op, tcg_idx, tcg_res);
                } else {
                    gen_helper_neon_qrdmlsh_s32(tcg_res, cpu_env,
                                                tcg_op, tcg_idx, tcg_res);
                }
                break;
            default:
                g_assert_not_reached();
            }

            if (is_scalar) {
                write_fp_sreg(s, rd, tcg_res);
            } else {
                write_vec_element_i32(s, tcg_res, rd, pass, MO_32);
            }

            tcg_temp_free_i32(tcg_op);
            tcg_temp_free_i32(tcg_res);
        }

        tcg_temp_free_i32(tcg_idx);
        clear_vec_high(s, is_q, rd);
    } else {
        /* long ops: 16x16->32 or 32x32->64 */
        TCGv_i64 tcg_res[2];
        int pass;
        bool satop = extract32(opcode, 0, 1);
        MemOp memop = MO_32;

        if (satop || !u) {
            memop |= MO_SIGN;
        }

        if (size == 2) {
            TCGv_i64 tcg_idx = tcg_temp_new_i64();

            read_vec_element(s, tcg_idx, rm, index, memop);

            for (pass = 0; pass < (is_scalar ? 1 : 2); pass++) {
                TCGv_i64 tcg_op = tcg_temp_new_i64();
                TCGv_i64 tcg_passres;
                int passelt;

                if (is_scalar) {
                    passelt = 0;
                } else {
                    passelt = pass + (is_q * 2);
                }

                read_vec_element(s, tcg_op, rn, passelt, memop);

                tcg_res[pass] = tcg_temp_new_i64();

                if (opcode == 0xa || opcode == 0xb) {
                    /* Non-accumulating ops */
                    tcg_passres = tcg_res[pass];
                } else {
                    tcg_passres = tcg_temp_new_i64();
                }

                tcg_gen_mul_i64(tcg_passres, tcg_op, tcg_idx);
                tcg_temp_free_i64(tcg_op);

                if (satop) {
                    /* saturating, doubling */
                    gen_helper_neon_addl_saturate_s64(tcg_passres, cpu_env,
                                                      tcg_passres, tcg_passres);
                }

                if (opcode == 0xa || opcode == 0xb) {
                    continue;
                }

                /* Accumulating op: handle accumulate step */
                read_vec_element(s, tcg_res[pass], rd, pass, MO_64);

                switch (opcode) {
                case 0x2: /* SMLAL, SMLAL2, UMLAL, UMLAL2 */
                    tcg_gen_add_i64(tcg_res[pass], tcg_res[pass], tcg_passres);
                    break;
                case 0x6: /* SMLSL, SMLSL2, UMLSL, UMLSL2 */
                    tcg_gen_sub_i64(tcg_res[pass], tcg_res[pass], tcg_passres);
                    break;
                case 0x7: /* SQDMLSL, SQDMLSL2 */
                    tcg_gen_neg_i64(tcg_passres, tcg_passres);
                    /* fall through */
                case 0x3: /* SQDMLAL, SQDMLAL2 */
                    gen_helper_neon_addl_saturate_s64(tcg_res[pass], cpu_env,
                                                      tcg_res[pass],
                                                      tcg_passres);
                    break;
                default:
                    g_assert_not_reached();
                }
                tcg_temp_free_i64(tcg_passres);
            }
            tcg_temp_free_i64(tcg_idx);

            clear_vec_high(s, !is_scalar, rd);
        } else {
            TCGv_i32 tcg_idx = tcg_temp_new_i32();

            assert(size == 1);
            read_vec_element_i32(s, tcg_idx, rm, index, size);

            if (!is_scalar) {
                /* The simplest way to handle the 16x16 indexed ops is to
                 * duplicate the index into both halves of the 32 bit tcg_idx
                 * and then use the usual Neon helpers.
                 */
                tcg_gen_deposit_i32(tcg_idx, tcg_idx, tcg_idx, 16, 16);
            }

            for (pass = 0; pass < (is_scalar ? 1 : 2); pass++) {
                TCGv_i32 tcg_op = tcg_temp_new_i32();
                TCGv_i64 tcg_passres;

                if (is_scalar) {
                    read_vec_element_i32(s, tcg_op, rn, pass, size);
                } else {
                    read_vec_element_i32(s, tcg_op, rn,
                                         pass + (is_q * 2), MO_32);
                }

                tcg_res[pass] = tcg_temp_new_i64();

                if (opcode == 0xa || opcode == 0xb) {
                    /* Non-accumulating ops */
                    tcg_passres = tcg_res[pass];
                } else {
                    tcg_passres = tcg_temp_new_i64();
                }

                if (memop & MO_SIGN) {
                    gen_helper_neon_mull_s16(tcg_passres, tcg_op, tcg_idx);
                } else {
                    gen_helper_neon_mull_u16(tcg_passres, tcg_op, tcg_idx);
                }
                if (satop) {
                    gen_helper_neon_addl_saturate_s32(tcg_passres, cpu_env,
                                                      tcg_passres, tcg_passres);
                }
                tcg_temp_free_i32(tcg_op);

                if (opcode == 0xa || opcode == 0xb) {
                    continue;
                }

                /* Accumulating op: handle accumulate step */
                read_vec_element(s, tcg_res[pass], rd, pass, MO_64);

                switch (opcode) {
                case 0x2: /* SMLAL, SMLAL2, UMLAL, UMLAL2 */
                    gen_helper_neon_addl_u32(tcg_res[pass], tcg_res[pass],
                                             tcg_passres);
                    break;
                case 0x6: /* SMLSL, SMLSL2, UMLSL, UMLSL2 */
                    gen_helper_neon_subl_u32(tcg_res[pass], tcg_res[pass],
                                             tcg_passres);
                    break;
                case 0x7: /* SQDMLSL, SQDMLSL2 */
                    gen_helper_neon_negl_u32(tcg_passres, tcg_passres);
                    /* fall through */
                case 0x3: /* SQDMLAL, SQDMLAL2 */
                    gen_helper_neon_addl_saturate_s32(tcg_res[pass], cpu_env,
                                                      tcg_res[pass],
                                                      tcg_passres);
                    break;
                default:
                    g_assert_not_reached();
                }
                tcg_temp_free_i64(tcg_passres);
            }
            tcg_temp_free_i32(tcg_idx);

            if (is_scalar) {
                tcg_gen_ext32u_i64(tcg_res[0], tcg_res[0]);
            }
        }

        if (is_scalar) {
            tcg_res[1] = tcg_constant_i64(0);
        }

        for (pass = 0; pass < 2; pass++) {
            write_vec_element(s, tcg_res[pass], rd, pass, MO_64);
            tcg_temp_free_i64(tcg_res[pass]);
        }
    }

    if (fpst) {
        tcg_temp_free_ptr(fpst);
    }
}

/* Crypto AES
 *  31             24 23  22 21       17 16    12 11 10 9    5 4    0
 * +-----------------+------+-----------+--------+-----+------+------+
 * | 0 1 0 0 1 1 1 0 | size | 1 0 1 0 0 | opcode | 1 0 |  Rn  |  Rd  |
 * +-----------------+------+-----------+--------+-----+------+------+
 */
static void disas_crypto_aes(DisasContext *s, uint32_t insn)
{
    int size = extract32(insn, 22, 2);
    int opcode = extract32(insn, 12, 5);
    int rn = extract32(insn, 5, 5);
    int rd = extract32(insn, 0, 5);
    int decrypt;
    gen_helper_gvec_2 *genfn2 = NULL;
    gen_helper_gvec_3 *genfn3 = NULL;

    if (!dc_isar_feature(aa64_aes, s) || size != 0) {
        unallocated_encoding(s);
        return;
    }

    switch (opcode) {
    case 0x4: /* AESE */
        decrypt = 0;
        genfn3 = gen_helper_crypto_aese;
        break;
    case 0x6: /* AESMC */
        decrypt = 0;
        genfn2 = gen_helper_crypto_aesmc;
        break;
    case 0x5: /* AESD */
        decrypt = 1;
        genfn3 = gen_helper_crypto_aese;
        break;
    case 0x7: /* AESIMC */
        decrypt = 1;
        genfn2 = gen_helper_crypto_aesmc;
        break;
    default:
        unallocated_encoding(s);
        return;
    }

    if (!fp_access_check(s)) {
        return;
    }
    if (genfn2) {
        gen_gvec_op2_ool(s, true, rd, rn, decrypt, genfn2);
    } else {
        gen_gvec_op3_ool(s, true, rd, rd, rn, decrypt, genfn3);
    }
}

/* Crypto three-reg SHA
 *  31             24 23  22  21 20  16  15 14    12 11 10 9    5 4    0
 * +-----------------+------+---+------+---+--------+-----+------+------+
 * | 0 1 0 1 1 1 1 0 | size | 0 |  Rm  | 0 | opcode | 0 0 |  Rn  |  Rd  |
 * +-----------------+------+---+------+---+--------+-----+------+------+
 */
static void disas_crypto_three_reg_sha(DisasContext *s, uint32_t insn)
{
    int size = extract32(insn, 22, 2);
    int opcode = extract32(insn, 12, 3);
    int rm = extract32(insn, 16, 5);
    int rn = extract32(insn, 5, 5);
    int rd = extract32(insn, 0, 5);
    gen_helper_gvec_3 *genfn;
    bool feature;

    if (size != 0) {
        unallocated_encoding(s);
        return;
    }

    switch (opcode) {
    case 0: /* SHA1C */
        genfn = gen_helper_crypto_sha1c;
        feature = dc_isar_feature(aa64_sha1, s);
        break;
    case 1: /* SHA1P */
        genfn = gen_helper_crypto_sha1p;
        feature = dc_isar_feature(aa64_sha1, s);
        break;
    case 2: /* SHA1M */
        genfn = gen_helper_crypto_sha1m;
        feature = dc_isar_feature(aa64_sha1, s);
        break;
    case 3: /* SHA1SU0 */
        genfn = gen_helper_crypto_sha1su0;
        feature = dc_isar_feature(aa64_sha1, s);
        break;
    case 4: /* SHA256H */
        genfn = gen_helper_crypto_sha256h;
        feature = dc_isar_feature(aa64_sha256, s);
        break;
    case 5: /* SHA256H2 */
        genfn = gen_helper_crypto_sha256h2;
        feature = dc_isar_feature(aa64_sha256, s);
        break;
    case 6: /* SHA256SU1 */
        genfn = gen_helper_crypto_sha256su1;
        feature = dc_isar_feature(aa64_sha256, s);
        break;
    default:
        unallocated_encoding(s);
        return;
    }

    if (!feature) {
        unallocated_encoding(s);
        return;
    }

    if (!fp_access_check(s)) {
        return;
    }
    gen_gvec_op3_ool(s, true, rd, rn, rm, 0, genfn);
}

/* Crypto two-reg SHA
 *  31             24 23  22 21       17 16    12 11 10 9    5 4    0
 * +-----------------+------+-----------+--------+-----+------+------+
 * | 0 1 0 1 1 1 1 0 | size | 1 0 1 0 0 | opcode | 1 0 |  Rn  |  Rd  |
 * +-----------------+------+-----------+--------+-----+------+------+
 */
static void disas_crypto_two_reg_sha(DisasContext *s, uint32_t insn)
{
    int size = extract32(insn, 22, 2);
    int opcode = extract32(insn, 12, 5);
    int rn = extract32(insn, 5, 5);
    int rd = extract32(insn, 0, 5);
    gen_helper_gvec_2 *genfn;
    bool feature;

    if (size != 0) {
        unallocated_encoding(s);
        return;
    }

    switch (opcode) {
    case 0: /* SHA1H */
        feature = dc_isar_feature(aa64_sha1, s);
        genfn = gen_helper_crypto_sha1h;
        break;
    case 1: /* SHA1SU1 */
        feature = dc_isar_feature(aa64_sha1, s);
        genfn = gen_helper_crypto_sha1su1;
        break;
    case 2: /* SHA256SU0 */
        feature = dc_isar_feature(aa64_sha256, s);
        genfn = gen_helper_crypto_sha256su0;
        break;
    default:
        unallocated_encoding(s);
        return;
    }

    if (!feature) {
        unallocated_encoding(s);
        return;
    }

    if (!fp_access_check(s)) {
        return;
    }
    gen_gvec_op2_ool(s, true, rd, rn, 0, genfn);
}

static void gen_rax1_i64(TCGv_i64 d, TCGv_i64 n, TCGv_i64 m)
{
    tcg_gen_rotli_i64(d, m, 1);
    tcg_gen_xor_i64(d, d, n);
}

static void gen_rax1_vec(unsigned vece, TCGv_vec d, TCGv_vec n, TCGv_vec m)
{
    tcg_gen_rotli_vec(vece, d, m, 1);
    tcg_gen_xor_vec(vece, d, d, n);
}

void gen_gvec_rax1(unsigned vece, uint32_t rd_ofs, uint32_t rn_ofs,
                   uint32_t rm_ofs, uint32_t opr_sz, uint32_t max_sz)
{
    static const TCGOpcode vecop_list[] = { INDEX_op_rotli_vec, 0 };
    static const GVecGen3 op = {
        .fni8 = gen_rax1_i64,
        .fniv = gen_rax1_vec,
        .opt_opc = vecop_list,
        .fno = gen_helper_crypto_rax1,
        .vece = MO_64,
    };
    tcg_gen_gvec_3(rd_ofs, rn_ofs, rm_ofs, opr_sz, max_sz, &op);
}

/* Crypto three-reg SHA512
 *  31                   21 20  16 15  14  13 12  11  10  9    5 4    0
 * +-----------------------+------+---+---+-----+--------+------+------+
 * | 1 1 0 0 1 1 1 0 0 1 1 |  Rm  | 1 | O | 0 0 | opcode |  Rn  |  Rd  |
 * +-----------------------+------+---+---+-----+--------+------+------+
 */
static void disas_crypto_three_reg_sha512(DisasContext *s, uint32_t insn)
{
    int opcode = extract32(insn, 10, 2);
    int o =  extract32(insn, 14, 1);
    int rm = extract32(insn, 16, 5);
    int rn = extract32(insn, 5, 5);
    int rd = extract32(insn, 0, 5);
    bool feature;
    gen_helper_gvec_3 *oolfn = NULL;
    GVecGen3Fn *gvecfn = NULL;

    if (o == 0) {
        switch (opcode) {
        case 0: /* SHA512H */
            feature = dc_isar_feature(aa64_sha512, s);
            oolfn = gen_helper_crypto_sha512h;
            break;
        case 1: /* SHA512H2 */
            feature = dc_isar_feature(aa64_sha512, s);
            oolfn = gen_helper_crypto_sha512h2;
            break;
        case 2: /* SHA512SU1 */
            feature = dc_isar_feature(aa64_sha512, s);
            oolfn = gen_helper_crypto_sha512su1;
            break;
        case 3: /* RAX1 */
            feature = dc_isar_feature(aa64_sha3, s);
            gvecfn = gen_gvec_rax1;
            break;
        default:
            g_assert_not_reached();
        }
    } else {
        switch (opcode) {
        case 0: /* SM3PARTW1 */
            feature = dc_isar_feature(aa64_sm3, s);
            oolfn = gen_helper_crypto_sm3partw1;
            break;
        case 1: /* SM3PARTW2 */
            feature = dc_isar_feature(aa64_sm3, s);
            oolfn = gen_helper_crypto_sm3partw2;
            break;
        case 2: /* SM4EKEY */
            feature = dc_isar_feature(aa64_sm4, s);
            oolfn = gen_helper_crypto_sm4ekey;
            break;
        default:
            unallocated_encoding(s);
            return;
        }
    }

    if (!feature) {
        unallocated_encoding(s);
        return;
    }

    if (!fp_access_check(s)) {
        return;
    }

    if (oolfn) {
        gen_gvec_op3_ool(s, true, rd, rn, rm, 0, oolfn);
    } else {
        gen_gvec_fn3(s, true, rd, rn, rm, gvecfn, MO_64);
    }
}

/* Crypto two-reg SHA512
 *  31                                     12  11  10  9    5 4    0
 * +-----------------------------------------+--------+------+------+
 * | 1 1 0 0 1 1 1 0 1 1 0 0 0 0 0 0 1 0 0 0 | opcode |  Rn  |  Rd  |
 * +-----------------------------------------+--------+------+------+
 */
static void disas_crypto_two_reg_sha512(DisasContext *s, uint32_t insn)
{
    int opcode = extract32(insn, 10, 2);
    int rn = extract32(insn, 5, 5);
    int rd = extract32(insn, 0, 5);
    bool feature;

    switch (opcode) {
    case 0: /* SHA512SU0 */
        feature = dc_isar_feature(aa64_sha512, s);
        break;
    case 1: /* SM4E */
        feature = dc_isar_feature(aa64_sm4, s);
        break;
    default:
        unallocated_encoding(s);
        return;
    }

    if (!feature) {
        unallocated_encoding(s);
        return;
    }

    if (!fp_access_check(s)) {
        return;
    }

    switch (opcode) {
    case 0: /* SHA512SU0 */
        gen_gvec_op2_ool(s, true, rd, rn, 0, gen_helper_crypto_sha512su0);
        break;
    case 1: /* SM4E */
        gen_gvec_op3_ool(s, true, rd, rd, rn, 0, gen_helper_crypto_sm4e);
        break;
    default:
        g_assert_not_reached();
    }
}

/* Crypto four-register
 *  31               23 22 21 20  16 15  14  10 9    5 4    0
 * +-------------------+-----+------+---+------+------+------+
 * | 1 1 0 0 1 1 1 0 0 | Op0 |  Rm  | 0 |  Ra  |  Rn  |  Rd  |
 * +-------------------+-----+------+---+------+------+------+
 */
static void disas_crypto_four_reg(DisasContext *s, uint32_t insn)
{
    int op0 = extract32(insn, 21, 2);
    int rm = extract32(insn, 16, 5);
    int ra = extract32(insn, 10, 5);
    int rn = extract32(insn, 5, 5);
    int rd = extract32(insn, 0, 5);
    bool feature;

    switch (op0) {
    case 0: /* EOR3 */
    case 1: /* BCAX */
        feature = dc_isar_feature(aa64_sha3, s);
        break;
    case 2: /* SM3SS1 */
        feature = dc_isar_feature(aa64_sm3, s);
        break;
    default:
        unallocated_encoding(s);
        return;
    }

    if (!feature) {
        unallocated_encoding(s);
        return;
    }

    if (!fp_access_check(s)) {
        return;
    }

    if (op0 < 2) {
        TCGv_i64 tcg_op1, tcg_op2, tcg_op3, tcg_res[2];
        int pass;

        tcg_op1 = tcg_temp_new_i64();
        tcg_op2 = tcg_temp_new_i64();
        tcg_op3 = tcg_temp_new_i64();
        tcg_res[0] = tcg_temp_new_i64();
        tcg_res[1] = tcg_temp_new_i64();

        for (pass = 0; pass < 2; pass++) {
            read_vec_element(s, tcg_op1, rn, pass, MO_64);
            read_vec_element(s, tcg_op2, rm, pass, MO_64);
            read_vec_element(s, tcg_op3, ra, pass, MO_64);

            if (op0 == 0) {
                /* EOR3 */
                tcg_gen_xor_i64(tcg_res[pass], tcg_op2, tcg_op3);
            } else {
                /* BCAX */
                tcg_gen_andc_i64(tcg_res[pass], tcg_op2, tcg_op3);
            }
            tcg_gen_xor_i64(tcg_res[pass], tcg_res[pass], tcg_op1);
        }
        write_vec_element(s, tcg_res[0], rd, 0, MO_64);
        write_vec_element(s, tcg_res[1], rd, 1, MO_64);

        tcg_temp_free_i64(tcg_op1);
        tcg_temp_free_i64(tcg_op2);
        tcg_temp_free_i64(tcg_op3);
        tcg_temp_free_i64(tcg_res[0]);
        tcg_temp_free_i64(tcg_res[1]);
    } else {
        TCGv_i32 tcg_op1, tcg_op2, tcg_op3, tcg_res, tcg_zero;

        tcg_op1 = tcg_temp_new_i32();
        tcg_op2 = tcg_temp_new_i32();
        tcg_op3 = tcg_temp_new_i32();
        tcg_res = tcg_temp_new_i32();
        tcg_zero = tcg_constant_i32(0);

        read_vec_element_i32(s, tcg_op1, rn, 3, MO_32);
        read_vec_element_i32(s, tcg_op2, rm, 3, MO_32);
        read_vec_element_i32(s, tcg_op3, ra, 3, MO_32);

        tcg_gen_rotri_i32(tcg_res, tcg_op1, 20);
        tcg_gen_add_i32(tcg_res, tcg_res, tcg_op2);
        tcg_gen_add_i32(tcg_res, tcg_res, tcg_op3);
        tcg_gen_rotri_i32(tcg_res, tcg_res, 25);

        write_vec_element_i32(s, tcg_zero, rd, 0, MO_32);
        write_vec_element_i32(s, tcg_zero, rd, 1, MO_32);
        write_vec_element_i32(s, tcg_zero, rd, 2, MO_32);
        write_vec_element_i32(s, tcg_res, rd, 3, MO_32);

        tcg_temp_free_i32(tcg_op1);
        tcg_temp_free_i32(tcg_op2);
        tcg_temp_free_i32(tcg_op3);
        tcg_temp_free_i32(tcg_res);
    }
}

/* Crypto XAR
 *  31                   21 20  16 15    10 9    5 4    0
 * +-----------------------+------+--------+------+------+
 * | 1 1 0 0 1 1 1 0 1 0 0 |  Rm  |  imm6  |  Rn  |  Rd  |
 * +-----------------------+------+--------+------+------+
 */
static void disas_crypto_xar(DisasContext *s, uint32_t insn)
{
    int rm = extract32(insn, 16, 5);
    int imm6 = extract32(insn, 10, 6);
    int rn = extract32(insn, 5, 5);
    int rd = extract32(insn, 0, 5);

    if (!dc_isar_feature(aa64_sha3, s)) {
        unallocated_encoding(s);
        return;
    }

    if (!fp_access_check(s)) {
        return;
    }

    gen_gvec_xar(MO_64, vec_full_reg_offset(s, rd),
                 vec_full_reg_offset(s, rn),
                 vec_full_reg_offset(s, rm), imm6, 16,
                 vec_full_reg_size(s));
}

/* Crypto three-reg imm2
 *  31                   21 20  16 15  14 13 12  11  10  9    5 4    0
 * +-----------------------+------+-----+------+--------+------+------+
 * | 1 1 0 0 1 1 1 0 0 1 0 |  Rm  | 1 0 | imm2 | opcode |  Rn  |  Rd  |
 * +-----------------------+------+-----+------+--------+------+------+
 */
static void disas_crypto_three_reg_imm2(DisasContext *s, uint32_t insn)
{
    static gen_helper_gvec_3 * const fns[4] = {
        gen_helper_crypto_sm3tt1a, gen_helper_crypto_sm3tt1b,
        gen_helper_crypto_sm3tt2a, gen_helper_crypto_sm3tt2b,
    };
    int opcode = extract32(insn, 10, 2);
    int imm2 = extract32(insn, 12, 2);
    int rm = extract32(insn, 16, 5);
    int rn = extract32(insn, 5, 5);
    int rd = extract32(insn, 0, 5);

    if (!dc_isar_feature(aa64_sm3, s)) {
        unallocated_encoding(s);
        return;
    }

    if (!fp_access_check(s)) {
        return;
    }

    gen_gvec_op3_ool(s, true, rd, rn, rm, imm2, fns[opcode]);
}

/* C3.6 Data processing - SIMD, inc Crypto
 *
 * As the decode gets a little complex we are using a table based
 * approach for this part of the decode.
 */
static const AArch64DecodeTable data_proc_simd[] = {
    /* pattern  ,  mask     ,  fn                        */
    { 0x0e200400, 0x9f200400, disas_simd_three_reg_same },
    { 0x0e008400, 0x9f208400, disas_simd_three_reg_same_extra },
    { 0x0e200000, 0x9f200c00, disas_simd_three_reg_diff },
    { 0x0e200800, 0x9f3e0c00, disas_simd_two_reg_misc },
    { 0x0e300800, 0x9f3e0c00, disas_simd_across_lanes },
    { 0x0e000400, 0x9fe08400, disas_simd_copy },
    { 0x0f000000, 0x9f000400, disas_simd_indexed }, /* vector indexed */
    /* simd_mod_imm decode is a subset of simd_shift_imm, so must precede it */
    { 0x0f000400, 0x9ff80400, disas_simd_mod_imm },
    { 0x0f000400, 0x9f800400, disas_simd_shift_imm },
    { 0x0e000000, 0xbf208c00, disas_simd_tb },
    { 0x0e000800, 0xbf208c00, disas_simd_zip_trn },
    { 0x2e000000, 0xbf208400, disas_simd_ext },
    { 0x5e200400, 0xdf200400, disas_simd_scalar_three_reg_same },
    { 0x5e008400, 0xdf208400, disas_simd_scalar_three_reg_same_extra },
    { 0x5e200000, 0xdf200c00, disas_simd_scalar_three_reg_diff },
    { 0x5e200800, 0xdf3e0c00, disas_simd_scalar_two_reg_misc },
    { 0x5e300800, 0xdf3e0c00, disas_simd_scalar_pairwise },
    { 0x5e000400, 0xdfe08400, disas_simd_scalar_copy },
    { 0x5f000000, 0xdf000400, disas_simd_indexed }, /* scalar indexed */
    { 0x5f000400, 0xdf800400, disas_simd_scalar_shift_imm },
    { 0x4e280800, 0xff3e0c00, disas_crypto_aes },
    { 0x5e000000, 0xff208c00, disas_crypto_three_reg_sha },
    { 0x5e280800, 0xff3e0c00, disas_crypto_two_reg_sha },
    { 0xce608000, 0xffe0b000, disas_crypto_three_reg_sha512 },
    { 0xcec08000, 0xfffff000, disas_crypto_two_reg_sha512 },
    { 0xce000000, 0xff808000, disas_crypto_four_reg },
    { 0xce800000, 0xffe00000, disas_crypto_xar },
    { 0xce408000, 0xffe0c000, disas_crypto_three_reg_imm2 },
    { 0x0e400400, 0x9f60c400, disas_simd_three_reg_same_fp16 },
    { 0x0e780800, 0x8f7e0c00, disas_simd_two_reg_misc_fp16 },
    { 0x5e400400, 0xdf60c400, disas_simd_scalar_three_reg_same_fp16 },
    { 0x00000000, 0x00000000, NULL }
};

static void disas_data_proc_simd(DisasContext *s, uint32_t insn)
{
    /* Note that this is called with all non-FP cases from
     * table C3-6 so it must UNDEF for entries not specifically
     * allocated to instructions in that table.
     */
    AArch64DecodeFn *fn = lookup_disas_fn(&data_proc_simd[0], insn);
    if (fn) {
        fn(s, insn);
    } else {
        unallocated_encoding(s);
    }
}

/* C3.6 Data processing - SIMD and floating point */
static void disas_data_proc_simd_fp(DisasContext *s, uint32_t insn)
{
    if (extract32(insn, 28, 1) == 1 && extract32(insn, 30, 1) == 0) {
        disas_data_proc_fp(s, insn);
    } else {
        /* SIMD, including crypto */
        disas_data_proc_simd(s, insn);
    }
}

/*
 * Include the generated SME FA64 decoder.
 */

#include "decode-sme-fa64.c.inc"

static bool trans_OK(DisasContext *s, arg_OK *a)
{
    return true;
}

static bool trans_FAIL(DisasContext *s, arg_OK *a)
{
    s->is_nonstreaming = true;
    return true;
}

/**
 * is_guarded_page:
 * @env: The cpu environment
 * @s: The DisasContext
 *
 * Return true if the page is guarded.
 */
static bool is_guarded_page(CPUARMState *env, DisasContext *s)
{
    uint64_t addr = s->base.pc_first;
#ifdef CONFIG_USER_ONLY
    return page_get_flags(addr) & PAGE_BTI;
#else
    CPUTLBEntryFull *full;
    void *host;
    int mmu_idx = arm_to_core_mmu_idx(s->mmu_idx);
    int flags;

    /*
     * We test this immediately after reading an insn, which means
     * that the TLB entry must be present and valid, and thus this
     * access will never raise an exception.
     */
    flags = probe_access_full(env, addr, MMU_INST_FETCH, mmu_idx,
                              false, &host, &full, 0);
    assert(!(flags & TLB_INVALID_MASK));

    return full->guarded;
#endif
}

/**
 * btype_destination_ok:
 * @insn: The instruction at the branch destination
 * @bt: SCTLR_ELx.BT
 * @btype: PSTATE.BTYPE, and is non-zero
 *
 * On a guarded page, there are a limited number of insns
 * that may be present at the branch target:
 *   - branch target identifiers,
 *   - paciasp, pacibsp,
 *   - BRK insn
 *   - HLT insn
 * Anything else causes a Branch Target Exception.
 *
 * Return true if the branch is compatible, false to raise BTITRAP.
 */
static bool btype_destination_ok(uint32_t insn, bool bt, int btype)
{
    if ((insn & 0xfffff01fu) == 0xd503201fu) {
        /* HINT space */
        switch (extract32(insn, 5, 7)) {
        case 0b011001: /* PACIASP */
        case 0b011011: /* PACIBSP */
            /*
             * If SCTLR_ELx.BT, then PACI*SP are not compatible
             * with btype == 3.  Otherwise all btype are ok.
             */
            return !bt || btype != 3;
        case 0b100000: /* BTI */
            /* Not compatible with any btype.  */
            return false;
        case 0b100010: /* BTI c */
            /* Not compatible with btype == 3 */
            return btype != 3;
        case 0b100100: /* BTI j */
            /* Not compatible with btype == 2 */
            return btype != 2;
        case 0b100110: /* BTI jc */
            /* Compatible with any btype.  */
            return true;
        }
    } else {
        switch (insn & 0xffe0001fu) {
        case 0xd4200000u: /* BRK */
        case 0xd4400000u: /* HLT */
            /* Give priority to the breakpoint exception.  */
            return true;
        }
    }
    return false;
}

static void aarch64_tr_init_disas_context(DisasContextBase *dcbase,
                                          CPUState *cpu)
{
    DisasContext *dc = container_of(dcbase, DisasContext, base);
    CPUARMState *env = cpu->env_ptr;
    ARMCPU *arm_cpu = env_archcpu(env);
    CPUARMTBFlags tb_flags = arm_tbflags_from_tb(dc->base.tb);
    int bound, core_mmu_idx;

    dc->isar = &arm_cpu->isar;
    dc->condjmp = 0;
    dc->pc_save = dc->base.pc_first;
    dc->aarch64 = true;
    dc->thumb = false;
    dc->sctlr_b = 0;
    dc->be_data = EX_TBFLAG_ANY(tb_flags, BE_DATA) ? MO_BE : MO_LE;
    dc->condexec_mask = 0;
    dc->condexec_cond = 0;
    core_mmu_idx = EX_TBFLAG_ANY(tb_flags, MMUIDX);
    dc->mmu_idx = core_to_aa64_mmu_idx(core_mmu_idx);
    dc->tbii = EX_TBFLAG_A64(tb_flags, TBII);
    dc->tbid = EX_TBFLAG_A64(tb_flags, TBID);
    dc->tcma = EX_TBFLAG_A64(tb_flags, TCMA);
    dc->current_el = arm_mmu_idx_to_el(dc->mmu_idx);
#if !defined(CONFIG_USER_ONLY)
    dc->user = (dc->current_el == 0);
#endif
    dc->fp_excp_el = EX_TBFLAG_ANY(tb_flags, FPEXC_EL);
    dc->align_mem = EX_TBFLAG_ANY(tb_flags, ALIGN_MEM);
    dc->pstate_il = EX_TBFLAG_ANY(tb_flags, PSTATE__IL);
    dc->sve_excp_el = EX_TBFLAG_A64(tb_flags, SVEEXC_EL);
    dc->sme_excp_el = EX_TBFLAG_A64(tb_flags, SMEEXC_EL);
    dc->vl = (EX_TBFLAG_A64(tb_flags, VL) + 1) * 16;
    dc->svl = (EX_TBFLAG_A64(tb_flags, SVL) + 1) * 16;
    dc->pauth_active = EX_TBFLAG_A64(tb_flags, PAUTH_ACTIVE);
    dc->bt = EX_TBFLAG_A64(tb_flags, BT);
    dc->btype = EX_TBFLAG_A64(tb_flags, BTYPE);
    dc->unpriv = EX_TBFLAG_A64(tb_flags, UNPRIV);
    dc->ata = EX_TBFLAG_A64(tb_flags, ATA);
    dc->mte_active[0] = EX_TBFLAG_A64(tb_flags, MTE_ACTIVE);
    dc->mte_active[1] = EX_TBFLAG_A64(tb_flags, MTE0_ACTIVE);
    dc->pstate_sm = EX_TBFLAG_A64(tb_flags, PSTATE_SM);
    dc->pstate_za = EX_TBFLAG_A64(tb_flags, PSTATE_ZA);
    dc->sme_trap_nonstreaming = EX_TBFLAG_A64(tb_flags, SME_TRAP_NONSTREAMING);
    dc->vec_len = 0;
    dc->vec_stride = 0;
    dc->cp_regs = arm_cpu->cp_regs;
    dc->features = env->features;
    dc->dcz_blocksize = arm_cpu->dcz_blocksize;

#ifdef CONFIG_USER_ONLY
    /* In sve_probe_page, we assume TBI is enabled. */
    tcg_debug_assert(dc->tbid & 1);
#endif

    /* Single step state. The code-generation logic here is:
     *  SS_ACTIVE == 0:
     *   generate code with no special handling for single-stepping (except
     *   that anything that can make us go to SS_ACTIVE == 1 must end the TB;
     *   this happens anyway because those changes are all system register or
     *   PSTATE writes).
     *  SS_ACTIVE == 1, PSTATE.SS == 1: (active-not-pending)
     *   emit code for one insn
     *   emit code to clear PSTATE.SS
     *   emit code to generate software step exception for completed step
     *   end TB (as usual for having generated an exception)
     *  SS_ACTIVE == 1, PSTATE.SS == 0: (active-pending)
     *   emit code to generate a software step exception
     *   end the TB
     */
    dc->ss_active = EX_TBFLAG_ANY(tb_flags, SS_ACTIVE);
    dc->pstate_ss = EX_TBFLAG_ANY(tb_flags, PSTATE__SS);
    dc->is_ldex = false;

    /* Bound the number of insns to execute to those left on the page.  */
    bound = -(dc->base.pc_first | TARGET_PAGE_MASK) / 4;

    /* If architectural single step active, limit to 1.  */
    if (dc->ss_active) {
        bound = 1;
    }
    dc->base.max_insns = MIN(dc->base.max_insns, bound);

    init_tmp_a64_array(dc);
}

static void aarch64_tr_tb_start(DisasContextBase *db, CPUState *cpu)
{
}

static void aarch64_tr_insn_start(DisasContextBase *dcbase, CPUState *cpu)
{
    DisasContext *dc = container_of(dcbase, DisasContext, base);
    target_ulong pc_arg = dc->base.pc_next;

    if (TARGET_TB_PCREL) {
        pc_arg &= ~TARGET_PAGE_MASK;
    }
    tcg_gen_insn_start(pc_arg, 0, 0);
    dc->insn_start = tcg_last_op();
}

static void aarch64_tr_translate_insn(DisasContextBase *dcbase, CPUState *cpu)
{
    DisasContext *s = container_of(dcbase, DisasContext, base);
    CPUARMState *env = cpu->env_ptr;
    uint64_t pc = s->base.pc_next;
    uint32_t insn;

    /* Singlestep exceptions have the highest priority. */
    if (s->ss_active && !s->pstate_ss) {
        /* Singlestep state is Active-pending.
         * If we're in this state at the start of a TB then either
         *  a) we just took an exception to an EL which is being debugged
         *     and this is the first insn in the exception handler
         *  b) debug exceptions were masked and we just unmasked them
         *     without changing EL (eg by clearing PSTATE.D)
         * In either case we're going to take a swstep exception in the
         * "did not step an insn" case, and so the syndrome ISV and EX
         * bits should be zero.
         */
        assert(s->base.num_insns == 1);
        gen_swstep_exception(s, 0, 0);
        s->base.is_jmp = DISAS_NORETURN;
        s->base.pc_next = pc + 4;
        return;
    }

    if (pc & 3) {
        /*
         * PC alignment fault.  This has priority over the instruction abort
         * that we would receive from a translation fault via arm_ldl_code.
         * This should only be possible after an indirect branch, at the
         * start of the TB.
         */
        assert(s->base.num_insns == 1);
        gen_helper_exception_pc_alignment(cpu_env, tcg_constant_tl(pc));
        s->base.is_jmp = DISAS_NORETURN;
        s->base.pc_next = QEMU_ALIGN_UP(pc, 4);
        return;
    }

    s->pc_curr = pc;
    insn = arm_ldl_code(env, &s->base, pc, s->sctlr_b);
    s->insn = insn;
    s->base.pc_next = pc + 4;

    s->fp_access_checked = false;
    s->sve_access_checked = false;

    if (s->pstate_il) {
        /*
         * Illegal execution state. This has priority over BTI
         * exceptions, but comes after instruction abort exceptions.
         */
        gen_exception_insn(s, 0, EXCP_UDEF, syn_illegalstate());
        return;
    }

    if (dc_isar_feature(aa64_bti, s)) {
        if (s->base.num_insns == 1) {
            /*
             * At the first insn of the TB, compute s->guarded_page.
             * We delayed computing this until successfully reading
             * the first insn of the TB, above.  This (mostly) ensures
             * that the softmmu tlb entry has been populated, and the
             * page table GP bit is available.
             *
             * Note that we need to compute this even if btype == 0,
             * because this value is used for BR instructions later
             * where ENV is not available.
             */
            s->guarded_page = is_guarded_page(env, s);

            /* First insn can have btype set to non-zero.  */
            tcg_debug_assert(s->btype >= 0);

            /*
             * Note that the Branch Target Exception has fairly high
             * priority -- below debugging exceptions but above most
             * everything else.  This allows us to handle this now
             * instead of waiting until the insn is otherwise decoded.
             */
            if (s->btype != 0
                && s->guarded_page
                && !btype_destination_ok(insn, s->bt, s->btype)) {
                gen_exception_insn(s, 0, EXCP_UDEF, syn_btitrap(s->btype));
                return;
            }
        } else {
            /* Not the first insn: btype must be 0.  */
            tcg_debug_assert(s->btype == 0);
        }
    }

    s->is_nonstreaming = false;
    if (s->sme_trap_nonstreaming) {
        disas_sme_fa64(s, insn);
    }

    switch (extract32(insn, 25, 4)) {
    case 0x0:
        if (!extract32(insn, 31, 1) || !disas_sme(s, insn)) {
            unallocated_encoding(s);
        }
        break;
    case 0x1: case 0x3: /* UNALLOCATED */
        unallocated_encoding(s);
        break;
    case 0x2:
        if (!disas_sve(s, insn)) {
            unallocated_encoding(s);
        }
        break;
    case 0x8: case 0x9: /* Data processing - immediate */
        disas_data_proc_imm(s, insn);
        break;
    case 0xa: case 0xb: /* Branch, exception generation and system insns */
        disas_b_exc_sys(s, insn);
        break;
    case 0x4:
    case 0x6:
    case 0xc:
    case 0xe:      /* Loads and stores */
        disas_ldst(s, insn);
        break;
    case 0x5:
    case 0xd:      /* Data processing - register */
        disas_data_proc_reg(s, insn);
        break;
    case 0x7:
    case 0xf:      /* Data processing - SIMD and floating point */
        disas_data_proc_simd_fp(s, insn);
        break;
    default:
        assert(FALSE); /* all 15 cases should be handled above */
        break;
    }

    /* if we allocated any temporaries, free them here */
    free_tmp_a64(s);

    /*
     * After execution of most insns, btype is reset to 0.
     * Note that we set btype == -1 when the insn sets btype.
     */
    if (s->btype > 0 && s->base.is_jmp != DISAS_NORETURN) {
        reset_btype(s);
    }

    translator_loop_temp_check(&s->base);
}

static void aarch64_tr_tb_stop(DisasContextBase *dcbase, CPUState *cpu)
{
    DisasContext *dc = container_of(dcbase, DisasContext, base);

    if (unlikely(dc->ss_active)) {
        /* Note that this means single stepping WFI doesn't halt the CPU.
         * For conditional branch insns this is harmless unreachable code as
         * gen_goto_tb() has already handled emitting the debug exception
         * (and thus a tb-jump is not possible when singlestepping).
         */
        switch (dc->base.is_jmp) {
        default:
            gen_a64_update_pc(dc, 4);
            /* fall through */
        case DISAS_EXIT:
        case DISAS_JUMP:
            gen_step_complete_exception(dc);
            break;
        case DISAS_NORETURN:
            break;
        }
    } else {
        switch (dc->base.is_jmp) {
        case DISAS_NEXT:
        case DISAS_TOO_MANY:
            gen_goto_tb(dc, 1, 4);
            break;
        default:
        case DISAS_UPDATE_EXIT:
            gen_a64_update_pc(dc, 4);
            /* fall through */
        case DISAS_EXIT:
            tcg_gen_exit_tb(NULL, 0);
            break;
        case DISAS_UPDATE_NOCHAIN:
            gen_a64_update_pc(dc, 4);
            /* fall through */
        case DISAS_JUMP:
            tcg_gen_lookup_and_goto_ptr();
            break;
        case DISAS_NORETURN:
        case DISAS_SWI:
            break;
        case DISAS_WFE:
            gen_a64_update_pc(dc, 4);
            gen_helper_wfe(cpu_env);
            break;
        case DISAS_YIELD:
            gen_a64_update_pc(dc, 4);
            gen_helper_yield(cpu_env);
            break;
        case DISAS_WFI:
            /*
             * This is a special case because we don't want to just halt
             * the CPU if trying to debug across a WFI.
             */
            gen_a64_update_pc(dc, 4);
            gen_helper_wfi(cpu_env, tcg_constant_i32(4));
            /*
             * The helper doesn't necessarily throw an exception, but we
             * must go back to the main loop to check for interrupts anyway.
             */
            tcg_gen_exit_tb(NULL, 0);
            break;
        }
    }
}

static void aarch64_tr_disas_log(const DisasContextBase *dcbase,
                                 CPUState *cpu, FILE *logfile)
{
    DisasContext *dc = container_of(dcbase, DisasContext, base);

    fprintf(logfile, "IN: %s\n", lookup_symbol(dc->base.pc_first));
    target_disas(logfile, cpu, dc->base.pc_first, dc->base.tb->size);
}

const TranslatorOps aarch64_translator_ops = {
    .init_disas_context = aarch64_tr_init_disas_context,
    .tb_start           = aarch64_tr_tb_start,
    .insn_start         = aarch64_tr_insn_start,
    .translate_insn     = aarch64_tr_translate_insn,
    .tb_stop            = aarch64_tr_tb_stop,
    .disas_log          = aarch64_tr_disas_log,
};<|MERGE_RESOLUTION|>--- conflicted
+++ resolved
@@ -1988,15 +1988,11 @@
     case 0:
         break;
     case ARM_CP_NOP:
-<<<<<<< HEAD
         /* XILINX: cache maintenance support. */
         if (generate_cache_maintenance(ri)) {
             gen_helper_clean_inv_cache(cpu_env);
         }
-        return;
-=======
         goto exit;
->>>>>>> 00b1faea
     case ARM_CP_NZCV:
         tcg_rt = cpu_reg(s, rt);
         if (isread) {
