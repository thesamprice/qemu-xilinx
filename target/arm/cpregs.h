--- conflicted
+++ resolved
@@ -461,11 +461,6 @@
 /* Raw read of a coprocessor register (as needed for migration, etc) */
 uint64_t read_raw_cp_reg(CPUARMState *env, const ARMCPRegInfo *ri);
 
-<<<<<<< HEAD
-/* XILINX: cache maintenance support */
-bool generate_cache_maintenance(const ARMCPRegInfo *ri);
-void cpu_clean_inv_one(CPUState *cpu, run_on_cpu_data d);
-=======
 /*
  * Return true if the cp register encoding is in the "feature ID space" as
  * defined by FEAT_IDST (and thus should be reported with ER_ELx.EC
@@ -489,6 +484,9 @@
         arm_cpreg_encoding_in_idspace(ri->opc0, ri->opc1, ri->opc2,
                                       ri->crn, ri->crm);
 }
->>>>>>> 3a650ac9
+
+/* XILINX: cache maintenance support */
+bool generate_cache_maintenance(const ARMCPRegInfo *ri);
+void cpu_clean_inv_one(CPUState *cpu, run_on_cpu_data d);
 
 #endif /* TARGET_ARM_CPREGS_H */