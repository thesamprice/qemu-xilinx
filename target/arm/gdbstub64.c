/*
 * ARM gdb server stub: AArch64 specific functions.
 *
 * Copyright (c) 2013 SUSE LINUX Products GmbH
 *
 * This library is free software; you can redistribute it and/or
 * modify it under the terms of the GNU Lesser General Public
 * License as published by the Free Software Foundation; either
 * version 2.1 of the License, or (at your option) any later version.
 *
 * This library is distributed in the hope that it will be useful,
 * but WITHOUT ANY WARRANTY; without even the implied warranty of
 * MERCHANTABILITY or FITNESS FOR A PARTICULAR PURPOSE.  See the GNU
 * Lesser General Public License for more details.
 *
 * You should have received a copy of the GNU Lesser General Public
 * License along with this library; if not, see <http://www.gnu.org/licenses/>.
 */
#include "qemu/osdep.h"
#include "qemu/log.h"
#include "cpu.h"
#include "internals.h"
<<<<<<< HEAD
#include "exec/gdbstub.h"
#include "internals.h"

#ifndef CONFIG_USER_ONLY

/* FIXME: This should be generalized and moved into helper.c */
static void map_a32_to_a64_regs(CPUARMState *env)
{
    unsigned int i;

    for (i = 0; i < 13; i++) {
        env->xregs[i] = env->regs[i];
    }
    env->xregs[13] = env->banked_r13[bank_number(ARM_CPU_MODE_USR)];
    env->xregs[14] = env->banked_r14[bank_number(ARM_CPU_MODE_USR)];

    for (i = 0; i < ARRAY_SIZE(env->fiq_regs); i++) {
        env->xregs[i + 24] = env->fiq_regs[i];
    }
    env->xregs[29] = env->banked_r13[bank_number(ARM_CPU_MODE_FIQ)];
    env->xregs[30] = env->banked_r14[bank_number(ARM_CPU_MODE_FIQ)];

    /* HAX!  */
    env->xregs[31] = env->regs[13];

    env->pc = env->regs[15];
    pstate_write(env, env->spsr | (1 << 4));
}

static void map_a64_to_a32_regs(CPUARMState *env)
{
    unsigned int i = 0;

    for (i = 0; i < 13; i++) {
        env->regs[i] = env->xregs[i];
    }
    env->banked_r13[bank_number(ARM_CPU_MODE_USR)] = env->xregs[13];
    env->banked_r14[bank_number(ARM_CPU_MODE_USR)] = env->xregs[14];

    for (i = 0; i < ARRAY_SIZE(env->usr_regs); i++) {
        env->fiq_regs[i] = env->xregs[i + 24];
    }
    env->banked_r13[bank_number(ARM_CPU_MODE_FIQ)] = env->xregs[29];
    env->banked_r14[bank_number(ARM_CPU_MODE_FIQ)] = env->xregs[30];

    env->regs[15] = env->pc;
}

#endif
=======
#include "gdbstub/helpers.h"
>>>>>>> b1224d83

int aarch64_cpu_gdb_read_register(CPUState *cs, GByteArray *mem_buf, int n)
{
    ARMCPU *cpu = ARM_CPU(cs);
    CPUARMState *env = &cpu->env;

#ifndef CONFIG_USER_ONLY
    if (!is_a64(env)) {
        map_a32_to_a64_regs(env);
    }
#endif

    if (n < 31) {
        /* Core integer register.  */
        return gdb_get_reg64(mem_buf, env->xregs[n]);
    }
    switch (n) {
    case 31:
    {
        unsigned int cur_el = arm_current_el(env);
        uint64_t sp;

        aarch64_save_sp(env, cur_el);
        switch (env->debug_ctx) {
            case DEBUG_EL0:
                sp = env->sp_el[0];
                break;
            case DEBUG_EL1:
                sp = env->sp_el[1];
                break;
            case DEBUG_EL2:
                sp = env->sp_el[2];
                break;
            case DEBUG_EL3:
                sp = env->sp_el[3];
                break;
            default:
                sp = env->xregs[31];
                break;
        }
        return gdb_get_reg64(mem_buf, sp);
    }
    case 32:
        return gdb_get_reg64(mem_buf, env->pc);
    case 33:
        return gdb_get_reg32(mem_buf, pstate_read(env));
    }
    /* Unknown register.  */
    return 0;
}

int aarch64_cpu_gdb_write_register(CPUState *cs, uint8_t *mem_buf, int n)
{
    ARMCPU *cpu = ARM_CPU(cs);
    CPUARMState *env = &cpu->env;
    uint64_t tmp;
    int rlen = 0;

#ifndef CONFIG_USER_ONLY
    if (!is_a64(env)) {
        map_a32_to_a64_regs(env);
    }
#endif

    tmp = ldq_p(mem_buf);

    if (n < 31) {
        /* Core integer register.  */
        env->xregs[n] = tmp;
        rlen = 8;
    }
    switch (n) {
    case 31: {
        unsigned int cur_el = arm_current_el(env);

        aarch64_save_sp(env, cur_el);
        switch (env->debug_ctx) {
            case DEBUG_EL0:
                env->sp_el[0] = tmp;
                break;
            case DEBUG_EL1:
                env->sp_el[1] = tmp;
                break;
            case DEBUG_EL2:
                env->sp_el[2] = tmp;
                break;
            case DEBUG_EL3:
                env->sp_el[3] = tmp;
                break;
            default:
                env->xregs[31] = tmp;
                break;
        }
        aarch64_restore_sp(env, cur_el);
        rlen = 8;
        break;
    }
    case 32:
        env->pc = tmp;
        rlen = 8;
        break;
    case 33:
        /* CPSR */
        pstate_write(env, tmp);
        rlen = 4;
        break;
    }

#ifndef CONFIG_USER_ONLY
    if (!is_a64(env)) {
        map_a64_to_a32_regs(env);
    }
#endif

    /* Unknown register.  */
    return rlen;
}

int aarch64_gdb_get_fpu_reg(CPUARMState *env, GByteArray *buf, int reg)
{
    switch (reg) {
    case 0 ... 31:
    {
        /* 128 bit FP register - quads are in LE order */
        uint64_t *q = aa64_vfp_qreg(env, reg);
        return gdb_get_reg128(buf, q[1], q[0]);
    }
    case 32:
        /* FPSR */
        return gdb_get_reg32(buf, vfp_get_fpsr(env));
    case 33:
        /* FPCR */
        return gdb_get_reg32(buf, vfp_get_fpcr(env));
    default:
        return 0;
    }
}

int aarch64_gdb_set_fpu_reg(CPUARMState *env, uint8_t *buf, int reg)
{
    switch (reg) {
    case 0 ... 31:
        /* 128 bit FP register */
        {
            uint64_t *q = aa64_vfp_qreg(env, reg);
            q[0] = ldq_le_p(buf);
            q[1] = ldq_le_p(buf + 8);
            return 16;
        }
    case 32:
        /* FPSR */
        vfp_set_fpsr(env, ldl_p(buf));
        return 4;
    case 33:
        /* FPCR */
        vfp_set_fpcr(env, ldl_p(buf));
        return 4;
    default:
        return 0;
    }
}

static int aarch64_elx_gdb_get_reg(CPUARMState *env, GByteArray *buf, int reg, int el)
{
    switch (reg) {
    case 0:
        return gdb_get_reg64(buf, env->elr_el[el]);
    case 1:
        return gdb_get_reg64(buf, env->cp15.esr_el[el]);
    case 2:
        return gdb_get_reg64(buf, env->banked_spsr[aarch64_banked_spsr_index(el)]);
    case 3:
        return gdb_get_reg64(buf, env->cp15.ttbr0_el[el]);
    case 4:
        if (el == 1) {
            return gdb_get_reg64(buf, env->cp15.ttbr1_el[el]);
        }
        /* Fallthrough */
    default:
        return 0;
    }
}

static int aarch64_elx_gdb_set_reg(CPUARMState *env, uint8_t *buf, int reg, int el)
{
    switch (reg) {
    case 0:
        env->elr_el[el] = ldq_le_p(buf);
        return 8;
    case 1:
        env->cp15.esr_el[el] = ldq_le_p(buf);
        return 8;
    case 2:
        env->banked_spsr[aarch64_banked_spsr_index(el)] = ldq_le_p(buf);
        return 8;
    case 3:
        env->cp15.ttbr0_el[el] = ldq_le_p(buf);
        return 8;
    case 4:
        if (el == 1) {
            env->cp15.ttbr1_el[el] = ldq_le_p(buf);
            return 8;
        }
        /* Fallthrough */
    default:
        return 0;
    }
}

int aarch64_el1_gdb_get_reg(CPUARMState *env, GByteArray *buf, int reg)
{
    return aarch64_elx_gdb_get_reg(env, buf, reg, 1);
}

int aarch64_el1_gdb_set_reg(CPUARMState *env, uint8_t *buf, int reg)
{
    return aarch64_elx_gdb_set_reg(env, buf, reg, 1);
}

int aarch64_el2_gdb_get_reg(CPUARMState *env, GByteArray *buf, int reg)
{
    return aarch64_elx_gdb_get_reg(env, buf, reg, 2);
}

int aarch64_el2_gdb_set_reg(CPUARMState *env, uint8_t *buf, int reg)
{
    return aarch64_elx_gdb_set_reg(env, buf, reg, 2);
}

int aarch64_el3_gdb_get_reg(CPUARMState *env, GByteArray *buf, int reg)
{
    return aarch64_elx_gdb_get_reg(env, buf, reg, 3);
}

int aarch64_el3_gdb_set_reg(CPUARMState *env, uint8_t *buf, int reg)
{
    return aarch64_elx_gdb_set_reg(env, buf, reg, 3);
}

int aarch64_gdb_get_sve_reg(CPUARMState *env, GByteArray *buf, int reg)
{
    ARMCPU *cpu = env_archcpu(env);

    switch (reg) {
    /* The first 32 registers are the zregs */
    case 0 ... 31:
    {
        int vq, len = 0;
        for (vq = 0; vq < cpu->sve_max_vq; vq++) {
            len += gdb_get_reg128(buf,
                                  env->vfp.zregs[reg].d[vq * 2 + 1],
                                  env->vfp.zregs[reg].d[vq * 2]);
        }
        return len;
    }
    case 32:
        return gdb_get_reg32(buf, vfp_get_fpsr(env));
    case 33:
        return gdb_get_reg32(buf, vfp_get_fpcr(env));
    /* then 16 predicates and the ffr */
    case 34 ... 50:
    {
        int preg = reg - 34;
        int vq, len = 0;
        for (vq = 0; vq < cpu->sve_max_vq; vq = vq + 4) {
            len += gdb_get_reg64(buf, env->vfp.pregs[preg].p[vq / 4]);
        }
        return len;
    }
    case 51:
    {
        /*
         * We report in Vector Granules (VG) which is 64bit in a Z reg
         * while the ZCR works in Vector Quads (VQ) which is 128bit chunks.
         */
        int vq = sve_vqm1_for_el(env, arm_current_el(env)) + 1;
        return gdb_get_reg64(buf, vq * 2);
    }
    default:
        /* gdbstub asked for something out our range */
        qemu_log_mask(LOG_UNIMP, "%s: out of range register %d", __func__, reg);
        break;
    }

    return 0;
}

int aarch64_gdb_set_sve_reg(CPUARMState *env, uint8_t *buf, int reg)
{
    ARMCPU *cpu = env_archcpu(env);

    /* The first 32 registers are the zregs */
    switch (reg) {
    /* The first 32 registers are the zregs */
    case 0 ... 31:
    {
        int vq, len = 0;
        uint64_t *p = (uint64_t *) buf;
        for (vq = 0; vq < cpu->sve_max_vq; vq++) {
            env->vfp.zregs[reg].d[vq * 2 + 1] = *p++;
            env->vfp.zregs[reg].d[vq * 2] = *p++;
            len += 16;
        }
        return len;
    }
    case 32:
        vfp_set_fpsr(env, *(uint32_t *)buf);
        return 4;
    case 33:
        vfp_set_fpcr(env, *(uint32_t *)buf);
        return 4;
    case 34 ... 50:
    {
        int preg = reg - 34;
        int vq, len = 0;
        uint64_t *p = (uint64_t *) buf;
        for (vq = 0; vq < cpu->sve_max_vq; vq = vq + 4) {
            env->vfp.pregs[preg].p[vq / 4] = *p++;
            len += 8;
        }
        return len;
    }
    case 51:
        /* cannot set vg via gdbstub */
        return 0;
    default:
        /* gdbstub asked for something out our range */
        break;
    }

    return 0;
}

int aarch64_gdb_get_pauth_reg(CPUARMState *env, GByteArray *buf, int reg)
{
    switch (reg) {
    case 0: /* pauth_dmask */
    case 1: /* pauth_cmask */
    case 2: /* pauth_dmask_high */
    case 3: /* pauth_cmask_high */
        /*
         * Note that older versions of this feature only contained
         * pauth_{d,c}mask, for use with Linux user processes, and
         * thus exclusively in the low half of the address space.
         *
         * To support system mode, and to debug kernels, two new regs
         * were added to cover the high half of the address space.
         * For the purpose of pauth_ptr_mask, we can use any well-formed
         * address within the address space half -- here, 0 and -1.
         */
        {
            bool is_data = !(reg & 1);
            bool is_high = reg & 2;
            uint64_t mask = pauth_ptr_mask(env, -is_high, is_data);
            return gdb_get_reg64(buf, mask);
        }
    default:
        return 0;
    }
}

int aarch64_gdb_set_pauth_reg(CPUARMState *env, uint8_t *buf, int reg)
{
    /* All pseudo registers are read-only. */
    return 0;
}

static void output_vector_union_type(GString *s, int reg_width,
                                     const char *name)
{
    struct TypeSize {
        const char *gdb_type;
        short size;
        char sz, suffix;
    };

    static const struct TypeSize vec_lanes[] = {
        /* quads */
        { "uint128", 128, 'q', 'u' },
        { "int128", 128, 'q', 's' },
        /* 64 bit */
        { "ieee_double", 64, 'd', 'f' },
        { "uint64", 64, 'd', 'u' },
        { "int64", 64, 'd', 's' },
        /* 32 bit */
        { "ieee_single", 32, 's', 'f' },
        { "uint32", 32, 's', 'u' },
        { "int32", 32, 's', 's' },
        /* 16 bit */
        { "ieee_half", 16, 'h', 'f' },
        { "uint16", 16, 'h', 'u' },
        { "int16", 16, 'h', 's' },
        /* bytes */
        { "uint8", 8, 'b', 'u' },
        { "int8", 8, 'b', 's' },
    };

    static const char suf[] = { 'b', 'h', 's', 'd', 'q' };
    int i, j;

    /* First define types and totals in a whole VL */
    for (i = 0; i < ARRAY_SIZE(vec_lanes); i++) {
        g_string_append_printf(s,
                               "<vector id=\"%s%c%c\" type=\"%s\" count=\"%d\"/>",
                               name, vec_lanes[i].sz, vec_lanes[i].suffix,
                               vec_lanes[i].gdb_type, reg_width / vec_lanes[i].size);
    }

    /*
     * Now define a union for each size group containing unsigned and
     * signed and potentially float versions of each size from 128 to
     * 8 bits.
     */
    for (i = 0; i < ARRAY_SIZE(suf); i++) {
        int bits = 8 << i;

        g_string_append_printf(s, "<union id=\"%sn%c\">", name, suf[i]);
        for (j = 0; j < ARRAY_SIZE(vec_lanes); j++) {
            if (vec_lanes[j].size == bits) {
                g_string_append_printf(s, "<field name=\"%c\" type=\"%s%c%c\"/>",
                                       vec_lanes[j].suffix, name,
                                       vec_lanes[j].sz, vec_lanes[j].suffix);
            }
        }
        g_string_append(s, "</union>");
    }

    /* And now the final union of unions */
    g_string_append_printf(s, "<union id=\"%s\">", name);
    for (i = ARRAY_SIZE(suf) - 1; i >= 0; i--) {
        g_string_append_printf(s, "<field name=\"%c\" type=\"%sn%c\"/>",
                               suf[i], name, suf[i]);
    }
    g_string_append(s, "</union>");
}

int arm_gen_dynamic_svereg_xml(CPUState *cs, int orig_base_reg)
{
    ARMCPU *cpu = ARM_CPU(cs);
    GString *s = g_string_new(NULL);
    DynamicGDBXMLInfo *info = &cpu->dyn_svereg_xml;
    int reg_width = cpu->sve_max_vq * 128;
    int pred_width = cpu->sve_max_vq * 16;
    int base_reg = orig_base_reg;
    int i;

    g_string_printf(s, "<?xml version=\"1.0\"?>");
    g_string_append_printf(s, "<!DOCTYPE target SYSTEM \"gdb-target.dtd\">");
    g_string_append_printf(s, "<feature name=\"org.gnu.gdb.aarch64.sve\">");

    /* Create the vector union type. */
    output_vector_union_type(s, reg_width, "svev");

    /* Create the predicate vector type. */
    g_string_append_printf(s,
                           "<vector id=\"svep\" type=\"uint8\" count=\"%d\"/>",
                           pred_width / 8);

    /* Define the vector registers. */
    for (i = 0; i < 32; i++) {
        g_string_append_printf(s,
                               "<reg name=\"z%d\" bitsize=\"%d\""
                               " regnum=\"%d\" type=\"svev\"/>",
                               i, reg_width, base_reg++);
    }

    /* fpscr & status registers */
    g_string_append_printf(s, "<reg name=\"fpsr\" bitsize=\"32\""
                           " regnum=\"%d\" group=\"float\""
                           " type=\"int\"/>", base_reg++);
    g_string_append_printf(s, "<reg name=\"fpcr\" bitsize=\"32\""
                           " regnum=\"%d\" group=\"float\""
                           " type=\"int\"/>", base_reg++);

    /* Define the predicate registers. */
    for (i = 0; i < 16; i++) {
        g_string_append_printf(s,
                               "<reg name=\"p%d\" bitsize=\"%d\""
                               " regnum=\"%d\" type=\"svep\"/>",
                               i, pred_width, base_reg++);
    }
    g_string_append_printf(s,
                           "<reg name=\"ffr\" bitsize=\"%d\""
                           " regnum=\"%d\" group=\"vector\""
                           " type=\"svep\"/>",
                           pred_width, base_reg++);

    /* Define the vector length pseudo-register. */
    g_string_append_printf(s,
                           "<reg name=\"vg\" bitsize=\"64\""
                           " regnum=\"%d\" type=\"int\"/>",
                           base_reg++);

    g_string_append_printf(s, "</feature>");

    info->desc = g_string_free(s, false);
    info->num = base_reg - orig_base_reg;
    return info->num;
}<|MERGE_RESOLUTION|>--- conflicted
+++ resolved
@@ -20,8 +20,7 @@
 #include "qemu/log.h"
 #include "cpu.h"
 #include "internals.h"
-<<<<<<< HEAD
-#include "exec/gdbstub.h"
+#include "gdbstub/helpers.h"
 #include "internals.h"
 
 #ifndef CONFIG_USER_ONLY
@@ -70,9 +69,6 @@
 }
 
 #endif
-=======
-#include "gdbstub/helpers.h"
->>>>>>> b1224d83
 
 int aarch64_cpu_gdb_read_register(CPUState *cs, GByteArray *mem_buf, int n)
 {
