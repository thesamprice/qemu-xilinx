--- conflicted
+++ resolved
@@ -231,7 +231,6 @@
     }
 }
 
-<<<<<<< HEAD
 static int aarch64_elx_gdb_get_reg(CPUARMState *env, GByteArray *buf, int reg, int el)
 {
     switch (reg) {
@@ -309,10 +308,7 @@
     return aarch64_elx_gdb_set_reg(env, buf, reg, 3);
 }
 
-int arm_gdb_get_svereg(CPUARMState *env, GByteArray *buf, int reg)
-=======
 int aarch64_gdb_get_sve_reg(CPUARMState *env, GByteArray *buf, int reg)
->>>>>>> c29a2f40
 {
     ARMCPU *cpu = env_archcpu(env);
 
