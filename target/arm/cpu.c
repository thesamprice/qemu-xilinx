--- conflicted
+++ resolved
@@ -1500,17 +1500,16 @@
         return;
     }
 
-<<<<<<< HEAD
     /* Use the default AS as the NS one.  */
     cpu->as_ns = cs->as;
     if (!cpu->as_secure) {
         cpu->as_secure = cs->as;
-=======
+    }
+
     arm_cpu_finalize_features(cpu, &local_err);
     if (local_err != NULL) {
         error_propagate(errp, local_err);
         return;
->>>>>>> 36609b4f
     }
 
     if (arm_feature(env, ARM_FEATURE_AARCH64) &&
