--- conflicted
+++ resolved
@@ -65,7 +65,6 @@
     }
 }
 
-<<<<<<< HEAD
 static vaddr arm_cpu_get_pc(CPUState *cs)
 {
     ARMCPU *cpu = ARM_CPU(cs);
@@ -74,13 +73,9 @@
    return is_a64(env) ? env->pc : env->regs[15];
 }
 
-static void arm_cpu_synchronize_from_tb(CPUState *cs,
-                                        const TranslationBlock *tb)
-=======
 #ifdef CONFIG_TCG
 void arm_cpu_synchronize_from_tb(CPUState *cs,
                                  const TranslationBlock *tb)
->>>>>>> 90225f90
 {
     ARMCPU *cpu = ARM_CPU(cs);
     CPUARMState *env = &cpu->env;
@@ -678,8 +673,7 @@
  found:
     cs->exception_index = excp_idx;
     env->exception.target_el = target_el;
-<<<<<<< HEAD
-    cc->do_interrupt(cs);
+    cc->tcg_ops->do_interrupt(cs);
 
     /* Xilinx: If we get here we want to make sure that we update the WFI
      * status to make sure that the PMU knows we are running again.
@@ -688,9 +682,6 @@
         cpu->is_in_wfi = false;
         qemu_set_irq(cpu->wfi, 0);
     }
-=======
-    cc->tcg_ops->do_interrupt(cs);
->>>>>>> 90225f90
     return true;
 }
 
@@ -2529,21 +2520,13 @@
     cc->has_work = arm_cpu_has_work;
     cc->dump_state = arm_cpu_dump_state;
     cc->set_pc = arm_cpu_set_pc;
-<<<<<<< HEAD
     cc->get_pc = arm_cpu_get_pc;
     cc->debug_contexts = arm_debug_ctx;
     cc->set_debug_context = set_debug_context;
-    cc->synchronize_from_tb = arm_cpu_synchronize_from_tb;
     cc->gdb_read_register = arm_cpu_gdb_read_register;
     cc->gdb_write_register = arm_cpu_gdb_write_register;
 #ifndef CONFIG_USER_ONLY
     dc->rst_cntrl = cpu_reset_gpio;
-    cc->do_interrupt = arm_cpu_do_interrupt;
-=======
-    cc->gdb_read_register = arm_cpu_gdb_read_register;
-    cc->gdb_write_register = arm_cpu_gdb_write_register;
-#ifndef CONFIG_USER_ONLY
->>>>>>> 90225f90
     cc->get_phys_page_attrs_debug = arm_cpu_get_phys_page_attrs_debug;
     cc->asidx_from_attrs = arm_asidx_from_attrs;
     cc->vmsd = &vmstate_arm_cpu;
