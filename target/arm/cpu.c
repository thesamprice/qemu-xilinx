/*
 * QEMU ARM CPU
 *
 * Copyright (c) 2012 SUSE LINUX Products GmbH
 *
 * This program is free software; you can redistribute it and/or
 * modify it under the terms of the GNU General Public License
 * as published by the Free Software Foundation; either version 2
 * of the License, or (at your option) any later version.
 *
 * This program is distributed in the hope that it will be useful,
 * but WITHOUT ANY WARRANTY; without even the implied warranty of
 * MERCHANTABILITY or FITNESS FOR A PARTICULAR PURPOSE.  See the
 * GNU General Public License for more details.
 *
 * You should have received a copy of the GNU General Public License
 * along with this program; if not, see
 * <http://www.gnu.org/licenses/gpl-2.0.html>
 */

#include "qemu/osdep.h"
#include "qemu/qemu-print.h"
#include "qemu/timer.h"
#include "qemu/log.h"
#include "exec/page-vary.h"
#include "target/arm/idau.h"
#include "qemu/module.h"
#include "qapi/error.h"
#include "qapi/visitor.h"
#include "cpu.h"
#ifdef CONFIG_TCG
#include "hw/core/tcg-cpu-ops.h"
#endif /* CONFIG_TCG */
#include "internals.h"
#include "exec/exec-all.h"
#include "hw/qdev-properties.h"
#if !defined(CONFIG_USER_ONLY)
#include "hw/loader.h"
#include "hw/boards.h"
#endif
#include "sysemu/runstate.h"
#include "sysemu/tcg.h"
#include "sysemu/hw_accel.h"
#include "kvm_arm.h"
#include "disas/capstone.h"
#include "fpu/softfloat.h"
#include "cpregs.h"

#include "hw/core/cpu-exec-gpio.h"
#include "hw/fdt_generic_util.h"

#if !defined(CONFIG_USER_ONLY)
static void arm_cpu_set_irq(void *opaque, int irq, int level);
#endif

static void arm_cpu_set_pc(CPUState *cs, vaddr value)
{
    ARMCPU *cpu = ARM_CPU(cs);
    CPUARMState *env = &cpu->env;

    if (is_a64(env)) {
        env->pc = value;
        env->thumb = false;
    } else {
        env->regs[15] = value & ~1;
        env->thumb = value & 1;
    }
}

static vaddr arm_cpu_get_pc(CPUState *cs)
{
    ARMCPU *cpu = ARM_CPU(cs);
    CPUARMState *env = &cpu->env;

   return is_a64(env) ? env->pc : env->regs[15];
}

#ifdef CONFIG_TCG
void arm_cpu_synchronize_from_tb(CPUState *cs,
                                 const TranslationBlock *tb)
{
    ARMCPU *cpu = ARM_CPU(cs);
    CPUARMState *env = &cpu->env;

    /*
     * It's OK to look at env for the current mode here, because it's
     * never possible for an AArch64 TB to chain to an AArch32 TB.
     */
    if (is_a64(env)) {
        env->pc = tb->pc;
    } else {
        env->regs[15] = tb->pc;
    }
}
#endif /* CONFIG_TCG */

enum {
    ARM_DEBUG_CURRENT_EL,
    ARM_DEBUG_PHYS
};

static const char *arm_debug_ctx[] = {
    [ARM_DEBUG_CURRENT_EL] = "current-el",
    [ARM_DEBUG_PHYS] = "phys",
    NULL
};

static bool arm_cpu_has_work(CPUState *cs)
{
    ARMCPU *cpu = ARM_CPU(cs);

    return (cpu->power_state != PSCI_OFF)
        && cs->interrupt_request &
        (CPU_INTERRUPT_FIQ | CPU_INTERRUPT_HARD
         | CPU_INTERRUPT_VFIQ | CPU_INTERRUPT_VIRQ
         | CPU_INTERRUPT_EXITTB);
}

void arm_register_pre_el_change_hook(ARMCPU *cpu, ARMELChangeHookFn *hook,
                                 void *opaque)
{
    ARMELChangeHook *entry = g_new0(ARMELChangeHook, 1);

    entry->hook = hook;
    entry->opaque = opaque;

    QLIST_INSERT_HEAD(&cpu->pre_el_change_hooks, entry, node);
}

void arm_register_el_change_hook(ARMCPU *cpu, ARMELChangeHookFn *hook,
                                 void *opaque)
{
    ARMELChangeHook *entry = g_new0(ARMELChangeHook, 1);

    entry->hook = hook;
    entry->opaque = opaque;

    QLIST_INSERT_HEAD(&cpu->el_change_hooks, entry, node);
}

static void cp_reg_reset(gpointer key, gpointer value, gpointer opaque)
{
    /* Reset a single ARMCPRegInfo register */
    ARMCPRegInfo *ri = value;
    ARMCPU *cpu = opaque;

    if (ri->type & (ARM_CP_SPECIAL_MASK | ARM_CP_ALIAS)) {
        return;
    }

    if (ri->resetfn) {
        ri->resetfn(&cpu->env, ri);
        return;
    }

    /* A zero offset is never possible as it would be regs[0]
     * so we use it to indicate that reset is being handled elsewhere.
     * This is basically only used for fields in non-core coprocessors
     * (like the pxa2xx ones).
     */
    if (!ri->fieldoffset) {
        return;
    }

    if (cpreg_field_is_64bit(ri)) {
        CPREG_FIELD64(&cpu->env, ri) = ri->resetvalue;
    } else {
        CPREG_FIELD32(&cpu->env, ri) = ri->resetvalue;
    }
}

static void cp_reg_check_reset(gpointer key, gpointer value,  gpointer opaque)
{
    /* Purely an assertion check: we've already done reset once,
     * so now check that running the reset for the cpreg doesn't
     * change its value. This traps bugs where two different cpregs
     * both try to reset the same state field but to different values.
     */
    ARMCPRegInfo *ri = value;
    ARMCPU *cpu = opaque;
    uint64_t oldvalue, newvalue;

    if (ri->type & (ARM_CP_SPECIAL_MASK | ARM_CP_ALIAS | ARM_CP_NO_RAW)) {
        return;
    }

    oldvalue = read_raw_cp_reg(&cpu->env, ri);
    cp_reg_reset(key, value, opaque);
    newvalue = read_raw_cp_reg(&cpu->env, ri);
    assert(oldvalue == newvalue);
}

static void arm_cpu_reset(DeviceState *dev)
{
    CPUState *s = CPU(dev);
    ARMCPU *cpu = ARM_CPU(s);
    ARMCPUClass *acc = ARM_CPU_GET_CLASS(cpu);
    CPUARMState *env = &cpu->env;
#ifndef CONFIG_USER_ONLY
    CPUClass *cc = CPU_GET_CLASS(s);
    vaddr old_pc = is_a64(&cpu->env) ? cpu->env.pc : cpu->env.regs[15];
    int i;
#endif

    acc->parent_reset(dev);

    memset(env, 0, offsetof(CPUARMState, end_reset_fields));

    g_hash_table_foreach(cpu->cp_regs, cp_reg_reset, cpu);
    g_hash_table_foreach(cpu->cp_regs, cp_reg_check_reset, cpu);

    env->vfp.xregs[ARM_VFP_FPSID] = cpu->reset_fpsid;
    env->vfp.xregs[ARM_VFP_MVFR0] = cpu->isar.mvfr0;
    env->vfp.xregs[ARM_VFP_MVFR1] = cpu->isar.mvfr1;
    env->vfp.xregs[ARM_VFP_MVFR2] = cpu->isar.mvfr2;

    cpu->power_state = s->start_powered_off || s->halt_pin || s->arch_halt_pin ?
                           PSCI_OFF : PSCI_ON;

    /* Reset value of SCTLR_V is controlled by input signal VINITHI.  */
    env->cp15.sctlr_ns &= ~SCTLR_V;
    env->cp15.sctlr_s &= ~SCTLR_V;
    env->cp15.sctlr_ns |= env->vinithi ? SCTLR_V : 0;
    env->cp15.sctlr_s |= env->vinithi ? SCTLR_V : 0;

    if (arm_feature(env, ARM_FEATURE_IWMMXT)) {
        env->iwmmxt.cregs[ARM_IWMMXT_wCID] = 0x69051000 | 'Q';
    }

    if (arm_feature(env, ARM_FEATURE_AARCH64)) {
        /* 64 bit CPUs always start in 64 bit mode */
        env->aarch64 = true;
#if defined(CONFIG_USER_ONLY)
        env->pstate = PSTATE_MODE_EL0t;
        /* Userspace expects access to DC ZVA, CTL_EL0 and the cache ops */
        env->cp15.sctlr_el[1] |= SCTLR_UCT | SCTLR_UCI | SCTLR_DZE;
        /* Enable all PAC keys.  */
        env->cp15.sctlr_el[1] |= (SCTLR_EnIA | SCTLR_EnIB |
                                  SCTLR_EnDA | SCTLR_EnDB);
        /* Trap on btype=3 for PACIxSP. */
        env->cp15.sctlr_el[1] |= SCTLR_BT0;
        /* and to the FP/Neon instructions */
        env->cp15.cpacr_el1 = deposit64(env->cp15.cpacr_el1, 20, 2, 3);
        /* and to the SVE instructions */
        env->cp15.cpacr_el1 = deposit64(env->cp15.cpacr_el1, 16, 2, 3);
        /* with reasonable vector length */
        if (cpu_isar_feature(aa64_sve, cpu)) {
            env->vfp.zcr_el[1] =
                aarch64_sve_zcr_get_valid_len(cpu, cpu->sve_default_vq - 1);
        }
        /*
         * Enable 48-bit address space (TODO: take reserved_va into account).
         * Enable TBI0 but not TBI1.
         * Note that this must match useronly_clean_ptr.
         */
        env->cp15.tcr_el[1].raw_tcr = 5 | (1ULL << 37);

        /* Enable MTE */
        if (cpu_isar_feature(aa64_mte, cpu)) {
            /* Enable tag access, but leave TCF0 as No Effect (0). */
            env->cp15.sctlr_el[1] |= SCTLR_ATA0;
            /*
             * Exclude all tags, so that tag 0 is always used.
             * This corresponds to Linux current->thread.gcr_incl = 0.
             *
             * Set RRND, so that helper_irg() will generate a seed later.
             * Here in cpu_reset(), the crypto subsystem has not yet been
             * initialized.
             */
            env->cp15.gcr_el1 = 0x1ffff;
        }
#else
        /* Reset into the highest available EL */
        if (arm_feature(env, ARM_FEATURE_EL3)) {
            env->pstate = PSTATE_MODE_EL3h;
        } else if (arm_feature(env, ARM_FEATURE_EL2)) {
            env->pstate = PSTATE_MODE_EL2h;
        } else {
            env->pstate = PSTATE_MODE_EL1h;
        }

        /* Sample rvbar at reset.  */
        env->cp15.rvbar = cpu->rvbar_prop;

#endif
    } else {
#if defined(CONFIG_USER_ONLY)
        /* Userspace expects access to cp10 and cp11 for FP/Neon */
        env->cp15.cpacr_el1 = deposit64(env->cp15.cpacr_el1, 20, 4, 0xf);
#endif
    }

#ifndef CONFIG_USER_ONLY
    if (arm_feature(env, ARM_FEATURE_V8)) {
        cc->set_pc(s, cpu->rvbar_prop);
    }
#endif

#if defined(CONFIG_USER_ONLY)
    env->uncached_cpsr = ARM_CPU_MODE_USR;
    /* For user mode we must enable access to coprocessors */
    env->vfp.xregs[ARM_VFP_FPEXC] = 1 << 30;
    if (arm_feature(env, ARM_FEATURE_IWMMXT)) {
        env->cp15.c15_cpar = 3;
    } else if (arm_feature(env, ARM_FEATURE_XSCALE)) {
        env->cp15.c15_cpar = 1;
    }
#else

    /*
     * If the highest available EL is EL2, AArch32 will start in Hyp
     * mode; otherwise it starts in SVC. Note that if we start in
     * AArch64 then these values in the uncached_cpsr will be ignored.
     */
    if (arm_feature(env, ARM_FEATURE_EL2) &&
        !arm_feature(env, ARM_FEATURE_EL3)) {
        env->uncached_cpsr = ARM_CPU_MODE_HYP;
    } else {
        env->uncached_cpsr = ARM_CPU_MODE_SVC;
    }
    env->daif = PSTATE_D | PSTATE_A | PSTATE_I | PSTATE_F;

    /* AArch32 has a hard highvec setting of 0xFFFF0000.  If we are currently
     * executing as AArch32 then check if highvecs are enabled and
     * adjust the PC accordingly.
     */
    if (A32_BANKED_CURRENT_REG_GET(env, sctlr) & SCTLR_V) {
        env->regs[15] = 0xFFFF0000;
    }

    env->vfp.xregs[ARM_VFP_FPEXC] = 0;
#endif

    if (arm_feature(env, ARM_FEATURE_M)) {
#ifndef CONFIG_USER_ONLY
        uint32_t initial_msp; /* Loaded from 0x0 */
        uint32_t initial_pc; /* Loaded from 0x4 */
        uint8_t *rom;
        uint32_t vecbase;
#endif

        if (cpu_isar_feature(aa32_lob, cpu)) {
            /*
             * LTPSIZE is constant 4 if MVE not implemented, and resets
             * to an UNKNOWN value if MVE is implemented. We choose to
             * always reset to 4.
             */
            env->v7m.ltpsize = 4;
            /* The LTPSIZE field in FPDSCR is constant and reads as 4. */
            env->v7m.fpdscr[M_REG_NS] = 4 << FPCR_LTPSIZE_SHIFT;
            env->v7m.fpdscr[M_REG_S] = 4 << FPCR_LTPSIZE_SHIFT;
        }

        if (arm_feature(env, ARM_FEATURE_M_SECURITY)) {
            env->v7m.secure = true;
        } else {
            /* This bit resets to 0 if security is supported, but 1 if
             * it is not. The bit is not present in v7M, but we set it
             * here so we can avoid having to make checks on it conditional
             * on ARM_FEATURE_V8 (we don't let the guest see the bit).
             */
            env->v7m.aircr = R_V7M_AIRCR_BFHFNMINS_MASK;
            /*
             * Set NSACR to indicate "NS access permitted to everything";
             * this avoids having to have all the tests of it being
             * conditional on ARM_FEATURE_M_SECURITY. Note also that from
             * v8.1M the guest-visible value of NSACR in a CPU without the
             * Security Extension is 0xcff.
             */
            env->v7m.nsacr = 0xcff;
        }

        /* In v7M the reset value of this bit is IMPDEF, but ARM recommends
         * that it resets to 1, so QEMU always does that rather than making
         * it dependent on CPU model. In v8M it is RES1.
         */
        env->v7m.ccr[M_REG_NS] = R_V7M_CCR_STKALIGN_MASK;
        env->v7m.ccr[M_REG_S] = R_V7M_CCR_STKALIGN_MASK;
        if (arm_feature(env, ARM_FEATURE_V8)) {
            /* in v8M the NONBASETHRDENA bit [0] is RES1 */
            env->v7m.ccr[M_REG_NS] |= R_V7M_CCR_NONBASETHRDENA_MASK;
            env->v7m.ccr[M_REG_S] |= R_V7M_CCR_NONBASETHRDENA_MASK;
        }
        if (!arm_feature(env, ARM_FEATURE_M_MAIN)) {
            env->v7m.ccr[M_REG_NS] |= R_V7M_CCR_UNALIGN_TRP_MASK;
            env->v7m.ccr[M_REG_S] |= R_V7M_CCR_UNALIGN_TRP_MASK;
        }

        if (cpu_isar_feature(aa32_vfp_simd, cpu)) {
            env->v7m.fpccr[M_REG_NS] = R_V7M_FPCCR_ASPEN_MASK;
            env->v7m.fpccr[M_REG_S] = R_V7M_FPCCR_ASPEN_MASK |
                R_V7M_FPCCR_LSPEN_MASK | R_V7M_FPCCR_S_MASK;
        }

#ifndef CONFIG_USER_ONLY
        /* Unlike A/R profile, M profile defines the reset LR value */
        env->regs[14] = 0xffffffff;

        env->v7m.vecbase[M_REG_S] = cpu->init_svtor & 0xffffff80;
        env->v7m.vecbase[M_REG_NS] = cpu->init_nsvtor & 0xffffff80;

        /* Load the initial SP and PC from offset 0 and 4 in the vector table */
        vecbase = env->v7m.vecbase[env->v7m.secure];
        rom = rom_ptr_for_as(s->as, vecbase, 8);
        if (rom) {
            /* Address zero is covered by ROM which hasn't yet been
             * copied into physical memory.
             */
            initial_msp = ldl_p(rom);
            initial_pc = ldl_p(rom + 4);
        } else {
            /* Address zero not covered by a ROM blob, or the ROM blob
             * is in non-modifiable memory and this is a second reset after
             * it got copied into memory. In the latter case, rom_ptr
             * will return a NULL pointer and we should use ldl_phys instead.
             */
            initial_msp = ldl_phys(s->as, vecbase);
            initial_pc = ldl_phys(s->as, vecbase + 4);
        }

        qemu_log_mask(CPU_LOG_INT,
                      "Loaded reset SP 0x%x PC 0x%x from vector table\n",
                      initial_msp, initial_pc);

        env->regs[13] = initial_msp & 0xFFFFFFFC;
        env->regs[15] = initial_pc & ~1;
        env->thumb = initial_pc & 1;
#else
        /*
         * For user mode we run non-secure and with access to the FPU.
         * The FPU context is active (ie does not need further setup)
         * and is owned by non-secure.
         */
        env->v7m.secure = false;
        env->v7m.nsacr = 0xcff;
        env->v7m.cpacr[M_REG_NS] = 0xf0ffff;
        env->v7m.fpccr[M_REG_S] &=
            ~(R_V7M_FPCCR_LSPEN_MASK | R_V7M_FPCCR_S_MASK);
        env->v7m.control[M_REG_S] |= R_V7M_CONTROL_FPCA_MASK;
#endif
    }

    /* M profile requires that reset clears the exclusive monitor;
     * A profile does not, but clearing it makes more sense than having it
     * set with an exclusive access on address zero.
     */
    arm_clear_exclusive(env);

    if (arm_feature(env, ARM_FEATURE_PMSA)) {
        if (cpu->pmsav7_dregion > 0) {
            if (arm_feature(env, ARM_FEATURE_V8)) {
                memset(env->pmsav8.rbar[M_REG_NS], 0,
                       sizeof(*env->pmsav8.rbar[M_REG_NS])
                       * cpu->pmsav7_dregion);
                memset(env->pmsav8.rlar[M_REG_NS], 0,
                       sizeof(*env->pmsav8.rlar[M_REG_NS])
                       * cpu->pmsav7_dregion);
                if (arm_feature(env, ARM_FEATURE_M_SECURITY)) {
                    memset(env->pmsav8.rbar[M_REG_S], 0,
                           sizeof(*env->pmsav8.rbar[M_REG_S])
                           * cpu->pmsav7_dregion);
                    memset(env->pmsav8.rlar[M_REG_S], 0,
                           sizeof(*env->pmsav8.rlar[M_REG_S])
                           * cpu->pmsav7_dregion);
                }
            } else if (arm_feature(env, ARM_FEATURE_V7)) {
                memset(env->pmsav7.drbar, 0,
                       sizeof(*env->pmsav7.drbar) * cpu->pmsav7_dregion);
                memset(env->pmsav7.drsr, 0,
                       sizeof(*env->pmsav7.drsr) * cpu->pmsav7_dregion);
                memset(env->pmsav7.dracr, 0,
                       sizeof(*env->pmsav7.dracr) * cpu->pmsav7_dregion);
            }
        }
        env->pmsav7.rnr[M_REG_NS] = 0;
        env->pmsav7.rnr[M_REG_S] = 0;
        env->pmsav8.mair0[M_REG_NS] = 0;
        env->pmsav8.mair0[M_REG_S] = 0;
        env->pmsav8.mair1[M_REG_NS] = 0;
        env->pmsav8.mair1[M_REG_S] = 0;
    }

    if (arm_feature(env, ARM_FEATURE_M_SECURITY)) {
        if (cpu->sau_sregion > 0) {
            memset(env->sau.rbar, 0, sizeof(*env->sau.rbar) * cpu->sau_sregion);
            memset(env->sau.rlar, 0, sizeof(*env->sau.rlar) * cpu->sau_sregion);
        }
        env->sau.rnr = 0;
        /* SAU_CTRL reset value is IMPDEF; we choose 0, which is what
         * the Cortex-M33 does.
         */
        env->sau.ctrl = 0;
    }

    set_flush_to_zero(1, &env->vfp.standard_fp_status);
    set_flush_inputs_to_zero(1, &env->vfp.standard_fp_status);
    set_default_nan_mode(1, &env->vfp.standard_fp_status);
    set_default_nan_mode(1, &env->vfp.standard_fp_status_f16);
    set_float_detect_tininess(float_tininess_before_rounding,
                              &env->vfp.fp_status);
    set_float_detect_tininess(float_tininess_before_rounding,
                              &env->vfp.standard_fp_status);
    set_float_detect_tininess(float_tininess_before_rounding,
                              &env->vfp.fp_status_f16);
    set_float_detect_tininess(float_tininess_before_rounding,
                              &env->vfp.standard_fp_status_f16);
#ifndef CONFIG_USER_ONLY
    if (kvm_enabled()) {
        kvm_arm_reset_vcpu(cpu);
    }

    if (!runstate_is_running() && !arm_feature(env, ARM_FEATURE_M)) {
        /* FIXME: This should be done differently.  */
        cc->set_pc(s, old_pc);
    }
#endif

    cpu->is_in_wfi = false;
    qemu_set_irq(cpu->wfi, cpu->is_in_wfi);

    hw_breakpoint_update_all(cpu);
    hw_watchpoint_update_all(cpu);

#ifndef CONFIG_USER_ONLY
    if (cpu->env.memattr_ns) {
        env_tlb(&cpu->env)->memattr[MEM_ATTR_NS].attrs = *cpu->env.memattr_ns;
    }

    if (cpu->env.memattr_s) {
        env_tlb(&cpu->env)->memattr[MEM_ATTR_SEC].attrs = *cpu->env.memattr_s;
    } else if (arm_feature(env, ARM_FEATURE_EL3)) {
            /* Only set secure mode if the CPU support EL3 */
            env_tlb(&cpu->env)->memattr[MEM_ATTR_SEC].attrs.secure = true;
    }

    for (i = 0; i < ARRAY_SIZE(cpu->env.irq_wires); i++) {
        if (!arm_feature(env, ARM_FEATURE_EL2) && i >= ARM_CPU_VIRQ) {
            break;
        }
        arm_cpu_set_irq(cpu, i, cpu->env.irq_wires[i]);
    }
#endif

    arm_rebuild_hflags(env);
}

#ifndef CONFIG_USER_ONLY

static inline bool arm_excp_unmasked(CPUState *cs, unsigned int excp_idx,
                                     unsigned int target_el,
                                     unsigned int cur_el, bool secure,
                                     uint64_t hcr_el2)
{
    CPUARMState *env = cs->env_ptr;
    bool pstate_unmasked;
    bool unmasked = false;

    /*
     * Don't take exceptions if they target a lower EL.
     * This check should catch any exceptions that would not be taken
     * but left pending.
     */
    if (cur_el > target_el) {
        return false;
    }

    switch (excp_idx) {
    case EXCP_FIQ:
        pstate_unmasked = !(env->daif & PSTATE_F);
        break;

    case EXCP_IRQ:
        pstate_unmasked = !(env->daif & PSTATE_I);
        break;

    case EXCP_VFIQ:
        if (!(hcr_el2 & HCR_FMO) || (hcr_el2 & HCR_TGE)) {
            /* VFIQs are only taken when hypervized.  */
            return false;
        }
        return !(env->daif & PSTATE_F);
    case EXCP_VIRQ:
        if (!(hcr_el2 & HCR_IMO) || (hcr_el2 & HCR_TGE)) {
            /* VIRQs are only taken when hypervized.  */
            return false;
        }
        return !(env->daif & PSTATE_I);
    default:
        g_assert_not_reached();
    }

    /*
     * Use the target EL, current execution state and SCR/HCR settings to
     * determine whether the corresponding CPSR bit is used to mask the
     * interrupt.
     */
    if ((target_el > cur_el) && (target_el != 1)) {
        /* Exceptions targeting a higher EL may not be maskable */
        if (arm_feature(env, ARM_FEATURE_AARCH64)) {
            /*
             * 64-bit masking rules are simple: exceptions to EL3
             * can't be masked, and exceptions to EL2 can only be
             * masked from Secure state. The HCR and SCR settings
             * don't affect the masking logic, only the interrupt routing.
             */
            if (target_el == 3 || !secure || (env->cp15.scr_el3 & SCR_EEL2)) {
                unmasked = true;
            }
        } else {
            /*
             * The old 32-bit-only environment has a more complicated
             * masking setup. HCR and SCR bits not only affect interrupt
             * routing but also change the behaviour of masking.
             */
            bool hcr, scr;

            switch (excp_idx) {
            case EXCP_FIQ:
                /*
                 * If FIQs are routed to EL3 or EL2 then there are cases where
                 * we override the CPSR.F in determining if the exception is
                 * masked or not. If neither of these are set then we fall back
                 * to the CPSR.F setting otherwise we further assess the state
                 * below.
                 */
                hcr = hcr_el2 & HCR_FMO;
                scr = (env->cp15.scr_el3 & SCR_FIQ);

                /*
                 * When EL3 is 32-bit, the SCR.FW bit controls whether the
                 * CPSR.F bit masks FIQ interrupts when taken in non-secure
                 * state. If SCR.FW is set then FIQs can be masked by CPSR.F
                 * when non-secure but only when FIQs are only routed to EL3.
                 */
                scr = scr && !((env->cp15.scr_el3 & SCR_FW) && !hcr);
                break;
            case EXCP_IRQ:
                /*
                 * When EL3 execution state is 32-bit, if HCR.IMO is set then
                 * we may override the CPSR.I masking when in non-secure state.
                 * The SCR.IRQ setting has already been taken into consideration
                 * when setting the target EL, so it does not have a further
                 * affect here.
                 */
                hcr = hcr_el2 & HCR_IMO;
                scr = false;
                break;
            default:
                g_assert_not_reached();
            }

            if ((scr || hcr) && !secure) {
                unmasked = true;
            }
        }
    }

    /*
     * The PSTATE bits only mask the interrupt if we have not overriden the
     * ability above.
     */
    return unmasked || pstate_unmasked;
}

static bool arm_cpu_exec_interrupt(CPUState *cs, int interrupt_request)
{
    CPUClass *cc = CPU_GET_CLASS(cs);
    CPUARMState *env = cs->env_ptr;
    uint32_t cur_el = arm_current_el(env);
    bool secure = arm_is_secure(env);
    uint64_t hcr_el2 = arm_hcr_el2_eff(env);
    uint32_t target_el;
    uint32_t excp_idx;

    /* The prioritization of interrupts is IMPLEMENTATION DEFINED. */

    if (interrupt_request & CPU_INTERRUPT_FIQ) {
        excp_idx = EXCP_FIQ;
        target_el = arm_phys_excp_target_el(cs, excp_idx, cur_el, secure);
        if (arm_excp_unmasked(cs, excp_idx, target_el,
                              cur_el, secure, hcr_el2)) {
            goto found;
        }
    }
    if (interrupt_request & CPU_INTERRUPT_HARD) {
        excp_idx = EXCP_IRQ;
        target_el = arm_phys_excp_target_el(cs, excp_idx, cur_el, secure);
        if (arm_excp_unmasked(cs, excp_idx, target_el,
                              cur_el, secure, hcr_el2)) {
            goto found;
        }
    }
    if (interrupt_request & CPU_INTERRUPT_VIRQ) {
        excp_idx = EXCP_VIRQ;
        target_el = 1;
        if (arm_excp_unmasked(cs, excp_idx, target_el,
                              cur_el, secure, hcr_el2)) {
            goto found;
        }
    }
    if (interrupt_request & CPU_INTERRUPT_VFIQ) {
        excp_idx = EXCP_VFIQ;
        target_el = 1;
        if (arm_excp_unmasked(cs, excp_idx, target_el,
                              cur_el, secure, hcr_el2)) {
            goto found;
        }
    }
    return false;

 found:
    cs->exception_index = excp_idx;
    env->exception.target_el = target_el;
    cc->tcg_ops->do_interrupt(cs);
    return true;
}
#endif /* !CONFIG_USER_ONLY */

void arm_cpu_update_virq(ARMCPU *cpu)
{
    /*
     * Update the interrupt level for VIRQ, which is the logical OR of
     * the HCR_EL2.VI bit and the input line level from the GIC.
     */
    CPUARMState *env = &cpu->env;
    CPUState *cs = CPU(cpu);

    bool new_state = (env->cp15.hcr_el2 & HCR_VI) ||
        (env->irq_line_state & CPU_INTERRUPT_VIRQ);

    if (new_state != ((cs->interrupt_request & CPU_INTERRUPT_VIRQ) != 0)) {
        if (new_state) {
            cpu_interrupt(cs, CPU_INTERRUPT_VIRQ);
        } else {
            cpu_reset_interrupt(cs, CPU_INTERRUPT_VIRQ);
        }
    }
}

void arm_cpu_update_vfiq(ARMCPU *cpu)
{
    /*
     * Update the interrupt level for VFIQ, which is the logical OR of
     * the HCR_EL2.VF bit and the input line level from the GIC.
     */
    CPUARMState *env = &cpu->env;
    CPUState *cs = CPU(cpu);

    bool new_state = (env->cp15.hcr_el2 & HCR_VF) ||
        (env->irq_line_state & CPU_INTERRUPT_VFIQ);

    if (new_state != ((cs->interrupt_request & CPU_INTERRUPT_VFIQ) != 0)) {
        if (new_state) {
            cpu_interrupt(cs, CPU_INTERRUPT_VFIQ);
        } else {
            cpu_reset_interrupt(cs, CPU_INTERRUPT_VFIQ);
        }
    }
}

#ifndef CONFIG_USER_ONLY
static void arm_cpu_set_irq(void *opaque, int irq, int level)
{
    ARMCPU *cpu = opaque;
    CPUARMState *env = &cpu->env;
    CPUState *cs = CPU(cpu);
    static const int mask[] = {
        [ARM_CPU_IRQ] = CPU_INTERRUPT_HARD,
        [ARM_CPU_FIQ] = CPU_INTERRUPT_FIQ,
        [ARM_CPU_VIRQ] = CPU_INTERRUPT_VIRQ,
        [ARM_CPU_VFIQ] = CPU_INTERRUPT_VFIQ
    };

    if (!arm_feature(env, ARM_FEATURE_EL2) &&
        (irq == ARM_CPU_VIRQ || irq == ARM_CPU_VFIQ)) {
        /*
         * The GIC might tell us about VIRQ and VFIQ state, but if we don't
         * have EL2 support we don't care. (Unless the guest is doing something
         * silly this will only be calls saying "level is still 0".)
         */
        return;
    }

    env->irq_wires[irq] = level;

    if (level) {
        env->irq_line_state |= mask[irq];
    } else {
        env->irq_line_state &= ~mask[irq];
    }

    switch (irq) {
    case ARM_CPU_VIRQ:
        arm_cpu_update_virq(cpu);
        break;
    case ARM_CPU_VFIQ:
        arm_cpu_update_vfiq(cpu);
        break;
    case ARM_CPU_IRQ:
    case ARM_CPU_FIQ:
        if (level) {
            cpu_interrupt(cs, mask[irq]);
        } else {
            cpu_reset_interrupt(cs, mask[irq]);
        }
        break;
    default:
        g_assert_not_reached();
    }
}

static void arm_cpu_kvm_set_irq(void *opaque, int irq, int level)
{
#ifdef CONFIG_KVM
    ARMCPU *cpu = opaque;
    CPUARMState *env = &cpu->env;
    CPUState *cs = CPU(cpu);
    uint32_t linestate_bit;
    int irq_id;

    switch (irq) {
    case ARM_CPU_IRQ:
        irq_id = KVM_ARM_IRQ_CPU_IRQ;
        linestate_bit = CPU_INTERRUPT_HARD;
        break;
    case ARM_CPU_FIQ:
        irq_id = KVM_ARM_IRQ_CPU_FIQ;
        linestate_bit = CPU_INTERRUPT_FIQ;
        break;
    default:
        g_assert_not_reached();
    }

    if (level) {
        env->irq_line_state |= linestate_bit;
    } else {
        env->irq_line_state &= ~linestate_bit;
    }
    kvm_arm_set_irq(cs->cpu_index, KVM_ARM_IRQ_TYPE_CPU, irq_id, !!level);
#endif
}

static bool arm_cpu_virtio_is_big_endian(CPUState *cs)
{
    ARMCPU *cpu = ARM_CPU(cs);
    CPUARMState *env = &cpu->env;

    cpu_synchronize_state(cs);
    return arm_cpu_data_is_big_endian(env);
}

#endif

<<<<<<< HEAD
#ifndef CONFIG_USER_ONLY
static void arm_cpu_set_ncpuhalt(void *opaque, int irq, int level)
{
    CPUState *cs = opaque;
    ARMCPU *cpu = ARM_CPU(cs);
    int old_value = cs->arch_halt_pin;

    /* FIXME: This code should be active in order to implement the semantic
     * where an already running CPU cannot be halted. This doesn't work though,
     * as QEMU can not make any guarantees on initial ordering of setting the
     * halt/reset GPIOs on machine init. So just make nCPUHALT a regular halt
     * for the moment.
     */
#if 0
    if (!cs->reset_pin) {
        return;
    }
#endif
    cs->arch_halt_pin = level;
    /* As we set the powered_off status on CPU reset we need to make sure that
     * we unset it as well.
     */
    cpu->power_state = level ? PSCI_OFF : PSCI_ON;
    cpu_halt_update(cs);

    if (cs->arch_halt_pin != old_value && !cs->arch_halt_pin) {
        cpu_interrupt(cs, CPU_INTERRUPT_EXITTB);
    }
}

static void arm_cpu_set_vinithi(void *opaque, int irq, int level)
{
    CPUState *cs = opaque;
    ARMCPU *cpu = ARM_CPU(cs);
    CPUClass *cc = CPU_GET_CLASS(cs);

    cpu->env.vinithi = level;
    if (cs->arch_halt_pin) {
        cc->set_pc(cs, level ? 0xFFFF0000: 0x0);
    }
}
#endif

static int
print_insn_thumb1(bfd_vma pc, disassemble_info *info)
{
  return print_insn_arm(pc | 1, info);
}

=======
>>>>>>> 7e314198
static void arm_disas_set_info(CPUState *cpu, disassemble_info *info)
{
    ARMCPU *ac = ARM_CPU(cpu);
    CPUARMState *env = &ac->env;
    bool sctlr_b;

    if (is_a64(env)) {
        /* We might not be compiled with the A64 disassembler
         * because it needs a C++ compiler. Leave print_insn
         * unset in this case to use the caller default behaviour.
         */
#if defined(CONFIG_ARM_A64_DIS)
        info->print_insn = print_insn_arm_a64;
#endif
        info->cap_arch = CS_ARCH_ARM64;
        info->cap_insn_unit = 4;
        info->cap_insn_split = 4;
    } else {
        int cap_mode;
        if (env->thumb) {
            info->cap_insn_unit = 2;
            info->cap_insn_split = 4;
            cap_mode = CS_MODE_THUMB;
        } else {
            info->cap_insn_unit = 4;
            info->cap_insn_split = 4;
            cap_mode = CS_MODE_ARM;
        }
        if (arm_feature(env, ARM_FEATURE_V8)) {
            cap_mode |= CS_MODE_V8;
        }
        if (arm_feature(env, ARM_FEATURE_M)) {
            cap_mode |= CS_MODE_MCLASS;
        }
        info->cap_arch = CS_ARCH_ARM;
        info->cap_mode = cap_mode;
    }

    sctlr_b = arm_sctlr_b(env);
    if (bswap_code(sctlr_b)) {
#if TARGET_BIG_ENDIAN
        info->endian = BFD_ENDIAN_LITTLE;
#else
        info->endian = BFD_ENDIAN_BIG;
#endif
    }
    info->flags &= ~INSN_ARM_BE32;
#ifndef CONFIG_USER_ONLY
    if (sctlr_b) {
        info->flags |= INSN_ARM_BE32;
    }
#endif
}

#ifdef TARGET_AARCH64

static void aarch64_cpu_dump_state(CPUState *cs, FILE *f, int flags)
{
    ARMCPU *cpu = ARM_CPU(cs);
    CPUARMState *env = &cpu->env;
    uint32_t psr = pstate_read(env);
    int i;
    int el = arm_current_el(env);
    const char *ns_status;

    qemu_fprintf(f, " PC=%016" PRIx64 " ", env->pc);
    for (i = 0; i < 32; i++) {
        if (i == 31) {
            qemu_fprintf(f, " SP=%016" PRIx64 "\n", env->xregs[i]);
        } else {
            qemu_fprintf(f, "X%02d=%016" PRIx64 "%s", i, env->xregs[i],
                         (i + 2) % 3 ? " " : "\n");
        }
    }

    if (arm_feature(env, ARM_FEATURE_EL3) && el != 3) {
        ns_status = env->cp15.scr_el3 & SCR_NS ? "NS " : "S ";
    } else {
        ns_status = "";
    }
    qemu_fprintf(f, "PSTATE=%08x %c%c%c%c %sEL%d%c",
                 psr,
                 psr & PSTATE_N ? 'N' : '-',
                 psr & PSTATE_Z ? 'Z' : '-',
                 psr & PSTATE_C ? 'C' : '-',
                 psr & PSTATE_V ? 'V' : '-',
                 ns_status,
                 el,
                 psr & PSTATE_SP ? 'h' : 't');

    if (cpu_isar_feature(aa64_bti, cpu)) {
        qemu_fprintf(f, "  BTYPE=%d", (psr & PSTATE_BTYPE) >> 10);
    }
    if (!(flags & CPU_DUMP_FPU)) {
        qemu_fprintf(f, "\n");
        return;
    }
    if (fp_exception_el(env, el) != 0) {
        qemu_fprintf(f, "    FPU disabled\n");
        return;
    }
    qemu_fprintf(f, "     FPCR=%08x FPSR=%08x\n",
                 vfp_get_fpcr(env), vfp_get_fpsr(env));

    if (cpu_isar_feature(aa64_sve, cpu) && sve_exception_el(env, el) == 0) {
        int j, zcr_len = sve_zcr_len_for_el(env, el);

        for (i = 0; i <= FFR_PRED_NUM; i++) {
            bool eol;
            if (i == FFR_PRED_NUM) {
                qemu_fprintf(f, "FFR=");
                /* It's last, so end the line.  */
                eol = true;
            } else {
                qemu_fprintf(f, "P%02d=", i);
                switch (zcr_len) {
                case 0:
                    eol = i % 8 == 7;
                    break;
                case 1:
                    eol = i % 6 == 5;
                    break;
                case 2:
                case 3:
                    eol = i % 3 == 2;
                    break;
                default:
                    /* More than one quadword per predicate.  */
                    eol = true;
                    break;
                }
            }
            for (j = zcr_len / 4; j >= 0; j--) {
                int digits;
                if (j * 4 + 4 <= zcr_len + 1) {
                    digits = 16;
                } else {
                    digits = (zcr_len % 4 + 1) * 4;
                }
                qemu_fprintf(f, "%0*" PRIx64 "%s", digits,
                             env->vfp.pregs[i].p[j],
                             j ? ":" : eol ? "\n" : " ");
            }
        }

        for (i = 0; i < 32; i++) {
            if (zcr_len == 0) {
                qemu_fprintf(f, "Z%02d=%016" PRIx64 ":%016" PRIx64 "%s",
                             i, env->vfp.zregs[i].d[1],
                             env->vfp.zregs[i].d[0], i & 1 ? "\n" : " ");
            } else if (zcr_len == 1) {
                qemu_fprintf(f, "Z%02d=%016" PRIx64 ":%016" PRIx64
                             ":%016" PRIx64 ":%016" PRIx64 "\n",
                             i, env->vfp.zregs[i].d[3], env->vfp.zregs[i].d[2],
                             env->vfp.zregs[i].d[1], env->vfp.zregs[i].d[0]);
            } else {
                for (j = zcr_len; j >= 0; j--) {
                    bool odd = (zcr_len - j) % 2 != 0;
                    if (j == zcr_len) {
                        qemu_fprintf(f, "Z%02d[%x-%x]=", i, j, j - 1);
                    } else if (!odd) {
                        if (j > 0) {
                            qemu_fprintf(f, "   [%x-%x]=", j, j - 1);
                        } else {
                            qemu_fprintf(f, "     [%x]=", j);
                        }
                    }
                    qemu_fprintf(f, "%016" PRIx64 ":%016" PRIx64 "%s",
                                 env->vfp.zregs[i].d[j * 2 + 1],
                                 env->vfp.zregs[i].d[j * 2],
                                 odd || j == 0 ? "\n" : ":");
                }
            }
        }
    } else {
        for (i = 0; i < 32; i++) {
            uint64_t *q = aa64_vfp_qreg(env, i);
            qemu_fprintf(f, "Q%02d=%016" PRIx64 ":%016" PRIx64 "%s",
                         i, q[1], q[0], (i & 1 ? "\n" : " "));
        }
    }
}

#else

static inline void aarch64_cpu_dump_state(CPUState *cs, FILE *f, int flags)
{
    g_assert_not_reached();
}

#endif

static void arm_cpu_dump_state(CPUState *cs, FILE *f, int flags)
{
    ARMCPU *cpu = ARM_CPU(cs);
    CPUARMState *env = &cpu->env;
    int i;

    if (is_a64(env)) {
        aarch64_cpu_dump_state(cs, f, flags);
        return;
    }

    for (i = 0; i < 16; i++) {
        qemu_fprintf(f, "R%02d=%08x", i, env->regs[i]);
        if ((i % 4) == 3) {
            qemu_fprintf(f, "\n");
        } else {
            qemu_fprintf(f, " ");
        }
    }

    if (arm_feature(env, ARM_FEATURE_M)) {
        uint32_t xpsr = xpsr_read(env);
        const char *mode;
        const char *ns_status = "";

        if (arm_feature(env, ARM_FEATURE_M_SECURITY)) {
            ns_status = env->v7m.secure ? "S " : "NS ";
        }

        if (xpsr & XPSR_EXCP) {
            mode = "handler";
        } else {
            if (env->v7m.control[env->v7m.secure] & R_V7M_CONTROL_NPRIV_MASK) {
                mode = "unpriv-thread";
            } else {
                mode = "priv-thread";
            }
        }

        qemu_fprintf(f, "XPSR=%08x %c%c%c%c %c %s%s\n",
                     xpsr,
                     xpsr & XPSR_N ? 'N' : '-',
                     xpsr & XPSR_Z ? 'Z' : '-',
                     xpsr & XPSR_C ? 'C' : '-',
                     xpsr & XPSR_V ? 'V' : '-',
                     xpsr & XPSR_T ? 'T' : 'A',
                     ns_status,
                     mode);
    } else {
        uint32_t psr = cpsr_read(env);
        const char *ns_status = "";

        if (arm_feature(env, ARM_FEATURE_EL3) &&
            (psr & CPSR_M) != ARM_CPU_MODE_MON) {
            ns_status = env->cp15.scr_el3 & SCR_NS ? "NS " : "S ";
        }

        qemu_fprintf(f, "PSR=%08x %c%c%c%c %c %s%s%d\n",
                     psr,
                     psr & CPSR_N ? 'N' : '-',
                     psr & CPSR_Z ? 'Z' : '-',
                     psr & CPSR_C ? 'C' : '-',
                     psr & CPSR_V ? 'V' : '-',
                     psr & CPSR_T ? 'T' : 'A',
                     ns_status,
                     aarch32_mode_name(psr), (psr & 0x10) ? 32 : 26);
    }

    if (flags & CPU_DUMP_FPU) {
        int numvfpregs = 0;
        if (cpu_isar_feature(aa32_simd_r32, cpu)) {
            numvfpregs = 32;
        } else if (cpu_isar_feature(aa32_vfp_simd, cpu)) {
            numvfpregs = 16;
        }
        for (i = 0; i < numvfpregs; i++) {
            uint64_t v = *aa32_vfp_dreg(env, i);
            qemu_fprintf(f, "s%02d=%08x s%02d=%08x d%02d=%016" PRIx64 "\n",
                         i * 2, (uint32_t)v,
                         i * 2 + 1, (uint32_t)(v >> 32),
                         i, v);
        }
        qemu_fprintf(f, "FPSCR: %08x\n", vfp_get_fpscr(env));
        if (cpu_isar_feature(aa32_mve, cpu)) {
            qemu_fprintf(f, "VPR: %08x\n", env->v7m.vpr);
        }
    }
}

uint64_t arm_cpu_mp_affinity(int idx, uint8_t clustersz)
{
    uint32_t Aff1 = idx / clustersz;
    uint32_t Aff0 = idx % clustersz;
    return (Aff1 << ARM_AFF1_SHIFT) | Aff0;
}

static void arm_cpu_initfn(Object *obj)
{
    ARMCPU *cpu = ARM_CPU(obj);

    cpu_set_cpustate_pointers(cpu);
    cpu->cp_regs = g_hash_table_new_full(g_direct_hash, g_direct_equal,
                                         NULL, g_free);

    QLIST_INIT(&cpu->pre_el_change_hooks);
    QLIST_INIT(&cpu->el_change_hooks);

#ifdef CONFIG_USER_ONLY
# ifdef TARGET_AARCH64
    /*
     * The linux kernel defaults to 512-bit vectors, when sve is supported.
     * See documentation for /proc/sys/abi/sve_default_vector_length, and
     * our corresponding sve-default-vector-length cpu property.
     */
    cpu->sve_default_vq = 4;
# endif
#else
    /* Our inbound IRQ and FIQ lines */
    if (kvm_enabled()) {
        /* VIRQ and VFIQ are unused with KVM but we add them to maintain
         * the same interface as non-KVM CPUs.
         */
        qdev_init_gpio_in(DEVICE(cpu), arm_cpu_kvm_set_irq, 4);
    } else {
        qdev_init_gpio_in(DEVICE(cpu), arm_cpu_set_irq, 4);
    }

    qdev_init_gpio_in_named(DEVICE(cpu), arm_cpu_set_ncpuhalt, "ncpuhalt", 1);
    qdev_init_gpio_in_named(DEVICE(cpu), arm_cpu_set_vinithi, "vinithi", 1);

    qdev_init_gpio_out(DEVICE(cpu), cpu->gt_timer_outputs,
                       ARRAY_SIZE(cpu->gt_timer_outputs));

    qdev_init_gpio_out_named(DEVICE(cpu), &cpu->wfi, "wfi", 1);

    qdev_init_gpio_out_named(DEVICE(cpu), &cpu->gicv3_maintenance_interrupt,
                             "gicv3-maintenance-interrupt", 1);
    qdev_init_gpio_out_named(DEVICE(cpu), &cpu->pmu_interrupt,
                             "pmu-interrupt", 1);
#endif

    /* DTB consumers generally don't in fact care what the 'compatible'
     * string is, so always provide some string and trust that a hypothetical
     * picky DTB consumer will also provide a helpful error message.
     */
    cpu->dtb_compatible = "qemu,unknown";
    cpu->psci_version = QEMU_PSCI_VERSION_0_1; /* By default assume PSCI v0.1 */
    cpu->kvm_target = QEMU_KVM_ARM_TARGET_NONE;

    if (tcg_enabled() || hvf_enabled()) {
        /* TCG and HVF implement PSCI 1.1 */
        cpu->psci_version = QEMU_PSCI_VERSION_1_1;
    }

#ifndef CONFIG_USER_ONLY
    object_property_add_link(obj, "memattr_ns", TYPE_MEMORY_TRANSACTION_ATTR,
                             (Object **)&cpu->env.memattr_ns,
                             qdev_prop_allow_set_link_before_realize,
                             OBJ_PROP_LINK_STRONG);

    object_property_add_link(obj, "memattr_s", TYPE_MEMORY_TRANSACTION_ATTR,
                             (Object **)&cpu->env.memattr_s,
                             qdev_prop_allow_set_link_before_realize,
                             OBJ_PROP_LINK_STRONG);
#endif
}

static Property arm_cpu_gt_cntfrq_property =
            DEFINE_PROP_UINT64("cntfrq", ARMCPU, gt_cntfrq_hz,
                               NANOSECONDS_PER_SECOND / GTIMER_SCALE);

static Property arm_cpu_gt_cntfrq_property_alias =
            DEFINE_PROP_UINT64("generic-timer-frequency", ARMCPU, gt_cntfrq_hz,
                               NANOSECONDS_PER_SECOND / GTIMER_SCALE);

static Property arm_cpu_reset_cbar_property =
            DEFINE_PROP_UINT64("reset-cbar", ARMCPU, reset_cbar, 0);

static Property arm_cpu_reset_hivecs_property =
            DEFINE_PROP_BOOL("reset-hivecs", ARMCPU, reset_hivecs, false);

#ifndef CONFIG_USER_ONLY
static void arm_cpu_set_memattr_secure(Object *obj, Visitor *v,
                                          const char *name, void *opaque,
                                          Error **errp)
{
    ARMCPU *cpu = ARM_CPU(obj);
    bool secure;
    visit_type_bool(v, name, &secure,
                    errp);
    env_tlb(&cpu->env)->memattr[MEM_ATTR_NS].attrs.secure = secure;
}
#endif

#ifndef CONFIG_USER_ONLY
static Property arm_cpu_has_el2_property =
            DEFINE_PROP_BOOL("has_el2", ARMCPU, has_el2, true);

static Property arm_cpu_has_el3_property =
            DEFINE_PROP_BOOL("has_el3", ARMCPU, has_el3, true);
#endif

static Property arm_cpu_cfgend_property =
            DEFINE_PROP_BOOL("cfgend", ARMCPU, cfgend, false);

static Property arm_cpu_has_vfp_property =
            DEFINE_PROP_BOOL("vfp", ARMCPU, has_vfp, true);

static Property arm_cpu_has_neon_property =
            DEFINE_PROP_BOOL("neon", ARMCPU, has_neon, true);

static Property arm_cpu_has_dsp_property =
            DEFINE_PROP_BOOL("dsp", ARMCPU, has_dsp, true);

static Property arm_cpu_has_mpu_property =
            DEFINE_PROP_BOOL("has-mpu", ARMCPU, has_mpu, true);

/* This is like DEFINE_PROP_UINT32 but it doesn't set the default value,
 * because the CPU initfn will have already set cpu->pmsav7_dregion to
 * the right value for that particular CPU type, and we don't want
 * to override that with an incorrect constant value.
 */
static Property arm_cpu_pmsav7_dregion_property =
            DEFINE_PROP_UNSIGNED_NODEFAULT("pmsav7-dregion", ARMCPU,
                                           pmsav7_dregion,
                                           qdev_prop_uint32, uint32_t);

static bool arm_get_pmu(Object *obj, Error **errp)
{
    ARMCPU *cpu = ARM_CPU(obj);

    return cpu->has_pmu;
}

static void arm_set_pmu(Object *obj, bool value, Error **errp)
{
    ARMCPU *cpu = ARM_CPU(obj);

    if (value) {
        if (kvm_enabled() && !kvm_arm_pmu_supported()) {
            error_setg(errp, "'pmu' feature not supported by KVM on this host");
            return;
        }
        set_feature(&cpu->env, ARM_FEATURE_PMU);
    } else {
        unset_feature(&cpu->env, ARM_FEATURE_PMU);
    }
    cpu->has_pmu = value;
}

unsigned int gt_cntfrq_period_ns(ARMCPU *cpu)
{
    /*
     * The exact approach to calculating guest ticks is:
     *
     *     muldiv64(qemu_clock_get_ns(QEMU_CLOCK_VIRTUAL), cpu->gt_cntfrq_hz,
     *              NANOSECONDS_PER_SECOND);
     *
     * We don't do that. Rather we intentionally use integer division
     * truncation below and in the caller for the conversion of host monotonic
     * time to guest ticks to provide the exact inverse for the semantics of
     * the QEMUTimer scale factor. QEMUTimer's scale facter is an integer, so
     * it loses precision when representing frequencies where
     * `(NANOSECONDS_PER_SECOND % cpu->gt_cntfrq) > 0` holds. Failing to
     * provide an exact inverse leads to scheduling timers with negative
     * periods, which in turn leads to sticky behaviour in the guest.
     *
     * Finally, CNTFRQ is effectively capped at 1GHz to ensure our scale factor
     * cannot become zero.
     */
    return NANOSECONDS_PER_SECOND > cpu->gt_cntfrq_hz ?
      NANOSECONDS_PER_SECOND / cpu->gt_cntfrq_hz : 1;
}

void arm_cpu_post_init(Object *obj)
{
    ARMCPU *cpu = ARM_CPU(obj);

    /* M profile implies PMSA. We have to do this here rather than
     * in realize with the other feature-implication checks because
     * we look at the PMSA bit to see if we should add some properties.
     */
    if (arm_feature(&cpu->env, ARM_FEATURE_M)) {
        set_feature(&cpu->env, ARM_FEATURE_PMSA);
    }

    if (arm_feature(&cpu->env, ARM_FEATURE_CBAR) ||
        arm_feature(&cpu->env, ARM_FEATURE_CBAR_RO)) {
        qdev_property_add_static(DEVICE(obj), &arm_cpu_reset_cbar_property);
    }

    if (!arm_feature(&cpu->env, ARM_FEATURE_M)) {
        qdev_property_add_static(DEVICE(obj), &arm_cpu_reset_hivecs_property);
    }

    if (arm_feature(&cpu->env, ARM_FEATURE_V8)) {
        object_property_add_uint64_ptr(obj, "rvbar",
                                       &cpu->rvbar_prop,
                                       OBJ_PROP_FLAG_READWRITE);
    }

#ifndef CONFIG_USER_ONLY
    object_property_add(obj, "memattr-secure", "bool",
                        NULL, arm_cpu_set_memattr_secure,
                        NULL, NULL);
#endif

#ifndef CONFIG_USER_ONLY
    if (arm_feature(&cpu->env, ARM_FEATURE_EL3)) {
        /* Add the has_el3 state CPU property only if EL3 is allowed.  This will
         * prevent "has_el3" from existing on CPUs which cannot support EL3.
         */
        qdev_property_add_static(DEVICE(obj), &arm_cpu_has_el3_property);

        object_property_add_link(obj, "secure-memory",
                                 TYPE_MEMORY_REGION,
                                 (Object **)&cpu->secure_memory,
                                 qdev_prop_allow_set_link_before_realize,
                                 OBJ_PROP_LINK_STRONG);
    }

    if (arm_feature(&cpu->env, ARM_FEATURE_EL2)) {
        qdev_property_add_static(DEVICE(obj), &arm_cpu_has_el2_property);
    }
#endif

    if (arm_feature(&cpu->env, ARM_FEATURE_PMU)) {
        cpu->has_pmu = true;
        object_property_add_bool(obj, "pmu", arm_get_pmu, arm_set_pmu);
    }

    /*
     * Allow user to turn off VFP and Neon support, but only for TCG --
     * KVM does not currently allow us to lie to the guest about its
     * ID/feature registers, so the guest always sees what the host has.
     */
    if (arm_feature(&cpu->env, ARM_FEATURE_AARCH64)
        ? cpu_isar_feature(aa64_fp_simd, cpu)
        : cpu_isar_feature(aa32_vfp, cpu)) {
        cpu->has_vfp = true;
        if (!kvm_enabled()) {
            qdev_property_add_static(DEVICE(obj), &arm_cpu_has_vfp_property);
        }
    }

    if (arm_feature(&cpu->env, ARM_FEATURE_NEON)) {
        cpu->has_neon = true;
        if (!kvm_enabled()) {
            qdev_property_add_static(DEVICE(obj), &arm_cpu_has_neon_property);
        }
    }

    if (arm_feature(&cpu->env, ARM_FEATURE_M) &&
        arm_feature(&cpu->env, ARM_FEATURE_THUMB_DSP)) {
        qdev_property_add_static(DEVICE(obj), &arm_cpu_has_dsp_property);
    }

    if (arm_feature(&cpu->env, ARM_FEATURE_PMSA)) {
        qdev_property_add_static(DEVICE(obj), &arm_cpu_has_mpu_property);
        if (arm_feature(&cpu->env, ARM_FEATURE_V7)) {
            qdev_property_add_static(DEVICE(obj),
                                     &arm_cpu_pmsav7_dregion_property);
        }
    }

    if (arm_feature(&cpu->env, ARM_FEATURE_M_SECURITY)) {
        object_property_add_link(obj, "idau", TYPE_IDAU_INTERFACE, &cpu->idau,
                                 qdev_prop_allow_set_link_before_realize,
                                 OBJ_PROP_LINK_STRONG);
        /*
         * M profile: initial value of the Secure VTOR. We can't just use
         * a simple DEFINE_PROP_UINT32 for this because we want to permit
         * the property to be set after realize.
         */
        object_property_add_uint32_ptr(obj, "init-svtor",
                                       &cpu->init_svtor,
                                       OBJ_PROP_FLAG_READWRITE);
    }
    if (arm_feature(&cpu->env, ARM_FEATURE_M)) {
        /*
         * Initial value of the NS VTOR (for cores without the Security
         * extension, this is the only VTOR)
         */
        object_property_add_uint32_ptr(obj, "init-nsvtor",
                                       &cpu->init_nsvtor,
                                       OBJ_PROP_FLAG_READWRITE);
    }

    /* Not DEFINE_PROP_UINT32: we want this to be settable after realize */
    object_property_add_uint32_ptr(obj, "psci-conduit",
                                   &cpu->psci_conduit,
                                   OBJ_PROP_FLAG_READWRITE);

    qdev_property_add_static(DEVICE(obj), &arm_cpu_cfgend_property);

    if (arm_feature(&cpu->env, ARM_FEATURE_GENERIC_TIMER)) {
        qdev_property_add_static(DEVICE(cpu), &arm_cpu_gt_cntfrq_property);
        qdev_property_add_static(DEVICE(cpu), &arm_cpu_gt_cntfrq_property_alias);
    }

    if (kvm_enabled()) {
        kvm_arm_add_vcpu_properties(obj);
    }

#ifndef CONFIG_USER_ONLY
    if (arm_feature(&cpu->env, ARM_FEATURE_AARCH64) &&
        cpu_isar_feature(aa64_mte, cpu)) {
        object_property_add_link(obj, "tag-memory",
                                 TYPE_MEMORY_REGION,
                                 (Object **)&cpu->tag_memory,
                                 qdev_prop_allow_set_link_before_realize,
                                 OBJ_PROP_LINK_STRONG);

        if (arm_feature(&cpu->env, ARM_FEATURE_EL3)) {
            object_property_add_link(obj, "secure-tag-memory",
                                     TYPE_MEMORY_REGION,
                                     (Object **)&cpu->secure_tag_memory,
                                     qdev_prop_allow_set_link_before_realize,
                                     OBJ_PROP_LINK_STRONG);
        }
    }
#endif
}

static void arm_cpu_finalizefn(Object *obj)
{
    ARMCPU *cpu = ARM_CPU(obj);
    ARMELChangeHook *hook, *next;

    g_hash_table_destroy(cpu->cp_regs);

    QLIST_FOREACH_SAFE(hook, &cpu->pre_el_change_hooks, node, next) {
        QLIST_REMOVE(hook, node);
        g_free(hook);
    }
    QLIST_FOREACH_SAFE(hook, &cpu->el_change_hooks, node, next) {
        QLIST_REMOVE(hook, node);
        g_free(hook);
    }
#ifndef CONFIG_USER_ONLY
    if (cpu->pmu_timer) {
        timer_free(cpu->pmu_timer);
    }
#endif
}

void arm_cpu_finalize_features(ARMCPU *cpu, Error **errp)
{
    Error *local_err = NULL;

    if (arm_feature(&cpu->env, ARM_FEATURE_AARCH64)) {
        arm_cpu_sve_finalize(cpu, &local_err);
        if (local_err != NULL) {
            error_propagate(errp, local_err);
            return;
        }

        arm_cpu_pauth_finalize(cpu, &local_err);
        if (local_err != NULL) {
            error_propagate(errp, local_err);
            return;
        }

        arm_cpu_lpa2_finalize(cpu, &local_err);
        if (local_err != NULL) {
            error_propagate(errp, local_err);
            return;
        }
    }

    if (kvm_enabled()) {
        kvm_arm_steal_time_finalize(cpu, &local_err);
        if (local_err != NULL) {
            error_propagate(errp, local_err);
            return;
        }
    }
}

static void arm_cpu_realizefn(DeviceState *dev, Error **errp)
{
    CPUState *cs = CPU(dev);
    ARMCPU *cpu = ARM_CPU(dev);
    ARMCPUClass *acc = ARM_CPU_GET_CLASS(dev);
    CPUARMState *env = &cpu->env;
    int pagebits;
    Error *local_err = NULL;
    bool no_aa32 = false;

    /* If we needed to query the host kernel for the CPU features
     * then it's possible that might have failed in the initfn, but
     * this is the first point where we can report it.
     */
    if (cpu->host_cpu_probe_failed) {
        if (!kvm_enabled() && !hvf_enabled()) {
            error_setg(errp, "The 'host' CPU type can only be used with KVM or HVF");
        } else {
            error_setg(errp, "Failed to retrieve host CPU features");
        }
        return;
    }

#ifndef CONFIG_USER_ONLY
    /* The NVIC and M-profile CPU are two halves of a single piece of
     * hardware; trying to use one without the other is a command line
     * error and will result in segfaults if not caught here.
     */
    if (arm_feature(env, ARM_FEATURE_M)) {
        if (!env->nvic) {
            error_setg(errp, "This board cannot be used with Cortex-M CPUs");
            return;
        }
    } else {
        if (env->nvic) {
            error_setg(errp, "This board can only be used with Cortex-M CPUs");
            return;
        }
    }

    if (kvm_enabled()) {
        /*
         * Catch all the cases which might cause us to create more than one
         * address space for the CPU (otherwise we will assert() later in
         * cpu_address_space_init()).
         */
        if (arm_feature(env, ARM_FEATURE_M)) {
            error_setg(errp,
                       "Cannot enable KVM when using an M-profile guest CPU");
            return;
        }
        if (cpu->has_el3) {
            error_setg(errp,
                       "Cannot enable KVM when guest CPU has EL3 enabled");
            return;
        }
        if (cpu->tag_memory) {
            error_setg(errp,
                       "Cannot enable KVM when guest CPUs has MTE enabled");
            return;
        }
    }

    {
        uint64_t scale;

        if (arm_feature(env, ARM_FEATURE_GENERIC_TIMER)) {
            if (!cpu->gt_cntfrq_hz) {
                error_setg(errp, "Invalid CNTFRQ: %"PRId64"Hz",
                           cpu->gt_cntfrq_hz);
                return;
            }
            scale = gt_cntfrq_period_ns(cpu);
        } else {
            scale = GTIMER_SCALE;
        }

        cpu->gt_timer[GTIMER_PHYS] = timer_new(QEMU_CLOCK_VIRTUAL, scale,
                                               arm_gt_ptimer_cb, cpu);
        cpu->gt_timer[GTIMER_VIRT] = timer_new(QEMU_CLOCK_VIRTUAL, scale,
                                               arm_gt_vtimer_cb, cpu);
        cpu->gt_timer[GTIMER_HYP] = timer_new(QEMU_CLOCK_VIRTUAL, scale,
                                              arm_gt_htimer_cb, cpu);
        cpu->gt_timer[GTIMER_SEC] = timer_new(QEMU_CLOCK_VIRTUAL, scale,
                                              arm_gt_stimer_cb, cpu);
        cpu->gt_timer[GTIMER_HYPVIRT] = timer_new(QEMU_CLOCK_VIRTUAL, scale,
                                                  arm_gt_hvtimer_cb, cpu);
    }
#endif

    cpu_exec_realizefn(cs, &local_err);
    if (local_err != NULL) {
        error_propagate(errp, local_err);
        return;
    }

    arm_cpu_finalize_features(cpu, &local_err);
    if (local_err != NULL) {
        error_propagate(errp, local_err);
        return;
    }

    if (arm_feature(env, ARM_FEATURE_AARCH64) &&
        cpu->has_vfp != cpu->has_neon) {
        /*
         * This is an architectural requirement for AArch64; AArch32 is
         * more flexible and permits VFP-no-Neon and Neon-no-VFP.
         */
        error_setg(errp,
                   "AArch64 CPUs must have both VFP and Neon or neither");
        return;
    }

    if (!cpu->has_vfp) {
        uint64_t t;
        uint32_t u;

        t = cpu->isar.id_aa64isar1;
        t = FIELD_DP64(t, ID_AA64ISAR1, JSCVT, 0);
        cpu->isar.id_aa64isar1 = t;

        t = cpu->isar.id_aa64pfr0;
        t = FIELD_DP64(t, ID_AA64PFR0, FP, 0xf);
        cpu->isar.id_aa64pfr0 = t;

        u = cpu->isar.id_isar6;
        u = FIELD_DP32(u, ID_ISAR6, JSCVT, 0);
        u = FIELD_DP32(u, ID_ISAR6, BF16, 0);
        cpu->isar.id_isar6 = u;

        u = cpu->isar.mvfr0;
        u = FIELD_DP32(u, MVFR0, FPSP, 0);
        u = FIELD_DP32(u, MVFR0, FPDP, 0);
        u = FIELD_DP32(u, MVFR0, FPDIVIDE, 0);
        u = FIELD_DP32(u, MVFR0, FPSQRT, 0);
        u = FIELD_DP32(u, MVFR0, FPROUND, 0);
        if (!arm_feature(env, ARM_FEATURE_M)) {
            u = FIELD_DP32(u, MVFR0, FPTRAP, 0);
            u = FIELD_DP32(u, MVFR0, FPSHVEC, 0);
        }
        cpu->isar.mvfr0 = u;

        u = cpu->isar.mvfr1;
        u = FIELD_DP32(u, MVFR1, FPFTZ, 0);
        u = FIELD_DP32(u, MVFR1, FPDNAN, 0);
        u = FIELD_DP32(u, MVFR1, FPHP, 0);
        if (arm_feature(env, ARM_FEATURE_M)) {
            u = FIELD_DP32(u, MVFR1, FP16, 0);
        }
        cpu->isar.mvfr1 = u;

        u = cpu->isar.mvfr2;
        u = FIELD_DP32(u, MVFR2, FPMISC, 0);
        cpu->isar.mvfr2 = u;
    }

    if (!cpu->has_neon) {
        uint64_t t;
        uint32_t u;

        unset_feature(env, ARM_FEATURE_NEON);

        t = cpu->isar.id_aa64isar0;
        t = FIELD_DP64(t, ID_AA64ISAR0, AES, 0);
        t = FIELD_DP64(t, ID_AA64ISAR0, SHA1, 0);
        t = FIELD_DP64(t, ID_AA64ISAR0, SHA2, 0);
        t = FIELD_DP64(t, ID_AA64ISAR0, SHA3, 0);
        t = FIELD_DP64(t, ID_AA64ISAR0, SM3, 0);
        t = FIELD_DP64(t, ID_AA64ISAR0, SM4, 0);
        t = FIELD_DP64(t, ID_AA64ISAR0, DP, 0);
        cpu->isar.id_aa64isar0 = t;

        t = cpu->isar.id_aa64isar1;
        t = FIELD_DP64(t, ID_AA64ISAR1, FCMA, 0);
        t = FIELD_DP64(t, ID_AA64ISAR1, BF16, 0);
        t = FIELD_DP64(t, ID_AA64ISAR1, I8MM, 0);
        cpu->isar.id_aa64isar1 = t;

        t = cpu->isar.id_aa64pfr0;
        t = FIELD_DP64(t, ID_AA64PFR0, ADVSIMD, 0xf);
        cpu->isar.id_aa64pfr0 = t;

        u = cpu->isar.id_isar5;
        u = FIELD_DP32(u, ID_ISAR5, AES, 0);
        u = FIELD_DP32(u, ID_ISAR5, SHA1, 0);
        u = FIELD_DP32(u, ID_ISAR5, SHA2, 0);
        u = FIELD_DP32(u, ID_ISAR5, RDM, 0);
        u = FIELD_DP32(u, ID_ISAR5, VCMA, 0);
        cpu->isar.id_isar5 = u;

        u = cpu->isar.id_isar6;
        u = FIELD_DP32(u, ID_ISAR6, DP, 0);
        u = FIELD_DP32(u, ID_ISAR6, FHM, 0);
        u = FIELD_DP32(u, ID_ISAR6, BF16, 0);
        u = FIELD_DP32(u, ID_ISAR6, I8MM, 0);
        cpu->isar.id_isar6 = u;

        if (!arm_feature(env, ARM_FEATURE_M)) {
            u = cpu->isar.mvfr1;
            u = FIELD_DP32(u, MVFR1, SIMDLS, 0);
            u = FIELD_DP32(u, MVFR1, SIMDINT, 0);
            u = FIELD_DP32(u, MVFR1, SIMDSP, 0);
            u = FIELD_DP32(u, MVFR1, SIMDHP, 0);
            cpu->isar.mvfr1 = u;

            u = cpu->isar.mvfr2;
            u = FIELD_DP32(u, MVFR2, SIMDMISC, 0);
            cpu->isar.mvfr2 = u;
        }
    }

    if (!cpu->has_neon && !cpu->has_vfp) {
        uint64_t t;
        uint32_t u;

        t = cpu->isar.id_aa64isar0;
        t = FIELD_DP64(t, ID_AA64ISAR0, FHM, 0);
        cpu->isar.id_aa64isar0 = t;

        t = cpu->isar.id_aa64isar1;
        t = FIELD_DP64(t, ID_AA64ISAR1, FRINTTS, 0);
        cpu->isar.id_aa64isar1 = t;

        u = cpu->isar.mvfr0;
        u = FIELD_DP32(u, MVFR0, SIMDREG, 0);
        cpu->isar.mvfr0 = u;

        /* Despite the name, this field covers both VFP and Neon */
        u = cpu->isar.mvfr1;
        u = FIELD_DP32(u, MVFR1, SIMDFMAC, 0);
        cpu->isar.mvfr1 = u;
    }

    if (arm_feature(env, ARM_FEATURE_M) && !cpu->has_dsp) {
        uint32_t u;

        unset_feature(env, ARM_FEATURE_THUMB_DSP);

        u = cpu->isar.id_isar1;
        u = FIELD_DP32(u, ID_ISAR1, EXTEND, 1);
        cpu->isar.id_isar1 = u;

        u = cpu->isar.id_isar2;
        u = FIELD_DP32(u, ID_ISAR2, MULTU, 1);
        u = FIELD_DP32(u, ID_ISAR2, MULTS, 1);
        cpu->isar.id_isar2 = u;

        u = cpu->isar.id_isar3;
        u = FIELD_DP32(u, ID_ISAR3, SIMD, 1);
        u = FIELD_DP32(u, ID_ISAR3, SATURATE, 0);
        cpu->isar.id_isar3 = u;
    }

    /* Some features automatically imply others: */
    if (arm_feature(env, ARM_FEATURE_V8)) {
        if (arm_feature(env, ARM_FEATURE_M)) {
            set_feature(env, ARM_FEATURE_V7);
        } else {
            set_feature(env, ARM_FEATURE_V7VE);
        }
    }

    /*
     * There exist AArch64 cpus without AArch32 support.  When KVM
     * queries ID_ISAR0_EL1 on such a host, the value is UNKNOWN.
     * Similarly, we cannot check ID_AA64PFR0 without AArch64 support.
     * As a general principle, we also do not make ID register
     * consistency checks anywhere unless using TCG, because only
     * for TCG would a consistency-check failure be a QEMU bug.
     */
    if (arm_feature(&cpu->env, ARM_FEATURE_AARCH64)) {
        no_aa32 = !cpu_isar_feature(aa64_aa32, cpu);
    }

    if (arm_feature(env, ARM_FEATURE_V7VE)) {
        /* v7 Virtualization Extensions. In real hardware this implies
         * EL2 and also the presence of the Security Extensions.
         * For QEMU, for backwards-compatibility we implement some
         * CPUs or CPU configs which have no actual EL2 or EL3 but do
         * include the various other features that V7VE implies.
         * Presence of EL2 itself is ARM_FEATURE_EL2, and of the
         * Security Extensions is ARM_FEATURE_EL3.
         */
        assert(!tcg_enabled() || no_aa32 ||
               cpu_isar_feature(aa32_arm_div, cpu));
        set_feature(env, ARM_FEATURE_LPAE);
        set_feature(env, ARM_FEATURE_V7);
    }
    if (arm_feature(env, ARM_FEATURE_V7)) {
        set_feature(env, ARM_FEATURE_VAPA);
        set_feature(env, ARM_FEATURE_THUMB2);
        set_feature(env, ARM_FEATURE_MPIDR);
        if (!arm_feature(env, ARM_FEATURE_M)) {
            set_feature(env, ARM_FEATURE_V6K);
        } else {
            set_feature(env, ARM_FEATURE_V6);
        }

        /* Always define VBAR for V7 CPUs even if it doesn't exist in
         * non-EL3 configs. This is needed by some legacy boards.
         */
        set_feature(env, ARM_FEATURE_VBAR);
    }
    if (arm_feature(env, ARM_FEATURE_V6K)) {
        set_feature(env, ARM_FEATURE_V6);
        set_feature(env, ARM_FEATURE_MVFR);
    }
    if (arm_feature(env, ARM_FEATURE_V6)) {
        set_feature(env, ARM_FEATURE_V5);
        if (!arm_feature(env, ARM_FEATURE_M)) {
            assert(!tcg_enabled() || no_aa32 ||
                   cpu_isar_feature(aa32_jazelle, cpu));
            set_feature(env, ARM_FEATURE_AUXCR);
        }
    }
    if (arm_feature(env, ARM_FEATURE_V5)) {
        set_feature(env, ARM_FEATURE_V4T);
    }
    if (arm_feature(env, ARM_FEATURE_LPAE)) {
        set_feature(env, ARM_FEATURE_V7MP);
    }
    if (arm_feature(env, ARM_FEATURE_CBAR_RO)) {
        set_feature(env, ARM_FEATURE_CBAR);
    }
    if (arm_feature(env, ARM_FEATURE_THUMB2) &&
        !arm_feature(env, ARM_FEATURE_M)) {
        set_feature(env, ARM_FEATURE_THUMB_DSP);
    }

    /*
     * We rely on no XScale CPU having VFP so we can use the same bits in the
     * TB flags field for VECSTRIDE and XSCALE_CPAR.
     */
    assert(arm_feature(&cpu->env, ARM_FEATURE_AARCH64) ||
           !cpu_isar_feature(aa32_vfp_simd, cpu) ||
           !arm_feature(env, ARM_FEATURE_XSCALE));

    if (arm_feature(env, ARM_FEATURE_V7) &&
        !arm_feature(env, ARM_FEATURE_M) &&
        !arm_feature(env, ARM_FEATURE_PMSA)) {
        /* v7VMSA drops support for the old ARMv5 tiny pages, so we
         * can use 4K pages.
         */
        pagebits = 12;
    } else {
        /* For CPUs which might have tiny 1K pages, or which have an
         * MPU and might have small region sizes, stick with 1K pages.
         */
        pagebits = 10;
    }
    if (!set_preferred_target_page_bits(pagebits)) {
        /* This can only ever happen for hotplugging a CPU, or if
         * the board code incorrectly creates a CPU which it has
         * promised via minimum_page_size that it will not.
         */
        error_setg(errp, "This CPU requires a smaller page size than the "
                   "system is using");
        return;
    }

    /* This cpu-id-to-MPIDR affinity is used only for TCG; KVM will override it.
     * We don't support setting cluster ID ([16..23]) (known as Aff2
     * in later ARM ARM versions), or any of the higher affinity level fields,
     * so these bits always RAZ.
     */
    if (cpu->mp_affinity == ARM64_AFFINITY_INVALID) {
        cpu->mp_affinity = arm_cpu_mp_affinity(cs->cpu_index,
                                               ARM_DEFAULT_CPUS_PER_CLUSTER);
    }

    if (cpu->reset_hivecs) {
            cpu->reset_sctlr |= (1 << 13);
    }

    if (cpu->cfgend) {
        if (arm_feature(&cpu->env, ARM_FEATURE_V7)) {
            cpu->reset_sctlr |= SCTLR_EE;
        } else {
            cpu->reset_sctlr |= SCTLR_B;
        }
    }

    if (!arm_feature(env, ARM_FEATURE_M) && !cpu->has_el3) {
        /* If the has_el3 CPU property is disabled then we need to disable the
         * feature.
         */
        unset_feature(env, ARM_FEATURE_EL3);

        /* Disable the security extension feature bits in the processor feature
         * registers as well. These are id_pfr1[7:4] and id_aa64pfr0[15:12].
         */
        cpu->isar.id_pfr1 &= ~0xf0;
        cpu->isar.id_aa64pfr0 &= ~0xf000;
    }

    if (!cpu->has_el2) {
        unset_feature(env, ARM_FEATURE_EL2);
    }

    if (!cpu->has_pmu) {
        unset_feature(env, ARM_FEATURE_PMU);
    }
    if (arm_feature(env, ARM_FEATURE_PMU)) {
        pmu_init(cpu);

        if (!kvm_enabled()) {
            arm_register_pre_el_change_hook(cpu, &pmu_pre_el_change, 0);
            arm_register_el_change_hook(cpu, &pmu_post_el_change, 0);
        }

#ifndef CONFIG_USER_ONLY
        cpu->pmu_timer = timer_new_ns(QEMU_CLOCK_VIRTUAL, arm_pmu_timer_cb,
                cpu);
#endif
    } else {
        cpu->isar.id_aa64dfr0 =
            FIELD_DP64(cpu->isar.id_aa64dfr0, ID_AA64DFR0, PMUVER, 0);
        cpu->isar.id_dfr0 = FIELD_DP32(cpu->isar.id_dfr0, ID_DFR0, PERFMON, 0);
        cpu->pmceid0 = 0;
        cpu->pmceid1 = 0;
    }

    if (!arm_feature(env, ARM_FEATURE_EL2)) {
        /* Disable the hypervisor feature bits in the processor feature
         * registers if we don't have EL2. These are id_pfr1[15:12] and
         * id_aa64pfr0_el1[11:8].
         */
        cpu->isar.id_aa64pfr0 &= ~0xf00;
        cpu->isar.id_pfr1 &= ~0xf000;
    }

#ifndef CONFIG_USER_ONLY
    if (cpu->tag_memory == NULL && cpu_isar_feature(aa64_mte, cpu)) {
        /*
         * Disable the MTE feature bits if we do not have tag-memory
         * provided by the machine.
         */
        cpu->isar.id_aa64pfr1 =
            FIELD_DP64(cpu->isar.id_aa64pfr1, ID_AA64PFR1, MTE, 0);
    }
#endif

    /* MPU can be configured out of a PMSA CPU either by setting has-mpu
     * to false or by setting pmsav7-dregion to 0.
     */
    if (!cpu->has_mpu) {
        cpu->pmsav7_dregion = 0;
    }
    if (cpu->pmsav7_dregion == 0) {
        cpu->has_mpu = false;
    }

    if (arm_feature(env, ARM_FEATURE_PMSA) &&
        arm_feature(env, ARM_FEATURE_V7)) {
        uint32_t nr = cpu->pmsav7_dregion;

        if (nr > 0xff) {
            error_setg(errp, "PMSAv7 MPU #regions invalid %" PRIu32, nr);
            return;
        }

        if (nr) {
            if (arm_feature(env, ARM_FEATURE_V8)) {
                /* PMSAv8 */
                env->pmsav8.rbar[M_REG_NS] = g_new0(uint32_t, nr);
                env->pmsav8.rlar[M_REG_NS] = g_new0(uint32_t, nr);
                if (arm_feature(env, ARM_FEATURE_M_SECURITY)) {
                    env->pmsav8.rbar[M_REG_S] = g_new0(uint32_t, nr);
                    env->pmsav8.rlar[M_REG_S] = g_new0(uint32_t, nr);
                }
            } else {
                env->pmsav7.drbar = g_new0(uint32_t, nr);
                env->pmsav7.drsr = g_new0(uint32_t, nr);
                env->pmsav7.dracr = g_new0(uint32_t, nr);
            }
        }
    }

    if (arm_feature(env, ARM_FEATURE_M_SECURITY)) {
        uint32_t nr = cpu->sau_sregion;

        if (nr > 0xff) {
            error_setg(errp, "v8M SAU #regions invalid %" PRIu32, nr);
            return;
        }

        if (nr) {
            env->sau.rbar = g_new0(uint32_t, nr);
            env->sau.rlar = g_new0(uint32_t, nr);
        }
    }

    if (arm_feature(env, ARM_FEATURE_EL3)) {
        set_feature(env, ARM_FEATURE_VBAR);
    }

    register_cp_regs_for_features(cpu);
    arm_cpu_register_gdb_regs_for_features(cpu);

    init_cpreg_list(cpu);

#ifndef CONFIG_USER_ONLY
    MachineState *ms = MACHINE(qdev_get_machine());
    unsigned int smp_cpus = ms->smp.cpus;
    bool has_secure = cpu->has_el3 || arm_feature(env, ARM_FEATURE_M_SECURITY);

/* Xilinx: We always want to ensure that two address spaces are created
 *         because we allow the secure bit to be overwritten from the outside
 *         and in future this could be run time configurable.
 */
    has_secure = true;

    /*
     * We must set cs->num_ases to the final value before
     * the first call to cpu_address_space_init.
     */
    if (cpu->tag_memory != NULL) {
        cs->num_ases = 3 + has_secure;
    } else {
        cs->num_ases = 1 + has_secure;
    }

    if (has_secure) {
        if (!cpu->secure_memory) {
            cpu->secure_memory = cs->memory;
        }
        cpu_address_space_init(cs, ARMASIdx_S, "cpu-secure-memory",
                               cpu->secure_memory);
    }

    if (cpu->tag_memory != NULL) {
        cpu_address_space_init(cs, ARMASIdx_TagNS, "cpu-tag-memory",
                               cpu->tag_memory);
        if (has_secure) {
            cpu_address_space_init(cs, ARMASIdx_TagS, "cpu-tag-memory",
                                   cpu->secure_tag_memory);
        }
    }

    cpu_address_space_init(cs, ARMASIdx_NS, "cpu-memory", cs->memory);

    /* No core_count specified, default to smp_cpus. */
    if (cpu->core_count == -1) {
        cpu->core_count = smp_cpus;
    }
#endif

    if (tcg_enabled()) {
        int dcz_blocklen = 4 << cpu->dcz_blocksize;

        /*
         * We only support DCZ blocklen that fits on one page.
         *
         * Architectually this is always true.  However TARGET_PAGE_SIZE
         * is variable and, for compatibility with -machine virt-2.7,
         * is only 1KiB, as an artifact of legacy ARMv5 subpage support.
         * But even then, while the largest architectural DCZ blocklen
         * is 2KiB, no cpu actually uses such a large blocklen.
         */
        assert(dcz_blocklen <= TARGET_PAGE_SIZE);

        /*
         * We only support DCZ blocksize >= 2*TAG_GRANULE, which is to say
         * both nibbles of each byte storing tag data may be written at once.
         * Since TAG_GRANULE is 16, this means that blocklen must be >= 32.
         */
        if (cpu_isar_feature(aa64_mte, cpu)) {
            assert(dcz_blocklen >= 2 * TAG_GRANULE);
        }
    }

    qemu_init_vcpu(cs);
    cpu_reset(cs);

    acc->parent_realize(dev, errp);
}

static ObjectClass *arm_cpu_class_by_name(const char *cpu_model)
{
    ObjectClass *oc;
    char *typename;
    char **cpuname;
    const char *cpunamestr;

    cpuname = g_strsplit(cpu_model, ",", 1);
    cpunamestr = cpuname[0];
#ifdef CONFIG_USER_ONLY
    /* For backwards compatibility usermode emulation allows "-cpu any",
     * which has the same semantics as "-cpu max".
     */
    if (!strcmp(cpunamestr, "any")) {
        cpunamestr = "max";
    }
#endif
    typename = g_strdup_printf(ARM_CPU_TYPE_NAME("%s"), cpunamestr);
    oc = object_class_by_name(typename);
    g_strfreev(cpuname);
    g_free(typename);
    if (!oc || !object_class_dynamic_cast(oc, TYPE_ARM_CPU) ||
        object_class_is_abstract(oc)) {
        return NULL;
    }
    return oc;
}

static Property arm_cpu_properties[] = {
    DEFINE_PROP_UINT64("ctr", ARMCPU, ctr, 0),
    DEFINE_PROP_UINT64("clidr", ARMCPU, clidr, 0),
    DEFINE_PROP_UINT32("id_pfr0", ARMCPU, isar.id_pfr0, 0),
    DEFINE_PROP_UINT32("id_pfr1", ARMCPU, isar.id_pfr1, 0),
    DEFINE_PROP_UINT64("ccsidr0", ARMCPU, ccsidr[0], 0),
    DEFINE_PROP_UINT64("ccsidr1", ARMCPU, ccsidr[1], 0),
    DEFINE_PROP_UINT64("midr", ARMCPU, midr, 0),
    DEFINE_PROP_UINT64("mp-affinity", ARMCPU,
                        mp_affinity, ARM64_AFFINITY_INVALID),
    DEFINE_PROP_INT32("node-id", ARMCPU, node_id, CPU_UNSET_NUMA_NODE_ID),
    DEFINE_PROP_INT32("core-count", ARMCPU, core_count, -1),
    DEFINE_PROP_END_OF_LIST()
};

static void set_debug_context(CPUState *cs, unsigned int ctx)
{
    ARMCPU *cpu = ARM_CPU(cs);
    switch (ctx) {
    case ARM_DEBUG_CURRENT_EL:
        cpu->env.debug_ctx = DEBUG_CURRENT_EL;
        break;

    case ARM_DEBUG_PHYS:
        cpu->env.debug_ctx = DEBUG_PHYS;
        break;
    }
}

static void arm_cpu_pwr_cntrl(void *opaque, int n, int level)
{
    DeviceClass *dc_parent = DEVICE_CLASS(ARM_CPU_PARENT_CLASS);
    ARMCPU *cpu = ARM_CPU(opaque);

    cpu->power_state = level ? PSCI_ON : PSCI_OFF;
    dc_parent->pwr_cntrl(opaque, n, level);
}

static gchar *arm_gdb_arch_name(CPUState *cs)
{
    ARMCPU *cpu = ARM_CPU(cs);
    CPUARMState *env = &cpu->env;

    if (arm_feature(env, ARM_FEATURE_IWMMXT)) {
        return g_strdup("iwmmxt");
    }
    return g_strdup("arm");
}

#ifndef CONFIG_USER_ONLY
#include "hw/core/sysemu-cpu-ops.h"

static const struct SysemuCPUOps arm_sysemu_ops = {
    .get_phys_page_attrs_debug = arm_cpu_get_phys_page_attrs_debug,
    .asidx_from_attrs = arm_asidx_from_attrs,
    .write_elf32_note = arm_cpu_write_elf32_note,
    .write_elf64_note = arm_cpu_write_elf64_note,
    .virtio_is_big_endian = arm_cpu_virtio_is_big_endian,
    .legacy_vmsd = &vmstate_arm_cpu,
};
#endif

#ifdef CONFIG_TCG
static const struct TCGCPUOps arm_tcg_ops = {
    .initialize = arm_translate_init,
    .synchronize_from_tb = arm_cpu_synchronize_from_tb,
    .debug_excp_handler = arm_debug_excp_handler,

#ifdef CONFIG_USER_ONLY
    .record_sigsegv = arm_cpu_record_sigsegv,
    .record_sigbus = arm_cpu_record_sigbus,
#else
    .tlb_fill = arm_cpu_tlb_fill,
    .cpu_exec_interrupt = arm_cpu_exec_interrupt,
    .do_interrupt = arm_cpu_do_interrupt,
    .do_transaction_failed = arm_cpu_do_transaction_failed,
    .do_unaligned_access = arm_cpu_do_unaligned_access,
    .adjust_watchpoint_address = arm_adjust_watchpoint_address,
    .debug_check_watchpoint = arm_debug_check_watchpoint,
    .debug_check_breakpoint = arm_debug_check_breakpoint,
#endif /* !CONFIG_USER_ONLY */
};
#endif /* CONFIG_TCG */

static void arm_cpu_class_init(ObjectClass *oc, void *data)
{
    ARMCPUClass *acc = ARM_CPU_CLASS(oc);
    CPUClass *cc = CPU_CLASS(acc);
    DeviceClass *dc = DEVICE_CLASS(oc);

    device_class_set_parent_realize(dc, arm_cpu_realizefn,
                                    &acc->parent_realize);

    dc->pwr_cntrl = arm_cpu_pwr_cntrl;

    device_class_set_props(dc, arm_cpu_properties);
    device_class_set_parent_reset(dc, arm_cpu_reset, &acc->parent_reset);

    cc->class_by_name = arm_cpu_class_by_name;
    cc->has_work = arm_cpu_has_work;
    cc->dump_state = arm_cpu_dump_state;
    cc->set_pc = arm_cpu_set_pc;
    cc->get_pc = arm_cpu_get_pc;
    cc->debug_contexts = arm_debug_ctx;
    cc->set_debug_context = set_debug_context;
    cc->gdb_read_register = arm_cpu_gdb_read_register;
    cc->gdb_write_register = arm_cpu_gdb_write_register;
#ifndef CONFIG_USER_ONLY
    dc->rst_cntrl = cpu_reset_gpio;
    cc->sysemu_ops = &arm_sysemu_ops;
#endif
    cc->gdb_num_core_regs = 32;
    cc->gdb_core_xml_file = "arm-core.xml";
    cc->gdb_arch_name = arm_gdb_arch_name;
    cc->gdb_get_dynamic_xml = arm_gdb_get_dynamic_xml;
    cc->gdb_stop_before_watchpoint = true;
    cc->disas_set_info = arm_disas_set_info;

#ifdef CONFIG_TCG
    cc->tcg_ops = &arm_tcg_ops;
#endif /* CONFIG_TCG */
}

static void arm_cpu_instance_init(Object *obj)
{
    ARMCPUClass *acc = ARM_CPU_GET_CLASS(obj);

    acc->info->initfn(obj);
    arm_cpu_post_init(obj);
}

static void cpu_register_class_init(ObjectClass *oc, void *data)
{
    ARMCPUClass *acc = ARM_CPU_CLASS(oc);

    acc->info = data;
}

void arm_cpu_register(const ARMCPUInfo *info)
{
    TypeInfo type_info = {
        .parent = TYPE_ARM_CPU,
        .instance_size = sizeof(ARMCPU),
        .instance_align = __alignof__(ARMCPU),
        .instance_init = arm_cpu_instance_init,
        .class_size = sizeof(ARMCPUClass),
        .class_init = info->class_init ?: cpu_register_class_init,
        .class_data = (void *)info,
    };

    type_info.name = g_strdup_printf("%s-" TYPE_ARM_CPU, info->name);
    type_register(&type_info);
    g_free((void *)type_info.name);
}

static const TypeInfo arm_cpu_type_info = {
    .name = TYPE_ARM_CPU,
    .parent = TYPE_CPU,
    .instance_size = sizeof(ARMCPU),
    .instance_align = __alignof__(ARMCPU),
    .instance_init = arm_cpu_initfn,
    .instance_finalize = arm_cpu_finalizefn,
    .abstract = true,
    .class_size = sizeof(ARMCPUClass),
    .class_init = arm_cpu_class_init,
};

static void arm_cpu_register_types(void)
{
    type_register_static(&arm_cpu_type_info);
}

type_init(arm_cpu_register_types)

#ifndef CONFIG_USER_ONLY

static Object *fdt_armv8_timer_get_intc(FDTMachineInfo *fdti, char *node_path)
{
    char intc_node_path[DT_PATH_LENGTH];
    uint32_t intc_phandle;
    Error *errp = NULL;
    DeviceState *intc;

    intc_phandle = qemu_fdt_getprop_cell(fdti->fdt, node_path,
                                         "interrupt-parent",
                                         0, true, &errp);

    /* There must be an interrupt-parent */
    if (errp ||
        qemu_devtree_get_node_by_phandle(fdti->fdt,
                                         intc_node_path, intc_phandle)) {
        g_assert_not_reached();
    }

    while (!fdt_init_has_opaque(fdti, intc_node_path)) {
        fdt_init_yield(fdti);
    }

    intc = DEVICE(fdt_init_get_opaque(fdti, intc_node_path));

    while (!intc->realized) {
        fdt_init_yield(fdti);
    }

    return OBJECT(intc);
}

static int armv8_timer_fdt_init(char *node_path, FDTMachineInfo *fdti,
                                void *priv)
{
    Object *intc = fdt_armv8_timer_get_intc(fdti, node_path);
    CPUState *cpu;
    bool map_mode = false;
    qemu_irq *sec_irqs = NULL;
    qemu_irq *ns_irqs;
    qemu_irq *v_irqs;
    qemu_irq *h_irqs;
    uint32_t first_cpu_idx;
    uint32_t num_cpu;
    bool has_sec_ext;
    Error *err = NULL;

    first_cpu_idx = object_property_get_uint(intc, "first-cpu-idx", &err);
    if (!err) {
        num_cpu = object_property_get_uint(intc, "num-cpu", &err);
        assert(!err);
        has_sec_ext = object_property_get_bool(intc, "has-security-extensions",
                                               &err);
        assert(!err);
    } else {
        /*
         * Connect all CPUs with the ARM_FEATURE_GENERIC_TIMER set for
         * backwards compatibility when the 'first-cpu-idx' property does not
         * exist.
         */
        num_cpu = 0;
        has_sec_ext = true;
    }

    if (has_sec_ext) {
        sec_irqs = fdt_get_irq(fdti, node_path, 0, &map_mode);
        ns_irqs = fdt_get_irq(fdti, node_path, 1, &map_mode);
        v_irqs = fdt_get_irq(fdti, node_path, 2, &map_mode);
        h_irqs = fdt_get_irq(fdti, node_path, 3, &map_mode);
    } else {
        ns_irqs = fdt_get_irq(fdti, node_path, 0, &map_mode);
        v_irqs = fdt_get_irq(fdti, node_path, 1, &map_mode);
        h_irqs = fdt_get_irq(fdti, node_path, 2, &map_mode);
    }

    assert(!map_mode); /* not supported for PPI */

    for (cpu = first_cpu; cpu; cpu = CPU_NEXT(cpu)) {
        ARMCPU *acpu = ARM_CPU(cpu);
        bool is_gic_cpu;

        if (!arm_feature(&acpu->env, ARM_FEATURE_GENERIC_TIMER)) {
            continue;
        }

        is_gic_cpu = cpu->cpu_index >= first_cpu_idx &&
                     cpu->cpu_index < (first_cpu_idx + num_cpu);

        if (!num_cpu || is_gic_cpu) {

            assert(*ns_irqs);
            assert(*v_irqs);
            assert(*h_irqs);
            qdev_connect_gpio_out(DEVICE(acpu), 0, *ns_irqs++);
            qdev_connect_gpio_out(DEVICE(acpu), 1, *v_irqs++);
            qdev_connect_gpio_out(DEVICE(acpu), 2, *h_irqs++);

            if (has_sec_ext) {
                assert(*sec_irqs);
                qdev_connect_gpio_out(DEVICE(acpu), 3, *sec_irqs++);
            }
        }
    }

    return 0;
}

fdt_register_compatibility_n(armv8_timer_fdt_init,
                             "compatible:arm,armv8-timer", 13);

#endif

static const TypeInfo fdt_qom_aliases [] = {
    {   .name = "arm.cortex-a9",            .parent = "cortex-a9-arm-cpu"  },
};

static void fdt_generic_register_types(void)
{
    int i;

    for (i = 0; i < ARRAY_SIZE(fdt_qom_aliases); ++i) {
        type_register_static(&fdt_qom_aliases[i]);
    }
}

type_init(fdt_generic_register_types)<|MERGE_RESOLUTION|>--- conflicted
+++ resolved
@@ -851,7 +851,6 @@
 
 #endif
 
-<<<<<<< HEAD
 #ifndef CONFIG_USER_ONLY
 static void arm_cpu_set_ncpuhalt(void *opaque, int irq, int level)
 {
@@ -895,14 +894,6 @@
 }
 #endif
 
-static int
-print_insn_thumb1(bfd_vma pc, disassemble_info *info)
-{
-  return print_insn_arm(pc | 1, info);
-}
-
-=======
->>>>>>> 7e314198
 static void arm_disas_set_info(CPUState *cpu, disassemble_info *info)
 {
     ARMCPU *ac = ARM_CPU(cpu);
