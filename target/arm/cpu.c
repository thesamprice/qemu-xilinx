--- conflicted
+++ resolved
@@ -621,15 +621,11 @@
         [ARM_CPU_VFIQ] = CPU_INTERRUPT_VFIQ
     };
 
-<<<<<<< HEAD
-    env->irq_wires[irq] = level;
-=======
     if (level) {
         env->irq_line_state |= mask[irq];
     } else {
         env->irq_line_state &= ~mask[irq];
     }
->>>>>>> 82b2865e
 
     switch (irq) {
     case ARM_CPU_VIRQ:
@@ -879,12 +875,9 @@
         qdev_init_gpio_in(DEVICE(cpu), arm_cpu_set_irq, 4);
     }
 
-<<<<<<< HEAD
     qdev_init_gpio_in_named(DEVICE(cpu), arm_cpu_set_ncpuhalt, "ncpuhalt", 1);
     qdev_init_gpio_in_named(DEVICE(cpu), arm_cpu_set_vinithi, "vinithi", 1);
 
-=======
->>>>>>> 82b2865e
     qdev_init_gpio_out(DEVICE(cpu), cpu->gt_timer_outputs,
                        ARRAY_SIZE(cpu->gt_timer_outputs));
 
@@ -1456,7 +1449,6 @@
     init_cpreg_list(cpu);
 
 #ifndef CONFIG_USER_ONLY
-<<<<<<< HEAD
 /* Xilinx: We always want to ensure that two address spaces are created
  *         because we allow the secure bit to be overwritten from the outside
  *         and in future this could be run time configurable.
@@ -1470,11 +1462,6 @@
 
     if (cpu->has_el3 || arm_feature(env, ARM_FEATURE_M_SECURITY) ||
         CPU_NO_EL3_SEC_ENABLE) {
-        as = g_new0(AddressSpace, 1);
-
-=======
-    if (cpu->has_el3 || arm_feature(env, ARM_FEATURE_M_SECURITY)) {
->>>>>>> 82b2865e
         cs->num_ases = 2;
 
         if (!cpu->secure_memory) {
@@ -1485,13 +1472,7 @@
     } else {
         cs->num_ases = 1;
     }
-<<<<<<< HEAD
-    as = g_new0(AddressSpace, 1);
-    address_space_init(as, cs->memory, "cpu-memory");
-    cpu_address_space_init(cs, as, ARMASIdx_NS);
-=======
     cpu_address_space_init(cs, ARMASIdx_NS, "cpu-memory", cs->memory);
->>>>>>> 82b2865e
 
     /* No core_count specified, default to smp_cpus. */
     if (cpu->core_count == -1) {
@@ -1942,13 +1923,8 @@
     set_feature(&cpu->env, ARM_FEATURE_EL3);
     cpu->midr = 0x410fc080;
     cpu->reset_fpsid = 0x410330c0;
-<<<<<<< HEAD
-    cpu->mvfr0 = 0x11110222;
-    cpu->mvfr1 = 0x00011100;
-=======
     cpu->isar.mvfr0 = 0x11110222;
     cpu->isar.mvfr1 = 0x00011111;
->>>>>>> 82b2865e
     cpu->ctr = 0x82048004;
     cpu->reset_sctlr = 0x00c50078;
     cpu->id_pfr0 = 0x1031;
@@ -2403,12 +2379,9 @@
                              .class_init = arm_v7m_class_init },
     { .name = "cortex-m4",   .initfn = cortex_m4_initfn,
                              .class_init = arm_v7m_class_init },
-<<<<<<< HEAD
-    { .name = "cortex-r4",   .initfn = cortex_r4_initfn },
-=======
     { .name = "cortex-m33",  .initfn = cortex_m33_initfn,
                              .class_init = arm_v7m_class_init },
->>>>>>> 82b2865e
+    { .name = "cortex-r4",   .initfn = cortex_r4_initfn },
     { .name = "cortex-r5",   .initfn = cortex_r5_initfn },
     { .name = "cortex-r5f",  .initfn = cortex_r5f_initfn },
     { .name = "cortex-a7",   .initfn = cortex_a7_initfn },
@@ -2455,10 +2428,7 @@
                         mp_affinity, ARM64_AFFINITY_INVALID),
     DEFINE_PROP_INT32("node-id", ARMCPU, node_id, CPU_UNSET_NUMA_NODE_ID),
     DEFINE_PROP_INT32("core-count", ARMCPU, core_count, -1),
-<<<<<<< HEAD
     DEFINE_PROP_UINT64("generic-timer-frequency", ARMCPU, gt_freq, 62500000),
-=======
->>>>>>> 82b2865e
     DEFINE_PROP_END_OF_LIST()
 };
 
@@ -2533,13 +2503,10 @@
     cc->cpu_exec_interrupt = arm_cpu_exec_interrupt;
     cc->dump_state = arm_cpu_dump_state;
     cc->set_pc = arm_cpu_set_pc;
-<<<<<<< HEAD
     cc->get_pc = arm_cpu_get_pc;
     cc->debug_contexts = arm_debug_ctx;
     cc->set_debug_context = set_debug_context;
-=======
     cc->synchronize_from_tb = arm_cpu_synchronize_from_tb;
->>>>>>> 82b2865e
     cc->gdb_read_register = arm_cpu_gdb_read_register;
     cc->gdb_write_register = arm_cpu_gdb_write_register;
 #ifdef CONFIG_USER_ONLY
