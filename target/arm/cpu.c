/*
 * QEMU ARM CPU
 *
 * Copyright (c) 2012 SUSE LINUX Products GmbH
 *
 * This program is free software; you can redistribute it and/or
 * modify it under the terms of the GNU General Public License
 * as published by the Free Software Foundation; either version 2
 * of the License, or (at your option) any later version.
 *
 * This program is distributed in the hope that it will be useful,
 * but WITHOUT ANY WARRANTY; without even the implied warranty of
 * MERCHANTABILITY or FITNESS FOR A PARTICULAR PURPOSE.  See the
 * GNU General Public License for more details.
 *
 * You should have received a copy of the GNU General Public License
 * along with this program; if not, see
 * <http://www.gnu.org/licenses/gpl-2.0.html>
 */

#include "qemu/osdep.h"
#include "qemu/qemu-print.h"
#include "qemu-common.h"
#include "target/arm/idau.h"
#include "qemu/module.h"
#include "qapi/error.h"
#include "qapi/visitor.h"
#include "cpu.h"
#ifdef CONFIG_TCG
#include "hw/core/tcg-cpu-ops.h"
#endif /* CONFIG_TCG */
#include "internals.h"
#include "exec/exec-all.h"
#include "hw/qdev-properties.h"
#if !defined(CONFIG_USER_ONLY)
#include "hw/loader.h"
#include "hw/boards.h"
#endif
#include "sysemu/runstate.h"
#include "sysemu/tcg.h"
#include "sysemu/hw_accel.h"
#include "kvm_arm.h"
#include "hvf_arm.h"
#include "disas/capstone.h"
#include "fpu/softfloat.h"

#include "hw/core/cpu-exec-gpio.h"
#include "hw/fdt_generic_util.h"

#if !defined(CONFIG_USER_ONLY)
static void arm_cpu_set_irq(void *opaque, int irq, int level);
#endif

static void arm_cpu_set_pc(CPUState *cs, vaddr value)
{
    ARMCPU *cpu = ARM_CPU(cs);
    CPUARMState *env = &cpu->env;

    if (is_a64(env)) {
        env->pc = value;
        env->thumb = 0;
    } else {
        env->regs[15] = value & ~1;
        env->thumb = value & 1;
    }
}

static vaddr arm_cpu_get_pc(CPUState *cs)
{
    ARMCPU *cpu = ARM_CPU(cs);
    CPUARMState *env = &cpu->env;

   return is_a64(env) ? env->pc : env->regs[15];
}

#ifdef CONFIG_TCG
void arm_cpu_synchronize_from_tb(CPUState *cs,
                                 const TranslationBlock *tb)
{
    ARMCPU *cpu = ARM_CPU(cs);
    CPUARMState *env = &cpu->env;

    /*
     * It's OK to look at env for the current mode here, because it's
     * never possible for an AArch64 TB to chain to an AArch32 TB.
     */
    if (is_a64(env)) {
        env->pc = tb->pc;
    } else {
        env->regs[15] = tb->pc;
    }
}
#endif /* CONFIG_TCG */

enum {
    ARM_DEBUG_CURRENT_EL,
    ARM_DEBUG_PHYS
};

static const char *arm_debug_ctx[] = {
    [ARM_DEBUG_CURRENT_EL] = "current-el",
    [ARM_DEBUG_PHYS] = "phys",
    NULL
};

static bool arm_cpu_has_work(CPUState *cs)
{
    ARMCPU *cpu = ARM_CPU(cs);

    return (cpu->power_state != PSCI_OFF)
        && cs->interrupt_request &
        (CPU_INTERRUPT_FIQ | CPU_INTERRUPT_HARD
         | CPU_INTERRUPT_VFIQ | CPU_INTERRUPT_VIRQ
         | CPU_INTERRUPT_EXITTB);
}

void arm_register_pre_el_change_hook(ARMCPU *cpu, ARMELChangeHookFn *hook,
                                 void *opaque)
{
    ARMELChangeHook *entry = g_new0(ARMELChangeHook, 1);

    entry->hook = hook;
    entry->opaque = opaque;

    QLIST_INSERT_HEAD(&cpu->pre_el_change_hooks, entry, node);
}

void arm_register_el_change_hook(ARMCPU *cpu, ARMELChangeHookFn *hook,
                                 void *opaque)
{
    ARMELChangeHook *entry = g_new0(ARMELChangeHook, 1);

    entry->hook = hook;
    entry->opaque = opaque;

    QLIST_INSERT_HEAD(&cpu->el_change_hooks, entry, node);
}

static void cp_reg_reset(gpointer key, gpointer value, gpointer opaque)
{
    /* Reset a single ARMCPRegInfo register */
    ARMCPRegInfo *ri = value;
    ARMCPU *cpu = opaque;

    if (ri->type & (ARM_CP_SPECIAL | ARM_CP_ALIAS)) {
        return;
    }

    if (ri->resetfn) {
        ri->resetfn(&cpu->env, ri);
        return;
    }

    /* A zero offset is never possible as it would be regs[0]
     * so we use it to indicate that reset is being handled elsewhere.
     * This is basically only used for fields in non-core coprocessors
     * (like the pxa2xx ones).
     */
    if (!ri->fieldoffset) {
        return;
    }

    if (cpreg_field_is_64bit(ri)) {
        CPREG_FIELD64(&cpu->env, ri) = ri->resetvalue;
    } else {
        CPREG_FIELD32(&cpu->env, ri) = ri->resetvalue;
    }
}

static void cp_reg_check_reset(gpointer key, gpointer value,  gpointer opaque)
{
    /* Purely an assertion check: we've already done reset once,
     * so now check that running the reset for the cpreg doesn't
     * change its value. This traps bugs where two different cpregs
     * both try to reset the same state field but to different values.
     */
    ARMCPRegInfo *ri = value;
    ARMCPU *cpu = opaque;
    uint64_t oldvalue, newvalue;

    if (ri->type & (ARM_CP_SPECIAL | ARM_CP_ALIAS | ARM_CP_NO_RAW)) {
        return;
    }

    oldvalue = read_raw_cp_reg(&cpu->env, ri);
    cp_reg_reset(key, value, opaque);
    newvalue = read_raw_cp_reg(&cpu->env, ri);
    assert(oldvalue == newvalue);
}

static void arm_cpu_reset(DeviceState *dev)
{
    CPUState *s = CPU(dev);
    ARMCPU *cpu = ARM_CPU(s);
    ARMCPUClass *acc = ARM_CPU_GET_CLASS(cpu);
    CPUARMState *env = &cpu->env;
#ifndef CONFIG_USER_ONLY
    CPUClass *cc = CPU_GET_CLASS(s);
    vaddr old_pc = is_a64(&cpu->env) ? cpu->env.pc : cpu->env.regs[15];
    int i;
#endif

    acc->parent_reset(dev);

    memset(env, 0, offsetof(CPUARMState, end_reset_fields));

    g_hash_table_foreach(cpu->cp_regs, cp_reg_reset, cpu);
    g_hash_table_foreach(cpu->cp_regs, cp_reg_check_reset, cpu);

    env->vfp.xregs[ARM_VFP_FPSID] = cpu->reset_fpsid;
    env->vfp.xregs[ARM_VFP_MVFR0] = cpu->isar.mvfr0;
    env->vfp.xregs[ARM_VFP_MVFR1] = cpu->isar.mvfr1;
    env->vfp.xregs[ARM_VFP_MVFR2] = cpu->isar.mvfr2;

    cpu->power_state = s->start_powered_off || s->halt_pin || s->arch_halt_pin ?
                           PSCI_OFF : PSCI_ON;

    /* Reset value of SCTLR_V is controlled by input signal VINITHI.  */
    env->cp15.sctlr_ns &= ~SCTLR_V;
    env->cp15.sctlr_s &= ~SCTLR_V;
    env->cp15.sctlr_ns |= env->vinithi ? SCTLR_V : 0;
    env->cp15.sctlr_s |= env->vinithi ? SCTLR_V : 0;

    if (arm_feature(env, ARM_FEATURE_IWMMXT)) {
        env->iwmmxt.cregs[ARM_IWMMXT_wCID] = 0x69051000 | 'Q';
    }

    if (arm_feature(env, ARM_FEATURE_AARCH64)) {
        /* 64 bit CPUs always start in 64 bit mode */
        env->aarch64 = 1;
#if defined(CONFIG_USER_ONLY)
        env->pstate = PSTATE_MODE_EL0t;
        /* Userspace expects access to DC ZVA, CTL_EL0 and the cache ops */
        env->cp15.sctlr_el[1] |= SCTLR_UCT | SCTLR_UCI | SCTLR_DZE;
        /* Enable all PAC keys.  */
        env->cp15.sctlr_el[1] |= (SCTLR_EnIA | SCTLR_EnIB |
                                  SCTLR_EnDA | SCTLR_EnDB);
        /* and to the FP/Neon instructions */
        env->cp15.cpacr_el1 = deposit64(env->cp15.cpacr_el1, 20, 2, 3);
        /* and to the SVE instructions */
        env->cp15.cpacr_el1 = deposit64(env->cp15.cpacr_el1, 16, 2, 3);
        /* with reasonable vector length */
        if (cpu_isar_feature(aa64_sve, cpu)) {
            env->vfp.zcr_el[1] =
                aarch64_sve_zcr_get_valid_len(cpu, cpu->sve_default_vq - 1);
        }
        /*
         * Enable TBI0 but not TBI1.
         * Note that this must match useronly_clean_ptr.
         */
        env->cp15.tcr_el[1].raw_tcr = (1ULL << 37);

        /* Enable MTE */
        if (cpu_isar_feature(aa64_mte, cpu)) {
            /* Enable tag access, but leave TCF0 as No Effect (0). */
            env->cp15.sctlr_el[1] |= SCTLR_ATA0;
            /*
             * Exclude all tags, so that tag 0 is always used.
             * This corresponds to Linux current->thread.gcr_incl = 0.
             *
             * Set RRND, so that helper_irg() will generate a seed later.
             * Here in cpu_reset(), the crypto subsystem has not yet been
             * initialized.
             */
            env->cp15.gcr_el1 = 0x1ffff;
        }
#else
        /* Reset into the highest available EL */
        if (arm_feature(env, ARM_FEATURE_EL3)) {
            env->pstate = PSTATE_MODE_EL3h;
        } else if (arm_feature(env, ARM_FEATURE_EL2)) {
            env->pstate = PSTATE_MODE_EL2h;
        } else {
            env->pstate = PSTATE_MODE_EL1h;
        }
#endif
    } else {
#if defined(CONFIG_USER_ONLY)
        /* Userspace expects access to cp10 and cp11 for FP/Neon */
        env->cp15.cpacr_el1 = deposit64(env->cp15.cpacr_el1, 20, 4, 0xf);
#endif
    }

#ifndef CONFIG_USER_ONLY
    if (arm_feature(env, ARM_FEATURE_V8)) {
        cc->set_pc(s, cpu->rvbar);
    }
#endif

#if defined(CONFIG_USER_ONLY)
    env->uncached_cpsr = ARM_CPU_MODE_USR;
    /* For user mode we must enable access to coprocessors */
    env->vfp.xregs[ARM_VFP_FPEXC] = 1 << 30;
    if (arm_feature(env, ARM_FEATURE_IWMMXT)) {
        env->cp15.c15_cpar = 3;
    } else if (arm_feature(env, ARM_FEATURE_XSCALE)) {
        env->cp15.c15_cpar = 1;
    }
#else

    /*
     * If the highest available EL is EL2, AArch32 will start in Hyp
     * mode; otherwise it starts in SVC. Note that if we start in
     * AArch64 then these values in the uncached_cpsr will be ignored.
     */
    if (arm_feature(env, ARM_FEATURE_EL2) &&
        !arm_feature(env, ARM_FEATURE_EL3)) {
        env->uncached_cpsr = ARM_CPU_MODE_HYP;
    } else {
        env->uncached_cpsr = ARM_CPU_MODE_SVC;
    }
    env->daif = PSTATE_D | PSTATE_A | PSTATE_I | PSTATE_F;

    /* AArch32 has a hard highvec setting of 0xFFFF0000.  If we are currently
     * executing as AArch32 then check if highvecs are enabled and
     * adjust the PC accordingly.
     */
    if (A32_BANKED_CURRENT_REG_GET(env, sctlr) & SCTLR_V) {
        env->regs[15] = 0xFFFF0000;
    }

    env->vfp.xregs[ARM_VFP_FPEXC] = 0;
#endif

    if (arm_feature(env, ARM_FEATURE_M)) {
#ifndef CONFIG_USER_ONLY
        uint32_t initial_msp; /* Loaded from 0x0 */
        uint32_t initial_pc; /* Loaded from 0x4 */
        uint8_t *rom;
        uint32_t vecbase;
#endif

        if (cpu_isar_feature(aa32_lob, cpu)) {
            /*
             * LTPSIZE is constant 4 if MVE not implemented, and resets
             * to an UNKNOWN value if MVE is implemented. We choose to
             * always reset to 4.
             */
            env->v7m.ltpsize = 4;
            /* The LTPSIZE field in FPDSCR is constant and reads as 4. */
            env->v7m.fpdscr[M_REG_NS] = 4 << FPCR_LTPSIZE_SHIFT;
            env->v7m.fpdscr[M_REG_S] = 4 << FPCR_LTPSIZE_SHIFT;
        }

        if (arm_feature(env, ARM_FEATURE_M_SECURITY)) {
            env->v7m.secure = true;
        } else {
            /* This bit resets to 0 if security is supported, but 1 if
             * it is not. The bit is not present in v7M, but we set it
             * here so we can avoid having to make checks on it conditional
             * on ARM_FEATURE_V8 (we don't let the guest see the bit).
             */
            env->v7m.aircr = R_V7M_AIRCR_BFHFNMINS_MASK;
            /*
             * Set NSACR to indicate "NS access permitted to everything";
             * this avoids having to have all the tests of it being
             * conditional on ARM_FEATURE_M_SECURITY. Note also that from
             * v8.1M the guest-visible value of NSACR in a CPU without the
             * Security Extension is 0xcff.
             */
            env->v7m.nsacr = 0xcff;
        }

        /* In v7M the reset value of this bit is IMPDEF, but ARM recommends
         * that it resets to 1, so QEMU always does that rather than making
         * it dependent on CPU model. In v8M it is RES1.
         */
        env->v7m.ccr[M_REG_NS] = R_V7M_CCR_STKALIGN_MASK;
        env->v7m.ccr[M_REG_S] = R_V7M_CCR_STKALIGN_MASK;
        if (arm_feature(env, ARM_FEATURE_V8)) {
            /* in v8M the NONBASETHRDENA bit [0] is RES1 */
            env->v7m.ccr[M_REG_NS] |= R_V7M_CCR_NONBASETHRDENA_MASK;
            env->v7m.ccr[M_REG_S] |= R_V7M_CCR_NONBASETHRDENA_MASK;
        }
        if (!arm_feature(env, ARM_FEATURE_M_MAIN)) {
            env->v7m.ccr[M_REG_NS] |= R_V7M_CCR_UNALIGN_TRP_MASK;
            env->v7m.ccr[M_REG_S] |= R_V7M_CCR_UNALIGN_TRP_MASK;
        }

        if (cpu_isar_feature(aa32_vfp_simd, cpu)) {
            env->v7m.fpccr[M_REG_NS] = R_V7M_FPCCR_ASPEN_MASK;
            env->v7m.fpccr[M_REG_S] = R_V7M_FPCCR_ASPEN_MASK |
                R_V7M_FPCCR_LSPEN_MASK | R_V7M_FPCCR_S_MASK;
        }

#ifndef CONFIG_USER_ONLY
        /* Unlike A/R profile, M profile defines the reset LR value */
        env->regs[14] = 0xffffffff;

        env->v7m.vecbase[M_REG_S] = cpu->init_svtor & 0xffffff80;
        env->v7m.vecbase[M_REG_NS] = cpu->init_nsvtor & 0xffffff80;

        /* Load the initial SP and PC from offset 0 and 4 in the vector table */
        vecbase = env->v7m.vecbase[env->v7m.secure];
        rom = rom_ptr_for_as(s->as, vecbase, 8);
        if (rom) {
            /* Address zero is covered by ROM which hasn't yet been
             * copied into physical memory.
             */
            initial_msp = ldl_p(rom);
            initial_pc = ldl_p(rom + 4);
        } else {
            /* Address zero not covered by a ROM blob, or the ROM blob
             * is in non-modifiable memory and this is a second reset after
             * it got copied into memory. In the latter case, rom_ptr
             * will return a NULL pointer and we should use ldl_phys instead.
             */
            initial_msp = ldl_phys(s->as, vecbase);
            initial_pc = ldl_phys(s->as, vecbase + 4);
        }

        env->regs[13] = initial_msp & 0xFFFFFFFC;
        env->regs[15] = initial_pc & ~1;
        env->thumb = initial_pc & 1;
#else
        /*
         * For user mode we run non-secure and with access to the FPU.
         * The FPU context is active (ie does not need further setup)
         * and is owned by non-secure.
         */
        env->v7m.secure = false;
        env->v7m.nsacr = 0xcff;
        env->v7m.cpacr[M_REG_NS] = 0xf0ffff;
        env->v7m.fpccr[M_REG_S] &=
            ~(R_V7M_FPCCR_LSPEN_MASK | R_V7M_FPCCR_S_MASK);
        env->v7m.control[M_REG_S] |= R_V7M_CONTROL_FPCA_MASK;
#endif
    }

    /* M profile requires that reset clears the exclusive monitor;
     * A profile does not, but clearing it makes more sense than having it
     * set with an exclusive access on address zero.
     */
    arm_clear_exclusive(env);

    if (arm_feature(env, ARM_FEATURE_PMSA)) {
        if (cpu->pmsav7_dregion > 0) {
            if (arm_feature(env, ARM_FEATURE_V8)) {
                memset(env->pmsav8.rbar[M_REG_NS], 0,
                       sizeof(*env->pmsav8.rbar[M_REG_NS])
                       * cpu->pmsav7_dregion);
                memset(env->pmsav8.rlar[M_REG_NS], 0,
                       sizeof(*env->pmsav8.rlar[M_REG_NS])
                       * cpu->pmsav7_dregion);
                if (arm_feature(env, ARM_FEATURE_M_SECURITY)) {
                    memset(env->pmsav8.rbar[M_REG_S], 0,
                           sizeof(*env->pmsav8.rbar[M_REG_S])
                           * cpu->pmsav7_dregion);
                    memset(env->pmsav8.rlar[M_REG_S], 0,
                           sizeof(*env->pmsav8.rlar[M_REG_S])
                           * cpu->pmsav7_dregion);
                }
            } else if (arm_feature(env, ARM_FEATURE_V7)) {
                memset(env->pmsav7.drbar, 0,
                       sizeof(*env->pmsav7.drbar) * cpu->pmsav7_dregion);
                memset(env->pmsav7.drsr, 0,
                       sizeof(*env->pmsav7.drsr) * cpu->pmsav7_dregion);
                memset(env->pmsav7.dracr, 0,
                       sizeof(*env->pmsav7.dracr) * cpu->pmsav7_dregion);
            }
        }
        env->pmsav7.rnr[M_REG_NS] = 0;
        env->pmsav7.rnr[M_REG_S] = 0;
        env->pmsav8.mair0[M_REG_NS] = 0;
        env->pmsav8.mair0[M_REG_S] = 0;
        env->pmsav8.mair1[M_REG_NS] = 0;
        env->pmsav8.mair1[M_REG_S] = 0;
    }

    if (arm_feature(env, ARM_FEATURE_M_SECURITY)) {
        if (cpu->sau_sregion > 0) {
            memset(env->sau.rbar, 0, sizeof(*env->sau.rbar) * cpu->sau_sregion);
            memset(env->sau.rlar, 0, sizeof(*env->sau.rlar) * cpu->sau_sregion);
        }
        env->sau.rnr = 0;
        /* SAU_CTRL reset value is IMPDEF; we choose 0, which is what
         * the Cortex-M33 does.
         */
        env->sau.ctrl = 0;
    }

    set_flush_to_zero(1, &env->vfp.standard_fp_status);
    set_flush_inputs_to_zero(1, &env->vfp.standard_fp_status);
    set_default_nan_mode(1, &env->vfp.standard_fp_status);
    set_default_nan_mode(1, &env->vfp.standard_fp_status_f16);
    set_float_detect_tininess(float_tininess_before_rounding,
                              &env->vfp.fp_status);
    set_float_detect_tininess(float_tininess_before_rounding,
                              &env->vfp.standard_fp_status);
    set_float_detect_tininess(float_tininess_before_rounding,
                              &env->vfp.fp_status_f16);
    set_float_detect_tininess(float_tininess_before_rounding,
                              &env->vfp.standard_fp_status_f16);
#ifndef CONFIG_USER_ONLY
    if (kvm_enabled()) {
        kvm_arm_reset_vcpu(cpu);
    }

    if (!runstate_is_running() && !arm_feature(env, ARM_FEATURE_M)) {
        /* FIXME: This should be done differently.  */
        cc->set_pc(s, old_pc);
    }
#endif

    cpu->is_in_wfi = false;
    qemu_set_irq(cpu->wfi, cpu->is_in_wfi);

    hw_breakpoint_update_all(cpu);
    hw_watchpoint_update_all(cpu);

#ifndef CONFIG_USER_ONLY
    if (cpu->env.memattr_ns) {
        env_tlb(&cpu->env)->memattr[MEM_ATTR_NS].attrs = *cpu->env.memattr_ns;
    }

    if (cpu->env.memattr_s) {
        env_tlb(&cpu->env)->memattr[MEM_ATTR_SEC].attrs = *cpu->env.memattr_s;
    } else if (arm_feature(env, ARM_FEATURE_EL3)) {
            /* Only set secure mode if the CPU support EL3 */
            env_tlb(&cpu->env)->memattr[MEM_ATTR_SEC].attrs.secure = true;
    }

    for (i = 0; i < ARRAY_SIZE(cpu->env.irq_wires); i++) {
        if (!arm_feature(env, ARM_FEATURE_EL2) && i >= ARM_CPU_VIRQ) {
            break;
        }
        arm_cpu_set_irq(cpu, i, cpu->env.irq_wires[i]);
    }
#endif

    arm_rebuild_hflags(env);
}

#ifndef CONFIG_USER_ONLY

static inline bool arm_excp_unmasked(CPUState *cs, unsigned int excp_idx,
                                     unsigned int target_el,
                                     unsigned int cur_el, bool secure,
                                     uint64_t hcr_el2)
{
    CPUARMState *env = cs->env_ptr;
    bool pstate_unmasked;
    bool unmasked = false;

    /*
     * Don't take exceptions if they target a lower EL.
     * This check should catch any exceptions that would not be taken
     * but left pending.
     */
    if (cur_el > target_el) {
        return false;
    }

    switch (excp_idx) {
    case EXCP_FIQ:
        pstate_unmasked = !(env->daif & PSTATE_F);
        break;

    case EXCP_IRQ:
        pstate_unmasked = !(env->daif & PSTATE_I);
        break;

    case EXCP_VFIQ:
        if (!(hcr_el2 & HCR_FMO) || (hcr_el2 & HCR_TGE)) {
            /* VFIQs are only taken when hypervized.  */
            return false;
        }
        return !(env->daif & PSTATE_F);
    case EXCP_VIRQ:
        if (!(hcr_el2 & HCR_IMO) || (hcr_el2 & HCR_TGE)) {
            /* VIRQs are only taken when hypervized.  */
            return false;
        }
        return !(env->daif & PSTATE_I);
    default:
        g_assert_not_reached();
    }

    /*
     * Use the target EL, current execution state and SCR/HCR settings to
     * determine whether the corresponding CPSR bit is used to mask the
     * interrupt.
     */
    if ((target_el > cur_el) && (target_el != 1)) {
        /* Exceptions targeting a higher EL may not be maskable */
        if (arm_feature(env, ARM_FEATURE_AARCH64)) {
            /*
             * 64-bit masking rules are simple: exceptions to EL3
             * can't be masked, and exceptions to EL2 can only be
             * masked from Secure state. The HCR and SCR settings
             * don't affect the masking logic, only the interrupt routing.
             */
            if (target_el == 3 || !secure || (env->cp15.scr_el3 & SCR_EEL2)) {
                unmasked = true;
            }
        } else {
            /*
             * The old 32-bit-only environment has a more complicated
             * masking setup. HCR and SCR bits not only affect interrupt
             * routing but also change the behaviour of masking.
             */
            bool hcr, scr;

            switch (excp_idx) {
            case EXCP_FIQ:
                /*
                 * If FIQs are routed to EL3 or EL2 then there are cases where
                 * we override the CPSR.F in determining if the exception is
                 * masked or not. If neither of these are set then we fall back
                 * to the CPSR.F setting otherwise we further assess the state
                 * below.
                 */
                hcr = hcr_el2 & HCR_FMO;
                scr = (env->cp15.scr_el3 & SCR_FIQ);

                /*
                 * When EL3 is 32-bit, the SCR.FW bit controls whether the
                 * CPSR.F bit masks FIQ interrupts when taken in non-secure
                 * state. If SCR.FW is set then FIQs can be masked by CPSR.F
                 * when non-secure but only when FIQs are only routed to EL3.
                 */
                scr = scr && !((env->cp15.scr_el3 & SCR_FW) && !hcr);
                break;
            case EXCP_IRQ:
                /*
                 * When EL3 execution state is 32-bit, if HCR.IMO is set then
                 * we may override the CPSR.I masking when in non-secure state.
                 * The SCR.IRQ setting has already been taken into consideration
                 * when setting the target EL, so it does not have a further
                 * affect here.
                 */
                hcr = hcr_el2 & HCR_IMO;
                scr = false;
                break;
            default:
                g_assert_not_reached();
            }

            if ((scr || hcr) && !secure) {
                unmasked = true;
            }
        }
    }

    /*
     * The PSTATE bits only mask the interrupt if we have not overriden the
     * ability above.
     */
    return unmasked || pstate_unmasked;
}

static bool arm_cpu_exec_interrupt(CPUState *cs, int interrupt_request)
{
    CPUClass *cc = CPU_GET_CLASS(cs);
    CPUARMState *env = cs->env_ptr;
    uint32_t cur_el = arm_current_el(env);
    bool secure = arm_is_secure(env);
    uint64_t hcr_el2 = arm_hcr_el2_eff(env);
    uint32_t target_el;
    uint32_t excp_idx;

    /* The prioritization of interrupts is IMPLEMENTATION DEFINED. */

    if (interrupt_request & CPU_INTERRUPT_FIQ) {
        excp_idx = EXCP_FIQ;
        target_el = arm_phys_excp_target_el(cs, excp_idx, cur_el, secure);
        if (arm_excp_unmasked(cs, excp_idx, target_el,
                              cur_el, secure, hcr_el2)) {
            goto found;
        }
    }
    if (interrupt_request & CPU_INTERRUPT_HARD) {
        excp_idx = EXCP_IRQ;
        target_el = arm_phys_excp_target_el(cs, excp_idx, cur_el, secure);
        if (arm_excp_unmasked(cs, excp_idx, target_el,
                              cur_el, secure, hcr_el2)) {
            goto found;
        }
    }
    if (interrupt_request & CPU_INTERRUPT_VIRQ) {
        excp_idx = EXCP_VIRQ;
        target_el = 1;
        if (arm_excp_unmasked(cs, excp_idx, target_el,
                              cur_el, secure, hcr_el2)) {
            goto found;
        }
    }
    if (interrupt_request & CPU_INTERRUPT_VFIQ) {
        excp_idx = EXCP_VFIQ;
        target_el = 1;
        if (arm_excp_unmasked(cs, excp_idx, target_el,
                              cur_el, secure, hcr_el2)) {
            goto found;
        }
    }
    return false;

 found:
    cs->exception_index = excp_idx;
    env->exception.target_el = target_el;
    cc->tcg_ops->do_interrupt(cs);
    return true;
}
#endif /* !CONFIG_USER_ONLY */

void arm_cpu_update_virq(ARMCPU *cpu)
{
    /*
     * Update the interrupt level for VIRQ, which is the logical OR of
     * the HCR_EL2.VI bit and the input line level from the GIC.
     */
    CPUARMState *env = &cpu->env;
    CPUState *cs = CPU(cpu);

    bool new_state = (env->cp15.hcr_el2 & HCR_VI) ||
        (env->irq_line_state & CPU_INTERRUPT_VIRQ);

    if (new_state != ((cs->interrupt_request & CPU_INTERRUPT_VIRQ) != 0)) {
        if (new_state) {
            cpu_interrupt(cs, CPU_INTERRUPT_VIRQ);
        } else {
            cpu_reset_interrupt(cs, CPU_INTERRUPT_VIRQ);
        }
    }
}

void arm_cpu_update_vfiq(ARMCPU *cpu)
{
    /*
     * Update the interrupt level for VFIQ, which is the logical OR of
     * the HCR_EL2.VF bit and the input line level from the GIC.
     */
    CPUARMState *env = &cpu->env;
    CPUState *cs = CPU(cpu);

    bool new_state = (env->cp15.hcr_el2 & HCR_VF) ||
        (env->irq_line_state & CPU_INTERRUPT_VFIQ);

    if (new_state != ((cs->interrupt_request & CPU_INTERRUPT_VFIQ) != 0)) {
        if (new_state) {
            cpu_interrupt(cs, CPU_INTERRUPT_VFIQ);
        } else {
            cpu_reset_interrupt(cs, CPU_INTERRUPT_VFIQ);
        }
    }
}

#ifndef CONFIG_USER_ONLY
static void arm_cpu_set_irq(void *opaque, int irq, int level)
{
    ARMCPU *cpu = opaque;
    CPUARMState *env = &cpu->env;
    CPUState *cs = CPU(cpu);
    static const int mask[] = {
        [ARM_CPU_IRQ] = CPU_INTERRUPT_HARD,
        [ARM_CPU_FIQ] = CPU_INTERRUPT_FIQ,
        [ARM_CPU_VIRQ] = CPU_INTERRUPT_VIRQ,
        [ARM_CPU_VFIQ] = CPU_INTERRUPT_VFIQ
    };

    env->irq_wires[irq] = level;

    if (level) {
        env->irq_line_state |= mask[irq];
    } else {
        env->irq_line_state &= ~mask[irq];
    }

    switch (irq) {
    case ARM_CPU_VIRQ:
        assert(arm_feature(env, ARM_FEATURE_EL2));
        arm_cpu_update_virq(cpu);
        break;
    case ARM_CPU_VFIQ:
        assert(arm_feature(env, ARM_FEATURE_EL2));
        arm_cpu_update_vfiq(cpu);
        break;
    case ARM_CPU_IRQ:
    case ARM_CPU_FIQ:
        if (level) {
            cpu_interrupt(cs, mask[irq]);
        } else {
            cpu_reset_interrupt(cs, mask[irq]);
        }
        break;
    default:
        g_assert_not_reached();
    }
}

static void arm_cpu_kvm_set_irq(void *opaque, int irq, int level)
{
#ifdef CONFIG_KVM
    ARMCPU *cpu = opaque;
    CPUARMState *env = &cpu->env;
    CPUState *cs = CPU(cpu);
    uint32_t linestate_bit;
    int irq_id;

    switch (irq) {
    case ARM_CPU_IRQ:
        irq_id = KVM_ARM_IRQ_CPU_IRQ;
        linestate_bit = CPU_INTERRUPT_HARD;
        break;
    case ARM_CPU_FIQ:
        irq_id = KVM_ARM_IRQ_CPU_FIQ;
        linestate_bit = CPU_INTERRUPT_FIQ;
        break;
    default:
        g_assert_not_reached();
    }

    if (level) {
        env->irq_line_state |= linestate_bit;
    } else {
        env->irq_line_state &= ~linestate_bit;
    }
    kvm_arm_set_irq(cs->cpu_index, KVM_ARM_IRQ_TYPE_CPU, irq_id, !!level);
#endif
}

static bool arm_cpu_virtio_is_big_endian(CPUState *cs)
{
    ARMCPU *cpu = ARM_CPU(cs);
    CPUARMState *env = &cpu->env;

    cpu_synchronize_state(cs);
    return arm_cpu_data_is_big_endian(env);
}

#endif

#ifndef CONFIG_USER_ONLY
static void arm_cpu_set_ncpuhalt(void *opaque, int irq, int level)
{
    CPUState *cs = opaque;
    ARMCPU *cpu = ARM_CPU(cs);
    int old_value = cs->arch_halt_pin;

    /* FIXME: This code should be active in order to implement the semantic
     * where an already running CPU cannot be halted. This doesn't work though,
     * as QEMU can not make any guarantees on initial ordering of setting the
     * halt/reset GPIOs on machine init. So just make nCPUHALT a regular halt
     * for the moment.
     */
#if 0
    if (!cs->reset_pin) {
        return;
    }
#endif
    cs->arch_halt_pin = level;
    /* As we set the powered_off status on CPU reset we need to make sure that
     * we unset it as well.
     */
    cpu->power_state = level ? PSCI_OFF : PSCI_ON;
    cpu_halt_update(cs);

    if (cs->arch_halt_pin != old_value && !cs->arch_halt_pin) {
        cpu_interrupt(cs, CPU_INTERRUPT_EXITTB);
    }
}

static void arm_cpu_set_vinithi(void *opaque, int irq, int level)
{
    CPUState *cs = opaque;
    ARMCPU *cpu = ARM_CPU(cs);
    CPUClass *cc = CPU_GET_CLASS(cs);

    cpu->env.vinithi = level;
    if (cs->arch_halt_pin) {
        cc->set_pc(cs, level ? 0xFFFF0000: 0x0);
    }
}
#endif

static int
print_insn_thumb1(bfd_vma pc, disassemble_info *info)
{
  return print_insn_arm(pc | 1, info);
}

static void arm_disas_set_info(CPUState *cpu, disassemble_info *info)
{
    ARMCPU *ac = ARM_CPU(cpu);
    CPUARMState *env = &ac->env;
    bool sctlr_b;

    if (is_a64(env)) {
        /* We might not be compiled with the A64 disassembler
         * because it needs a C++ compiler. Leave print_insn
         * unset in this case to use the caller default behaviour.
         */
#if defined(CONFIG_ARM_A64_DIS)
        info->print_insn = print_insn_arm_a64;
#endif
        info->cap_arch = CS_ARCH_ARM64;
        info->cap_insn_unit = 4;
        info->cap_insn_split = 4;
    } else {
        int cap_mode;
        if (env->thumb) {
            info->print_insn = print_insn_thumb1;
            info->cap_insn_unit = 2;
            info->cap_insn_split = 4;
            cap_mode = CS_MODE_THUMB;
        } else {
            info->print_insn = print_insn_arm;
            info->cap_insn_unit = 4;
            info->cap_insn_split = 4;
            cap_mode = CS_MODE_ARM;
        }
        if (arm_feature(env, ARM_FEATURE_V8)) {
            cap_mode |= CS_MODE_V8;
        }
        if (arm_feature(env, ARM_FEATURE_M)) {
            cap_mode |= CS_MODE_MCLASS;
        }
        info->cap_arch = CS_ARCH_ARM;
        info->cap_mode = cap_mode;
    }

    sctlr_b = arm_sctlr_b(env);
    if (bswap_code(sctlr_b)) {
#ifdef TARGET_WORDS_BIGENDIAN
        info->endian = BFD_ENDIAN_LITTLE;
#else
        info->endian = BFD_ENDIAN_BIG;
#endif
    }
    info->flags &= ~INSN_ARM_BE32;
#ifndef CONFIG_USER_ONLY
    if (sctlr_b) {
        info->flags |= INSN_ARM_BE32;
    }
#endif
}

#ifdef TARGET_AARCH64

static void aarch64_cpu_dump_state(CPUState *cs, FILE *f, int flags)
{
    ARMCPU *cpu = ARM_CPU(cs);
    CPUARMState *env = &cpu->env;
    uint32_t psr = pstate_read(env);
    int i;
    int el = arm_current_el(env);
    const char *ns_status;

    qemu_fprintf(f, " PC=%016" PRIx64 " ", env->pc);
    for (i = 0; i < 32; i++) {
        if (i == 31) {
            qemu_fprintf(f, " SP=%016" PRIx64 "\n", env->xregs[i]);
        } else {
            qemu_fprintf(f, "X%02d=%016" PRIx64 "%s", i, env->xregs[i],
                         (i + 2) % 3 ? " " : "\n");
        }
    }

    if (arm_feature(env, ARM_FEATURE_EL3) && el != 3) {
        ns_status = env->cp15.scr_el3 & SCR_NS ? "NS " : "S ";
    } else {
        ns_status = "";
    }
    qemu_fprintf(f, "PSTATE=%08x %c%c%c%c %sEL%d%c",
                 psr,
                 psr & PSTATE_N ? 'N' : '-',
                 psr & PSTATE_Z ? 'Z' : '-',
                 psr & PSTATE_C ? 'C' : '-',
                 psr & PSTATE_V ? 'V' : '-',
                 ns_status,
                 el,
                 psr & PSTATE_SP ? 'h' : 't');

    if (cpu_isar_feature(aa64_bti, cpu)) {
        qemu_fprintf(f, "  BTYPE=%d", (psr & PSTATE_BTYPE) >> 10);
    }
    if (!(flags & CPU_DUMP_FPU)) {
        qemu_fprintf(f, "\n");
        return;
    }
    if (fp_exception_el(env, el) != 0) {
        qemu_fprintf(f, "    FPU disabled\n");
        return;
    }
    qemu_fprintf(f, "     FPCR=%08x FPSR=%08x\n",
                 vfp_get_fpcr(env), vfp_get_fpsr(env));

    if (cpu_isar_feature(aa64_sve, cpu) && sve_exception_el(env, el) == 0) {
        int j, zcr_len = sve_zcr_len_for_el(env, el);

        for (i = 0; i <= FFR_PRED_NUM; i++) {
            bool eol;
            if (i == FFR_PRED_NUM) {
                qemu_fprintf(f, "FFR=");
                /* It's last, so end the line.  */
                eol = true;
            } else {
                qemu_fprintf(f, "P%02d=", i);
                switch (zcr_len) {
                case 0:
                    eol = i % 8 == 7;
                    break;
                case 1:
                    eol = i % 6 == 5;
                    break;
                case 2:
                case 3:
                    eol = i % 3 == 2;
                    break;
                default:
                    /* More than one quadword per predicate.  */
                    eol = true;
                    break;
                }
            }
            for (j = zcr_len / 4; j >= 0; j--) {
                int digits;
                if (j * 4 + 4 <= zcr_len + 1) {
                    digits = 16;
                } else {
                    digits = (zcr_len % 4 + 1) * 4;
                }
                qemu_fprintf(f, "%0*" PRIx64 "%s", digits,
                             env->vfp.pregs[i].p[j],
                             j ? ":" : eol ? "\n" : " ");
            }
        }

        for (i = 0; i < 32; i++) {
            if (zcr_len == 0) {
                qemu_fprintf(f, "Z%02d=%016" PRIx64 ":%016" PRIx64 "%s",
                             i, env->vfp.zregs[i].d[1],
                             env->vfp.zregs[i].d[0], i & 1 ? "\n" : " ");
            } else if (zcr_len == 1) {
                qemu_fprintf(f, "Z%02d=%016" PRIx64 ":%016" PRIx64
                             ":%016" PRIx64 ":%016" PRIx64 "\n",
                             i, env->vfp.zregs[i].d[3], env->vfp.zregs[i].d[2],
                             env->vfp.zregs[i].d[1], env->vfp.zregs[i].d[0]);
            } else {
                for (j = zcr_len; j >= 0; j--) {
                    bool odd = (zcr_len - j) % 2 != 0;
                    if (j == zcr_len) {
                        qemu_fprintf(f, "Z%02d[%x-%x]=", i, j, j - 1);
                    } else if (!odd) {
                        if (j > 0) {
                            qemu_fprintf(f, "   [%x-%x]=", j, j - 1);
                        } else {
                            qemu_fprintf(f, "     [%x]=", j);
                        }
                    }
                    qemu_fprintf(f, "%016" PRIx64 ":%016" PRIx64 "%s",
                                 env->vfp.zregs[i].d[j * 2 + 1],
                                 env->vfp.zregs[i].d[j * 2],
                                 odd || j == 0 ? "\n" : ":");
                }
            }
        }
    } else {
        for (i = 0; i < 32; i++) {
            uint64_t *q = aa64_vfp_qreg(env, i);
            qemu_fprintf(f, "Q%02d=%016" PRIx64 ":%016" PRIx64 "%s",
                         i, q[1], q[0], (i & 1 ? "\n" : " "));
        }
    }
}

#else

static inline void aarch64_cpu_dump_state(CPUState *cs, FILE *f, int flags)
{
    g_assert_not_reached();
}

#endif

static void arm_cpu_dump_state(CPUState *cs, FILE *f, int flags)
{
    ARMCPU *cpu = ARM_CPU(cs);
    CPUARMState *env = &cpu->env;
    int i;

    if (is_a64(env)) {
        aarch64_cpu_dump_state(cs, f, flags);
        return;
    }

    for (i = 0; i < 16; i++) {
        qemu_fprintf(f, "R%02d=%08x", i, env->regs[i]);
        if ((i % 4) == 3) {
            qemu_fprintf(f, "\n");
        } else {
            qemu_fprintf(f, " ");
        }
    }

    if (arm_feature(env, ARM_FEATURE_M)) {
        uint32_t xpsr = xpsr_read(env);
        const char *mode;
        const char *ns_status = "";

        if (arm_feature(env, ARM_FEATURE_M_SECURITY)) {
            ns_status = env->v7m.secure ? "S " : "NS ";
        }

        if (xpsr & XPSR_EXCP) {
            mode = "handler";
        } else {
            if (env->v7m.control[env->v7m.secure] & R_V7M_CONTROL_NPRIV_MASK) {
                mode = "unpriv-thread";
            } else {
                mode = "priv-thread";
            }
        }

        qemu_fprintf(f, "XPSR=%08x %c%c%c%c %c %s%s\n",
                     xpsr,
                     xpsr & XPSR_N ? 'N' : '-',
                     xpsr & XPSR_Z ? 'Z' : '-',
                     xpsr & XPSR_C ? 'C' : '-',
                     xpsr & XPSR_V ? 'V' : '-',
                     xpsr & XPSR_T ? 'T' : 'A',
                     ns_status,
                     mode);
    } else {
        uint32_t psr = cpsr_read(env);
        const char *ns_status = "";

        if (arm_feature(env, ARM_FEATURE_EL3) &&
            (psr & CPSR_M) != ARM_CPU_MODE_MON) {
            ns_status = env->cp15.scr_el3 & SCR_NS ? "NS " : "S ";
        }

        qemu_fprintf(f, "PSR=%08x %c%c%c%c %c %s%s%d\n",
                     psr,
                     psr & CPSR_N ? 'N' : '-',
                     psr & CPSR_Z ? 'Z' : '-',
                     psr & CPSR_C ? 'C' : '-',
                     psr & CPSR_V ? 'V' : '-',
                     psr & CPSR_T ? 'T' : 'A',
                     ns_status,
                     aarch32_mode_name(psr), (psr & 0x10) ? 32 : 26);
    }

    if (flags & CPU_DUMP_FPU) {
        int numvfpregs = 0;
        if (cpu_isar_feature(aa32_simd_r32, cpu)) {
            numvfpregs = 32;
        } else if (cpu_isar_feature(aa32_vfp_simd, cpu)) {
            numvfpregs = 16;
        }
        for (i = 0; i < numvfpregs; i++) {
            uint64_t v = *aa32_vfp_dreg(env, i);
            qemu_fprintf(f, "s%02d=%08x s%02d=%08x d%02d=%016" PRIx64 "\n",
                         i * 2, (uint32_t)v,
                         i * 2 + 1, (uint32_t)(v >> 32),
                         i, v);
        }
        qemu_fprintf(f, "FPSCR: %08x\n", vfp_get_fpscr(env));
        if (cpu_isar_feature(aa32_mve, cpu)) {
            qemu_fprintf(f, "VPR: %08x\n", env->v7m.vpr);
        }
    }
}

uint64_t arm_cpu_mp_affinity(int idx, uint8_t clustersz)
{
    uint32_t Aff1 = idx / clustersz;
    uint32_t Aff0 = idx % clustersz;
    return (Aff1 << ARM_AFF1_SHIFT) | Aff0;
}

static void cpreg_hashtable_data_destroy(gpointer data)
{
    /*
     * Destroy function for cpu->cp_regs hashtable data entries.
     * We must free the name string because it was g_strdup()ed in
     * add_cpreg_to_hashtable(). It's OK to cast away the 'const'
     * from r->name because we know we definitely allocated it.
     */
    ARMCPRegInfo *r = data;

    g_free((void *)r->name);
    g_free(r);
}

static void arm_cpu_initfn(Object *obj)
{
    ARMCPU *cpu = ARM_CPU(obj);

    cpu_set_cpustate_pointers(cpu);
    cpu->cp_regs = g_hash_table_new_full(g_int_hash, g_int_equal,
                                         g_free, cpreg_hashtable_data_destroy);

    QLIST_INIT(&cpu->pre_el_change_hooks);
    QLIST_INIT(&cpu->el_change_hooks);

#ifdef CONFIG_USER_ONLY
# ifdef TARGET_AARCH64
    /*
     * The linux kernel defaults to 512-bit vectors, when sve is supported.
     * See documentation for /proc/sys/abi/sve_default_vector_length, and
     * our corresponding sve-default-vector-length cpu property.
     */
    cpu->sve_default_vq = 4;
# endif
#else
    /* Our inbound IRQ and FIQ lines */
    if (kvm_enabled()) {
        /* VIRQ and VFIQ are unused with KVM but we add them to maintain
         * the same interface as non-KVM CPUs.
         */
        qdev_init_gpio_in(DEVICE(cpu), arm_cpu_kvm_set_irq, 4);
    } else {
        qdev_init_gpio_in(DEVICE(cpu), arm_cpu_set_irq, 4);
    }

    qdev_init_gpio_in_named(DEVICE(cpu), arm_cpu_set_ncpuhalt, "ncpuhalt", 1);
    qdev_init_gpio_in_named(DEVICE(cpu), arm_cpu_set_vinithi, "vinithi", 1);

    qdev_init_gpio_out(DEVICE(cpu), cpu->gt_timer_outputs,
                       ARRAY_SIZE(cpu->gt_timer_outputs));

    qdev_init_gpio_out_named(DEVICE(cpu), &cpu->wfi, "wfi", 1);

    qdev_init_gpio_out_named(DEVICE(cpu), &cpu->gicv3_maintenance_interrupt,
                             "gicv3-maintenance-interrupt", 1);
    qdev_init_gpio_out_named(DEVICE(cpu), &cpu->pmu_interrupt,
                             "pmu-interrupt", 1);
#endif

    /* DTB consumers generally don't in fact care what the 'compatible'
     * string is, so always provide some string and trust that a hypothetical
     * picky DTB consumer will also provide a helpful error message.
     */
    cpu->dtb_compatible = "qemu,unknown";
    cpu->psci_version = 1; /* By default assume PSCI v0.1 */
    cpu->kvm_target = QEMU_KVM_ARM_TARGET_NONE;

    if (tcg_enabled() || hvf_enabled()) {
        cpu->psci_version = 2; /* TCG and HVF implement PSCI 0.2 */
    }

#ifndef CONFIG_USER_ONLY
    object_property_add_link(obj, "memattr_ns", TYPE_MEMORY_TRANSACTION_ATTR,
                             (Object **)&cpu->env.memattr_ns,
                             qdev_prop_allow_set_link_before_realize,
                             OBJ_PROP_LINK_STRONG);

    object_property_add_link(obj, "memattr_s", TYPE_MEMORY_TRANSACTION_ATTR,
                             (Object **)&cpu->env.memattr_s,
                             qdev_prop_allow_set_link_before_realize,
                             OBJ_PROP_LINK_STRONG);
#endif
}

static Property arm_cpu_gt_cntfrq_property =
            DEFINE_PROP_UINT64("cntfrq", ARMCPU, gt_cntfrq_hz,
                               NANOSECONDS_PER_SECOND / GTIMER_SCALE);

static Property arm_cpu_gt_cntfrq_property_alias =
            DEFINE_PROP_UINT64("generic-timer-frequency", ARMCPU, gt_cntfrq_hz,
                               NANOSECONDS_PER_SECOND / GTIMER_SCALE);

static Property arm_cpu_reset_cbar_property =
            DEFINE_PROP_UINT64("reset-cbar", ARMCPU, reset_cbar, 0);

static Property arm_cpu_reset_hivecs_property =
            DEFINE_PROP_BOOL("reset-hivecs", ARMCPU, reset_hivecs, false);

static void arm_cpu_get_rvbar(Object *obj, Visitor *v,
                              const char *name, void *opaque,
                              Error **errp)
{
    ARMCPU *cpu = ARM_CPU(obj);
    Error *local_err = NULL;

    visit_type_uint64(v, name, &cpu->rvbar, &local_err);
    if (local_err) {
        error_propagate(errp, local_err);
    }
}

static void arm_cpu_set_rvbar(Object *obj, Visitor *v,
                              const char *name, void *opaque,
                              Error **errp)
{
    ARMCPU *cpu = ARM_CPU(obj);
    Error *local_err = NULL;

    visit_type_uint64(v, name, &cpu->rvbar, &local_err);
    if (local_err) {
        error_propagate(errp, local_err);
    }
}

#ifndef CONFIG_USER_ONLY
static void arm_cpu_set_memattr_secure(Object *obj, Visitor *v,
                                          const char *name, void *opaque,
                                          Error **errp)
{
    ARMCPU *cpu = ARM_CPU(obj);
    bool secure;
    visit_type_bool(v, name, &secure,
                    errp);
    env_tlb(&cpu->env)->memattr[MEM_ATTR_NS].attrs.secure = secure;
}
#endif

#ifndef CONFIG_USER_ONLY
static Property arm_cpu_has_el2_property =
            DEFINE_PROP_BOOL("has_el2", ARMCPU, has_el2, true);

static Property arm_cpu_has_el3_property =
            DEFINE_PROP_BOOL("has_el3", ARMCPU, has_el3, true);
#endif

static Property arm_cpu_cfgend_property =
            DEFINE_PROP_BOOL("cfgend", ARMCPU, cfgend, false);

static Property arm_cpu_has_vfp_property =
            DEFINE_PROP_BOOL("vfp", ARMCPU, has_vfp, true);

static Property arm_cpu_has_neon_property =
            DEFINE_PROP_BOOL("neon", ARMCPU, has_neon, true);

static Property arm_cpu_has_dsp_property =
            DEFINE_PROP_BOOL("dsp", ARMCPU, has_dsp, true);

static Property arm_cpu_has_mpu_property =
            DEFINE_PROP_BOOL("has-mpu", ARMCPU, has_mpu, true);

/* This is like DEFINE_PROP_UINT32 but it doesn't set the default value,
 * because the CPU initfn will have already set cpu->pmsav7_dregion to
 * the right value for that particular CPU type, and we don't want
 * to override that with an incorrect constant value.
 */
static Property arm_cpu_pmsav7_dregion_property =
            DEFINE_PROP_UNSIGNED_NODEFAULT("pmsav7-dregion", ARMCPU,
                                           pmsav7_dregion,
                                           qdev_prop_uint32, uint32_t);

static bool arm_get_pmu(Object *obj, Error **errp)
{
    ARMCPU *cpu = ARM_CPU(obj);

    return cpu->has_pmu;
}

static void arm_set_pmu(Object *obj, bool value, Error **errp)
{
    ARMCPU *cpu = ARM_CPU(obj);

    if (value) {
        if (kvm_enabled() && !kvm_arm_pmu_supported()) {
            error_setg(errp, "'pmu' feature not supported by KVM on this host");
            return;
        }
        set_feature(&cpu->env, ARM_FEATURE_PMU);
    } else {
        unset_feature(&cpu->env, ARM_FEATURE_PMU);
    }
    cpu->has_pmu = value;
}

unsigned int gt_cntfrq_period_ns(ARMCPU *cpu)
{
    /*
     * The exact approach to calculating guest ticks is:
     *
     *     muldiv64(qemu_clock_get_ns(QEMU_CLOCK_VIRTUAL), cpu->gt_cntfrq_hz,
     *              NANOSECONDS_PER_SECOND);
     *
     * We don't do that. Rather we intentionally use integer division
     * truncation below and in the caller for the conversion of host monotonic
     * time to guest ticks to provide the exact inverse for the semantics of
     * the QEMUTimer scale factor. QEMUTimer's scale facter is an integer, so
     * it loses precision when representing frequencies where
     * `(NANOSECONDS_PER_SECOND % cpu->gt_cntfrq) > 0` holds. Failing to
     * provide an exact inverse leads to scheduling timers with negative
     * periods, which in turn leads to sticky behaviour in the guest.
     *
     * Finally, CNTFRQ is effectively capped at 1GHz to ensure our scale factor
     * cannot become zero.
     */
    return NANOSECONDS_PER_SECOND > cpu->gt_cntfrq_hz ?
      NANOSECONDS_PER_SECOND / cpu->gt_cntfrq_hz : 1;
}

void arm_cpu_post_init(Object *obj)
{
    ARMCPU *cpu = ARM_CPU(obj);

    /* M profile implies PMSA. We have to do this here rather than
     * in realize with the other feature-implication checks because
     * we look at the PMSA bit to see if we should add some properties.
     */
    if (arm_feature(&cpu->env, ARM_FEATURE_M)) {
        set_feature(&cpu->env, ARM_FEATURE_PMSA);
    }

    if (arm_feature(&cpu->env, ARM_FEATURE_CBAR) ||
        arm_feature(&cpu->env, ARM_FEATURE_CBAR_RO)) {
        qdev_property_add_static(DEVICE(obj), &arm_cpu_reset_cbar_property);
    }

    if (!arm_feature(&cpu->env, ARM_FEATURE_M)) {
        qdev_property_add_static(DEVICE(obj), &arm_cpu_reset_hivecs_property);
    }

    if (arm_feature(&cpu->env, ARM_FEATURE_V8)) {
        object_property_add(obj, "rvbar", "uint64",
                            arm_cpu_get_rvbar,
                            arm_cpu_set_rvbar,
                            NULL, NULL);
    }

#ifndef CONFIG_USER_ONLY
    object_property_add(obj, "memattr-secure", "bool",
                        NULL, arm_cpu_set_memattr_secure,
                        NULL, NULL);
#endif

#ifndef CONFIG_USER_ONLY
    if (arm_feature(&cpu->env, ARM_FEATURE_EL3)) {
        /* Add the has_el3 state CPU property only if EL3 is allowed.  This will
         * prevent "has_el3" from existing on CPUs which cannot support EL3.
         */
        qdev_property_add_static(DEVICE(obj), &arm_cpu_has_el3_property);

        object_property_add_link(obj, "secure-memory",
                                 TYPE_MEMORY_REGION,
                                 (Object **)&cpu->secure_memory,
                                 qdev_prop_allow_set_link_before_realize,
                                 OBJ_PROP_LINK_STRONG);
    }

    if (arm_feature(&cpu->env, ARM_FEATURE_EL2)) {
        qdev_property_add_static(DEVICE(obj), &arm_cpu_has_el2_property);
    }
#endif

    if (arm_feature(&cpu->env, ARM_FEATURE_PMU)) {
        cpu->has_pmu = true;
        object_property_add_bool(obj, "pmu", arm_get_pmu, arm_set_pmu);
    }

    /*
     * Allow user to turn off VFP and Neon support, but only for TCG --
     * KVM does not currently allow us to lie to the guest about its
     * ID/feature registers, so the guest always sees what the host has.
     */
    if (arm_feature(&cpu->env, ARM_FEATURE_AARCH64)
        ? cpu_isar_feature(aa64_fp_simd, cpu)
        : cpu_isar_feature(aa32_vfp, cpu)) {
        cpu->has_vfp = true;
        if (!kvm_enabled()) {
            qdev_property_add_static(DEVICE(obj), &arm_cpu_has_vfp_property);
        }
    }

    if (arm_feature(&cpu->env, ARM_FEATURE_NEON)) {
        cpu->has_neon = true;
        if (!kvm_enabled()) {
            qdev_property_add_static(DEVICE(obj), &arm_cpu_has_neon_property);
        }
    }

    if (arm_feature(&cpu->env, ARM_FEATURE_M) &&
        arm_feature(&cpu->env, ARM_FEATURE_THUMB_DSP)) {
        qdev_property_add_static(DEVICE(obj), &arm_cpu_has_dsp_property);
    }

    if (arm_feature(&cpu->env, ARM_FEATURE_PMSA)) {
        qdev_property_add_static(DEVICE(obj), &arm_cpu_has_mpu_property);
        if (arm_feature(&cpu->env, ARM_FEATURE_V7)) {
            qdev_property_add_static(DEVICE(obj),
                                     &arm_cpu_pmsav7_dregion_property);
        }
    }

    if (arm_feature(&cpu->env, ARM_FEATURE_M_SECURITY)) {
        object_property_add_link(obj, "idau", TYPE_IDAU_INTERFACE, &cpu->idau,
                                 qdev_prop_allow_set_link_before_realize,
                                 OBJ_PROP_LINK_STRONG);
        /*
         * M profile: initial value of the Secure VTOR. We can't just use
         * a simple DEFINE_PROP_UINT32 for this because we want to permit
         * the property to be set after realize.
         */
        object_property_add_uint32_ptr(obj, "init-svtor",
                                       &cpu->init_svtor,
                                       OBJ_PROP_FLAG_READWRITE);
    }
    if (arm_feature(&cpu->env, ARM_FEATURE_M)) {
        /*
         * Initial value of the NS VTOR (for cores without the Security
         * extension, this is the only VTOR)
         */
        object_property_add_uint32_ptr(obj, "init-nsvtor",
                                       &cpu->init_nsvtor,
                                       OBJ_PROP_FLAG_READWRITE);
    }

    /* Not DEFINE_PROP_UINT32: we want this to be settable after realize */
    object_property_add_uint32_ptr(obj, "psci-conduit",
                                   &cpu->psci_conduit,
                                   OBJ_PROP_FLAG_READWRITE);

    qdev_property_add_static(DEVICE(obj), &arm_cpu_cfgend_property);

    if (arm_feature(&cpu->env, ARM_FEATURE_GENERIC_TIMER)) {
        qdev_property_add_static(DEVICE(cpu), &arm_cpu_gt_cntfrq_property);
        qdev_property_add_static(DEVICE(cpu), &arm_cpu_gt_cntfrq_property_alias);
    }

    if (kvm_enabled()) {
        kvm_arm_add_vcpu_properties(obj);
    }

#ifndef CONFIG_USER_ONLY
    if (arm_feature(&cpu->env, ARM_FEATURE_AARCH64) &&
        cpu_isar_feature(aa64_mte, cpu)) {
        object_property_add_link(obj, "tag-memory",
                                 TYPE_MEMORY_REGION,
                                 (Object **)&cpu->tag_memory,
                                 qdev_prop_allow_set_link_before_realize,
                                 OBJ_PROP_LINK_STRONG);

        if (arm_feature(&cpu->env, ARM_FEATURE_EL3)) {
            object_property_add_link(obj, "secure-tag-memory",
                                     TYPE_MEMORY_REGION,
                                     (Object **)&cpu->secure_tag_memory,
                                     qdev_prop_allow_set_link_before_realize,
                                     OBJ_PROP_LINK_STRONG);
        }
    }
#endif
}

static void arm_cpu_finalizefn(Object *obj)
{
    ARMCPU *cpu = ARM_CPU(obj);
    ARMELChangeHook *hook, *next;

    g_hash_table_destroy(cpu->cp_regs);

    QLIST_FOREACH_SAFE(hook, &cpu->pre_el_change_hooks, node, next) {
        QLIST_REMOVE(hook, node);
        g_free(hook);
    }
    QLIST_FOREACH_SAFE(hook, &cpu->el_change_hooks, node, next) {
        QLIST_REMOVE(hook, node);
        g_free(hook);
    }
#ifndef CONFIG_USER_ONLY
    if (cpu->pmu_timer) {
        timer_free(cpu->pmu_timer);
    }
#endif
}

void arm_cpu_finalize_features(ARMCPU *cpu, Error **errp)
{
    Error *local_err = NULL;

    if (arm_feature(&cpu->env, ARM_FEATURE_AARCH64)) {
        arm_cpu_sve_finalize(cpu, &local_err);
        if (local_err != NULL) {
            error_propagate(errp, local_err);
            return;
        }

        arm_cpu_pauth_finalize(cpu, &local_err);
        if (local_err != NULL) {
            error_propagate(errp, local_err);
            return;
        }
    }

    if (kvm_enabled()) {
        kvm_arm_steal_time_finalize(cpu, &local_err);
        if (local_err != NULL) {
            error_propagate(errp, local_err);
            return;
        }
    }
}

static void arm_cpu_realizefn(DeviceState *dev, Error **errp)
{
    CPUState *cs = CPU(dev);
    ARMCPU *cpu = ARM_CPU(dev);
    ARMCPUClass *acc = ARM_CPU_GET_CLASS(dev);
    CPUARMState *env = &cpu->env;
    int pagebits;
    Error *local_err = NULL;
    bool no_aa32 = false;

    /* If we needed to query the host kernel for the CPU features
     * then it's possible that might have failed in the initfn, but
     * this is the first point where we can report it.
     */
    if (cpu->host_cpu_probe_failed) {
        if (!kvm_enabled() && !hvf_enabled()) {
            error_setg(errp, "The 'host' CPU type can only be used with KVM or HVF");
        } else {
            error_setg(errp, "Failed to retrieve host CPU features");
        }
        return;
    }

#ifndef CONFIG_USER_ONLY
    /* The NVIC and M-profile CPU are two halves of a single piece of
     * hardware; trying to use one without the other is a command line
     * error and will result in segfaults if not caught here.
     */
    if (arm_feature(env, ARM_FEATURE_M)) {
        if (!env->nvic) {
            error_setg(errp, "This board cannot be used with Cortex-M CPUs");
            return;
        }
    } else {
        if (env->nvic) {
            error_setg(errp, "This board can only be used with Cortex-M CPUs");
            return;
        }
    }

    if (kvm_enabled()) {
        /*
         * Catch all the cases which might cause us to create more than one
         * address space for the CPU (otherwise we will assert() later in
         * cpu_address_space_init()).
         */
        if (arm_feature(env, ARM_FEATURE_M)) {
            error_setg(errp,
                       "Cannot enable KVM when using an M-profile guest CPU");
            return;
        }
        if (cpu->has_el3) {
            error_setg(errp,
                       "Cannot enable KVM when guest CPU has EL3 enabled");
            return;
        }
        if (cpu->tag_memory) {
            error_setg(errp,
                       "Cannot enable KVM when guest CPUs has MTE enabled");
            return;
        }
    }

    {
        uint64_t scale;

        if (arm_feature(env, ARM_FEATURE_GENERIC_TIMER)) {
            if (!cpu->gt_cntfrq_hz) {
                error_setg(errp, "Invalid CNTFRQ: %"PRId64"Hz",
                           cpu->gt_cntfrq_hz);
                return;
            }
            scale = gt_cntfrq_period_ns(cpu);
        } else {
            scale = GTIMER_SCALE;
        }

        cpu->gt_timer[GTIMER_PHYS] = timer_new(QEMU_CLOCK_VIRTUAL, scale,
                                               arm_gt_ptimer_cb, cpu);
        cpu->gt_timer[GTIMER_VIRT] = timer_new(QEMU_CLOCK_VIRTUAL, scale,
                                               arm_gt_vtimer_cb, cpu);
        cpu->gt_timer[GTIMER_HYP] = timer_new(QEMU_CLOCK_VIRTUAL, scale,
                                              arm_gt_htimer_cb, cpu);
        cpu->gt_timer[GTIMER_SEC] = timer_new(QEMU_CLOCK_VIRTUAL, scale,
                                              arm_gt_stimer_cb, cpu);
        cpu->gt_timer[GTIMER_HYPVIRT] = timer_new(QEMU_CLOCK_VIRTUAL, scale,
                                                  arm_gt_hvtimer_cb, cpu);
    }
#endif

    cpu_exec_realizefn(cs, &local_err);
    if (local_err != NULL) {
        error_propagate(errp, local_err);
        return;
    }

    arm_cpu_finalize_features(cpu, &local_err);
    if (local_err != NULL) {
        error_propagate(errp, local_err);
        return;
    }

    if (arm_feature(env, ARM_FEATURE_AARCH64) &&
        cpu->has_vfp != cpu->has_neon) {
        /*
         * This is an architectural requirement for AArch64; AArch32 is
         * more flexible and permits VFP-no-Neon and Neon-no-VFP.
         */
        error_setg(errp,
                   "AArch64 CPUs must have both VFP and Neon or neither");
        return;
    }

    if (!cpu->has_vfp) {
        uint64_t t;
        uint32_t u;

        t = cpu->isar.id_aa64isar1;
        t = FIELD_DP64(t, ID_AA64ISAR1, JSCVT, 0);
        cpu->isar.id_aa64isar1 = t;

        t = cpu->isar.id_aa64pfr0;
        t = FIELD_DP64(t, ID_AA64PFR0, FP, 0xf);
        cpu->isar.id_aa64pfr0 = t;

        u = cpu->isar.id_isar6;
        u = FIELD_DP32(u, ID_ISAR6, JSCVT, 0);
        u = FIELD_DP32(u, ID_ISAR6, BF16, 0);
        cpu->isar.id_isar6 = u;

        u = cpu->isar.mvfr0;
        u = FIELD_DP32(u, MVFR0, FPSP, 0);
        u = FIELD_DP32(u, MVFR0, FPDP, 0);
        u = FIELD_DP32(u, MVFR0, FPDIVIDE, 0);
        u = FIELD_DP32(u, MVFR0, FPSQRT, 0);
        u = FIELD_DP32(u, MVFR0, FPROUND, 0);
        if (!arm_feature(env, ARM_FEATURE_M)) {
            u = FIELD_DP32(u, MVFR0, FPTRAP, 0);
            u = FIELD_DP32(u, MVFR0, FPSHVEC, 0);
        }
        cpu->isar.mvfr0 = u;

        u = cpu->isar.mvfr1;
        u = FIELD_DP32(u, MVFR1, FPFTZ, 0);
        u = FIELD_DP32(u, MVFR1, FPDNAN, 0);
        u = FIELD_DP32(u, MVFR1, FPHP, 0);
        if (arm_feature(env, ARM_FEATURE_M)) {
            u = FIELD_DP32(u, MVFR1, FP16, 0);
        }
        cpu->isar.mvfr1 = u;

        u = cpu->isar.mvfr2;
        u = FIELD_DP32(u, MVFR2, FPMISC, 0);
        cpu->isar.mvfr2 = u;
    }

    if (!cpu->has_neon) {
        uint64_t t;
        uint32_t u;

        unset_feature(env, ARM_FEATURE_NEON);

        t = cpu->isar.id_aa64isar0;
        t = FIELD_DP64(t, ID_AA64ISAR0, DP, 0);
        cpu->isar.id_aa64isar0 = t;

        t = cpu->isar.id_aa64isar1;
        t = FIELD_DP64(t, ID_AA64ISAR1, FCMA, 0);
        t = FIELD_DP64(t, ID_AA64ISAR1, BF16, 0);
        t = FIELD_DP64(t, ID_AA64ISAR1, I8MM, 0);
        cpu->isar.id_aa64isar1 = t;

        t = cpu->isar.id_aa64pfr0;
        t = FIELD_DP64(t, ID_AA64PFR0, ADVSIMD, 0xf);
        cpu->isar.id_aa64pfr0 = t;

        u = cpu->isar.id_isar5;
        u = FIELD_DP32(u, ID_ISAR5, RDM, 0);
        u = FIELD_DP32(u, ID_ISAR5, VCMA, 0);
        cpu->isar.id_isar5 = u;

        u = cpu->isar.id_isar6;
        u = FIELD_DP32(u, ID_ISAR6, DP, 0);
        u = FIELD_DP32(u, ID_ISAR6, FHM, 0);
        u = FIELD_DP32(u, ID_ISAR6, BF16, 0);
        u = FIELD_DP32(u, ID_ISAR6, I8MM, 0);
        cpu->isar.id_isar6 = u;

        if (!arm_feature(env, ARM_FEATURE_M)) {
            u = cpu->isar.mvfr1;
            u = FIELD_DP32(u, MVFR1, SIMDLS, 0);
            u = FIELD_DP32(u, MVFR1, SIMDINT, 0);
            u = FIELD_DP32(u, MVFR1, SIMDSP, 0);
            u = FIELD_DP32(u, MVFR1, SIMDHP, 0);
            cpu->isar.mvfr1 = u;

            u = cpu->isar.mvfr2;
            u = FIELD_DP32(u, MVFR2, SIMDMISC, 0);
            cpu->isar.mvfr2 = u;
        }
    }

    if (!cpu->has_neon && !cpu->has_vfp) {
        uint64_t t;
        uint32_t u;

        t = cpu->isar.id_aa64isar0;
        t = FIELD_DP64(t, ID_AA64ISAR0, FHM, 0);
        cpu->isar.id_aa64isar0 = t;

        t = cpu->isar.id_aa64isar1;
        t = FIELD_DP64(t, ID_AA64ISAR1, FRINTTS, 0);
        cpu->isar.id_aa64isar1 = t;

        u = cpu->isar.mvfr0;
        u = FIELD_DP32(u, MVFR0, SIMDREG, 0);
        cpu->isar.mvfr0 = u;

        /* Despite the name, this field covers both VFP and Neon */
        u = cpu->isar.mvfr1;
        u = FIELD_DP32(u, MVFR1, SIMDFMAC, 0);
        cpu->isar.mvfr1 = u;
    }

    if (arm_feature(env, ARM_FEATURE_M) && !cpu->has_dsp) {
        uint32_t u;

        unset_feature(env, ARM_FEATURE_THUMB_DSP);

        u = cpu->isar.id_isar1;
        u = FIELD_DP32(u, ID_ISAR1, EXTEND, 1);
        cpu->isar.id_isar1 = u;

        u = cpu->isar.id_isar2;
        u = FIELD_DP32(u, ID_ISAR2, MULTU, 1);
        u = FIELD_DP32(u, ID_ISAR2, MULTS, 1);
        cpu->isar.id_isar2 = u;

        u = cpu->isar.id_isar3;
        u = FIELD_DP32(u, ID_ISAR3, SIMD, 1);
        u = FIELD_DP32(u, ID_ISAR3, SATURATE, 0);
        cpu->isar.id_isar3 = u;
    }

    /* Some features automatically imply others: */
    if (arm_feature(env, ARM_FEATURE_V8)) {
        if (arm_feature(env, ARM_FEATURE_M)) {
            set_feature(env, ARM_FEATURE_V7);
        } else {
            set_feature(env, ARM_FEATURE_V7VE);
        }
    }

    /*
     * There exist AArch64 cpus without AArch32 support.  When KVM
     * queries ID_ISAR0_EL1 on such a host, the value is UNKNOWN.
     * Similarly, we cannot check ID_AA64PFR0 without AArch64 support.
     * As a general principle, we also do not make ID register
     * consistency checks anywhere unless using TCG, because only
     * for TCG would a consistency-check failure be a QEMU bug.
     */
    if (arm_feature(&cpu->env, ARM_FEATURE_AARCH64)) {
        no_aa32 = !cpu_isar_feature(aa64_aa32, cpu);
    }

    if (arm_feature(env, ARM_FEATURE_V7VE)) {
        /* v7 Virtualization Extensions. In real hardware this implies
         * EL2 and also the presence of the Security Extensions.
         * For QEMU, for backwards-compatibility we implement some
         * CPUs or CPU configs which have no actual EL2 or EL3 but do
         * include the various other features that V7VE implies.
         * Presence of EL2 itself is ARM_FEATURE_EL2, and of the
         * Security Extensions is ARM_FEATURE_EL3.
         */
        assert(!tcg_enabled() || no_aa32 ||
               cpu_isar_feature(aa32_arm_div, cpu));
        set_feature(env, ARM_FEATURE_LPAE);
        set_feature(env, ARM_FEATURE_V7);
    }
    if (arm_feature(env, ARM_FEATURE_V7)) {
        set_feature(env, ARM_FEATURE_VAPA);
        set_feature(env, ARM_FEATURE_THUMB2);
        set_feature(env, ARM_FEATURE_MPIDR);
        if (!arm_feature(env, ARM_FEATURE_M)) {
            set_feature(env, ARM_FEATURE_V6K);
        } else {
            set_feature(env, ARM_FEATURE_V6);
        }

        /* Always define VBAR for V7 CPUs even if it doesn't exist in
         * non-EL3 configs. This is needed by some legacy boards.
         */
        set_feature(env, ARM_FEATURE_VBAR);
    }
    if (arm_feature(env, ARM_FEATURE_V6K)) {
        set_feature(env, ARM_FEATURE_V6);
        set_feature(env, ARM_FEATURE_MVFR);
    }
    if (arm_feature(env, ARM_FEATURE_V6)) {
        set_feature(env, ARM_FEATURE_V5);
        if (!arm_feature(env, ARM_FEATURE_M)) {
            assert(!tcg_enabled() || no_aa32 ||
                   cpu_isar_feature(aa32_jazelle, cpu));
            set_feature(env, ARM_FEATURE_AUXCR);
        }
    }
    if (arm_feature(env, ARM_FEATURE_V5)) {
        set_feature(env, ARM_FEATURE_V4T);
    }
    if (arm_feature(env, ARM_FEATURE_LPAE)) {
        set_feature(env, ARM_FEATURE_V7MP);
    }
    if (arm_feature(env, ARM_FEATURE_CBAR_RO)) {
        set_feature(env, ARM_FEATURE_CBAR);
    }
    if (arm_feature(env, ARM_FEATURE_THUMB2) &&
        !arm_feature(env, ARM_FEATURE_M)) {
        set_feature(env, ARM_FEATURE_THUMB_DSP);
    }

    /*
     * We rely on no XScale CPU having VFP so we can use the same bits in the
     * TB flags field for VECSTRIDE and XSCALE_CPAR.
     */
    assert(arm_feature(&cpu->env, ARM_FEATURE_AARCH64) ||
           !cpu_isar_feature(aa32_vfp_simd, cpu) ||
           !arm_feature(env, ARM_FEATURE_XSCALE));

    if (arm_feature(env, ARM_FEATURE_V7) &&
        !arm_feature(env, ARM_FEATURE_M) &&
        !arm_feature(env, ARM_FEATURE_PMSA)) {
        /* v7VMSA drops support for the old ARMv5 tiny pages, so we
         * can use 4K pages.
         */
        pagebits = 12;
    } else {
        /* For CPUs which might have tiny 1K pages, or which have an
         * MPU and might have small region sizes, stick with 1K pages.
         */
        pagebits = 10;
    }
    if (!set_preferred_target_page_bits(pagebits)) {
        /* This can only ever happen for hotplugging a CPU, or if
         * the board code incorrectly creates a CPU which it has
         * promised via minimum_page_size that it will not.
         */
        error_setg(errp, "This CPU requires a smaller page size than the "
                   "system is using");
        return;
    }

    /* This cpu-id-to-MPIDR affinity is used only for TCG; KVM will override it.
     * We don't support setting cluster ID ([16..23]) (known as Aff2
     * in later ARM ARM versions), or any of the higher affinity level fields,
     * so these bits always RAZ.
     */
    if (cpu->mp_affinity == ARM64_AFFINITY_INVALID) {
        cpu->mp_affinity = arm_cpu_mp_affinity(cs->cpu_index,
                                               ARM_DEFAULT_CPUS_PER_CLUSTER);
    }

    if (cpu->reset_hivecs) {
            cpu->reset_sctlr |= (1 << 13);
    }

    if (cpu->cfgend) {
        if (arm_feature(&cpu->env, ARM_FEATURE_V7)) {
            cpu->reset_sctlr |= SCTLR_EE;
        } else {
            cpu->reset_sctlr |= SCTLR_B;
        }
    }

    if (!arm_feature(env, ARM_FEATURE_M) && !cpu->has_el3) {
        /* If the has_el3 CPU property is disabled then we need to disable the
         * feature.
         */
        unset_feature(env, ARM_FEATURE_EL3);

        /* Disable the security extension feature bits in the processor feature
         * registers as well. These are id_pfr1[7:4] and id_aa64pfr0[15:12].
         */
        cpu->isar.id_pfr1 &= ~0xf0;
        cpu->isar.id_aa64pfr0 &= ~0xf000;
    }

    if (!cpu->has_el2) {
        unset_feature(env, ARM_FEATURE_EL2);
    }

    if (!cpu->has_pmu) {
        unset_feature(env, ARM_FEATURE_PMU);
    }
    if (arm_feature(env, ARM_FEATURE_PMU)) {
        pmu_init(cpu);

        if (!kvm_enabled()) {
            arm_register_pre_el_change_hook(cpu, &pmu_pre_el_change, 0);
            arm_register_el_change_hook(cpu, &pmu_post_el_change, 0);
        }

#ifndef CONFIG_USER_ONLY
        cpu->pmu_timer = timer_new_ns(QEMU_CLOCK_VIRTUAL, arm_pmu_timer_cb,
                cpu);
#endif
    } else {
        cpu->isar.id_aa64dfr0 =
            FIELD_DP64(cpu->isar.id_aa64dfr0, ID_AA64DFR0, PMUVER, 0);
        cpu->isar.id_dfr0 = FIELD_DP32(cpu->isar.id_dfr0, ID_DFR0, PERFMON, 0);
        cpu->pmceid0 = 0;
        cpu->pmceid1 = 0;
    }

    if (!arm_feature(env, ARM_FEATURE_EL2)) {
        /* Disable the hypervisor feature bits in the processor feature
         * registers if we don't have EL2. These are id_pfr1[15:12] and
         * id_aa64pfr0_el1[11:8].
         */
        cpu->isar.id_aa64pfr0 &= ~0xf00;
        cpu->isar.id_pfr1 &= ~0xf000;
    }

#ifndef CONFIG_USER_ONLY
    if (cpu->tag_memory == NULL && cpu_isar_feature(aa64_mte, cpu)) {
        /*
         * Disable the MTE feature bits if we do not have tag-memory
         * provided by the machine.
         */
        cpu->isar.id_aa64pfr1 =
            FIELD_DP64(cpu->isar.id_aa64pfr1, ID_AA64PFR1, MTE, 0);
    }
#endif

    /* MPU can be configured out of a PMSA CPU either by setting has-mpu
     * to false or by setting pmsav7-dregion to 0.
     */
    if (!cpu->has_mpu) {
        cpu->pmsav7_dregion = 0;
    }
    if (cpu->pmsav7_dregion == 0) {
        cpu->has_mpu = false;
    }

    if (arm_feature(env, ARM_FEATURE_PMSA) &&
        arm_feature(env, ARM_FEATURE_V7)) {
        uint32_t nr = cpu->pmsav7_dregion;

        if (nr > 0xff) {
            error_setg(errp, "PMSAv7 MPU #regions invalid %" PRIu32, nr);
            return;
        }

        if (nr) {
            if (arm_feature(env, ARM_FEATURE_V8)) {
                /* PMSAv8 */
                env->pmsav8.rbar[M_REG_NS] = g_new0(uint32_t, nr);
                env->pmsav8.rlar[M_REG_NS] = g_new0(uint32_t, nr);
                if (arm_feature(env, ARM_FEATURE_M_SECURITY)) {
                    env->pmsav8.rbar[M_REG_S] = g_new0(uint32_t, nr);
                    env->pmsav8.rlar[M_REG_S] = g_new0(uint32_t, nr);
                }
            } else {
                env->pmsav7.drbar = g_new0(uint32_t, nr);
                env->pmsav7.drsr = g_new0(uint32_t, nr);
                env->pmsav7.dracr = g_new0(uint32_t, nr);
            }
        }
    }

    if (arm_feature(env, ARM_FEATURE_M_SECURITY)) {
        uint32_t nr = cpu->sau_sregion;

        if (nr > 0xff) {
            error_setg(errp, "v8M SAU #regions invalid %" PRIu32, nr);
            return;
        }

        if (nr) {
            env->sau.rbar = g_new0(uint32_t, nr);
            env->sau.rlar = g_new0(uint32_t, nr);
        }
    }

    if (arm_feature(env, ARM_FEATURE_EL3)) {
        set_feature(env, ARM_FEATURE_VBAR);
    }

    register_cp_regs_for_features(cpu);
    arm_cpu_register_gdb_regs_for_features(cpu);

    init_cpreg_list(cpu);

#ifndef CONFIG_USER_ONLY
    MachineState *ms = MACHINE(qdev_get_machine());
    unsigned int smp_cpus = ms->smp.cpus;
    bool has_secure = cpu->has_el3 || arm_feature(env, ARM_FEATURE_M_SECURITY);

/* Xilinx: We always want to ensure that two address spaces are created
 *         because we allow the secure bit to be overwritten from the outside
 *         and in future this could be run time configurable.
 */
    has_secure = true;

    /*
     * We must set cs->num_ases to the final value before
     * the first call to cpu_address_space_init.
     */
    if (cpu->tag_memory != NULL) {
        cs->num_ases = 3 + has_secure;
    } else {
        cs->num_ases = 1 + has_secure;
    }

    if (has_secure) {
        if (!cpu->secure_memory) {
            cpu->secure_memory = cs->memory;
        }
        cpu_address_space_init(cs, ARMASIdx_S, "cpu-secure-memory",
                               cpu->secure_memory);
    }

    if (cpu->tag_memory != NULL) {
        cpu_address_space_init(cs, ARMASIdx_TagNS, "cpu-tag-memory",
                               cpu->tag_memory);
        if (has_secure) {
            cpu_address_space_init(cs, ARMASIdx_TagS, "cpu-tag-memory",
                                   cpu->secure_tag_memory);
        }
    }

    cpu_address_space_init(cs, ARMASIdx_NS, "cpu-memory", cs->memory);

    /* No core_count specified, default to smp_cpus. */
    if (cpu->core_count == -1) {
        cpu->core_count = smp_cpus;
    }
#endif

    if (tcg_enabled()) {
        int dcz_blocklen = 4 << cpu->dcz_blocksize;

        /*
         * We only support DCZ blocklen that fits on one page.
         *
         * Architectually this is always true.  However TARGET_PAGE_SIZE
         * is variable and, for compatibility with -machine virt-2.7,
         * is only 1KiB, as an artifact of legacy ARMv5 subpage support.
         * But even then, while the largest architectural DCZ blocklen
         * is 2KiB, no cpu actually uses such a large blocklen.
         */
        assert(dcz_blocklen <= TARGET_PAGE_SIZE);

        /*
         * We only support DCZ blocksize >= 2*TAG_GRANULE, which is to say
         * both nibbles of each byte storing tag data may be written at once.
         * Since TAG_GRANULE is 16, this means that blocklen must be >= 32.
         */
        if (cpu_isar_feature(aa64_mte, cpu)) {
            assert(dcz_blocklen >= 2 * TAG_GRANULE);
        }
    }

    qemu_init_vcpu(cs);
    cpu_reset(cs);

    acc->parent_realize(dev, errp);
}

static ObjectClass *arm_cpu_class_by_name(const char *cpu_model)
{
    ObjectClass *oc;
    char *typename;
    char **cpuname;
    const char *cpunamestr;

    cpuname = g_strsplit(cpu_model, ",", 1);
    cpunamestr = cpuname[0];
#ifdef CONFIG_USER_ONLY
    /* For backwards compatibility usermode emulation allows "-cpu any",
     * which has the same semantics as "-cpu max".
     */
    if (!strcmp(cpunamestr, "any")) {
        cpunamestr = "max";
    }
#endif
    typename = g_strdup_printf(ARM_CPU_TYPE_NAME("%s"), cpunamestr);
    oc = object_class_by_name(typename);
    g_strfreev(cpuname);
    g_free(typename);
    if (!oc || !object_class_dynamic_cast(oc, TYPE_ARM_CPU) ||
        object_class_is_abstract(oc)) {
        return NULL;
    }
    return oc;
}

static Property arm_cpu_properties[] = {
<<<<<<< HEAD
    DEFINE_PROP_UINT32("psci-conduit", ARMCPU, psci_conduit, 0),
    DEFINE_PROP_UINT64("ctr", ARMCPU, ctr, 0),
    DEFINE_PROP_UINT64("clidr", ARMCPU, clidr, 0),
    DEFINE_PROP_UINT32("id_pfr0", ARMCPU, isar.id_pfr0, 0),
    DEFINE_PROP_UINT32("id_pfr1", ARMCPU, isar.id_pfr1, 0),
    DEFINE_PROP_UINT64("ccsidr0", ARMCPU, ccsidr[0], 0),
    DEFINE_PROP_UINT64("ccsidr1", ARMCPU, ccsidr[1], 0),
=======
>>>>>>> 0c3c25fc
    DEFINE_PROP_UINT64("midr", ARMCPU, midr, 0),
    DEFINE_PROP_UINT64("mp-affinity", ARMCPU,
                        mp_affinity, ARM64_AFFINITY_INVALID),
    DEFINE_PROP_INT32("node-id", ARMCPU, node_id, CPU_UNSET_NUMA_NODE_ID),
    DEFINE_PROP_INT32("core-count", ARMCPU, core_count, -1),
    DEFINE_PROP_END_OF_LIST()
};

static void set_debug_context(CPUState *cs, unsigned int ctx)
{
    ARMCPU *cpu = ARM_CPU(cs);
    switch (ctx) {
    case ARM_DEBUG_CURRENT_EL:
        cpu->env.debug_ctx = DEBUG_CURRENT_EL;
        break;

    case ARM_DEBUG_PHYS:
        cpu->env.debug_ctx = DEBUG_PHYS;
        break;
    }
}

static void arm_cpu_pwr_cntrl(void *opaque, int n, int level)
{
    DeviceClass *dc_parent = DEVICE_CLASS(ARM_CPU_PARENT_CLASS);
    ARMCPU *cpu = ARM_CPU(opaque);

    cpu->power_state = level ? PSCI_ON : PSCI_OFF;
    dc_parent->pwr_cntrl(opaque, n, level);
}

static gchar *arm_gdb_arch_name(CPUState *cs)
{
    ARMCPU *cpu = ARM_CPU(cs);
    CPUARMState *env = &cpu->env;

    if (arm_feature(env, ARM_FEATURE_IWMMXT)) {
        return g_strdup("iwmmxt");
    }
    return g_strdup("arm");
}

#ifndef CONFIG_USER_ONLY
#include "hw/core/sysemu-cpu-ops.h"

static const struct SysemuCPUOps arm_sysemu_ops = {
    .get_phys_page_attrs_debug = arm_cpu_get_phys_page_attrs_debug,
    .asidx_from_attrs = arm_asidx_from_attrs,
    .write_elf32_note = arm_cpu_write_elf32_note,
    .write_elf64_note = arm_cpu_write_elf64_note,
    .virtio_is_big_endian = arm_cpu_virtio_is_big_endian,
    .legacy_vmsd = &vmstate_arm_cpu,
};
#endif

#ifdef CONFIG_TCG
static const struct TCGCPUOps arm_tcg_ops = {
    .initialize = arm_translate_init,
    .synchronize_from_tb = arm_cpu_synchronize_from_tb,
    .debug_excp_handler = arm_debug_excp_handler,

#ifdef CONFIG_USER_ONLY
    .record_sigsegv = arm_cpu_record_sigsegv,
    .record_sigbus = arm_cpu_record_sigbus,
#else
    .tlb_fill = arm_cpu_tlb_fill,
    .cpu_exec_interrupt = arm_cpu_exec_interrupt,
    .do_interrupt = arm_cpu_do_interrupt,
    .do_transaction_failed = arm_cpu_do_transaction_failed,
    .do_unaligned_access = arm_cpu_do_unaligned_access,
    .adjust_watchpoint_address = arm_adjust_watchpoint_address,
    .debug_check_watchpoint = arm_debug_check_watchpoint,
    .debug_check_breakpoint = arm_debug_check_breakpoint,
#endif /* !CONFIG_USER_ONLY */
};
#endif /* CONFIG_TCG */

static void arm_cpu_class_init(ObjectClass *oc, void *data)
{
    ARMCPUClass *acc = ARM_CPU_CLASS(oc);
    CPUClass *cc = CPU_CLASS(acc);
    DeviceClass *dc = DEVICE_CLASS(oc);

    device_class_set_parent_realize(dc, arm_cpu_realizefn,
                                    &acc->parent_realize);

    dc->pwr_cntrl = arm_cpu_pwr_cntrl;

    device_class_set_props(dc, arm_cpu_properties);
    device_class_set_parent_reset(dc, arm_cpu_reset, &acc->parent_reset);

    cc->class_by_name = arm_cpu_class_by_name;
    cc->has_work = arm_cpu_has_work;
    cc->dump_state = arm_cpu_dump_state;
    cc->set_pc = arm_cpu_set_pc;
    cc->get_pc = arm_cpu_get_pc;
    cc->debug_contexts = arm_debug_ctx;
    cc->set_debug_context = set_debug_context;
    cc->gdb_read_register = arm_cpu_gdb_read_register;
    cc->gdb_write_register = arm_cpu_gdb_write_register;
#ifndef CONFIG_USER_ONLY
    dc->rst_cntrl = cpu_reset_gpio;
    cc->sysemu_ops = &arm_sysemu_ops;
#endif
    cc->gdb_num_core_regs = 32;
    cc->gdb_core_xml_file = "arm-core.xml";
    cc->gdb_arch_name = arm_gdb_arch_name;
    cc->gdb_get_dynamic_xml = arm_gdb_get_dynamic_xml;
    cc->gdb_stop_before_watchpoint = true;
    cc->disas_set_info = arm_disas_set_info;

#ifdef CONFIG_TCG
    cc->tcg_ops = &arm_tcg_ops;
#endif /* CONFIG_TCG */
}

#if defined(CONFIG_KVM) || defined(CONFIG_HVF)
static void arm_host_initfn(Object *obj)
{
    ARMCPU *cpu = ARM_CPU(obj);

#ifdef CONFIG_KVM
    kvm_arm_set_cpu_features_from_host(cpu);
    if (arm_feature(&cpu->env, ARM_FEATURE_AARCH64)) {
        aarch64_add_sve_properties(obj);
        aarch64_add_pauth_properties(obj);
    }
#else
    hvf_arm_set_cpu_features_from_host(cpu);
#endif
    arm_cpu_post_init(obj);
}

static const TypeInfo host_arm_cpu_type_info = {
    .name = TYPE_ARM_HOST_CPU,
    .parent = TYPE_AARCH64_CPU,
    .instance_init = arm_host_initfn,
};

#endif

static void arm_cpu_instance_init(Object *obj)
{
    ARMCPUClass *acc = ARM_CPU_GET_CLASS(obj);

    acc->info->initfn(obj);
    arm_cpu_post_init(obj);
}

static void cpu_register_class_init(ObjectClass *oc, void *data)
{
    ARMCPUClass *acc = ARM_CPU_CLASS(oc);

    acc->info = data;
}

void arm_cpu_register(const ARMCPUInfo *info)
{
    TypeInfo type_info = {
        .parent = TYPE_ARM_CPU,
        .instance_size = sizeof(ARMCPU),
        .instance_align = __alignof__(ARMCPU),
        .instance_init = arm_cpu_instance_init,
        .class_size = sizeof(ARMCPUClass),
        .class_init = info->class_init ?: cpu_register_class_init,
        .class_data = (void *)info,
    };

    type_info.name = g_strdup_printf("%s-" TYPE_ARM_CPU, info->name);
    type_register(&type_info);
    g_free((void *)type_info.name);
}

static const TypeInfo arm_cpu_type_info = {
    .name = TYPE_ARM_CPU,
    .parent = TYPE_CPU,
    .instance_size = sizeof(ARMCPU),
    .instance_align = __alignof__(ARMCPU),
    .instance_init = arm_cpu_initfn,
    .instance_finalize = arm_cpu_finalizefn,
    .abstract = true,
    .class_size = sizeof(ARMCPUClass),
    .class_init = arm_cpu_class_init,
};

static void arm_cpu_register_types(void)
{
    type_register_static(&arm_cpu_type_info);

#if defined(CONFIG_KVM) || defined(CONFIG_HVF)
    type_register_static(&host_arm_cpu_type_info);
#endif
}

type_init(arm_cpu_register_types)

#ifndef CONFIG_USER_ONLY

static Object *fdt_armv8_timer_get_intc(FDTMachineInfo *fdti, char *node_path)
{
    char intc_node_path[DT_PATH_LENGTH];
    uint32_t intc_phandle;
    Error *errp = NULL;
    DeviceState *intc;

    intc_phandle = qemu_fdt_getprop_cell(fdti->fdt, node_path,
                                         "interrupt-parent",
                                         0, true, &errp);

    /* There must be an interrupt-parent */
    if (errp ||
        qemu_devtree_get_node_by_phandle(fdti->fdt,
                                         intc_node_path, intc_phandle)) {
        g_assert_not_reached();
    }

    while (!fdt_init_has_opaque(fdti, intc_node_path)) {
        fdt_init_yield(fdti);
    }

    intc = DEVICE(fdt_init_get_opaque(fdti, intc_node_path));

    while (!intc->realized) {
        fdt_init_yield(fdti);
    }

    return OBJECT(intc);
}

static int armv8_timer_fdt_init(char *node_path, FDTMachineInfo *fdti,
                                void *priv)
{
    Object *intc = fdt_armv8_timer_get_intc(fdti, node_path);
    CPUState *cpu;
    bool map_mode = false;
    qemu_irq *sec_irqs = NULL;
    qemu_irq *ns_irqs;
    qemu_irq *v_irqs;
    qemu_irq *h_irqs;
    uint32_t first_cpu_idx;
    uint32_t num_cpu;
    bool has_sec_ext;
    Error *err = NULL;

    first_cpu_idx = object_property_get_uint(intc, "first-cpu-idx", &err);
    if (!err) {
        num_cpu = object_property_get_uint(intc, "num-cpu", &err);
        assert(!err);
        has_sec_ext = object_property_get_bool(intc, "has-security-extensions",
                                               &err);
        assert(!err);
    } else {
        /*
         * Connect all CPUs with the ARM_FEATURE_GENERIC_TIMER set for
         * backwards compatibility when the 'first-cpu-idx' property does not
         * exist.
         */
        num_cpu = 0;
        has_sec_ext = true;
    }

    if (has_sec_ext) {
        sec_irqs = fdt_get_irq(fdti, node_path, 0, &map_mode);
        ns_irqs = fdt_get_irq(fdti, node_path, 1, &map_mode);
        v_irqs = fdt_get_irq(fdti, node_path, 2, &map_mode);
        h_irqs = fdt_get_irq(fdti, node_path, 3, &map_mode);
    } else {
        ns_irqs = fdt_get_irq(fdti, node_path, 0, &map_mode);
        v_irqs = fdt_get_irq(fdti, node_path, 1, &map_mode);
        h_irqs = fdt_get_irq(fdti, node_path, 2, &map_mode);
    }

    assert(!map_mode); /* not supported for PPI */

    for (cpu = first_cpu; cpu; cpu = CPU_NEXT(cpu)) {
        ARMCPU *acpu = ARM_CPU(cpu);
        bool is_gic_cpu;

        if (!arm_feature(&acpu->env, ARM_FEATURE_GENERIC_TIMER)) {
            continue;
        }

        is_gic_cpu = cpu->cpu_index >= first_cpu_idx &&
                     cpu->cpu_index < (first_cpu_idx + num_cpu);

        if (!num_cpu || is_gic_cpu) {

            assert(*ns_irqs);
            assert(*v_irqs);
            assert(*h_irqs);
            qdev_connect_gpio_out(DEVICE(acpu), 0, *ns_irqs++);
            qdev_connect_gpio_out(DEVICE(acpu), 1, *v_irqs++);
            qdev_connect_gpio_out(DEVICE(acpu), 2, *h_irqs++);

            if (has_sec_ext) {
                assert(*sec_irqs);
                qdev_connect_gpio_out(DEVICE(acpu), 3, *sec_irqs++);
            }
        }
    }

    return 0;
}

fdt_register_compatibility_n(armv8_timer_fdt_init,
                             "compatible:arm,armv8-timer", 13);

#endif

static const TypeInfo fdt_qom_aliases [] = {
    {   .name = "arm.cortex-a9",            .parent = "cortex-a9-arm-cpu"  },
};

static void fdt_generic_register_types(void)
{
    int i;

    for (i = 0; i < ARRAY_SIZE(fdt_qom_aliases); ++i) {
        type_register_static(&fdt_qom_aliases[i]);
    }
}

type_init(fdt_generic_register_types)<|MERGE_RESOLUTION|>--- conflicted
+++ resolved
@@ -2183,16 +2183,12 @@
 }
 
 static Property arm_cpu_properties[] = {
-<<<<<<< HEAD
-    DEFINE_PROP_UINT32("psci-conduit", ARMCPU, psci_conduit, 0),
     DEFINE_PROP_UINT64("ctr", ARMCPU, ctr, 0),
     DEFINE_PROP_UINT64("clidr", ARMCPU, clidr, 0),
     DEFINE_PROP_UINT32("id_pfr0", ARMCPU, isar.id_pfr0, 0),
     DEFINE_PROP_UINT32("id_pfr1", ARMCPU, isar.id_pfr1, 0),
     DEFINE_PROP_UINT64("ccsidr0", ARMCPU, ccsidr[0], 0),
     DEFINE_PROP_UINT64("ccsidr1", ARMCPU, ccsidr[1], 0),
-=======
->>>>>>> 0c3c25fc
     DEFINE_PROP_UINT64("midr", ARMCPU, midr, 0),
     DEFINE_PROP_UINT64("mp-affinity", ARMCPU,
                         mp_affinity, ARM64_AFFINITY_INVALID),
