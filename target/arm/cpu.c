/*
 * QEMU ARM CPU
 *
 * Copyright (c) 2012 SUSE LINUX Products GmbH
 *
 * This program is free software; you can redistribute it and/or
 * modify it under the terms of the GNU General Public License
 * as published by the Free Software Foundation; either version 2
 * of the License, or (at your option) any later version.
 *
 * This program is distributed in the hope that it will be useful,
 * but WITHOUT ANY WARRANTY; without even the implied warranty of
 * MERCHANTABILITY or FITNESS FOR A PARTICULAR PURPOSE.  See the
 * GNU General Public License for more details.
 *
 * You should have received a copy of the GNU General Public License
 * along with this program; if not, see
 * <http://www.gnu.org/licenses/gpl-2.0.html>
 */

#include "qemu/osdep.h"
#include "qemu/qemu-print.h"
#include "qemu-common.h"
#include "target/arm/idau.h"
#include "qemu/module.h"
#include "qapi/error.h"
#include "qapi/visitor.h"
#include "cpu.h"
#include "internals.h"
#include "exec/exec-all.h"
#include "hw/qdev-properties.h"
#if !defined(CONFIG_USER_ONLY)
#include "hw/loader.h"
#include "hw/boards.h"
#endif
#include "sysemu/runstate.h"
#include "sysemu/sysemu.h"
#include "sysemu/tcg.h"
#include "sysemu/hw_accel.h"
#include "kvm_arm.h"
#include "disas/capstone.h"
#include "fpu/softfloat.h"

#include "hw/core/cpu-exec-gpio.h"
#include "hw/fdt_generic_util.h"

#if !defined(CONFIG_USER_ONLY)
static void arm_cpu_set_irq(void *opaque, int irq, int level);
#endif

static void arm_cpu_set_pc(CPUState *cs, vaddr value)
{
    ARMCPU *cpu = ARM_CPU(cs);
    CPUARMState *env = &cpu->env;

    if (is_a64(env)) {
        env->pc = value;
        env->thumb = 0;
    } else {
        env->regs[15] = value & ~1;
        env->thumb = value & 1;
    }
}

static vaddr arm_cpu_get_pc(CPUState *cs)
{
    ARMCPU *cpu = ARM_CPU(cs);
    CPUARMState *env = &cpu->env;

   return is_a64(env) ? env->pc : env->regs[15];
}

static void arm_cpu_synchronize_from_tb(CPUState *cs, TranslationBlock *tb)
{
    ARMCPU *cpu = ARM_CPU(cs);
    CPUARMState *env = &cpu->env;

    /*
     * It's OK to look at env for the current mode here, because it's
     * never possible for an AArch64 TB to chain to an AArch32 TB.
     */
    if (is_a64(env)) {
        env->pc = tb->pc;
    } else {
        env->regs[15] = tb->pc;
    }
}

enum {
    ARM_DEBUG_CURRENT_EL,
    ARM_DEBUG_PHYS
};

static const char *arm_debug_ctx[] = {
    [ARM_DEBUG_CURRENT_EL] = "current-el",
    [ARM_DEBUG_PHYS] = "phys",
    NULL
};

static bool arm_cpu_has_work(CPUState *cs)
{
    ARMCPU *cpu = ARM_CPU(cs);

    return (cpu->power_state != PSCI_OFF)
        && cs->interrupt_request &
        (CPU_INTERRUPT_FIQ | CPU_INTERRUPT_HARD
         | CPU_INTERRUPT_VFIQ | CPU_INTERRUPT_VIRQ
         | CPU_INTERRUPT_EXITTB);
}

void arm_register_pre_el_change_hook(ARMCPU *cpu, ARMELChangeHookFn *hook,
                                 void *opaque)
{
    ARMELChangeHook *entry = g_new0(ARMELChangeHook, 1);

    entry->hook = hook;
    entry->opaque = opaque;

    QLIST_INSERT_HEAD(&cpu->pre_el_change_hooks, entry, node);
}

void arm_register_el_change_hook(ARMCPU *cpu, ARMELChangeHookFn *hook,
                                 void *opaque)
{
    ARMELChangeHook *entry = g_new0(ARMELChangeHook, 1);

    entry->hook = hook;
    entry->opaque = opaque;

    QLIST_INSERT_HEAD(&cpu->el_change_hooks, entry, node);
}

static void cp_reg_reset(gpointer key, gpointer value, gpointer opaque)
{
    /* Reset a single ARMCPRegInfo register */
    ARMCPRegInfo *ri = value;
    ARMCPU *cpu = opaque;

    if (ri->type & (ARM_CP_SPECIAL | ARM_CP_ALIAS)) {
        return;
    }

    if (ri->resetfn) {
        ri->resetfn(&cpu->env, ri);
        return;
    }

    /* A zero offset is never possible as it would be regs[0]
     * so we use it to indicate that reset is being handled elsewhere.
     * This is basically only used for fields in non-core coprocessors
     * (like the pxa2xx ones).
     */
    if (!ri->fieldoffset) {
        return;
    }

    if (cpreg_field_is_64bit(ri)) {
        CPREG_FIELD64(&cpu->env, ri) = ri->resetvalue;
    } else {
        CPREG_FIELD32(&cpu->env, ri) = ri->resetvalue;
    }
}

static void cp_reg_check_reset(gpointer key, gpointer value,  gpointer opaque)
{
    /* Purely an assertion check: we've already done reset once,
     * so now check that running the reset for the cpreg doesn't
     * change its value. This traps bugs where two different cpregs
     * both try to reset the same state field but to different values.
     */
    ARMCPRegInfo *ri = value;
    ARMCPU *cpu = opaque;
    uint64_t oldvalue, newvalue;

    if (ri->type & (ARM_CP_SPECIAL | ARM_CP_ALIAS | ARM_CP_NO_RAW)) {
        return;
    }

    oldvalue = read_raw_cp_reg(&cpu->env, ri);
    cp_reg_reset(key, value, opaque);
    newvalue = read_raw_cp_reg(&cpu->env, ri);
    assert(oldvalue == newvalue);
}

static void arm_cpu_reset(DeviceState *dev)
{
    CPUState *s = CPU(dev);
    ARMCPU *cpu = ARM_CPU(s);
    ARMCPUClass *acc = ARM_CPU_GET_CLASS(cpu);
    CPUARMState *env = &cpu->env;
#ifndef CONFIG_USER_ONLY
    CPUClass *cc = CPU_GET_CLASS(s);
    vaddr old_pc = is_a64(&cpu->env) ? cpu->env.pc : cpu->env.regs[15];
    int i;
#endif

    acc->parent_reset(dev);

    memset(env, 0, offsetof(CPUARMState, end_reset_fields));

    g_hash_table_foreach(cpu->cp_regs, cp_reg_reset, cpu);
    g_hash_table_foreach(cpu->cp_regs, cp_reg_check_reset, cpu);

    env->vfp.xregs[ARM_VFP_FPSID] = cpu->reset_fpsid;
    env->vfp.xregs[ARM_VFP_MVFR0] = cpu->isar.mvfr0;
    env->vfp.xregs[ARM_VFP_MVFR1] = cpu->isar.mvfr1;
    env->vfp.xregs[ARM_VFP_MVFR2] = cpu->isar.mvfr2;

    cpu->power_state = cpu->start_powered_off || s->arch_halt_pin ?
                           PSCI_OFF : PSCI_ON;
    s->halted = cpu->start_powered_off || s->halt_pin || s->arch_halt_pin;

    /* Reset value of SCTLR_V is controlled by input signal VINITHI.  */
    env->cp15.sctlr_ns &= ~SCTLR_V;
    env->cp15.sctlr_s &= ~SCTLR_V;
    env->cp15.sctlr_ns |= env->vinithi ? SCTLR_V : 0;
    env->cp15.sctlr_s |= env->vinithi ? SCTLR_V : 0;

    if (arm_feature(env, ARM_FEATURE_IWMMXT)) {
        env->iwmmxt.cregs[ARM_IWMMXT_wCID] = 0x69051000 | 'Q';
    }

    if (arm_feature(env, ARM_FEATURE_AARCH64)) {
        /* 64 bit CPUs always start in 64 bit mode */
        env->aarch64 = 1;
#if defined(CONFIG_USER_ONLY)
        env->pstate = PSTATE_MODE_EL0t;
        /* Userspace expects access to DC ZVA, CTL_EL0 and the cache ops */
        env->cp15.sctlr_el[1] |= SCTLR_UCT | SCTLR_UCI | SCTLR_DZE;
        /* Enable all PAC keys.  */
        env->cp15.sctlr_el[1] |= (SCTLR_EnIA | SCTLR_EnIB |
                                  SCTLR_EnDA | SCTLR_EnDB);
        /* and to the FP/Neon instructions */
        env->cp15.cpacr_el1 = deposit64(env->cp15.cpacr_el1, 20, 2, 3);
        /* and to the SVE instructions */
        env->cp15.cpacr_el1 = deposit64(env->cp15.cpacr_el1, 16, 2, 3);
        /* with reasonable vector length */
        if (cpu_isar_feature(aa64_sve, cpu)) {
            env->vfp.zcr_el[1] = MIN(cpu->sve_max_vq - 1, 3);
        }
        /*
         * Enable TBI0 and TBI1.  While the real kernel only enables TBI0,
         * turning on both here will produce smaller code and otherwise
         * make no difference to the user-level emulation.
         *
         * In sve_probe_page, we assume that this is set.
         * Do not modify this without other changes.
         */
        env->cp15.tcr_el[1].raw_tcr = (3ULL << 37);
#else
        /* Reset into the highest available EL */
        if (arm_feature(env, ARM_FEATURE_EL3)) {
            env->pstate = PSTATE_MODE_EL3h;
        } else if (arm_feature(env, ARM_FEATURE_EL2)) {
            env->pstate = PSTATE_MODE_EL2h;
        } else {
            env->pstate = PSTATE_MODE_EL1h;
        }
        env->pc = cpu->rvbar;
#endif
    } else {
#if defined(CONFIG_USER_ONLY)
        /* Userspace expects access to cp10 and cp11 for FP/Neon */
        env->cp15.cpacr_el1 = deposit64(env->cp15.cpacr_el1, 20, 4, 0xf);
#endif
    }

#if defined(CONFIG_USER_ONLY)
    env->uncached_cpsr = ARM_CPU_MODE_USR;
    /* For user mode we must enable access to coprocessors */
    env->vfp.xregs[ARM_VFP_FPEXC] = 1 << 30;
    if (arm_feature(env, ARM_FEATURE_IWMMXT)) {
        env->cp15.c15_cpar = 3;
    } else if (arm_feature(env, ARM_FEATURE_XSCALE)) {
        env->cp15.c15_cpar = 1;
    }
#else

    /*
     * If the highest available EL is EL2, AArch32 will start in Hyp
     * mode; otherwise it starts in SVC. Note that if we start in
     * AArch64 then these values in the uncached_cpsr will be ignored.
     */
    if (arm_feature(env, ARM_FEATURE_EL2) &&
        !arm_feature(env, ARM_FEATURE_EL3)) {
        env->uncached_cpsr = ARM_CPU_MODE_HYP;
    } else {
        env->uncached_cpsr = ARM_CPU_MODE_SVC;
    }
    env->daif = PSTATE_D | PSTATE_A | PSTATE_I | PSTATE_F;

    if (arm_feature(env, ARM_FEATURE_M)) {
        uint32_t initial_msp; /* Loaded from 0x0 */
        uint32_t initial_pc; /* Loaded from 0x4 */
        uint8_t *rom;
        uint32_t vecbase;

        if (arm_feature(env, ARM_FEATURE_M_SECURITY)) {
            env->v7m.secure = true;
        } else {
            /* This bit resets to 0 if security is supported, but 1 if
             * it is not. The bit is not present in v7M, but we set it
             * here so we can avoid having to make checks on it conditional
             * on ARM_FEATURE_V8 (we don't let the guest see the bit).
             */
            env->v7m.aircr = R_V7M_AIRCR_BFHFNMINS_MASK;
            /*
             * Set NSACR to indicate "NS access permitted to everything";
             * this avoids having to have all the tests of it being
             * conditional on ARM_FEATURE_M_SECURITY. Note also that from
             * v8.1M the guest-visible value of NSACR in a CPU without the
             * Security Extension is 0xcff.
             */
            env->v7m.nsacr = 0xcff;
        }

        /* In v7M the reset value of this bit is IMPDEF, but ARM recommends
         * that it resets to 1, so QEMU always does that rather than making
         * it dependent on CPU model. In v8M it is RES1.
         */
        env->v7m.ccr[M_REG_NS] = R_V7M_CCR_STKALIGN_MASK;
        env->v7m.ccr[M_REG_S] = R_V7M_CCR_STKALIGN_MASK;
        if (arm_feature(env, ARM_FEATURE_V8)) {
            /* in v8M the NONBASETHRDENA bit [0] is RES1 */
            env->v7m.ccr[M_REG_NS] |= R_V7M_CCR_NONBASETHRDENA_MASK;
            env->v7m.ccr[M_REG_S] |= R_V7M_CCR_NONBASETHRDENA_MASK;
        }
        if (!arm_feature(env, ARM_FEATURE_M_MAIN)) {
            env->v7m.ccr[M_REG_NS] |= R_V7M_CCR_UNALIGN_TRP_MASK;
            env->v7m.ccr[M_REG_S] |= R_V7M_CCR_UNALIGN_TRP_MASK;
        }

        if (cpu_isar_feature(aa32_vfp_simd, cpu)) {
            env->v7m.fpccr[M_REG_NS] = R_V7M_FPCCR_ASPEN_MASK;
            env->v7m.fpccr[M_REG_S] = R_V7M_FPCCR_ASPEN_MASK |
                R_V7M_FPCCR_LSPEN_MASK | R_V7M_FPCCR_S_MASK;
        }
        /* Unlike A/R profile, M profile defines the reset LR value */
        env->regs[14] = 0xffffffff;

        env->v7m.vecbase[M_REG_S] = cpu->init_svtor & 0xffffff80;

        /* Load the initial SP and PC from offset 0 and 4 in the vector table */
        vecbase = env->v7m.vecbase[env->v7m.secure];
        rom = rom_ptr(vecbase, 8);
        if (rom) {
            /* Address zero is covered by ROM which hasn't yet been
             * copied into physical memory.
             */
            initial_msp = ldl_p(rom);
            initial_pc = ldl_p(rom + 4);
        } else {
            /* Address zero not covered by a ROM blob, or the ROM blob
             * is in non-modifiable memory and this is a second reset after
             * it got copied into memory. In the latter case, rom_ptr
             * will return a NULL pointer and we should use ldl_phys instead.
             */
            initial_msp = ldl_phys(s->as, vecbase);
            initial_pc = ldl_phys(s->as, vecbase + 4);
        }

        env->regs[13] = initial_msp & 0xFFFFFFFC;
        env->regs[15] = initial_pc & ~1;
        env->thumb = initial_pc & 1;
    }

    /* AArch32 has a hard highvec setting of 0xFFFF0000.  If we are currently
     * executing as AArch32 then check if highvecs are enabled and
     * adjust the PC accordingly.
     */
    if (A32_BANKED_CURRENT_REG_GET(env, sctlr) & SCTLR_V) {
        env->regs[15] = 0xFFFF0000;
    }

    /* M profile requires that reset clears the exclusive monitor;
     * A profile does not, but clearing it makes more sense than having it
     * set with an exclusive access on address zero.
     */
    arm_clear_exclusive(env);

    env->vfp.xregs[ARM_VFP_FPEXC] = 0;
#endif

    if (arm_feature(env, ARM_FEATURE_PMSA)) {
        if (cpu->pmsav7_dregion > 0) {
            if (arm_feature(env, ARM_FEATURE_V8)) {
                memset(env->pmsav8.rbar[M_REG_NS], 0,
                       sizeof(*env->pmsav8.rbar[M_REG_NS])
                       * cpu->pmsav7_dregion);
                memset(env->pmsav8.rlar[M_REG_NS], 0,
                       sizeof(*env->pmsav8.rlar[M_REG_NS])
                       * cpu->pmsav7_dregion);
                if (arm_feature(env, ARM_FEATURE_M_SECURITY)) {
                    memset(env->pmsav8.rbar[M_REG_S], 0,
                           sizeof(*env->pmsav8.rbar[M_REG_S])
                           * cpu->pmsav7_dregion);
                    memset(env->pmsav8.rlar[M_REG_S], 0,
                           sizeof(*env->pmsav8.rlar[M_REG_S])
                           * cpu->pmsav7_dregion);
                }
            } else if (arm_feature(env, ARM_FEATURE_V7)) {
                memset(env->pmsav7.drbar, 0,
                       sizeof(*env->pmsav7.drbar) * cpu->pmsav7_dregion);
                memset(env->pmsav7.drsr, 0,
                       sizeof(*env->pmsav7.drsr) * cpu->pmsav7_dregion);
                memset(env->pmsav7.dracr, 0,
                       sizeof(*env->pmsav7.dracr) * cpu->pmsav7_dregion);
            }
        }
        env->pmsav7.rnr[M_REG_NS] = 0;
        env->pmsav7.rnr[M_REG_S] = 0;
        env->pmsav8.mair0[M_REG_NS] = 0;
        env->pmsav8.mair0[M_REG_S] = 0;
        env->pmsav8.mair1[M_REG_NS] = 0;
        env->pmsav8.mair1[M_REG_S] = 0;
    }

    if (arm_feature(env, ARM_FEATURE_M_SECURITY)) {
        if (cpu->sau_sregion > 0) {
            memset(env->sau.rbar, 0, sizeof(*env->sau.rbar) * cpu->sau_sregion);
            memset(env->sau.rlar, 0, sizeof(*env->sau.rlar) * cpu->sau_sregion);
        }
        env->sau.rnr = 0;
        /* SAU_CTRL reset value is IMPDEF; we choose 0, which is what
         * the Cortex-M33 does.
         */
        env->sau.ctrl = 0;
    }

    set_flush_to_zero(1, &env->vfp.standard_fp_status);
    set_flush_inputs_to_zero(1, &env->vfp.standard_fp_status);
    set_default_nan_mode(1, &env->vfp.standard_fp_status);
    set_float_detect_tininess(float_tininess_before_rounding,
                              &env->vfp.fp_status);
    set_float_detect_tininess(float_tininess_before_rounding,
                              &env->vfp.standard_fp_status);
    set_float_detect_tininess(float_tininess_before_rounding,
                              &env->vfp.fp_status_f16);
#ifndef CONFIG_USER_ONLY
    if (kvm_enabled()) {
        kvm_arm_reset_vcpu(cpu);
    }

    if (!runstate_is_running() && !arm_feature(env, ARM_FEATURE_M)) {
        /* FIXME: This should be done differently.  */
        cc->set_pc(s, old_pc);
    }
#endif

    cpu->is_in_wfi = false;
    qemu_set_irq(cpu->wfi, cpu->is_in_wfi);

    hw_breakpoint_update_all(cpu);
    hw_watchpoint_update_all(cpu);

#ifndef CONFIG_USER_ONLY
    if (cpu->env.memattr_ns) {
        env_tlb(&cpu->env)->memattr[MEM_ATTR_NS].attrs = *cpu->env.memattr_ns;
    }

    if (cpu->env.memattr_s) {
        env_tlb(&cpu->env)->memattr[MEM_ATTR_SEC].attrs = *cpu->env.memattr_s;
    } else if (arm_feature(env, ARM_FEATURE_EL3)) {
            /* Only set secure mode if the CPU support EL3 */
            env_tlb(&cpu->env)->memattr[MEM_ATTR_SEC].attrs.secure = true;
    }

    for (i = 0; i < ARRAY_SIZE(cpu->env.irq_wires); i++) {
        if (!arm_feature(env, ARM_FEATURE_EL2) && i >= ARM_CPU_VIRQ) {
            break;
        }
        arm_cpu_set_irq(cpu, i, cpu->env.irq_wires[i]);
    }
#endif

    arm_rebuild_hflags(env);
}

static inline bool arm_excp_unmasked(CPUState *cs, unsigned int excp_idx,
                                     unsigned int target_el,
                                     unsigned int cur_el, bool secure,
                                     uint64_t hcr_el2)
{
    CPUARMState *env = cs->env_ptr;
    bool pstate_unmasked;
    bool unmasked = false;

    /*
     * Don't take exceptions if they target a lower EL.
     * This check should catch any exceptions that would not be taken
     * but left pending.
     */
    if (cur_el > target_el) {
        return false;
    }

    switch (excp_idx) {
    case EXCP_FIQ:
        pstate_unmasked = !(env->daif & PSTATE_F);
        break;

    case EXCP_IRQ:
        pstate_unmasked = !(env->daif & PSTATE_I);
        break;

    case EXCP_VFIQ:
        if (secure || !(hcr_el2 & HCR_FMO) || (hcr_el2 & HCR_TGE)) {
            /* VFIQs are only taken when hypervized and non-secure.  */
            return false;
        }
        return !(env->daif & PSTATE_F);
    case EXCP_VIRQ:
        if (secure || !(hcr_el2 & HCR_IMO) || (hcr_el2 & HCR_TGE)) {
            /* VIRQs are only taken when hypervized and non-secure.  */
            return false;
        }
        return !(env->daif & PSTATE_I);
    default:
        g_assert_not_reached();
    }

    /*
     * Use the target EL, current execution state and SCR/HCR settings to
     * determine whether the corresponding CPSR bit is used to mask the
     * interrupt.
     */
    if ((target_el > cur_el) && (target_el != 1)) {
        /* Exceptions targeting a higher EL may not be maskable */
        if (arm_feature(env, ARM_FEATURE_AARCH64)) {
            /*
             * 64-bit masking rules are simple: exceptions to EL3
             * can't be masked, and exceptions to EL2 can only be
             * masked from Secure state. The HCR and SCR settings
             * don't affect the masking logic, only the interrupt routing.
             */
            if (target_el == 3 || !secure) {
                unmasked = true;
            }
        } else {
            /*
             * The old 32-bit-only environment has a more complicated
             * masking setup. HCR and SCR bits not only affect interrupt
             * routing but also change the behaviour of masking.
             */
            bool hcr, scr;

            switch (excp_idx) {
            case EXCP_FIQ:
                /*
                 * If FIQs are routed to EL3 or EL2 then there are cases where
                 * we override the CPSR.F in determining if the exception is
                 * masked or not. If neither of these are set then we fall back
                 * to the CPSR.F setting otherwise we further assess the state
                 * below.
                 */
                hcr = hcr_el2 & HCR_FMO;
                scr = (env->cp15.scr_el3 & SCR_FIQ);

                /*
                 * When EL3 is 32-bit, the SCR.FW bit controls whether the
                 * CPSR.F bit masks FIQ interrupts when taken in non-secure
                 * state. If SCR.FW is set then FIQs can be masked by CPSR.F
                 * when non-secure but only when FIQs are only routed to EL3.
                 */
                scr = scr && !((env->cp15.scr_el3 & SCR_FW) && !hcr);
                break;
            case EXCP_IRQ:
                /*
                 * When EL3 execution state is 32-bit, if HCR.IMO is set then
                 * we may override the CPSR.I masking when in non-secure state.
                 * The SCR.IRQ setting has already been taken into consideration
                 * when setting the target EL, so it does not have a further
                 * affect here.
                 */
                hcr = hcr_el2 & HCR_IMO;
                scr = false;
                break;
            default:
                g_assert_not_reached();
            }

            if ((scr || hcr) && !secure) {
                unmasked = true;
            }
        }
    }

    /*
     * The PSTATE bits only mask the interrupt if we have not overriden the
     * ability above.
     */
    return unmasked || pstate_unmasked;
}

bool arm_cpu_exec_interrupt(CPUState *cs, int interrupt_request)
{
    CPUClass *cc = CPU_GET_CLASS(cs);
    ARMCPU *cpu = ARM_CPU(cs);
    CPUARMState *env = cs->env_ptr;
    uint32_t cur_el = arm_current_el(env);
    bool secure = arm_is_secure(env);
    uint64_t hcr_el2 = arm_hcr_el2_eff(env);
    uint32_t target_el;
    uint32_t excp_idx;

    /* The prioritization of interrupts is IMPLEMENTATION DEFINED. */

    if (interrupt_request & CPU_INTERRUPT_FIQ) {
        excp_idx = EXCP_FIQ;
        target_el = arm_phys_excp_target_el(cs, excp_idx, cur_el, secure);
        if (arm_excp_unmasked(cs, excp_idx, target_el,
                              cur_el, secure, hcr_el2)) {
            goto found;
        }
    }
    if (interrupt_request & CPU_INTERRUPT_HARD) {
        excp_idx = EXCP_IRQ;
        target_el = arm_phys_excp_target_el(cs, excp_idx, cur_el, secure);
        if (arm_excp_unmasked(cs, excp_idx, target_el,
                              cur_el, secure, hcr_el2)) {
            goto found;
        }
    }
    if (interrupt_request & CPU_INTERRUPT_VIRQ) {
        excp_idx = EXCP_VIRQ;
        target_el = 1;
        if (arm_excp_unmasked(cs, excp_idx, target_el,
                              cur_el, secure, hcr_el2)) {
            goto found;
        }
    }
    if (interrupt_request & CPU_INTERRUPT_VFIQ) {
        excp_idx = EXCP_VFIQ;
        target_el = 1;
        if (arm_excp_unmasked(cs, excp_idx, target_el,
                              cur_el, secure, hcr_el2)) {
            goto found;
        }
    }
    return false;

 found:
    cs->exception_index = excp_idx;
    env->exception.target_el = target_el;
    cc->do_interrupt(cs);

    /* Xilinx: If we get here we want to make sure that we update the WFI
     * status to make sure that the PMU knows we are running again.
     */
    if (cpu->is_in_wfi) {
        cpu->is_in_wfi = false;
        qemu_set_irq(cpu->wfi, 0);
    }
    return true;
}

void arm_cpu_update_virq(ARMCPU *cpu)
{
    /*
     * Update the interrupt level for VIRQ, which is the logical OR of
     * the HCR_EL2.VI bit and the input line level from the GIC.
     */
    CPUARMState *env = &cpu->env;
    CPUState *cs = CPU(cpu);

    bool new_state = (env->cp15.hcr_el2 & HCR_VI) ||
        (env->irq_line_state & CPU_INTERRUPT_VIRQ);

    if (new_state != ((cs->interrupt_request & CPU_INTERRUPT_VIRQ) != 0)) {
        if (new_state) {
            cpu_interrupt(cs, CPU_INTERRUPT_VIRQ);
        } else {
            cpu_reset_interrupt(cs, CPU_INTERRUPT_VIRQ);
        }
    }
}

void arm_cpu_update_vfiq(ARMCPU *cpu)
{
    /*
     * Update the interrupt level for VFIQ, which is the logical OR of
     * the HCR_EL2.VF bit and the input line level from the GIC.
     */
    CPUARMState *env = &cpu->env;
    CPUState *cs = CPU(cpu);

    bool new_state = (env->cp15.hcr_el2 & HCR_VF) ||
        (env->irq_line_state & CPU_INTERRUPT_VFIQ);

    if (new_state != ((cs->interrupt_request & CPU_INTERRUPT_VFIQ) != 0)) {
        if (new_state) {
            cpu_interrupt(cs, CPU_INTERRUPT_VFIQ);
        } else {
            cpu_reset_interrupt(cs, CPU_INTERRUPT_VFIQ);
        }
    }
}

#ifndef CONFIG_USER_ONLY
static void arm_cpu_set_irq(void *opaque, int irq, int level)
{
    ARMCPU *cpu = opaque;
    CPUARMState *env = &cpu->env;
    CPUState *cs = CPU(cpu);
    static const int mask[] = {
        [ARM_CPU_IRQ] = CPU_INTERRUPT_HARD,
        [ARM_CPU_FIQ] = CPU_INTERRUPT_FIQ,
        [ARM_CPU_VIRQ] = CPU_INTERRUPT_VIRQ,
        [ARM_CPU_VFIQ] = CPU_INTERRUPT_VFIQ
    };

    env->irq_wires[irq] = level;

    if (level) {
        env->irq_line_state |= mask[irq];
    } else {
        env->irq_line_state &= ~mask[irq];
    }

    switch (irq) {
    case ARM_CPU_VIRQ:
        assert(arm_feature(env, ARM_FEATURE_EL2));
        arm_cpu_update_virq(cpu);
        break;
    case ARM_CPU_VFIQ:
        assert(arm_feature(env, ARM_FEATURE_EL2));
        arm_cpu_update_vfiq(cpu);
        break;
    case ARM_CPU_IRQ:
    case ARM_CPU_FIQ:
        if (level) {
            cpu_interrupt(cs, mask[irq]);
        } else {
            cpu_reset_interrupt(cs, mask[irq]);
        }
        break;
    default:
        g_assert_not_reached();
    }
}

static void arm_cpu_kvm_set_irq(void *opaque, int irq, int level)
{
#ifdef CONFIG_KVM
    ARMCPU *cpu = opaque;
    CPUARMState *env = &cpu->env;
    CPUState *cs = CPU(cpu);
    uint32_t linestate_bit;
    int irq_id;

    switch (irq) {
    case ARM_CPU_IRQ:
        irq_id = KVM_ARM_IRQ_CPU_IRQ;
        linestate_bit = CPU_INTERRUPT_HARD;
        break;
    case ARM_CPU_FIQ:
        irq_id = KVM_ARM_IRQ_CPU_FIQ;
        linestate_bit = CPU_INTERRUPT_FIQ;
        break;
    default:
        g_assert_not_reached();
    }

    if (level) {
        env->irq_line_state |= linestate_bit;
    } else {
        env->irq_line_state &= ~linestate_bit;
    }
    kvm_arm_set_irq(cs->cpu_index, KVM_ARM_IRQ_TYPE_CPU, irq_id, !!level);
#endif
}

static bool arm_cpu_virtio_is_big_endian(CPUState *cs)
{
    ARMCPU *cpu = ARM_CPU(cs);
    CPUARMState *env = &cpu->env;

    cpu_synchronize_state(cs);
    return arm_cpu_data_is_big_endian(env);
}

#endif

#ifndef CONFIG_USER_ONLY
static void arm_cpu_set_ncpuhalt(void *opaque, int irq, int level)
{
    CPUState *cs = opaque;
    ARMCPU *cpu = ARM_CPU(cs);
    int old_value = cs->arch_halt_pin;

    /* FIXME: This code should be active in order to implement the semantic
     * where an already running CPU cannot be halted. This doesn't work though,
     * as QEMU can not make any guarantees on initial ordering of setting the
     * halt/reset GPIOs on machine init. So just make nCPUHALT a regular halt
     * for the moment.
     */
#if 0
    if (!cs->reset_pin) {
        return;
    }
#endif
    cs->arch_halt_pin = level;
    /* As we set the powered_off status on CPU reset we need to make sure that
     * we unset it as well.
     */
    cpu->power_state = level ? PSCI_OFF : PSCI_ON;
    cpu_halt_update(cs);

    if (cs->arch_halt_pin != old_value && !cs->arch_halt_pin) {
        cpu_interrupt(cs, CPU_INTERRUPT_EXITTB);
    }
}

static void arm_cpu_set_vinithi(void *opaque, int irq, int level)
{
    CPUState *cs = opaque;
    ARMCPU *cpu = ARM_CPU(cs);

    cpu->env.vinithi = level;
}
#endif

static int
print_insn_thumb1(bfd_vma pc, disassemble_info *info)
{
  return print_insn_arm(pc | 1, info);
}

static void arm_disas_set_info(CPUState *cpu, disassemble_info *info)
{
    ARMCPU *ac = ARM_CPU(cpu);
    CPUARMState *env = &ac->env;
    bool sctlr_b;

    if (is_a64(env)) {
        /* We might not be compiled with the A64 disassembler
         * because it needs a C++ compiler. Leave print_insn
         * unset in this case to use the caller default behaviour.
         */
#if defined(CONFIG_ARM_A64_DIS)
        info->print_insn = print_insn_arm_a64;
#endif
        info->cap_arch = CS_ARCH_ARM64;
        info->cap_insn_unit = 4;
        info->cap_insn_split = 4;
    } else {
        int cap_mode;
        if (env->thumb) {
            info->print_insn = print_insn_thumb1;
            info->cap_insn_unit = 2;
            info->cap_insn_split = 4;
            cap_mode = CS_MODE_THUMB;
        } else {
            info->print_insn = print_insn_arm;
            info->cap_insn_unit = 4;
            info->cap_insn_split = 4;
            cap_mode = CS_MODE_ARM;
        }
        if (arm_feature(env, ARM_FEATURE_V8)) {
            cap_mode |= CS_MODE_V8;
        }
        if (arm_feature(env, ARM_FEATURE_M)) {
            cap_mode |= CS_MODE_MCLASS;
        }
        info->cap_arch = CS_ARCH_ARM;
        info->cap_mode = cap_mode;
    }

    sctlr_b = arm_sctlr_b(env);
    if (bswap_code(sctlr_b)) {
#ifdef TARGET_WORDS_BIGENDIAN
        info->endian = BFD_ENDIAN_LITTLE;
#else
        info->endian = BFD_ENDIAN_BIG;
#endif
    }
    info->flags &= ~INSN_ARM_BE32;
#ifndef CONFIG_USER_ONLY
    if (sctlr_b) {
        info->flags |= INSN_ARM_BE32;
    }
#endif
}

#ifdef TARGET_AARCH64

static void aarch64_cpu_dump_state(CPUState *cs, FILE *f, int flags)
{
    ARMCPU *cpu = ARM_CPU(cs);
    CPUARMState *env = &cpu->env;
    uint32_t psr = pstate_read(env);
    int i;
    int el = arm_current_el(env);
    const char *ns_status;

    qemu_fprintf(f, " PC=%016" PRIx64 " ", env->pc);
    for (i = 0; i < 32; i++) {
        if (i == 31) {
            qemu_fprintf(f, " SP=%016" PRIx64 "\n", env->xregs[i]);
        } else {
            qemu_fprintf(f, "X%02d=%016" PRIx64 "%s", i, env->xregs[i],
                         (i + 2) % 3 ? " " : "\n");
        }
    }

    if (arm_feature(env, ARM_FEATURE_EL3) && el != 3) {
        ns_status = env->cp15.scr_el3 & SCR_NS ? "NS " : "S ";
    } else {
        ns_status = "";
    }
    qemu_fprintf(f, "PSTATE=%08x %c%c%c%c %sEL%d%c",
                 psr,
                 psr & PSTATE_N ? 'N' : '-',
                 psr & PSTATE_Z ? 'Z' : '-',
                 psr & PSTATE_C ? 'C' : '-',
                 psr & PSTATE_V ? 'V' : '-',
                 ns_status,
                 el,
                 psr & PSTATE_SP ? 'h' : 't');

    if (cpu_isar_feature(aa64_bti, cpu)) {
        qemu_fprintf(f, "  BTYPE=%d", (psr & PSTATE_BTYPE) >> 10);
    }
    if (!(flags & CPU_DUMP_FPU)) {
        qemu_fprintf(f, "\n");
        return;
    }
    if (fp_exception_el(env, el) != 0) {
        qemu_fprintf(f, "    FPU disabled\n");
        return;
    }
    qemu_fprintf(f, "     FPCR=%08x FPSR=%08x\n",
                 vfp_get_fpcr(env), vfp_get_fpsr(env));

    if (cpu_isar_feature(aa64_sve, cpu) && sve_exception_el(env, el) == 0) {
        int j, zcr_len = sve_zcr_len_for_el(env, el);

        for (i = 0; i <= FFR_PRED_NUM; i++) {
            bool eol;
            if (i == FFR_PRED_NUM) {
                qemu_fprintf(f, "FFR=");
                /* It's last, so end the line.  */
                eol = true;
            } else {
                qemu_fprintf(f, "P%02d=", i);
                switch (zcr_len) {
                case 0:
                    eol = i % 8 == 7;
                    break;
                case 1:
                    eol = i % 6 == 5;
                    break;
                case 2:
                case 3:
                    eol = i % 3 == 2;
                    break;
                default:
                    /* More than one quadword per predicate.  */
                    eol = true;
                    break;
                }
            }
            for (j = zcr_len / 4; j >= 0; j--) {
                int digits;
                if (j * 4 + 4 <= zcr_len + 1) {
                    digits = 16;
                } else {
                    digits = (zcr_len % 4 + 1) * 4;
                }
                qemu_fprintf(f, "%0*" PRIx64 "%s", digits,
                             env->vfp.pregs[i].p[j],
                             j ? ":" : eol ? "\n" : " ");
            }
        }

        for (i = 0; i < 32; i++) {
            if (zcr_len == 0) {
                qemu_fprintf(f, "Z%02d=%016" PRIx64 ":%016" PRIx64 "%s",
                             i, env->vfp.zregs[i].d[1],
                             env->vfp.zregs[i].d[0], i & 1 ? "\n" : " ");
            } else if (zcr_len == 1) {
                qemu_fprintf(f, "Z%02d=%016" PRIx64 ":%016" PRIx64
                             ":%016" PRIx64 ":%016" PRIx64 "\n",
                             i, env->vfp.zregs[i].d[3], env->vfp.zregs[i].d[2],
                             env->vfp.zregs[i].d[1], env->vfp.zregs[i].d[0]);
            } else {
                for (j = zcr_len; j >= 0; j--) {
                    bool odd = (zcr_len - j) % 2 != 0;
                    if (j == zcr_len) {
                        qemu_fprintf(f, "Z%02d[%x-%x]=", i, j, j - 1);
                    } else if (!odd) {
                        if (j > 0) {
                            qemu_fprintf(f, "   [%x-%x]=", j, j - 1);
                        } else {
                            qemu_fprintf(f, "     [%x]=", j);
                        }
                    }
                    qemu_fprintf(f, "%016" PRIx64 ":%016" PRIx64 "%s",
                                 env->vfp.zregs[i].d[j * 2 + 1],
                                 env->vfp.zregs[i].d[j * 2],
                                 odd || j == 0 ? "\n" : ":");
                }
            }
        }
    } else {
        for (i = 0; i < 32; i++) {
            uint64_t *q = aa64_vfp_qreg(env, i);
            qemu_fprintf(f, "Q%02d=%016" PRIx64 ":%016" PRIx64 "%s",
                         i, q[1], q[0], (i & 1 ? "\n" : " "));
        }
    }
}

#else

static inline void aarch64_cpu_dump_state(CPUState *cs, FILE *f, int flags)
{
    g_assert_not_reached();
}

#endif

static void arm_cpu_dump_state(CPUState *cs, FILE *f, int flags)
{
    ARMCPU *cpu = ARM_CPU(cs);
    CPUARMState *env = &cpu->env;
    int i;

    if (is_a64(env)) {
        aarch64_cpu_dump_state(cs, f, flags);
        return;
    }

    for (i = 0; i < 16; i++) {
        qemu_fprintf(f, "R%02d=%08x", i, env->regs[i]);
        if ((i % 4) == 3) {
            qemu_fprintf(f, "\n");
        } else {
            qemu_fprintf(f, " ");
        }
    }

    if (arm_feature(env, ARM_FEATURE_M)) {
        uint32_t xpsr = xpsr_read(env);
        const char *mode;
        const char *ns_status = "";

        if (arm_feature(env, ARM_FEATURE_M_SECURITY)) {
            ns_status = env->v7m.secure ? "S " : "NS ";
        }

        if (xpsr & XPSR_EXCP) {
            mode = "handler";
        } else {
            if (env->v7m.control[env->v7m.secure] & R_V7M_CONTROL_NPRIV_MASK) {
                mode = "unpriv-thread";
            } else {
                mode = "priv-thread";
            }
        }

        qemu_fprintf(f, "XPSR=%08x %c%c%c%c %c %s%s\n",
                     xpsr,
                     xpsr & XPSR_N ? 'N' : '-',
                     xpsr & XPSR_Z ? 'Z' : '-',
                     xpsr & XPSR_C ? 'C' : '-',
                     xpsr & XPSR_V ? 'V' : '-',
                     xpsr & XPSR_T ? 'T' : 'A',
                     ns_status,
                     mode);
    } else {
        uint32_t psr = cpsr_read(env);
        const char *ns_status = "";

        if (arm_feature(env, ARM_FEATURE_EL3) &&
            (psr & CPSR_M) != ARM_CPU_MODE_MON) {
            ns_status = env->cp15.scr_el3 & SCR_NS ? "NS " : "S ";
        }

        qemu_fprintf(f, "PSR=%08x %c%c%c%c %c %s%s%d\n",
                     psr,
                     psr & CPSR_N ? 'N' : '-',
                     psr & CPSR_Z ? 'Z' : '-',
                     psr & CPSR_C ? 'C' : '-',
                     psr & CPSR_V ? 'V' : '-',
                     psr & CPSR_T ? 'T' : 'A',
                     ns_status,
                     aarch32_mode_name(psr), (psr & 0x10) ? 32 : 26);
    }

    if (flags & CPU_DUMP_FPU) {
        int numvfpregs = 0;
        if (cpu_isar_feature(aa32_simd_r32, cpu)) {
            numvfpregs = 32;
        } else if (cpu_isar_feature(aa32_vfp_simd, cpu)) {
            numvfpregs = 16;
        }
        for (i = 0; i < numvfpregs; i++) {
            uint64_t v = *aa32_vfp_dreg(env, i);
            qemu_fprintf(f, "s%02d=%08x s%02d=%08x d%02d=%016" PRIx64 "\n",
                         i * 2, (uint32_t)v,
                         i * 2 + 1, (uint32_t)(v >> 32),
                         i, v);
        }
        qemu_fprintf(f, "FPSCR: %08x\n", vfp_get_fpscr(env));
    }
}

uint64_t arm_cpu_mp_affinity(int idx, uint8_t clustersz)
{
    uint32_t Aff1 = idx / clustersz;
    uint32_t Aff0 = idx % clustersz;
    return (Aff1 << ARM_AFF1_SHIFT) | Aff0;
}

static void cpreg_hashtable_data_destroy(gpointer data)
{
    /*
     * Destroy function for cpu->cp_regs hashtable data entries.
     * We must free the name string because it was g_strdup()ed in
     * add_cpreg_to_hashtable(). It's OK to cast away the 'const'
     * from r->name because we know we definitely allocated it.
     */
    ARMCPRegInfo *r = data;

    g_free((void *)r->name);
    g_free(r);
}

static void arm_cpu_initfn(Object *obj)
{
    ARMCPU *cpu = ARM_CPU(obj);

    cpu_set_cpustate_pointers(cpu);
    cpu->cp_regs = g_hash_table_new_full(g_int_hash, g_int_equal,
                                         g_free, cpreg_hashtable_data_destroy);

    QLIST_INIT(&cpu->pre_el_change_hooks);
    QLIST_INIT(&cpu->el_change_hooks);

#ifndef CONFIG_USER_ONLY
    /* Our inbound IRQ and FIQ lines */
    if (kvm_enabled()) {
        /* VIRQ and VFIQ are unused with KVM but we add them to maintain
         * the same interface as non-KVM CPUs.
         */
        qdev_init_gpio_in(DEVICE(cpu), arm_cpu_kvm_set_irq, 4);
    } else {
        qdev_init_gpio_in(DEVICE(cpu), arm_cpu_set_irq, 4);
    }

    qdev_init_gpio_in_named(DEVICE(cpu), arm_cpu_set_ncpuhalt, "ncpuhalt", 1);
    qdev_init_gpio_in_named(DEVICE(cpu), arm_cpu_set_vinithi, "vinithi", 1);

    qdev_init_gpio_out(DEVICE(cpu), cpu->gt_timer_outputs,
                       ARRAY_SIZE(cpu->gt_timer_outputs));

    qdev_init_gpio_out_named(DEVICE(cpu), &cpu->wfi, "wfi", 1);

    qdev_init_gpio_out_named(DEVICE(cpu), &cpu->gicv3_maintenance_interrupt,
                             "gicv3-maintenance-interrupt", 1);
    qdev_init_gpio_out_named(DEVICE(cpu), &cpu->pmu_interrupt,
                             "pmu-interrupt", 1);
#endif

    /* DTB consumers generally don't in fact care what the 'compatible'
     * string is, so always provide some string and trust that a hypothetical
     * picky DTB consumer will also provide a helpful error message.
     */
    cpu->dtb_compatible = "qemu,unknown";
    cpu->psci_version = 1; /* By default assume PSCI v0.1 */
    cpu->kvm_target = QEMU_KVM_ARM_TARGET_NONE;

    if (tcg_enabled()) {
        cpu->psci_version = 2; /* TCG implements PSCI 0.2 */
    }

#ifndef CONFIG_USER_ONLY
    object_property_add_link(obj, "memattr_ns", TYPE_MEMORY_TRANSACTION_ATTR,
                             (Object **)&cpu->env.memattr_ns,
                             qdev_prop_allow_set_link_before_realize,
                             OBJ_PROP_LINK_STRONG);

    object_property_add_link(obj, "memattr_s", TYPE_MEMORY_TRANSACTION_ATTR,
                             (Object **)&cpu->env.memattr_s,
                             qdev_prop_allow_set_link_before_realize,
                             OBJ_PROP_LINK_STRONG);
#endif
}

static Property arm_cpu_gt_cntfrq_property =
            DEFINE_PROP_UINT64("cntfrq", ARMCPU, gt_cntfrq_hz,
                               NANOSECONDS_PER_SECOND / GTIMER_SCALE);

static Property arm_cpu_gt_cntfrq_property_alias =
            DEFINE_PROP_UINT64("generic-timer-frequency", ARMCPU, gt_cntfrq_hz,
                               NANOSECONDS_PER_SECOND / GTIMER_SCALE);

static Property arm_cpu_reset_cbar_property =
            DEFINE_PROP_UINT64("reset-cbar", ARMCPU, reset_cbar, 0);

static Property arm_cpu_reset_hivecs_property =
            DEFINE_PROP_BOOL("reset-hivecs", ARMCPU, reset_hivecs, false);

static void arm_cpu_get_rvbar(Object *obj, Visitor *v,
                              const char *name, void *opaque,
                              Error **errp)
{
    ARMCPU *cpu = ARM_CPU(obj);
    Error *local_err = NULL;

    visit_type_uint64(v, name, &cpu->rvbar, &local_err);
    if (local_err) {
        error_propagate(errp, local_err);
    }
}

static void arm_cpu_set_rvbar(Object *obj, Visitor *v,
                              const char *name, void *opaque,
                              Error **errp)
{
    ARMCPU *cpu = ARM_CPU(obj);
    Error *local_err = NULL;

    visit_type_uint64(v, name, &cpu->rvbar, &local_err);
    if (local_err) {
        error_propagate(errp, local_err);
    }
}

#ifndef CONFIG_USER_ONLY
static void arm_cpu_set_memattr_secure(Object *obj, Visitor *v,
                                          const char *name, void *opaque,
                                          Error **errp)
{
    ARMCPU *cpu = ARM_CPU(obj);
    bool secure;
    visit_type_bool(v, name, &secure,
                    errp);
    env_tlb(&cpu->env)->memattr[MEM_ATTR_NS].attrs.secure = secure;
}
#endif

#ifndef CONFIG_USER_ONLY
static Property arm_cpu_has_el2_property =
            DEFINE_PROP_BOOL("has_el2", ARMCPU, has_el2, true);

static Property arm_cpu_has_el3_property =
            DEFINE_PROP_BOOL("has_el3", ARMCPU, has_el3, true);
#endif

static Property arm_cpu_cfgend_property =
            DEFINE_PROP_BOOL("cfgend", ARMCPU, cfgend, false);

static Property arm_cpu_has_vfp_property =
            DEFINE_PROP_BOOL("vfp", ARMCPU, has_vfp, true);

static Property arm_cpu_has_neon_property =
            DEFINE_PROP_BOOL("neon", ARMCPU, has_neon, true);

static Property arm_cpu_has_dsp_property =
            DEFINE_PROP_BOOL("dsp", ARMCPU, has_dsp, true);

static Property arm_cpu_has_mpu_property =
            DEFINE_PROP_BOOL("has-mpu", ARMCPU, has_mpu, true);

/* This is like DEFINE_PROP_UINT32 but it doesn't set the default value,
 * because the CPU initfn will have already set cpu->pmsav7_dregion to
 * the right value for that particular CPU type, and we don't want
 * to override that with an incorrect constant value.
 */
static Property arm_cpu_pmsav7_dregion_property =
            DEFINE_PROP_UNSIGNED_NODEFAULT("pmsav7-dregion", ARMCPU,
                                           pmsav7_dregion,
                                           qdev_prop_uint32, uint32_t);

static bool arm_get_pmu(Object *obj, Error **errp)
{
    ARMCPU *cpu = ARM_CPU(obj);

    return cpu->has_pmu;
}

static void arm_set_pmu(Object *obj, bool value, Error **errp)
{
    ARMCPU *cpu = ARM_CPU(obj);

    if (value) {
        if (kvm_enabled() && !kvm_arm_pmu_supported()) {
            error_setg(errp, "'pmu' feature not supported by KVM on this host");
            return;
        }
        set_feature(&cpu->env, ARM_FEATURE_PMU);
    } else {
        unset_feature(&cpu->env, ARM_FEATURE_PMU);
    }
    cpu->has_pmu = value;
}

unsigned int gt_cntfrq_period_ns(ARMCPU *cpu)
{
    /*
     * The exact approach to calculating guest ticks is:
     *
     *     muldiv64(qemu_clock_get_ns(QEMU_CLOCK_VIRTUAL), cpu->gt_cntfrq_hz,
     *              NANOSECONDS_PER_SECOND);
     *
     * We don't do that. Rather we intentionally use integer division
     * truncation below and in the caller for the conversion of host monotonic
     * time to guest ticks to provide the exact inverse for the semantics of
     * the QEMUTimer scale factor. QEMUTimer's scale facter is an integer, so
     * it loses precision when representing frequencies where
     * `(NANOSECONDS_PER_SECOND % cpu->gt_cntfrq) > 0` holds. Failing to
     * provide an exact inverse leads to scheduling timers with negative
     * periods, which in turn leads to sticky behaviour in the guest.
     *
     * Finally, CNTFRQ is effectively capped at 1GHz to ensure our scale factor
     * cannot become zero.
     */
    return NANOSECONDS_PER_SECOND > cpu->gt_cntfrq_hz ?
      NANOSECONDS_PER_SECOND / cpu->gt_cntfrq_hz : 1;
}

void arm_cpu_post_init(Object *obj)
{
    ARMCPU *cpu = ARM_CPU(obj);

    /* M profile implies PMSA. We have to do this here rather than
     * in realize with the other feature-implication checks because
     * we look at the PMSA bit to see if we should add some properties.
     */
    if (arm_feature(&cpu->env, ARM_FEATURE_M)) {
        set_feature(&cpu->env, ARM_FEATURE_PMSA);
    }

    if (arm_feature(&cpu->env, ARM_FEATURE_CBAR) ||
        arm_feature(&cpu->env, ARM_FEATURE_CBAR_RO)) {
        qdev_property_add_static(DEVICE(obj), &arm_cpu_reset_cbar_property);
    }

    if (!arm_feature(&cpu->env, ARM_FEATURE_M)) {
        qdev_property_add_static(DEVICE(obj), &arm_cpu_reset_hivecs_property);
    }

    if (arm_feature(&cpu->env, ARM_FEATURE_AARCH64)) {
        object_property_add(obj, "rvbar", "uint64",
                            arm_cpu_get_rvbar,
                            arm_cpu_set_rvbar,
                            NULL, NULL);
    }

#ifndef CONFIG_USER_ONLY
    if (arm_feature(&cpu->env, ARM_FEATURE_V7)) {
        object_property_add(obj, "memattr-secure", "bool",
                            NULL, arm_cpu_set_memattr_secure,
                            NULL, NULL);
    }
#endif

#ifndef CONFIG_USER_ONLY
    if (arm_feature(&cpu->env, ARM_FEATURE_EL3)) {
        /* Add the has_el3 state CPU property only if EL3 is allowed.  This will
         * prevent "has_el3" from existing on CPUs which cannot support EL3.
         */
        qdev_property_add_static(DEVICE(obj), &arm_cpu_has_el3_property);

        object_property_add_link(obj, "secure-memory",
                                 TYPE_MEMORY_REGION,
                                 (Object **)&cpu->secure_memory,
                                 qdev_prop_allow_set_link_before_realize,
                                 OBJ_PROP_LINK_STRONG);
    }

    if (arm_feature(&cpu->env, ARM_FEATURE_EL2)) {
        qdev_property_add_static(DEVICE(obj), &arm_cpu_has_el2_property);
    }
#endif

    if (arm_feature(&cpu->env, ARM_FEATURE_PMU)) {
        cpu->has_pmu = true;
        object_property_add_bool(obj, "pmu", arm_get_pmu, arm_set_pmu);
    }

    /*
     * Allow user to turn off VFP and Neon support, but only for TCG --
     * KVM does not currently allow us to lie to the guest about its
     * ID/feature registers, so the guest always sees what the host has.
     */
    if (arm_feature(&cpu->env, ARM_FEATURE_AARCH64)
        ? cpu_isar_feature(aa64_fp_simd, cpu)
        : cpu_isar_feature(aa32_vfp, cpu)) {
        cpu->has_vfp = true;
        if (!kvm_enabled()) {
            qdev_property_add_static(DEVICE(obj), &arm_cpu_has_vfp_property);
        }
    }

    if (arm_feature(&cpu->env, ARM_FEATURE_NEON)) {
        cpu->has_neon = true;
        if (!kvm_enabled()) {
            qdev_property_add_static(DEVICE(obj), &arm_cpu_has_neon_property);
        }
    }

    if (arm_feature(&cpu->env, ARM_FEATURE_M) &&
        arm_feature(&cpu->env, ARM_FEATURE_THUMB_DSP)) {
        qdev_property_add_static(DEVICE(obj), &arm_cpu_has_dsp_property);
    }

    if (arm_feature(&cpu->env, ARM_FEATURE_PMSA)) {
        qdev_property_add_static(DEVICE(obj), &arm_cpu_has_mpu_property);
        if (arm_feature(&cpu->env, ARM_FEATURE_V7)) {
            qdev_property_add_static(DEVICE(obj),
                                     &arm_cpu_pmsav7_dregion_property);
        }
    }

    if (arm_feature(&cpu->env, ARM_FEATURE_M_SECURITY)) {
        object_property_add_link(obj, "idau", TYPE_IDAU_INTERFACE, &cpu->idau,
                                 qdev_prop_allow_set_link_before_realize,
                                 OBJ_PROP_LINK_STRONG);
        /*
         * M profile: initial value of the Secure VTOR. We can't just use
         * a simple DEFINE_PROP_UINT32 for this because we want to permit
         * the property to be set after realize.
         */
        object_property_add_uint32_ptr(obj, "init-svtor",
                                       &cpu->init_svtor,
                                       OBJ_PROP_FLAG_READWRITE);
    }

    qdev_property_add_static(DEVICE(obj), &arm_cpu_cfgend_property);

    if (arm_feature(&cpu->env, ARM_FEATURE_GENERIC_TIMER)) {
        qdev_property_add_static(DEVICE(cpu), &arm_cpu_gt_cntfrq_property);
        qdev_property_add_static(DEVICE(cpu), &arm_cpu_gt_cntfrq_property_alias);
    }

    if (kvm_enabled()) {
        kvm_arm_add_vcpu_properties(obj);
    }

#ifndef CONFIG_USER_ONLY
    if (arm_feature(&cpu->env, ARM_FEATURE_AARCH64) &&
        cpu_isar_feature(aa64_mte, cpu)) {
        object_property_add_link(obj, "tag-memory",
                                 TYPE_MEMORY_REGION,
                                 (Object **)&cpu->tag_memory,
                                 qdev_prop_allow_set_link_before_realize,
                                 OBJ_PROP_LINK_STRONG);

        if (arm_feature(&cpu->env, ARM_FEATURE_EL3)) {
            object_property_add_link(obj, "secure-tag-memory",
                                     TYPE_MEMORY_REGION,
                                     (Object **)&cpu->secure_tag_memory,
                                     qdev_prop_allow_set_link_before_realize,
                                     OBJ_PROP_LINK_STRONG);
        }
    }
#endif
}

static void arm_cpu_finalizefn(Object *obj)
{
    ARMCPU *cpu = ARM_CPU(obj);
    ARMELChangeHook *hook, *next;

    g_hash_table_destroy(cpu->cp_regs);

    QLIST_FOREACH_SAFE(hook, &cpu->pre_el_change_hooks, node, next) {
        QLIST_REMOVE(hook, node);
        g_free(hook);
    }
    QLIST_FOREACH_SAFE(hook, &cpu->el_change_hooks, node, next) {
        QLIST_REMOVE(hook, node);
        g_free(hook);
    }
#ifndef CONFIG_USER_ONLY
    if (cpu->pmu_timer) {
        timer_del(cpu->pmu_timer);
        timer_deinit(cpu->pmu_timer);
        timer_free(cpu->pmu_timer);
    }
#endif
}

void arm_cpu_finalize_features(ARMCPU *cpu, Error **errp)
{
    Error *local_err = NULL;

    if (arm_feature(&cpu->env, ARM_FEATURE_AARCH64)) {
        arm_cpu_sve_finalize(cpu, &local_err);
        if (local_err != NULL) {
            error_propagate(errp, local_err);
            return;
        }
    }
}

static void arm_cpu_realizefn(DeviceState *dev, Error **errp)
{
    CPUState *cs = CPU(dev);
    ARMCPU *cpu = ARM_CPU(dev);
    ARMCPUClass *acc = ARM_CPU_GET_CLASS(dev);
    CPUARMState *env = &cpu->env;
    int pagebits;
    Error *local_err = NULL;
    bool no_aa32 = false;

    /* If we needed to query the host kernel for the CPU features
     * then it's possible that might have failed in the initfn, but
     * this is the first point where we can report it.
     */
    if (cpu->host_cpu_probe_failed) {
        if (!kvm_enabled()) {
            error_setg(errp, "The 'host' CPU type can only be used with KVM");
        } else {
            error_setg(errp, "Failed to retrieve host CPU features");
        }
        return;
    }

#ifndef CONFIG_USER_ONLY
    /* The NVIC and M-profile CPU are two halves of a single piece of
     * hardware; trying to use one without the other is a command line
     * error and will result in segfaults if not caught here.
     */
    if (arm_feature(env, ARM_FEATURE_M)) {
        if (!env->nvic) {
            error_setg(errp, "This board cannot be used with Cortex-M CPUs");
            return;
        }
    } else {
        if (env->nvic) {
            error_setg(errp, "This board can only be used with Cortex-M CPUs");
            return;
        }
    }

    {
        uint64_t scale;

        if (arm_feature(env, ARM_FEATURE_GENERIC_TIMER)) {
            if (!cpu->gt_cntfrq_hz) {
                error_setg(errp, "Invalid CNTFRQ: %"PRId64"Hz",
                           cpu->gt_cntfrq_hz);
                return;
            }
            scale = gt_cntfrq_period_ns(cpu);
        } else {
            scale = GTIMER_SCALE;
        }

        cpu->gt_timer[GTIMER_PHYS] = timer_new(QEMU_CLOCK_VIRTUAL, scale,
                                               arm_gt_ptimer_cb, cpu);
        cpu->gt_timer[GTIMER_VIRT] = timer_new(QEMU_CLOCK_VIRTUAL, scale,
                                               arm_gt_vtimer_cb, cpu);
        cpu->gt_timer[GTIMER_HYP] = timer_new(QEMU_CLOCK_VIRTUAL, scale,
                                              arm_gt_htimer_cb, cpu);
        cpu->gt_timer[GTIMER_SEC] = timer_new(QEMU_CLOCK_VIRTUAL, scale,
                                              arm_gt_stimer_cb, cpu);
        cpu->gt_timer[GTIMER_HYPVIRT] = timer_new(QEMU_CLOCK_VIRTUAL, scale,
                                                  arm_gt_hvtimer_cb, cpu);
    }
#endif

    cpu_exec_realizefn(cs, &local_err);
    if (local_err != NULL) {
        error_propagate(errp, local_err);
        return;
    }

    arm_cpu_finalize_features(cpu, &local_err);
    if (local_err != NULL) {
        error_propagate(errp, local_err);
        return;
    }

    if (arm_feature(env, ARM_FEATURE_AARCH64) &&
        cpu->has_vfp != cpu->has_neon) {
        /*
         * This is an architectural requirement for AArch64; AArch32 is
         * more flexible and permits VFP-no-Neon and Neon-no-VFP.
         */
        error_setg(errp,
                   "AArch64 CPUs must have both VFP and Neon or neither");
        return;
    }

    if (!cpu->has_vfp) {
        uint64_t t;
        uint32_t u;

        t = cpu->isar.id_aa64isar1;
        t = FIELD_DP64(t, ID_AA64ISAR1, JSCVT, 0);
        cpu->isar.id_aa64isar1 = t;

        t = cpu->isar.id_aa64pfr0;
        t = FIELD_DP64(t, ID_AA64PFR0, FP, 0xf);
        cpu->isar.id_aa64pfr0 = t;

        u = cpu->isar.id_isar6;
        u = FIELD_DP32(u, ID_ISAR6, JSCVT, 0);
        cpu->isar.id_isar6 = u;

        u = cpu->isar.mvfr0;
        u = FIELD_DP32(u, MVFR0, FPSP, 0);
        u = FIELD_DP32(u, MVFR0, FPDP, 0);
        u = FIELD_DP32(u, MVFR0, FPTRAP, 0);
        u = FIELD_DP32(u, MVFR0, FPDIVIDE, 0);
        u = FIELD_DP32(u, MVFR0, FPSQRT, 0);
        u = FIELD_DP32(u, MVFR0, FPSHVEC, 0);
        u = FIELD_DP32(u, MVFR0, FPROUND, 0);
        cpu->isar.mvfr0 = u;

        u = cpu->isar.mvfr1;
        u = FIELD_DP32(u, MVFR1, FPFTZ, 0);
        u = FIELD_DP32(u, MVFR1, FPDNAN, 0);
        u = FIELD_DP32(u, MVFR1, FPHP, 0);
        cpu->isar.mvfr1 = u;

        u = cpu->isar.mvfr2;
        u = FIELD_DP32(u, MVFR2, FPMISC, 0);
        cpu->isar.mvfr2 = u;
    }

    if (!cpu->has_neon) {
        uint64_t t;
        uint32_t u;

        unset_feature(env, ARM_FEATURE_NEON);

        t = cpu->isar.id_aa64isar0;
        t = FIELD_DP64(t, ID_AA64ISAR0, DP, 0);
        cpu->isar.id_aa64isar0 = t;

        t = cpu->isar.id_aa64isar1;
        t = FIELD_DP64(t, ID_AA64ISAR1, FCMA, 0);
        cpu->isar.id_aa64isar1 = t;

        t = cpu->isar.id_aa64pfr0;
        t = FIELD_DP64(t, ID_AA64PFR0, ADVSIMD, 0xf);
        cpu->isar.id_aa64pfr0 = t;

        u = cpu->isar.id_isar5;
        u = FIELD_DP32(u, ID_ISAR5, RDM, 0);
        u = FIELD_DP32(u, ID_ISAR5, VCMA, 0);
        cpu->isar.id_isar5 = u;

        u = cpu->isar.id_isar6;
        u = FIELD_DP32(u, ID_ISAR6, DP, 0);
        u = FIELD_DP32(u, ID_ISAR6, FHM, 0);
        cpu->isar.id_isar6 = u;

        u = cpu->isar.mvfr1;
        u = FIELD_DP32(u, MVFR1, SIMDLS, 0);
        u = FIELD_DP32(u, MVFR1, SIMDINT, 0);
        u = FIELD_DP32(u, MVFR1, SIMDSP, 0);
        u = FIELD_DP32(u, MVFR1, SIMDHP, 0);
        cpu->isar.mvfr1 = u;

        u = cpu->isar.mvfr2;
        u = FIELD_DP32(u, MVFR2, SIMDMISC, 0);
        cpu->isar.mvfr2 = u;
    }

    if (!cpu->has_neon && !cpu->has_vfp) {
        uint64_t t;
        uint32_t u;

        t = cpu->isar.id_aa64isar0;
        t = FIELD_DP64(t, ID_AA64ISAR0, FHM, 0);
        cpu->isar.id_aa64isar0 = t;

        t = cpu->isar.id_aa64isar1;
        t = FIELD_DP64(t, ID_AA64ISAR1, FRINTTS, 0);
        cpu->isar.id_aa64isar1 = t;

        u = cpu->isar.mvfr0;
        u = FIELD_DP32(u, MVFR0, SIMDREG, 0);
        cpu->isar.mvfr0 = u;

        /* Despite the name, this field covers both VFP and Neon */
        u = cpu->isar.mvfr1;
        u = FIELD_DP32(u, MVFR1, SIMDFMAC, 0);
        cpu->isar.mvfr1 = u;
    }

    if (arm_feature(env, ARM_FEATURE_M) && !cpu->has_dsp) {
        uint32_t u;

        unset_feature(env, ARM_FEATURE_THUMB_DSP);

        u = cpu->isar.id_isar1;
        u = FIELD_DP32(u, ID_ISAR1, EXTEND, 1);
        cpu->isar.id_isar1 = u;

        u = cpu->isar.id_isar2;
        u = FIELD_DP32(u, ID_ISAR2, MULTU, 1);
        u = FIELD_DP32(u, ID_ISAR2, MULTS, 1);
        cpu->isar.id_isar2 = u;

        u = cpu->isar.id_isar3;
        u = FIELD_DP32(u, ID_ISAR3, SIMD, 1);
        u = FIELD_DP32(u, ID_ISAR3, SATURATE, 0);
        cpu->isar.id_isar3 = u;
    }

    /* Some features automatically imply others: */
    if (arm_feature(env, ARM_FEATURE_V8)) {
        if (arm_feature(env, ARM_FEATURE_M)) {
            set_feature(env, ARM_FEATURE_V7);
        } else {
            set_feature(env, ARM_FEATURE_V7VE);
        }
    }

    /*
     * There exist AArch64 cpus without AArch32 support.  When KVM
     * queries ID_ISAR0_EL1 on such a host, the value is UNKNOWN.
     * Similarly, we cannot check ID_AA64PFR0 without AArch64 support.
     * As a general principle, we also do not make ID register
     * consistency checks anywhere unless using TCG, because only
     * for TCG would a consistency-check failure be a QEMU bug.
     */
    if (arm_feature(&cpu->env, ARM_FEATURE_AARCH64)) {
        no_aa32 = !cpu_isar_feature(aa64_aa32, cpu);
    }

    if (arm_feature(env, ARM_FEATURE_V7VE)) {
        /* v7 Virtualization Extensions. In real hardware this implies
         * EL2 and also the presence of the Security Extensions.
         * For QEMU, for backwards-compatibility we implement some
         * CPUs or CPU configs which have no actual EL2 or EL3 but do
         * include the various other features that V7VE implies.
         * Presence of EL2 itself is ARM_FEATURE_EL2, and of the
         * Security Extensions is ARM_FEATURE_EL3.
         */
        assert(!tcg_enabled() || no_aa32 ||
               cpu_isar_feature(aa32_arm_div, cpu));
        set_feature(env, ARM_FEATURE_LPAE);
        set_feature(env, ARM_FEATURE_V7);
    }
    if (arm_feature(env, ARM_FEATURE_V7)) {
        set_feature(env, ARM_FEATURE_VAPA);
        set_feature(env, ARM_FEATURE_THUMB2);
        set_feature(env, ARM_FEATURE_MPIDR);
        if (!arm_feature(env, ARM_FEATURE_M)) {
            set_feature(env, ARM_FEATURE_V6K);
        } else {
            set_feature(env, ARM_FEATURE_V6);
        }

        /* Always define VBAR for V7 CPUs even if it doesn't exist in
         * non-EL3 configs. This is needed by some legacy boards.
         */
        set_feature(env, ARM_FEATURE_VBAR);
    }
    if (arm_feature(env, ARM_FEATURE_V6K)) {
        set_feature(env, ARM_FEATURE_V6);
        set_feature(env, ARM_FEATURE_MVFR);
    }
    if (arm_feature(env, ARM_FEATURE_V6)) {
        set_feature(env, ARM_FEATURE_V5);
        if (!arm_feature(env, ARM_FEATURE_M)) {
            assert(!tcg_enabled() || no_aa32 ||
                   cpu_isar_feature(aa32_jazelle, cpu));
            set_feature(env, ARM_FEATURE_AUXCR);
        }
    }
    if (arm_feature(env, ARM_FEATURE_V5)) {
        set_feature(env, ARM_FEATURE_V4T);
    }
    if (arm_feature(env, ARM_FEATURE_LPAE)) {
        set_feature(env, ARM_FEATURE_V7MP);
        set_feature(env, ARM_FEATURE_PXN);
    }
    if (arm_feature(env, ARM_FEATURE_CBAR_RO)) {
        set_feature(env, ARM_FEATURE_CBAR);
    }
    if (arm_feature(env, ARM_FEATURE_THUMB2) &&
        !arm_feature(env, ARM_FEATURE_M)) {
        set_feature(env, ARM_FEATURE_THUMB_DSP);
    }

    /*
     * We rely on no XScale CPU having VFP so we can use the same bits in the
     * TB flags field for VECSTRIDE and XSCALE_CPAR.
     */
    assert(arm_feature(&cpu->env, ARM_FEATURE_AARCH64) ||
           !cpu_isar_feature(aa32_vfp_simd, cpu) ||
           !arm_feature(env, ARM_FEATURE_XSCALE));

    if (arm_feature(env, ARM_FEATURE_V7) &&
        !arm_feature(env, ARM_FEATURE_M) &&
        !arm_feature(env, ARM_FEATURE_PMSA)) {
        /* v7VMSA drops support for the old ARMv5 tiny pages, so we
         * can use 4K pages.
         */
        pagebits = 12;
    } else {
        /* For CPUs which might have tiny 1K pages, or which have an
         * MPU and might have small region sizes, stick with 1K pages.
         */
        pagebits = 10;
    }
    if (!set_preferred_target_page_bits(pagebits)) {
        /* This can only ever happen for hotplugging a CPU, or if
         * the board code incorrectly creates a CPU which it has
         * promised via minimum_page_size that it will not.
         */
        error_setg(errp, "This CPU requires a smaller page size than the "
                   "system is using");
        return;
    }

    /* This cpu-id-to-MPIDR affinity is used only for TCG; KVM will override it.
     * We don't support setting cluster ID ([16..23]) (known as Aff2
     * in later ARM ARM versions), or any of the higher affinity level fields,
     * so these bits always RAZ.
     */
    if (cpu->mp_affinity == ARM64_AFFINITY_INVALID) {
        cpu->mp_affinity = arm_cpu_mp_affinity(cs->cpu_index,
                                               ARM_DEFAULT_CPUS_PER_CLUSTER);
    }

    if (cpu->reset_hivecs) {
            cpu->reset_sctlr |= (1 << 13);
    }

    if (cpu->cfgend) {
        if (arm_feature(&cpu->env, ARM_FEATURE_V7)) {
            cpu->reset_sctlr |= SCTLR_EE;
        } else {
            cpu->reset_sctlr |= SCTLR_B;
        }
    }

    if (!cpu->has_el3) {
        /* If the has_el3 CPU property is disabled then we need to disable the
         * feature.
         */
        unset_feature(env, ARM_FEATURE_EL3);

        /* Disable the security extension feature bits in the processor feature
         * registers as well. These are id_pfr1[7:4] and id_aa64pfr0[15:12].
         */
        cpu->id_pfr1 &= ~0xf0;
        cpu->isar.id_aa64pfr0 &= ~0xf000;
    }

    if (!cpu->has_el2) {
        unset_feature(env, ARM_FEATURE_EL2);
    }

    if (!cpu->has_pmu) {
        unset_feature(env, ARM_FEATURE_PMU);
    }
    if (arm_feature(env, ARM_FEATURE_PMU)) {
        pmu_init(cpu);

        if (!kvm_enabled()) {
            arm_register_pre_el_change_hook(cpu, &pmu_pre_el_change, 0);
            arm_register_el_change_hook(cpu, &pmu_post_el_change, 0);
        }

#ifndef CONFIG_USER_ONLY
        cpu->pmu_timer = timer_new_ns(QEMU_CLOCK_VIRTUAL, arm_pmu_timer_cb,
                cpu);
#endif
    } else {
        cpu->isar.id_aa64dfr0 =
            FIELD_DP64(cpu->isar.id_aa64dfr0, ID_AA64DFR0, PMUVER, 0);
        cpu->isar.id_dfr0 = FIELD_DP32(cpu->isar.id_dfr0, ID_DFR0, PERFMON, 0);
        cpu->pmceid0 = 0;
        cpu->pmceid1 = 0;
    }

    if (!arm_feature(env, ARM_FEATURE_EL2)) {
        /* Disable the hypervisor feature bits in the processor feature
         * registers if we don't have EL2. These are id_pfr1[15:12] and
         * id_aa64pfr0_el1[11:8].
         */
        cpu->isar.id_aa64pfr0 &= ~0xf00;
        cpu->id_pfr1 &= ~0xf000;
    }

    /* MPU can be configured out of a PMSA CPU either by setting has-mpu
     * to false or by setting pmsav7-dregion to 0.
     */
    if (!cpu->has_mpu) {
        cpu->pmsav7_dregion = 0;
    }
    if (cpu->pmsav7_dregion == 0) {
        cpu->has_mpu = false;
    }

    if (arm_feature(env, ARM_FEATURE_PMSA) &&
        arm_feature(env, ARM_FEATURE_V7)) {
        uint32_t nr = cpu->pmsav7_dregion;

        if (nr > 0xff) {
            error_setg(errp, "PMSAv7 MPU #regions invalid %" PRIu32, nr);
            return;
        }

        if (nr) {
            if (arm_feature(env, ARM_FEATURE_V8)) {
                /* PMSAv8 */
                env->pmsav8.rbar[M_REG_NS] = g_new0(uint32_t, nr);
                env->pmsav8.rlar[M_REG_NS] = g_new0(uint32_t, nr);
                if (arm_feature(env, ARM_FEATURE_M_SECURITY)) {
                    env->pmsav8.rbar[M_REG_S] = g_new0(uint32_t, nr);
                    env->pmsav8.rlar[M_REG_S] = g_new0(uint32_t, nr);
                }
            } else {
                env->pmsav7.drbar = g_new0(uint32_t, nr);
                env->pmsav7.drsr = g_new0(uint32_t, nr);
                env->pmsav7.dracr = g_new0(uint32_t, nr);
            }
        }
    }

    if (arm_feature(env, ARM_FEATURE_M_SECURITY)) {
        uint32_t nr = cpu->sau_sregion;

        if (nr > 0xff) {
            error_setg(errp, "v8M SAU #regions invalid %" PRIu32, nr);
            return;
        }

        if (nr) {
            env->sau.rbar = g_new0(uint32_t, nr);
            env->sau.rlar = g_new0(uint32_t, nr);
        }
    }

    if (arm_feature(env, ARM_FEATURE_EL3)) {
        set_feature(env, ARM_FEATURE_VBAR);
    }

    register_cp_regs_for_features(cpu);
    arm_cpu_register_gdb_regs_for_features(cpu);

    init_cpreg_list(cpu);

#ifndef CONFIG_USER_ONLY
/* Xilinx: We always want to ensure that two address spaces are created
 *         because we allow the secure bit to be overwritten from the outside
 *         and in future this could be run time configurable.
 */
#define CPU_NO_EL3_SEC_ENABLE 1
    if (cpu->has_el3 || CPU_NO_EL3_SEC_ENABLE) {
        cs->num_ases = 2;
    } else {
        cs->num_ases = 1;
    }

    MachineState *ms = MACHINE(qdev_get_machine());
    unsigned int smp_cpus = ms->smp.cpus;
    bool has_secure = cpu->has_el3 || arm_feature(env, ARM_FEATURE_M_SECURITY);

<<<<<<< HEAD
    if (cpu->has_el3 || arm_feature(env, ARM_FEATURE_M_SECURITY) ||
        CPU_NO_EL3_SEC_ENABLE) {
        cs->num_ases = 2;
=======
    /*
     * We must set cs->num_ases to the final value before
     * the first call to cpu_address_space_init.
     */
    if (cpu->tag_memory != NULL) {
        cs->num_ases = 3 + has_secure;
    } else {
        cs->num_ases = 1 + has_secure;
    }
>>>>>>> 00ce6c36

    if (has_secure) {
        if (!cpu->secure_memory) {
            cpu->secure_memory = cs->memory;
        }
        cpu_address_space_init(cs, ARMASIdx_S, "cpu-secure-memory",
                               cpu->secure_memory);
    }

    if (cpu->tag_memory != NULL) {
        cpu_address_space_init(cs, ARMASIdx_TagNS, "cpu-tag-memory",
                               cpu->tag_memory);
        if (has_secure) {
            cpu_address_space_init(cs, ARMASIdx_TagS, "cpu-tag-memory",
                                   cpu->secure_tag_memory);
        }
    } else if (cpu_isar_feature(aa64_mte, cpu)) {
        /*
         * Since there is no tag memory, we can't meaningfully support MTE
         * to its fullest.  To avoid problems later, when we would come to
         * use the tag memory, downgrade support to insns only.
         */
        cpu->isar.id_aa64pfr1 =
            FIELD_DP64(cpu->isar.id_aa64pfr1, ID_AA64PFR1, MTE, 1);
    }

    cpu_address_space_init(cs, ARMASIdx_NS, "cpu-memory", cs->memory);

    /* No core_count specified, default to smp_cpus. */
    if (cpu->core_count == -1) {
        cpu->core_count = smp_cpus;
    }
#endif

    if (tcg_enabled()) {
        int dcz_blocklen = 4 << cpu->dcz_blocksize;

        /*
         * We only support DCZ blocklen that fits on one page.
         *
         * Architectually this is always true.  However TARGET_PAGE_SIZE
         * is variable and, for compatibility with -machine virt-2.7,
         * is only 1KiB, as an artifact of legacy ARMv5 subpage support.
         * But even then, while the largest architectural DCZ blocklen
         * is 2KiB, no cpu actually uses such a large blocklen.
         */
        assert(dcz_blocklen <= TARGET_PAGE_SIZE);

        /*
         * We only support DCZ blocksize >= 2*TAG_GRANULE, which is to say
         * both nibbles of each byte storing tag data may be written at once.
         * Since TAG_GRANULE is 16, this means that blocklen must be >= 32.
         */
        if (cpu_isar_feature(aa64_mte, cpu)) {
            assert(dcz_blocklen >= 2 * TAG_GRANULE);
        }
    }

    qemu_init_vcpu(cs);
    cpu_reset(cs);

    acc->parent_realize(dev, errp);
}

static ObjectClass *arm_cpu_class_by_name(const char *cpu_model)
{
    ObjectClass *oc;
    char *typename;
    char **cpuname;
    const char *cpunamestr;

    cpuname = g_strsplit(cpu_model, ",", 1);
    cpunamestr = cpuname[0];
#ifdef CONFIG_USER_ONLY
    /* For backwards compatibility usermode emulation allows "-cpu any",
     * which has the same semantics as "-cpu max".
     */
    if (!strcmp(cpunamestr, "any")) {
        cpunamestr = "max";
    }
#endif
    typename = g_strdup_printf(ARM_CPU_TYPE_NAME("%s"), cpunamestr);
    oc = object_class_by_name(typename);
    g_strfreev(cpuname);
    g_free(typename);
    if (!oc || !object_class_dynamic_cast(oc, TYPE_ARM_CPU) ||
        object_class_is_abstract(oc)) {
        return NULL;
    }
    return oc;
}

/* CPU models. These are not needed for the AArch64 linux-user build. */
#if !defined(CONFIG_USER_ONLY) || !defined(TARGET_AARCH64)

static const ARMCPRegInfo cortexa8_cp_reginfo[] = {
    { .name = "L2LOCKDOWN", .cp = 15, .crn = 9, .crm = 0, .opc1 = 1, .opc2 = 0,
      .access = PL1_RW, .type = ARM_CP_CONST, .resetvalue = 0 },
    { .name = "L2AUXCR", .cp = 15, .crn = 9, .crm = 0, .opc1 = 1, .opc2 = 2,
      .access = PL1_RW, .type = ARM_CP_CONST, .resetvalue = 0 },
    REGINFO_SENTINEL
};

static void cortex_a8_initfn(Object *obj)
{
    ARMCPU *cpu = ARM_CPU(obj);

    cpu->dtb_compatible = "arm,cortex-a8";
    set_feature(&cpu->env, ARM_FEATURE_V7);
    set_feature(&cpu->env, ARM_FEATURE_NEON);
    set_feature(&cpu->env, ARM_FEATURE_THUMB2EE);
    set_feature(&cpu->env, ARM_FEATURE_DUMMY_C15_REGS);
    set_feature(&cpu->env, ARM_FEATURE_EL3);
    cpu->midr = 0x410fc080;
    cpu->reset_fpsid = 0x410330c0;
    cpu->isar.mvfr0 = 0x11110222;
    cpu->isar.mvfr1 = 0x00011111;
    cpu->ctr = 0x82048004;
    cpu->reset_sctlr = 0x00c50078;
    cpu->id_pfr0 = 0x1031;
    cpu->id_pfr1 = 0x11;
    cpu->isar.id_dfr0 = 0x400;
    cpu->id_afr0 = 0;
    cpu->isar.id_mmfr0 = 0x31100003;
    cpu->isar.id_mmfr1 = 0x20000000;
    cpu->isar.id_mmfr2 = 0x01202000;
    cpu->isar.id_mmfr3 = 0x11;
    cpu->isar.id_isar0 = 0x00101111;
    cpu->isar.id_isar1 = 0x12112111;
    cpu->isar.id_isar2 = 0x21232031;
    cpu->isar.id_isar3 = 0x11112131;
    cpu->isar.id_isar4 = 0x00111142;
    cpu->isar.dbgdidr = 0x15141000;
    cpu->clidr = (1 << 27) | (2 << 24) | 3;
    cpu->ccsidr[0] = 0xe007e01a; /* 16k L1 dcache. */
    cpu->ccsidr[1] = 0x2007e01a; /* 16k L1 icache. */
    cpu->ccsidr[2] = 0xf0000000; /* No L2 icache. */
    cpu->reset_auxcr = 2;
    define_arm_cp_regs(cpu, cortexa8_cp_reginfo);
}

static const ARMCPRegInfo cortexa9_cp_reginfo[] = {
    /* power_control should be set to maximum latency. Again,
     * default to 0 and set by private hook
     */
    { .name = "A9_PWRCTL", .cp = 15, .crn = 15, .crm = 0, .opc1 = 0, .opc2 = 0,
      .access = PL1_RW, .resetvalue = 0,
      .fieldoffset = offsetof(CPUARMState, cp15.c15_power_control) },
    { .name = "A9_DIAG", .cp = 15, .crn = 15, .crm = 0, .opc1 = 0, .opc2 = 1,
      .access = PL1_RW, .resetvalue = 0,
      .fieldoffset = offsetof(CPUARMState, cp15.c15_diagnostic) },
    { .name = "A9_PWRDIAG", .cp = 15, .crn = 15, .crm = 0, .opc1 = 0, .opc2 = 2,
      .access = PL1_RW, .resetvalue = 0,
      .fieldoffset = offsetof(CPUARMState, cp15.c15_power_diagnostic) },
    { .name = "NEONBUSY", .cp = 15, .crn = 15, .crm = 1, .opc1 = 0, .opc2 = 0,
      .access = PL1_RW, .resetvalue = 0, .type = ARM_CP_CONST },
    /* TLB lockdown control */
    { .name = "TLB_LOCKR", .cp = 15, .crn = 15, .crm = 4, .opc1 = 5, .opc2 = 2,
      .access = PL1_W, .resetvalue = 0, .type = ARM_CP_NOP },
    { .name = "TLB_LOCKW", .cp = 15, .crn = 15, .crm = 4, .opc1 = 5, .opc2 = 4,
      .access = PL1_W, .resetvalue = 0, .type = ARM_CP_NOP },
    { .name = "TLB_VA", .cp = 15, .crn = 15, .crm = 5, .opc1 = 5, .opc2 = 2,
      .access = PL1_RW, .resetvalue = 0, .type = ARM_CP_CONST },
    { .name = "TLB_PA", .cp = 15, .crn = 15, .crm = 6, .opc1 = 5, .opc2 = 2,
      .access = PL1_RW, .resetvalue = 0, .type = ARM_CP_CONST },
    { .name = "TLB_ATTR", .cp = 15, .crn = 15, .crm = 7, .opc1 = 5, .opc2 = 2,
      .access = PL1_RW, .resetvalue = 0, .type = ARM_CP_CONST },
    REGINFO_SENTINEL
};

static void cortex_a9_initfn(Object *obj)
{
    ARMCPU *cpu = ARM_CPU(obj);

    cpu->dtb_compatible = "arm,cortex-a9";
    set_feature(&cpu->env, ARM_FEATURE_V7);
    set_feature(&cpu->env, ARM_FEATURE_NEON);
    set_feature(&cpu->env, ARM_FEATURE_THUMB2EE);
    set_feature(&cpu->env, ARM_FEATURE_EL3);
    /* Note that A9 supports the MP extensions even for
     * A9UP and single-core A9MP (which are both different
     * and valid configurations; we don't model A9UP).
     */
    set_feature(&cpu->env, ARM_FEATURE_V7MP);
    set_feature(&cpu->env, ARM_FEATURE_CBAR);
    cpu->midr = 0x410fc090;
    cpu->reset_fpsid = 0x41033090;
    cpu->isar.mvfr0 = 0x11110222;
    cpu->isar.mvfr1 = 0x01111111;
    cpu->ctr = 0x80038003;
    cpu->reset_sctlr = 0x00c50078;
    cpu->id_pfr0 = 0x1031;
    cpu->id_pfr1 = 0x11;
    cpu->isar.id_dfr0 = 0x000;
    cpu->id_afr0 = 0;
    cpu->isar.id_mmfr0 = 0x00100103;
    cpu->isar.id_mmfr1 = 0x20000000;
    cpu->isar.id_mmfr2 = 0x01230000;
    cpu->isar.id_mmfr3 = 0x00002111;
    cpu->isar.id_isar0 = 0x00101111;
    cpu->isar.id_isar1 = 0x13112111;
    cpu->isar.id_isar2 = 0x21232041;
    cpu->isar.id_isar3 = 0x11112131;
    cpu->isar.id_isar4 = 0x00111142;
    cpu->isar.dbgdidr = 0x35141000;
    cpu->clidr = (1 << 27) | (1 << 24) | 3;
    cpu->ccsidr[0] = 0xe00fe019; /* 16k L1 dcache. */
    cpu->ccsidr[1] = 0x200fe019; /* 16k L1 icache. */
    define_arm_cp_regs(cpu, cortexa9_cp_reginfo);
}

#ifndef CONFIG_USER_ONLY
static uint64_t a15_l2ctlr_read(CPUARMState *env, const ARMCPRegInfo *ri)
{
    MachineState *ms = MACHINE(qdev_get_machine());

    /* Linux wants the number of processors from here.
     * Might as well set the interrupt-controller bit too.
     */
    return ((ms->smp.cpus - 1) << 24) | (1 << 23);
}
#endif

static const ARMCPRegInfo cortexa15_cp_reginfo[] = {
#ifndef CONFIG_USER_ONLY
    { .name = "L2CTLR", .cp = 15, .crn = 9, .crm = 0, .opc1 = 1, .opc2 = 2,
      .access = PL1_RW, .resetvalue = 0, .readfn = a15_l2ctlr_read,
      .writefn = arm_cp_write_ignore, },
#endif
    { .name = "L2ECTLR", .cp = 15, .crn = 9, .crm = 0, .opc1 = 1, .opc2 = 3,
      .access = PL1_RW, .type = ARM_CP_CONST, .resetvalue = 0 },
    REGINFO_SENTINEL
};

static void cortex_a7_initfn(Object *obj)
{
    ARMCPU *cpu = ARM_CPU(obj);

    cpu->dtb_compatible = "arm,cortex-a7";
    set_feature(&cpu->env, ARM_FEATURE_V7VE);
    set_feature(&cpu->env, ARM_FEATURE_NEON);
    set_feature(&cpu->env, ARM_FEATURE_THUMB2EE);
    set_feature(&cpu->env, ARM_FEATURE_GENERIC_TIMER);
    set_feature(&cpu->env, ARM_FEATURE_DUMMY_C15_REGS);
    set_feature(&cpu->env, ARM_FEATURE_CBAR_RO);
    set_feature(&cpu->env, ARM_FEATURE_EL2);
    set_feature(&cpu->env, ARM_FEATURE_EL3);
    set_feature(&cpu->env, ARM_FEATURE_PMU);
    cpu->kvm_target = QEMU_KVM_ARM_TARGET_CORTEX_A7;
    cpu->midr = 0x410fc075;
    cpu->reset_fpsid = 0x41023075;
    cpu->isar.mvfr0 = 0x10110222;
    cpu->isar.mvfr1 = 0x11111111;
    cpu->ctr = 0x84448003;
    cpu->reset_sctlr = 0x00c50078;
    cpu->id_pfr0 = 0x00001131;
    cpu->id_pfr1 = 0x00011011;
    cpu->isar.id_dfr0 = 0x02010555;
    cpu->id_afr0 = 0x00000000;
    cpu->isar.id_mmfr0 = 0x10101105;
    cpu->isar.id_mmfr1 = 0x40000000;
    cpu->isar.id_mmfr2 = 0x01240000;
    cpu->isar.id_mmfr3 = 0x02102211;
    /* a7_mpcore_r0p5_trm, page 4-4 gives 0x01101110; but
     * table 4-41 gives 0x02101110, which includes the arm div insns.
     */
    cpu->isar.id_isar0 = 0x02101110;
    cpu->isar.id_isar1 = 0x13112111;
    cpu->isar.id_isar2 = 0x21232041;
    cpu->isar.id_isar3 = 0x11112131;
    cpu->isar.id_isar4 = 0x10011142;
    cpu->isar.dbgdidr = 0x3515f005;
    cpu->clidr = 0x0a200023;
    cpu->ccsidr[0] = 0x701fe00a; /* 32K L1 dcache */
    cpu->ccsidr[1] = 0x201fe00a; /* 32K L1 icache */
    cpu->ccsidr[2] = 0x711fe07a; /* 4096K L2 unified cache */
    define_arm_cp_regs(cpu, cortexa15_cp_reginfo); /* Same as A15 */
}

static void cortex_a15_initfn(Object *obj)
{
    ARMCPU *cpu = ARM_CPU(obj);

    cpu->dtb_compatible = "arm,cortex-a15";
    set_feature(&cpu->env, ARM_FEATURE_V7VE);
    set_feature(&cpu->env, ARM_FEATURE_NEON);
    set_feature(&cpu->env, ARM_FEATURE_THUMB2EE);
    set_feature(&cpu->env, ARM_FEATURE_GENERIC_TIMER);
    set_feature(&cpu->env, ARM_FEATURE_DUMMY_C15_REGS);
    set_feature(&cpu->env, ARM_FEATURE_CBAR_RO);
    set_feature(&cpu->env, ARM_FEATURE_EL2);
    set_feature(&cpu->env, ARM_FEATURE_EL3);
    set_feature(&cpu->env, ARM_FEATURE_PMU);
    cpu->kvm_target = QEMU_KVM_ARM_TARGET_CORTEX_A15;
    cpu->midr = 0x412fc0f1;
    cpu->reset_fpsid = 0x410430f0;
    cpu->isar.mvfr0 = 0x10110222;
    cpu->isar.mvfr1 = 0x11111111;
    cpu->ctr = 0x8444c004;
    cpu->reset_sctlr = 0x00c50078;
    cpu->id_pfr0 = 0x00001131;
    cpu->id_pfr1 = 0x00011011;
    cpu->isar.id_dfr0 = 0x02010555;
    cpu->id_afr0 = 0x00000000;
    cpu->isar.id_mmfr0 = 0x10201105;
    cpu->isar.id_mmfr1 = 0x20000000;
    cpu->isar.id_mmfr2 = 0x01240000;
    cpu->isar.id_mmfr3 = 0x02102211;
    cpu->isar.id_isar0 = 0x02101110;
    cpu->isar.id_isar1 = 0x13112111;
    cpu->isar.id_isar2 = 0x21232041;
    cpu->isar.id_isar3 = 0x11112131;
    cpu->isar.id_isar4 = 0x10011142;
    cpu->isar.dbgdidr = 0x3515f021;
    cpu->clidr = 0x0a200023;
    cpu->ccsidr[0] = 0x701fe00a; /* 32K L1 dcache */
    cpu->ccsidr[1] = 0x201fe00a; /* 32K L1 icache */
    cpu->ccsidr[2] = 0x711fe07a; /* 4096K L2 unified cache */
    define_arm_cp_regs(cpu, cortexa15_cp_reginfo);
}

#ifndef TARGET_AARCH64
/* -cpu max: if KVM is enabled, like -cpu host (best possible with this host);
 * otherwise, a CPU with as many features enabled as our emulation supports.
 * The version of '-cpu max' for qemu-system-aarch64 is defined in cpu64.c;
 * this only needs to handle 32 bits.
 */
static void arm_max_initfn(Object *obj)
{
    ARMCPU *cpu = ARM_CPU(obj);

    if (kvm_enabled()) {
        kvm_arm_set_cpu_features_from_host(cpu);
    } else {
        cortex_a15_initfn(obj);

        /* old-style VFP short-vector support */
        cpu->isar.mvfr0 = FIELD_DP32(cpu->isar.mvfr0, MVFR0, FPSHVEC, 1);

#ifdef CONFIG_USER_ONLY
        /* We don't set these in system emulation mode for the moment,
         * since we don't correctly set (all of) the ID registers to
         * advertise them.
         */
        set_feature(&cpu->env, ARM_FEATURE_V8);
        {
            uint32_t t;

            t = cpu->isar.id_isar5;
            t = FIELD_DP32(t, ID_ISAR5, AES, 2);
            t = FIELD_DP32(t, ID_ISAR5, SHA1, 1);
            t = FIELD_DP32(t, ID_ISAR5, SHA2, 1);
            t = FIELD_DP32(t, ID_ISAR5, CRC32, 1);
            t = FIELD_DP32(t, ID_ISAR5, RDM, 1);
            t = FIELD_DP32(t, ID_ISAR5, VCMA, 1);
            cpu->isar.id_isar5 = t;

            t = cpu->isar.id_isar6;
            t = FIELD_DP32(t, ID_ISAR6, JSCVT, 1);
            t = FIELD_DP32(t, ID_ISAR6, DP, 1);
            t = FIELD_DP32(t, ID_ISAR6, FHM, 1);
            t = FIELD_DP32(t, ID_ISAR6, SB, 1);
            t = FIELD_DP32(t, ID_ISAR6, SPECRES, 1);
            cpu->isar.id_isar6 = t;

            t = cpu->isar.mvfr1;
            t = FIELD_DP32(t, MVFR1, FPHP, 2);     /* v8.0 FP support */
            cpu->isar.mvfr1 = t;

            t = cpu->isar.mvfr2;
            t = FIELD_DP32(t, MVFR2, SIMDMISC, 3); /* SIMD MaxNum */
            t = FIELD_DP32(t, MVFR2, FPMISC, 4);   /* FP MaxNum */
            cpu->isar.mvfr2 = t;

            t = cpu->isar.id_mmfr3;
            t = FIELD_DP32(t, ID_MMFR3, PAN, 2); /* ATS1E1 */
            cpu->isar.id_mmfr3 = t;

            t = cpu->isar.id_mmfr4;
            t = FIELD_DP32(t, ID_MMFR4, HPDS, 1); /* AA32HPD */
            t = FIELD_DP32(t, ID_MMFR4, AC2, 1); /* ACTLR2, HACTLR2 */
            t = FIELD_DP32(t, ID_MMFR4, CNP, 1); /* TTCNP */
            t = FIELD_DP32(t, ID_MMFR4, XNX, 1); /* TTS2UXN */
            cpu->isar.id_mmfr4 = t;
        }
#endif
    }
}
#endif

#endif /* !defined(CONFIG_USER_ONLY) || !defined(TARGET_AARCH64) */

static const ARMCPUInfo arm_cpus[] = {
#if !defined(CONFIG_USER_ONLY) || !defined(TARGET_AARCH64)
    { .name = "cortex-a7",   .initfn = cortex_a7_initfn },
    { .name = "cortex-a8",   .initfn = cortex_a8_initfn },
    { .name = "cortex-a9",   .initfn = cortex_a9_initfn },
    { .name = "cortex-a15",  .initfn = cortex_a15_initfn },
#ifndef TARGET_AARCH64
    { .name = "max",         .initfn = arm_max_initfn },
#endif
#ifdef CONFIG_USER_ONLY
    { .name = "any",         .initfn = arm_max_initfn },
#endif
#endif
};

static Property arm_cpu_properties[] = {
    DEFINE_PROP_BOOL("start-powered-off", ARMCPU, start_powered_off, false),
    DEFINE_PROP_UINT32("psci-conduit", ARMCPU, psci_conduit, 0),
    DEFINE_PROP_UINT32("ctr", ARMCPU, ctr, 0),
    DEFINE_PROP_UINT32("clidr", ARMCPU, clidr, 0),
    DEFINE_PROP_UINT32("id_pfr0", ARMCPU, id_pfr0, 0),
    DEFINE_PROP_UINT32("id_pfr1", ARMCPU, id_pfr1, 0),
    DEFINE_PROP_UINT64("ccsidr0", ARMCPU, ccsidr[0], 0),
    DEFINE_PROP_UINT64("ccsidr1", ARMCPU, ccsidr[1], 0),
    DEFINE_PROP_UINT64("midr", ARMCPU, midr, 0),
    DEFINE_PROP_UINT64("mp-affinity", ARMCPU,
                        mp_affinity, ARM64_AFFINITY_INVALID),
    DEFINE_PROP_INT32("node-id", ARMCPU, node_id, CPU_UNSET_NUMA_NODE_ID),
    DEFINE_PROP_INT32("core-count", ARMCPU, core_count, -1),
    DEFINE_PROP_END_OF_LIST()
};

static void set_debug_context(CPUState *cs, unsigned int ctx)
{
    ARMCPU *cpu = ARM_CPU(cs);
    switch (ctx) {
    case ARM_DEBUG_CURRENT_EL:
        cpu->env.debug_ctx = DEBUG_CURRENT_EL;
        break;

    case ARM_DEBUG_PHYS:
        cpu->env.debug_ctx = DEBUG_PHYS;
        break;
    }
}

static void arm_cpu_pwr_cntrl(void *opaque, int n, int level)
{
    DeviceClass *dc_parent = DEVICE_CLASS(ARM_CPU_PARENT_CLASS);
    ARMCPU *cpu = ARM_CPU(opaque);

    cpu->power_state = level ? PSCI_ON : PSCI_OFF;
    dc_parent->pwr_cntrl(opaque, n, level);
}

static gchar *arm_gdb_arch_name(CPUState *cs)
{
    ARMCPU *cpu = ARM_CPU(cs);
    CPUARMState *env = &cpu->env;

    if (arm_feature(env, ARM_FEATURE_IWMMXT)) {
        return g_strdup("iwmmxt");
    }
    return g_strdup("arm");
}

static void arm_cpu_class_init(ObjectClass *oc, void *data)
{
    ARMCPUClass *acc = ARM_CPU_CLASS(oc);
    CPUClass *cc = CPU_CLASS(acc);
    DeviceClass *dc = DEVICE_CLASS(oc);

    device_class_set_parent_realize(dc, arm_cpu_realizefn,
                                    &acc->parent_realize);

    dc->pwr_cntrl = arm_cpu_pwr_cntrl;

    device_class_set_props(dc, arm_cpu_properties);
    device_class_set_parent_reset(dc, arm_cpu_reset, &acc->parent_reset);

    cc->class_by_name = arm_cpu_class_by_name;
    cc->has_work = arm_cpu_has_work;
    cc->cpu_exec_interrupt = arm_cpu_exec_interrupt;
    cc->dump_state = arm_cpu_dump_state;
    cc->set_pc = arm_cpu_set_pc;
    cc->get_pc = arm_cpu_get_pc;
    cc->debug_contexts = arm_debug_ctx;
    cc->set_debug_context = set_debug_context;
    cc->synchronize_from_tb = arm_cpu_synchronize_from_tb;
    cc->gdb_read_register = arm_cpu_gdb_read_register;
    cc->gdb_write_register = arm_cpu_gdb_write_register;
#ifndef CONFIG_USER_ONLY
    dc->rst_cntrl = cpu_reset_gpio;
    cc->do_interrupt = arm_cpu_do_interrupt;
    cc->get_phys_page_attrs_debug = arm_cpu_get_phys_page_attrs_debug;
    cc->asidx_from_attrs = arm_asidx_from_attrs;
    cc->vmsd = &vmstate_arm_cpu;
    cc->virtio_is_big_endian = arm_cpu_virtio_is_big_endian;
    cc->write_elf64_note = arm_cpu_write_elf64_note;
    cc->write_elf32_note = arm_cpu_write_elf32_note;
#endif
    cc->gdb_num_core_regs = 32;
    cc->gdb_core_xml_file = "arm-core.xml";
    cc->gdb_arch_name = arm_gdb_arch_name;
    cc->gdb_get_dynamic_xml = arm_gdb_get_dynamic_xml;
    cc->gdb_stop_before_watchpoint = true;
    cc->disas_set_info = arm_disas_set_info;
#ifdef CONFIG_TCG
    cc->tcg_initialize = arm_translate_init;
    cc->tlb_fill = arm_cpu_tlb_fill;
    cc->debug_excp_handler = arm_debug_excp_handler;
    cc->debug_check_watchpoint = arm_debug_check_watchpoint;
    cc->do_unaligned_access = arm_cpu_do_unaligned_access;
#if !defined(CONFIG_USER_ONLY)
    cc->do_transaction_failed = arm_cpu_do_transaction_failed;
    cc->adjust_watchpoint_address = arm_adjust_watchpoint_address;
#endif /* CONFIG_TCG && !CONFIG_USER_ONLY */
#endif
}

#ifdef CONFIG_KVM
static void arm_host_initfn(Object *obj)
{
    ARMCPU *cpu = ARM_CPU(obj);

    kvm_arm_set_cpu_features_from_host(cpu);
    if (arm_feature(&cpu->env, ARM_FEATURE_AARCH64)) {
        aarch64_add_sve_properties(obj);
    }
    arm_cpu_post_init(obj);
}

static const TypeInfo host_arm_cpu_type_info = {
    .name = TYPE_ARM_HOST_CPU,
#ifdef TARGET_AARCH64
    .parent = TYPE_AARCH64_CPU,
#else
    .parent = TYPE_ARM_CPU,
#endif
    .instance_init = arm_host_initfn,
};

#endif

static void arm_cpu_instance_init(Object *obj)
{
    ARMCPUClass *acc = ARM_CPU_GET_CLASS(obj);

    acc->info->initfn(obj);
    arm_cpu_post_init(obj);
}

static void cpu_register_class_init(ObjectClass *oc, void *data)
{
    ARMCPUClass *acc = ARM_CPU_CLASS(oc);

    acc->info = data;
}

void arm_cpu_register(const ARMCPUInfo *info)
{
    TypeInfo type_info = {
        .parent = TYPE_ARM_CPU,
        .instance_size = sizeof(ARMCPU),
        .instance_init = arm_cpu_instance_init,
        .class_size = sizeof(ARMCPUClass),
        .class_init = info->class_init ?: cpu_register_class_init,
        .class_data = (void *)info,
    };

    type_info.name = g_strdup_printf("%s-" TYPE_ARM_CPU, info->name);
    type_register(&type_info);
    g_free((void *)type_info.name);
}

static const TypeInfo arm_cpu_type_info = {
    .name = TYPE_ARM_CPU,
    .parent = TYPE_CPU,
    .instance_size = sizeof(ARMCPU),
    .instance_init = arm_cpu_initfn,
    .instance_finalize = arm_cpu_finalizefn,
    .abstract = true,
    .class_size = sizeof(ARMCPUClass),
    .class_init = arm_cpu_class_init,
};

static const TypeInfo idau_interface_type_info = {
    .name = TYPE_IDAU_INTERFACE,
    .parent = TYPE_INTERFACE,
    .class_size = sizeof(IDAUInterfaceClass),
};

static void arm_cpu_register_types(void)
{
    const size_t cpu_count = ARRAY_SIZE(arm_cpus);

    type_register_static(&arm_cpu_type_info);

#ifdef CONFIG_KVM
    type_register_static(&host_arm_cpu_type_info);
#endif

    if (cpu_count) {
        size_t i;

        type_register_static(&idau_interface_type_info);
        for (i = 0; i < cpu_count; ++i) {
            arm_cpu_register(&arm_cpus[i]);
        }
    }
}

type_init(arm_cpu_register_types)

#ifndef CONFIG_USER_ONLY

static int armv8_timer_fdt_init(char *node_path, FDTMachineInfo *fdti,
                                void *priv)
{
    CPUState *cpu;
    bool map_mode = false;
    qemu_irq *sec_irqs = fdt_get_irq(fdti, node_path, 0, &map_mode);
    qemu_irq *ns_irqs = fdt_get_irq(fdti, node_path, 1, &map_mode);
    qemu_irq *v_irqs = fdt_get_irq(fdti, node_path, 2, &map_mode);
    qemu_irq *h_irqs = fdt_get_irq(fdti, node_path, 3, &map_mode);

    assert(!map_mode); /* not supported for PPI */

    for (cpu = first_cpu; cpu; cpu = CPU_NEXT(cpu)) {
        ARMCPU *acpu = ARM_CPU(cpu);

        if (!arm_feature(&acpu->env, ARM_FEATURE_GENERIC_TIMER)) {
            continue;
        }
        assert(*sec_irqs);
        assert(*ns_irqs);
        assert(*v_irqs);
        assert(*h_irqs);
        qdev_connect_gpio_out(DEVICE(acpu), 0, *ns_irqs++);
        qdev_connect_gpio_out(DEVICE(acpu), 1, *v_irqs++);
        qdev_connect_gpio_out(DEVICE(acpu), 2, *h_irqs++);
        qdev_connect_gpio_out(DEVICE(acpu), 3, *sec_irqs++);
    }

    return 0;
}

fdt_register_compatibility_n(armv8_timer_fdt_init,
                             "compatible:arm,armv8-timer", 13);

#endif

static const TypeInfo fdt_qom_aliases [] = {
    {   .name = "arm.cortex-a9",            .parent = "cortex-a9-arm-cpu"  },
};

static void fdt_generic_register_types(void)
{
    int i;

    for (i = 0; i < ARRAY_SIZE(fdt_qom_aliases); ++i) {
        type_register_static(&fdt_qom_aliases[i]);
    }
}

type_init(fdt_generic_register_types)<|MERGE_RESOLUTION|>--- conflicted
+++ resolved
@@ -1945,26 +1945,16 @@
     init_cpreg_list(cpu);
 
 #ifndef CONFIG_USER_ONLY
+    MachineState *ms = MACHINE(qdev_get_machine());
+    unsigned int smp_cpus = ms->smp.cpus;
+    bool has_secure = cpu->has_el3 || arm_feature(env, ARM_FEATURE_M_SECURITY);
+
 /* Xilinx: We always want to ensure that two address spaces are created
  *         because we allow the secure bit to be overwritten from the outside
  *         and in future this could be run time configurable.
  */
-#define CPU_NO_EL3_SEC_ENABLE 1
-    if (cpu->has_el3 || CPU_NO_EL3_SEC_ENABLE) {
-        cs->num_ases = 2;
-    } else {
-        cs->num_ases = 1;
-    }
-
-    MachineState *ms = MACHINE(qdev_get_machine());
-    unsigned int smp_cpus = ms->smp.cpus;
-    bool has_secure = cpu->has_el3 || arm_feature(env, ARM_FEATURE_M_SECURITY);
-
-<<<<<<< HEAD
-    if (cpu->has_el3 || arm_feature(env, ARM_FEATURE_M_SECURITY) ||
-        CPU_NO_EL3_SEC_ENABLE) {
-        cs->num_ases = 2;
-=======
+    has_secure = true;
+
     /*
      * We must set cs->num_ases to the final value before
      * the first call to cpu_address_space_init.
@@ -1974,7 +1964,6 @@
     } else {
         cs->num_ases = 1 + has_secure;
     }
->>>>>>> 00ce6c36
 
     if (has_secure) {
         if (!cpu->secure_memory) {
