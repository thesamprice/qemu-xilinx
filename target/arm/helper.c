/*
 * ARM generic helpers.
 *
 * This code is licensed under the GNU GPL v2 or later.
 *
 * SPDX-License-Identifier: GPL-2.0-or-later
 */

#include "qemu/osdep.h"
#include "qemu/units.h"
#include "qemu/log.h"
#include "trace.h"
#include "cpu.h"
#include "internals.h"
#include "exec/helper-proto.h"
#include "qemu/host-utils.h"
#include "qemu/main-loop.h"
#include "qemu/timer.h"
#include "qemu/bitops.h"
#include "qemu/crc32c.h"
#include "qemu/qemu-print.h"
#include "exec/exec-all.h"
#include <zlib.h> /* For crc32 */
#include "hw/irq.h"
#include "semihosting/semihost.h"
#include "sysemu/cpus.h"
#include "sysemu/cpu-timers.h"
#include "sysemu/kvm.h"
#include "qemu/range.h"
#include "qapi/qapi-commands-machine-target.h"
#include "qapi/error.h"
#include "qemu/guest-random.h"
#ifdef CONFIG_TCG
#include "arm_ldst.h"
#include "exec/cpu_ldst.h"
#include "semihosting/common-semi.h"
#endif
#include "cpregs.h"

#define ARM_CPU_FREQ 1000000000 /* FIXME: 1 GHz, should be configurable */

static void switch_mode(CPUARMState *env, int mode);

static uint64_t raw_read(CPUARMState *env, const ARMCPRegInfo *ri)
{
    assert(ri->fieldoffset);
    if (cpreg_field_is_64bit(ri)) {
        return CPREG_FIELD64(env, ri);
    } else {
        return CPREG_FIELD32(env, ri);
    }
}

void raw_write(CPUARMState *env, const ARMCPRegInfo *ri, uint64_t value)
{
    assert(ri->fieldoffset);
    if (cpreg_field_is_64bit(ri)) {
        CPREG_FIELD64(env, ri) = value;
    } else {
        CPREG_FIELD32(env, ri) = value;
    }
}

static void *raw_ptr(CPUARMState *env, const ARMCPRegInfo *ri)
{
    return (char *)env + ri->fieldoffset;
}

uint64_t read_raw_cp_reg(CPUARMState *env, const ARMCPRegInfo *ri)
{
    /* Raw read of a coprocessor register (as needed for migration, etc). */
    if (ri->type & ARM_CP_CONST) {
        return ri->resetvalue;
    } else if (ri->raw_readfn) {
        return ri->raw_readfn(env, ri);
    } else if (ri->readfn) {
        return ri->readfn(env, ri);
    } else {
        return raw_read(env, ri);
    }
}

static void write_raw_cp_reg(CPUARMState *env, const ARMCPRegInfo *ri,
                             uint64_t v)
{
    /* Raw write of a coprocessor register (as needed for migration, etc).
     * Note that constant registers are treated as write-ignored; the
     * caller should check for success by whether a readback gives the
     * value written.
     */
    if (ri->type & ARM_CP_CONST) {
        return;
    } else if (ri->raw_writefn) {
        ri->raw_writefn(env, ri, v);
    } else if (ri->writefn) {
        ri->writefn(env, ri, v);
    } else {
        raw_write(env, ri, v);
    }
}

static bool raw_accessors_invalid(const ARMCPRegInfo *ri)
{
   /* Return true if the regdef would cause an assertion if you called
    * read_raw_cp_reg() or write_raw_cp_reg() on it (ie if it is a
    * program bug for it not to have the NO_RAW flag).
    * NB that returning false here doesn't necessarily mean that calling
    * read/write_raw_cp_reg() is safe, because we can't distinguish "has
    * read/write access functions which are safe for raw use" from "has
    * read/write access functions which have side effects but has forgotten
    * to provide raw access functions".
    * The tests here line up with the conditions in read/write_raw_cp_reg()
    * and assertions in raw_read()/raw_write().
    */
    if ((ri->type & ARM_CP_CONST) ||
        ri->fieldoffset ||
        ((ri->raw_writefn || ri->writefn) && (ri->raw_readfn || ri->readfn))) {
        return false;
    }
    return true;
}

bool write_cpustate_to_list(ARMCPU *cpu, bool kvm_sync)
{
    /* Write the coprocessor state from cpu->env to the (index,value) list. */
    int i;
    bool ok = true;

    for (i = 0; i < cpu->cpreg_array_len; i++) {
        uint32_t regidx = kvm_to_cpreg_id(cpu->cpreg_indexes[i]);
        const ARMCPRegInfo *ri;
        uint64_t newval;

        ri = get_arm_cp_reginfo(cpu->cp_regs, regidx);
        if (!ri) {
            ok = false;
            continue;
        }
        if (ri->type & ARM_CP_NO_RAW) {
            continue;
        }

        newval = read_raw_cp_reg(&cpu->env, ri);
        if (kvm_sync) {
            /*
             * Only sync if the previous list->cpustate sync succeeded.
             * Rather than tracking the success/failure state for every
             * item in the list, we just recheck "does the raw write we must
             * have made in write_list_to_cpustate() read back OK" here.
             */
            uint64_t oldval = cpu->cpreg_values[i];

            if (oldval == newval) {
                continue;
            }

            write_raw_cp_reg(&cpu->env, ri, oldval);
            if (read_raw_cp_reg(&cpu->env, ri) != oldval) {
                continue;
            }

            write_raw_cp_reg(&cpu->env, ri, newval);
        }
        cpu->cpreg_values[i] = newval;
    }
    return ok;
}

bool write_list_to_cpustate(ARMCPU *cpu)
{
    int i;
    bool ok = true;

    for (i = 0; i < cpu->cpreg_array_len; i++) {
        uint32_t regidx = kvm_to_cpreg_id(cpu->cpreg_indexes[i]);
        uint64_t v = cpu->cpreg_values[i];
        const ARMCPRegInfo *ri;

        ri = get_arm_cp_reginfo(cpu->cp_regs, regidx);
        if (!ri) {
            ok = false;
            continue;
        }
        if (ri->type & ARM_CP_NO_RAW) {
            continue;
        }
        /* Write value and confirm it reads back as written
         * (to catch read-only registers and partially read-only
         * registers where the incoming migration value doesn't match)
         */
        write_raw_cp_reg(&cpu->env, ri, v);
        if (read_raw_cp_reg(&cpu->env, ri) != v) {
            ok = false;
        }
    }
    return ok;
}

static void add_cpreg_to_list(gpointer key, gpointer opaque)
{
    ARMCPU *cpu = opaque;
    uint32_t regidx = (uintptr_t)key;
    const ARMCPRegInfo *ri = get_arm_cp_reginfo(cpu->cp_regs, regidx);

    if (!(ri->type & (ARM_CP_NO_RAW|ARM_CP_ALIAS))) {
        cpu->cpreg_indexes[cpu->cpreg_array_len] = cpreg_to_kvm_id(regidx);
        /* The value array need not be initialized at this point */
        cpu->cpreg_array_len++;
    }
}

static void count_cpreg(gpointer key, gpointer opaque)
{
    ARMCPU *cpu = opaque;
    const ARMCPRegInfo *ri;

    ri = g_hash_table_lookup(cpu->cp_regs, key);

    if (!(ri->type & (ARM_CP_NO_RAW|ARM_CP_ALIAS))) {
        cpu->cpreg_array_len++;
    }
}

static gint cpreg_key_compare(gconstpointer a, gconstpointer b)
{
    uint64_t aidx = cpreg_to_kvm_id((uintptr_t)a);
    uint64_t bidx = cpreg_to_kvm_id((uintptr_t)b);

    if (aidx > bidx) {
        return 1;
    }
    if (aidx < bidx) {
        return -1;
    }
    return 0;
}

void init_cpreg_list(ARMCPU *cpu)
{
    /* Initialise the cpreg_tuples[] array based on the cp_regs hash.
     * Note that we require cpreg_tuples[] to be sorted by key ID.
     */
    GList *keys;
    int arraylen;

    keys = g_hash_table_get_keys(cpu->cp_regs);
    keys = g_list_sort(keys, cpreg_key_compare);

    cpu->cpreg_array_len = 0;

    g_list_foreach(keys, count_cpreg, cpu);

    arraylen = cpu->cpreg_array_len;
    cpu->cpreg_indexes = g_new(uint64_t, arraylen);
    cpu->cpreg_values = g_new(uint64_t, arraylen);
    cpu->cpreg_vmstate_indexes = g_new(uint64_t, arraylen);
    cpu->cpreg_vmstate_values = g_new(uint64_t, arraylen);
    cpu->cpreg_vmstate_array_len = cpu->cpreg_array_len;
    cpu->cpreg_array_len = 0;

    g_list_foreach(keys, add_cpreg_to_list, cpu);

    assert(cpu->cpreg_array_len == arraylen);

    g_list_free(keys);
}

/*
 * Some registers are not accessible from AArch32 EL3 if SCR.NS == 0.
 */
static CPAccessResult access_el3_aa32ns(CPUARMState *env,
                                        const ARMCPRegInfo *ri,
                                        bool isread)
{
    if (!is_a64(env) && arm_current_el(env) == 3 &&
        arm_is_secure_below_el3(env)) {
        return CP_ACCESS_TRAP_UNCATEGORIZED;
    }
    return CP_ACCESS_OK;
}

/* Some secure-only AArch32 registers trap to EL3 if used from
 * Secure EL1 (but are just ordinary UNDEF in other non-EL3 contexts).
 * Note that an access from Secure EL1 can only happen if EL3 is AArch64.
 * We assume that the .access field is set to PL1_RW.
 */
static CPAccessResult access_trap_aa32s_el1(CPUARMState *env,
                                            const ARMCPRegInfo *ri,
                                            bool isread)
{
    if (arm_current_el(env) == 3) {
        return CP_ACCESS_OK;
    }
    if (arm_is_secure_below_el3(env)) {
        if (env->cp15.scr_el3 & SCR_EEL2) {
            return CP_ACCESS_TRAP_EL2;
        }
        return CP_ACCESS_TRAP_EL3;
    }
    /* This will be EL1 NS and EL2 NS, which just UNDEF */
    return CP_ACCESS_TRAP_UNCATEGORIZED;
}

/* Check for traps to performance monitor registers, which are controlled
 * by MDCR_EL2.TPM for EL2 and MDCR_EL3.TPM for EL3.
 */
static CPAccessResult access_tpm(CPUARMState *env, const ARMCPRegInfo *ri,
                                 bool isread)
{
    int el = arm_current_el(env);
    uint64_t mdcr_el2 = arm_mdcr_el2_eff(env);

    if (el < 2 && (mdcr_el2 & MDCR_TPM)) {
        return CP_ACCESS_TRAP_EL2;
    }
    if (el < 3 && (env->cp15.mdcr_el3 & MDCR_TPM)) {
        return CP_ACCESS_TRAP_EL3;
    }
    return CP_ACCESS_OK;
}

/* Check for traps from EL1 due to HCR_EL2.TVM and HCR_EL2.TRVM.  */
static CPAccessResult access_tvm_trvm(CPUARMState *env, const ARMCPRegInfo *ri,
                                      bool isread)
{
    if (arm_current_el(env) == 1) {
        uint64_t trap = isread ? HCR_TRVM : HCR_TVM;
        if (arm_hcr_el2_eff(env) & trap) {
            return CP_ACCESS_TRAP_EL2;
        }
    }
    return CP_ACCESS_OK;
}

/* Check for traps from EL1 due to HCR_EL2.TSW.  */
static CPAccessResult access_tsw(CPUARMState *env, const ARMCPRegInfo *ri,
                                 bool isread)
{
    if (arm_current_el(env) == 1 && (arm_hcr_el2_eff(env) & HCR_TSW)) {
        return CP_ACCESS_TRAP_EL2;
    }
    return CP_ACCESS_OK;
}

/* Check for traps from EL1 due to HCR_EL2.TACR.  */
static CPAccessResult access_tacr(CPUARMState *env, const ARMCPRegInfo *ri,
                                  bool isread)
{
    if (arm_current_el(env) == 1 && (arm_hcr_el2_eff(env) & HCR_TACR)) {
        return CP_ACCESS_TRAP_EL2;
    }
    return CP_ACCESS_OK;
}

/* Check for traps from EL1 due to HCR_EL2.TTLB. */
static CPAccessResult access_ttlb(CPUARMState *env, const ARMCPRegInfo *ri,
                                  bool isread)
{
    if (arm_current_el(env) == 1 && (arm_hcr_el2_eff(env) & HCR_TTLB)) {
        return CP_ACCESS_TRAP_EL2;
    }
    return CP_ACCESS_OK;
}

static void dacr_write(CPUARMState *env, const ARMCPRegInfo *ri, uint64_t value)
{
    ARMCPU *cpu = env_archcpu(env);

    raw_write(env, ri, value);
    tlb_flush(CPU(cpu)); /* Flush TLB as domain not tracked in TLB */
}

static void fcse_write(CPUARMState *env, const ARMCPRegInfo *ri, uint64_t value)
{
    ARMCPU *cpu = env_archcpu(env);

    if (raw_read(env, ri) != value) {
        /* Unlike real hardware the qemu TLB uses virtual addresses,
         * not modified virtual addresses, so this causes a TLB flush.
         */
        tlb_flush(CPU(cpu));
        raw_write(env, ri, value);
    }
}

static void contextidr_write(CPUARMState *env, const ARMCPRegInfo *ri,
                             uint64_t value)
{
    ARMCPU *cpu = env_archcpu(env);

    if (raw_read(env, ri) != value && !arm_feature(env, ARM_FEATURE_PMSA)
        && !extended_addresses_enabled(env)) {
        /* For VMSA (when not using the LPAE long descriptor page table
         * format) this register includes the ASID, so do a TLB flush.
         * For PMSA it is purely a process ID and no action is needed.
         */
        tlb_flush(CPU(cpu));
    }
    raw_write(env, ri, value);
}

/* IS variants of TLB operations must affect all cores */
static void tlbiall_is_write(CPUARMState *env, const ARMCPRegInfo *ri,
                             uint64_t value)
{
    CPUState *cs = env_cpu(env);

    tlb_flush_all_cpus_synced(cs);
}

static void tlbiasid_is_write(CPUARMState *env, const ARMCPRegInfo *ri,
                             uint64_t value)
{
    CPUState *cs = env_cpu(env);

    tlb_flush_all_cpus_synced(cs);
}

static void tlbimva_is_write(CPUARMState *env, const ARMCPRegInfo *ri,
                             uint64_t value)
{
    CPUState *cs = env_cpu(env);

    tlb_flush_page_all_cpus_synced(cs, value & TARGET_PAGE_MASK);
}

static void tlbimvaa_is_write(CPUARMState *env, const ARMCPRegInfo *ri,
                             uint64_t value)
{
    CPUState *cs = env_cpu(env);

    tlb_flush_page_all_cpus_synced(cs, value & TARGET_PAGE_MASK);
}

/*
 * Non-IS variants of TLB operations are upgraded to
 * IS versions if we are at EL1 and HCR_EL2.FB is effectively set to
 * force broadcast of these operations.
 */
static bool tlb_force_broadcast(CPUARMState *env)
{
    return arm_current_el(env) == 1 && (arm_hcr_el2_eff(env) & HCR_FB);
}

static void tlbiall_write(CPUARMState *env, const ARMCPRegInfo *ri,
                          uint64_t value)
{
    /* Invalidate all (TLBIALL) */
    CPUState *cs = env_cpu(env);

    if (tlb_force_broadcast(env)) {
        tlb_flush_all_cpus_synced(cs);
    } else {
        tlb_flush(cs);
    }
}

static void tlbimva_write(CPUARMState *env, const ARMCPRegInfo *ri,
                          uint64_t value)
{
    /* Invalidate single TLB entry by MVA and ASID (TLBIMVA) */
    CPUState *cs = env_cpu(env);

    value &= TARGET_PAGE_MASK;
    if (tlb_force_broadcast(env)) {
        tlb_flush_page_all_cpus_synced(cs, value);
    } else {
        tlb_flush_page(cs, value);
    }
}

static void tlbiasid_write(CPUARMState *env, const ARMCPRegInfo *ri,
                           uint64_t value)
{
    /* Invalidate by ASID (TLBIASID) */
    CPUState *cs = env_cpu(env);

    if (tlb_force_broadcast(env)) {
        tlb_flush_all_cpus_synced(cs);
    } else {
        tlb_flush(cs);
    }
}

static void tlbimvaa_write(CPUARMState *env, const ARMCPRegInfo *ri,
                           uint64_t value)
{
    /* Invalidate single entry by MVA, all ASIDs (TLBIMVAA) */
    CPUState *cs = env_cpu(env);

    value &= TARGET_PAGE_MASK;
    if (tlb_force_broadcast(env)) {
        tlb_flush_page_all_cpus_synced(cs, value);
    } else {
        tlb_flush_page(cs, value);
    }
}

static void tlbiall_nsnh_write(CPUARMState *env, const ARMCPRegInfo *ri,
                               uint64_t value)
{
    CPUState *cs = env_cpu(env);

    tlb_flush_by_mmuidx(cs,
                        ARMMMUIdxBit_E10_1 |
                        ARMMMUIdxBit_E10_1_PAN |
                        ARMMMUIdxBit_E10_0);
}

static void tlbiall_nsnh_is_write(CPUARMState *env, const ARMCPRegInfo *ri,
                                  uint64_t value)
{
    CPUState *cs = env_cpu(env);

    tlb_flush_by_mmuidx_all_cpus_synced(cs,
                                        ARMMMUIdxBit_E10_1 |
                                        ARMMMUIdxBit_E10_1_PAN |
                                        ARMMMUIdxBit_E10_0);
}


static void tlbiall_hyp_write(CPUARMState *env, const ARMCPRegInfo *ri,
                              uint64_t value)
{
    CPUState *cs = env_cpu(env);

    tlb_flush_by_mmuidx(cs, ARMMMUIdxBit_E2);
}

static void tlbiall_hyp_is_write(CPUARMState *env, const ARMCPRegInfo *ri,
                                 uint64_t value)
{
    CPUState *cs = env_cpu(env);

    tlb_flush_by_mmuidx_all_cpus_synced(cs, ARMMMUIdxBit_E2);
}

static void tlbimva_hyp_write(CPUARMState *env, const ARMCPRegInfo *ri,
                              uint64_t value)
{
    CPUState *cs = env_cpu(env);
    uint64_t pageaddr = value & ~MAKE_64BIT_MASK(0, 12);

    tlb_flush_page_by_mmuidx(cs, pageaddr, ARMMMUIdxBit_E2);
}

static void tlbimva_hyp_is_write(CPUARMState *env, const ARMCPRegInfo *ri,
                                 uint64_t value)
{
    CPUState *cs = env_cpu(env);
    uint64_t pageaddr = value & ~MAKE_64BIT_MASK(0, 12);

    tlb_flush_page_by_mmuidx_all_cpus_synced(cs, pageaddr,
                                             ARMMMUIdxBit_E2);
}

static const ARMCPRegInfo cp_reginfo[] = {
    /* Define the secure and non-secure FCSE identifier CP registers
     * separately because there is no secure bank in V8 (no _EL3).  This allows
     * the secure register to be properly reset and migrated. There is also no
     * v8 EL1 version of the register so the non-secure instance stands alone.
     */
    { .name = "FCSEIDR",
      .cp = 15, .opc1 = 0, .crn = 13, .crm = 0, .opc2 = 0,
      .access = PL1_RW, .secure = ARM_CP_SECSTATE_NS,
      .fieldoffset = offsetof(CPUARMState, cp15.fcseidr_ns),
      .resetvalue = 0, .writefn = fcse_write, .raw_writefn = raw_write, },
    { .name = "FCSEIDR_S",
      .cp = 15, .opc1 = 0, .crn = 13, .crm = 0, .opc2 = 0,
      .access = PL1_RW, .secure = ARM_CP_SECSTATE_S,
      .fieldoffset = offsetof(CPUARMState, cp15.fcseidr_s),
      .resetvalue = 0, .writefn = fcse_write, .raw_writefn = raw_write, },
    /* Define the secure and non-secure context identifier CP registers
     * separately because there is no secure bank in V8 (no _EL3).  This allows
     * the secure register to be properly reset and migrated.  In the
     * non-secure case, the 32-bit register will have reset and migration
     * disabled during registration as it is handled by the 64-bit instance.
     */
    { .name = "CONTEXTIDR_EL1", .state = ARM_CP_STATE_BOTH,
      .opc0 = 3, .opc1 = 0, .crn = 13, .crm = 0, .opc2 = 1,
      .access = PL1_RW, .accessfn = access_tvm_trvm,
      .secure = ARM_CP_SECSTATE_NS,
      .fieldoffset = offsetof(CPUARMState, cp15.contextidr_el[1]),
      .resetvalue = 0, .writefn = contextidr_write, .raw_writefn = raw_write, },
    { .name = "CONTEXTIDR_S", .state = ARM_CP_STATE_AA32,
      .cp = 15, .opc1 = 0, .crn = 13, .crm = 0, .opc2 = 1,
      .access = PL1_RW, .accessfn = access_tvm_trvm,
      .secure = ARM_CP_SECSTATE_S,
      .fieldoffset = offsetof(CPUARMState, cp15.contextidr_s),
      .resetvalue = 0, .writefn = contextidr_write, .raw_writefn = raw_write, },
};

static const ARMCPRegInfo not_v8_cp_reginfo[] = {
    /* NB: Some of these registers exist in v8 but with more precise
     * definitions that don't use CP_ANY wildcards (mostly in v8_cp_reginfo[]).
     */
    /* MMU Domain access control / MPU write buffer control */
    { .name = "DACR",
      .cp = 15, .opc1 = CP_ANY, .crn = 3, .crm = CP_ANY, .opc2 = CP_ANY,
      .access = PL1_RW, .accessfn = access_tvm_trvm, .resetvalue = 0,
      .writefn = dacr_write, .raw_writefn = raw_write,
      .bank_fieldoffsets = { offsetoflow32(CPUARMState, cp15.dacr_s),
                             offsetoflow32(CPUARMState, cp15.dacr_ns) } },
    /* ARMv7 allocates a range of implementation defined TLB LOCKDOWN regs.
     * For v6 and v5, these mappings are overly broad.
     */
    { .name = "TLB_LOCKDOWN", .cp = 15, .crn = 10, .crm = 0,
      .opc1 = CP_ANY, .opc2 = CP_ANY, .access = PL1_RW, .type = ARM_CP_NOP },
    { .name = "TLB_LOCKDOWN", .cp = 15, .crn = 10, .crm = 1,
      .opc1 = CP_ANY, .opc2 = CP_ANY, .access = PL1_RW, .type = ARM_CP_NOP },
    { .name = "TLB_LOCKDOWN", .cp = 15, .crn = 10, .crm = 4,
      .opc1 = CP_ANY, .opc2 = CP_ANY, .access = PL1_RW, .type = ARM_CP_NOP },
    { .name = "TLB_LOCKDOWN", .cp = 15, .crn = 10, .crm = 8,
      .opc1 = CP_ANY, .opc2 = CP_ANY, .access = PL1_RW, .type = ARM_CP_NOP },
    /* Cache maintenance ops; some of this space may be overridden later. */
    { .name = "CACHEMAINT", .cp = 15, .crn = 7, .crm = CP_ANY,
      .opc1 = 0, .opc2 = CP_ANY, .access = PL1_W,
      .type = ARM_CP_NOP | ARM_CP_OVERRIDE },
};

static const ARMCPRegInfo not_v6_cp_reginfo[] = {
    /* Not all pre-v6 cores implemented this WFI, so this is slightly
     * over-broad.
     */
    { .name = "WFI_v5", .cp = 15, .crn = 7, .crm = 8, .opc1 = 0, .opc2 = 2,
      .access = PL1_W, .type = ARM_CP_WFI },
};

static const ARMCPRegInfo not_v7_cp_reginfo[] = {
    /* Standard v6 WFI (also used in some pre-v6 cores); not in v7 (which
     * is UNPREDICTABLE; we choose to NOP as most implementations do).
     */
    { .name = "WFI_v6", .cp = 15, .crn = 7, .crm = 0, .opc1 = 0, .opc2 = 4,
      .access = PL1_W, .type = ARM_CP_WFI },
    /* L1 cache lockdown. Not architectural in v6 and earlier but in practice
     * implemented in 926, 946, 1026, 1136, 1176 and 11MPCore. StrongARM and
     * OMAPCP will override this space.
     */
    { .name = "DLOCKDOWN", .cp = 15, .crn = 9, .crm = 0, .opc1 = 0, .opc2 = 0,
      .access = PL1_RW, .fieldoffset = offsetof(CPUARMState, cp15.c9_data),
      .resetvalue = 0 },
    { .name = "ILOCKDOWN", .cp = 15, .crn = 9, .crm = 0, .opc1 = 0, .opc2 = 1,
      .access = PL1_RW, .fieldoffset = offsetof(CPUARMState, cp15.c9_insn),
      .resetvalue = 0 },
    /* v6 doesn't have the cache ID registers but Linux reads them anyway */
    { .name = "DUMMY", .cp = 15, .crn = 0, .crm = 0, .opc1 = 1, .opc2 = CP_ANY,
      .access = PL1_R, .type = ARM_CP_CONST | ARM_CP_NO_RAW,
      .resetvalue = 0 },
    /* We don't implement pre-v7 debug but most CPUs had at least a DBGDIDR;
     * implementing it as RAZ means the "debug architecture version" bits
     * will read as a reserved value, which should cause Linux to not try
     * to use the debug hardware.
     */
    { .name = "DBGDIDR", .cp = 14, .crn = 0, .crm = 0, .opc1 = 0, .opc2 = 0,
      .access = PL0_R, .type = ARM_CP_CONST, .resetvalue = 0 },
    /* MMU TLB control. Note that the wildcarding means we cover not just
     * the unified TLB ops but also the dside/iside/inner-shareable variants.
     */
    { .name = "TLBIALL", .cp = 15, .crn = 8, .crm = CP_ANY,
      .opc1 = CP_ANY, .opc2 = 0, .access = PL1_W, .writefn = tlbiall_write,
      .type = ARM_CP_NO_RAW },
    { .name = "TLBIMVA", .cp = 15, .crn = 8, .crm = CP_ANY,
      .opc1 = CP_ANY, .opc2 = 1, .access = PL1_W, .writefn = tlbimva_write,
      .type = ARM_CP_NO_RAW },
    { .name = "TLBIASID", .cp = 15, .crn = 8, .crm = CP_ANY,
      .opc1 = CP_ANY, .opc2 = 2, .access = PL1_W, .writefn = tlbiasid_write,
      .type = ARM_CP_NO_RAW },
    { .name = "TLBIMVAA", .cp = 15, .crn = 8, .crm = CP_ANY,
      .opc1 = CP_ANY, .opc2 = 3, .access = PL1_W, .writefn = tlbimvaa_write,
      .type = ARM_CP_NO_RAW },
    { .name = "PRRR", .cp = 15, .crn = 10, .crm = 2,
      .opc1 = 0, .opc2 = 0, .access = PL1_RW, .type = ARM_CP_NOP },
    { .name = "NMRR", .cp = 15, .crn = 10, .crm = 2,
      .opc1 = 0, .opc2 = 1, .access = PL1_RW, .type = ARM_CP_NOP },
};

static void cpacr_write(CPUARMState *env, const ARMCPRegInfo *ri,
                        uint64_t value)
{
    uint32_t mask = 0;

    /* In ARMv8 most bits of CPACR_EL1 are RES0. */
    if (!arm_feature(env, ARM_FEATURE_V8)) {
        /* ARMv7 defines bits for unimplemented coprocessors as RAZ/WI.
         * ASEDIS [31] and D32DIS [30] are both UNK/SBZP without VFP.
         * TRCDIS [28] is RAZ/WI since we do not implement a trace macrocell.
         */
        if (cpu_isar_feature(aa32_vfp_simd, env_archcpu(env))) {
            /* VFP coprocessor: cp10 & cp11 [23:20] */
            mask |= R_CPACR_ASEDIS_MASK |
                    R_CPACR_D32DIS_MASK |
                    R_CPACR_CP11_MASK |
                    R_CPACR_CP10_MASK;

            if (!arm_feature(env, ARM_FEATURE_NEON)) {
                /* ASEDIS [31] bit is RAO/WI */
                value |= R_CPACR_ASEDIS_MASK;
            }

            /* VFPv3 and upwards with NEON implement 32 double precision
             * registers (D0-D31).
             */
            if (!cpu_isar_feature(aa32_simd_r32, env_archcpu(env))) {
                /* D32DIS [30] is RAO/WI if D16-31 are not implemented. */
                value |= R_CPACR_D32DIS_MASK;
            }
        }
        value &= mask;
    }

    /*
     * For A-profile AArch32 EL3 (but not M-profile secure mode), if NSACR.CP10
     * is 0 then CPACR.{CP11,CP10} ignore writes and read as 0b00.
     */
    if (arm_feature(env, ARM_FEATURE_EL3) && !arm_el_is_aa64(env, 3) &&
        !arm_is_secure(env) && !extract32(env->cp15.nsacr, 10, 1)) {
        mask = R_CPACR_CP11_MASK | R_CPACR_CP10_MASK;
        value = (value & ~mask) | (env->cp15.cpacr_el1 & mask);
    }

    env->cp15.cpacr_el1 = value;
}

static uint64_t cpacr_read(CPUARMState *env, const ARMCPRegInfo *ri)
{
    /*
     * For A-profile AArch32 EL3 (but not M-profile secure mode), if NSACR.CP10
     * is 0 then CPACR.{CP11,CP10} ignore writes and read as 0b00.
     */
    uint64_t value = env->cp15.cpacr_el1;

    if (arm_feature(env, ARM_FEATURE_EL3) && !arm_el_is_aa64(env, 3) &&
        !arm_is_secure(env) && !extract32(env->cp15.nsacr, 10, 1)) {
        value = ~(R_CPACR_CP11_MASK | R_CPACR_CP10_MASK);
    }
    return value;
}


static void cpacr_reset(CPUARMState *env, const ARMCPRegInfo *ri)
{
    /* Call cpacr_write() so that we reset with the correct RAO bits set
     * for our CPU features.
     */
    cpacr_write(env, ri, 0);
}

static CPAccessResult cpacr_access(CPUARMState *env, const ARMCPRegInfo *ri,
                                   bool isread)
{
    if (arm_feature(env, ARM_FEATURE_V8)) {
        /* Check if CPACR accesses are to be trapped to EL2 */
        if (arm_current_el(env) == 1 && arm_is_el2_enabled(env) &&
            FIELD_EX64(env->cp15.cptr_el[2], CPTR_EL2, TCPAC)) {
            return CP_ACCESS_TRAP_EL2;
        /* Check if CPACR accesses are to be trapped to EL3 */
        } else if (arm_current_el(env) < 3 &&
                   FIELD_EX64(env->cp15.cptr_el[3], CPTR_EL3, TCPAC)) {
            return CP_ACCESS_TRAP_EL3;
        }
    }

    return CP_ACCESS_OK;
}

static CPAccessResult cptr_access(CPUARMState *env, const ARMCPRegInfo *ri,
                                  bool isread)
{
    /* Check if CPTR accesses are set to trap to EL3 */
    if (arm_current_el(env) == 2 &&
        FIELD_EX64(env->cp15.cptr_el[3], CPTR_EL3, TCPAC)) {
        return CP_ACCESS_TRAP_EL3;
    }

    return CP_ACCESS_OK;
}

static const ARMCPRegInfo v6_cp_reginfo[] = {
    /* prefetch by MVA in v6, NOP in v7 */
    { .name = "MVA_prefetch",
      .cp = 15, .crn = 7, .crm = 13, .opc1 = 0, .opc2 = 1,
      .access = PL1_W, .type = ARM_CP_NOP },
    /* We need to break the TB after ISB to execute self-modifying code
     * correctly and also to take any pending interrupts immediately.
     * So use arm_cp_write_ignore() function instead of ARM_CP_NOP flag.
     */
    { .name = "ISB", .cp = 15, .crn = 7, .crm = 5, .opc1 = 0, .opc2 = 4,
      .access = PL0_W, .type = ARM_CP_NO_RAW, .writefn = arm_cp_write_ignore },
    { .name = "DSB", .cp = 15, .crn = 7, .crm = 10, .opc1 = 0, .opc2 = 4,
      .access = PL0_W, .type = ARM_CP_NOP },
    { .name = "DMB", .cp = 15, .crn = 7, .crm = 10, .opc1 = 0, .opc2 = 5,
      .access = PL0_W, .type = ARM_CP_NOP },
    { .name = "IFAR", .cp = 15, .crn = 6, .crm = 0, .opc1 = 0, .opc2 = 2,
      .access = PL1_RW, .accessfn = access_tvm_trvm,
      .bank_fieldoffsets = { offsetof(CPUARMState, cp15.ifar_s),
                             offsetof(CPUARMState, cp15.ifar_ns) },
      .resetvalue = 0, },
    /* Watchpoint Fault Address Register : should actually only be present
     * for 1136, 1176, 11MPCore.
     */
    { .name = "WFAR", .cp = 15, .crn = 6, .crm = 0, .opc1 = 0, .opc2 = 1,
      .access = PL1_RW, .type = ARM_CP_CONST, .resetvalue = 0, },
    { .name = "CPACR", .state = ARM_CP_STATE_BOTH, .opc0 = 3,
      .crn = 1, .crm = 0, .opc1 = 0, .opc2 = 2, .accessfn = cpacr_access,
      .access = PL1_RW, .fieldoffset = offsetof(CPUARMState, cp15.cpacr_el1),
      .resetfn = cpacr_reset, .writefn = cpacr_write, .readfn = cpacr_read },
};

typedef struct pm_event {
    uint16_t number; /* PMEVTYPER.evtCount is 16 bits wide */
    /* If the event is supported on this CPU (used to generate PMCEID[01]) */
    bool (*supported)(CPUARMState *);
    /*
     * Retrieve the current count of the underlying event. The programmed
     * counters hold a difference from the return value from this function
     */
    uint64_t (*get_count)(CPUARMState *);
    /*
     * Return how many nanoseconds it will take (at a minimum) for count events
     * to occur. A negative value indicates the counter will never overflow, or
     * that the counter has otherwise arranged for the overflow bit to be set
     * and the PMU interrupt to be raised on overflow.
     */
    int64_t (*ns_per_count)(uint64_t);
} pm_event;

static bool event_always_supported(CPUARMState *env)
{
    return true;
}

static uint64_t swinc_get_count(CPUARMState *env)
{
    /*
     * SW_INCR events are written directly to the pmevcntr's by writes to
     * PMSWINC, so there is no underlying count maintained by the PMU itself
     */
    return 0;
}

static int64_t swinc_ns_per(uint64_t ignored)
{
    return -1;
}

/*
 * Return the underlying cycle count for the PMU cycle counters. If we're in
 * usermode, simply return 0.
 */
static uint64_t cycles_get_count(CPUARMState *env)
{
#ifndef CONFIG_USER_ONLY
    return muldiv64(qemu_clock_get_ns(QEMU_CLOCK_VIRTUAL),
                   ARM_CPU_FREQ, NANOSECONDS_PER_SECOND);
#else
    return cpu_get_host_ticks();
#endif
}

#ifndef CONFIG_USER_ONLY
static int64_t cycles_ns_per(uint64_t cycles)
{
    return (ARM_CPU_FREQ / NANOSECONDS_PER_SECOND) * cycles;
}

static bool instructions_supported(CPUARMState *env)
{
    return icount_enabled() == 1; /* Precise instruction counting */
}

static uint64_t instructions_get_count(CPUARMState *env)
{
    return (uint64_t)icount_get_raw();
}

static int64_t instructions_ns_per(uint64_t icount)
{
    return icount_to_ns((int64_t)icount);
}
#endif

static bool pmuv3p1_events_supported(CPUARMState *env)
{
    /* For events which are supported in any v8.1 PMU */
    return cpu_isar_feature(any_pmuv3p1, env_archcpu(env));
}

static bool pmuv3p4_events_supported(CPUARMState *env)
{
    /* For events which are supported in any v8.1 PMU */
    return cpu_isar_feature(any_pmuv3p4, env_archcpu(env));
}

static uint64_t zero_event_get_count(CPUARMState *env)
{
    /* For events which on QEMU never fire, so their count is always zero */
    return 0;
}

static int64_t zero_event_ns_per(uint64_t cycles)
{
    /* An event which never fires can never overflow */
    return -1;
}

static const pm_event pm_events[] = {
    { .number = 0x000, /* SW_INCR */
      .supported = event_always_supported,
      .get_count = swinc_get_count,
      .ns_per_count = swinc_ns_per,
    },
#ifndef CONFIG_USER_ONLY
    { .number = 0x008, /* INST_RETIRED, Instruction architecturally executed */
      .supported = instructions_supported,
      .get_count = instructions_get_count,
      .ns_per_count = instructions_ns_per,
    },
    { .number = 0x011, /* CPU_CYCLES, Cycle */
      .supported = event_always_supported,
      .get_count = cycles_get_count,
      .ns_per_count = cycles_ns_per,
    },
#endif
    { .number = 0x023, /* STALL_FRONTEND */
      .supported = pmuv3p1_events_supported,
      .get_count = zero_event_get_count,
      .ns_per_count = zero_event_ns_per,
    },
    { .number = 0x024, /* STALL_BACKEND */
      .supported = pmuv3p1_events_supported,
      .get_count = zero_event_get_count,
      .ns_per_count = zero_event_ns_per,
    },
    { .number = 0x03c, /* STALL */
      .supported = pmuv3p4_events_supported,
      .get_count = zero_event_get_count,
      .ns_per_count = zero_event_ns_per,
    },
};

/*
 * Note: Before increasing MAX_EVENT_ID beyond 0x3f into the 0x40xx range of
 * events (i.e. the statistical profiling extension), this implementation
 * should first be updated to something sparse instead of the current
 * supported_event_map[] array.
 */
#define MAX_EVENT_ID 0x3c
#define UNSUPPORTED_EVENT UINT16_MAX
static uint16_t supported_event_map[MAX_EVENT_ID + 1];

/*
 * Called upon CPU initialization to initialize PMCEID[01]_EL0 and build a map
 * of ARM event numbers to indices in our pm_events array.
 *
 * Note: Events in the 0x40XX range are not currently supported.
 */
void pmu_init(ARMCPU *cpu)
{
    unsigned int i;

    /*
     * Empty supported_event_map and cpu->pmceid[01] before adding supported
     * events to them
     */
    for (i = 0; i < ARRAY_SIZE(supported_event_map); i++) {
        supported_event_map[i] = UNSUPPORTED_EVENT;
    }
    cpu->pmceid0 = 0;
    cpu->pmceid1 = 0;

    for (i = 0; i < ARRAY_SIZE(pm_events); i++) {
        const pm_event *cnt = &pm_events[i];
        assert(cnt->number <= MAX_EVENT_ID);
        /* We do not currently support events in the 0x40xx range */
        assert(cnt->number <= 0x3f);

        if (cnt->supported(&cpu->env)) {
            supported_event_map[cnt->number] = i;
            uint64_t event_mask = 1ULL << (cnt->number & 0x1f);
            if (cnt->number & 0x20) {
                cpu->pmceid1 |= event_mask;
            } else {
                cpu->pmceid0 |= event_mask;
            }
        }
    }
}

/*
 * Check at runtime whether a PMU event is supported for the current machine
 */
static bool event_supported(uint16_t number)
{
    if (number > MAX_EVENT_ID) {
        return false;
    }
    return supported_event_map[number] != UNSUPPORTED_EVENT;
}

static CPAccessResult pmreg_access(CPUARMState *env, const ARMCPRegInfo *ri,
                                   bool isread)
{
    /* Performance monitor registers user accessibility is controlled
     * by PMUSERENR. MDCR_EL2.TPM and MDCR_EL3.TPM allow configurable
     * trapping to EL2 or EL3 for other accesses.
     */
    int el = arm_current_el(env);
    uint64_t mdcr_el2 = arm_mdcr_el2_eff(env);

    if (el == 0 && !(env->cp15.c9_pmuserenr & 1)) {
        return CP_ACCESS_TRAP;
    }
    if (el < 2 && (mdcr_el2 & MDCR_TPM)) {
        return CP_ACCESS_TRAP_EL2;
    }
    if (el < 3 && (env->cp15.mdcr_el3 & MDCR_TPM)) {
        return CP_ACCESS_TRAP_EL3;
    }

    return CP_ACCESS_OK;
}

static CPAccessResult pmreg_access_xevcntr(CPUARMState *env,
                                           const ARMCPRegInfo *ri,
                                           bool isread)
{
    /* ER: event counter read trap control */
    if (arm_feature(env, ARM_FEATURE_V8)
        && arm_current_el(env) == 0
        && (env->cp15.c9_pmuserenr & (1 << 3)) != 0
        && isread) {
        return CP_ACCESS_OK;
    }

    return pmreg_access(env, ri, isread);
}

static CPAccessResult pmreg_access_swinc(CPUARMState *env,
                                         const ARMCPRegInfo *ri,
                                         bool isread)
{
    /* SW: software increment write trap control */
    if (arm_feature(env, ARM_FEATURE_V8)
        && arm_current_el(env) == 0
        && (env->cp15.c9_pmuserenr & (1 << 1)) != 0
        && !isread) {
        return CP_ACCESS_OK;
    }

    return pmreg_access(env, ri, isread);
}

static CPAccessResult pmreg_access_selr(CPUARMState *env,
                                        const ARMCPRegInfo *ri,
                                        bool isread)
{
    /* ER: event counter read trap control */
    if (arm_feature(env, ARM_FEATURE_V8)
        && arm_current_el(env) == 0
        && (env->cp15.c9_pmuserenr & (1 << 3)) != 0) {
        return CP_ACCESS_OK;
    }

    return pmreg_access(env, ri, isread);
}

static CPAccessResult pmreg_access_ccntr(CPUARMState *env,
                                         const ARMCPRegInfo *ri,
                                         bool isread)
{
    /* CR: cycle counter read trap control */
    if (arm_feature(env, ARM_FEATURE_V8)
        && arm_current_el(env) == 0
        && (env->cp15.c9_pmuserenr & (1 << 2)) != 0
        && isread) {
        return CP_ACCESS_OK;
    }

    return pmreg_access(env, ri, isread);
}

/*
 * Bits in MDCR_EL2 and MDCR_EL3 which pmu_counter_enabled() looks at.
 * We use these to decide whether we need to wrap a write to MDCR_EL2
 * or MDCR_EL3 in pmu_op_start()/pmu_op_finish() calls.
 */
#define MDCR_EL2_PMU_ENABLE_BITS \
    (MDCR_HPME | MDCR_HPMD | MDCR_HPMN | MDCR_HCCD | MDCR_HLP)
#define MDCR_EL3_PMU_ENABLE_BITS (MDCR_SPME | MDCR_SCCD)

/* Returns true if the counter (pass 31 for PMCCNTR) should count events using
 * the current EL, security state, and register configuration.
 */
static bool pmu_counter_enabled(CPUARMState *env, uint8_t counter)
{
    uint64_t filter;
    bool e, p, u, nsk, nsu, nsh, m;
    bool enabled, prohibited = false, filtered;
    bool secure = arm_is_secure(env);
    int el = arm_current_el(env);
    uint64_t mdcr_el2 = arm_mdcr_el2_eff(env);
    uint8_t hpmn = mdcr_el2 & MDCR_HPMN;

    if (!arm_feature(env, ARM_FEATURE_PMU)) {
        return false;
    }

    if (!arm_feature(env, ARM_FEATURE_EL2) ||
            (counter < hpmn || counter == 31)) {
        e = env->cp15.c9_pmcr & PMCRE;
    } else {
        e = mdcr_el2 & MDCR_HPME;
    }
    enabled = e && (env->cp15.c9_pmcnten & (1 << counter));

    /* Is event counting prohibited? */
    if (el == 2 && (counter < hpmn || counter == 31)) {
        prohibited = mdcr_el2 & MDCR_HPMD;
    }
    if (secure) {
        prohibited = prohibited || !(env->cp15.mdcr_el3 & MDCR_SPME);
    }

    if (counter == 31) {
        /*
         * The cycle counter defaults to running. PMCR.DP says "disable
         * the cycle counter when event counting is prohibited".
         * Some MDCR bits disable the cycle counter specifically.
         */
        prohibited = prohibited && env->cp15.c9_pmcr & PMCRDP;
        if (cpu_isar_feature(any_pmuv3p5, env_archcpu(env))) {
            if (secure) {
                prohibited = prohibited || (env->cp15.mdcr_el3 & MDCR_SCCD);
            }
            if (el == 2) {
                prohibited = prohibited || (mdcr_el2 & MDCR_HCCD);
            }
        }
    }

    if (counter == 31) {
        filter = env->cp15.pmccfiltr_el0;
    } else {
        filter = env->cp15.c14_pmevtyper[counter];
    }

    p   = filter & PMXEVTYPER_P;
    u   = filter & PMXEVTYPER_U;
    nsk = arm_feature(env, ARM_FEATURE_EL3) && (filter & PMXEVTYPER_NSK);
    nsu = arm_feature(env, ARM_FEATURE_EL3) && (filter & PMXEVTYPER_NSU);
    nsh = arm_feature(env, ARM_FEATURE_EL2) && (filter & PMXEVTYPER_NSH);
    m   = arm_el_is_aa64(env, 1) &&
              arm_feature(env, ARM_FEATURE_EL3) && (filter & PMXEVTYPER_M);

    if (el == 0) {
        filtered = secure ? u : u != nsu;
    } else if (el == 1) {
        filtered = secure ? p : p != nsk;
    } else if (el == 2) {
        filtered = !nsh;
    } else { /* EL3 */
        filtered = m != p;
    }

    if (counter != 31) {
        /*
         * If not checking PMCCNTR, ensure the counter is setup to an event we
         * support
         */
        uint16_t event = filter & PMXEVTYPER_EVTCOUNT;
        if (!event_supported(event)) {
            return false;
        }
    }

    return enabled && !prohibited && !filtered;
}

static void pmu_update_irq(CPUARMState *env)
{
    ARMCPU *cpu = env_archcpu(env);
    qemu_set_irq(cpu->pmu_interrupt, (env->cp15.c9_pmcr & PMCRE) &&
            (env->cp15.c9_pminten & env->cp15.c9_pmovsr));
}

static bool pmccntr_clockdiv_enabled(CPUARMState *env)
{
    /*
     * Return true if the clock divider is enabled and the cycle counter
     * is supposed to tick only once every 64 clock cycles. This is
     * controlled by PMCR.D, but if PMCR.LC is set to enable the long
     * (64-bit) cycle counter PMCR.D has no effect.
     */
    return (env->cp15.c9_pmcr & (PMCRD | PMCRLC)) == PMCRD;
}

static bool pmevcntr_is_64_bit(CPUARMState *env, int counter)
{
    /* Return true if the specified event counter is configured to be 64 bit */

    /* This isn't intended to be used with the cycle counter */
    assert(counter < 31);

    if (!cpu_isar_feature(any_pmuv3p5, env_archcpu(env))) {
        return false;
    }

    if (arm_feature(env, ARM_FEATURE_EL2)) {
        /*
         * MDCR_EL2.HLP still applies even when EL2 is disabled in the
         * current security state, so we don't use arm_mdcr_el2_eff() here.
         */
        bool hlp = env->cp15.mdcr_el2 & MDCR_HLP;
        int hpmn = env->cp15.mdcr_el2 & MDCR_HPMN;

        if (hpmn != 0 && counter >= hpmn) {
            return hlp;
        }
    }
    return env->cp15.c9_pmcr & PMCRLP;
}

/*
 * Ensure c15_ccnt is the guest-visible count so that operations such as
 * enabling/disabling the counter or filtering, modifying the count itself,
 * etc. can be done logically. This is essentially a no-op if the counter is
 * not enabled at the time of the call.
 */
static void pmccntr_op_start(CPUARMState *env)
{
    uint64_t cycles = cycles_get_count(env);

    if (pmu_counter_enabled(env, 31)) {
        uint64_t eff_cycles = cycles;
        if (pmccntr_clockdiv_enabled(env)) {
            eff_cycles /= 64;
        }

        uint64_t new_pmccntr = eff_cycles - env->cp15.c15_ccnt_delta;

        uint64_t overflow_mask = env->cp15.c9_pmcr & PMCRLC ? \
                                 1ull << 63 : 1ull << 31;
        if (env->cp15.c15_ccnt & ~new_pmccntr & overflow_mask) {
            env->cp15.c9_pmovsr |= (1ULL << 31);
            pmu_update_irq(env);
        }

        env->cp15.c15_ccnt = new_pmccntr;
    }
    env->cp15.c15_ccnt_delta = cycles;
}

/*
 * If PMCCNTR is enabled, recalculate the delta between the clock and the
 * guest-visible count. A call to pmccntr_op_finish should follow every call to
 * pmccntr_op_start.
 */
static void pmccntr_op_finish(CPUARMState *env)
{
    if (pmu_counter_enabled(env, 31)) {
#ifndef CONFIG_USER_ONLY
        /* Calculate when the counter will next overflow */
        uint64_t remaining_cycles = -env->cp15.c15_ccnt;
        if (!(env->cp15.c9_pmcr & PMCRLC)) {
            remaining_cycles = (uint32_t)remaining_cycles;
        }
        int64_t overflow_in = cycles_ns_per(remaining_cycles);

        if (overflow_in > 0) {
            int64_t overflow_at;

            if (!sadd64_overflow(qemu_clock_get_ns(QEMU_CLOCK_VIRTUAL),
                                 overflow_in, &overflow_at)) {
                ARMCPU *cpu = env_archcpu(env);
                timer_mod_anticipate_ns(cpu->pmu_timer, overflow_at);
            }
        }
#endif

        uint64_t prev_cycles = env->cp15.c15_ccnt_delta;
        if (pmccntr_clockdiv_enabled(env)) {
            prev_cycles /= 64;
        }
        env->cp15.c15_ccnt_delta = prev_cycles - env->cp15.c15_ccnt;
    }
}

static void pmevcntr_op_start(CPUARMState *env, uint8_t counter)
{

    uint16_t event = env->cp15.c14_pmevtyper[counter] & PMXEVTYPER_EVTCOUNT;
    uint64_t count = 0;
    if (event_supported(event)) {
        uint16_t event_idx = supported_event_map[event];
        count = pm_events[event_idx].get_count(env);
    }

    if (pmu_counter_enabled(env, counter)) {
        uint64_t new_pmevcntr = count - env->cp15.c14_pmevcntr_delta[counter];
        uint64_t overflow_mask = pmevcntr_is_64_bit(env, counter) ?
            1ULL << 63 : 1ULL << 31;

        if (env->cp15.c14_pmevcntr[counter] & ~new_pmevcntr & overflow_mask) {
            env->cp15.c9_pmovsr |= (1 << counter);
            pmu_update_irq(env);
        }
        env->cp15.c14_pmevcntr[counter] = new_pmevcntr;
    }
    env->cp15.c14_pmevcntr_delta[counter] = count;
}

static void pmevcntr_op_finish(CPUARMState *env, uint8_t counter)
{
    if (pmu_counter_enabled(env, counter)) {
#ifndef CONFIG_USER_ONLY
        uint16_t event = env->cp15.c14_pmevtyper[counter] & PMXEVTYPER_EVTCOUNT;
        uint16_t event_idx = supported_event_map[event];
        uint64_t delta = -(env->cp15.c14_pmevcntr[counter] + 1);
        int64_t overflow_in;

        if (!pmevcntr_is_64_bit(env, counter)) {
            delta = (uint32_t)delta;
        }
        overflow_in = pm_events[event_idx].ns_per_count(delta);

        if (overflow_in > 0) {
            int64_t overflow_at;

            if (!sadd64_overflow(qemu_clock_get_ns(QEMU_CLOCK_VIRTUAL),
                                 overflow_in, &overflow_at)) {
                ARMCPU *cpu = env_archcpu(env);
                timer_mod_anticipate_ns(cpu->pmu_timer, overflow_at);
            }
        }
#endif

        env->cp15.c14_pmevcntr_delta[counter] -=
            env->cp15.c14_pmevcntr[counter];
    }
}

void pmu_op_start(CPUARMState *env)
{
    unsigned int i;
    pmccntr_op_start(env);
    for (i = 0; i < pmu_num_counters(env); i++) {
        pmevcntr_op_start(env, i);
    }
}

void pmu_op_finish(CPUARMState *env)
{
    unsigned int i;
    pmccntr_op_finish(env);
    for (i = 0; i < pmu_num_counters(env); i++) {
        pmevcntr_op_finish(env, i);
    }
}

void pmu_pre_el_change(ARMCPU *cpu, void *ignored)
{
    pmu_op_start(&cpu->env);
}

void pmu_post_el_change(ARMCPU *cpu, void *ignored)
{
    pmu_op_finish(&cpu->env);
}

void arm_pmu_timer_cb(void *opaque)
{
    ARMCPU *cpu = opaque;

    /*
     * Update all the counter values based on the current underlying counts,
     * triggering interrupts to be raised, if necessary. pmu_op_finish() also
     * has the effect of setting the cpu->pmu_timer to the next earliest time a
     * counter may expire.
     */
    pmu_op_start(&cpu->env);
    pmu_op_finish(&cpu->env);
}

static void pmcr_write(CPUARMState *env, const ARMCPRegInfo *ri,
                       uint64_t value)
{
    pmu_op_start(env);

    if (value & PMCRC) {
        /* The counter has been reset */
        env->cp15.c15_ccnt = 0;
    }

    if (value & PMCRP) {
        unsigned int i;
        for (i = 0; i < pmu_num_counters(env); i++) {
            env->cp15.c14_pmevcntr[i] = 0;
        }
    }

    env->cp15.c9_pmcr &= ~PMCR_WRITABLE_MASK;
    env->cp15.c9_pmcr |= (value & PMCR_WRITABLE_MASK);

    pmu_op_finish(env);
}

static void pmswinc_write(CPUARMState *env, const ARMCPRegInfo *ri,
                          uint64_t value)
{
    unsigned int i;
    uint64_t overflow_mask, new_pmswinc;

    for (i = 0; i < pmu_num_counters(env); i++) {
        /* Increment a counter's count iff: */
        if ((value & (1 << i)) && /* counter's bit is set */
                /* counter is enabled and not filtered */
                pmu_counter_enabled(env, i) &&
                /* counter is SW_INCR */
                (env->cp15.c14_pmevtyper[i] & PMXEVTYPER_EVTCOUNT) == 0x0) {
            pmevcntr_op_start(env, i);

            /*
             * Detect if this write causes an overflow since we can't predict
             * PMSWINC overflows like we can for other events
             */
            new_pmswinc = env->cp15.c14_pmevcntr[i] + 1;

            overflow_mask = pmevcntr_is_64_bit(env, i) ?
                1ULL << 63 : 1ULL << 31;

            if (env->cp15.c14_pmevcntr[i] & ~new_pmswinc & overflow_mask) {
                env->cp15.c9_pmovsr |= (1 << i);
                pmu_update_irq(env);
            }

            env->cp15.c14_pmevcntr[i] = new_pmswinc;

            pmevcntr_op_finish(env, i);
        }
    }
}

static uint64_t pmccntr_read(CPUARMState *env, const ARMCPRegInfo *ri)
{
    uint64_t ret;
    pmccntr_op_start(env);
    ret = env->cp15.c15_ccnt;
    pmccntr_op_finish(env);
    return ret;
}

static void pmselr_write(CPUARMState *env, const ARMCPRegInfo *ri,
                         uint64_t value)
{
    /* The value of PMSELR.SEL affects the behavior of PMXEVTYPER and
     * PMXEVCNTR. We allow [0..31] to be written to PMSELR here; in the
     * meanwhile, we check PMSELR.SEL when PMXEVTYPER and PMXEVCNTR are
     * accessed.
     */
    env->cp15.c9_pmselr = value & 0x1f;
}

static void pmccntr_write(CPUARMState *env, const ARMCPRegInfo *ri,
                        uint64_t value)
{
    pmccntr_op_start(env);
    env->cp15.c15_ccnt = value;
    pmccntr_op_finish(env);
}

static void pmccntr_write32(CPUARMState *env, const ARMCPRegInfo *ri,
                            uint64_t value)
{
    uint64_t cur_val = pmccntr_read(env, NULL);

    pmccntr_write(env, ri, deposit64(cur_val, 0, 32, value));
}

static void pmccfiltr_write(CPUARMState *env, const ARMCPRegInfo *ri,
                            uint64_t value)
{
    pmccntr_op_start(env);
    env->cp15.pmccfiltr_el0 = value & PMCCFILTR_EL0;
    pmccntr_op_finish(env);
}

static void pmccfiltr_write_a32(CPUARMState *env, const ARMCPRegInfo *ri,
                            uint64_t value)
{
    pmccntr_op_start(env);
    /* M is not accessible from AArch32 */
    env->cp15.pmccfiltr_el0 = (env->cp15.pmccfiltr_el0 & PMCCFILTR_M) |
        (value & PMCCFILTR);
    pmccntr_op_finish(env);
}

static uint64_t pmccfiltr_read_a32(CPUARMState *env, const ARMCPRegInfo *ri)
{
    /* M is not visible in AArch32 */
    return env->cp15.pmccfiltr_el0 & PMCCFILTR;
}

static void pmcntenset_write(CPUARMState *env, const ARMCPRegInfo *ri,
                            uint64_t value)
{
    pmu_op_start(env);
    value &= pmu_counter_mask(env);
    env->cp15.c9_pmcnten |= value;
    pmu_op_finish(env);
}

static void pmcntenclr_write(CPUARMState *env, const ARMCPRegInfo *ri,
                             uint64_t value)
{
    pmu_op_start(env);
    value &= pmu_counter_mask(env);
    env->cp15.c9_pmcnten &= ~value;
    pmu_op_finish(env);
}

static void pmovsr_write(CPUARMState *env, const ARMCPRegInfo *ri,
                         uint64_t value)
{
    value &= pmu_counter_mask(env);
    env->cp15.c9_pmovsr &= ~value;
    pmu_update_irq(env);
}

static void pmovsset_write(CPUARMState *env, const ARMCPRegInfo *ri,
                         uint64_t value)
{
    value &= pmu_counter_mask(env);
    env->cp15.c9_pmovsr |= value;
    pmu_update_irq(env);
}

static void pmevtyper_write(CPUARMState *env, const ARMCPRegInfo *ri,
                             uint64_t value, const uint8_t counter)
{
    if (counter == 31) {
        pmccfiltr_write(env, ri, value);
    } else if (counter < pmu_num_counters(env)) {
        pmevcntr_op_start(env, counter);

        /*
         * If this counter's event type is changing, store the current
         * underlying count for the new type in c14_pmevcntr_delta[counter] so
         * pmevcntr_op_finish has the correct baseline when it converts back to
         * a delta.
         */
        uint16_t old_event = env->cp15.c14_pmevtyper[counter] &
            PMXEVTYPER_EVTCOUNT;
        uint16_t new_event = value & PMXEVTYPER_EVTCOUNT;
        if (old_event != new_event) {
            uint64_t count = 0;
            if (event_supported(new_event)) {
                uint16_t event_idx = supported_event_map[new_event];
                count = pm_events[event_idx].get_count(env);
            }
            env->cp15.c14_pmevcntr_delta[counter] = count;
        }

        env->cp15.c14_pmevtyper[counter] = value & PMXEVTYPER_MASK;
        pmevcntr_op_finish(env, counter);
    }
    /* Attempts to access PMXEVTYPER are CONSTRAINED UNPREDICTABLE when
     * PMSELR value is equal to or greater than the number of implemented
     * counters, but not equal to 0x1f. We opt to behave as a RAZ/WI.
     */
}

static uint64_t pmevtyper_read(CPUARMState *env, const ARMCPRegInfo *ri,
                               const uint8_t counter)
{
    if (counter == 31) {
        return env->cp15.pmccfiltr_el0;
    } else if (counter < pmu_num_counters(env)) {
        return env->cp15.c14_pmevtyper[counter];
    } else {
      /*
       * We opt to behave as a RAZ/WI when attempts to access PMXEVTYPER
       * are CONSTRAINED UNPREDICTABLE. See comments in pmevtyper_write().
       */
        return 0;
    }
}

static void pmevtyper_writefn(CPUARMState *env, const ARMCPRegInfo *ri,
                              uint64_t value)
{
    uint8_t counter = ((ri->crm & 3) << 3) | (ri->opc2 & 7);
    pmevtyper_write(env, ri, value, counter);
}

static void pmevtyper_rawwrite(CPUARMState *env, const ARMCPRegInfo *ri,
                               uint64_t value)
{
    uint8_t counter = ((ri->crm & 3) << 3) | (ri->opc2 & 7);
    env->cp15.c14_pmevtyper[counter] = value;

    /*
     * pmevtyper_rawwrite is called between a pair of pmu_op_start and
     * pmu_op_finish calls when loading saved state for a migration. Because
     * we're potentially updating the type of event here, the value written to
     * c14_pmevcntr_delta by the preceeding pmu_op_start call may be for a
     * different counter type. Therefore, we need to set this value to the
     * current count for the counter type we're writing so that pmu_op_finish
     * has the correct count for its calculation.
     */
    uint16_t event = value & PMXEVTYPER_EVTCOUNT;
    if (event_supported(event)) {
        uint16_t event_idx = supported_event_map[event];
        env->cp15.c14_pmevcntr_delta[counter] =
            pm_events[event_idx].get_count(env);
    }
}

static uint64_t pmevtyper_readfn(CPUARMState *env, const ARMCPRegInfo *ri)
{
    uint8_t counter = ((ri->crm & 3) << 3) | (ri->opc2 & 7);
    return pmevtyper_read(env, ri, counter);
}

static void pmxevtyper_write(CPUARMState *env, const ARMCPRegInfo *ri,
                             uint64_t value)
{
    pmevtyper_write(env, ri, value, env->cp15.c9_pmselr & 31);
}

static uint64_t pmxevtyper_read(CPUARMState *env, const ARMCPRegInfo *ri)
{
    return pmevtyper_read(env, ri, env->cp15.c9_pmselr & 31);
}

static void pmevcntr_write(CPUARMState *env, const ARMCPRegInfo *ri,
                             uint64_t value, uint8_t counter)
{
    if (!cpu_isar_feature(any_pmuv3p5, env_archcpu(env))) {
        /* Before FEAT_PMUv3p5, top 32 bits of event counters are RES0 */
        value &= MAKE_64BIT_MASK(0, 32);
    }
    if (counter < pmu_num_counters(env)) {
        pmevcntr_op_start(env, counter);
        env->cp15.c14_pmevcntr[counter] = value;
        pmevcntr_op_finish(env, counter);
    }
    /*
     * We opt to behave as a RAZ/WI when attempts to access PM[X]EVCNTR
     * are CONSTRAINED UNPREDICTABLE.
     */
}

static uint64_t pmevcntr_read(CPUARMState *env, const ARMCPRegInfo *ri,
                              uint8_t counter)
{
    if (counter < pmu_num_counters(env)) {
        uint64_t ret;
        pmevcntr_op_start(env, counter);
        ret = env->cp15.c14_pmevcntr[counter];
        pmevcntr_op_finish(env, counter);
        if (!cpu_isar_feature(any_pmuv3p5, env_archcpu(env))) {
            /* Before FEAT_PMUv3p5, top 32 bits of event counters are RES0 */
            ret &= MAKE_64BIT_MASK(0, 32);
        }
        return ret;
    } else {
      /* We opt to behave as a RAZ/WI when attempts to access PM[X]EVCNTR
       * are CONSTRAINED UNPREDICTABLE. */
        return 0;
    }
}

static void pmevcntr_writefn(CPUARMState *env, const ARMCPRegInfo *ri,
                             uint64_t value)
{
    uint8_t counter = ((ri->crm & 3) << 3) | (ri->opc2 & 7);
    pmevcntr_write(env, ri, value, counter);
}

static uint64_t pmevcntr_readfn(CPUARMState *env, const ARMCPRegInfo *ri)
{
    uint8_t counter = ((ri->crm & 3) << 3) | (ri->opc2 & 7);
    return pmevcntr_read(env, ri, counter);
}

static void pmevcntr_rawwrite(CPUARMState *env, const ARMCPRegInfo *ri,
                             uint64_t value)
{
    uint8_t counter = ((ri->crm & 3) << 3) | (ri->opc2 & 7);
    assert(counter < pmu_num_counters(env));
    env->cp15.c14_pmevcntr[counter] = value;
    pmevcntr_write(env, ri, value, counter);
}

static uint64_t pmevcntr_rawread(CPUARMState *env, const ARMCPRegInfo *ri)
{
    uint8_t counter = ((ri->crm & 3) << 3) | (ri->opc2 & 7);
    assert(counter < pmu_num_counters(env));
    return env->cp15.c14_pmevcntr[counter];
}

static void pmxevcntr_write(CPUARMState *env, const ARMCPRegInfo *ri,
                             uint64_t value)
{
    pmevcntr_write(env, ri, value, env->cp15.c9_pmselr & 31);
}

static uint64_t pmxevcntr_read(CPUARMState *env, const ARMCPRegInfo *ri)
{
    return pmevcntr_read(env, ri, env->cp15.c9_pmselr & 31);
}

static void pmuserenr_write(CPUARMState *env, const ARMCPRegInfo *ri,
                            uint64_t value)
{
    if (arm_feature(env, ARM_FEATURE_V8)) {
        env->cp15.c9_pmuserenr = value & 0xf;
    } else {
        env->cp15.c9_pmuserenr = value & 1;
    }
}

static void pmintenset_write(CPUARMState *env, const ARMCPRegInfo *ri,
                             uint64_t value)
{
    /* We have no event counters so only the C bit can be changed */
    value &= pmu_counter_mask(env);
    env->cp15.c9_pminten |= value;
    pmu_update_irq(env);
}

static void pmintenclr_write(CPUARMState *env, const ARMCPRegInfo *ri,
                             uint64_t value)
{
    value &= pmu_counter_mask(env);
    env->cp15.c9_pminten &= ~value;
    pmu_update_irq(env);
}

static void vbar_write(CPUARMState *env, const ARMCPRegInfo *ri,
                       uint64_t value)
{
    /* Note that even though the AArch64 view of this register has bits
     * [10:0] all RES0 we can only mask the bottom 5, to comply with the
     * architectural requirements for bits which are RES0 only in some
     * contexts. (ARMv8 would permit us to do no masking at all, but ARMv7
     * requires the bottom five bits to be RAZ/WI because they're UNK/SBZP.)
     */
    raw_write(env, ri, value & ~0x1FULL);
}

static void scr_write(CPUARMState *env, const ARMCPRegInfo *ri, uint64_t value)
{
    /* Begin with base v8.0 state.  */
    uint32_t valid_mask = 0x3fff;
    ARMCPU *cpu = env_archcpu(env);

    /*
     * Because SCR_EL3 is the "real" cpreg and SCR is the alias, reset always
     * passes the reginfo for SCR_EL3, which has type ARM_CP_STATE_AA64.
     * Instead, choose the format based on the mode of EL3.
     */
    if (arm_el_is_aa64(env, 3)) {
        value |= SCR_FW | SCR_AW;      /* RES1 */
        valid_mask &= ~SCR_NET;        /* RES0 */

        if (!cpu_isar_feature(aa64_aa32_el1, cpu) &&
            !cpu_isar_feature(aa64_aa32_el2, cpu)) {
            value |= SCR_RW;           /* RAO/WI */
        }
        if (cpu_isar_feature(aa64_ras, cpu)) {
            valid_mask |= SCR_TERR;
        }
        if (cpu_isar_feature(aa64_lor, cpu)) {
            valid_mask |= SCR_TLOR;
        }
        if (cpu_isar_feature(aa64_pauth, cpu)) {
            valid_mask |= SCR_API | SCR_APK;
        }
        if (cpu_isar_feature(aa64_sel2, cpu)) {
            valid_mask |= SCR_EEL2;
        }
        if (cpu_isar_feature(aa64_mte, cpu)) {
            valid_mask |= SCR_ATA;
        }
        if (cpu_isar_feature(aa64_scxtnum, cpu)) {
            valid_mask |= SCR_ENSCXT;
        }
        if (cpu_isar_feature(aa64_doublefault, cpu)) {
            valid_mask |= SCR_EASE | SCR_NMEA;
        }
    } else {
        valid_mask &= ~(SCR_RW | SCR_ST);
        if (cpu_isar_feature(aa32_ras, cpu)) {
            valid_mask |= SCR_TERR;
        }
    }

    if (!arm_feature(env, ARM_FEATURE_EL2)) {
        valid_mask &= ~SCR_HCE;

        /* On ARMv7, SMD (or SCD as it is called in v7) is only
         * supported if EL2 exists. The bit is UNK/SBZP when
         * EL2 is unavailable. In QEMU ARMv7, we force it to always zero
         * when EL2 is unavailable.
         * On ARMv8, this bit is always available.
         */
        if (arm_feature(env, ARM_FEATURE_V7) &&
            !arm_feature(env, ARM_FEATURE_V8)) {
            valid_mask &= ~SCR_SMD;
        }
    }

    /* Clear all-context RES0 bits.  */
    value &= valid_mask;
    raw_write(env, ri, value);
}

static void scr_reset(CPUARMState *env, const ARMCPRegInfo *ri)
{
    /*
     * scr_write will set the RES1 bits on an AArch64-only CPU.
     * The reset value will be 0x30 on an AArch64-only CPU and 0 otherwise.
     */
    scr_write(env, ri, 0);
}

static CPAccessResult access_aa64_tid2(CPUARMState *env,
                                       const ARMCPRegInfo *ri,
                                       bool isread)
{
    if (arm_current_el(env) == 1 && (arm_hcr_el2_eff(env) & HCR_TID2)) {
        return CP_ACCESS_TRAP_EL2;
    }

    return CP_ACCESS_OK;
}

static uint64_t ccsidr_read(CPUARMState *env, const ARMCPRegInfo *ri)
{
    ARMCPU *cpu = env_archcpu(env);

    /* Acquire the CSSELR index from the bank corresponding to the CCSIDR
     * bank
     */
    uint32_t index = A32_BANKED_REG_GET(env, csselr,
                                        ri->secure & ARM_CP_SECSTATE_S);

    return cpu->ccsidr[index];
}

static void csselr_write(CPUARMState *env, const ARMCPRegInfo *ri,
                         uint64_t value)
{
    raw_write(env, ri, value & 0xf);
}

static uint64_t isr_read(CPUARMState *env, const ARMCPRegInfo *ri)
{
    CPUState *cs = env_cpu(env);
    bool el1 = arm_current_el(env) == 1;
    uint64_t hcr_el2 = el1 ? arm_hcr_el2_eff(env) : 0;
    uint64_t ret = 0;

    if (hcr_el2 & HCR_IMO) {
        if (cs->interrupt_request & CPU_INTERRUPT_VIRQ) {
            ret |= CPSR_I;
        }
    } else {
        if (cs->interrupt_request & CPU_INTERRUPT_HARD) {
            ret |= CPSR_I;
        }
    }

    if (hcr_el2 & HCR_FMO) {
        if (cs->interrupt_request & CPU_INTERRUPT_VFIQ) {
            ret |= CPSR_F;
        }
    } else {
        if (cs->interrupt_request & CPU_INTERRUPT_FIQ) {
            ret |= CPSR_F;
        }
    }

    if (hcr_el2 & HCR_AMO) {
        if (cs->interrupt_request & CPU_INTERRUPT_VSERR) {
            ret |= CPSR_A;
        }
    }

    return ret;
}

static CPAccessResult access_aa64_tid1(CPUARMState *env, const ARMCPRegInfo *ri,
                                       bool isread)
{
    if (arm_current_el(env) == 1 && (arm_hcr_el2_eff(env) & HCR_TID1)) {
        return CP_ACCESS_TRAP_EL2;
    }

    return CP_ACCESS_OK;
}

static CPAccessResult access_aa32_tid1(CPUARMState *env, const ARMCPRegInfo *ri,
                                       bool isread)
{
    if (arm_feature(env, ARM_FEATURE_V8)) {
        return access_aa64_tid1(env, ri, isread);
    }

    return CP_ACCESS_OK;
}

static const ARMCPRegInfo v7_cp_reginfo[] = {
    /* the old v6 WFI, UNPREDICTABLE in v7 but we choose to NOP */
    { .name = "NOP", .cp = 15, .crn = 7, .crm = 0, .opc1 = 0, .opc2 = 4,
      .access = PL1_W, .type = ARM_CP_NOP },
    /* Performance monitors are implementation defined in v7,
     * but with an ARM recommended set of registers, which we
     * follow.
     *
     * Performance registers fall into three categories:
     *  (a) always UNDEF in PL0, RW in PL1 (PMINTENSET, PMINTENCLR)
     *  (b) RO in PL0 (ie UNDEF on write), RW in PL1 (PMUSERENR)
     *  (c) UNDEF in PL0 if PMUSERENR.EN==0, otherwise accessible (all others)
     * For the cases controlled by PMUSERENR we must set .access to PL0_RW
     * or PL0_RO as appropriate and then check PMUSERENR in the helper fn.
     */
    { .name = "PMCNTENSET", .cp = 15, .crn = 9, .crm = 12, .opc1 = 0, .opc2 = 1,
      .access = PL0_RW, .type = ARM_CP_ALIAS,
      .fieldoffset = offsetoflow32(CPUARMState, cp15.c9_pmcnten),
      .writefn = pmcntenset_write,
      .accessfn = pmreg_access,
      .raw_writefn = raw_write },
    { .name = "PMCNTENSET_EL0", .state = ARM_CP_STATE_AA64,
      .opc0 = 3, .opc1 = 3, .crn = 9, .crm = 12, .opc2 = 1,
      .access = PL0_RW, .accessfn = pmreg_access,
      .fieldoffset = offsetof(CPUARMState, cp15.c9_pmcnten), .resetvalue = 0,
      .writefn = pmcntenset_write, .raw_writefn = raw_write },
    { .name = "PMCNTENCLR", .cp = 15, .crn = 9, .crm = 12, .opc1 = 0, .opc2 = 2,
      .access = PL0_RW,
      .fieldoffset = offsetoflow32(CPUARMState, cp15.c9_pmcnten),
      .accessfn = pmreg_access,
      .writefn = pmcntenclr_write,
      .type = ARM_CP_ALIAS },
    { .name = "PMCNTENCLR_EL0", .state = ARM_CP_STATE_AA64,
      .opc0 = 3, .opc1 = 3, .crn = 9, .crm = 12, .opc2 = 2,
      .access = PL0_RW, .accessfn = pmreg_access,
      .type = ARM_CP_ALIAS,
      .fieldoffset = offsetof(CPUARMState, cp15.c9_pmcnten),
      .writefn = pmcntenclr_write },
    { .name = "PMOVSR", .cp = 15, .crn = 9, .crm = 12, .opc1 = 0, .opc2 = 3,
      .access = PL0_RW, .type = ARM_CP_IO,
      .fieldoffset = offsetoflow32(CPUARMState, cp15.c9_pmovsr),
      .accessfn = pmreg_access,
      .writefn = pmovsr_write,
      .raw_writefn = raw_write },
    { .name = "PMOVSCLR_EL0", .state = ARM_CP_STATE_AA64,
      .opc0 = 3, .opc1 = 3, .crn = 9, .crm = 12, .opc2 = 3,
      .access = PL0_RW, .accessfn = pmreg_access,
      .type = ARM_CP_ALIAS | ARM_CP_IO,
      .fieldoffset = offsetof(CPUARMState, cp15.c9_pmovsr),
      .writefn = pmovsr_write,
      .raw_writefn = raw_write },
    { .name = "PMSWINC", .cp = 15, .crn = 9, .crm = 12, .opc1 = 0, .opc2 = 4,
      .access = PL0_W, .accessfn = pmreg_access_swinc,
      .type = ARM_CP_NO_RAW | ARM_CP_IO,
      .writefn = pmswinc_write },
    { .name = "PMSWINC_EL0", .state = ARM_CP_STATE_AA64,
      .opc0 = 3, .opc1 = 3, .crn = 9, .crm = 12, .opc2 = 4,
      .access = PL0_W, .accessfn = pmreg_access_swinc,
      .type = ARM_CP_NO_RAW | ARM_CP_IO,
      .writefn = pmswinc_write },
    { .name = "PMSELR", .cp = 15, .crn = 9, .crm = 12, .opc1 = 0, .opc2 = 5,
      .access = PL0_RW, .type = ARM_CP_ALIAS,
      .fieldoffset = offsetoflow32(CPUARMState, cp15.c9_pmselr),
      .accessfn = pmreg_access_selr, .writefn = pmselr_write,
      .raw_writefn = raw_write},
    { .name = "PMSELR_EL0", .state = ARM_CP_STATE_AA64,
      .opc0 = 3, .opc1 = 3, .crn = 9, .crm = 12, .opc2 = 5,
      .access = PL0_RW, .accessfn = pmreg_access_selr,
      .fieldoffset = offsetof(CPUARMState, cp15.c9_pmselr),
      .writefn = pmselr_write, .raw_writefn = raw_write, },
    { .name = "PMCCNTR", .cp = 15, .crn = 9, .crm = 13, .opc1 = 0, .opc2 = 0,
      .access = PL0_RW, .resetvalue = 0, .type = ARM_CP_ALIAS | ARM_CP_IO,
      .readfn = pmccntr_read, .writefn = pmccntr_write32,
      .accessfn = pmreg_access_ccntr },
    { .name = "PMCCNTR_EL0", .state = ARM_CP_STATE_AA64,
      .opc0 = 3, .opc1 = 3, .crn = 9, .crm = 13, .opc2 = 0,
      .access = PL0_RW, .accessfn = pmreg_access_ccntr,
      .type = ARM_CP_IO,
      .fieldoffset = offsetof(CPUARMState, cp15.c15_ccnt),
      .readfn = pmccntr_read, .writefn = pmccntr_write,
      .raw_readfn = raw_read, .raw_writefn = raw_write, },
    { .name = "PMCCFILTR", .cp = 15, .opc1 = 0, .crn = 14, .crm = 15, .opc2 = 7,
      .writefn = pmccfiltr_write_a32, .readfn = pmccfiltr_read_a32,
      .access = PL0_RW, .accessfn = pmreg_access,
      .type = ARM_CP_ALIAS | ARM_CP_IO,
      .resetvalue = 0, },
    { .name = "PMCCFILTR_EL0", .state = ARM_CP_STATE_AA64,
      .opc0 = 3, .opc1 = 3, .crn = 14, .crm = 15, .opc2 = 7,
      .writefn = pmccfiltr_write, .raw_writefn = raw_write,
      .access = PL0_RW, .accessfn = pmreg_access,
      .type = ARM_CP_IO,
      .fieldoffset = offsetof(CPUARMState, cp15.pmccfiltr_el0),
      .resetvalue = 0, },
    { .name = "PMXEVTYPER", .cp = 15, .crn = 9, .crm = 13, .opc1 = 0, .opc2 = 1,
      .access = PL0_RW, .type = ARM_CP_NO_RAW | ARM_CP_IO,
      .accessfn = pmreg_access,
      .writefn = pmxevtyper_write, .readfn = pmxevtyper_read },
    { .name = "PMXEVTYPER_EL0", .state = ARM_CP_STATE_AA64,
      .opc0 = 3, .opc1 = 3, .crn = 9, .crm = 13, .opc2 = 1,
      .access = PL0_RW, .type = ARM_CP_NO_RAW | ARM_CP_IO,
      .accessfn = pmreg_access,
      .writefn = pmxevtyper_write, .readfn = pmxevtyper_read },
    { .name = "PMXEVCNTR", .cp = 15, .crn = 9, .crm = 13, .opc1 = 0, .opc2 = 2,
      .access = PL0_RW, .type = ARM_CP_NO_RAW | ARM_CP_IO,
      .accessfn = pmreg_access_xevcntr,
      .writefn = pmxevcntr_write, .readfn = pmxevcntr_read },
    { .name = "PMXEVCNTR_EL0", .state = ARM_CP_STATE_AA64,
      .opc0 = 3, .opc1 = 3, .crn = 9, .crm = 13, .opc2 = 2,
      .access = PL0_RW, .type = ARM_CP_NO_RAW | ARM_CP_IO,
      .accessfn = pmreg_access_xevcntr,
      .writefn = pmxevcntr_write, .readfn = pmxevcntr_read },
    { .name = "PMUSERENR", .cp = 15, .crn = 9, .crm = 14, .opc1 = 0, .opc2 = 0,
      .access = PL0_R | PL1_RW, .accessfn = access_tpm,
      .fieldoffset = offsetoflow32(CPUARMState, cp15.c9_pmuserenr),
      .resetvalue = 0,
      .writefn = pmuserenr_write, .raw_writefn = raw_write },
    { .name = "PMUSERENR_EL0", .state = ARM_CP_STATE_AA64,
      .opc0 = 3, .opc1 = 3, .crn = 9, .crm = 14, .opc2 = 0,
      .access = PL0_R | PL1_RW, .accessfn = access_tpm, .type = ARM_CP_ALIAS,
      .fieldoffset = offsetof(CPUARMState, cp15.c9_pmuserenr),
      .resetvalue = 0,
      .writefn = pmuserenr_write, .raw_writefn = raw_write },
    { .name = "PMINTENSET", .cp = 15, .crn = 9, .crm = 14, .opc1 = 0, .opc2 = 1,
      .access = PL1_RW, .accessfn = access_tpm,
      .type = ARM_CP_ALIAS | ARM_CP_IO,
      .fieldoffset = offsetoflow32(CPUARMState, cp15.c9_pminten),
      .resetvalue = 0,
      .writefn = pmintenset_write, .raw_writefn = raw_write },
    { .name = "PMINTENSET_EL1", .state = ARM_CP_STATE_AA64,
      .opc0 = 3, .opc1 = 0, .crn = 9, .crm = 14, .opc2 = 1,
      .access = PL1_RW, .accessfn = access_tpm,
      .type = ARM_CP_IO,
      .fieldoffset = offsetof(CPUARMState, cp15.c9_pminten),
      .writefn = pmintenset_write, .raw_writefn = raw_write,
      .resetvalue = 0x0 },
    { .name = "PMINTENCLR", .cp = 15, .crn = 9, .crm = 14, .opc1 = 0, .opc2 = 2,
      .access = PL1_RW, .accessfn = access_tpm,
      .type = ARM_CP_ALIAS | ARM_CP_IO | ARM_CP_NO_RAW,
      .fieldoffset = offsetof(CPUARMState, cp15.c9_pminten),
      .writefn = pmintenclr_write, },
    { .name = "PMINTENCLR_EL1", .state = ARM_CP_STATE_AA64,
      .opc0 = 3, .opc1 = 0, .crn = 9, .crm = 14, .opc2 = 2,
      .access = PL1_RW, .accessfn = access_tpm,
      .type = ARM_CP_ALIAS | ARM_CP_IO | ARM_CP_NO_RAW,
      .fieldoffset = offsetof(CPUARMState, cp15.c9_pminten),
      .writefn = pmintenclr_write },
    { .name = "CCSIDR", .state = ARM_CP_STATE_BOTH,
      .opc0 = 3, .crn = 0, .crm = 0, .opc1 = 1, .opc2 = 0,
      .access = PL1_R,
      .accessfn = access_aa64_tid2,
      .readfn = ccsidr_read, .type = ARM_CP_NO_RAW },
    { .name = "CSSELR", .state = ARM_CP_STATE_BOTH,
      .opc0 = 3, .crn = 0, .crm = 0, .opc1 = 2, .opc2 = 0,
      .access = PL1_RW,
      .accessfn = access_aa64_tid2,
      .writefn = csselr_write, .resetvalue = 0,
      .bank_fieldoffsets = { offsetof(CPUARMState, cp15.csselr_s),
                             offsetof(CPUARMState, cp15.csselr_ns) } },
    /* Auxiliary ID register: this actually has an IMPDEF value but for now
     * just RAZ for all cores:
     */
    { .name = "AIDR", .state = ARM_CP_STATE_BOTH,
      .opc0 = 3, .opc1 = 1, .crn = 0, .crm = 0, .opc2 = 7,
      .access = PL1_R, .type = ARM_CP_CONST,
      .accessfn = access_aa64_tid1,
      .resetvalue = 0 },
    /* Auxiliary fault status registers: these also are IMPDEF, and we
     * choose to RAZ/WI for all cores.
     */
    { .name = "AFSR0_EL1", .state = ARM_CP_STATE_BOTH,
      .opc0 = 3, .opc1 = 0, .crn = 5, .crm = 1, .opc2 = 0,
      .access = PL1_RW, .accessfn = access_tvm_trvm,
      .type = ARM_CP_CONST, .resetvalue = 0 },
    { .name = "AFSR1_EL1", .state = ARM_CP_STATE_BOTH,
      .opc0 = 3, .opc1 = 0, .crn = 5, .crm = 1, .opc2 = 1,
      .access = PL1_RW, .accessfn = access_tvm_trvm,
      .type = ARM_CP_CONST, .resetvalue = 0 },
    /* MAIR can just read-as-written because we don't implement caches
     * and so don't need to care about memory attributes.
     */
    { .name = "MAIR_EL1", .state = ARM_CP_STATE_AA64,
      .opc0 = 3, .opc1 = 0, .crn = 10, .crm = 2, .opc2 = 0,
      .access = PL1_RW, .accessfn = access_tvm_trvm,
      .fieldoffset = offsetof(CPUARMState, cp15.mair_el[1]),
      .resetvalue = 0 },
    { .name = "MAIR_EL3", .state = ARM_CP_STATE_AA64,
      .opc0 = 3, .opc1 = 6, .crn = 10, .crm = 2, .opc2 = 0,
      .access = PL3_RW, .fieldoffset = offsetof(CPUARMState, cp15.mair_el[3]),
      .resetvalue = 0 },
    /* For non-long-descriptor page tables these are PRRR and NMRR;
     * regardless they still act as reads-as-written for QEMU.
     */
     /* MAIR0/1 are defined separately from their 64-bit counterpart which
      * allows them to assign the correct fieldoffset based on the endianness
      * handled in the field definitions.
      */
    { .name = "MAIR0", .state = ARM_CP_STATE_AA32,
      .cp = 15, .opc1 = 0, .crn = 10, .crm = 2, .opc2 = 0,
      .access = PL1_RW, .accessfn = access_tvm_trvm,
      .bank_fieldoffsets = { offsetof(CPUARMState, cp15.mair0_s),
                             offsetof(CPUARMState, cp15.mair0_ns) },
      .resetfn = arm_cp_reset_ignore },
    { .name = "MAIR1", .state = ARM_CP_STATE_AA32,
      .cp = 15, .opc1 = 0, .crn = 10, .crm = 2, .opc2 = 1,
      .access = PL1_RW, .accessfn = access_tvm_trvm,
      .bank_fieldoffsets = { offsetof(CPUARMState, cp15.mair1_s),
                             offsetof(CPUARMState, cp15.mair1_ns) },
      .resetfn = arm_cp_reset_ignore },
    { .name = "ISR_EL1", .state = ARM_CP_STATE_BOTH,
      .opc0 = 3, .opc1 = 0, .crn = 12, .crm = 1, .opc2 = 0,
      .type = ARM_CP_NO_RAW, .access = PL1_R, .readfn = isr_read },
    /* 32 bit ITLB invalidates */
    { .name = "ITLBIALL", .cp = 15, .opc1 = 0, .crn = 8, .crm = 5, .opc2 = 0,
      .type = ARM_CP_NO_RAW, .access = PL1_W, .accessfn = access_ttlb,
      .writefn = tlbiall_write },
    { .name = "ITLBIMVA", .cp = 15, .opc1 = 0, .crn = 8, .crm = 5, .opc2 = 1,
      .type = ARM_CP_NO_RAW, .access = PL1_W, .accessfn = access_ttlb,
      .writefn = tlbimva_write },
    { .name = "ITLBIASID", .cp = 15, .opc1 = 0, .crn = 8, .crm = 5, .opc2 = 2,
      .type = ARM_CP_NO_RAW, .access = PL1_W, .accessfn = access_ttlb,
      .writefn = tlbiasid_write },
    /* 32 bit DTLB invalidates */
    { .name = "DTLBIALL", .cp = 15, .opc1 = 0, .crn = 8, .crm = 6, .opc2 = 0,
      .type = ARM_CP_NO_RAW, .access = PL1_W, .accessfn = access_ttlb,
      .writefn = tlbiall_write },
    { .name = "DTLBIMVA", .cp = 15, .opc1 = 0, .crn = 8, .crm = 6, .opc2 = 1,
      .type = ARM_CP_NO_RAW, .access = PL1_W, .accessfn = access_ttlb,
      .writefn = tlbimva_write },
    { .name = "DTLBIASID", .cp = 15, .opc1 = 0, .crn = 8, .crm = 6, .opc2 = 2,
      .type = ARM_CP_NO_RAW, .access = PL1_W, .accessfn = access_ttlb,
      .writefn = tlbiasid_write },
    /* 32 bit TLB invalidates */
    { .name = "TLBIALL", .cp = 15, .opc1 = 0, .crn = 8, .crm = 7, .opc2 = 0,
      .type = ARM_CP_NO_RAW, .access = PL1_W, .accessfn = access_ttlb,
      .writefn = tlbiall_write },
    { .name = "TLBIMVA", .cp = 15, .opc1 = 0, .crn = 8, .crm = 7, .opc2 = 1,
      .type = ARM_CP_NO_RAW, .access = PL1_W, .accessfn = access_ttlb,
      .writefn = tlbimva_write },
    { .name = "TLBIASID", .cp = 15, .opc1 = 0, .crn = 8, .crm = 7, .opc2 = 2,
      .type = ARM_CP_NO_RAW, .access = PL1_W, .accessfn = access_ttlb,
      .writefn = tlbiasid_write },
    { .name = "TLBIMVAA", .cp = 15, .opc1 = 0, .crn = 8, .crm = 7, .opc2 = 3,
      .type = ARM_CP_NO_RAW, .access = PL1_W, .accessfn = access_ttlb,
      .writefn = tlbimvaa_write },
};

static const ARMCPRegInfo v7mp_cp_reginfo[] = {
    /* 32 bit TLB invalidates, Inner Shareable */
    { .name = "TLBIALLIS", .cp = 15, .opc1 = 0, .crn = 8, .crm = 3, .opc2 = 0,
      .type = ARM_CP_NO_RAW, .access = PL1_W, .accessfn = access_ttlb,
      .writefn = tlbiall_is_write },
    { .name = "TLBIMVAIS", .cp = 15, .opc1 = 0, .crn = 8, .crm = 3, .opc2 = 1,
      .type = ARM_CP_NO_RAW, .access = PL1_W, .accessfn = access_ttlb,
      .writefn = tlbimva_is_write },
    { .name = "TLBIASIDIS", .cp = 15, .opc1 = 0, .crn = 8, .crm = 3, .opc2 = 2,
      .type = ARM_CP_NO_RAW, .access = PL1_W, .accessfn = access_ttlb,
      .writefn = tlbiasid_is_write },
    { .name = "TLBIMVAAIS", .cp = 15, .opc1 = 0, .crn = 8, .crm = 3, .opc2 = 3,
      .type = ARM_CP_NO_RAW, .access = PL1_W, .accessfn = access_ttlb,
      .writefn = tlbimvaa_is_write },
};

static const ARMCPRegInfo pmovsset_cp_reginfo[] = {
    /* PMOVSSET is not implemented in v7 before v7ve */
    { .name = "PMOVSSET", .cp = 15, .opc1 = 0, .crn = 9, .crm = 14, .opc2 = 3,
      .access = PL0_RW, .accessfn = pmreg_access,
      .type = ARM_CP_ALIAS | ARM_CP_IO,
      .fieldoffset = offsetoflow32(CPUARMState, cp15.c9_pmovsr),
      .writefn = pmovsset_write,
      .raw_writefn = raw_write },
    { .name = "PMOVSSET_EL0", .state = ARM_CP_STATE_AA64,
      .opc0 = 3, .opc1 = 3, .crn = 9, .crm = 14, .opc2 = 3,
      .access = PL0_RW, .accessfn = pmreg_access,
      .type = ARM_CP_ALIAS | ARM_CP_IO,
      .fieldoffset = offsetof(CPUARMState, cp15.c9_pmovsr),
      .writefn = pmovsset_write,
      .raw_writefn = raw_write },
};

static void teecr_write(CPUARMState *env, const ARMCPRegInfo *ri,
                        uint64_t value)
{
    value &= 1;
    env->teecr = value;
}

static CPAccessResult teecr_access(CPUARMState *env, const ARMCPRegInfo *ri,
                                   bool isread)
{
    /*
     * HSTR.TTEE only exists in v7A, not v8A, but v8A doesn't have T2EE
     * at all, so we don't need to check whether we're v8A.
     */
    if (arm_current_el(env) < 2 && !arm_is_secure_below_el3(env) &&
        (env->cp15.hstr_el2 & HSTR_TTEE)) {
        return CP_ACCESS_TRAP_EL2;
    }
    return CP_ACCESS_OK;
}

static CPAccessResult teehbr_access(CPUARMState *env, const ARMCPRegInfo *ri,
                                    bool isread)
{
    if (arm_current_el(env) == 0 && (env->teecr & 1)) {
        return CP_ACCESS_TRAP;
    }
    return teecr_access(env, ri, isread);
}

static const ARMCPRegInfo t2ee_cp_reginfo[] = {
    { .name = "TEECR", .cp = 14, .crn = 0, .crm = 0, .opc1 = 6, .opc2 = 0,
      .access = PL1_RW, .fieldoffset = offsetof(CPUARMState, teecr),
      .resetvalue = 0,
      .writefn = teecr_write, .accessfn = teecr_access },
    { .name = "TEEHBR", .cp = 14, .crn = 1, .crm = 0, .opc1 = 6, .opc2 = 0,
      .access = PL0_RW, .fieldoffset = offsetof(CPUARMState, teehbr),
      .accessfn = teehbr_access, .resetvalue = 0 },
};

static const ARMCPRegInfo v6k_cp_reginfo[] = {
    { .name = "TPIDR_EL0", .state = ARM_CP_STATE_AA64,
      .opc0 = 3, .opc1 = 3, .opc2 = 2, .crn = 13, .crm = 0,
      .access = PL0_RW,
      .fieldoffset = offsetof(CPUARMState, cp15.tpidr_el[0]), .resetvalue = 0 },
    { .name = "TPIDRURW", .cp = 15, .crn = 13, .crm = 0, .opc1 = 0, .opc2 = 2,
      .access = PL0_RW,
      .bank_fieldoffsets = { offsetoflow32(CPUARMState, cp15.tpidrurw_s),
                             offsetoflow32(CPUARMState, cp15.tpidrurw_ns) },
      .resetfn = arm_cp_reset_ignore },
    { .name = "TPIDRRO_EL0", .state = ARM_CP_STATE_AA64,
      .opc0 = 3, .opc1 = 3, .opc2 = 3, .crn = 13, .crm = 0,
      .access = PL0_R|PL1_W,
      .fieldoffset = offsetof(CPUARMState, cp15.tpidrro_el[0]),
      .resetvalue = 0},
    { .name = "TPIDRURO", .cp = 15, .crn = 13, .crm = 0, .opc1 = 0, .opc2 = 3,
      .access = PL0_R|PL1_W,
      .bank_fieldoffsets = { offsetoflow32(CPUARMState, cp15.tpidruro_s),
                             offsetoflow32(CPUARMState, cp15.tpidruro_ns) },
      .resetfn = arm_cp_reset_ignore },
    { .name = "TPIDR_EL1", .state = ARM_CP_STATE_AA64,
      .opc0 = 3, .opc1 = 0, .opc2 = 4, .crn = 13, .crm = 0,
      .access = PL1_RW,
      .fieldoffset = offsetof(CPUARMState, cp15.tpidr_el[1]), .resetvalue = 0 },
    { .name = "TPIDRPRW", .opc1 = 0, .cp = 15, .crn = 13, .crm = 0, .opc2 = 4,
      .access = PL1_RW,
      .bank_fieldoffsets = { offsetoflow32(CPUARMState, cp15.tpidrprw_s),
                             offsetoflow32(CPUARMState, cp15.tpidrprw_ns) },
      .resetvalue = 0 },
};

#ifndef CONFIG_USER_ONLY

static CPAccessResult gt_cntfrq_access(CPUARMState *env, const ARMCPRegInfo *ri,
                                       bool isread)
{
    /* CNTFRQ: not visible from PL0 if both PL0PCTEN and PL0VCTEN are zero.
     * Writable only at the highest implemented exception level.
     */
    int el = arm_current_el(env);
    uint64_t hcr;
    uint32_t cntkctl;

    switch (el) {
    case 0:
        hcr = arm_hcr_el2_eff(env);
        if ((hcr & (HCR_E2H | HCR_TGE)) == (HCR_E2H | HCR_TGE)) {
            cntkctl = env->cp15.cnthctl_el2;
        } else {
            cntkctl = env->cp15.c14_cntkctl;
        }
        if (!extract32(cntkctl, 0, 2)) {
            return CP_ACCESS_TRAP;
        }
        break;
    case 1:
        if (!isread && ri->state == ARM_CP_STATE_AA32 &&
            arm_is_secure_below_el3(env)) {
            /* Accesses from 32-bit Secure EL1 UNDEF (*not* trap to EL3!) */
            return CP_ACCESS_TRAP_UNCATEGORIZED;
        }
        break;
    case 2:
    case 3:
        break;
    }

    if (!isread && el < arm_highest_el(env)) {
        return CP_ACCESS_TRAP_UNCATEGORIZED;
    }

    return CP_ACCESS_OK;
}

static CPAccessResult gt_counter_access(CPUARMState *env, int timeridx,
                                        bool isread)
{
    unsigned int cur_el = arm_current_el(env);
    bool has_el2 = arm_is_el2_enabled(env);
    uint64_t hcr = arm_hcr_el2_eff(env);

    switch (cur_el) {
    case 0:
        /* If HCR_EL2.<E2H,TGE> == '11': check CNTHCTL_EL2.EL0[PV]CTEN. */
        if ((hcr & (HCR_E2H | HCR_TGE)) == (HCR_E2H | HCR_TGE)) {
            return (extract32(env->cp15.cnthctl_el2, timeridx, 1)
                    ? CP_ACCESS_OK : CP_ACCESS_TRAP_EL2);
        }

        /* CNT[PV]CT: not visible from PL0 if EL0[PV]CTEN is zero */
        if (!extract32(env->cp15.c14_cntkctl, timeridx, 1)) {
            return CP_ACCESS_TRAP;
        }

        /* If HCR_EL2.<E2H,TGE> == '10': check CNTHCTL_EL2.EL1PCTEN. */
        if (hcr & HCR_E2H) {
            if (timeridx == GTIMER_PHYS &&
                !extract32(env->cp15.cnthctl_el2, 10, 1)) {
                return CP_ACCESS_TRAP_EL2;
            }
        } else {
            /* If HCR_EL2.<E2H> == 0: check CNTHCTL_EL2.EL1PCEN. */
            if (has_el2 && timeridx == GTIMER_PHYS &&
                !extract32(env->cp15.cnthctl_el2, 1, 1)) {
                return CP_ACCESS_TRAP_EL2;
            }
        }
        break;

    case 1:
        /* Check CNTHCTL_EL2.EL1PCTEN, which changes location based on E2H. */
        if (has_el2 && timeridx == GTIMER_PHYS &&
            (hcr & HCR_E2H
             ? !extract32(env->cp15.cnthctl_el2, 10, 1)
             : !extract32(env->cp15.cnthctl_el2, 0, 1))) {
            return CP_ACCESS_TRAP_EL2;
        }
        break;
    }
    return CP_ACCESS_OK;
}

static CPAccessResult gt_timer_access(CPUARMState *env, int timeridx,
                                      bool isread)
{
    unsigned int cur_el = arm_current_el(env);
    bool has_el2 = arm_is_el2_enabled(env);
    uint64_t hcr = arm_hcr_el2_eff(env);

    switch (cur_el) {
    case 0:
        if ((hcr & (HCR_E2H | HCR_TGE)) == (HCR_E2H | HCR_TGE)) {
            /* If HCR_EL2.<E2H,TGE> == '11': check CNTHCTL_EL2.EL0[PV]TEN. */
            return (extract32(env->cp15.cnthctl_el2, 9 - timeridx, 1)
                    ? CP_ACCESS_OK : CP_ACCESS_TRAP_EL2);
        }

        /*
         * CNT[PV]_CVAL, CNT[PV]_CTL, CNT[PV]_TVAL: not visible from
         * EL0 if EL0[PV]TEN is zero.
         */
        if (!extract32(env->cp15.c14_cntkctl, 9 - timeridx, 1)) {
            return CP_ACCESS_TRAP;
        }
        /* fall through */

    case 1:
        if (has_el2 && timeridx == GTIMER_PHYS) {
            if (hcr & HCR_E2H) {
                /* If HCR_EL2.<E2H,TGE> == '10': check CNTHCTL_EL2.EL1PTEN. */
                if (!extract32(env->cp15.cnthctl_el2, 11, 1)) {
                    return CP_ACCESS_TRAP_EL2;
                }
            } else {
                /* If HCR_EL2.<E2H> == 0: check CNTHCTL_EL2.EL1PCEN. */
                if (!extract32(env->cp15.cnthctl_el2, 1, 1)) {
                    return CP_ACCESS_TRAP_EL2;
                }
            }
        }
        break;
    }
    return CP_ACCESS_OK;
}

static CPAccessResult gt_pct_access(CPUARMState *env,
                                    const ARMCPRegInfo *ri,
                                    bool isread)
{
    return gt_counter_access(env, GTIMER_PHYS, isread);
}

static CPAccessResult gt_vct_access(CPUARMState *env,
                                    const ARMCPRegInfo *ri,
                                    bool isread)
{
    return gt_counter_access(env, GTIMER_VIRT, isread);
}

static CPAccessResult gt_ptimer_access(CPUARMState *env, const ARMCPRegInfo *ri,
                                       bool isread)
{
    return gt_timer_access(env, GTIMER_PHYS, isread);
}

static CPAccessResult gt_vtimer_access(CPUARMState *env, const ARMCPRegInfo *ri,
                                       bool isread)
{
    return gt_timer_access(env, GTIMER_VIRT, isread);
}

static CPAccessResult gt_stimer_access(CPUARMState *env,
                                       const ARMCPRegInfo *ri,
                                       bool isread)
{
    /* The AArch64 register view of the secure physical timer is
     * always accessible from EL3, and configurably accessible from
     * Secure EL1.
     */
    switch (arm_current_el(env)) {
    case 1:
        if (!arm_is_secure(env)) {
            return CP_ACCESS_TRAP;
        }
        if (!(env->cp15.scr_el3 & SCR_ST)) {
            return CP_ACCESS_TRAP_EL3;
        }
        return CP_ACCESS_OK;
    case 0:
    case 2:
        return CP_ACCESS_TRAP;
    case 3:
        return CP_ACCESS_OK;
    default:
        g_assert_not_reached();
    }
}

static uint64_t gt_get_countervalue(CPUARMState *env)
{
    ARMCPU *cpu = env_archcpu(env);

    return qemu_clock_get_ns(QEMU_CLOCK_VIRTUAL) / gt_cntfrq_period_ns(cpu);
}

static void gt_recalc_timer(ARMCPU *cpu, int timeridx)
{
    ARMGenericTimer *gt = &cpu->env.cp15.c14_timer[timeridx];

    if (gt->ctl & 1) {
        /* Timer enabled: calculate and set current ISTATUS, irq, and
         * reset timer to when ISTATUS next has to change
         */
        uint64_t offset = timeridx == GTIMER_VIRT ?
                                      cpu->env.cp15.cntvoff_el2 : 0;
        uint64_t count = gt_get_countervalue(&cpu->env);
        /* Note that this must be unsigned 64 bit arithmetic: */
        int istatus = count - offset >= gt->cval;
        uint64_t nexttick;
        int irqstate;

        gt->ctl = deposit32(gt->ctl, 2, 1, istatus);

        irqstate = (istatus && !(gt->ctl & 2));
        qemu_set_irq(cpu->gt_timer_outputs[timeridx], irqstate);

        if (istatus) {
            /* Next transition is when count rolls back over to zero */
            nexttick = UINT64_MAX;
        } else {
            /* Next transition is when we hit cval */
            nexttick = gt->cval + offset;
        }
        /* Note that the desired next expiry time might be beyond the
         * signed-64-bit range of a QEMUTimer -- in this case we just
         * set the timer for as far in the future as possible. When the
         * timer expires we will reset the timer for any remaining period.
         */
        if (nexttick > INT64_MAX / gt_cntfrq_period_ns(cpu)) {
            timer_mod_ns(cpu->gt_timer[timeridx], INT64_MAX);
        } else {
            timer_mod(cpu->gt_timer[timeridx], nexttick);
        }
        trace_arm_gt_recalc(timeridx, irqstate, nexttick);
    } else {
        /* Timer disabled: ISTATUS and timer output always clear */
        gt->ctl &= ~4;
        qemu_set_irq(cpu->gt_timer_outputs[timeridx], 0);
        timer_del(cpu->gt_timer[timeridx]);
        trace_arm_gt_recalc_disabled(timeridx);
    }
}

static void gt_timer_reset(CPUARMState *env, const ARMCPRegInfo *ri,
                           int timeridx)
{
    ARMCPU *cpu = env_archcpu(env);

    timer_del(cpu->gt_timer[timeridx]);
}

static uint64_t gt_cnt_read(CPUARMState *env, const ARMCPRegInfo *ri)
{
    return gt_get_countervalue(env);
}

static uint64_t gt_virt_cnt_offset(CPUARMState *env)
{
    uint64_t hcr;

    switch (arm_current_el(env)) {
    case 2:
        hcr = arm_hcr_el2_eff(env);
        if (hcr & HCR_E2H) {
            return 0;
        }
        break;
    case 0:
        hcr = arm_hcr_el2_eff(env);
        if ((hcr & (HCR_E2H | HCR_TGE)) == (HCR_E2H | HCR_TGE)) {
            return 0;
        }
        break;
    }

    return env->cp15.cntvoff_el2;
}

static uint64_t gt_virt_cnt_read(CPUARMState *env, const ARMCPRegInfo *ri)
{
    return gt_get_countervalue(env) - gt_virt_cnt_offset(env);
}

static void gt_cval_write(CPUARMState *env, const ARMCPRegInfo *ri,
                          int timeridx,
                          uint64_t value)
{
    trace_arm_gt_cval_write(timeridx, value);
    env->cp15.c14_timer[timeridx].cval = value;
    gt_recalc_timer(env_archcpu(env), timeridx);
}

static uint64_t gt_tval_read(CPUARMState *env, const ARMCPRegInfo *ri,
                             int timeridx)
{
    uint64_t offset = 0;

    switch (timeridx) {
    case GTIMER_VIRT:
    case GTIMER_HYPVIRT:
        offset = gt_virt_cnt_offset(env);
        break;
    }

    return (uint32_t)(env->cp15.c14_timer[timeridx].cval -
                      (gt_get_countervalue(env) - offset));
}

static void gt_tval_write(CPUARMState *env, const ARMCPRegInfo *ri,
                          int timeridx,
                          uint64_t value)
{
    uint64_t offset = 0;

    switch (timeridx) {
    case GTIMER_VIRT:
    case GTIMER_HYPVIRT:
        offset = gt_virt_cnt_offset(env);
        break;
    }

    trace_arm_gt_tval_write(timeridx, value);
    env->cp15.c14_timer[timeridx].cval = gt_get_countervalue(env) - offset +
                                         sextract64(value, 0, 32);
    gt_recalc_timer(env_archcpu(env), timeridx);
}

static void gt_ctl_write(CPUARMState *env, const ARMCPRegInfo *ri,
                         int timeridx,
                         uint64_t value)
{
    ARMCPU *cpu = env_archcpu(env);
    uint32_t oldval = env->cp15.c14_timer[timeridx].ctl;

    trace_arm_gt_ctl_write(timeridx, value);
    env->cp15.c14_timer[timeridx].ctl = deposit64(oldval, 0, 2, value);
    if ((oldval ^ value) & 1) {
        /* Enable toggled */
        gt_recalc_timer(cpu, timeridx);
    } else if ((oldval ^ value) & 2) {
        /* IMASK toggled: don't need to recalculate,
         * just set the interrupt line based on ISTATUS
         */
        int irqstate = (oldval & 4) && !(value & 2);

        trace_arm_gt_imask_toggle(timeridx, irqstate);
        qemu_set_irq(cpu->gt_timer_outputs[timeridx], irqstate);
    }
}

static void gt_phys_timer_reset(CPUARMState *env, const ARMCPRegInfo *ri)
{
    gt_timer_reset(env, ri, GTIMER_PHYS);
}

static void gt_phys_cval_write(CPUARMState *env, const ARMCPRegInfo *ri,
                               uint64_t value)
{
    gt_cval_write(env, ri, GTIMER_PHYS, value);
}

static uint64_t gt_phys_tval_read(CPUARMState *env, const ARMCPRegInfo *ri)
{
    return gt_tval_read(env, ri, GTIMER_PHYS);
}

static void gt_phys_tval_write(CPUARMState *env, const ARMCPRegInfo *ri,
                               uint64_t value)
{
    gt_tval_write(env, ri, GTIMER_PHYS, value);
}

static void gt_phys_ctl_write(CPUARMState *env, const ARMCPRegInfo *ri,
                              uint64_t value)
{
    gt_ctl_write(env, ri, GTIMER_PHYS, value);
}

static int gt_phys_redir_timeridx(CPUARMState *env)
{
    switch (arm_mmu_idx(env)) {
    case ARMMMUIdx_E20_0:
    case ARMMMUIdx_E20_2:
    case ARMMMUIdx_E20_2_PAN:
    case ARMMMUIdx_SE20_0:
    case ARMMMUIdx_SE20_2:
    case ARMMMUIdx_SE20_2_PAN:
        return GTIMER_HYP;
    default:
        return GTIMER_PHYS;
    }
}

static int gt_virt_redir_timeridx(CPUARMState *env)
{
    switch (arm_mmu_idx(env)) {
    case ARMMMUIdx_E20_0:
    case ARMMMUIdx_E20_2:
    case ARMMMUIdx_E20_2_PAN:
    case ARMMMUIdx_SE20_0:
    case ARMMMUIdx_SE20_2:
    case ARMMMUIdx_SE20_2_PAN:
        return GTIMER_HYPVIRT;
    default:
        return GTIMER_VIRT;
    }
}

static uint64_t gt_phys_redir_cval_read(CPUARMState *env,
                                        const ARMCPRegInfo *ri)
{
    int timeridx = gt_phys_redir_timeridx(env);
    return env->cp15.c14_timer[timeridx].cval;
}

static void gt_phys_redir_cval_write(CPUARMState *env, const ARMCPRegInfo *ri,
                                     uint64_t value)
{
    int timeridx = gt_phys_redir_timeridx(env);
    gt_cval_write(env, ri, timeridx, value);
}

static uint64_t gt_phys_redir_tval_read(CPUARMState *env,
                                        const ARMCPRegInfo *ri)
{
    int timeridx = gt_phys_redir_timeridx(env);
    return gt_tval_read(env, ri, timeridx);
}

static void gt_phys_redir_tval_write(CPUARMState *env, const ARMCPRegInfo *ri,
                                     uint64_t value)
{
    int timeridx = gt_phys_redir_timeridx(env);
    gt_tval_write(env, ri, timeridx, value);
}

static uint64_t gt_phys_redir_ctl_read(CPUARMState *env,
                                       const ARMCPRegInfo *ri)
{
    int timeridx = gt_phys_redir_timeridx(env);
    return env->cp15.c14_timer[timeridx].ctl;
}

static void gt_phys_redir_ctl_write(CPUARMState *env, const ARMCPRegInfo *ri,
                                    uint64_t value)
{
    int timeridx = gt_phys_redir_timeridx(env);
    gt_ctl_write(env, ri, timeridx, value);
}

static void gt_virt_timer_reset(CPUARMState *env, const ARMCPRegInfo *ri)
{
    gt_timer_reset(env, ri, GTIMER_VIRT);
}

static void gt_virt_cval_write(CPUARMState *env, const ARMCPRegInfo *ri,
                               uint64_t value)
{
    gt_cval_write(env, ri, GTIMER_VIRT, value);
}

static uint64_t gt_virt_tval_read(CPUARMState *env, const ARMCPRegInfo *ri)
{
    return gt_tval_read(env, ri, GTIMER_VIRT);
}

static void gt_virt_tval_write(CPUARMState *env, const ARMCPRegInfo *ri,
                               uint64_t value)
{
    gt_tval_write(env, ri, GTIMER_VIRT, value);
}

static void gt_virt_ctl_write(CPUARMState *env, const ARMCPRegInfo *ri,
                              uint64_t value)
{
    gt_ctl_write(env, ri, GTIMER_VIRT, value);
}

static void gt_cntvoff_write(CPUARMState *env, const ARMCPRegInfo *ri,
                              uint64_t value)
{
    ARMCPU *cpu = env_archcpu(env);

    trace_arm_gt_cntvoff_write(value);
    raw_write(env, ri, value);
    gt_recalc_timer(cpu, GTIMER_VIRT);
}

static uint64_t gt_virt_redir_cval_read(CPUARMState *env,
                                        const ARMCPRegInfo *ri)
{
    int timeridx = gt_virt_redir_timeridx(env);
    return env->cp15.c14_timer[timeridx].cval;
}

static void gt_virt_redir_cval_write(CPUARMState *env, const ARMCPRegInfo *ri,
                                     uint64_t value)
{
    int timeridx = gt_virt_redir_timeridx(env);
    gt_cval_write(env, ri, timeridx, value);
}

static uint64_t gt_virt_redir_tval_read(CPUARMState *env,
                                        const ARMCPRegInfo *ri)
{
    int timeridx = gt_virt_redir_timeridx(env);
    return gt_tval_read(env, ri, timeridx);
}

static void gt_virt_redir_tval_write(CPUARMState *env, const ARMCPRegInfo *ri,
                                     uint64_t value)
{
    int timeridx = gt_virt_redir_timeridx(env);
    gt_tval_write(env, ri, timeridx, value);
}

static uint64_t gt_virt_redir_ctl_read(CPUARMState *env,
                                       const ARMCPRegInfo *ri)
{
    int timeridx = gt_virt_redir_timeridx(env);
    return env->cp15.c14_timer[timeridx].ctl;
}

static void gt_virt_redir_ctl_write(CPUARMState *env, const ARMCPRegInfo *ri,
                                    uint64_t value)
{
    int timeridx = gt_virt_redir_timeridx(env);
    gt_ctl_write(env, ri, timeridx, value);
}

static void gt_hyp_timer_reset(CPUARMState *env, const ARMCPRegInfo *ri)
{
    gt_timer_reset(env, ri, GTIMER_HYP);
}

static void gt_hyp_cval_write(CPUARMState *env, const ARMCPRegInfo *ri,
                              uint64_t value)
{
    gt_cval_write(env, ri, GTIMER_HYP, value);
}

static uint64_t gt_hyp_tval_read(CPUARMState *env, const ARMCPRegInfo *ri)
{
    return gt_tval_read(env, ri, GTIMER_HYP);
}

static void gt_hyp_tval_write(CPUARMState *env, const ARMCPRegInfo *ri,
                              uint64_t value)
{
    gt_tval_write(env, ri, GTIMER_HYP, value);
}

static void gt_hyp_ctl_write(CPUARMState *env, const ARMCPRegInfo *ri,
                              uint64_t value)
{
    gt_ctl_write(env, ri, GTIMER_HYP, value);
}

static void gt_sec_timer_reset(CPUARMState *env, const ARMCPRegInfo *ri)
{
    gt_timer_reset(env, ri, GTIMER_SEC);
}

static void gt_sec_cval_write(CPUARMState *env, const ARMCPRegInfo *ri,
                              uint64_t value)
{
    gt_cval_write(env, ri, GTIMER_SEC, value);
}

static uint64_t gt_sec_tval_read(CPUARMState *env, const ARMCPRegInfo *ri)
{
    return gt_tval_read(env, ri, GTIMER_SEC);
}

static void gt_sec_tval_write(CPUARMState *env, const ARMCPRegInfo *ri,
                              uint64_t value)
{
    gt_tval_write(env, ri, GTIMER_SEC, value);
}

static void gt_sec_ctl_write(CPUARMState *env, const ARMCPRegInfo *ri,
                              uint64_t value)
{
    gt_ctl_write(env, ri, GTIMER_SEC, value);
}

static void gt_hv_timer_reset(CPUARMState *env, const ARMCPRegInfo *ri)
{
    gt_timer_reset(env, ri, GTIMER_HYPVIRT);
}

static void gt_hv_cval_write(CPUARMState *env, const ARMCPRegInfo *ri,
                             uint64_t value)
{
    gt_cval_write(env, ri, GTIMER_HYPVIRT, value);
}

static uint64_t gt_hv_tval_read(CPUARMState *env, const ARMCPRegInfo *ri)
{
    return gt_tval_read(env, ri, GTIMER_HYPVIRT);
}

static void gt_hv_tval_write(CPUARMState *env, const ARMCPRegInfo *ri,
                             uint64_t value)
{
    gt_tval_write(env, ri, GTIMER_HYPVIRT, value);
}

static void gt_hv_ctl_write(CPUARMState *env, const ARMCPRegInfo *ri,
                            uint64_t value)
{
    gt_ctl_write(env, ri, GTIMER_HYPVIRT, value);
}

void arm_gt_ptimer_cb(void *opaque)
{
    ARMCPU *cpu = opaque;

    gt_recalc_timer(cpu, GTIMER_PHYS);
}

void arm_gt_vtimer_cb(void *opaque)
{
    ARMCPU *cpu = opaque;

    gt_recalc_timer(cpu, GTIMER_VIRT);
}

void arm_gt_htimer_cb(void *opaque)
{
    ARMCPU *cpu = opaque;

    gt_recalc_timer(cpu, GTIMER_HYP);
}

void arm_gt_stimer_cb(void *opaque)
{
    ARMCPU *cpu = opaque;

    gt_recalc_timer(cpu, GTIMER_SEC);
}

void arm_gt_hvtimer_cb(void *opaque)
{
    ARMCPU *cpu = opaque;

    gt_recalc_timer(cpu, GTIMER_HYPVIRT);
}

static void arm_gt_cntfrq_reset(CPUARMState *env, const ARMCPRegInfo *opaque)
{
    ARMCPU *cpu = env_archcpu(env);

    cpu->env.cp15.c14_cntfrq = cpu->gt_cntfrq_hz;
}

static const ARMCPRegInfo generic_timer_cp_reginfo[] = {
    /* Note that CNTFRQ is purely reads-as-written for the benefit
     * of software; writing it doesn't actually change the timer frequency.
     * Our reset value matches the fixed frequency we implement the timer at.
     */
    { .name = "CNTFRQ", .cp = 15, .crn = 14, .crm = 0, .opc1 = 0, .opc2 = 0,
      .type = ARM_CP_ALIAS,
      .access = PL1_RW | PL0_R, .accessfn = gt_cntfrq_access,
      .fieldoffset = offsetoflow32(CPUARMState, cp15.c14_cntfrq),
    },
    /* timer frequency is set by arm_cpu_reset() */
    { .name = "CNTFRQ_EL0", .state = ARM_CP_STATE_AA64,
      .opc0 = 3, .opc1 = 3, .crn = 14, .crm = 0, .opc2 = 0,
      .access = PL1_RW | PL0_R, .accessfn = gt_cntfrq_access,
      .fieldoffset = offsetof(CPUARMState, cp15.c14_cntfrq),
      .resetfn = arm_gt_cntfrq_reset,
    },
    /* overall control: mostly access permissions */
    { .name = "CNTKCTL", .state = ARM_CP_STATE_BOTH,
      .opc0 = 3, .opc1 = 0, .crn = 14, .crm = 1, .opc2 = 0,
      .access = PL1_RW,
      .fieldoffset = offsetof(CPUARMState, cp15.c14_cntkctl),
      .resetvalue = 0,
    },
    /* per-timer control */
    { .name = "CNTP_CTL", .cp = 15, .crn = 14, .crm = 2, .opc1 = 0, .opc2 = 1,
      .secure = ARM_CP_SECSTATE_NS,
      .type = ARM_CP_IO | ARM_CP_ALIAS, .access = PL0_RW,
      .accessfn = gt_ptimer_access,
      .fieldoffset = offsetoflow32(CPUARMState,
                                   cp15.c14_timer[GTIMER_PHYS].ctl),
      .readfn = gt_phys_redir_ctl_read, .raw_readfn = raw_read,
      .writefn = gt_phys_redir_ctl_write, .raw_writefn = raw_write,
    },
    { .name = "CNTP_CTL_S",
      .cp = 15, .crn = 14, .crm = 2, .opc1 = 0, .opc2 = 1,
      .secure = ARM_CP_SECSTATE_S,
      .type = ARM_CP_IO | ARM_CP_ALIAS, .access = PL0_RW,
      .accessfn = gt_ptimer_access,
      .fieldoffset = offsetoflow32(CPUARMState,
                                   cp15.c14_timer[GTIMER_SEC].ctl),
      .writefn = gt_sec_ctl_write, .raw_writefn = raw_write,
    },
    { .name = "CNTP_CTL_EL0", .state = ARM_CP_STATE_AA64,
      .opc0 = 3, .opc1 = 3, .crn = 14, .crm = 2, .opc2 = 1,
      .type = ARM_CP_IO, .access = PL0_RW,
      .accessfn = gt_ptimer_access,
      .fieldoffset = offsetof(CPUARMState, cp15.c14_timer[GTIMER_PHYS].ctl),
      .resetvalue = 0,
      .readfn = gt_phys_redir_ctl_read, .raw_readfn = raw_read,
      .writefn = gt_phys_redir_ctl_write, .raw_writefn = raw_write,
    },
    { .name = "CNTV_CTL", .cp = 15, .crn = 14, .crm = 3, .opc1 = 0, .opc2 = 1,
      .type = ARM_CP_IO | ARM_CP_ALIAS, .access = PL0_RW,
      .accessfn = gt_vtimer_access,
      .fieldoffset = offsetoflow32(CPUARMState,
                                   cp15.c14_timer[GTIMER_VIRT].ctl),
      .readfn = gt_virt_redir_ctl_read, .raw_readfn = raw_read,
      .writefn = gt_virt_redir_ctl_write, .raw_writefn = raw_write,
    },
    { .name = "CNTV_CTL_EL0", .state = ARM_CP_STATE_AA64,
      .opc0 = 3, .opc1 = 3, .crn = 14, .crm = 3, .opc2 = 1,
      .type = ARM_CP_IO, .access = PL0_RW,
      .accessfn = gt_vtimer_access,
      .fieldoffset = offsetof(CPUARMState, cp15.c14_timer[GTIMER_VIRT].ctl),
      .resetvalue = 0,
      .readfn = gt_virt_redir_ctl_read, .raw_readfn = raw_read,
      .writefn = gt_virt_redir_ctl_write, .raw_writefn = raw_write,
    },
    /* TimerValue views: a 32 bit downcounting view of the underlying state */
    { .name = "CNTP_TVAL", .cp = 15, .crn = 14, .crm = 2, .opc1 = 0, .opc2 = 0,
      .secure = ARM_CP_SECSTATE_NS,
      .type = ARM_CP_NO_RAW | ARM_CP_IO, .access = PL0_RW,
      .accessfn = gt_ptimer_access,
      .readfn = gt_phys_redir_tval_read, .writefn = gt_phys_redir_tval_write,
    },
    { .name = "CNTP_TVAL_S",
      .cp = 15, .crn = 14, .crm = 2, .opc1 = 0, .opc2 = 0,
      .secure = ARM_CP_SECSTATE_S,
      .type = ARM_CP_NO_RAW | ARM_CP_IO, .access = PL0_RW,
      .accessfn = gt_ptimer_access,
      .readfn = gt_sec_tval_read, .writefn = gt_sec_tval_write,
    },
    { .name = "CNTP_TVAL_EL0", .state = ARM_CP_STATE_AA64,
      .opc0 = 3, .opc1 = 3, .crn = 14, .crm = 2, .opc2 = 0,
      .type = ARM_CP_NO_RAW | ARM_CP_IO, .access = PL0_RW,
      .accessfn = gt_ptimer_access, .resetfn = gt_phys_timer_reset,
      .readfn = gt_phys_redir_tval_read, .writefn = gt_phys_redir_tval_write,
    },
    { .name = "CNTV_TVAL", .cp = 15, .crn = 14, .crm = 3, .opc1 = 0, .opc2 = 0,
      .type = ARM_CP_NO_RAW | ARM_CP_IO, .access = PL0_RW,
      .accessfn = gt_vtimer_access,
      .readfn = gt_virt_redir_tval_read, .writefn = gt_virt_redir_tval_write,
    },
    { .name = "CNTV_TVAL_EL0", .state = ARM_CP_STATE_AA64,
      .opc0 = 3, .opc1 = 3, .crn = 14, .crm = 3, .opc2 = 0,
      .type = ARM_CP_NO_RAW | ARM_CP_IO, .access = PL0_RW,
      .accessfn = gt_vtimer_access, .resetfn = gt_virt_timer_reset,
      .readfn = gt_virt_redir_tval_read, .writefn = gt_virt_redir_tval_write,
    },
    /* The counter itself */
    { .name = "CNTPCT", .cp = 15, .crm = 14, .opc1 = 0,
      .access = PL0_R, .type = ARM_CP_64BIT | ARM_CP_NO_RAW | ARM_CP_IO,
      .accessfn = gt_pct_access,
      .readfn = gt_cnt_read, .resetfn = arm_cp_reset_ignore,
    },
    { .name = "CNTPCT_EL0", .state = ARM_CP_STATE_AA64,
      .opc0 = 3, .opc1 = 3, .crn = 14, .crm = 0, .opc2 = 1,
      .access = PL0_R, .type = ARM_CP_NO_RAW | ARM_CP_IO,
      .accessfn = gt_pct_access, .readfn = gt_cnt_read,
    },
    { .name = "CNTVCT", .cp = 15, .crm = 14, .opc1 = 1,
      .access = PL0_R, .type = ARM_CP_64BIT | ARM_CP_NO_RAW | ARM_CP_IO,
      .accessfn = gt_vct_access,
      .readfn = gt_virt_cnt_read, .resetfn = arm_cp_reset_ignore,
    },
    { .name = "CNTVCT_EL0", .state = ARM_CP_STATE_AA64,
      .opc0 = 3, .opc1 = 3, .crn = 14, .crm = 0, .opc2 = 2,
      .access = PL0_R, .type = ARM_CP_NO_RAW | ARM_CP_IO,
      .accessfn = gt_vct_access, .readfn = gt_virt_cnt_read,
    },
    /* Comparison value, indicating when the timer goes off */
    { .name = "CNTP_CVAL", .cp = 15, .crm = 14, .opc1 = 2,
      .secure = ARM_CP_SECSTATE_NS,
      .access = PL0_RW,
      .type = ARM_CP_64BIT | ARM_CP_IO | ARM_CP_ALIAS,
      .fieldoffset = offsetof(CPUARMState, cp15.c14_timer[GTIMER_PHYS].cval),
      .accessfn = gt_ptimer_access,
      .readfn = gt_phys_redir_cval_read, .raw_readfn = raw_read,
      .writefn = gt_phys_redir_cval_write, .raw_writefn = raw_write,
    },
    { .name = "CNTP_CVAL_S", .cp = 15, .crm = 14, .opc1 = 2,
      .secure = ARM_CP_SECSTATE_S,
      .access = PL0_RW,
      .type = ARM_CP_64BIT | ARM_CP_IO | ARM_CP_ALIAS,
      .fieldoffset = offsetof(CPUARMState, cp15.c14_timer[GTIMER_SEC].cval),
      .accessfn = gt_ptimer_access,
      .writefn = gt_sec_cval_write, .raw_writefn = raw_write,
    },
    { .name = "CNTP_CVAL_EL0", .state = ARM_CP_STATE_AA64,
      .opc0 = 3, .opc1 = 3, .crn = 14, .crm = 2, .opc2 = 2,
      .access = PL0_RW,
      .type = ARM_CP_IO,
      .fieldoffset = offsetof(CPUARMState, cp15.c14_timer[GTIMER_PHYS].cval),
      .resetvalue = 0, .accessfn = gt_ptimer_access,
      .readfn = gt_phys_redir_cval_read, .raw_readfn = raw_read,
      .writefn = gt_phys_redir_cval_write, .raw_writefn = raw_write,
    },
    { .name = "CNTV_CVAL", .cp = 15, .crm = 14, .opc1 = 3,
      .access = PL0_RW,
      .type = ARM_CP_64BIT | ARM_CP_IO | ARM_CP_ALIAS,
      .fieldoffset = offsetof(CPUARMState, cp15.c14_timer[GTIMER_VIRT].cval),
      .accessfn = gt_vtimer_access,
      .readfn = gt_virt_redir_cval_read, .raw_readfn = raw_read,
      .writefn = gt_virt_redir_cval_write, .raw_writefn = raw_write,
    },
    { .name = "CNTV_CVAL_EL0", .state = ARM_CP_STATE_AA64,
      .opc0 = 3, .opc1 = 3, .crn = 14, .crm = 3, .opc2 = 2,
      .access = PL0_RW,
      .type = ARM_CP_IO,
      .fieldoffset = offsetof(CPUARMState, cp15.c14_timer[GTIMER_VIRT].cval),
      .resetvalue = 0, .accessfn = gt_vtimer_access,
      .readfn = gt_virt_redir_cval_read, .raw_readfn = raw_read,
      .writefn = gt_virt_redir_cval_write, .raw_writefn = raw_write,
    },
    /* Secure timer -- this is actually restricted to only EL3
     * and configurably Secure-EL1 via the accessfn.
     */
    { .name = "CNTPS_TVAL_EL1", .state = ARM_CP_STATE_AA64,
      .opc0 = 3, .opc1 = 7, .crn = 14, .crm = 2, .opc2 = 0,
      .type = ARM_CP_NO_RAW | ARM_CP_IO, .access = PL1_RW,
      .accessfn = gt_stimer_access,
      .readfn = gt_sec_tval_read,
      .writefn = gt_sec_tval_write,
      .resetfn = gt_sec_timer_reset,
    },
    { .name = "CNTPS_CTL_EL1", .state = ARM_CP_STATE_AA64,
      .opc0 = 3, .opc1 = 7, .crn = 14, .crm = 2, .opc2 = 1,
      .type = ARM_CP_IO, .access = PL1_RW,
      .accessfn = gt_stimer_access,
      .fieldoffset = offsetof(CPUARMState, cp15.c14_timer[GTIMER_SEC].ctl),
      .resetvalue = 0,
      .writefn = gt_sec_ctl_write, .raw_writefn = raw_write,
    },
    { .name = "CNTPS_CVAL_EL1", .state = ARM_CP_STATE_AA64,
      .opc0 = 3, .opc1 = 7, .crn = 14, .crm = 2, .opc2 = 2,
      .type = ARM_CP_IO, .access = PL1_RW,
      .accessfn = gt_stimer_access,
      .fieldoffset = offsetof(CPUARMState, cp15.c14_timer[GTIMER_SEC].cval),
      .writefn = gt_sec_cval_write, .raw_writefn = raw_write,
    },
};

static CPAccessResult e2h_access(CPUARMState *env, const ARMCPRegInfo *ri,
                                 bool isread)
{
    if (!(arm_hcr_el2_eff(env) & HCR_E2H)) {
        return CP_ACCESS_TRAP;
    }
    return CP_ACCESS_OK;
}

#else

/* In user-mode most of the generic timer registers are inaccessible
 * however modern kernels (4.12+) allow access to cntvct_el0
 */

static uint64_t gt_virt_cnt_read(CPUARMState *env, const ARMCPRegInfo *ri)
{
    ARMCPU *cpu = env_archcpu(env);

    /* Currently we have no support for QEMUTimer in linux-user so we
     * can't call gt_get_countervalue(env), instead we directly
     * call the lower level functions.
     */
    return cpu_get_clock() / gt_cntfrq_period_ns(cpu);
}

static const ARMCPRegInfo generic_timer_cp_reginfo[] = {
    { .name = "CNTFRQ_EL0", .state = ARM_CP_STATE_AA64,
      .opc0 = 3, .opc1 = 3, .crn = 14, .crm = 0, .opc2 = 0,
      .type = ARM_CP_CONST, .access = PL0_R /* no PL1_RW in linux-user */,
      .fieldoffset = offsetof(CPUARMState, cp15.c14_cntfrq),
      .resetvalue = NANOSECONDS_PER_SECOND / GTIMER_SCALE,
    },
    { .name = "CNTVCT_EL0", .state = ARM_CP_STATE_AA64,
      .opc0 = 3, .opc1 = 3, .crn = 14, .crm = 0, .opc2 = 2,
      .access = PL0_R, .type = ARM_CP_NO_RAW | ARM_CP_IO,
      .readfn = gt_virt_cnt_read,
    },
};

#endif

static void par_write(CPUARMState *env, const ARMCPRegInfo *ri, uint64_t value)
{
    if (arm_feature(env, ARM_FEATURE_LPAE)) {
        raw_write(env, ri, value);
    } else if (arm_feature(env, ARM_FEATURE_V7)) {
        raw_write(env, ri, value & 0xfffff6ff);
    } else {
        raw_write(env, ri, value & 0xfffff1ff);
    }
}

#ifndef CONFIG_USER_ONLY
/* get_phys_addr() isn't present for user-mode-only targets */

static CPAccessResult ats_access(CPUARMState *env, const ARMCPRegInfo *ri,
                                 bool isread)
{
    if (ri->opc2 & 4) {
        /* The ATS12NSO* operations must trap to EL3 or EL2 if executed in
         * Secure EL1 (which can only happen if EL3 is AArch64).
         * They are simply UNDEF if executed from NS EL1.
         * They function normally from EL2 or EL3.
         */
        if (arm_current_el(env) == 1) {
            if (arm_is_secure_below_el3(env)) {
                if (env->cp15.scr_el3 & SCR_EEL2) {
                    return CP_ACCESS_TRAP_UNCATEGORIZED_EL2;
                }
                return CP_ACCESS_TRAP_UNCATEGORIZED_EL3;
            }
            return CP_ACCESS_TRAP_UNCATEGORIZED;
        }
    }
    return CP_ACCESS_OK;
}

#ifdef CONFIG_TCG
static uint64_t do_ats_write(CPUARMState *env, uint64_t value,
                             MMUAccessType access_type, ARMMMUIdx mmu_idx)
{
    bool ret;
    uint64_t par64;
    bool format64 = false;
    ARMMMUFaultInfo fi = {};
    GetPhysAddrResult res = {};

    ret = get_phys_addr(env, value, access_type, mmu_idx, &res, &fi);

    /*
     * ATS operations only do S1 or S1+S2 translations, so we never
     * have to deal with the ARMCacheAttrs format for S2 only.
     */
    assert(!res.cacheattrs.is_s2_format);

    if (ret) {
        /*
         * Some kinds of translation fault must cause exceptions rather
         * than being reported in the PAR.
         */
        int current_el = arm_current_el(env);
        int target_el;
        uint32_t syn, fsr, fsc;
        bool take_exc = false;

        if (fi.s1ptw && current_el == 1
            && arm_mmu_idx_is_stage1_of_2(mmu_idx)) {
            /*
             * Synchronous stage 2 fault on an access made as part of the
             * translation table walk for AT S1E0* or AT S1E1* insn
             * executed from NS EL1. If this is a synchronous external abort
             * and SCR_EL3.EA == 1, then we take a synchronous external abort
             * to EL3. Otherwise the fault is taken as an exception to EL2,
             * and HPFAR_EL2 holds the faulting IPA.
             */
            if (fi.type == ARMFault_SyncExternalOnWalk &&
                (env->cp15.scr_el3 & SCR_EA)) {
                target_el = 3;
            } else {
                env->cp15.hpfar_el2 = extract64(fi.s2addr, 12, 47) << 4;
                if (arm_is_secure_below_el3(env) && fi.s1ns) {
                    env->cp15.hpfar_el2 |= HPFAR_NS;
                }
                target_el = 2;
            }
            take_exc = true;
        } else if (fi.type == ARMFault_SyncExternalOnWalk) {
            /*
             * Synchronous external aborts during a translation table walk
             * are taken as Data Abort exceptions.
             */
            if (fi.stage2) {
                if (current_el == 3) {
                    target_el = 3;
                } else {
                    target_el = 2;
                }
            } else {
                target_el = exception_target_el(env);
            }
            take_exc = true;
        }

        if (take_exc) {
            /* Construct FSR and FSC using same logic as arm_deliver_fault() */
            if (target_el == 2 || arm_el_is_aa64(env, target_el) ||
                arm_s1_regime_using_lpae_format(env, mmu_idx)) {
                fsr = arm_fi_to_lfsc(&fi);
                fsc = extract32(fsr, 0, 6);
            } else {
                fsr = arm_fi_to_sfsc(&fi);
                fsc = 0x3f;
            }
            /*
             * Report exception with ESR indicating a fault due to a
             * translation table walk for a cache maintenance instruction.
             */
            syn = syn_data_abort_no_iss(current_el == target_el, 0,
                                        fi.ea, 1, fi.s1ptw, 1, fsc);
            env->exception.vaddress = value;
            env->exception.fsr = fsr;
            raise_exception(env, EXCP_DATA_ABORT, syn, target_el);
        }
    }

    if (is_a64(env)) {
        format64 = true;
    } else if (arm_feature(env, ARM_FEATURE_LPAE)) {
        /*
         * ATS1Cxx:
         * * TTBCR.EAE determines whether the result is returned using the
         *   32-bit or the 64-bit PAR format
         * * Instructions executed in Hyp mode always use the 64bit format
         *
         * ATS1S2NSOxx uses the 64bit format if any of the following is true:
         * * The Non-secure TTBCR.EAE bit is set to 1
         * * The implementation includes EL2, and the value of HCR.VM is 1
         *
         * (Note that HCR.DC makes HCR.VM behave as if it is 1.)
         *
         * ATS1Hx always uses the 64bit format.
         */
        format64 = arm_s1_regime_using_lpae_format(env, mmu_idx);

        if (arm_feature(env, ARM_FEATURE_EL2)) {
            if (mmu_idx == ARMMMUIdx_E10_0 ||
                mmu_idx == ARMMMUIdx_E10_1 ||
                mmu_idx == ARMMMUIdx_E10_1_PAN) {
                format64 |= env->cp15.hcr_el2 & (HCR_VM | HCR_DC);
            } else {
                format64 |= arm_current_el(env) == 2;
            }
        }
    }

    if (format64) {
        /* Create a 64-bit PAR */
        par64 = (1 << 11); /* LPAE bit always set */
        if (!ret) {
            par64 |= res.phys & ~0xfffULL;
            if (!res.attrs.secure) {
                par64 |= (1 << 9); /* NS */
            }
<<<<<<< HEAD
            /* Xilinx: This breaks our random testing, comment it out.
             * We need to find the root cause here.
             * par64 |= (uint64_t)cacheattrs.attrs << 56; */ /* ATTR */
            /* par64 |= cacheattrs.shareability << 7; */ /* SH */
=======
            par64 |= (uint64_t)res.cacheattrs.attrs << 56; /* ATTR */
            par64 |= res.cacheattrs.shareability << 7; /* SH */
>>>>>>> 99d6b11b
        } else {
            uint32_t fsr = arm_fi_to_lfsc(&fi);

            par64 |= 1; /* F */
            par64 |= (fsr & 0x3f) << 1; /* FS */
            if (fi.stage2) {
                par64 |= (1 << 9); /* S */
            }
            if (fi.s1ptw) {
                par64 |= (1 << 8); /* PTW */
            }
        }
    } else {
        /* fsr is a DFSR/IFSR value for the short descriptor
         * translation table format (with WnR always clear).
         * Convert it to a 32-bit PAR.
         */
        if (!ret) {
            /* We do not set any attribute bits in the PAR */
            if (res.page_size == (1 << 24)
                && arm_feature(env, ARM_FEATURE_V7)) {
                par64 = (res.phys & 0xff000000) | (1 << 1);
            } else {
                par64 = res.phys & 0xfffff000;
            }
            if (!res.attrs.secure) {
                par64 |= (1 << 9); /* NS */
            }
        } else {
            uint32_t fsr = arm_fi_to_sfsc(&fi);

            par64 = ((fsr & (1 << 10)) >> 5) | ((fsr & (1 << 12)) >> 6) |
                    ((fsr & 0xf) << 1) | 1;
        }
    }
    return par64;
}
#endif /* CONFIG_TCG */

static void ats_write(CPUARMState *env, const ARMCPRegInfo *ri, uint64_t value)
{
#ifdef CONFIG_TCG
    MMUAccessType access_type = ri->opc2 & 1 ? MMU_DATA_STORE : MMU_DATA_LOAD;
    uint64_t par64;
    ARMMMUIdx mmu_idx;
    int el = arm_current_el(env);
    bool secure = arm_is_secure_below_el3(env);

    switch (ri->opc2 & 6) {
    case 0:
        /* stage 1 current state PL1: ATS1CPR, ATS1CPW, ATS1CPRP, ATS1CPWP */
        switch (el) {
        case 3:
            mmu_idx = ARMMMUIdx_SE3;
            break;
        case 2:
            g_assert(!secure);  /* ARMv8.4-SecEL2 is 64-bit only */
            /* fall through */
        case 1:
            if (ri->crm == 9 && (env->uncached_cpsr & CPSR_PAN)) {
                mmu_idx = (secure ? ARMMMUIdx_Stage1_SE1_PAN
                           : ARMMMUIdx_Stage1_E1_PAN);
            } else {
                mmu_idx = secure ? ARMMMUIdx_Stage1_SE1 : ARMMMUIdx_Stage1_E1;
            }
            break;
        default:
            g_assert_not_reached();
        }
        break;
    case 2:
        /* stage 1 current state PL0: ATS1CUR, ATS1CUW */
        switch (el) {
        case 3:
            mmu_idx = ARMMMUIdx_SE10_0;
            break;
        case 2:
            g_assert(!secure);  /* ARMv8.4-SecEL2 is 64-bit only */
            mmu_idx = ARMMMUIdx_Stage1_E0;
            break;
        case 1:
            mmu_idx = secure ? ARMMMUIdx_Stage1_SE0 : ARMMMUIdx_Stage1_E0;
            break;
        default:
            g_assert_not_reached();
        }
        break;
    case 4:
        /* stage 1+2 NonSecure PL1: ATS12NSOPR, ATS12NSOPW */
        mmu_idx = ARMMMUIdx_E10_1;
        break;
    case 6:
        /* stage 1+2 NonSecure PL0: ATS12NSOUR, ATS12NSOUW */
        mmu_idx = ARMMMUIdx_E10_0;
        break;
    default:
        g_assert_not_reached();
    }

    par64 = do_ats_write(env, value, access_type, mmu_idx);

    A32_BANKED_CURRENT_REG_SET(env, par, par64);
#else
    /* Handled by hardware accelerator. */
    g_assert_not_reached();
#endif /* CONFIG_TCG */
}

static void ats1h_write(CPUARMState *env, const ARMCPRegInfo *ri,
                        uint64_t value)
{
#ifdef CONFIG_TCG
    MMUAccessType access_type = ri->opc2 & 1 ? MMU_DATA_STORE : MMU_DATA_LOAD;
    uint64_t par64;

    par64 = do_ats_write(env, value, access_type, ARMMMUIdx_E2);

    A32_BANKED_CURRENT_REG_SET(env, par, par64);
#else
    /* Handled by hardware accelerator. */
    g_assert_not_reached();
#endif /* CONFIG_TCG */
}

static CPAccessResult at_s1e2_access(CPUARMState *env, const ARMCPRegInfo *ri,
                                     bool isread)
{
    if (arm_current_el(env) == 3 &&
        !(env->cp15.scr_el3 & (SCR_NS | SCR_EEL2))) {
        return CP_ACCESS_TRAP;
    }
    return CP_ACCESS_OK;
}

static void ats_write64(CPUARMState *env, const ARMCPRegInfo *ri,
                        uint64_t value)
{
#ifdef CONFIG_TCG
    MMUAccessType access_type = ri->opc2 & 1 ? MMU_DATA_STORE : MMU_DATA_LOAD;
    ARMMMUIdx mmu_idx;
    int secure = arm_is_secure_below_el3(env);

    switch (ri->opc2 & 6) {
    case 0:
        switch (ri->opc1) {
        case 0: /* AT S1E1R, AT S1E1W, AT S1E1RP, AT S1E1WP */
            if (ri->crm == 9 && (env->pstate & PSTATE_PAN)) {
                mmu_idx = (secure ? ARMMMUIdx_Stage1_SE1_PAN
                           : ARMMMUIdx_Stage1_E1_PAN);
            } else {
                mmu_idx = secure ? ARMMMUIdx_Stage1_SE1 : ARMMMUIdx_Stage1_E1;
            }
            break;
        case 4: /* AT S1E2R, AT S1E2W */
            mmu_idx = secure ? ARMMMUIdx_SE2 : ARMMMUIdx_E2;
            break;
        case 6: /* AT S1E3R, AT S1E3W */
            mmu_idx = ARMMMUIdx_SE3;
            break;
        default:
            g_assert_not_reached();
        }
        break;
    case 2: /* AT S1E0R, AT S1E0W */
        mmu_idx = secure ? ARMMMUIdx_Stage1_SE0 : ARMMMUIdx_Stage1_E0;
        break;
    case 4: /* AT S12E1R, AT S12E1W */
        mmu_idx = secure ? ARMMMUIdx_SE10_1 : ARMMMUIdx_E10_1;
        break;
    case 6: /* AT S12E0R, AT S12E0W */
        mmu_idx = secure ? ARMMMUIdx_SE10_0 : ARMMMUIdx_E10_0;
        break;
    default:
        g_assert_not_reached();
    }

    env->cp15.par_el[1] = do_ats_write(env, value, access_type, mmu_idx);
#else
    /* Handled by hardware accelerator. */
    g_assert_not_reached();
#endif /* CONFIG_TCG */
}
#endif

static const ARMCPRegInfo vapa_cp_reginfo[] = {
    { .name = "PAR", .cp = 15, .crn = 7, .crm = 4, .opc1 = 0, .opc2 = 0,
      .access = PL1_RW, .resetvalue = 0,
      .bank_fieldoffsets = { offsetoflow32(CPUARMState, cp15.par_s),
                             offsetoflow32(CPUARMState, cp15.par_ns) },
      .writefn = par_write },
#ifndef CONFIG_USER_ONLY
    /* This underdecoding is safe because the reginfo is NO_RAW. */
    { .name = "ATS", .cp = 15, .crn = 7, .crm = 8, .opc1 = 0, .opc2 = CP_ANY,
      .access = PL1_W, .accessfn = ats_access,
      .writefn = ats_write, .type = ARM_CP_NO_RAW | ARM_CP_RAISES_EXC },
#endif
};

/* Return basic MPU access permission bits.  */
static uint32_t simple_mpu_ap_bits(uint32_t val)
{
    uint32_t ret;
    uint32_t mask;
    int i;
    ret = 0;
    mask = 3;
    for (i = 0; i < 16; i += 2) {
        ret |= (val >> i) & mask;
        mask <<= 2;
    }
    return ret;
}

/* Pad basic MPU access permission bits to extended format.  */
static uint32_t extended_mpu_ap_bits(uint32_t val)
{
    uint32_t ret;
    uint32_t mask;
    int i;
    ret = 0;
    mask = 3;
    for (i = 0; i < 16; i += 2) {
        ret |= (val & mask) << i;
        mask <<= 2;
    }
    return ret;
}

static void pmsav5_data_ap_write(CPUARMState *env, const ARMCPRegInfo *ri,
                                 uint64_t value)
{
    env->cp15.pmsav5_data_ap = extended_mpu_ap_bits(value);
}

static uint64_t pmsav5_data_ap_read(CPUARMState *env, const ARMCPRegInfo *ri)
{
    return simple_mpu_ap_bits(env->cp15.pmsav5_data_ap);
}

static void pmsav5_insn_ap_write(CPUARMState *env, const ARMCPRegInfo *ri,
                                 uint64_t value)
{
    env->cp15.pmsav5_insn_ap = extended_mpu_ap_bits(value);
}

static uint64_t pmsav5_insn_ap_read(CPUARMState *env, const ARMCPRegInfo *ri)
{
    return simple_mpu_ap_bits(env->cp15.pmsav5_insn_ap);
}

static uint64_t pmsav7_read(CPUARMState *env, const ARMCPRegInfo *ri)
{
    uint32_t *u32p = *(uint32_t **)raw_ptr(env, ri);

    if (!u32p) {
        return 0;
    }

    u32p += env->pmsav7.rnr[M_REG_NS];
    return *u32p;
}

static void pmsav7_write(CPUARMState *env, const ARMCPRegInfo *ri,
                         uint64_t value)
{
    ARMCPU *cpu = env_archcpu(env);
    uint32_t *u32p = *(uint32_t **)raw_ptr(env, ri);

    if (!u32p) {
        return;
    }

    u32p += env->pmsav7.rnr[M_REG_NS];
    tlb_flush(CPU(cpu)); /* Mappings may have changed - purge! */
    *u32p = value;
}

static void pmsav7_rgnr_write(CPUARMState *env, const ARMCPRegInfo *ri,
                              uint64_t value)
{
    ARMCPU *cpu = env_archcpu(env);
    uint32_t nrgs = cpu->pmsav7_dregion;

    if (value >= nrgs) {
        qemu_log_mask(LOG_GUEST_ERROR,
                      "PMSAv7 RGNR write >= # supported regions, %" PRIu32
                      " > %" PRIu32 "\n", (uint32_t)value, nrgs);
        return;
    }

    raw_write(env, ri, value);
}

static const ARMCPRegInfo pmsav8_cp_reginfo[] = {
    /* Reset for all these registers is handled in arm_cpu_reset(),
     * because the PMSAv8 is also used by M-profile CPUs, which do
     * not register cpregs but still need the state to be reset.
     */
    { .name = "PRSEL", .cp = 15, .crn = 6, .opc1 = 0, .crm = 2, .opc2 = 1,
      .access = PL1_RW, .type = ARM_CP_NO_RAW,
      .fieldoffset = offsetof(CPUARMState, pmsav7.rnr[M_REG_NS]),
      .writefn = pmsav7_rgnr_write,
      .resetfn = arm_cp_reset_ignore },
    { .name = "PRBAR", .cp = 15, .crn = 6, .opc1 = 0, .crm = 3, .opc2 = 0,
      .access = PL1_RW, .type = ARM_CP_NO_RAW,
      .fieldoffset = offsetof(CPUARMState, pmsav8.rbar),
      .readfn = pmsav7_read, .writefn = pmsav7_write,
      .resetfn = arm_cp_reset_ignore },
    { .name = "PRLAR", .cp = 15, .crn = 6, .opc1 = 0, .crm = 3, .opc2 = 1,
      .access = PL1_RW, .type = ARM_CP_NO_RAW,
      .fieldoffset = offsetof(CPUARMState, pmsav8.rlar),
      .readfn = pmsav7_read, .writefn = pmsav7_write,
      .resetfn = arm_cp_reset_ignore },
};

static const ARMCPRegInfo pmsav7_cp_reginfo[] = {
    /* Reset for all these registers is handled in arm_cpu_reset(),
     * because the PMSAv7 is also used by M-profile CPUs, which do
     * not register cpregs but still need the state to be reset.
     */
    { .name = "DRBAR", .cp = 15, .crn = 6, .opc1 = 0, .crm = 1, .opc2 = 0,
      .access = PL1_RW, .type = ARM_CP_NO_RAW,
      .fieldoffset = offsetof(CPUARMState, pmsav7.drbar),
      .readfn = pmsav7_read, .writefn = pmsav7_write,
      .resetfn = arm_cp_reset_ignore },
    { .name = "DRSR", .cp = 15, .crn = 6, .opc1 = 0, .crm = 1, .opc2 = 2,
      .access = PL1_RW, .type = ARM_CP_NO_RAW,
      .fieldoffset = offsetof(CPUARMState, pmsav7.drsr),
      .readfn = pmsav7_read, .writefn = pmsav7_write,
      .resetfn = arm_cp_reset_ignore },
    { .name = "DRACR", .cp = 15, .crn = 6, .opc1 = 0, .crm = 1, .opc2 = 4,
      .access = PL1_RW, .type = ARM_CP_NO_RAW,
      .fieldoffset = offsetof(CPUARMState, pmsav7.dracr),
      .readfn = pmsav7_read, .writefn = pmsav7_write,
      .resetfn = arm_cp_reset_ignore },
    { .name = "RGNR", .cp = 15, .crn = 6, .opc1 = 0, .crm = 2, .opc2 = 0,
      .access = PL1_RW,
      .fieldoffset = offsetof(CPUARMState, pmsav7.rnr[M_REG_NS]),
      .writefn = pmsav7_rgnr_write,
      .resetfn = arm_cp_reset_ignore },
};

static const ARMCPRegInfo pmsav5_cp_reginfo[] = {
    { .name = "DATA_AP", .cp = 15, .crn = 5, .crm = 0, .opc1 = 0, .opc2 = 0,
      .access = PL1_RW, .type = ARM_CP_ALIAS,
      .fieldoffset = offsetof(CPUARMState, cp15.pmsav5_data_ap),
      .readfn = pmsav5_data_ap_read, .writefn = pmsav5_data_ap_write, },
    { .name = "INSN_AP", .cp = 15, .crn = 5, .crm = 0, .opc1 = 0, .opc2 = 1,
      .access = PL1_RW, .type = ARM_CP_ALIAS,
      .fieldoffset = offsetof(CPUARMState, cp15.pmsav5_insn_ap),
      .readfn = pmsav5_insn_ap_read, .writefn = pmsav5_insn_ap_write, },
    { .name = "DATA_EXT_AP", .cp = 15, .crn = 5, .crm = 0, .opc1 = 0, .opc2 = 2,
      .access = PL1_RW,
      .fieldoffset = offsetof(CPUARMState, cp15.pmsav5_data_ap),
      .resetvalue = 0, },
    { .name = "INSN_EXT_AP", .cp = 15, .crn = 5, .crm = 0, .opc1 = 0, .opc2 = 3,
      .access = PL1_RW,
      .fieldoffset = offsetof(CPUARMState, cp15.pmsav5_insn_ap),
      .resetvalue = 0, },
    { .name = "DCACHE_CFG", .cp = 15, .crn = 2, .crm = 0, .opc1 = 0, .opc2 = 0,
      .access = PL1_RW,
      .fieldoffset = offsetof(CPUARMState, cp15.c2_data), .resetvalue = 0, },
    { .name = "ICACHE_CFG", .cp = 15, .crn = 2, .crm = 0, .opc1 = 0, .opc2 = 1,
      .access = PL1_RW,
      .fieldoffset = offsetof(CPUARMState, cp15.c2_insn), .resetvalue = 0, },
    /* Protection region base and size registers */
    { .name = "946_PRBS0", .cp = 15, .crn = 6, .crm = 0, .opc1 = 0,
      .opc2 = CP_ANY, .access = PL1_RW, .resetvalue = 0,
      .fieldoffset = offsetof(CPUARMState, cp15.c6_region[0]) },
    { .name = "946_PRBS1", .cp = 15, .crn = 6, .crm = 1, .opc1 = 0,
      .opc2 = CP_ANY, .access = PL1_RW, .resetvalue = 0,
      .fieldoffset = offsetof(CPUARMState, cp15.c6_region[1]) },
    { .name = "946_PRBS2", .cp = 15, .crn = 6, .crm = 2, .opc1 = 0,
      .opc2 = CP_ANY, .access = PL1_RW, .resetvalue = 0,
      .fieldoffset = offsetof(CPUARMState, cp15.c6_region[2]) },
    { .name = "946_PRBS3", .cp = 15, .crn = 6, .crm = 3, .opc1 = 0,
      .opc2 = CP_ANY, .access = PL1_RW, .resetvalue = 0,
      .fieldoffset = offsetof(CPUARMState, cp15.c6_region[3]) },
    { .name = "946_PRBS4", .cp = 15, .crn = 6, .crm = 4, .opc1 = 0,
      .opc2 = CP_ANY, .access = PL1_RW, .resetvalue = 0,
      .fieldoffset = offsetof(CPUARMState, cp15.c6_region[4]) },
    { .name = "946_PRBS5", .cp = 15, .crn = 6, .crm = 5, .opc1 = 0,
      .opc2 = CP_ANY, .access = PL1_RW, .resetvalue = 0,
      .fieldoffset = offsetof(CPUARMState, cp15.c6_region[5]) },
    { .name = "946_PRBS6", .cp = 15, .crn = 6, .crm = 6, .opc1 = 0,
      .opc2 = CP_ANY, .access = PL1_RW, .resetvalue = 0,
      .fieldoffset = offsetof(CPUARMState, cp15.c6_region[6]) },
    { .name = "946_PRBS7", .cp = 15, .crn = 6, .crm = 7, .opc1 = 0,
      .opc2 = CP_ANY, .access = PL1_RW, .resetvalue = 0,
      .fieldoffset = offsetof(CPUARMState, cp15.c6_region[7]) },
};

static void vmsa_ttbcr_write(CPUARMState *env, const ARMCPRegInfo *ri,
                             uint64_t value)
{
    ARMCPU *cpu = env_archcpu(env);

    if (!arm_feature(env, ARM_FEATURE_V8)) {
        if (arm_feature(env, ARM_FEATURE_LPAE) && (value & TTBCR_EAE)) {
            /*
             * Pre ARMv8 bits [21:19], [15:14] and [6:3] are UNK/SBZP when
             * using Long-descriptor translation table format
             */
            value &= ~((7 << 19) | (3 << 14) | (0xf << 3));
        } else if (arm_feature(env, ARM_FEATURE_EL3)) {
            /*
             * In an implementation that includes the Security Extensions
             * TTBCR has additional fields PD0 [4] and PD1 [5] for
             * Short-descriptor translation table format.
             */
            value &= TTBCR_PD1 | TTBCR_PD0 | TTBCR_N;
        } else {
            value &= TTBCR_N;
        }
    }

    if (arm_feature(env, ARM_FEATURE_LPAE)) {
        /* With LPAE the TTBCR could result in a change of ASID
         * via the TTBCR.A1 bit, so do a TLB flush.
         */
        tlb_flush(CPU(cpu));
    }
    raw_write(env, ri, value);
}

static void vmsa_tcr_el12_write(CPUARMState *env, const ARMCPRegInfo *ri,
                               uint64_t value)
{
    ARMCPU *cpu = env_archcpu(env);

    /* For AArch64 the A1 bit could result in a change of ASID, so TLB flush. */
    tlb_flush(CPU(cpu));
    raw_write(env, ri, value);
}

static void vmsa_ttbr_write(CPUARMState *env, const ARMCPRegInfo *ri,
                            uint64_t value)
{
    /* If the ASID changes (with a 64-bit write), we must flush the TLB.  */
    if (cpreg_field_is_64bit(ri) &&
        extract64(raw_read(env, ri) ^ value, 48, 16) != 0) {
        ARMCPU *cpu = env_archcpu(env);
        tlb_flush(CPU(cpu));
    }
    raw_write(env, ri, value);
}

static void vmsa_tcr_ttbr_el2_write(CPUARMState *env, const ARMCPRegInfo *ri,
                                    uint64_t value)
{
    /*
     * If we are running with E2&0 regime, then an ASID is active.
     * Flush if that might be changing.  Note we're not checking
     * TCR_EL2.A1 to know if this is really the TTBRx_EL2 that
     * holds the active ASID, only checking the field that might.
     */
    if (extract64(raw_read(env, ri) ^ value, 48, 16) &&
        (arm_hcr_el2_eff(env) & HCR_E2H)) {
        uint16_t mask = ARMMMUIdxBit_E20_2 |
                        ARMMMUIdxBit_E20_2_PAN |
                        ARMMMUIdxBit_E20_0;

        if (arm_is_secure_below_el3(env)) {
            mask >>= ARM_MMU_IDX_A_NS;
        }

        tlb_flush_by_mmuidx(env_cpu(env), mask);
    }
    raw_write(env, ri, value);
}

static void vttbr_write(CPUARMState *env, const ARMCPRegInfo *ri,
                        uint64_t value)
{
    ARMCPU *cpu = env_archcpu(env);
    CPUState *cs = CPU(cpu);

    /*
     * A change in VMID to the stage2 page table (Stage2) invalidates
     * the combined stage 1&2 tlbs (EL10_1 and EL10_0).
     */
    if (raw_read(env, ri) != value) {
        uint16_t mask = ARMMMUIdxBit_E10_1 |
                        ARMMMUIdxBit_E10_1_PAN |
                        ARMMMUIdxBit_E10_0;

        if (arm_is_secure_below_el3(env)) {
            mask >>= ARM_MMU_IDX_A_NS;
        }

        tlb_flush_by_mmuidx(cs, mask);
        raw_write(env, ri, value);
    }
}

static const ARMCPRegInfo vmsa_pmsa_cp_reginfo[] = {
    { .name = "DFSR", .cp = 15, .crn = 5, .crm = 0, .opc1 = 0, .opc2 = 0,
      .access = PL1_RW, .accessfn = access_tvm_trvm, .type = ARM_CP_ALIAS,
      .bank_fieldoffsets = { offsetoflow32(CPUARMState, cp15.dfsr_s),
                             offsetoflow32(CPUARMState, cp15.dfsr_ns) }, },
    { .name = "IFSR", .cp = 15, .crn = 5, .crm = 0, .opc1 = 0, .opc2 = 1,
      .access = PL1_RW, .accessfn = access_tvm_trvm, .resetvalue = 0,
      .bank_fieldoffsets = { offsetoflow32(CPUARMState, cp15.ifsr_s),
                             offsetoflow32(CPUARMState, cp15.ifsr_ns) } },
    { .name = "DFAR", .cp = 15, .opc1 = 0, .crn = 6, .crm = 0, .opc2 = 0,
      .access = PL1_RW, .accessfn = access_tvm_trvm, .resetvalue = 0,
      .bank_fieldoffsets = { offsetof(CPUARMState, cp15.dfar_s),
                             offsetof(CPUARMState, cp15.dfar_ns) } },
    { .name = "FAR_EL1", .state = ARM_CP_STATE_AA64,
      .opc0 = 3, .crn = 6, .crm = 0, .opc1 = 0, .opc2 = 0,
      .access = PL1_RW, .accessfn = access_tvm_trvm,
      .fieldoffset = offsetof(CPUARMState, cp15.far_el[1]),
      .resetvalue = 0, },
};

static const ARMCPRegInfo vmsa_cp_reginfo[] = {
    { .name = "ESR_EL1", .state = ARM_CP_STATE_AA64,
      .opc0 = 3, .crn = 5, .crm = 2, .opc1 = 0, .opc2 = 0,
      .access = PL1_RW, .accessfn = access_tvm_trvm,
      .fieldoffset = offsetof(CPUARMState, cp15.esr_el[1]), .resetvalue = 0, },
    { .name = "TTBR0_EL1", .state = ARM_CP_STATE_BOTH,
      .opc0 = 3, .opc1 = 0, .crn = 2, .crm = 0, .opc2 = 0,
      .access = PL1_RW, .accessfn = access_tvm_trvm,
      .writefn = vmsa_ttbr_write, .resetvalue = 0,
      .bank_fieldoffsets = { offsetof(CPUARMState, cp15.ttbr0_s),
                             offsetof(CPUARMState, cp15.ttbr0_ns) } },
    { .name = "TTBR1_EL1", .state = ARM_CP_STATE_BOTH,
      .opc0 = 3, .opc1 = 0, .crn = 2, .crm = 0, .opc2 = 1,
      .access = PL1_RW, .accessfn = access_tvm_trvm,
      .writefn = vmsa_ttbr_write, .resetvalue = 0,
      .bank_fieldoffsets = { offsetof(CPUARMState, cp15.ttbr1_s),
                             offsetof(CPUARMState, cp15.ttbr1_ns) } },
    { .name = "TCR_EL1", .state = ARM_CP_STATE_AA64,
      .opc0 = 3, .crn = 2, .crm = 0, .opc1 = 0, .opc2 = 2,
      .access = PL1_RW, .accessfn = access_tvm_trvm,
      .writefn = vmsa_tcr_el12_write,
      .raw_writefn = raw_write,
      .resetvalue = 0,
      .fieldoffset = offsetof(CPUARMState, cp15.tcr_el[1]) },
    { .name = "TTBCR", .cp = 15, .crn = 2, .crm = 0, .opc1 = 0, .opc2 = 2,
      .access = PL1_RW, .accessfn = access_tvm_trvm,
      .type = ARM_CP_ALIAS, .writefn = vmsa_ttbcr_write,
      .raw_writefn = raw_write,
      .bank_fieldoffsets = { offsetoflow32(CPUARMState, cp15.tcr_el[3]),
                             offsetoflow32(CPUARMState, cp15.tcr_el[1])} },
};

/* Note that unlike TTBCR, writing to TTBCR2 does not require flushing
 * qemu tlbs nor adjusting cached masks.
 */
static const ARMCPRegInfo ttbcr2_reginfo = {
    .name = "TTBCR2", .cp = 15, .opc1 = 0, .crn = 2, .crm = 0, .opc2 = 3,
    .access = PL1_RW, .accessfn = access_tvm_trvm,
    .type = ARM_CP_ALIAS,
    .bank_fieldoffsets = {
        offsetofhigh32(CPUARMState, cp15.tcr_el[3]),
        offsetofhigh32(CPUARMState, cp15.tcr_el[1]),
    },
};

static void omap_ticonfig_write(CPUARMState *env, const ARMCPRegInfo *ri,
                                uint64_t value)
{
    env->cp15.c15_ticonfig = value & 0xe7;
    /* The OS_TYPE bit in this register changes the reported CPUID! */
    env->cp15.c0_cpuid = (value & (1 << 5)) ?
        ARM_CPUID_TI915T : ARM_CPUID_TI925T;
}

static void omap_threadid_write(CPUARMState *env, const ARMCPRegInfo *ri,
                                uint64_t value)
{
    env->cp15.c15_threadid = value & 0xffff;
}

static void omap_wfi_write(CPUARMState *env, const ARMCPRegInfo *ri,
                           uint64_t value)
{
    /* Wait-for-interrupt (deprecated) */
    cpu_interrupt(env_cpu(env), CPU_INTERRUPT_HALT);
}

static void omap_cachemaint_write(CPUARMState *env, const ARMCPRegInfo *ri,
                                  uint64_t value)
{
    /* On OMAP there are registers indicating the max/min index of dcache lines
     * containing a dirty line; cache flush operations have to reset these.
     */
    env->cp15.c15_i_max = 0x000;
    env->cp15.c15_i_min = 0xff0;
}

static const ARMCPRegInfo omap_cp_reginfo[] = {
    { .name = "DFSR", .cp = 15, .crn = 5, .crm = CP_ANY,
      .opc1 = CP_ANY, .opc2 = CP_ANY, .access = PL1_RW, .type = ARM_CP_OVERRIDE,
      .fieldoffset = offsetoflow32(CPUARMState, cp15.esr_el[1]),
      .resetvalue = 0, },
    { .name = "", .cp = 15, .crn = 15, .crm = 0, .opc1 = 0, .opc2 = 0,
      .access = PL1_RW, .type = ARM_CP_NOP },
    { .name = "TICONFIG", .cp = 15, .crn = 15, .crm = 1, .opc1 = 0, .opc2 = 0,
      .access = PL1_RW,
      .fieldoffset = offsetof(CPUARMState, cp15.c15_ticonfig), .resetvalue = 0,
      .writefn = omap_ticonfig_write },
    { .name = "IMAX", .cp = 15, .crn = 15, .crm = 2, .opc1 = 0, .opc2 = 0,
      .access = PL1_RW,
      .fieldoffset = offsetof(CPUARMState, cp15.c15_i_max), .resetvalue = 0, },
    { .name = "IMIN", .cp = 15, .crn = 15, .crm = 3, .opc1 = 0, .opc2 = 0,
      .access = PL1_RW, .resetvalue = 0xff0,
      .fieldoffset = offsetof(CPUARMState, cp15.c15_i_min) },
    { .name = "THREADID", .cp = 15, .crn = 15, .crm = 4, .opc1 = 0, .opc2 = 0,
      .access = PL1_RW,
      .fieldoffset = offsetof(CPUARMState, cp15.c15_threadid), .resetvalue = 0,
      .writefn = omap_threadid_write },
    { .name = "TI925T_STATUS", .cp = 15, .crn = 15,
      .crm = 8, .opc1 = 0, .opc2 = 0, .access = PL1_RW,
      .type = ARM_CP_NO_RAW,
      .readfn = arm_cp_read_zero, .writefn = omap_wfi_write, },
    /* TODO: Peripheral port remap register:
     * On OMAP2 mcr p15, 0, rn, c15, c2, 4 sets up the interrupt controller
     * base address at $rn & ~0xfff and map size of 0x200 << ($rn & 0xfff),
     * when MMU is off.
     */
    { .name = "OMAP_CACHEMAINT", .cp = 15, .crn = 7, .crm = CP_ANY,
      .opc1 = 0, .opc2 = CP_ANY, .access = PL1_W,
      .type = ARM_CP_OVERRIDE | ARM_CP_NO_RAW,
      .writefn = omap_cachemaint_write },
    { .name = "C9", .cp = 15, .crn = 9,
      .crm = CP_ANY, .opc1 = CP_ANY, .opc2 = CP_ANY, .access = PL1_RW,
      .type = ARM_CP_CONST | ARM_CP_OVERRIDE, .resetvalue = 0 },
};

static void xscale_cpar_write(CPUARMState *env, const ARMCPRegInfo *ri,
                              uint64_t value)
{
    env->cp15.c15_cpar = value & 0x3fff;
}

static const ARMCPRegInfo xscale_cp_reginfo[] = {
    { .name = "XSCALE_CPAR",
      .cp = 15, .crn = 15, .crm = 1, .opc1 = 0, .opc2 = 0, .access = PL1_RW,
      .fieldoffset = offsetof(CPUARMState, cp15.c15_cpar), .resetvalue = 0,
      .writefn = xscale_cpar_write, },
    { .name = "XSCALE_AUXCR",
      .cp = 15, .crn = 1, .crm = 0, .opc1 = 0, .opc2 = 1, .access = PL1_RW,
      .fieldoffset = offsetof(CPUARMState, cp15.c1_xscaleauxcr),
      .resetvalue = 0, },
    /* XScale specific cache-lockdown: since we have no cache we NOP these
     * and hope the guest does not really rely on cache behaviour.
     */
    { .name = "XSCALE_LOCK_ICACHE_LINE",
      .cp = 15, .opc1 = 0, .crn = 9, .crm = 1, .opc2 = 0,
      .access = PL1_W, .type = ARM_CP_NOP },
    { .name = "XSCALE_UNLOCK_ICACHE",
      .cp = 15, .opc1 = 0, .crn = 9, .crm = 1, .opc2 = 1,
      .access = PL1_W, .type = ARM_CP_NOP },
    { .name = "XSCALE_DCACHE_LOCK",
      .cp = 15, .opc1 = 0, .crn = 9, .crm = 2, .opc2 = 0,
      .access = PL1_RW, .type = ARM_CP_NOP },
    { .name = "XSCALE_UNLOCK_DCACHE",
      .cp = 15, .opc1 = 0, .crn = 9, .crm = 2, .opc2 = 1,
      .access = PL1_W, .type = ARM_CP_NOP },
};

static const ARMCPRegInfo dummy_c15_cp_reginfo[] = {
    /* RAZ/WI the whole crn=15 space, when we don't have a more specific
     * implementation of this implementation-defined space.
     * Ideally this should eventually disappear in favour of actually
     * implementing the correct behaviour for all cores.
     */
    { .name = "C15_IMPDEF", .cp = 15, .crn = 15,
      .crm = CP_ANY, .opc1 = CP_ANY, .opc2 = CP_ANY,
      .access = PL1_RW,
      .type = ARM_CP_CONST | ARM_CP_NO_RAW | ARM_CP_OVERRIDE,
      .resetvalue = 0 },
};

static const ARMCPRegInfo cache_dirty_status_cp_reginfo[] = {
    /* Cache status: RAZ because we have no cache so it's always clean */
    { .name = "CDSR", .cp = 15, .crn = 7, .crm = 10, .opc1 = 0, .opc2 = 6,
      .access = PL1_R, .type = ARM_CP_CONST | ARM_CP_NO_RAW,
      .resetvalue = 0 },
};

static const ARMCPRegInfo cache_block_ops_cp_reginfo[] = {
    /* We never have a block transfer operation in progress */
    { .name = "BXSR", .cp = 15, .crn = 7, .crm = 12, .opc1 = 0, .opc2 = 4,
      .access = PL0_R, .type = ARM_CP_CONST | ARM_CP_NO_RAW,
      .resetvalue = 0 },
    /* The cache ops themselves: these all NOP for QEMU */
    { .name = "IICR", .cp = 15, .crm = 5, .opc1 = 0,
      .access = PL1_W, .type = ARM_CP_NOP|ARM_CP_64BIT },
    { .name = "IDCR", .cp = 15, .crm = 6, .opc1 = 0,
      .access = PL1_W, .type = ARM_CP_NOP|ARM_CP_64BIT },
    { .name = "CDCR", .cp = 15, .crm = 12, .opc1 = 0,
      .access = PL0_W, .type = ARM_CP_NOP|ARM_CP_64BIT },
    { .name = "PIR", .cp = 15, .crm = 12, .opc1 = 1,
      .access = PL0_W, .type = ARM_CP_NOP|ARM_CP_64BIT },
    { .name = "PDR", .cp = 15, .crm = 12, .opc1 = 2,
      .access = PL0_W, .type = ARM_CP_NOP|ARM_CP_64BIT },
    { .name = "CIDCR", .cp = 15, .crm = 14, .opc1 = 0,
      .access = PL1_W, .type = ARM_CP_NOP|ARM_CP_64BIT },
};

static const ARMCPRegInfo cache_test_clean_cp_reginfo[] = {
    /* The cache test-and-clean instructions always return (1 << 30)
     * to indicate that there are no dirty cache lines.
     */
    { .name = "TC_DCACHE", .cp = 15, .crn = 7, .crm = 10, .opc1 = 0, .opc2 = 3,
      .access = PL0_R, .type = ARM_CP_CONST | ARM_CP_NO_RAW,
      .resetvalue = (1 << 30) },
    { .name = "TCI_DCACHE", .cp = 15, .crn = 7, .crm = 14, .opc1 = 0, .opc2 = 3,
      .access = PL0_R, .type = ARM_CP_CONST | ARM_CP_NO_RAW,
      .resetvalue = (1 << 30) },
};

static const ARMCPRegInfo strongarm_cp_reginfo[] = {
    /* Ignore ReadBuffer accesses */
    { .name = "C9_READBUFFER", .cp = 15, .crn = 9,
      .crm = CP_ANY, .opc1 = CP_ANY, .opc2 = CP_ANY,
      .access = PL1_RW, .resetvalue = 0,
      .type = ARM_CP_CONST | ARM_CP_OVERRIDE | ARM_CP_NO_RAW },
};

static uint64_t midr_read(CPUARMState *env, const ARMCPRegInfo *ri)
{
    unsigned int cur_el = arm_current_el(env);

    if (arm_is_el2_enabled(env) && cur_el == 1) {
        return env->cp15.vpidr_el2;
    }
    return raw_read(env, ri);
}

uint64_t mpidr_read_val(CPUARMState *env)
{
    ARMCPU *cpu = env_archcpu(env);
    uint64_t mpidr = cpu->mp_affinity;

    if (arm_feature(env, ARM_FEATURE_V7MP)) {
        mpidr |= (1U << 31);
        /* Cores which are uniprocessor (non-coherent)
         * but still implement the MP extensions set
         * bit 30. (For instance, Cortex-R5).
         */
        if (cpu->mp_is_up) {
            mpidr |= (1u << 30);
        }
    }
    return mpidr;
}

static uint64_t mpidr_read(CPUARMState *env, const ARMCPRegInfo *ri)
{
    unsigned int cur_el = arm_current_el(env);

    if (arm_is_el2_enabled(env) && cur_el == 1) {
        return env->cp15.vmpidr_el2;
    }
    return mpidr_read_val(env);
}

static const ARMCPRegInfo lpae_cp_reginfo[] = {
    /* NOP AMAIR0/1 */
    { .name = "AMAIR0", .state = ARM_CP_STATE_BOTH,
      .opc0 = 3, .crn = 10, .crm = 3, .opc1 = 0, .opc2 = 0,
      .access = PL1_RW, .accessfn = access_tvm_trvm,
      .type = ARM_CP_CONST, .resetvalue = 0 },
    /* AMAIR1 is mapped to AMAIR_EL1[63:32] */
    { .name = "AMAIR1", .cp = 15, .crn = 10, .crm = 3, .opc1 = 0, .opc2 = 1,
      .access = PL1_RW, .accessfn = access_tvm_trvm,
      .type = ARM_CP_CONST, .resetvalue = 0 },
    { .name = "PAR", .cp = 15, .crm = 7, .opc1 = 0,
      .access = PL1_RW, .type = ARM_CP_64BIT, .resetvalue = 0,
      .bank_fieldoffsets = { offsetof(CPUARMState, cp15.par_s),
                             offsetof(CPUARMState, cp15.par_ns)} },
    { .name = "TTBR0", .cp = 15, .crm = 2, .opc1 = 0,
      .access = PL1_RW, .accessfn = access_tvm_trvm,
      .type = ARM_CP_64BIT | ARM_CP_ALIAS,
      .bank_fieldoffsets = { offsetof(CPUARMState, cp15.ttbr0_s),
                             offsetof(CPUARMState, cp15.ttbr0_ns) },
      .writefn = vmsa_ttbr_write, },
    { .name = "TTBR1", .cp = 15, .crm = 2, .opc1 = 1,
      .access = PL1_RW, .accessfn = access_tvm_trvm,
      .type = ARM_CP_64BIT | ARM_CP_ALIAS,
      .bank_fieldoffsets = { offsetof(CPUARMState, cp15.ttbr1_s),
                             offsetof(CPUARMState, cp15.ttbr1_ns) },
      .writefn = vmsa_ttbr_write, },
};

static uint64_t aa64_fpcr_read(CPUARMState *env, const ARMCPRegInfo *ri)
{
    return vfp_get_fpcr(env);
}

static void aa64_fpcr_write(CPUARMState *env, const ARMCPRegInfo *ri,
                            uint64_t value)
{
    vfp_set_fpcr(env, value);
}

static uint64_t aa64_fpsr_read(CPUARMState *env, const ARMCPRegInfo *ri)
{
    return vfp_get_fpsr(env);
}

static void aa64_fpsr_write(CPUARMState *env, const ARMCPRegInfo *ri,
                            uint64_t value)
{
    vfp_set_fpsr(env, value);
}

static CPAccessResult aa64_daif_access(CPUARMState *env, const ARMCPRegInfo *ri,
                                       bool isread)
{
    if (arm_current_el(env) == 0 && !(arm_sctlr(env, 0) & SCTLR_UMA)) {
        return CP_ACCESS_TRAP;
    }
    return CP_ACCESS_OK;
}

static void aa64_daif_write(CPUARMState *env, const ARMCPRegInfo *ri,
                            uint64_t value)
{
    env->daif = value & PSTATE_DAIF;
}

static uint64_t aa64_pan_read(CPUARMState *env, const ARMCPRegInfo *ri)
{
    return env->pstate & PSTATE_PAN;
}

static void aa64_pan_write(CPUARMState *env, const ARMCPRegInfo *ri,
                           uint64_t value)
{
    env->pstate = (env->pstate & ~PSTATE_PAN) | (value & PSTATE_PAN);
}

static const ARMCPRegInfo pan_reginfo = {
    .name = "PAN", .state = ARM_CP_STATE_AA64,
    .opc0 = 3, .opc1 = 0, .crn = 4, .crm = 2, .opc2 = 3,
    .type = ARM_CP_NO_RAW, .access = PL1_RW,
    .readfn = aa64_pan_read, .writefn = aa64_pan_write
};

static uint64_t aa64_uao_read(CPUARMState *env, const ARMCPRegInfo *ri)
{
    return env->pstate & PSTATE_UAO;
}

static void aa64_uao_write(CPUARMState *env, const ARMCPRegInfo *ri,
                           uint64_t value)
{
    env->pstate = (env->pstate & ~PSTATE_UAO) | (value & PSTATE_UAO);
}

static const ARMCPRegInfo uao_reginfo = {
    .name = "UAO", .state = ARM_CP_STATE_AA64,
    .opc0 = 3, .opc1 = 0, .crn = 4, .crm = 2, .opc2 = 4,
    .type = ARM_CP_NO_RAW, .access = PL1_RW,
    .readfn = aa64_uao_read, .writefn = aa64_uao_write
};

static uint64_t aa64_dit_read(CPUARMState *env, const ARMCPRegInfo *ri)
{
    return env->pstate & PSTATE_DIT;
}

static void aa64_dit_write(CPUARMState *env, const ARMCPRegInfo *ri,
                           uint64_t value)
{
    env->pstate = (env->pstate & ~PSTATE_DIT) | (value & PSTATE_DIT);
}

static const ARMCPRegInfo dit_reginfo = {
    .name = "DIT", .state = ARM_CP_STATE_AA64,
    .opc0 = 3, .opc1 = 3, .crn = 4, .crm = 2, .opc2 = 5,
    .type = ARM_CP_NO_RAW, .access = PL0_RW,
    .readfn = aa64_dit_read, .writefn = aa64_dit_write
};

static uint64_t aa64_ssbs_read(CPUARMState *env, const ARMCPRegInfo *ri)
{
    return env->pstate & PSTATE_SSBS;
}

static void aa64_ssbs_write(CPUARMState *env, const ARMCPRegInfo *ri,
                           uint64_t value)
{
    env->pstate = (env->pstate & ~PSTATE_SSBS) | (value & PSTATE_SSBS);
}

static const ARMCPRegInfo ssbs_reginfo = {
    .name = "SSBS", .state = ARM_CP_STATE_AA64,
    .opc0 = 3, .opc1 = 3, .crn = 4, .crm = 2, .opc2 = 6,
    .type = ARM_CP_NO_RAW, .access = PL0_RW,
    .readfn = aa64_ssbs_read, .writefn = aa64_ssbs_write
};

static CPAccessResult aa64_cacheop_poc_access(CPUARMState *env,
                                              const ARMCPRegInfo *ri,
                                              bool isread)
{
    /* Cache invalidate/clean to Point of Coherency or Persistence...  */
    switch (arm_current_el(env)) {
    case 0:
        /* ... EL0 must UNDEF unless SCTLR_EL1.UCI is set.  */
        if (!(arm_sctlr(env, 0) & SCTLR_UCI)) {
            return CP_ACCESS_TRAP;
        }
        /* fall through */
    case 1:
        /* ... EL1 must trap to EL2 if HCR_EL2.TPCP is set.  */
        if (arm_hcr_el2_eff(env) & HCR_TPCP) {
            return CP_ACCESS_TRAP_EL2;
        }
        break;
    }
    return CP_ACCESS_OK;
}

static CPAccessResult aa64_cacheop_pou_access(CPUARMState *env,
                                              const ARMCPRegInfo *ri,
                                              bool isread)
{
    /* Cache invalidate/clean to Point of Unification... */
    switch (arm_current_el(env)) {
    case 0:
        /* ... EL0 must UNDEF unless SCTLR_EL1.UCI is set.  */
        if (!(arm_sctlr(env, 0) & SCTLR_UCI)) {
            return CP_ACCESS_TRAP;
        }
        /* fall through */
    case 1:
        /* ... EL1 must trap to EL2 if HCR_EL2.TPU is set.  */
        if (arm_hcr_el2_eff(env) & HCR_TPU) {
            return CP_ACCESS_TRAP_EL2;
        }
        break;
    }
    return CP_ACCESS_OK;
}

/* See: D4.7.2 TLB maintenance requirements and the TLB maintenance instructions
 * Page D4-1736 (DDI0487A.b)
 */

static int vae1_tlbmask(CPUARMState *env)
{
    uint64_t hcr = arm_hcr_el2_eff(env);
    uint16_t mask;

    if ((hcr & (HCR_E2H | HCR_TGE)) == (HCR_E2H | HCR_TGE)) {
        mask = ARMMMUIdxBit_E20_2 |
               ARMMMUIdxBit_E20_2_PAN |
               ARMMMUIdxBit_E20_0;
    } else {
        mask = ARMMMUIdxBit_E10_1 |
               ARMMMUIdxBit_E10_1_PAN |
               ARMMMUIdxBit_E10_0;
    }

    if (arm_is_secure_below_el3(env)) {
        mask >>= ARM_MMU_IDX_A_NS;
    }

    return mask;
}

/* Return 56 if TBI is enabled, 64 otherwise. */
static int tlbbits_for_regime(CPUARMState *env, ARMMMUIdx mmu_idx,
                              uint64_t addr)
{
    uint64_t tcr = regime_tcr(env, mmu_idx);
    int tbi = aa64_va_parameter_tbi(tcr, mmu_idx);
    int select = extract64(addr, 55, 1);

    return (tbi >> select) & 1 ? 56 : 64;
}

static int vae1_tlbbits(CPUARMState *env, uint64_t addr)
{
    uint64_t hcr = arm_hcr_el2_eff(env);
    ARMMMUIdx mmu_idx;

    /* Only the regime of the mmu_idx below is significant. */
    if ((hcr & (HCR_E2H | HCR_TGE)) == (HCR_E2H | HCR_TGE)) {
        mmu_idx = ARMMMUIdx_E20_0;
    } else {
        mmu_idx = ARMMMUIdx_E10_0;
    }

    if (arm_is_secure_below_el3(env)) {
        mmu_idx &= ~ARM_MMU_IDX_A_NS;
    }

    return tlbbits_for_regime(env, mmu_idx, addr);
}

static void tlbi_aa64_vmalle1is_write(CPUARMState *env, const ARMCPRegInfo *ri,
                                      uint64_t value)
{
    CPUState *cs = env_cpu(env);
    int mask = vae1_tlbmask(env);

    tlb_flush_by_mmuidx_all_cpus_synced(cs, mask);
}

static void tlbi_aa64_vmalle1_write(CPUARMState *env, const ARMCPRegInfo *ri,
                                    uint64_t value)
{
    CPUState *cs = env_cpu(env);
    int mask = vae1_tlbmask(env);

    if (tlb_force_broadcast(env)) {
        tlb_flush_by_mmuidx_all_cpus_synced(cs, mask);
    } else {
        tlb_flush_by_mmuidx(cs, mask);
    }
}

static int alle1_tlbmask(CPUARMState *env)
{
    /*
     * Note that the 'ALL' scope must invalidate both stage 1 and
     * stage 2 translations, whereas most other scopes only invalidate
     * stage 1 translations.
     */
    if (arm_is_secure_below_el3(env)) {
        return ARMMMUIdxBit_SE10_1 |
               ARMMMUIdxBit_SE10_1_PAN |
               ARMMMUIdxBit_SE10_0;
    } else {
        return ARMMMUIdxBit_E10_1 |
               ARMMMUIdxBit_E10_1_PAN |
               ARMMMUIdxBit_E10_0;
    }
}

static int e2_tlbmask(CPUARMState *env)
{
    if (arm_is_secure_below_el3(env)) {
        return ARMMMUIdxBit_SE20_0 |
               ARMMMUIdxBit_SE20_2 |
               ARMMMUIdxBit_SE20_2_PAN |
               ARMMMUIdxBit_SE2;
    } else {
        return ARMMMUIdxBit_E20_0 |
               ARMMMUIdxBit_E20_2 |
               ARMMMUIdxBit_E20_2_PAN |
               ARMMMUIdxBit_E2;
    }
}

static void tlbi_aa64_alle1_write(CPUARMState *env, const ARMCPRegInfo *ri,
                                  uint64_t value)
{
    CPUState *cs = env_cpu(env);
    int mask = alle1_tlbmask(env);

    tlb_flush_by_mmuidx(cs, mask);
}

static void tlbi_aa64_alle2_write(CPUARMState *env, const ARMCPRegInfo *ri,
                                  uint64_t value)
{
    CPUState *cs = env_cpu(env);
    int mask = e2_tlbmask(env);

    tlb_flush_by_mmuidx(cs, mask);
}

static void tlbi_aa64_alle3_write(CPUARMState *env, const ARMCPRegInfo *ri,
                                  uint64_t value)
{
    ARMCPU *cpu = env_archcpu(env);
    CPUState *cs = CPU(cpu);

    tlb_flush_by_mmuidx(cs, ARMMMUIdxBit_SE3);
}

static void tlbi_aa64_alle1is_write(CPUARMState *env, const ARMCPRegInfo *ri,
                                    uint64_t value)
{
    CPUState *cs = env_cpu(env);
    int mask = alle1_tlbmask(env);

    tlb_flush_by_mmuidx_all_cpus_synced(cs, mask);
}

static void tlbi_aa64_alle2is_write(CPUARMState *env, const ARMCPRegInfo *ri,
                                    uint64_t value)
{
    CPUState *cs = env_cpu(env);
    int mask = e2_tlbmask(env);

    tlb_flush_by_mmuidx_all_cpus_synced(cs, mask);
}

static void tlbi_aa64_alle3is_write(CPUARMState *env, const ARMCPRegInfo *ri,
                                    uint64_t value)
{
    CPUState *cs = env_cpu(env);

    tlb_flush_by_mmuidx_all_cpus_synced(cs, ARMMMUIdxBit_SE3);
}

static void tlbi_aa64_vae2_write(CPUARMState *env, const ARMCPRegInfo *ri,
                                 uint64_t value)
{
    /* Invalidate by VA, EL2
     * Currently handles both VAE2 and VALE2, since we don't support
     * flush-last-level-only.
     */
    CPUState *cs = env_cpu(env);
    int mask = e2_tlbmask(env);
    uint64_t pageaddr = sextract64(value << 12, 0, 56);

    tlb_flush_page_by_mmuidx(cs, pageaddr, mask);
}

static void tlbi_aa64_vae3_write(CPUARMState *env, const ARMCPRegInfo *ri,
                                 uint64_t value)
{
    /* Invalidate by VA, EL3
     * Currently handles both VAE3 and VALE3, since we don't support
     * flush-last-level-only.
     */
    ARMCPU *cpu = env_archcpu(env);
    CPUState *cs = CPU(cpu);
    uint64_t pageaddr = sextract64(value << 12, 0, 56);

    tlb_flush_page_by_mmuidx(cs, pageaddr, ARMMMUIdxBit_SE3);
}

static void tlbi_aa64_vae1is_write(CPUARMState *env, const ARMCPRegInfo *ri,
                                   uint64_t value)
{
    CPUState *cs = env_cpu(env);
    int mask = vae1_tlbmask(env);
    uint64_t pageaddr = sextract64(value << 12, 0, 56);
    int bits = vae1_tlbbits(env, pageaddr);

    tlb_flush_page_bits_by_mmuidx_all_cpus_synced(cs, pageaddr, mask, bits);
}

static void tlbi_aa64_vae1_write(CPUARMState *env, const ARMCPRegInfo *ri,
                                 uint64_t value)
{
    /* Invalidate by VA, EL1&0 (AArch64 version).
     * Currently handles all of VAE1, VAAE1, VAALE1 and VALE1,
     * since we don't support flush-for-specific-ASID-only or
     * flush-last-level-only.
     */
    CPUState *cs = env_cpu(env);
    int mask = vae1_tlbmask(env);
    uint64_t pageaddr = sextract64(value << 12, 0, 56);
    int bits = vae1_tlbbits(env, pageaddr);

    if (tlb_force_broadcast(env)) {
        tlb_flush_page_bits_by_mmuidx_all_cpus_synced(cs, pageaddr, mask, bits);
    } else {
        tlb_flush_page_bits_by_mmuidx(cs, pageaddr, mask, bits);
    }
}

static void tlbi_aa64_vae2is_write(CPUARMState *env, const ARMCPRegInfo *ri,
                                   uint64_t value)
{
    CPUState *cs = env_cpu(env);
    uint64_t pageaddr = sextract64(value << 12, 0, 56);
    bool secure = arm_is_secure_below_el3(env);
    int mask = secure ? ARMMMUIdxBit_SE2 : ARMMMUIdxBit_E2;
    int bits = tlbbits_for_regime(env, secure ? ARMMMUIdx_SE2 : ARMMMUIdx_E2,
                                  pageaddr);

    tlb_flush_page_bits_by_mmuidx_all_cpus_synced(cs, pageaddr, mask, bits);
}

static void tlbi_aa64_vae3is_write(CPUARMState *env, const ARMCPRegInfo *ri,
                                   uint64_t value)
{
    CPUState *cs = env_cpu(env);
    uint64_t pageaddr = sextract64(value << 12, 0, 56);
    int bits = tlbbits_for_regime(env, ARMMMUIdx_SE3, pageaddr);

    tlb_flush_page_bits_by_mmuidx_all_cpus_synced(cs, pageaddr,
                                                  ARMMMUIdxBit_SE3, bits);
}

#ifdef TARGET_AARCH64
typedef struct {
    uint64_t base;
    uint64_t length;
} TLBIRange;

static TLBIRange tlbi_aa64_get_range(CPUARMState *env, ARMMMUIdx mmuidx,
                                     uint64_t value)
{
    unsigned int page_size_granule, page_shift, num, scale, exponent;
    /* Extract one bit to represent the va selector in use. */
    uint64_t select = sextract64(value, 36, 1);
    ARMVAParameters param = aa64_va_parameters(env, select, mmuidx, true);
    TLBIRange ret = { };

    page_size_granule = extract64(value, 46, 2);

    /* The granule encoded in value must match the granule in use. */
    if (page_size_granule != (param.using64k ? 3 : param.using16k ? 2 : 1)) {
        qemu_log_mask(LOG_GUEST_ERROR, "Invalid tlbi page size granule %d\n",
                      page_size_granule);
        return ret;
    }

    page_shift = (page_size_granule - 1) * 2 + 12;
    num = extract64(value, 39, 5);
    scale = extract64(value, 44, 2);
    exponent = (5 * scale) + 1;

    ret.length = (num + 1) << (exponent + page_shift);

    if (param.select) {
        ret.base = sextract64(value, 0, 37);
    } else {
        ret.base = extract64(value, 0, 37);
    }
    if (param.ds) {
        /*
         * With DS=1, BaseADDR is always shifted 16 so that it is able
         * to address all 52 va bits.  The input address is perforce
         * aligned on a 64k boundary regardless of translation granule.
         */
        page_shift = 16;
    }
    ret.base <<= page_shift;

    return ret;
}

static void do_rvae_write(CPUARMState *env, uint64_t value,
                          int idxmap, bool synced)
{
    ARMMMUIdx one_idx = ARM_MMU_IDX_A | ctz32(idxmap);
    TLBIRange range;
    int bits;

    range = tlbi_aa64_get_range(env, one_idx, value);
    bits = tlbbits_for_regime(env, one_idx, range.base);

    if (synced) {
        tlb_flush_range_by_mmuidx_all_cpus_synced(env_cpu(env),
                                                  range.base,
                                                  range.length,
                                                  idxmap,
                                                  bits);
    } else {
        tlb_flush_range_by_mmuidx(env_cpu(env), range.base,
                                  range.length, idxmap, bits);
    }
}

static void tlbi_aa64_rvae1_write(CPUARMState *env,
                                  const ARMCPRegInfo *ri,
                                  uint64_t value)
{
    /*
     * Invalidate by VA range, EL1&0.
     * Currently handles all of RVAE1, RVAAE1, RVAALE1 and RVALE1,
     * since we don't support flush-for-specific-ASID-only or
     * flush-last-level-only.
     */

    do_rvae_write(env, value, vae1_tlbmask(env),
                  tlb_force_broadcast(env));
}

static void tlbi_aa64_rvae1is_write(CPUARMState *env,
                                    const ARMCPRegInfo *ri,
                                    uint64_t value)
{
    /*
     * Invalidate by VA range, Inner/Outer Shareable EL1&0.
     * Currently handles all of RVAE1IS, RVAE1OS, RVAAE1IS, RVAAE1OS,
     * RVAALE1IS, RVAALE1OS, RVALE1IS and RVALE1OS, since we don't support
     * flush-for-specific-ASID-only, flush-last-level-only or inner/outer
     * shareable specific flushes.
     */

    do_rvae_write(env, value, vae1_tlbmask(env), true);
}

static int vae2_tlbmask(CPUARMState *env)
{
    return (arm_is_secure_below_el3(env)
            ? ARMMMUIdxBit_SE2 : ARMMMUIdxBit_E2);
}

static void tlbi_aa64_rvae2_write(CPUARMState *env,
                                  const ARMCPRegInfo *ri,
                                  uint64_t value)
{
    /*
     * Invalidate by VA range, EL2.
     * Currently handles all of RVAE2 and RVALE2,
     * since we don't support flush-for-specific-ASID-only or
     * flush-last-level-only.
     */

    do_rvae_write(env, value, vae2_tlbmask(env),
                  tlb_force_broadcast(env));


}

static void tlbi_aa64_rvae2is_write(CPUARMState *env,
                                    const ARMCPRegInfo *ri,
                                    uint64_t value)
{
    /*
     * Invalidate by VA range, Inner/Outer Shareable, EL2.
     * Currently handles all of RVAE2IS, RVAE2OS, RVALE2IS and RVALE2OS,
     * since we don't support flush-for-specific-ASID-only,
     * flush-last-level-only or inner/outer shareable specific flushes.
     */

    do_rvae_write(env, value, vae2_tlbmask(env), true);

}

static void tlbi_aa64_rvae3_write(CPUARMState *env,
                                  const ARMCPRegInfo *ri,
                                  uint64_t value)
{
    /*
     * Invalidate by VA range, EL3.
     * Currently handles all of RVAE3 and RVALE3,
     * since we don't support flush-for-specific-ASID-only or
     * flush-last-level-only.
     */

    do_rvae_write(env, value, ARMMMUIdxBit_SE3,
                  tlb_force_broadcast(env));
}

static void tlbi_aa64_rvae3is_write(CPUARMState *env,
                                    const ARMCPRegInfo *ri,
                                    uint64_t value)
{
    /*
     * Invalidate by VA range, EL3, Inner/Outer Shareable.
     * Currently handles all of RVAE3IS, RVAE3OS, RVALE3IS and RVALE3OS,
     * since we don't support flush-for-specific-ASID-only,
     * flush-last-level-only or inner/outer specific flushes.
     */

    do_rvae_write(env, value, ARMMMUIdxBit_SE3, true);
}
#endif

static CPAccessResult aa64_zva_access(CPUARMState *env, const ARMCPRegInfo *ri,
                                      bool isread)
{
    int cur_el = arm_current_el(env);

    if (cur_el < 2) {
        uint64_t hcr = arm_hcr_el2_eff(env);

        if (cur_el == 0) {
            if ((hcr & (HCR_E2H | HCR_TGE)) == (HCR_E2H | HCR_TGE)) {
                if (!(env->cp15.sctlr_el[2] & SCTLR_DZE)) {
                    return CP_ACCESS_TRAP_EL2;
                }
            } else {
                if (!(env->cp15.sctlr_el[1] & SCTLR_DZE)) {
                    return CP_ACCESS_TRAP;
                }
                if (hcr & HCR_TDZ) {
                    return CP_ACCESS_TRAP_EL2;
                }
            }
        } else if (hcr & HCR_TDZ) {
            return CP_ACCESS_TRAP_EL2;
        }
    }
    return CP_ACCESS_OK;
}

static uint64_t aa64_dczid_read(CPUARMState *env, const ARMCPRegInfo *ri)
{
    ARMCPU *cpu = env_archcpu(env);
    int dzp_bit = 1 << 4;

    /* DZP indicates whether DC ZVA access is allowed */
    if (aa64_zva_access(env, NULL, false) == CP_ACCESS_OK) {
        dzp_bit = 0;
    }
    return cpu->dcz_blocksize | dzp_bit;
}

static CPAccessResult sp_el0_access(CPUARMState *env, const ARMCPRegInfo *ri,
                                    bool isread)
{
    if (!(env->pstate & PSTATE_SP)) {
        /* Access to SP_EL0 is undefined if it's being used as
         * the stack pointer.
         */
        return CP_ACCESS_TRAP_UNCATEGORIZED;
    }
    return CP_ACCESS_OK;
}

static uint64_t spsel_read(CPUARMState *env, const ARMCPRegInfo *ri)
{
    return env->pstate & PSTATE_SP;
}

static void spsel_write(CPUARMState *env, const ARMCPRegInfo *ri, uint64_t val)
{
    update_spsel(env, val);
}

static void sctlr_write(CPUARMState *env, const ARMCPRegInfo *ri,
                        uint64_t value)
{
    ARMCPU *cpu = env_archcpu(env);

    if (arm_feature(env, ARM_FEATURE_PMSA) && !cpu->has_mpu) {
        /* M bit is RAZ/WI for PMSA with no MPU implemented */
        value &= ~SCTLR_M;
    }

    /* ??? Lots of these bits are not implemented.  */

    if (ri->state == ARM_CP_STATE_AA64 && !cpu_isar_feature(aa64_mte, cpu)) {
        if (ri->opc1 == 6) { /* SCTLR_EL3 */
            value &= ~(SCTLR_ITFSB | SCTLR_TCF | SCTLR_ATA);
        } else {
            value &= ~(SCTLR_ITFSB | SCTLR_TCF0 | SCTLR_TCF |
                       SCTLR_ATA0 | SCTLR_ATA);
        }
    }

    if (raw_read(env, ri) == value) {
        /* Skip the TLB flush if nothing actually changed; Linux likes
         * to do a lot of pointless SCTLR writes.
         */
        return;
    }

    raw_write(env, ri, value);

    /* This may enable/disable the MMU, so do a TLB flush.  */
    tlb_flush(CPU(cpu));

    if (ri->type & ARM_CP_SUPPRESS_TB_END) {
        /*
         * Normally we would always end the TB on an SCTLR write; see the
         * comment in ARMCPRegInfo sctlr initialization below for why Xscale
         * is special.  Setting ARM_CP_SUPPRESS_TB_END also stops the rebuild
         * of hflags from the translator, so do it here.
         */
        arm_rebuild_hflags(env);
    }
}

static void sdcr_write(CPUARMState *env, const ARMCPRegInfo *ri,
                       uint64_t value)
{
    /*
     * Some MDCR_EL3 bits affect whether PMU counters are running:
     * if we are trying to change any of those then we must
     * bracket this update with PMU start/finish calls.
     */
    bool pmu_op = (env->cp15.mdcr_el3 ^ value) & MDCR_EL3_PMU_ENABLE_BITS;

    if (pmu_op) {
        pmu_op_start(env);
    }
    env->cp15.mdcr_el3 = value & SDCR_VALID_MASK;
    if (pmu_op) {
        pmu_op_finish(env);
    }
}

static void mdcr_el2_write(CPUARMState *env, const ARMCPRegInfo *ri,
                           uint64_t value)
{
    /*
     * Some MDCR_EL2 bits affect whether PMU counters are running:
     * if we are trying to change any of those then we must
     * bracket this update with PMU start/finish calls.
     */
    bool pmu_op = (env->cp15.mdcr_el2 ^ value) & MDCR_EL2_PMU_ENABLE_BITS;

    if (pmu_op) {
        pmu_op_start(env);
    }
    env->cp15.mdcr_el2 = value;
    if (pmu_op) {
        pmu_op_finish(env);
    }
}

static const ARMCPRegInfo v8_cp_reginfo[] = {
    /* Minimal set of EL0-visible registers. This will need to be expanded
     * significantly for system emulation of AArch64 CPUs.
     */
    { .name = "NZCV", .state = ARM_CP_STATE_AA64,
      .opc0 = 3, .opc1 = 3, .opc2 = 0, .crn = 4, .crm = 2,
      .access = PL0_RW, .type = ARM_CP_NZCV },
    { .name = "DAIF", .state = ARM_CP_STATE_AA64,
      .opc0 = 3, .opc1 = 3, .opc2 = 1, .crn = 4, .crm = 2,
      .type = ARM_CP_NO_RAW,
      .access = PL0_RW, .accessfn = aa64_daif_access,
      .fieldoffset = offsetof(CPUARMState, daif),
      .writefn = aa64_daif_write, .resetfn = arm_cp_reset_ignore },
    { .name = "FPCR", .state = ARM_CP_STATE_AA64,
      .opc0 = 3, .opc1 = 3, .opc2 = 0, .crn = 4, .crm = 4,
      .access = PL0_RW, .type = ARM_CP_FPU | ARM_CP_SUPPRESS_TB_END,
      .readfn = aa64_fpcr_read, .writefn = aa64_fpcr_write },
    { .name = "FPSR", .state = ARM_CP_STATE_AA64,
      .opc0 = 3, .opc1 = 3, .opc2 = 1, .crn = 4, .crm = 4,
      .access = PL0_RW, .type = ARM_CP_FPU | ARM_CP_SUPPRESS_TB_END,
      .readfn = aa64_fpsr_read, .writefn = aa64_fpsr_write },
    { .name = "DCZID_EL0", .state = ARM_CP_STATE_AA64,
      .opc0 = 3, .opc1 = 3, .opc2 = 7, .crn = 0, .crm = 0,
      .access = PL0_R, .type = ARM_CP_NO_RAW,
      .readfn = aa64_dczid_read },
    { .name = "DC_ZVA", .state = ARM_CP_STATE_AA64,
      .opc0 = 1, .opc1 = 3, .crn = 7, .crm = 4, .opc2 = 1,
      .access = PL0_W, .type = ARM_CP_DC_ZVA,
#ifndef CONFIG_USER_ONLY
      /* Avoid overhead of an access check that always passes in user-mode */
      .accessfn = aa64_zva_access,
#endif
    },
    { .name = "CURRENTEL", .state = ARM_CP_STATE_AA64,
      .opc0 = 3, .opc1 = 0, .opc2 = 2, .crn = 4, .crm = 2,
      .access = PL1_R, .type = ARM_CP_CURRENTEL },
    /* Cache ops: all NOPs since we don't emulate caches */
    { .name = "IC_IALLUIS", .state = ARM_CP_STATE_AA64,
      .opc0 = 1, .opc1 = 0, .crn = 7, .crm = 1, .opc2 = 0,
      .access = PL1_W, .type = ARM_CP_NOP,
      .accessfn = aa64_cacheop_pou_access },
    { .name = "IC_IALLU", .state = ARM_CP_STATE_AA64,
      .opc0 = 1, .opc1 = 0, .crn = 7, .crm = 5, .opc2 = 0,
      .access = PL1_W, .type = ARM_CP_NOP,
      .accessfn = aa64_cacheop_pou_access },
    { .name = "IC_IVAU", .state = ARM_CP_STATE_AA64,
      .opc0 = 1, .opc1 = 3, .crn = 7, .crm = 5, .opc2 = 1,
      .access = PL0_W, .type = ARM_CP_NOP,
      .accessfn = aa64_cacheop_pou_access },
    { .name = "DC_IVAC", .state = ARM_CP_STATE_AA64,
      .opc0 = 1, .opc1 = 0, .crn = 7, .crm = 6, .opc2 = 1,
      .access = PL1_W, .accessfn = aa64_cacheop_poc_access,
      .type = ARM_CP_NOP },
    { .name = "DC_ISW", .state = ARM_CP_STATE_AA64,
      .opc0 = 1, .opc1 = 0, .crn = 7, .crm = 6, .opc2 = 2,
      .access = PL1_W, .accessfn = access_tsw, .type = ARM_CP_NOP },
    { .name = "DC_CVAC", .state = ARM_CP_STATE_AA64,
      .opc0 = 1, .opc1 = 3, .crn = 7, .crm = 10, .opc2 = 1,
      .access = PL0_W, .type = ARM_CP_NOP,
      .accessfn = aa64_cacheop_poc_access },
    { .name = "DC_CSW", .state = ARM_CP_STATE_AA64,
      .opc0 = 1, .opc1 = 0, .crn = 7, .crm = 10, .opc2 = 2,
      .access = PL1_W, .accessfn = access_tsw, .type = ARM_CP_NOP },
    { .name = "DC_CVAU", .state = ARM_CP_STATE_AA64,
      .opc0 = 1, .opc1 = 3, .crn = 7, .crm = 11, .opc2 = 1,
      .access = PL0_W, .type = ARM_CP_NOP,
      .accessfn = aa64_cacheop_pou_access },
    { .name = "DC_CIVAC", .state = ARM_CP_STATE_AA64,
      .opc0 = 1, .opc1 = 3, .crn = 7, .crm = 14, .opc2 = 1,
      .access = PL0_W, .type = ARM_CP_NOP,
      .accessfn = aa64_cacheop_poc_access },
    { .name = "DC_CISW", .state = ARM_CP_STATE_AA64,
      .opc0 = 1, .opc1 = 0, .crn = 7, .crm = 14, .opc2 = 2,
      .access = PL1_W, .accessfn = access_tsw, .type = ARM_CP_NOP },
    /* TLBI operations */
    { .name = "TLBI_VMALLE1IS", .state = ARM_CP_STATE_AA64,
      .opc0 = 1, .opc1 = 0, .crn = 8, .crm = 3, .opc2 = 0,
      .access = PL1_W, .accessfn = access_ttlb, .type = ARM_CP_NO_RAW,
      .writefn = tlbi_aa64_vmalle1is_write },
    { .name = "TLBI_VAE1IS", .state = ARM_CP_STATE_AA64,
      .opc0 = 1, .opc1 = 0, .crn = 8, .crm = 3, .opc2 = 1,
      .access = PL1_W, .accessfn = access_ttlb, .type = ARM_CP_NO_RAW,
      .writefn = tlbi_aa64_vae1is_write },
    { .name = "TLBI_ASIDE1IS", .state = ARM_CP_STATE_AA64,
      .opc0 = 1, .opc1 = 0, .crn = 8, .crm = 3, .opc2 = 2,
      .access = PL1_W, .accessfn = access_ttlb, .type = ARM_CP_NO_RAW,
      .writefn = tlbi_aa64_vmalle1is_write },
    { .name = "TLBI_VAAE1IS", .state = ARM_CP_STATE_AA64,
      .opc0 = 1, .opc1 = 0, .crn = 8, .crm = 3, .opc2 = 3,
      .access = PL1_W, .accessfn = access_ttlb, .type = ARM_CP_NO_RAW,
      .writefn = tlbi_aa64_vae1is_write },
    { .name = "TLBI_VALE1IS", .state = ARM_CP_STATE_AA64,
      .opc0 = 1, .opc1 = 0, .crn = 8, .crm = 3, .opc2 = 5,
      .access = PL1_W, .accessfn = access_ttlb, .type = ARM_CP_NO_RAW,
      .writefn = tlbi_aa64_vae1is_write },
    { .name = "TLBI_VAALE1IS", .state = ARM_CP_STATE_AA64,
      .opc0 = 1, .opc1 = 0, .crn = 8, .crm = 3, .opc2 = 7,
      .access = PL1_W, .accessfn = access_ttlb, .type = ARM_CP_NO_RAW,
      .writefn = tlbi_aa64_vae1is_write },
    { .name = "TLBI_VMALLE1", .state = ARM_CP_STATE_AA64,
      .opc0 = 1, .opc1 = 0, .crn = 8, .crm = 7, .opc2 = 0,
      .access = PL1_W, .accessfn = access_ttlb, .type = ARM_CP_NO_RAW,
      .writefn = tlbi_aa64_vmalle1_write },
    { .name = "TLBI_VAE1", .state = ARM_CP_STATE_AA64,
      .opc0 = 1, .opc1 = 0, .crn = 8, .crm = 7, .opc2 = 1,
      .access = PL1_W, .accessfn = access_ttlb, .type = ARM_CP_NO_RAW,
      .writefn = tlbi_aa64_vae1_write },
    { .name = "TLBI_ASIDE1", .state = ARM_CP_STATE_AA64,
      .opc0 = 1, .opc1 = 0, .crn = 8, .crm = 7, .opc2 = 2,
      .access = PL1_W, .accessfn = access_ttlb, .type = ARM_CP_NO_RAW,
      .writefn = tlbi_aa64_vmalle1_write },
    { .name = "TLBI_VAAE1", .state = ARM_CP_STATE_AA64,
      .opc0 = 1, .opc1 = 0, .crn = 8, .crm = 7, .opc2 = 3,
      .access = PL1_W, .accessfn = access_ttlb, .type = ARM_CP_NO_RAW,
      .writefn = tlbi_aa64_vae1_write },
    { .name = "TLBI_VALE1", .state = ARM_CP_STATE_AA64,
      .opc0 = 1, .opc1 = 0, .crn = 8, .crm = 7, .opc2 = 5,
      .access = PL1_W, .accessfn = access_ttlb, .type = ARM_CP_NO_RAW,
      .writefn = tlbi_aa64_vae1_write },
    { .name = "TLBI_VAALE1", .state = ARM_CP_STATE_AA64,
      .opc0 = 1, .opc1 = 0, .crn = 8, .crm = 7, .opc2 = 7,
      .access = PL1_W, .accessfn = access_ttlb, .type = ARM_CP_NO_RAW,
      .writefn = tlbi_aa64_vae1_write },
    { .name = "TLBI_IPAS2E1IS", .state = ARM_CP_STATE_AA64,
      .opc0 = 1, .opc1 = 4, .crn = 8, .crm = 0, .opc2 = 1,
      .access = PL2_W, .type = ARM_CP_NOP },
    { .name = "TLBI_IPAS2LE1IS", .state = ARM_CP_STATE_AA64,
      .opc0 = 1, .opc1 = 4, .crn = 8, .crm = 0, .opc2 = 5,
      .access = PL2_W, .type = ARM_CP_NOP },
    { .name = "TLBI_ALLE1IS", .state = ARM_CP_STATE_AA64,
      .opc0 = 1, .opc1 = 4, .crn = 8, .crm = 3, .opc2 = 4,
      .access = PL2_W, .type = ARM_CP_NO_RAW,
      .writefn = tlbi_aa64_alle1is_write },
    { .name = "TLBI_VMALLS12E1IS", .state = ARM_CP_STATE_AA64,
      .opc0 = 1, .opc1 = 4, .crn = 8, .crm = 3, .opc2 = 6,
      .access = PL2_W, .type = ARM_CP_NO_RAW,
      .writefn = tlbi_aa64_alle1is_write },
    { .name = "TLBI_IPAS2E1", .state = ARM_CP_STATE_AA64,
      .opc0 = 1, .opc1 = 4, .crn = 8, .crm = 4, .opc2 = 1,
      .access = PL2_W, .type = ARM_CP_NOP },
    { .name = "TLBI_IPAS2LE1", .state = ARM_CP_STATE_AA64,
      .opc0 = 1, .opc1 = 4, .crn = 8, .crm = 4, .opc2 = 5,
      .access = PL2_W, .type = ARM_CP_NOP },
    { .name = "TLBI_ALLE1", .state = ARM_CP_STATE_AA64,
      .opc0 = 1, .opc1 = 4, .crn = 8, .crm = 7, .opc2 = 4,
      .access = PL2_W, .type = ARM_CP_NO_RAW,
      .writefn = tlbi_aa64_alle1_write },
    { .name = "TLBI_VMALLS12E1", .state = ARM_CP_STATE_AA64,
      .opc0 = 1, .opc1 = 4, .crn = 8, .crm = 7, .opc2 = 6,
      .access = PL2_W, .type = ARM_CP_NO_RAW,
      .writefn = tlbi_aa64_alle1is_write },
#ifndef CONFIG_USER_ONLY
    /* 64 bit address translation operations */
    { .name = "AT_S1E1R", .state = ARM_CP_STATE_AA64,
      .opc0 = 1, .opc1 = 0, .crn = 7, .crm = 8, .opc2 = 0,
      .access = PL1_W, .type = ARM_CP_NO_RAW | ARM_CP_RAISES_EXC,
      .writefn = ats_write64 },
    { .name = "AT_S1E1W", .state = ARM_CP_STATE_AA64,
      .opc0 = 1, .opc1 = 0, .crn = 7, .crm = 8, .opc2 = 1,
      .access = PL1_W, .type = ARM_CP_NO_RAW | ARM_CP_RAISES_EXC,
      .writefn = ats_write64 },
    { .name = "AT_S1E0R", .state = ARM_CP_STATE_AA64,
      .opc0 = 1, .opc1 = 0, .crn = 7, .crm = 8, .opc2 = 2,
      .access = PL1_W, .type = ARM_CP_NO_RAW | ARM_CP_RAISES_EXC,
      .writefn = ats_write64 },
    { .name = "AT_S1E0W", .state = ARM_CP_STATE_AA64,
      .opc0 = 1, .opc1 = 0, .crn = 7, .crm = 8, .opc2 = 3,
      .access = PL1_W, .type = ARM_CP_NO_RAW | ARM_CP_RAISES_EXC,
      .writefn = ats_write64 },
    { .name = "AT_S12E1R", .state = ARM_CP_STATE_AA64,
      .opc0 = 1, .opc1 = 4, .crn = 7, .crm = 8, .opc2 = 4,
      .access = PL2_W, .type = ARM_CP_NO_RAW | ARM_CP_RAISES_EXC,
      .writefn = ats_write64 },
    { .name = "AT_S12E1W", .state = ARM_CP_STATE_AA64,
      .opc0 = 1, .opc1 = 4, .crn = 7, .crm = 8, .opc2 = 5,
      .access = PL2_W, .type = ARM_CP_NO_RAW | ARM_CP_RAISES_EXC,
      .writefn = ats_write64 },
    { .name = "AT_S12E0R", .state = ARM_CP_STATE_AA64,
      .opc0 = 1, .opc1 = 4, .crn = 7, .crm = 8, .opc2 = 6,
      .access = PL2_W, .type = ARM_CP_NO_RAW | ARM_CP_RAISES_EXC,
      .writefn = ats_write64 },
    { .name = "AT_S12E0W", .state = ARM_CP_STATE_AA64,
      .opc0 = 1, .opc1 = 4, .crn = 7, .crm = 8, .opc2 = 7,
      .access = PL2_W, .type = ARM_CP_NO_RAW | ARM_CP_RAISES_EXC,
      .writefn = ats_write64 },
    /* AT S1E2* are elsewhere as they UNDEF from EL3 if EL2 is not present */
    { .name = "AT_S1E3R", .state = ARM_CP_STATE_AA64,
      .opc0 = 1, .opc1 = 6, .crn = 7, .crm = 8, .opc2 = 0,
      .access = PL3_W, .type = ARM_CP_NO_RAW | ARM_CP_RAISES_EXC,
      .writefn = ats_write64 },
    { .name = "AT_S1E3W", .state = ARM_CP_STATE_AA64,
      .opc0 = 1, .opc1 = 6, .crn = 7, .crm = 8, .opc2 = 1,
      .access = PL3_W, .type = ARM_CP_NO_RAW | ARM_CP_RAISES_EXC,
      .writefn = ats_write64 },
    { .name = "PAR_EL1", .state = ARM_CP_STATE_AA64,
      .type = ARM_CP_ALIAS,
      .opc0 = 3, .opc1 = 0, .crn = 7, .crm = 4, .opc2 = 0,
      .access = PL1_RW, .resetvalue = 0,
      .fieldoffset = offsetof(CPUARMState, cp15.par_el[1]),
      .writefn = par_write },
#endif
    /* TLB invalidate last level of translation table walk */
    { .name = "TLBIMVALIS", .cp = 15, .opc1 = 0, .crn = 8, .crm = 3, .opc2 = 5,
      .type = ARM_CP_NO_RAW, .access = PL1_W, .accessfn = access_ttlb,
      .writefn = tlbimva_is_write },
    { .name = "TLBIMVAALIS", .cp = 15, .opc1 = 0, .crn = 8, .crm = 3, .opc2 = 7,
      .type = ARM_CP_NO_RAW, .access = PL1_W, .accessfn = access_ttlb,
      .writefn = tlbimvaa_is_write },
    { .name = "TLBIMVAL", .cp = 15, .opc1 = 0, .crn = 8, .crm = 7, .opc2 = 5,
      .type = ARM_CP_NO_RAW, .access = PL1_W, .accessfn = access_ttlb,
      .writefn = tlbimva_write },
    { .name = "TLBIMVAAL", .cp = 15, .opc1 = 0, .crn = 8, .crm = 7, .opc2 = 7,
      .type = ARM_CP_NO_RAW, .access = PL1_W, .accessfn = access_ttlb,
      .writefn = tlbimvaa_write },
    { .name = "TLBIMVALH", .cp = 15, .opc1 = 4, .crn = 8, .crm = 7, .opc2 = 5,
      .type = ARM_CP_NO_RAW, .access = PL2_W,
      .writefn = tlbimva_hyp_write },
    { .name = "TLBIMVALHIS",
      .cp = 15, .opc1 = 4, .crn = 8, .crm = 3, .opc2 = 5,
      .type = ARM_CP_NO_RAW, .access = PL2_W,
      .writefn = tlbimva_hyp_is_write },
    { .name = "TLBIIPAS2",
      .cp = 15, .opc1 = 4, .crn = 8, .crm = 4, .opc2 = 1,
      .type = ARM_CP_NOP, .access = PL2_W },
    { .name = "TLBIIPAS2IS",
      .cp = 15, .opc1 = 4, .crn = 8, .crm = 0, .opc2 = 1,
      .type = ARM_CP_NOP, .access = PL2_W },
    { .name = "TLBIIPAS2L",
      .cp = 15, .opc1 = 4, .crn = 8, .crm = 4, .opc2 = 5,
      .type = ARM_CP_NOP, .access = PL2_W },
    { .name = "TLBIIPAS2LIS",
      .cp = 15, .opc1 = 4, .crn = 8, .crm = 0, .opc2 = 5,
      .type = ARM_CP_NOP, .access = PL2_W },
    /* 32 bit cache operations */
    { .name = "ICIALLUIS", .cp = 15, .opc1 = 0, .crn = 7, .crm = 1, .opc2 = 0,
      .type = ARM_CP_NOP, .access = PL1_W, .accessfn = aa64_cacheop_pou_access },
    { .name = "BPIALLUIS", .cp = 15, .opc1 = 0, .crn = 7, .crm = 1, .opc2 = 6,
      .type = ARM_CP_NOP, .access = PL1_W },
    { .name = "ICIALLU", .cp = 15, .opc1 = 0, .crn = 7, .crm = 5, .opc2 = 0,
      .type = ARM_CP_NOP, .access = PL1_W, .accessfn = aa64_cacheop_pou_access },
    { .name = "ICIMVAU", .cp = 15, .opc1 = 0, .crn = 7, .crm = 5, .opc2 = 1,
      .type = ARM_CP_NOP, .access = PL1_W, .accessfn = aa64_cacheop_pou_access },
    { .name = "BPIALL", .cp = 15, .opc1 = 0, .crn = 7, .crm = 5, .opc2 = 6,
      .type = ARM_CP_NOP, .access = PL1_W },
    { .name = "BPIMVA", .cp = 15, .opc1 = 0, .crn = 7, .crm = 5, .opc2 = 7,
      .type = ARM_CP_NOP, .access = PL1_W },
    { .name = "DCIMVAC", .cp = 15, .opc1 = 0, .crn = 7, .crm = 6, .opc2 = 1,
      .type = ARM_CP_NOP, .access = PL1_W, .accessfn = aa64_cacheop_poc_access },
    { .name = "DCISW", .cp = 15, .opc1 = 0, .crn = 7, .crm = 6, .opc2 = 2,
      .type = ARM_CP_NOP, .access = PL1_W, .accessfn = access_tsw },
    { .name = "DCCMVAC", .cp = 15, .opc1 = 0, .crn = 7, .crm = 10, .opc2 = 1,
      .type = ARM_CP_NOP, .access = PL1_W, .accessfn = aa64_cacheop_poc_access },
    { .name = "DCCSW", .cp = 15, .opc1 = 0, .crn = 7, .crm = 10, .opc2 = 2,
      .type = ARM_CP_NOP, .access = PL1_W, .accessfn = access_tsw },
    { .name = "DCCMVAU", .cp = 15, .opc1 = 0, .crn = 7, .crm = 11, .opc2 = 1,
      .type = ARM_CP_NOP, .access = PL1_W, .accessfn = aa64_cacheop_pou_access },
    { .name = "DCCIMVAC", .cp = 15, .opc1 = 0, .crn = 7, .crm = 14, .opc2 = 1,
      .type = ARM_CP_NOP, .access = PL1_W, .accessfn = aa64_cacheop_poc_access },
    { .name = "DCCISW", .cp = 15, .opc1 = 0, .crn = 7, .crm = 14, .opc2 = 2,
      .type = ARM_CP_NOP, .access = PL1_W, .accessfn = access_tsw },
    /* MMU Domain access control / MPU write buffer control */
    { .name = "DACR", .cp = 15, .opc1 = 0, .crn = 3, .crm = 0, .opc2 = 0,
      .access = PL1_RW, .accessfn = access_tvm_trvm, .resetvalue = 0,
      .writefn = dacr_write, .raw_writefn = raw_write,
      .bank_fieldoffsets = { offsetoflow32(CPUARMState, cp15.dacr_s),
                             offsetoflow32(CPUARMState, cp15.dacr_ns) } },
    { .name = "ELR_EL1", .state = ARM_CP_STATE_AA64,
      .type = ARM_CP_ALIAS,
      .opc0 = 3, .opc1 = 0, .crn = 4, .crm = 0, .opc2 = 1,
      .access = PL1_RW,
      .fieldoffset = offsetof(CPUARMState, elr_el[1]) },
    { .name = "SPSR_EL1", .state = ARM_CP_STATE_AA64,
      .type = ARM_CP_ALIAS,
      .opc0 = 3, .opc1 = 0, .crn = 4, .crm = 0, .opc2 = 0,
      .access = PL1_RW,
      .fieldoffset = offsetof(CPUARMState, banked_spsr[BANK_SVC]) },
    /* We rely on the access checks not allowing the guest to write to the
     * state field when SPSel indicates that it's being used as the stack
     * pointer.
     */
    { .name = "SP_EL0", .state = ARM_CP_STATE_AA64,
      .opc0 = 3, .opc1 = 0, .crn = 4, .crm = 1, .opc2 = 0,
      .access = PL1_RW, .accessfn = sp_el0_access,
      .type = ARM_CP_ALIAS,
      .fieldoffset = offsetof(CPUARMState, sp_el[0]) },
    { .name = "SP_EL1", .state = ARM_CP_STATE_AA64,
      .opc0 = 3, .opc1 = 4, .crn = 4, .crm = 1, .opc2 = 0,
      .access = PL2_RW, .type = ARM_CP_ALIAS,
      .fieldoffset = offsetof(CPUARMState, sp_el[1]) },
    { .name = "SPSel", .state = ARM_CP_STATE_AA64,
      .opc0 = 3, .opc1 = 0, .crn = 4, .crm = 2, .opc2 = 0,
      .type = ARM_CP_NO_RAW,
      .access = PL1_RW, .readfn = spsel_read, .writefn = spsel_write },
    { .name = "FPEXC32_EL2", .state = ARM_CP_STATE_AA64,
      .opc0 = 3, .opc1 = 4, .crn = 5, .crm = 3, .opc2 = 0,
      .access = PL2_RW,
      .type = ARM_CP_ALIAS | ARM_CP_FPU | ARM_CP_EL3_NO_EL2_KEEP,
      .fieldoffset = offsetof(CPUARMState, vfp.xregs[ARM_VFP_FPEXC]) },
    { .name = "DACR32_EL2", .state = ARM_CP_STATE_AA64,
      .opc0 = 3, .opc1 = 4, .crn = 3, .crm = 0, .opc2 = 0,
      .access = PL2_RW, .resetvalue = 0, .type = ARM_CP_EL3_NO_EL2_KEEP,
      .writefn = dacr_write, .raw_writefn = raw_write,
      .fieldoffset = offsetof(CPUARMState, cp15.dacr32_el2) },
    { .name = "IFSR32_EL2", .state = ARM_CP_STATE_AA64,
      .opc0 = 3, .opc1 = 4, .crn = 5, .crm = 0, .opc2 = 1,
      .access = PL2_RW, .resetvalue = 0, .type = ARM_CP_EL3_NO_EL2_KEEP,
      .fieldoffset = offsetof(CPUARMState, cp15.ifsr32_el2) },
    { .name = "SPSR_IRQ", .state = ARM_CP_STATE_AA64,
      .type = ARM_CP_ALIAS,
      .opc0 = 3, .opc1 = 4, .crn = 4, .crm = 3, .opc2 = 0,
      .access = PL2_RW,
      .fieldoffset = offsetof(CPUARMState, banked_spsr[BANK_IRQ]) },
    { .name = "SPSR_ABT", .state = ARM_CP_STATE_AA64,
      .type = ARM_CP_ALIAS,
      .opc0 = 3, .opc1 = 4, .crn = 4, .crm = 3, .opc2 = 1,
      .access = PL2_RW,
      .fieldoffset = offsetof(CPUARMState, banked_spsr[BANK_ABT]) },
    { .name = "SPSR_UND", .state = ARM_CP_STATE_AA64,
      .type = ARM_CP_ALIAS,
      .opc0 = 3, .opc1 = 4, .crn = 4, .crm = 3, .opc2 = 2,
      .access = PL2_RW,
      .fieldoffset = offsetof(CPUARMState, banked_spsr[BANK_UND]) },
    { .name = "SPSR_FIQ", .state = ARM_CP_STATE_AA64,
      .type = ARM_CP_ALIAS,
      .opc0 = 3, .opc1 = 4, .crn = 4, .crm = 3, .opc2 = 3,
      .access = PL2_RW,
      .fieldoffset = offsetof(CPUARMState, banked_spsr[BANK_FIQ]) },
    { .name = "MDCR_EL3", .state = ARM_CP_STATE_AA64,
      .opc0 = 3, .opc1 = 6, .crn = 1, .crm = 3, .opc2 = 1,
      .resetvalue = 0,
      .access = PL3_RW, .fieldoffset = offsetof(CPUARMState, cp15.mdcr_el3) },
    { .name = "SDCR", .type = ARM_CP_ALIAS,
      .cp = 15, .opc1 = 0, .crn = 1, .crm = 3, .opc2 = 1,
      .access = PL1_RW, .accessfn = access_trap_aa32s_el1,
      .writefn = sdcr_write,
      .fieldoffset = offsetoflow32(CPUARMState, cp15.mdcr_el3) },
};

static void do_hcr_write(CPUARMState *env, uint64_t value, uint64_t valid_mask)
{
    ARMCPU *cpu = env_archcpu(env);

    if (arm_feature(env, ARM_FEATURE_V8)) {
        valid_mask |= MAKE_64BIT_MASK(0, 34);  /* ARMv8.0 */
    } else {
        valid_mask |= MAKE_64BIT_MASK(0, 28);  /* ARMv7VE */
    }

    if (arm_feature(env, ARM_FEATURE_EL3)) {
        valid_mask &= ~HCR_HCD;
    } else if (cpu->psci_conduit != QEMU_PSCI_CONDUIT_SMC) {
        /* Architecturally HCR.TSC is RES0 if EL3 is not implemented.
         * However, if we're using the SMC PSCI conduit then QEMU is
         * effectively acting like EL3 firmware and so the guest at
         * EL2 should retain the ability to prevent EL1 from being
         * able to make SMC calls into the ersatz firmware, so in
         * that case HCR.TSC should be read/write.
         */
        valid_mask &= ~HCR_TSC;
    }

    if (arm_feature(env, ARM_FEATURE_AARCH64)) {
        if (cpu_isar_feature(aa64_vh, cpu)) {
            valid_mask |= HCR_E2H;
        }
        if (cpu_isar_feature(aa64_ras, cpu)) {
            valid_mask |= HCR_TERR | HCR_TEA;
        }
        if (cpu_isar_feature(aa64_lor, cpu)) {
            valid_mask |= HCR_TLOR;
        }
        if (cpu_isar_feature(aa64_pauth, cpu)) {
            valid_mask |= HCR_API | HCR_APK;
        }
        if (cpu_isar_feature(aa64_mte, cpu)) {
            valid_mask |= HCR_ATA | HCR_DCT | HCR_TID5;
        }
        if (cpu_isar_feature(aa64_scxtnum, cpu)) {
            valid_mask |= HCR_ENSCXT;
        }
        if (cpu_isar_feature(aa64_fwb, cpu)) {
            valid_mask |= HCR_FWB;
        }
    }

    /* Clear RES0 bits.  */
    value &= valid_mask;

    /*
     * These bits change the MMU setup:
     * HCR_VM enables stage 2 translation
     * HCR_PTW forbids certain page-table setups
     * HCR_DC disables stage1 and enables stage2 translation
     * HCR_DCT enables tagging on (disabled) stage1 translation
     * HCR_FWB changes the interpretation of stage2 descriptor bits
     */
    if ((env->cp15.hcr_el2 ^ value) &
        (HCR_VM | HCR_PTW | HCR_DC | HCR_DCT | HCR_FWB)) {
        tlb_flush(CPU(cpu));
    }
    env->cp15.hcr_el2 = value;

    /*
     * Updates to VI and VF require us to update the status of
     * virtual interrupts, which are the logical OR of these bits
     * and the state of the input lines from the GIC. (This requires
     * that we have the iothread lock, which is done by marking the
     * reginfo structs as ARM_CP_IO.)
     * Note that if a write to HCR pends a VIRQ or VFIQ it is never
     * possible for it to be taken immediately, because VIRQ and
     * VFIQ are masked unless running at EL0 or EL1, and HCR
     * can only be written at EL2.
     */
    g_assert(qemu_mutex_iothread_locked());
    arm_cpu_update_virq(cpu);
    arm_cpu_update_vfiq(cpu);
    arm_cpu_update_vserr(cpu);
}

static void hcr_write(CPUARMState *env, const ARMCPRegInfo *ri, uint64_t value)
{
    do_hcr_write(env, value, 0);
}

static void hcr_writehigh(CPUARMState *env, const ARMCPRegInfo *ri,
                          uint64_t value)
{
    /* Handle HCR2 write, i.e. write to high half of HCR_EL2 */
    value = deposit64(env->cp15.hcr_el2, 32, 32, value);
    do_hcr_write(env, value, MAKE_64BIT_MASK(0, 32));
}

static void hcr_writelow(CPUARMState *env, const ARMCPRegInfo *ri,
                         uint64_t value)
{
    /* Handle HCR write, i.e. write to low half of HCR_EL2 */
    value = deposit64(env->cp15.hcr_el2, 0, 32, value);
    do_hcr_write(env, value, MAKE_64BIT_MASK(32, 32));
}

/*
 * Return the effective value of HCR_EL2.
 * Bits that are not included here:
 * RW       (read from SCR_EL3.RW as needed)
 */
uint64_t arm_hcr_el2_eff(CPUARMState *env)
{
    uint64_t ret = env->cp15.hcr_el2;

    if (!arm_is_el2_enabled(env)) {
        /*
         * "This register has no effect if EL2 is not enabled in the
         * current Security state".  This is ARMv8.4-SecEL2 speak for
         * !(SCR_EL3.NS==1 || SCR_EL3.EEL2==1).
         *
         * Prior to that, the language was "In an implementation that
         * includes EL3, when the value of SCR_EL3.NS is 0 the PE behaves
         * as if this field is 0 for all purposes other than a direct
         * read or write access of HCR_EL2".  With lots of enumeration
         * on a per-field basis.  In current QEMU, this is condition
         * is arm_is_secure_below_el3.
         *
         * Since the v8.4 language applies to the entire register, and
         * appears to be backward compatible, use that.
         */
        return 0;
    }

    /*
     * For a cpu that supports both aarch64 and aarch32, we can set bits
     * in HCR_EL2 (e.g. via EL3) that are RES0 when we enter EL2 as aa32.
     * Ignore all of the bits in HCR+HCR2 that are not valid for aarch32.
     */
    if (!arm_el_is_aa64(env, 2)) {
        uint64_t aa32_valid;

        /*
         * These bits are up-to-date as of ARMv8.6.
         * For HCR, it's easiest to list just the 2 bits that are invalid.
         * For HCR2, list those that are valid.
         */
        aa32_valid = MAKE_64BIT_MASK(0, 32) & ~(HCR_RW | HCR_TDZ);
        aa32_valid |= (HCR_CD | HCR_ID | HCR_TERR | HCR_TEA | HCR_MIOCNCE |
                       HCR_TID4 | HCR_TICAB | HCR_TOCU | HCR_TTLBIS);
        ret &= aa32_valid;
    }

    if (ret & HCR_TGE) {
        /* These bits are up-to-date as of ARMv8.6.  */
        if (ret & HCR_E2H) {
            ret &= ~(HCR_VM | HCR_FMO | HCR_IMO | HCR_AMO |
                     HCR_BSU_MASK | HCR_DC | HCR_TWI | HCR_TWE |
                     HCR_TID0 | HCR_TID2 | HCR_TPCP | HCR_TPU |
                     HCR_TDZ | HCR_CD | HCR_ID | HCR_MIOCNCE |
                     HCR_TID4 | HCR_TICAB | HCR_TOCU | HCR_ENSCXT |
                     HCR_TTLBIS | HCR_TTLBOS | HCR_TID5);
        } else {
            ret |= HCR_FMO | HCR_IMO | HCR_AMO;
        }
        ret &= ~(HCR_SWIO | HCR_PTW | HCR_VF | HCR_VI | HCR_VSE |
                 HCR_FB | HCR_TID1 | HCR_TID3 | HCR_TSC | HCR_TACR |
                 HCR_TSW | HCR_TTLB | HCR_TVM | HCR_HCD | HCR_TRVM |
                 HCR_TLOR);
    }

    return ret;
}

/*
 * Corresponds to ARM pseudocode function ELIsInHost().
 */
bool el_is_in_host(CPUARMState *env, int el)
{
    uint64_t mask;

    /*
     * Since we only care about E2H and TGE, we can skip arm_hcr_el2_eff().
     * Perform the simplest bit tests first, and validate EL2 afterward.
     */
    if (el & 1) {
        return false; /* EL1 or EL3 */
    }

    /*
     * Note that hcr_write() checks isar_feature_aa64_vh(),
     * aka HaveVirtHostExt(), in allowing HCR_E2H to be set.
     */
    mask = el ? HCR_E2H : HCR_E2H | HCR_TGE;
    if ((env->cp15.hcr_el2 & mask) != mask) {
        return false;
    }

    /* TGE and/or E2H set: double check those bits are currently legal. */
    return arm_is_el2_enabled(env) && arm_el_is_aa64(env, 2);
}

static void hcrx_write(CPUARMState *env, const ARMCPRegInfo *ri,
                       uint64_t value)
{
    uint64_t valid_mask = 0;

    /* No features adding bits to HCRX are implemented. */

    /* Clear RES0 bits.  */
    env->cp15.hcrx_el2 = value & valid_mask;
}

static CPAccessResult access_hxen(CPUARMState *env, const ARMCPRegInfo *ri,
                                  bool isread)
{
    if (arm_current_el(env) < 3
        && arm_feature(env, ARM_FEATURE_EL3)
        && !(env->cp15.scr_el3 & SCR_HXEN)) {
        return CP_ACCESS_TRAP_EL3;
    }
    return CP_ACCESS_OK;
}

static const ARMCPRegInfo hcrx_el2_reginfo = {
    .name = "HCRX_EL2", .state = ARM_CP_STATE_AA64,
    .opc0 = 3, .opc1 = 4, .crn = 1, .crm = 2, .opc2 = 2,
    .access = PL2_RW, .writefn = hcrx_write, .accessfn = access_hxen,
    .fieldoffset = offsetof(CPUARMState, cp15.hcrx_el2),
};

/* Return the effective value of HCRX_EL2.  */
uint64_t arm_hcrx_el2_eff(CPUARMState *env)
{
    /*
     * The bits in this register behave as 0 for all purposes other than
     * direct reads of the register if:
     *   - EL2 is not enabled in the current security state,
     *   - SCR_EL3.HXEn is 0.
     */
    if (!arm_is_el2_enabled(env)
        || (arm_feature(env, ARM_FEATURE_EL3)
            && !(env->cp15.scr_el3 & SCR_HXEN))) {
        return 0;
    }
    return env->cp15.hcrx_el2;
}

static void cptr_el2_write(CPUARMState *env, const ARMCPRegInfo *ri,
                           uint64_t value)
{
    /*
     * For A-profile AArch32 EL3, if NSACR.CP10
     * is 0 then HCPTR.{TCP11,TCP10} ignore writes and read as 1.
     */
    if (arm_feature(env, ARM_FEATURE_EL3) && !arm_el_is_aa64(env, 3) &&
        !arm_is_secure(env) && !extract32(env->cp15.nsacr, 10, 1)) {
        uint64_t mask = R_HCPTR_TCP11_MASK | R_HCPTR_TCP10_MASK;
        value = (value & ~mask) | (env->cp15.cptr_el[2] & mask);
    }
    env->cp15.cptr_el[2] = value;
}

static uint64_t cptr_el2_read(CPUARMState *env, const ARMCPRegInfo *ri)
{
    /*
     * For A-profile AArch32 EL3, if NSACR.CP10
     * is 0 then HCPTR.{TCP11,TCP10} ignore writes and read as 1.
     */
    uint64_t value = env->cp15.cptr_el[2];

    if (arm_feature(env, ARM_FEATURE_EL3) && !arm_el_is_aa64(env, 3) &&
        !arm_is_secure(env) && !extract32(env->cp15.nsacr, 10, 1)) {
        value |= R_HCPTR_TCP11_MASK | R_HCPTR_TCP10_MASK;
    }
    return value;
}

static const ARMCPRegInfo el2_cp_reginfo[] = {
    { .name = "HCR_EL2", .state = ARM_CP_STATE_AA64,
      .type = ARM_CP_IO,
      .opc0 = 3, .opc1 = 4, .crn = 1, .crm = 1, .opc2 = 0,
      .access = PL2_RW, .fieldoffset = offsetof(CPUARMState, cp15.hcr_el2),
      .writefn = hcr_write },
    { .name = "HCR", .state = ARM_CP_STATE_AA32,
      .type = ARM_CP_ALIAS | ARM_CP_IO,
      .cp = 15, .opc1 = 4, .crn = 1, .crm = 1, .opc2 = 0,
      .access = PL2_RW, .fieldoffset = offsetof(CPUARMState, cp15.hcr_el2),
      .writefn = hcr_writelow },
    { .name = "HACR_EL2", .state = ARM_CP_STATE_BOTH,
      .opc0 = 3, .opc1 = 4, .crn = 1, .crm = 1, .opc2 = 7,
      .access = PL2_RW, .type = ARM_CP_CONST, .resetvalue = 0 },
    { .name = "ELR_EL2", .state = ARM_CP_STATE_AA64,
      .type = ARM_CP_ALIAS,
      .opc0 = 3, .opc1 = 4, .crn = 4, .crm = 0, .opc2 = 1,
      .access = PL2_RW,
      .fieldoffset = offsetof(CPUARMState, elr_el[2]) },
    { .name = "ESR_EL2", .state = ARM_CP_STATE_BOTH,
      .opc0 = 3, .opc1 = 4, .crn = 5, .crm = 2, .opc2 = 0,
      .access = PL2_RW, .fieldoffset = offsetof(CPUARMState, cp15.esr_el[2]) },
    { .name = "FAR_EL2", .state = ARM_CP_STATE_BOTH,
      .opc0 = 3, .opc1 = 4, .crn = 6, .crm = 0, .opc2 = 0,
      .access = PL2_RW, .fieldoffset = offsetof(CPUARMState, cp15.far_el[2]) },
    { .name = "HIFAR", .state = ARM_CP_STATE_AA32,
      .type = ARM_CP_ALIAS,
      .cp = 15, .opc1 = 4, .crn = 6, .crm = 0, .opc2 = 2,
      .access = PL2_RW,
      .fieldoffset = offsetofhigh32(CPUARMState, cp15.far_el[2]) },
    { .name = "SPSR_EL2", .state = ARM_CP_STATE_AA64,
      .type = ARM_CP_ALIAS,
      .opc0 = 3, .opc1 = 4, .crn = 4, .crm = 0, .opc2 = 0,
      .access = PL2_RW,
      .fieldoffset = offsetof(CPUARMState, banked_spsr[BANK_HYP]) },
    { .name = "VBAR_EL2", .state = ARM_CP_STATE_BOTH,
      .opc0 = 3, .opc1 = 4, .crn = 12, .crm = 0, .opc2 = 0,
      .access = PL2_RW, .writefn = vbar_write,
      .fieldoffset = offsetof(CPUARMState, cp15.vbar_el[2]),
      .resetvalue = 0 },
    { .name = "SP_EL2", .state = ARM_CP_STATE_AA64,
      .opc0 = 3, .opc1 = 6, .crn = 4, .crm = 1, .opc2 = 0,
      .access = PL3_RW, .type = ARM_CP_ALIAS,
      .fieldoffset = offsetof(CPUARMState, sp_el[2]) },
    { .name = "CPTR_EL2", .state = ARM_CP_STATE_BOTH,
      .opc0 = 3, .opc1 = 4, .crn = 1, .crm = 1, .opc2 = 2,
      .access = PL2_RW, .accessfn = cptr_access, .resetvalue = 0,
      .fieldoffset = offsetof(CPUARMState, cp15.cptr_el[2]),
      .readfn = cptr_el2_read, .writefn = cptr_el2_write },
    { .name = "MAIR_EL2", .state = ARM_CP_STATE_BOTH,
      .opc0 = 3, .opc1 = 4, .crn = 10, .crm = 2, .opc2 = 0,
      .access = PL2_RW, .fieldoffset = offsetof(CPUARMState, cp15.mair_el[2]),
      .resetvalue = 0 },
    { .name = "HMAIR1", .state = ARM_CP_STATE_AA32,
      .cp = 15, .opc1 = 4, .crn = 10, .crm = 2, .opc2 = 1,
      .access = PL2_RW, .type = ARM_CP_ALIAS,
      .fieldoffset = offsetofhigh32(CPUARMState, cp15.mair_el[2]) },
    { .name = "AMAIR_EL2", .state = ARM_CP_STATE_BOTH,
      .opc0 = 3, .opc1 = 4, .crn = 10, .crm = 3, .opc2 = 0,
      .access = PL2_RW, .type = ARM_CP_CONST,
      .resetvalue = 0 },
    /* HAMAIR1 is mapped to AMAIR_EL2[63:32] */
    { .name = "HAMAIR1", .state = ARM_CP_STATE_AA32,
      .cp = 15, .opc1 = 4, .crn = 10, .crm = 3, .opc2 = 1,
      .access = PL2_RW, .type = ARM_CP_CONST,
      .resetvalue = 0 },
    { .name = "AFSR0_EL2", .state = ARM_CP_STATE_BOTH,
      .opc0 = 3, .opc1 = 4, .crn = 5, .crm = 1, .opc2 = 0,
      .access = PL2_RW, .type = ARM_CP_CONST,
      .resetvalue = 0 },
    { .name = "AFSR1_EL2", .state = ARM_CP_STATE_BOTH,
      .opc0 = 3, .opc1 = 4, .crn = 5, .crm = 1, .opc2 = 1,
      .access = PL2_RW, .type = ARM_CP_CONST,
      .resetvalue = 0 },
    { .name = "TCR_EL2", .state = ARM_CP_STATE_BOTH,
      .opc0 = 3, .opc1 = 4, .crn = 2, .crm = 0, .opc2 = 2,
      .access = PL2_RW, .writefn = vmsa_tcr_el12_write,
      .fieldoffset = offsetof(CPUARMState, cp15.tcr_el[2]) },
    { .name = "VTCR", .state = ARM_CP_STATE_AA32,
      .cp = 15, .opc1 = 4, .crn = 2, .crm = 1, .opc2 = 2,
      .type = ARM_CP_ALIAS,
      .access = PL2_RW, .accessfn = access_el3_aa32ns,
      .fieldoffset = offsetoflow32(CPUARMState, cp15.vtcr_el2) },
    { .name = "VTCR_EL2", .state = ARM_CP_STATE_AA64,
      .opc0 = 3, .opc1 = 4, .crn = 2, .crm = 1, .opc2 = 2,
      .access = PL2_RW,
      /* no .writefn needed as this can't cause an ASID change */
      .fieldoffset = offsetof(CPUARMState, cp15.vtcr_el2) },
    { .name = "VTTBR", .state = ARM_CP_STATE_AA32,
      .cp = 15, .opc1 = 6, .crm = 2,
      .type = ARM_CP_64BIT | ARM_CP_ALIAS,
      .access = PL2_RW, .accessfn = access_el3_aa32ns,
      .fieldoffset = offsetof(CPUARMState, cp15.vttbr_el2),
      .writefn = vttbr_write },
    { .name = "VTTBR_EL2", .state = ARM_CP_STATE_AA64,
      .opc0 = 3, .opc1 = 4, .crn = 2, .crm = 1, .opc2 = 0,
      .access = PL2_RW, .writefn = vttbr_write,
      .fieldoffset = offsetof(CPUARMState, cp15.vttbr_el2) },
    { .name = "SCTLR_EL2", .state = ARM_CP_STATE_BOTH,
      .opc0 = 3, .opc1 = 4, .crn = 1, .crm = 0, .opc2 = 0,
      .access = PL2_RW, .raw_writefn = raw_write, .writefn = sctlr_write,
      .fieldoffset = offsetof(CPUARMState, cp15.sctlr_el[2]) },
    { .name = "TPIDR_EL2", .state = ARM_CP_STATE_BOTH,
      .opc0 = 3, .opc1 = 4, .crn = 13, .crm = 0, .opc2 = 2,
      .access = PL2_RW, .resetvalue = 0,
      .fieldoffset = offsetof(CPUARMState, cp15.tpidr_el[2]) },
    { .name = "TTBR0_EL2", .state = ARM_CP_STATE_AA64,
      .opc0 = 3, .opc1 = 4, .crn = 2, .crm = 0, .opc2 = 0,
      .access = PL2_RW, .resetvalue = 0, .writefn = vmsa_tcr_ttbr_el2_write,
      .fieldoffset = offsetof(CPUARMState, cp15.ttbr0_el[2]) },
    { .name = "HTTBR", .cp = 15, .opc1 = 4, .crm = 2,
      .access = PL2_RW, .type = ARM_CP_64BIT | ARM_CP_ALIAS,
      .fieldoffset = offsetof(CPUARMState, cp15.ttbr0_el[2]) },
    { .name = "TLBIALLNSNH",
      .cp = 15, .opc1 = 4, .crn = 8, .crm = 7, .opc2 = 4,
      .type = ARM_CP_NO_RAW, .access = PL2_W,
      .writefn = tlbiall_nsnh_write },
    { .name = "TLBIALLNSNHIS",
      .cp = 15, .opc1 = 4, .crn = 8, .crm = 3, .opc2 = 4,
      .type = ARM_CP_NO_RAW, .access = PL2_W,
      .writefn = tlbiall_nsnh_is_write },
    { .name = "TLBIALLH", .cp = 15, .opc1 = 4, .crn = 8, .crm = 7, .opc2 = 0,
      .type = ARM_CP_NO_RAW, .access = PL2_W,
      .writefn = tlbiall_hyp_write },
    { .name = "TLBIALLHIS", .cp = 15, .opc1 = 4, .crn = 8, .crm = 3, .opc2 = 0,
      .type = ARM_CP_NO_RAW, .access = PL2_W,
      .writefn = tlbiall_hyp_is_write },
    { .name = "TLBIMVAH", .cp = 15, .opc1 = 4, .crn = 8, .crm = 7, .opc2 = 1,
      .type = ARM_CP_NO_RAW, .access = PL2_W,
      .writefn = tlbimva_hyp_write },
    { .name = "TLBIMVAHIS", .cp = 15, .opc1 = 4, .crn = 8, .crm = 3, .opc2 = 1,
      .type = ARM_CP_NO_RAW, .access = PL2_W,
      .writefn = tlbimva_hyp_is_write },
    { .name = "TLBI_ALLE2", .state = ARM_CP_STATE_AA64,
      .opc0 = 1, .opc1 = 4, .crn = 8, .crm = 7, .opc2 = 0,
      .access = PL2_W, .type = ARM_CP_NO_RAW | ARM_CP_EL3_NO_EL2_UNDEF,
      .writefn = tlbi_aa64_alle2_write },
    { .name = "TLBI_VAE2", .state = ARM_CP_STATE_AA64,
      .opc0 = 1, .opc1 = 4, .crn = 8, .crm = 7, .opc2 = 1,
      .access = PL2_W, .type = ARM_CP_NO_RAW | ARM_CP_EL3_NO_EL2_UNDEF,
      .writefn = tlbi_aa64_vae2_write },
    { .name = "TLBI_VALE2", .state = ARM_CP_STATE_AA64,
      .opc0 = 1, .opc1 = 4, .crn = 8, .crm = 7, .opc2 = 5,
      .access = PL2_W, .type = ARM_CP_NO_RAW | ARM_CP_EL3_NO_EL2_UNDEF,
      .writefn = tlbi_aa64_vae2_write },
    { .name = "TLBI_ALLE2IS", .state = ARM_CP_STATE_AA64,
      .opc0 = 1, .opc1 = 4, .crn = 8, .crm = 3, .opc2 = 0,
      .access = PL2_W, .type = ARM_CP_NO_RAW | ARM_CP_EL3_NO_EL2_UNDEF,
      .writefn = tlbi_aa64_alle2is_write },
    { .name = "TLBI_VAE2IS", .state = ARM_CP_STATE_AA64,
      .opc0 = 1, .opc1 = 4, .crn = 8, .crm = 3, .opc2 = 1,
      .access = PL2_W, .type = ARM_CP_NO_RAW | ARM_CP_EL3_NO_EL2_UNDEF,
      .writefn = tlbi_aa64_vae2is_write },
    { .name = "TLBI_VALE2IS", .state = ARM_CP_STATE_AA64,
      .opc0 = 1, .opc1 = 4, .crn = 8, .crm = 3, .opc2 = 5,
      .access = PL2_W, .type = ARM_CP_NO_RAW | ARM_CP_EL3_NO_EL2_UNDEF,
      .writefn = tlbi_aa64_vae2is_write },
#ifndef CONFIG_USER_ONLY
    /* Unlike the other EL2-related AT operations, these must
     * UNDEF from EL3 if EL2 is not implemented, which is why we
     * define them here rather than with the rest of the AT ops.
     */
    { .name = "AT_S1E2R", .state = ARM_CP_STATE_AA64,
      .opc0 = 1, .opc1 = 4, .crn = 7, .crm = 8, .opc2 = 0,
      .access = PL2_W, .accessfn = at_s1e2_access,
      .type = ARM_CP_NO_RAW | ARM_CP_RAISES_EXC | ARM_CP_EL3_NO_EL2_UNDEF,
      .writefn = ats_write64 },
    { .name = "AT_S1E2W", .state = ARM_CP_STATE_AA64,
      .opc0 = 1, .opc1 = 4, .crn = 7, .crm = 8, .opc2 = 1,
      .access = PL2_W, .accessfn = at_s1e2_access,
      .type = ARM_CP_NO_RAW | ARM_CP_RAISES_EXC | ARM_CP_EL3_NO_EL2_UNDEF,
      .writefn = ats_write64 },
    /* The AArch32 ATS1H* operations are CONSTRAINED UNPREDICTABLE
     * if EL2 is not implemented; we choose to UNDEF. Behaviour at EL3
     * with SCR.NS == 0 outside Monitor mode is UNPREDICTABLE; we choose
     * to behave as if SCR.NS was 1.
     */
    { .name = "ATS1HR", .cp = 15, .opc1 = 4, .crn = 7, .crm = 8, .opc2 = 0,
      .access = PL2_W,
      .writefn = ats1h_write, .type = ARM_CP_NO_RAW | ARM_CP_RAISES_EXC },
    { .name = "ATS1HW", .cp = 15, .opc1 = 4, .crn = 7, .crm = 8, .opc2 = 1,
      .access = PL2_W,
      .writefn = ats1h_write, .type = ARM_CP_NO_RAW | ARM_CP_RAISES_EXC },
    { .name = "CNTHCTL_EL2", .state = ARM_CP_STATE_BOTH,
      .opc0 = 3, .opc1 = 4, .crn = 14, .crm = 1, .opc2 = 0,
      /* ARMv7 requires bit 0 and 1 to reset to 1. ARMv8 defines the
       * reset values as IMPDEF. We choose to reset to 3 to comply with
       * both ARMv7 and ARMv8.
       */
      .access = PL2_RW, .resetvalue = 3,
      .fieldoffset = offsetof(CPUARMState, cp15.cnthctl_el2) },
    { .name = "CNTVOFF_EL2", .state = ARM_CP_STATE_AA64,
      .opc0 = 3, .opc1 = 4, .crn = 14, .crm = 0, .opc2 = 3,
      .access = PL2_RW, .type = ARM_CP_IO, .resetvalue = 0,
      .writefn = gt_cntvoff_write,
      .fieldoffset = offsetof(CPUARMState, cp15.cntvoff_el2) },
    { .name = "CNTVOFF", .cp = 15, .opc1 = 4, .crm = 14,
      .access = PL2_RW, .type = ARM_CP_64BIT | ARM_CP_ALIAS | ARM_CP_IO,
      .writefn = gt_cntvoff_write,
      .fieldoffset = offsetof(CPUARMState, cp15.cntvoff_el2) },
    { .name = "CNTHP_CVAL_EL2", .state = ARM_CP_STATE_AA64,
      .opc0 = 3, .opc1 = 4, .crn = 14, .crm = 2, .opc2 = 2,
      .fieldoffset = offsetof(CPUARMState, cp15.c14_timer[GTIMER_HYP].cval),
      .type = ARM_CP_IO, .access = PL2_RW,
      .writefn = gt_hyp_cval_write, .raw_writefn = raw_write },
    { .name = "CNTHP_CVAL", .cp = 15, .opc1 = 6, .crm = 14,
      .fieldoffset = offsetof(CPUARMState, cp15.c14_timer[GTIMER_HYP].cval),
      .access = PL2_RW, .type = ARM_CP_64BIT | ARM_CP_IO,
      .writefn = gt_hyp_cval_write, .raw_writefn = raw_write },
    { .name = "CNTHP_TVAL_EL2", .state = ARM_CP_STATE_BOTH,
      .opc0 = 3, .opc1 = 4, .crn = 14, .crm = 2, .opc2 = 0,
      .type = ARM_CP_NO_RAW | ARM_CP_IO, .access = PL2_RW,
      .resetfn = gt_hyp_timer_reset,
      .readfn = gt_hyp_tval_read, .writefn = gt_hyp_tval_write },
    { .name = "CNTHP_CTL_EL2", .state = ARM_CP_STATE_BOTH,
      .type = ARM_CP_IO,
      .opc0 = 3, .opc1 = 4, .crn = 14, .crm = 2, .opc2 = 1,
      .access = PL2_RW,
      .fieldoffset = offsetof(CPUARMState, cp15.c14_timer[GTIMER_HYP].ctl),
      .resetvalue = 0,
      .writefn = gt_hyp_ctl_write, .raw_writefn = raw_write },
#endif
    { .name = "HPFAR", .state = ARM_CP_STATE_AA32,
      .cp = 15, .opc1 = 4, .crn = 6, .crm = 0, .opc2 = 4,
      .access = PL2_RW, .accessfn = access_el3_aa32ns,
      .fieldoffset = offsetof(CPUARMState, cp15.hpfar_el2) },
    { .name = "HPFAR_EL2", .state = ARM_CP_STATE_AA64,
      .opc0 = 3, .opc1 = 4, .crn = 6, .crm = 0, .opc2 = 4,
      .access = PL2_RW,
      .fieldoffset = offsetof(CPUARMState, cp15.hpfar_el2) },
    { .name = "HSTR_EL2", .state = ARM_CP_STATE_BOTH,
      .cp = 15, .opc0 = 3, .opc1 = 4, .crn = 1, .crm = 1, .opc2 = 3,
      .access = PL2_RW,
      .fieldoffset = offsetof(CPUARMState, cp15.hstr_el2) },
};

static const ARMCPRegInfo el2_v8_cp_reginfo[] = {
    { .name = "HCR2", .state = ARM_CP_STATE_AA32,
      .type = ARM_CP_ALIAS | ARM_CP_IO,
      .cp = 15, .opc1 = 4, .crn = 1, .crm = 1, .opc2 = 4,
      .access = PL2_RW,
      .fieldoffset = offsetofhigh32(CPUARMState, cp15.hcr_el2),
      .writefn = hcr_writehigh },
};

static CPAccessResult sel2_access(CPUARMState *env, const ARMCPRegInfo *ri,
                                  bool isread)
{
    if (arm_current_el(env) == 3 || arm_is_secure_below_el3(env)) {
        return CP_ACCESS_OK;
    }
    return CP_ACCESS_TRAP_UNCATEGORIZED;
}

static const ARMCPRegInfo el2_sec_cp_reginfo[] = {
    { .name = "VSTTBR_EL2", .state = ARM_CP_STATE_AA64,
      .opc0 = 3, .opc1 = 4, .crn = 2, .crm = 6, .opc2 = 0,
      .access = PL2_RW, .accessfn = sel2_access,
      .fieldoffset = offsetof(CPUARMState, cp15.vsttbr_el2) },
    { .name = "VSTCR_EL2", .state = ARM_CP_STATE_AA64,
      .opc0 = 3, .opc1 = 4, .crn = 2, .crm = 6, .opc2 = 2,
      .access = PL2_RW, .accessfn = sel2_access,
      .fieldoffset = offsetof(CPUARMState, cp15.vstcr_el2) },
};

static CPAccessResult nsacr_access(CPUARMState *env, const ARMCPRegInfo *ri,
                                   bool isread)
{
    /* The NSACR is RW at EL3, and RO for NS EL1 and NS EL2.
     * At Secure EL1 it traps to EL3 or EL2.
     */
    if (arm_current_el(env) == 3) {
        return CP_ACCESS_OK;
    }
    if (arm_is_secure_below_el3(env)) {
        if (env->cp15.scr_el3 & SCR_EEL2) {
            return CP_ACCESS_TRAP_EL2;
        }
        return CP_ACCESS_TRAP_EL3;
    }
    /* Accesses from EL1 NS and EL2 NS are UNDEF for write but allow reads. */
    if (isread) {
        return CP_ACCESS_OK;
    }
    return CP_ACCESS_TRAP_UNCATEGORIZED;
}

static const ARMCPRegInfo el3_cp_reginfo[] = {
    { .name = "SCR_EL3", .state = ARM_CP_STATE_AA64,
      .opc0 = 3, .opc1 = 6, .crn = 1, .crm = 1, .opc2 = 0,
      .access = PL3_RW, .fieldoffset = offsetof(CPUARMState, cp15.scr_el3),
      .resetfn = scr_reset, .writefn = scr_write },
    { .name = "SCR",  .type = ARM_CP_ALIAS | ARM_CP_NEWEL,
      .cp = 15, .opc1 = 0, .crn = 1, .crm = 1, .opc2 = 0,
      .access = PL1_RW, .accessfn = access_trap_aa32s_el1,
      .fieldoffset = offsetoflow32(CPUARMState, cp15.scr_el3),
      .writefn = scr_write },
    { .name = "SDER32_EL3", .state = ARM_CP_STATE_AA64,
      .opc0 = 3, .opc1 = 6, .crn = 1, .crm = 1, .opc2 = 1,
      .access = PL3_RW, .resetvalue = 0,
      .fieldoffset = offsetof(CPUARMState, cp15.sder) },
    { .name = "SDER",
      .cp = 15, .opc1 = 0, .crn = 1, .crm = 1, .opc2 = 1,
      .access = PL3_RW, .resetvalue = 0,
      .fieldoffset = offsetoflow32(CPUARMState, cp15.sder) },
    { .name = "MVBAR", .cp = 15, .opc1 = 0, .crn = 12, .crm = 0, .opc2 = 1,
      .access = PL1_RW, .accessfn = access_trap_aa32s_el1,
      .writefn = vbar_write, .resetvalue = 0,
      .fieldoffset = offsetof(CPUARMState, cp15.mvbar) },
    { .name = "TTBR0_EL3", .state = ARM_CP_STATE_AA64,
      .opc0 = 3, .opc1 = 6, .crn = 2, .crm = 0, .opc2 = 0,
      .access = PL3_RW, .resetvalue = 0,
      .fieldoffset = offsetof(CPUARMState, cp15.ttbr0_el[3]) },
    { .name = "TCR_EL3", .state = ARM_CP_STATE_AA64,
      .opc0 = 3, .opc1 = 6, .crn = 2, .crm = 0, .opc2 = 2,
      .access = PL3_RW,
      /* no .writefn needed as this can't cause an ASID change */
      .resetvalue = 0,
      .fieldoffset = offsetof(CPUARMState, cp15.tcr_el[3]) },
    { .name = "ELR_EL3", .state = ARM_CP_STATE_AA64,
      .type = ARM_CP_ALIAS,
      .opc0 = 3, .opc1 = 6, .crn = 4, .crm = 0, .opc2 = 1,
      .access = PL3_RW,
      .fieldoffset = offsetof(CPUARMState, elr_el[3]) },
    { .name = "ESR_EL3", .state = ARM_CP_STATE_AA64,
      .opc0 = 3, .opc1 = 6, .crn = 5, .crm = 2, .opc2 = 0,
      .access = PL3_RW, .fieldoffset = offsetof(CPUARMState, cp15.esr_el[3]) },
    { .name = "FAR_EL3", .state = ARM_CP_STATE_AA64,
      .opc0 = 3, .opc1 = 6, .crn = 6, .crm = 0, .opc2 = 0,
      .access = PL3_RW, .fieldoffset = offsetof(CPUARMState, cp15.far_el[3]) },
    { .name = "SPSR_EL3", .state = ARM_CP_STATE_AA64,
      .type = ARM_CP_ALIAS,
      .opc0 = 3, .opc1 = 6, .crn = 4, .crm = 0, .opc2 = 0,
      .access = PL3_RW,
      .fieldoffset = offsetof(CPUARMState, banked_spsr[BANK_MON]) },
    { .name = "VBAR_EL3", .state = ARM_CP_STATE_AA64,
      .opc0 = 3, .opc1 = 6, .crn = 12, .crm = 0, .opc2 = 0,
      .access = PL3_RW, .writefn = vbar_write,
      .fieldoffset = offsetof(CPUARMState, cp15.vbar_el[3]),
      .resetvalue = 0 },
    { .name = "CPTR_EL3", .state = ARM_CP_STATE_AA64,
      .opc0 = 3, .opc1 = 6, .crn = 1, .crm = 1, .opc2 = 2,
      .access = PL3_RW, .accessfn = cptr_access, .resetvalue = 0,
      .fieldoffset = offsetof(CPUARMState, cp15.cptr_el[3]) },
    { .name = "TPIDR_EL3", .state = ARM_CP_STATE_AA64,
      .opc0 = 3, .opc1 = 6, .crn = 13, .crm = 0, .opc2 = 2,
      .access = PL3_RW, .resetvalue = 0,
      .fieldoffset = offsetof(CPUARMState, cp15.tpidr_el[3]) },
    { .name = "AMAIR_EL3", .state = ARM_CP_STATE_AA64,
      .opc0 = 3, .opc1 = 6, .crn = 10, .crm = 3, .opc2 = 0,
      .access = PL3_RW, .type = ARM_CP_CONST,
      .resetvalue = 0 },
    { .name = "AFSR0_EL3", .state = ARM_CP_STATE_BOTH,
      .opc0 = 3, .opc1 = 6, .crn = 5, .crm = 1, .opc2 = 0,
      .access = PL3_RW, .type = ARM_CP_CONST,
      .resetvalue = 0 },
    { .name = "AFSR1_EL3", .state = ARM_CP_STATE_BOTH,
      .opc0 = 3, .opc1 = 6, .crn = 5, .crm = 1, .opc2 = 1,
      .access = PL3_RW, .type = ARM_CP_CONST,
      .resetvalue = 0 },
    { .name = "TLBI_ALLE3IS", .state = ARM_CP_STATE_AA64,
      .opc0 = 1, .opc1 = 6, .crn = 8, .crm = 3, .opc2 = 0,
      .access = PL3_W, .type = ARM_CP_NO_RAW,
      .writefn = tlbi_aa64_alle3is_write },
    { .name = "TLBI_VAE3IS", .state = ARM_CP_STATE_AA64,
      .opc0 = 1, .opc1 = 6, .crn = 8, .crm = 3, .opc2 = 1,
      .access = PL3_W, .type = ARM_CP_NO_RAW,
      .writefn = tlbi_aa64_vae3is_write },
    { .name = "TLBI_VALE3IS", .state = ARM_CP_STATE_AA64,
      .opc0 = 1, .opc1 = 6, .crn = 8, .crm = 3, .opc2 = 5,
      .access = PL3_W, .type = ARM_CP_NO_RAW,
      .writefn = tlbi_aa64_vae3is_write },
    { .name = "TLBI_ALLE3", .state = ARM_CP_STATE_AA64,
      .opc0 = 1, .opc1 = 6, .crn = 8, .crm = 7, .opc2 = 0,
      .access = PL3_W, .type = ARM_CP_NO_RAW,
      .writefn = tlbi_aa64_alle3_write },
    { .name = "TLBI_VAE3", .state = ARM_CP_STATE_AA64,
      .opc0 = 1, .opc1 = 6, .crn = 8, .crm = 7, .opc2 = 1,
      .access = PL3_W, .type = ARM_CP_NO_RAW,
      .writefn = tlbi_aa64_vae3_write },
    { .name = "TLBI_VALE3", .state = ARM_CP_STATE_AA64,
      .opc0 = 1, .opc1 = 6, .crn = 8, .crm = 7, .opc2 = 5,
      .access = PL3_W, .type = ARM_CP_NO_RAW,
      .writefn = tlbi_aa64_vae3_write },
};

#ifndef CONFIG_USER_ONLY
/* Test if system register redirection is to occur in the current state.  */
static bool redirect_for_e2h(CPUARMState *env)
{
    return arm_current_el(env) == 2 && (arm_hcr_el2_eff(env) & HCR_E2H);
}

static uint64_t el2_e2h_read(CPUARMState *env, const ARMCPRegInfo *ri)
{
    CPReadFn *readfn;

    if (redirect_for_e2h(env)) {
        /* Switch to the saved EL2 version of the register.  */
        ri = ri->opaque;
        readfn = ri->readfn;
    } else {
        readfn = ri->orig_readfn;
    }
    if (readfn == NULL) {
        readfn = raw_read;
    }
    return readfn(env, ri);
}

static void el2_e2h_write(CPUARMState *env, const ARMCPRegInfo *ri,
                          uint64_t value)
{
    CPWriteFn *writefn;

    if (redirect_for_e2h(env)) {
        /* Switch to the saved EL2 version of the register.  */
        ri = ri->opaque;
        writefn = ri->writefn;
    } else {
        writefn = ri->orig_writefn;
    }
    if (writefn == NULL) {
        writefn = raw_write;
    }
    writefn(env, ri, value);
}

static void define_arm_vh_e2h_redirects_aliases(ARMCPU *cpu)
{
    struct E2HAlias {
        uint32_t src_key, dst_key, new_key;
        const char *src_name, *dst_name, *new_name;
        bool (*feature)(const ARMISARegisters *id);
    };

#define K(op0, op1, crn, crm, op2) \
    ENCODE_AA64_CP_REG(CP_REG_ARM64_SYSREG_CP, crn, crm, op0, op1, op2)

    static const struct E2HAlias aliases[] = {
        { K(3, 0,  1, 0, 0), K(3, 4,  1, 0, 0), K(3, 5, 1, 0, 0),
          "SCTLR", "SCTLR_EL2", "SCTLR_EL12" },
        { K(3, 0,  1, 0, 2), K(3, 4,  1, 1, 2), K(3, 5, 1, 0, 2),
          "CPACR", "CPTR_EL2", "CPACR_EL12" },
        { K(3, 0,  2, 0, 0), K(3, 4,  2, 0, 0), K(3, 5, 2, 0, 0),
          "TTBR0_EL1", "TTBR0_EL2", "TTBR0_EL12" },
        { K(3, 0,  2, 0, 1), K(3, 4,  2, 0, 1), K(3, 5, 2, 0, 1),
          "TTBR1_EL1", "TTBR1_EL2", "TTBR1_EL12" },
        { K(3, 0,  2, 0, 2), K(3, 4,  2, 0, 2), K(3, 5, 2, 0, 2),
          "TCR_EL1", "TCR_EL2", "TCR_EL12" },
        { K(3, 0,  4, 0, 0), K(3, 4,  4, 0, 0), K(3, 5, 4, 0, 0),
          "SPSR_EL1", "SPSR_EL2", "SPSR_EL12" },
        { K(3, 0,  4, 0, 1), K(3, 4,  4, 0, 1), K(3, 5, 4, 0, 1),
          "ELR_EL1", "ELR_EL2", "ELR_EL12" },
        { K(3, 0,  5, 1, 0), K(3, 4,  5, 1, 0), K(3, 5, 5, 1, 0),
          "AFSR0_EL1", "AFSR0_EL2", "AFSR0_EL12" },
        { K(3, 0,  5, 1, 1), K(3, 4,  5, 1, 1), K(3, 5, 5, 1, 1),
          "AFSR1_EL1", "AFSR1_EL2", "AFSR1_EL12" },
        { K(3, 0,  5, 2, 0), K(3, 4,  5, 2, 0), K(3, 5, 5, 2, 0),
          "ESR_EL1", "ESR_EL2", "ESR_EL12" },
        { K(3, 0,  6, 0, 0), K(3, 4,  6, 0, 0), K(3, 5, 6, 0, 0),
          "FAR_EL1", "FAR_EL2", "FAR_EL12" },
        { K(3, 0, 10, 2, 0), K(3, 4, 10, 2, 0), K(3, 5, 10, 2, 0),
          "MAIR_EL1", "MAIR_EL2", "MAIR_EL12" },
        { K(3, 0, 10, 3, 0), K(3, 4, 10, 3, 0), K(3, 5, 10, 3, 0),
          "AMAIR0", "AMAIR_EL2", "AMAIR_EL12" },
        { K(3, 0, 12, 0, 0), K(3, 4, 12, 0, 0), K(3, 5, 12, 0, 0),
          "VBAR", "VBAR_EL2", "VBAR_EL12" },
        { K(3, 0, 13, 0, 1), K(3, 4, 13, 0, 1), K(3, 5, 13, 0, 1),
          "CONTEXTIDR_EL1", "CONTEXTIDR_EL2", "CONTEXTIDR_EL12" },
        { K(3, 0, 14, 1, 0), K(3, 4, 14, 1, 0), K(3, 5, 14, 1, 0),
          "CNTKCTL", "CNTHCTL_EL2", "CNTKCTL_EL12" },

        /*
         * Note that redirection of ZCR is mentioned in the description
         * of ZCR_EL2, and aliasing in the description of ZCR_EL1, but
         * not in the summary table.
         */
        { K(3, 0,  1, 2, 0), K(3, 4,  1, 2, 0), K(3, 5, 1, 2, 0),
          "ZCR_EL1", "ZCR_EL2", "ZCR_EL12", isar_feature_aa64_sve },
        { K(3, 0,  1, 2, 6), K(3, 4,  1, 2, 6), K(3, 5, 1, 2, 6),
          "SMCR_EL1", "SMCR_EL2", "SMCR_EL12", isar_feature_aa64_sme },

        { K(3, 0,  5, 6, 0), K(3, 4,  5, 6, 0), K(3, 5, 5, 6, 0),
          "TFSR_EL1", "TFSR_EL2", "TFSR_EL12", isar_feature_aa64_mte },

        { K(3, 0, 13, 0, 7), K(3, 4, 13, 0, 7), K(3, 5, 13, 0, 7),
          "SCXTNUM_EL1", "SCXTNUM_EL2", "SCXTNUM_EL12",
          isar_feature_aa64_scxtnum },

        /* TODO: ARMv8.2-SPE -- PMSCR_EL2 */
        /* TODO: ARMv8.4-Trace -- TRFCR_EL2 */
    };
#undef K

    size_t i;

    for (i = 0; i < ARRAY_SIZE(aliases); i++) {
        const struct E2HAlias *a = &aliases[i];
        ARMCPRegInfo *src_reg, *dst_reg, *new_reg;
        bool ok;

        if (a->feature && !a->feature(&cpu->isar)) {
            continue;
        }

        src_reg = g_hash_table_lookup(cpu->cp_regs,
                                      (gpointer)(uintptr_t)a->src_key);
        dst_reg = g_hash_table_lookup(cpu->cp_regs,
                                      (gpointer)(uintptr_t)a->dst_key);
        g_assert(src_reg != NULL);
        g_assert(dst_reg != NULL);

        /* Cross-compare names to detect typos in the keys.  */
        g_assert(strcmp(src_reg->name, a->src_name) == 0);
        g_assert(strcmp(dst_reg->name, a->dst_name) == 0);

        /* None of the core system registers use opaque; we will.  */
        g_assert(src_reg->opaque == NULL);

        /* Create alias before redirection so we dup the right data. */
        new_reg = g_memdup(src_reg, sizeof(ARMCPRegInfo));

        new_reg->name = a->new_name;
        new_reg->type |= ARM_CP_ALIAS;
        /* Remove PL1/PL0 access, leaving PL2/PL3 R/W in place.  */
        new_reg->access &= PL2_RW | PL3_RW;

        ok = g_hash_table_insert(cpu->cp_regs,
                                 (gpointer)(uintptr_t)a->new_key, new_reg);
        g_assert(ok);

        src_reg->opaque = dst_reg;
        src_reg->orig_readfn = src_reg->readfn ?: raw_read;
        src_reg->orig_writefn = src_reg->writefn ?: raw_write;
        if (!src_reg->raw_readfn) {
            src_reg->raw_readfn = raw_read;
        }
        if (!src_reg->raw_writefn) {
            src_reg->raw_writefn = raw_write;
        }
        src_reg->readfn = el2_e2h_read;
        src_reg->writefn = el2_e2h_write;
    }
}
#endif

static CPAccessResult ctr_el0_access(CPUARMState *env, const ARMCPRegInfo *ri,
                                     bool isread)
{
    int cur_el = arm_current_el(env);

    if (cur_el < 2) {
        uint64_t hcr = arm_hcr_el2_eff(env);

        if (cur_el == 0) {
            if ((hcr & (HCR_E2H | HCR_TGE)) == (HCR_E2H | HCR_TGE)) {
                if (!(env->cp15.sctlr_el[2] & SCTLR_UCT)) {
                    return CP_ACCESS_TRAP_EL2;
                }
            } else {
                if (!(env->cp15.sctlr_el[1] & SCTLR_UCT)) {
                    return CP_ACCESS_TRAP;
                }
                if (hcr & HCR_TID2) {
                    return CP_ACCESS_TRAP_EL2;
                }
            }
        } else if (hcr & HCR_TID2) {
            return CP_ACCESS_TRAP_EL2;
        }
    }

    if (arm_current_el(env) < 2 && arm_hcr_el2_eff(env) & HCR_TID2) {
        return CP_ACCESS_TRAP_EL2;
    }

    return CP_ACCESS_OK;
}

/*
 * Check for traps to RAS registers, which are controlled
 * by HCR_EL2.TERR and SCR_EL3.TERR.
 */
static CPAccessResult access_terr(CPUARMState *env, const ARMCPRegInfo *ri,
                                  bool isread)
{
    int el = arm_current_el(env);

    if (el < 2 && (arm_hcr_el2_eff(env) & HCR_TERR)) {
        return CP_ACCESS_TRAP_EL2;
    }
    if (el < 3 && (env->cp15.scr_el3 & SCR_TERR)) {
        return CP_ACCESS_TRAP_EL3;
    }
    return CP_ACCESS_OK;
}

static uint64_t disr_read(CPUARMState *env, const ARMCPRegInfo *ri)
{
    int el = arm_current_el(env);

    if (el < 2 && (arm_hcr_el2_eff(env) & HCR_AMO)) {
        return env->cp15.vdisr_el2;
    }
    if (el < 3 && (env->cp15.scr_el3 & SCR_EA)) {
        return 0; /* RAZ/WI */
    }
    return env->cp15.disr_el1;
}

static void disr_write(CPUARMState *env, const ARMCPRegInfo *ri, uint64_t val)
{
    int el = arm_current_el(env);

    if (el < 2 && (arm_hcr_el2_eff(env) & HCR_AMO)) {
        env->cp15.vdisr_el2 = val;
        return;
    }
    if (el < 3 && (env->cp15.scr_el3 & SCR_EA)) {
        return; /* RAZ/WI */
    }
    env->cp15.disr_el1 = val;
}

/*
 * Minimal RAS implementation with no Error Records.
 * Which means that all of the Error Record registers:
 *   ERXADDR_EL1
 *   ERXCTLR_EL1
 *   ERXFR_EL1
 *   ERXMISC0_EL1
 *   ERXMISC1_EL1
 *   ERXMISC2_EL1
 *   ERXMISC3_EL1
 *   ERXPFGCDN_EL1  (RASv1p1)
 *   ERXPFGCTL_EL1  (RASv1p1)
 *   ERXPFGF_EL1    (RASv1p1)
 *   ERXSTATUS_EL1
 * and
 *   ERRSELR_EL1
 * may generate UNDEFINED, which is the effect we get by not
 * listing them at all.
 */
static const ARMCPRegInfo minimal_ras_reginfo[] = {
    { .name = "DISR_EL1", .state = ARM_CP_STATE_BOTH,
      .opc0 = 3, .opc1 = 0, .crn = 12, .crm = 1, .opc2 = 1,
      .access = PL1_RW, .fieldoffset = offsetof(CPUARMState, cp15.disr_el1),
      .readfn = disr_read, .writefn = disr_write, .raw_writefn = raw_write },
    { .name = "ERRIDR_EL1", .state = ARM_CP_STATE_BOTH,
      .opc0 = 3, .opc1 = 0, .crn = 5, .crm = 3, .opc2 = 0,
      .access = PL1_R, .accessfn = access_terr,
      .type = ARM_CP_CONST, .resetvalue = 0 },
    { .name = "VDISR_EL2", .state = ARM_CP_STATE_BOTH,
      .opc0 = 3, .opc1 = 4, .crn = 12, .crm = 1, .opc2 = 1,
      .access = PL2_RW, .fieldoffset = offsetof(CPUARMState, cp15.vdisr_el2) },
    { .name = "VSESR_EL2", .state = ARM_CP_STATE_BOTH,
      .opc0 = 3, .opc1 = 4, .crn = 5, .crm = 2, .opc2 = 3,
      .access = PL2_RW, .fieldoffset = offsetof(CPUARMState, cp15.vsesr_el2) },
};

/*
 * Return the exception level to which exceptions should be taken
 * via SVEAccessTrap.  This excludes the check for whether the exception
 * should be routed through AArch64.AdvSIMDFPAccessTrap.  That can easily
 * be found by testing 0 < fp_exception_el < sve_exception_el.
 *
 * C.f. the ARM pseudocode function CheckSVEEnabled.  Note that the
 * pseudocode does *not* separate out the FP trap checks, but has them
 * all in one function.
 */
int sve_exception_el(CPUARMState *env, int el)
{
#ifndef CONFIG_USER_ONLY
    if (el <= 1 && !el_is_in_host(env, el)) {
        switch (FIELD_EX64(env->cp15.cpacr_el1, CPACR_EL1, ZEN)) {
        case 1:
            if (el != 0) {
                break;
            }
            /* fall through */
        case 0:
        case 2:
            return 1;
        }
    }

    if (el <= 2 && arm_is_el2_enabled(env)) {
        /* CPTR_EL2 changes format with HCR_EL2.E2H (regardless of TGE). */
        if (env->cp15.hcr_el2 & HCR_E2H) {
            switch (FIELD_EX64(env->cp15.cptr_el[2], CPTR_EL2, ZEN)) {
            case 1:
                if (el != 0 || !(env->cp15.hcr_el2 & HCR_TGE)) {
                    break;
                }
                /* fall through */
            case 0:
            case 2:
                return 2;
            }
        } else {
            if (FIELD_EX64(env->cp15.cptr_el[2], CPTR_EL2, TZ)) {
                return 2;
            }
        }
    }

    /* CPTR_EL3.  Since EZ is negative we must check for EL3.  */
    if (arm_feature(env, ARM_FEATURE_EL3)
        && !FIELD_EX64(env->cp15.cptr_el[3], CPTR_EL3, EZ)) {
        return 3;
    }
#endif
    return 0;
}

/*
 * Return the exception level to which exceptions should be taken for SME.
 * C.f. the ARM pseudocode function CheckSMEAccess.
 */
int sme_exception_el(CPUARMState *env, int el)
{
#ifndef CONFIG_USER_ONLY
    if (el <= 1 && !el_is_in_host(env, el)) {
        switch (FIELD_EX64(env->cp15.cpacr_el1, CPACR_EL1, SMEN)) {
        case 1:
            if (el != 0) {
                break;
            }
            /* fall through */
        case 0:
        case 2:
            return 1;
        }
    }

    if (el <= 2 && arm_is_el2_enabled(env)) {
        /* CPTR_EL2 changes format with HCR_EL2.E2H (regardless of TGE). */
        if (env->cp15.hcr_el2 & HCR_E2H) {
            switch (FIELD_EX64(env->cp15.cptr_el[2], CPTR_EL2, SMEN)) {
            case 1:
                if (el != 0 || !(env->cp15.hcr_el2 & HCR_TGE)) {
                    break;
                }
                /* fall through */
            case 0:
            case 2:
                return 2;
            }
        } else {
            if (FIELD_EX64(env->cp15.cptr_el[2], CPTR_EL2, TSM)) {
                return 2;
            }
        }
    }

    /* CPTR_EL3.  Since ESM is negative we must check for EL3.  */
    if (arm_feature(env, ARM_FEATURE_EL3)
        && !FIELD_EX64(env->cp15.cptr_el[3], CPTR_EL3, ESM)) {
        return 3;
    }
#endif
    return 0;
}

/* This corresponds to the ARM pseudocode function IsFullA64Enabled(). */
static bool sme_fa64(CPUARMState *env, int el)
{
    if (!cpu_isar_feature(aa64_sme_fa64, env_archcpu(env))) {
        return false;
    }

    if (el <= 1 && !el_is_in_host(env, el)) {
        if (!FIELD_EX64(env->vfp.smcr_el[1], SMCR, FA64)) {
            return false;
        }
    }
    if (el <= 2 && arm_is_el2_enabled(env)) {
        if (!FIELD_EX64(env->vfp.smcr_el[2], SMCR, FA64)) {
            return false;
        }
    }
    if (arm_feature(env, ARM_FEATURE_EL3)) {
        if (!FIELD_EX64(env->vfp.smcr_el[3], SMCR, FA64)) {
            return false;
        }
    }

    return true;
}

/*
 * Given that SVE is enabled, return the vector length for EL.
 */
uint32_t sve_vqm1_for_el_sm(CPUARMState *env, int el, bool sm)
{
    ARMCPU *cpu = env_archcpu(env);
    uint64_t *cr = env->vfp.zcr_el;
    uint32_t map = cpu->sve_vq.map;
    uint32_t len = ARM_MAX_VQ - 1;

    if (sm) {
        cr = env->vfp.smcr_el;
        map = cpu->sme_vq.map;
    }

    if (el <= 1 && !el_is_in_host(env, el)) {
        len = MIN(len, 0xf & (uint32_t)cr[1]);
    }
    if (el <= 2 && arm_feature(env, ARM_FEATURE_EL2)) {
        len = MIN(len, 0xf & (uint32_t)cr[2]);
    }
    if (arm_feature(env, ARM_FEATURE_EL3)) {
        len = MIN(len, 0xf & (uint32_t)cr[3]);
    }

    map &= MAKE_64BIT_MASK(0, len + 1);
    if (map != 0) {
        return 31 - clz32(map);
    }

    /* Bit 0 is always set for Normal SVE -- not so for Streaming SVE. */
    assert(sm);
    return ctz32(cpu->sme_vq.map);
}

uint32_t sve_vqm1_for_el(CPUARMState *env, int el)
{
    return sve_vqm1_for_el_sm(env, el, FIELD_EX64(env->svcr, SVCR, SM));
}

static void zcr_write(CPUARMState *env, const ARMCPRegInfo *ri,
                      uint64_t value)
{
    int cur_el = arm_current_el(env);
    int old_len = sve_vqm1_for_el(env, cur_el);
    int new_len;

    /* Bits other than [3:0] are RAZ/WI.  */
    QEMU_BUILD_BUG_ON(ARM_MAX_VQ > 16);
    raw_write(env, ri, value & 0xf);

    /*
     * Because we arrived here, we know both FP and SVE are enabled;
     * otherwise we would have trapped access to the ZCR_ELn register.
     */
    new_len = sve_vqm1_for_el(env, cur_el);
    if (new_len < old_len) {
        aarch64_sve_narrow_vq(env, new_len + 1);
    }
}

static const ARMCPRegInfo zcr_reginfo[] = {
    { .name = "ZCR_EL1", .state = ARM_CP_STATE_AA64,
      .opc0 = 3, .opc1 = 0, .crn = 1, .crm = 2, .opc2 = 0,
      .access = PL1_RW, .type = ARM_CP_SVE,
      .fieldoffset = offsetof(CPUARMState, vfp.zcr_el[1]),
      .writefn = zcr_write, .raw_writefn = raw_write },
    { .name = "ZCR_EL2", .state = ARM_CP_STATE_AA64,
      .opc0 = 3, .opc1 = 4, .crn = 1, .crm = 2, .opc2 = 0,
      .access = PL2_RW, .type = ARM_CP_SVE,
      .fieldoffset = offsetof(CPUARMState, vfp.zcr_el[2]),
      .writefn = zcr_write, .raw_writefn = raw_write },
    { .name = "ZCR_EL3", .state = ARM_CP_STATE_AA64,
      .opc0 = 3, .opc1 = 6, .crn = 1, .crm = 2, .opc2 = 0,
      .access = PL3_RW, .type = ARM_CP_SVE,
      .fieldoffset = offsetof(CPUARMState, vfp.zcr_el[3]),
      .writefn = zcr_write, .raw_writefn = raw_write },
};

#ifdef TARGET_AARCH64
static CPAccessResult access_tpidr2(CPUARMState *env, const ARMCPRegInfo *ri,
                                    bool isread)
{
    int el = arm_current_el(env);

    if (el == 0) {
        uint64_t sctlr = arm_sctlr(env, el);
        if (!(sctlr & SCTLR_EnTP2)) {
            return CP_ACCESS_TRAP;
        }
    }
    /* TODO: FEAT_FGT */
    if (el < 3
        && arm_feature(env, ARM_FEATURE_EL3)
        && !(env->cp15.scr_el3 & SCR_ENTP2)) {
        return CP_ACCESS_TRAP_EL3;
    }
    return CP_ACCESS_OK;
}

static CPAccessResult access_esm(CPUARMState *env, const ARMCPRegInfo *ri,
                                 bool isread)
{
    /* TODO: FEAT_FGT for SMPRI_EL1 but not SMPRIMAP_EL2 */
    if (arm_current_el(env) < 3
        && arm_feature(env, ARM_FEATURE_EL3)
        && !FIELD_EX64(env->cp15.cptr_el[3], CPTR_EL3, ESM)) {
        return CP_ACCESS_TRAP_EL3;
    }
    return CP_ACCESS_OK;
}

static void svcr_write(CPUARMState *env, const ARMCPRegInfo *ri,
                       uint64_t value)
{
    helper_set_pstate_sm(env, FIELD_EX64(value, SVCR, SM));
    helper_set_pstate_za(env, FIELD_EX64(value, SVCR, ZA));
    arm_rebuild_hflags(env);
}

static void smcr_write(CPUARMState *env, const ARMCPRegInfo *ri,
                       uint64_t value)
{
    int cur_el = arm_current_el(env);
    int old_len = sve_vqm1_for_el(env, cur_el);
    int new_len;

    QEMU_BUILD_BUG_ON(ARM_MAX_VQ > R_SMCR_LEN_MASK + 1);
    value &= R_SMCR_LEN_MASK | R_SMCR_FA64_MASK;
    raw_write(env, ri, value);

    /*
     * Note that it is CONSTRAINED UNPREDICTABLE what happens to ZA storage
     * when SVL is widened (old values kept, or zeros).  Choose to keep the
     * current values for simplicity.  But for QEMU internals, we must still
     * apply the narrower SVL to the Zregs and Pregs -- see the comment
     * above aarch64_sve_narrow_vq.
     */
    new_len = sve_vqm1_for_el(env, cur_el);
    if (new_len < old_len) {
        aarch64_sve_narrow_vq(env, new_len + 1);
    }
}

static const ARMCPRegInfo sme_reginfo[] = {
    { .name = "TPIDR2_EL0", .state = ARM_CP_STATE_AA64,
      .opc0 = 3, .opc1 = 3, .crn = 13, .crm = 0, .opc2 = 5,
      .access = PL0_RW, .accessfn = access_tpidr2,
      .fieldoffset = offsetof(CPUARMState, cp15.tpidr2_el0) },
    { .name = "SVCR", .state = ARM_CP_STATE_AA64,
      .opc0 = 3, .opc1 = 3, .crn = 4, .crm = 2, .opc2 = 2,
      .access = PL0_RW, .type = ARM_CP_SME,
      .fieldoffset = offsetof(CPUARMState, svcr),
      .writefn = svcr_write, .raw_writefn = raw_write },
    { .name = "SMCR_EL1", .state = ARM_CP_STATE_AA64,
      .opc0 = 3, .opc1 = 0, .crn = 1, .crm = 2, .opc2 = 6,
      .access = PL1_RW, .type = ARM_CP_SME,
      .fieldoffset = offsetof(CPUARMState, vfp.smcr_el[1]),
      .writefn = smcr_write, .raw_writefn = raw_write },
    { .name = "SMCR_EL2", .state = ARM_CP_STATE_AA64,
      .opc0 = 3, .opc1 = 4, .crn = 1, .crm = 2, .opc2 = 6,
      .access = PL2_RW, .type = ARM_CP_SME,
      .fieldoffset = offsetof(CPUARMState, vfp.smcr_el[2]),
      .writefn = smcr_write, .raw_writefn = raw_write },
    { .name = "SMCR_EL3", .state = ARM_CP_STATE_AA64,
      .opc0 = 3, .opc1 = 6, .crn = 1, .crm = 2, .opc2 = 6,
      .access = PL3_RW, .type = ARM_CP_SME,
      .fieldoffset = offsetof(CPUARMState, vfp.smcr_el[3]),
      .writefn = smcr_write, .raw_writefn = raw_write },
    { .name = "SMIDR_EL1", .state = ARM_CP_STATE_AA64,
      .opc0 = 3, .opc1 = 1, .crn = 0, .crm = 0, .opc2 = 6,
      .access = PL1_R, .accessfn = access_aa64_tid1,
      /*
       * IMPLEMENTOR = 0 (software)
       * REVISION    = 0 (implementation defined)
       * SMPS        = 0 (no streaming execution priority in QEMU)
       * AFFINITY    = 0 (streaming sve mode not shared with other PEs)
       */
      .type = ARM_CP_CONST, .resetvalue = 0, },
    /*
     * Because SMIDR_EL1.SMPS is 0, SMPRI_EL1 and SMPRIMAP_EL2 are RES 0.
     */
    { .name = "SMPRI_EL1", .state = ARM_CP_STATE_AA64,
      .opc0 = 3, .opc1 = 0, .crn = 1, .crm = 2, .opc2 = 4,
      .access = PL1_RW, .accessfn = access_esm,
      .type = ARM_CP_CONST, .resetvalue = 0 },
    { .name = "SMPRIMAP_EL2", .state = ARM_CP_STATE_AA64,
      .opc0 = 3, .opc1 = 4, .crn = 1, .crm = 2, .opc2 = 5,
      .access = PL2_RW, .accessfn = access_esm,
      .type = ARM_CP_CONST, .resetvalue = 0 },
};
#endif /* TARGET_AARCH64 */

static void define_pmu_regs(ARMCPU *cpu)
{
    /*
     * v7 performance monitor control register: same implementor
     * field as main ID register, and we implement four counters in
     * addition to the cycle count register.
     */
    unsigned int i, pmcrn = pmu_num_counters(&cpu->env);
    ARMCPRegInfo pmcr = {
        .name = "PMCR", .cp = 15, .crn = 9, .crm = 12, .opc1 = 0, .opc2 = 0,
        .access = PL0_RW,
        .type = ARM_CP_IO | ARM_CP_ALIAS,
        .fieldoffset = offsetoflow32(CPUARMState, cp15.c9_pmcr),
        .accessfn = pmreg_access, .writefn = pmcr_write,
        .raw_writefn = raw_write,
    };
    ARMCPRegInfo pmcr64 = {
        .name = "PMCR_EL0", .state = ARM_CP_STATE_AA64,
        .opc0 = 3, .opc1 = 3, .crn = 9, .crm = 12, .opc2 = 0,
        .access = PL0_RW, .accessfn = pmreg_access,
        .type = ARM_CP_IO,
        .fieldoffset = offsetof(CPUARMState, cp15.c9_pmcr),
        .resetvalue = cpu->isar.reset_pmcr_el0,
        .writefn = pmcr_write, .raw_writefn = raw_write,
    };

    define_one_arm_cp_reg(cpu, &pmcr);
    define_one_arm_cp_reg(cpu, &pmcr64);
    for (i = 0; i < pmcrn; i++) {
        char *pmevcntr_name = g_strdup_printf("PMEVCNTR%d", i);
        char *pmevcntr_el0_name = g_strdup_printf("PMEVCNTR%d_EL0", i);
        char *pmevtyper_name = g_strdup_printf("PMEVTYPER%d", i);
        char *pmevtyper_el0_name = g_strdup_printf("PMEVTYPER%d_EL0", i);
        ARMCPRegInfo pmev_regs[] = {
            { .name = pmevcntr_name, .cp = 15, .crn = 14,
              .crm = 8 | (3 & (i >> 3)), .opc1 = 0, .opc2 = i & 7,
              .access = PL0_RW, .type = ARM_CP_IO | ARM_CP_ALIAS,
              .readfn = pmevcntr_readfn, .writefn = pmevcntr_writefn,
              .accessfn = pmreg_access_xevcntr },
            { .name = pmevcntr_el0_name, .state = ARM_CP_STATE_AA64,
              .opc0 = 3, .opc1 = 3, .crn = 14, .crm = 8 | (3 & (i >> 3)),
              .opc2 = i & 7, .access = PL0_RW, .accessfn = pmreg_access_xevcntr,
              .type = ARM_CP_IO,
              .readfn = pmevcntr_readfn, .writefn = pmevcntr_writefn,
              .raw_readfn = pmevcntr_rawread,
              .raw_writefn = pmevcntr_rawwrite },
            { .name = pmevtyper_name, .cp = 15, .crn = 14,
              .crm = 12 | (3 & (i >> 3)), .opc1 = 0, .opc2 = i & 7,
              .access = PL0_RW, .type = ARM_CP_IO | ARM_CP_ALIAS,
              .readfn = pmevtyper_readfn, .writefn = pmevtyper_writefn,
              .accessfn = pmreg_access },
            { .name = pmevtyper_el0_name, .state = ARM_CP_STATE_AA64,
              .opc0 = 3, .opc1 = 3, .crn = 14, .crm = 12 | (3 & (i >> 3)),
              .opc2 = i & 7, .access = PL0_RW, .accessfn = pmreg_access,
              .type = ARM_CP_IO,
              .readfn = pmevtyper_readfn, .writefn = pmevtyper_writefn,
              .raw_writefn = pmevtyper_rawwrite },
        };
        define_arm_cp_regs(cpu, pmev_regs);
        g_free(pmevcntr_name);
        g_free(pmevcntr_el0_name);
        g_free(pmevtyper_name);
        g_free(pmevtyper_el0_name);
    }
    if (cpu_isar_feature(aa32_pmuv3p1, cpu)) {
        ARMCPRegInfo v81_pmu_regs[] = {
            { .name = "PMCEID2", .state = ARM_CP_STATE_AA32,
              .cp = 15, .opc1 = 0, .crn = 9, .crm = 14, .opc2 = 4,
              .access = PL0_R, .accessfn = pmreg_access, .type = ARM_CP_CONST,
              .resetvalue = extract64(cpu->pmceid0, 32, 32) },
            { .name = "PMCEID3", .state = ARM_CP_STATE_AA32,
              .cp = 15, .opc1 = 0, .crn = 9, .crm = 14, .opc2 = 5,
              .access = PL0_R, .accessfn = pmreg_access, .type = ARM_CP_CONST,
              .resetvalue = extract64(cpu->pmceid1, 32, 32) },
        };
        define_arm_cp_regs(cpu, v81_pmu_regs);
    }
    if (cpu_isar_feature(any_pmuv3p4, cpu)) {
        static const ARMCPRegInfo v84_pmmir = {
            .name = "PMMIR_EL1", .state = ARM_CP_STATE_BOTH,
            .opc0 = 3, .opc1 = 0, .crn = 9, .crm = 14, .opc2 = 6,
            .access = PL1_R, .accessfn = pmreg_access, .type = ARM_CP_CONST,
            .resetvalue = 0
        };
        define_one_arm_cp_reg(cpu, &v84_pmmir);
    }
}

/* We don't know until after realize whether there's a GICv3
 * attached, and that is what registers the gicv3 sysregs.
 * So we have to fill in the GIC fields in ID_PFR/ID_PFR1_EL1/ID_AA64PFR0_EL1
 * at runtime.
 */
static uint64_t id_pfr1_read(CPUARMState *env, const ARMCPRegInfo *ri)
{
    ARMCPU *cpu = env_archcpu(env);
    uint64_t pfr1 = cpu->isar.id_pfr1;

    if (env->gicv3state) {
        pfr1 |= 1 << 28;
    }
    return pfr1;
}

#ifndef CONFIG_USER_ONLY
static uint64_t id_aa64pfr0_read(CPUARMState *env, const ARMCPRegInfo *ri)
{
    ARMCPU *cpu = env_archcpu(env);
    uint64_t pfr0 = cpu->isar.id_aa64pfr0;

    if (env->gicv3state) {
        pfr0 |= 1 << 24;
    }
    return pfr0;
}
#endif

/* Shared logic between LORID and the rest of the LOR* registers.
 * Secure state exclusion has already been dealt with.
 */
static CPAccessResult access_lor_ns(CPUARMState *env,
                                    const ARMCPRegInfo *ri, bool isread)
{
    int el = arm_current_el(env);

    if (el < 2 && (arm_hcr_el2_eff(env) & HCR_TLOR)) {
        return CP_ACCESS_TRAP_EL2;
    }
    if (el < 3 && (env->cp15.scr_el3 & SCR_TLOR)) {
        return CP_ACCESS_TRAP_EL3;
    }
    return CP_ACCESS_OK;
}

static CPAccessResult access_lor_other(CPUARMState *env,
                                       const ARMCPRegInfo *ri, bool isread)
{
    if (arm_is_secure_below_el3(env)) {
        /* Access denied in secure mode.  */
        return CP_ACCESS_TRAP;
    }
    return access_lor_ns(env, ri, isread);
}

/*
 * A trivial implementation of ARMv8.1-LOR leaves all of these
 * registers fixed at 0, which indicates that there are zero
 * supported Limited Ordering regions.
 */
static const ARMCPRegInfo lor_reginfo[] = {
    { .name = "LORSA_EL1", .state = ARM_CP_STATE_AA64,
      .opc0 = 3, .opc1 = 0, .crn = 10, .crm = 4, .opc2 = 0,
      .access = PL1_RW, .accessfn = access_lor_other,
      .type = ARM_CP_CONST, .resetvalue = 0 },
    { .name = "LOREA_EL1", .state = ARM_CP_STATE_AA64,
      .opc0 = 3, .opc1 = 0, .crn = 10, .crm = 4, .opc2 = 1,
      .access = PL1_RW, .accessfn = access_lor_other,
      .type = ARM_CP_CONST, .resetvalue = 0 },
    { .name = "LORN_EL1", .state = ARM_CP_STATE_AA64,
      .opc0 = 3, .opc1 = 0, .crn = 10, .crm = 4, .opc2 = 2,
      .access = PL1_RW, .accessfn = access_lor_other,
      .type = ARM_CP_CONST, .resetvalue = 0 },
    { .name = "LORC_EL1", .state = ARM_CP_STATE_AA64,
      .opc0 = 3, .opc1 = 0, .crn = 10, .crm = 4, .opc2 = 3,
      .access = PL1_RW, .accessfn = access_lor_other,
      .type = ARM_CP_CONST, .resetvalue = 0 },
    { .name = "LORID_EL1", .state = ARM_CP_STATE_AA64,
      .opc0 = 3, .opc1 = 0, .crn = 10, .crm = 4, .opc2 = 7,
      .access = PL1_R, .accessfn = access_lor_ns,
      .type = ARM_CP_CONST, .resetvalue = 0 },
};

#ifdef TARGET_AARCH64
static CPAccessResult access_pauth(CPUARMState *env, const ARMCPRegInfo *ri,
                                   bool isread)
{
    int el = arm_current_el(env);

    if (el < 2 &&
        arm_is_el2_enabled(env) &&
        !(arm_hcr_el2_eff(env) & HCR_APK)) {
        return CP_ACCESS_TRAP_EL2;
    }
    if (el < 3 &&
        arm_feature(env, ARM_FEATURE_EL3) &&
        !(env->cp15.scr_el3 & SCR_APK)) {
        return CP_ACCESS_TRAP_EL3;
    }
    return CP_ACCESS_OK;
}

static const ARMCPRegInfo pauth_reginfo[] = {
    { .name = "APDAKEYLO_EL1", .state = ARM_CP_STATE_AA64,
      .opc0 = 3, .opc1 = 0, .crn = 2, .crm = 2, .opc2 = 0,
      .access = PL1_RW, .accessfn = access_pauth,
      .fieldoffset = offsetof(CPUARMState, keys.apda.lo) },
    { .name = "APDAKEYHI_EL1", .state = ARM_CP_STATE_AA64,
      .opc0 = 3, .opc1 = 0, .crn = 2, .crm = 2, .opc2 = 1,
      .access = PL1_RW, .accessfn = access_pauth,
      .fieldoffset = offsetof(CPUARMState, keys.apda.hi) },
    { .name = "APDBKEYLO_EL1", .state = ARM_CP_STATE_AA64,
      .opc0 = 3, .opc1 = 0, .crn = 2, .crm = 2, .opc2 = 2,
      .access = PL1_RW, .accessfn = access_pauth,
      .fieldoffset = offsetof(CPUARMState, keys.apdb.lo) },
    { .name = "APDBKEYHI_EL1", .state = ARM_CP_STATE_AA64,
      .opc0 = 3, .opc1 = 0, .crn = 2, .crm = 2, .opc2 = 3,
      .access = PL1_RW, .accessfn = access_pauth,
      .fieldoffset = offsetof(CPUARMState, keys.apdb.hi) },
    { .name = "APGAKEYLO_EL1", .state = ARM_CP_STATE_AA64,
      .opc0 = 3, .opc1 = 0, .crn = 2, .crm = 3, .opc2 = 0,
      .access = PL1_RW, .accessfn = access_pauth,
      .fieldoffset = offsetof(CPUARMState, keys.apga.lo) },
    { .name = "APGAKEYHI_EL1", .state = ARM_CP_STATE_AA64,
      .opc0 = 3, .opc1 = 0, .crn = 2, .crm = 3, .opc2 = 1,
      .access = PL1_RW, .accessfn = access_pauth,
      .fieldoffset = offsetof(CPUARMState, keys.apga.hi) },
    { .name = "APIAKEYLO_EL1", .state = ARM_CP_STATE_AA64,
      .opc0 = 3, .opc1 = 0, .crn = 2, .crm = 1, .opc2 = 0,
      .access = PL1_RW, .accessfn = access_pauth,
      .fieldoffset = offsetof(CPUARMState, keys.apia.lo) },
    { .name = "APIAKEYHI_EL1", .state = ARM_CP_STATE_AA64,
      .opc0 = 3, .opc1 = 0, .crn = 2, .crm = 1, .opc2 = 1,
      .access = PL1_RW, .accessfn = access_pauth,
      .fieldoffset = offsetof(CPUARMState, keys.apia.hi) },
    { .name = "APIBKEYLO_EL1", .state = ARM_CP_STATE_AA64,
      .opc0 = 3, .opc1 = 0, .crn = 2, .crm = 1, .opc2 = 2,
      .access = PL1_RW, .accessfn = access_pauth,
      .fieldoffset = offsetof(CPUARMState, keys.apib.lo) },
    { .name = "APIBKEYHI_EL1", .state = ARM_CP_STATE_AA64,
      .opc0 = 3, .opc1 = 0, .crn = 2, .crm = 1, .opc2 = 3,
      .access = PL1_RW, .accessfn = access_pauth,
      .fieldoffset = offsetof(CPUARMState, keys.apib.hi) },
};

static const ARMCPRegInfo tlbirange_reginfo[] = {
    { .name = "TLBI_RVAE1IS", .state = ARM_CP_STATE_AA64,
      .opc0 = 1, .opc1 = 0, .crn = 8, .crm = 2, .opc2 = 1,
      .access = PL1_W, .type = ARM_CP_NO_RAW,
      .writefn = tlbi_aa64_rvae1is_write },
    { .name = "TLBI_RVAAE1IS", .state = ARM_CP_STATE_AA64,
      .opc0 = 1, .opc1 = 0, .crn = 8, .crm = 2, .opc2 = 3,
      .access = PL1_W, .type = ARM_CP_NO_RAW,
      .writefn = tlbi_aa64_rvae1is_write },
   { .name = "TLBI_RVALE1IS", .state = ARM_CP_STATE_AA64,
      .opc0 = 1, .opc1 = 0, .crn = 8, .crm = 2, .opc2 = 5,
      .access = PL1_W, .type = ARM_CP_NO_RAW,
      .writefn = tlbi_aa64_rvae1is_write },
    { .name = "TLBI_RVAALE1IS", .state = ARM_CP_STATE_AA64,
      .opc0 = 1, .opc1 = 0, .crn = 8, .crm = 2, .opc2 = 7,
      .access = PL1_W, .type = ARM_CP_NO_RAW,
      .writefn = tlbi_aa64_rvae1is_write },
    { .name = "TLBI_RVAE1OS", .state = ARM_CP_STATE_AA64,
      .opc0 = 1, .opc1 = 0, .crn = 8, .crm = 5, .opc2 = 1,
      .access = PL1_W, .type = ARM_CP_NO_RAW,
      .writefn = tlbi_aa64_rvae1is_write },
    { .name = "TLBI_RVAAE1OS", .state = ARM_CP_STATE_AA64,
      .opc0 = 1, .opc1 = 0, .crn = 8, .crm = 5, .opc2 = 3,
      .access = PL1_W, .type = ARM_CP_NO_RAW,
      .writefn = tlbi_aa64_rvae1is_write },
   { .name = "TLBI_RVALE1OS", .state = ARM_CP_STATE_AA64,
      .opc0 = 1, .opc1 = 0, .crn = 8, .crm = 5, .opc2 = 5,
      .access = PL1_W, .type = ARM_CP_NO_RAW,
      .writefn = tlbi_aa64_rvae1is_write },
    { .name = "TLBI_RVAALE1OS", .state = ARM_CP_STATE_AA64,
      .opc0 = 1, .opc1 = 0, .crn = 8, .crm = 5, .opc2 = 7,
      .access = PL1_W, .type = ARM_CP_NO_RAW,
      .writefn = tlbi_aa64_rvae1is_write },
    { .name = "TLBI_RVAE1", .state = ARM_CP_STATE_AA64,
      .opc0 = 1, .opc1 = 0, .crn = 8, .crm = 6, .opc2 = 1,
      .access = PL1_W, .type = ARM_CP_NO_RAW,
      .writefn = tlbi_aa64_rvae1_write },
    { .name = "TLBI_RVAAE1", .state = ARM_CP_STATE_AA64,
      .opc0 = 1, .opc1 = 0, .crn = 8, .crm = 6, .opc2 = 3,
      .access = PL1_W, .type = ARM_CP_NO_RAW,
      .writefn = tlbi_aa64_rvae1_write },
   { .name = "TLBI_RVALE1", .state = ARM_CP_STATE_AA64,
      .opc0 = 1, .opc1 = 0, .crn = 8, .crm = 6, .opc2 = 5,
      .access = PL1_W, .type = ARM_CP_NO_RAW,
      .writefn = tlbi_aa64_rvae1_write },
    { .name = "TLBI_RVAALE1", .state = ARM_CP_STATE_AA64,
      .opc0 = 1, .opc1 = 0, .crn = 8, .crm = 6, .opc2 = 7,
      .access = PL1_W, .type = ARM_CP_NO_RAW,
      .writefn = tlbi_aa64_rvae1_write },
    { .name = "TLBI_RIPAS2E1IS", .state = ARM_CP_STATE_AA64,
      .opc0 = 1, .opc1 = 4, .crn = 8, .crm = 0, .opc2 = 2,
      .access = PL2_W, .type = ARM_CP_NOP },
    { .name = "TLBI_RIPAS2LE1IS", .state = ARM_CP_STATE_AA64,
      .opc0 = 1, .opc1 = 4, .crn = 8, .crm = 0, .opc2 = 6,
      .access = PL2_W, .type = ARM_CP_NOP },
    { .name = "TLBI_RVAE2IS", .state = ARM_CP_STATE_AA64,
      .opc0 = 1, .opc1 = 4, .crn = 8, .crm = 2, .opc2 = 1,
      .access = PL2_W, .type = ARM_CP_NO_RAW | ARM_CP_EL3_NO_EL2_UNDEF,
      .writefn = tlbi_aa64_rvae2is_write },
   { .name = "TLBI_RVALE2IS", .state = ARM_CP_STATE_AA64,
      .opc0 = 1, .opc1 = 4, .crn = 8, .crm = 2, .opc2 = 5,
      .access = PL2_W, .type = ARM_CP_NO_RAW | ARM_CP_EL3_NO_EL2_UNDEF,
      .writefn = tlbi_aa64_rvae2is_write },
    { .name = "TLBI_RIPAS2E1", .state = ARM_CP_STATE_AA64,
      .opc0 = 1, .opc1 = 4, .crn = 8, .crm = 4, .opc2 = 2,
      .access = PL2_W, .type = ARM_CP_NOP },
   { .name = "TLBI_RIPAS2LE1", .state = ARM_CP_STATE_AA64,
      .opc0 = 1, .opc1 = 4, .crn = 8, .crm = 4, .opc2 = 6,
      .access = PL2_W, .type = ARM_CP_NOP },
   { .name = "TLBI_RVAE2OS", .state = ARM_CP_STATE_AA64,
      .opc0 = 1, .opc1 = 4, .crn = 8, .crm = 5, .opc2 = 1,
      .access = PL2_W, .type = ARM_CP_NO_RAW | ARM_CP_EL3_NO_EL2_UNDEF,
      .writefn = tlbi_aa64_rvae2is_write },
   { .name = "TLBI_RVALE2OS", .state = ARM_CP_STATE_AA64,
      .opc0 = 1, .opc1 = 4, .crn = 8, .crm = 5, .opc2 = 5,
      .access = PL2_W, .type = ARM_CP_NO_RAW | ARM_CP_EL3_NO_EL2_UNDEF,
      .writefn = tlbi_aa64_rvae2is_write },
    { .name = "TLBI_RVAE2", .state = ARM_CP_STATE_AA64,
      .opc0 = 1, .opc1 = 4, .crn = 8, .crm = 6, .opc2 = 1,
      .access = PL2_W, .type = ARM_CP_NO_RAW | ARM_CP_EL3_NO_EL2_UNDEF,
      .writefn = tlbi_aa64_rvae2_write },
   { .name = "TLBI_RVALE2", .state = ARM_CP_STATE_AA64,
      .opc0 = 1, .opc1 = 4, .crn = 8, .crm = 6, .opc2 = 5,
      .access = PL2_W, .type = ARM_CP_NO_RAW | ARM_CP_EL3_NO_EL2_UNDEF,
      .writefn = tlbi_aa64_rvae2_write },
   { .name = "TLBI_RVAE3IS", .state = ARM_CP_STATE_AA64,
      .opc0 = 1, .opc1 = 6, .crn = 8, .crm = 2, .opc2 = 1,
      .access = PL3_W, .type = ARM_CP_NO_RAW,
      .writefn = tlbi_aa64_rvae3is_write },
   { .name = "TLBI_RVALE3IS", .state = ARM_CP_STATE_AA64,
      .opc0 = 1, .opc1 = 6, .crn = 8, .crm = 2, .opc2 = 5,
      .access = PL3_W, .type = ARM_CP_NO_RAW,
      .writefn = tlbi_aa64_rvae3is_write },
   { .name = "TLBI_RVAE3OS", .state = ARM_CP_STATE_AA64,
      .opc0 = 1, .opc1 = 6, .crn = 8, .crm = 5, .opc2 = 1,
      .access = PL3_W, .type = ARM_CP_NO_RAW,
      .writefn = tlbi_aa64_rvae3is_write },
   { .name = "TLBI_RVALE3OS", .state = ARM_CP_STATE_AA64,
      .opc0 = 1, .opc1 = 6, .crn = 8, .crm = 5, .opc2 = 5,
      .access = PL3_W, .type = ARM_CP_NO_RAW,
      .writefn = tlbi_aa64_rvae3is_write },
   { .name = "TLBI_RVAE3", .state = ARM_CP_STATE_AA64,
      .opc0 = 1, .opc1 = 6, .crn = 8, .crm = 6, .opc2 = 1,
      .access = PL3_W, .type = ARM_CP_NO_RAW,
      .writefn = tlbi_aa64_rvae3_write },
   { .name = "TLBI_RVALE3", .state = ARM_CP_STATE_AA64,
      .opc0 = 1, .opc1 = 6, .crn = 8, .crm = 6, .opc2 = 5,
      .access = PL3_W, .type = ARM_CP_NO_RAW,
      .writefn = tlbi_aa64_rvae3_write },
};

static const ARMCPRegInfo tlbios_reginfo[] = {
    { .name = "TLBI_VMALLE1OS", .state = ARM_CP_STATE_AA64,
      .opc0 = 1, .opc1 = 0, .crn = 8, .crm = 1, .opc2 = 0,
      .access = PL1_W, .type = ARM_CP_NO_RAW,
      .writefn = tlbi_aa64_vmalle1is_write },
    { .name = "TLBI_VAE1OS", .state = ARM_CP_STATE_AA64,
      .opc0 = 1, .opc1 = 0, .crn = 8, .crm = 1, .opc2 = 1,
      .access = PL1_W, .type = ARM_CP_NO_RAW,
      .writefn = tlbi_aa64_vae1is_write },
    { .name = "TLBI_ASIDE1OS", .state = ARM_CP_STATE_AA64,
      .opc0 = 1, .opc1 = 0, .crn = 8, .crm = 1, .opc2 = 2,
      .access = PL1_W, .type = ARM_CP_NO_RAW,
      .writefn = tlbi_aa64_vmalle1is_write },
    { .name = "TLBI_VAAE1OS", .state = ARM_CP_STATE_AA64,
      .opc0 = 1, .opc1 = 0, .crn = 8, .crm = 1, .opc2 = 3,
      .access = PL1_W, .type = ARM_CP_NO_RAW,
      .writefn = tlbi_aa64_vae1is_write },
    { .name = "TLBI_VALE1OS", .state = ARM_CP_STATE_AA64,
      .opc0 = 1, .opc1 = 0, .crn = 8, .crm = 1, .opc2 = 5,
      .access = PL1_W, .type = ARM_CP_NO_RAW,
      .writefn = tlbi_aa64_vae1is_write },
    { .name = "TLBI_VAALE1OS", .state = ARM_CP_STATE_AA64,
      .opc0 = 1, .opc1 = 0, .crn = 8, .crm = 1, .opc2 = 7,
      .access = PL1_W, .type = ARM_CP_NO_RAW,
      .writefn = tlbi_aa64_vae1is_write },
    { .name = "TLBI_ALLE2OS", .state = ARM_CP_STATE_AA64,
      .opc0 = 1, .opc1 = 4, .crn = 8, .crm = 1, .opc2 = 0,
      .access = PL2_W, .type = ARM_CP_NO_RAW | ARM_CP_EL3_NO_EL2_UNDEF,
      .writefn = tlbi_aa64_alle2is_write },
    { .name = "TLBI_VAE2OS", .state = ARM_CP_STATE_AA64,
      .opc0 = 1, .opc1 = 4, .crn = 8, .crm = 1, .opc2 = 1,
      .access = PL2_W, .type = ARM_CP_NO_RAW | ARM_CP_EL3_NO_EL2_UNDEF,
      .writefn = tlbi_aa64_vae2is_write },
   { .name = "TLBI_ALLE1OS", .state = ARM_CP_STATE_AA64,
      .opc0 = 1, .opc1 = 4, .crn = 8, .crm = 1, .opc2 = 4,
      .access = PL2_W, .type = ARM_CP_NO_RAW,
      .writefn = tlbi_aa64_alle1is_write },
    { .name = "TLBI_VALE2OS", .state = ARM_CP_STATE_AA64,
      .opc0 = 1, .opc1 = 4, .crn = 8, .crm = 1, .opc2 = 5,
      .access = PL2_W, .type = ARM_CP_NO_RAW | ARM_CP_EL3_NO_EL2_UNDEF,
      .writefn = tlbi_aa64_vae2is_write },
    { .name = "TLBI_VMALLS12E1OS", .state = ARM_CP_STATE_AA64,
      .opc0 = 1, .opc1 = 4, .crn = 8, .crm = 1, .opc2 = 6,
      .access = PL2_W, .type = ARM_CP_NO_RAW,
      .writefn = tlbi_aa64_alle1is_write },
    { .name = "TLBI_IPAS2E1OS", .state = ARM_CP_STATE_AA64,
      .opc0 = 1, .opc1 = 4, .crn = 8, .crm = 4, .opc2 = 0,
      .access = PL2_W, .type = ARM_CP_NOP },
    { .name = "TLBI_RIPAS2E1OS", .state = ARM_CP_STATE_AA64,
      .opc0 = 1, .opc1 = 4, .crn = 8, .crm = 4, .opc2 = 3,
      .access = PL2_W, .type = ARM_CP_NOP },
    { .name = "TLBI_IPAS2LE1OS", .state = ARM_CP_STATE_AA64,
      .opc0 = 1, .opc1 = 4, .crn = 8, .crm = 4, .opc2 = 4,
      .access = PL2_W, .type = ARM_CP_NOP },
    { .name = "TLBI_RIPAS2LE1OS", .state = ARM_CP_STATE_AA64,
      .opc0 = 1, .opc1 = 4, .crn = 8, .crm = 4, .opc2 = 7,
      .access = PL2_W, .type = ARM_CP_NOP },
    { .name = "TLBI_ALLE3OS", .state = ARM_CP_STATE_AA64,
      .opc0 = 1, .opc1 = 6, .crn = 8, .crm = 1, .opc2 = 0,
      .access = PL3_W, .type = ARM_CP_NO_RAW,
      .writefn = tlbi_aa64_alle3is_write },
    { .name = "TLBI_VAE3OS", .state = ARM_CP_STATE_AA64,
      .opc0 = 1, .opc1 = 6, .crn = 8, .crm = 1, .opc2 = 1,
      .access = PL3_W, .type = ARM_CP_NO_RAW,
      .writefn = tlbi_aa64_vae3is_write },
    { .name = "TLBI_VALE3OS", .state = ARM_CP_STATE_AA64,
      .opc0 = 1, .opc1 = 6, .crn = 8, .crm = 1, .opc2 = 5,
      .access = PL3_W, .type = ARM_CP_NO_RAW,
      .writefn = tlbi_aa64_vae3is_write },
};

static uint64_t rndr_readfn(CPUARMState *env, const ARMCPRegInfo *ri)
{
    Error *err = NULL;
    uint64_t ret;

    /* Success sets NZCV = 0000.  */
    env->NF = env->CF = env->VF = 0, env->ZF = 1;

    if (qemu_guest_getrandom(&ret, sizeof(ret), &err) < 0) {
        /*
         * ??? Failed, for unknown reasons in the crypto subsystem.
         * The best we can do is log the reason and return the
         * timed-out indication to the guest.  There is no reason
         * we know to expect this failure to be transitory, so the
         * guest may well hang retrying the operation.
         */
        qemu_log_mask(LOG_UNIMP, "%s: Crypto failure: %s",
                      ri->name, error_get_pretty(err));
        error_free(err);

        env->ZF = 0; /* NZCF = 0100 */
        return 0;
    }
    return ret;
}

/* We do not support re-seeding, so the two registers operate the same.  */
static const ARMCPRegInfo rndr_reginfo[] = {
    { .name = "RNDR", .state = ARM_CP_STATE_AA64,
      .type = ARM_CP_NO_RAW | ARM_CP_SUPPRESS_TB_END | ARM_CP_IO,
      .opc0 = 3, .opc1 = 3, .crn = 2, .crm = 4, .opc2 = 0,
      .access = PL0_R, .readfn = rndr_readfn },
    { .name = "RNDRRS", .state = ARM_CP_STATE_AA64,
      .type = ARM_CP_NO_RAW | ARM_CP_SUPPRESS_TB_END | ARM_CP_IO,
      .opc0 = 3, .opc1 = 3, .crn = 2, .crm = 4, .opc2 = 1,
      .access = PL0_R, .readfn = rndr_readfn },
};

#ifndef CONFIG_USER_ONLY
static void dccvap_writefn(CPUARMState *env, const ARMCPRegInfo *opaque,
                          uint64_t value)
{
    ARMCPU *cpu = env_archcpu(env);
    /* CTR_EL0 System register -> DminLine, bits [19:16] */
    uint64_t dline_size = 4 << ((cpu->ctr >> 16) & 0xF);
    uint64_t vaddr_in = (uint64_t) value;
    uint64_t vaddr = vaddr_in & ~(dline_size - 1);
    void *haddr;
    int mem_idx = cpu_mmu_index(env, false);

    /* This won't be crossing page boundaries */
    haddr = probe_read(env, vaddr, dline_size, mem_idx, GETPC());
    if (haddr) {

        ram_addr_t offset;
        MemoryRegion *mr;

        /* RCU lock is already being held */
        mr = memory_region_from_host(haddr, &offset);

        if (mr) {
            memory_region_writeback(mr, offset, dline_size);
        }
    }
}

static const ARMCPRegInfo dcpop_reg[] = {
    { .name = "DC_CVAP", .state = ARM_CP_STATE_AA64,
      .opc0 = 1, .opc1 = 3, .crn = 7, .crm = 12, .opc2 = 1,
      .access = PL0_W, .type = ARM_CP_NO_RAW | ARM_CP_SUPPRESS_TB_END,
      .accessfn = aa64_cacheop_poc_access, .writefn = dccvap_writefn },
};

static const ARMCPRegInfo dcpodp_reg[] = {
    { .name = "DC_CVADP", .state = ARM_CP_STATE_AA64,
      .opc0 = 1, .opc1 = 3, .crn = 7, .crm = 13, .opc2 = 1,
      .access = PL0_W, .type = ARM_CP_NO_RAW | ARM_CP_SUPPRESS_TB_END,
      .accessfn = aa64_cacheop_poc_access, .writefn = dccvap_writefn },
};
#endif /*CONFIG_USER_ONLY*/

static CPAccessResult access_aa64_tid5(CPUARMState *env, const ARMCPRegInfo *ri,
                                       bool isread)
{
    if ((arm_current_el(env) < 2) && (arm_hcr_el2_eff(env) & HCR_TID5)) {
        return CP_ACCESS_TRAP_EL2;
    }

    return CP_ACCESS_OK;
}

static CPAccessResult access_mte(CPUARMState *env, const ARMCPRegInfo *ri,
                                 bool isread)
{
    int el = arm_current_el(env);

    if (el < 2 && arm_is_el2_enabled(env)) {
        uint64_t hcr = arm_hcr_el2_eff(env);
        if (!(hcr & HCR_ATA) && (!(hcr & HCR_E2H) || !(hcr & HCR_TGE))) {
            return CP_ACCESS_TRAP_EL2;
        }
    }
    if (el < 3 &&
        arm_feature(env, ARM_FEATURE_EL3) &&
        !(env->cp15.scr_el3 & SCR_ATA)) {
        return CP_ACCESS_TRAP_EL3;
    }
    return CP_ACCESS_OK;
}

static uint64_t tco_read(CPUARMState *env, const ARMCPRegInfo *ri)
{
    return env->pstate & PSTATE_TCO;
}

static void tco_write(CPUARMState *env, const ARMCPRegInfo *ri, uint64_t val)
{
    env->pstate = (env->pstate & ~PSTATE_TCO) | (val & PSTATE_TCO);
}

static const ARMCPRegInfo mte_reginfo[] = {
    { .name = "TFSRE0_EL1", .state = ARM_CP_STATE_AA64,
      .opc0 = 3, .opc1 = 0, .crn = 5, .crm = 6, .opc2 = 1,
      .access = PL1_RW, .accessfn = access_mte,
      .fieldoffset = offsetof(CPUARMState, cp15.tfsr_el[0]) },
    { .name = "TFSR_EL1", .state = ARM_CP_STATE_AA64,
      .opc0 = 3, .opc1 = 0, .crn = 5, .crm = 6, .opc2 = 0,
      .access = PL1_RW, .accessfn = access_mte,
      .fieldoffset = offsetof(CPUARMState, cp15.tfsr_el[1]) },
    { .name = "TFSR_EL2", .state = ARM_CP_STATE_AA64,
      .opc0 = 3, .opc1 = 4, .crn = 5, .crm = 6, .opc2 = 0,
      .access = PL2_RW, .accessfn = access_mte,
      .fieldoffset = offsetof(CPUARMState, cp15.tfsr_el[2]) },
    { .name = "TFSR_EL3", .state = ARM_CP_STATE_AA64,
      .opc0 = 3, .opc1 = 6, .crn = 5, .crm = 6, .opc2 = 0,
      .access = PL3_RW,
      .fieldoffset = offsetof(CPUARMState, cp15.tfsr_el[3]) },
    { .name = "RGSR_EL1", .state = ARM_CP_STATE_AA64,
      .opc0 = 3, .opc1 = 0, .crn = 1, .crm = 0, .opc2 = 5,
      .access = PL1_RW, .accessfn = access_mte,
      .fieldoffset = offsetof(CPUARMState, cp15.rgsr_el1) },
    { .name = "GCR_EL1", .state = ARM_CP_STATE_AA64,
      .opc0 = 3, .opc1 = 0, .crn = 1, .crm = 0, .opc2 = 6,
      .access = PL1_RW, .accessfn = access_mte,
      .fieldoffset = offsetof(CPUARMState, cp15.gcr_el1) },
    { .name = "GMID_EL1", .state = ARM_CP_STATE_AA64,
      .opc0 = 3, .opc1 = 1, .crn = 0, .crm = 0, .opc2 = 4,
      .access = PL1_R, .accessfn = access_aa64_tid5,
      .type = ARM_CP_CONST, .resetvalue = GMID_EL1_BS },
    { .name = "TCO", .state = ARM_CP_STATE_AA64,
      .opc0 = 3, .opc1 = 3, .crn = 4, .crm = 2, .opc2 = 7,
      .type = ARM_CP_NO_RAW,
      .access = PL0_RW, .readfn = tco_read, .writefn = tco_write },
    { .name = "DC_IGVAC", .state = ARM_CP_STATE_AA64,
      .opc0 = 1, .opc1 = 0, .crn = 7, .crm = 6, .opc2 = 3,
      .type = ARM_CP_NOP, .access = PL1_W,
      .accessfn = aa64_cacheop_poc_access },
    { .name = "DC_IGSW", .state = ARM_CP_STATE_AA64,
      .opc0 = 1, .opc1 = 0, .crn = 7, .crm = 6, .opc2 = 4,
      .type = ARM_CP_NOP, .access = PL1_W, .accessfn = access_tsw },
    { .name = "DC_IGDVAC", .state = ARM_CP_STATE_AA64,
      .opc0 = 1, .opc1 = 0, .crn = 7, .crm = 6, .opc2 = 5,
      .type = ARM_CP_NOP, .access = PL1_W,
      .accessfn = aa64_cacheop_poc_access },
    { .name = "DC_IGDSW", .state = ARM_CP_STATE_AA64,
      .opc0 = 1, .opc1 = 0, .crn = 7, .crm = 6, .opc2 = 6,
      .type = ARM_CP_NOP, .access = PL1_W, .accessfn = access_tsw },
    { .name = "DC_CGSW", .state = ARM_CP_STATE_AA64,
      .opc0 = 1, .opc1 = 0, .crn = 7, .crm = 10, .opc2 = 4,
      .type = ARM_CP_NOP, .access = PL1_W, .accessfn = access_tsw },
    { .name = "DC_CGDSW", .state = ARM_CP_STATE_AA64,
      .opc0 = 1, .opc1 = 0, .crn = 7, .crm = 10, .opc2 = 6,
      .type = ARM_CP_NOP, .access = PL1_W, .accessfn = access_tsw },
    { .name = "DC_CIGSW", .state = ARM_CP_STATE_AA64,
      .opc0 = 1, .opc1 = 0, .crn = 7, .crm = 14, .opc2 = 4,
      .type = ARM_CP_NOP, .access = PL1_W, .accessfn = access_tsw },
    { .name = "DC_CIGDSW", .state = ARM_CP_STATE_AA64,
      .opc0 = 1, .opc1 = 0, .crn = 7, .crm = 14, .opc2 = 6,
      .type = ARM_CP_NOP, .access = PL1_W, .accessfn = access_tsw },
};

static const ARMCPRegInfo mte_tco_ro_reginfo[] = {
    { .name = "TCO", .state = ARM_CP_STATE_AA64,
      .opc0 = 3, .opc1 = 3, .crn = 4, .crm = 2, .opc2 = 7,
      .type = ARM_CP_CONST, .access = PL0_RW, },
};

static const ARMCPRegInfo mte_el0_cacheop_reginfo[] = {
    { .name = "DC_CGVAC", .state = ARM_CP_STATE_AA64,
      .opc0 = 1, .opc1 = 3, .crn = 7, .crm = 10, .opc2 = 3,
      .type = ARM_CP_NOP, .access = PL0_W,
      .accessfn = aa64_cacheop_poc_access },
    { .name = "DC_CGDVAC", .state = ARM_CP_STATE_AA64,
      .opc0 = 1, .opc1 = 3, .crn = 7, .crm = 10, .opc2 = 5,
      .type = ARM_CP_NOP, .access = PL0_W,
      .accessfn = aa64_cacheop_poc_access },
    { .name = "DC_CGVAP", .state = ARM_CP_STATE_AA64,
      .opc0 = 1, .opc1 = 3, .crn = 7, .crm = 12, .opc2 = 3,
      .type = ARM_CP_NOP, .access = PL0_W,
      .accessfn = aa64_cacheop_poc_access },
    { .name = "DC_CGDVAP", .state = ARM_CP_STATE_AA64,
      .opc0 = 1, .opc1 = 3, .crn = 7, .crm = 12, .opc2 = 5,
      .type = ARM_CP_NOP, .access = PL0_W,
      .accessfn = aa64_cacheop_poc_access },
    { .name = "DC_CGVADP", .state = ARM_CP_STATE_AA64,
      .opc0 = 1, .opc1 = 3, .crn = 7, .crm = 13, .opc2 = 3,
      .type = ARM_CP_NOP, .access = PL0_W,
      .accessfn = aa64_cacheop_poc_access },
    { .name = "DC_CGDVADP", .state = ARM_CP_STATE_AA64,
      .opc0 = 1, .opc1 = 3, .crn = 7, .crm = 13, .opc2 = 5,
      .type = ARM_CP_NOP, .access = PL0_W,
      .accessfn = aa64_cacheop_poc_access },
    { .name = "DC_CIGVAC", .state = ARM_CP_STATE_AA64,
      .opc0 = 1, .opc1 = 3, .crn = 7, .crm = 14, .opc2 = 3,
      .type = ARM_CP_NOP, .access = PL0_W,
      .accessfn = aa64_cacheop_poc_access },
    { .name = "DC_CIGDVAC", .state = ARM_CP_STATE_AA64,
      .opc0 = 1, .opc1 = 3, .crn = 7, .crm = 14, .opc2 = 5,
      .type = ARM_CP_NOP, .access = PL0_W,
      .accessfn = aa64_cacheop_poc_access },
    { .name = "DC_GVA", .state = ARM_CP_STATE_AA64,
      .opc0 = 1, .opc1 = 3, .crn = 7, .crm = 4, .opc2 = 3,
      .access = PL0_W, .type = ARM_CP_DC_GVA,
#ifndef CONFIG_USER_ONLY
      /* Avoid overhead of an access check that always passes in user-mode */
      .accessfn = aa64_zva_access,
#endif
    },
    { .name = "DC_GZVA", .state = ARM_CP_STATE_AA64,
      .opc0 = 1, .opc1 = 3, .crn = 7, .crm = 4, .opc2 = 4,
      .access = PL0_W, .type = ARM_CP_DC_GZVA,
#ifndef CONFIG_USER_ONLY
      /* Avoid overhead of an access check that always passes in user-mode */
      .accessfn = aa64_zva_access,
#endif
    },
};

static CPAccessResult access_scxtnum(CPUARMState *env, const ARMCPRegInfo *ri,
                                     bool isread)
{
    uint64_t hcr = arm_hcr_el2_eff(env);
    int el = arm_current_el(env);

    if (el == 0 && !((hcr & HCR_E2H) && (hcr & HCR_TGE))) {
        if (env->cp15.sctlr_el[1] & SCTLR_TSCXT) {
            if (hcr & HCR_TGE) {
                return CP_ACCESS_TRAP_EL2;
            }
            return CP_ACCESS_TRAP;
        }
    } else if (el < 2 && (env->cp15.sctlr_el[2] & SCTLR_TSCXT)) {
        return CP_ACCESS_TRAP_EL2;
    }
    if (el < 2 && arm_is_el2_enabled(env) && !(hcr & HCR_ENSCXT)) {
        return CP_ACCESS_TRAP_EL2;
    }
    if (el < 3
        && arm_feature(env, ARM_FEATURE_EL3)
        && !(env->cp15.scr_el3 & SCR_ENSCXT)) {
        return CP_ACCESS_TRAP_EL3;
    }
    return CP_ACCESS_OK;
}

static const ARMCPRegInfo scxtnum_reginfo[] = {
    { .name = "SCXTNUM_EL0", .state = ARM_CP_STATE_AA64,
      .opc0 = 3, .opc1 = 3, .crn = 13, .crm = 0, .opc2 = 7,
      .access = PL0_RW, .accessfn = access_scxtnum,
      .fieldoffset = offsetof(CPUARMState, scxtnum_el[0]) },
    { .name = "SCXTNUM_EL1", .state = ARM_CP_STATE_AA64,
      .opc0 = 3, .opc1 = 0, .crn = 13, .crm = 0, .opc2 = 7,
      .access = PL1_RW, .accessfn = access_scxtnum,
      .fieldoffset = offsetof(CPUARMState, scxtnum_el[1]) },
    { .name = "SCXTNUM_EL2", .state = ARM_CP_STATE_AA64,
      .opc0 = 3, .opc1 = 4, .crn = 13, .crm = 0, .opc2 = 7,
      .access = PL2_RW, .accessfn = access_scxtnum,
      .fieldoffset = offsetof(CPUARMState, scxtnum_el[2]) },
    { .name = "SCXTNUM_EL3", .state = ARM_CP_STATE_AA64,
      .opc0 = 3, .opc1 = 6, .crn = 13, .crm = 0, .opc2 = 7,
      .access = PL3_RW,
      .fieldoffset = offsetof(CPUARMState, scxtnum_el[3]) },
};
#endif /* TARGET_AARCH64 */

static CPAccessResult access_predinv(CPUARMState *env, const ARMCPRegInfo *ri,
                                     bool isread)
{
    int el = arm_current_el(env);

    if (el == 0) {
        uint64_t sctlr = arm_sctlr(env, el);
        if (!(sctlr & SCTLR_EnRCTX)) {
            return CP_ACCESS_TRAP;
        }
    } else if (el == 1) {
        uint64_t hcr = arm_hcr_el2_eff(env);
        if (hcr & HCR_NV) {
            return CP_ACCESS_TRAP_EL2;
        }
    }
    return CP_ACCESS_OK;
}

static const ARMCPRegInfo predinv_reginfo[] = {
    { .name = "CFP_RCTX", .state = ARM_CP_STATE_AA64,
      .opc0 = 1, .opc1 = 3, .crn = 7, .crm = 3, .opc2 = 4,
      .type = ARM_CP_NOP, .access = PL0_W, .accessfn = access_predinv },
    { .name = "DVP_RCTX", .state = ARM_CP_STATE_AA64,
      .opc0 = 1, .opc1 = 3, .crn = 7, .crm = 3, .opc2 = 5,
      .type = ARM_CP_NOP, .access = PL0_W, .accessfn = access_predinv },
    { .name = "CPP_RCTX", .state = ARM_CP_STATE_AA64,
      .opc0 = 1, .opc1 = 3, .crn = 7, .crm = 3, .opc2 = 7,
      .type = ARM_CP_NOP, .access = PL0_W, .accessfn = access_predinv },
    /*
     * Note the AArch32 opcodes have a different OPC1.
     */
    { .name = "CFPRCTX", .state = ARM_CP_STATE_AA32,
      .cp = 15, .opc1 = 0, .crn = 7, .crm = 3, .opc2 = 4,
      .type = ARM_CP_NOP, .access = PL0_W, .accessfn = access_predinv },
    { .name = "DVPRCTX", .state = ARM_CP_STATE_AA32,
      .cp = 15, .opc1 = 0, .crn = 7, .crm = 3, .opc2 = 5,
      .type = ARM_CP_NOP, .access = PL0_W, .accessfn = access_predinv },
    { .name = "CPPRCTX", .state = ARM_CP_STATE_AA32,
      .cp = 15, .opc1 = 0, .crn = 7, .crm = 3, .opc2 = 7,
      .type = ARM_CP_NOP, .access = PL0_W, .accessfn = access_predinv },
};

static uint64_t ccsidr2_read(CPUARMState *env, const ARMCPRegInfo *ri)
{
    /* Read the high 32 bits of the current CCSIDR */
    return extract64(ccsidr_read(env, ri), 32, 32);
}

static const ARMCPRegInfo ccsidr2_reginfo[] = {
    { .name = "CCSIDR2", .state = ARM_CP_STATE_BOTH,
      .opc0 = 3, .opc1 = 1, .crn = 0, .crm = 0, .opc2 = 2,
      .access = PL1_R,
      .accessfn = access_aa64_tid2,
      .readfn = ccsidr2_read, .type = ARM_CP_NO_RAW },
};

static CPAccessResult access_aa64_tid3(CPUARMState *env, const ARMCPRegInfo *ri,
                                       bool isread)
{
    if ((arm_current_el(env) < 2) && (arm_hcr_el2_eff(env) & HCR_TID3)) {
        return CP_ACCESS_TRAP_EL2;
    }

    return CP_ACCESS_OK;
}

static CPAccessResult access_aa32_tid3(CPUARMState *env, const ARMCPRegInfo *ri,
                                       bool isread)
{
    if (arm_feature(env, ARM_FEATURE_V8)) {
        return access_aa64_tid3(env, ri, isread);
    }

    return CP_ACCESS_OK;
}

static CPAccessResult access_jazelle(CPUARMState *env, const ARMCPRegInfo *ri,
                                     bool isread)
{
    if (arm_current_el(env) == 1 && (arm_hcr_el2_eff(env) & HCR_TID0)) {
        return CP_ACCESS_TRAP_EL2;
    }

    return CP_ACCESS_OK;
}

static CPAccessResult access_joscr_jmcr(CPUARMState *env,
                                        const ARMCPRegInfo *ri, bool isread)
{
    /*
     * HSTR.TJDBX traps JOSCR and JMCR accesses, but it exists only
     * in v7A, not in v8A.
     */
    if (!arm_feature(env, ARM_FEATURE_V8) &&
        arm_current_el(env) < 2 && !arm_is_secure_below_el3(env) &&
        (env->cp15.hstr_el2 & HSTR_TJDBX)) {
        return CP_ACCESS_TRAP_EL2;
    }
    return CP_ACCESS_OK;
}

static const ARMCPRegInfo jazelle_regs[] = {
    { .name = "JIDR",
      .cp = 14, .crn = 0, .crm = 0, .opc1 = 7, .opc2 = 0,
      .access = PL1_R, .accessfn = access_jazelle,
      .type = ARM_CP_CONST, .resetvalue = 0 },
    { .name = "JOSCR",
      .cp = 14, .crn = 1, .crm = 0, .opc1 = 7, .opc2 = 0,
      .accessfn = access_joscr_jmcr,
      .access = PL1_RW, .type = ARM_CP_CONST, .resetvalue = 0 },
    { .name = "JMCR",
      .cp = 14, .crn = 2, .crm = 0, .opc1 = 7, .opc2 = 0,
      .accessfn = access_joscr_jmcr,
      .access = PL1_RW, .type = ARM_CP_CONST, .resetvalue = 0 },
};

static const ARMCPRegInfo contextidr_el2 = {
    .name = "CONTEXTIDR_EL2", .state = ARM_CP_STATE_AA64,
    .opc0 = 3, .opc1 = 4, .crn = 13, .crm = 0, .opc2 = 1,
    .access = PL2_RW,
    .fieldoffset = offsetof(CPUARMState, cp15.contextidr_el[2])
};

static const ARMCPRegInfo vhe_reginfo[] = {
    { .name = "TTBR1_EL2", .state = ARM_CP_STATE_AA64,
      .opc0 = 3, .opc1 = 4, .crn = 2, .crm = 0, .opc2 = 1,
      .access = PL2_RW, .writefn = vmsa_tcr_ttbr_el2_write,
      .fieldoffset = offsetof(CPUARMState, cp15.ttbr1_el[2]) },
#ifndef CONFIG_USER_ONLY
    { .name = "CNTHV_CVAL_EL2", .state = ARM_CP_STATE_AA64,
      .opc0 = 3, .opc1 = 4, .crn = 14, .crm = 3, .opc2 = 2,
      .fieldoffset =
        offsetof(CPUARMState, cp15.c14_timer[GTIMER_HYPVIRT].cval),
      .type = ARM_CP_IO, .access = PL2_RW,
      .writefn = gt_hv_cval_write, .raw_writefn = raw_write },
    { .name = "CNTHV_TVAL_EL2", .state = ARM_CP_STATE_BOTH,
      .opc0 = 3, .opc1 = 4, .crn = 14, .crm = 3, .opc2 = 0,
      .type = ARM_CP_NO_RAW | ARM_CP_IO, .access = PL2_RW,
      .resetfn = gt_hv_timer_reset,
      .readfn = gt_hv_tval_read, .writefn = gt_hv_tval_write },
    { .name = "CNTHV_CTL_EL2", .state = ARM_CP_STATE_BOTH,
      .type = ARM_CP_IO,
      .opc0 = 3, .opc1 = 4, .crn = 14, .crm = 3, .opc2 = 1,
      .access = PL2_RW,
      .fieldoffset = offsetof(CPUARMState, cp15.c14_timer[GTIMER_HYPVIRT].ctl),
      .writefn = gt_hv_ctl_write, .raw_writefn = raw_write },
    { .name = "CNTP_CTL_EL02", .state = ARM_CP_STATE_AA64,
      .opc0 = 3, .opc1 = 5, .crn = 14, .crm = 2, .opc2 = 1,
      .type = ARM_CP_IO | ARM_CP_ALIAS,
      .access = PL2_RW, .accessfn = e2h_access,
      .fieldoffset = offsetof(CPUARMState, cp15.c14_timer[GTIMER_PHYS].ctl),
      .writefn = gt_phys_ctl_write, .raw_writefn = raw_write },
    { .name = "CNTV_CTL_EL02", .state = ARM_CP_STATE_AA64,
      .opc0 = 3, .opc1 = 5, .crn = 14, .crm = 3, .opc2 = 1,
      .type = ARM_CP_IO | ARM_CP_ALIAS,
      .access = PL2_RW, .accessfn = e2h_access,
      .fieldoffset = offsetof(CPUARMState, cp15.c14_timer[GTIMER_VIRT].ctl),
      .writefn = gt_virt_ctl_write, .raw_writefn = raw_write },
    { .name = "CNTP_TVAL_EL02", .state = ARM_CP_STATE_AA64,
      .opc0 = 3, .opc1 = 5, .crn = 14, .crm = 2, .opc2 = 0,
      .type = ARM_CP_NO_RAW | ARM_CP_IO | ARM_CP_ALIAS,
      .access = PL2_RW, .accessfn = e2h_access,
      .readfn = gt_phys_tval_read, .writefn = gt_phys_tval_write },
    { .name = "CNTV_TVAL_EL02", .state = ARM_CP_STATE_AA64,
      .opc0 = 3, .opc1 = 5, .crn = 14, .crm = 3, .opc2 = 0,
      .type = ARM_CP_NO_RAW | ARM_CP_IO | ARM_CP_ALIAS,
      .access = PL2_RW, .accessfn = e2h_access,
      .readfn = gt_virt_tval_read, .writefn = gt_virt_tval_write },
    { .name = "CNTP_CVAL_EL02", .state = ARM_CP_STATE_AA64,
      .opc0 = 3, .opc1 = 5, .crn = 14, .crm = 2, .opc2 = 2,
      .type = ARM_CP_IO | ARM_CP_ALIAS,
      .fieldoffset = offsetof(CPUARMState, cp15.c14_timer[GTIMER_PHYS].cval),
      .access = PL2_RW, .accessfn = e2h_access,
      .writefn = gt_phys_cval_write, .raw_writefn = raw_write },
    { .name = "CNTV_CVAL_EL02", .state = ARM_CP_STATE_AA64,
      .opc0 = 3, .opc1 = 5, .crn = 14, .crm = 3, .opc2 = 2,
      .type = ARM_CP_IO | ARM_CP_ALIAS,
      .fieldoffset = offsetof(CPUARMState, cp15.c14_timer[GTIMER_VIRT].cval),
      .access = PL2_RW, .accessfn = e2h_access,
      .writefn = gt_virt_cval_write, .raw_writefn = raw_write },
#endif
};

#ifndef CONFIG_USER_ONLY
static const ARMCPRegInfo ats1e1_reginfo[] = {
    { .name = "AT_S1E1R", .state = ARM_CP_STATE_AA64,
      .opc0 = 1, .opc1 = 0, .crn = 7, .crm = 9, .opc2 = 0,
      .access = PL1_W, .type = ARM_CP_NO_RAW | ARM_CP_RAISES_EXC,
      .writefn = ats_write64 },
    { .name = "AT_S1E1W", .state = ARM_CP_STATE_AA64,
      .opc0 = 1, .opc1 = 0, .crn = 7, .crm = 9, .opc2 = 1,
      .access = PL1_W, .type = ARM_CP_NO_RAW | ARM_CP_RAISES_EXC,
      .writefn = ats_write64 },
};

static const ARMCPRegInfo ats1cp_reginfo[] = {
    { .name = "ATS1CPRP",
      .cp = 15, .opc1 = 0, .crn = 7, .crm = 9, .opc2 = 0,
      .access = PL1_W, .type = ARM_CP_NO_RAW | ARM_CP_RAISES_EXC,
      .writefn = ats_write },
    { .name = "ATS1CPWP",
      .cp = 15, .opc1 = 0, .crn = 7, .crm = 9, .opc2 = 1,
      .access = PL1_W, .type = ARM_CP_NO_RAW | ARM_CP_RAISES_EXC,
      .writefn = ats_write },
};
#endif

/*
 * ACTLR2 and HACTLR2 map to ACTLR_EL1[63:32] and
 * ACTLR_EL2[63:32]. They exist only if the ID_MMFR4.AC2 field
 * is non-zero, which is never for ARMv7, optionally in ARMv8
 * and mandatorily for ARMv8.2 and up.
 * ACTLR2 is banked for S and NS if EL3 is AArch32. Since QEMU's
 * implementation is RAZ/WI we can ignore this detail, as we
 * do for ACTLR.
 */
static const ARMCPRegInfo actlr2_hactlr2_reginfo[] = {
    { .name = "ACTLR2", .state = ARM_CP_STATE_AA32,
      .cp = 15, .opc1 = 0, .crn = 1, .crm = 0, .opc2 = 3,
      .access = PL1_RW, .accessfn = access_tacr,
      .type = ARM_CP_CONST, .resetvalue = 0 },
    { .name = "HACTLR2", .state = ARM_CP_STATE_AA32,
      .cp = 15, .opc1 = 4, .crn = 1, .crm = 0, .opc2 = 3,
      .access = PL2_RW, .type = ARM_CP_CONST,
      .resetvalue = 0 },
};

void register_cp_regs_for_features(ARMCPU *cpu)
{
    /* Register all the coprocessor registers based on feature bits */
    CPUARMState *env = &cpu->env;
    if (arm_feature(env, ARM_FEATURE_M)) {
        /* M profile has no coprocessor registers */
        return;
    }

    define_arm_cp_regs(cpu, cp_reginfo);
    if (!arm_feature(env, ARM_FEATURE_V8)) {
        /* Must go early as it is full of wildcards that may be
         * overridden by later definitions.
         */
        define_arm_cp_regs(cpu, not_v8_cp_reginfo);
    }

    if (arm_feature(env, ARM_FEATURE_V6)) {
        /* The ID registers all have impdef reset values */
        ARMCPRegInfo v6_idregs[] = {
            { .name = "ID_PFR0", .state = ARM_CP_STATE_BOTH,
              .opc0 = 3, .opc1 = 0, .crn = 0, .crm = 1, .opc2 = 0,
              .access = PL1_R, .type = ARM_CP_CONST,
              .accessfn = access_aa32_tid3,
              .resetvalue = cpu->isar.id_pfr0 },
            /* ID_PFR1 is not a plain ARM_CP_CONST because we don't know
             * the value of the GIC field until after we define these regs.
             */
            { .name = "ID_PFR1", .state = ARM_CP_STATE_BOTH,
              .opc0 = 3, .opc1 = 0, .crn = 0, .crm = 1, .opc2 = 1,
              .access = PL1_R, .type = ARM_CP_NO_RAW,
              .accessfn = access_aa32_tid3,
              .readfn = id_pfr1_read,
              .writefn = arm_cp_write_ignore },
            { .name = "ID_DFR0", .state = ARM_CP_STATE_BOTH,
              .opc0 = 3, .opc1 = 0, .crn = 0, .crm = 1, .opc2 = 2,
              .access = PL1_R, .type = ARM_CP_CONST,
              .accessfn = access_aa32_tid3,
              .resetvalue = cpu->isar.id_dfr0 },
            { .name = "ID_AFR0", .state = ARM_CP_STATE_BOTH,
              .opc0 = 3, .opc1 = 0, .crn = 0, .crm = 1, .opc2 = 3,
              .access = PL1_R, .type = ARM_CP_CONST,
              .accessfn = access_aa32_tid3,
              .resetvalue = cpu->id_afr0 },
            { .name = "ID_MMFR0", .state = ARM_CP_STATE_BOTH,
              .opc0 = 3, .opc1 = 0, .crn = 0, .crm = 1, .opc2 = 4,
              .access = PL1_R, .type = ARM_CP_CONST,
              .accessfn = access_aa32_tid3,
              .resetvalue = cpu->isar.id_mmfr0 },
            { .name = "ID_MMFR1", .state = ARM_CP_STATE_BOTH,
              .opc0 = 3, .opc1 = 0, .crn = 0, .crm = 1, .opc2 = 5,
              .access = PL1_R, .type = ARM_CP_CONST,
              .accessfn = access_aa32_tid3,
              .resetvalue = cpu->isar.id_mmfr1 },
            { .name = "ID_MMFR2", .state = ARM_CP_STATE_BOTH,
              .opc0 = 3, .opc1 = 0, .crn = 0, .crm = 1, .opc2 = 6,
              .access = PL1_R, .type = ARM_CP_CONST,
              .accessfn = access_aa32_tid3,
              .resetvalue = cpu->isar.id_mmfr2 },
            { .name = "ID_MMFR3", .state = ARM_CP_STATE_BOTH,
              .opc0 = 3, .opc1 = 0, .crn = 0, .crm = 1, .opc2 = 7,
              .access = PL1_R, .type = ARM_CP_CONST,
              .accessfn = access_aa32_tid3,
              .resetvalue = cpu->isar.id_mmfr3 },
            { .name = "ID_ISAR0", .state = ARM_CP_STATE_BOTH,
              .opc0 = 3, .opc1 = 0, .crn = 0, .crm = 2, .opc2 = 0,
              .access = PL1_R, .type = ARM_CP_CONST,
              .accessfn = access_aa32_tid3,
              .resetvalue = cpu->isar.id_isar0 },
            { .name = "ID_ISAR1", .state = ARM_CP_STATE_BOTH,
              .opc0 = 3, .opc1 = 0, .crn = 0, .crm = 2, .opc2 = 1,
              .access = PL1_R, .type = ARM_CP_CONST,
              .accessfn = access_aa32_tid3,
              .resetvalue = cpu->isar.id_isar1 },
            { .name = "ID_ISAR2", .state = ARM_CP_STATE_BOTH,
              .opc0 = 3, .opc1 = 0, .crn = 0, .crm = 2, .opc2 = 2,
              .access = PL1_R, .type = ARM_CP_CONST,
              .accessfn = access_aa32_tid3,
              .resetvalue = cpu->isar.id_isar2 },
            { .name = "ID_ISAR3", .state = ARM_CP_STATE_BOTH,
              .opc0 = 3, .opc1 = 0, .crn = 0, .crm = 2, .opc2 = 3,
              .access = PL1_R, .type = ARM_CP_CONST,
              .accessfn = access_aa32_tid3,
              .resetvalue = cpu->isar.id_isar3 },
            { .name = "ID_ISAR4", .state = ARM_CP_STATE_BOTH,
              .opc0 = 3, .opc1 = 0, .crn = 0, .crm = 2, .opc2 = 4,
              .access = PL1_R, .type = ARM_CP_CONST,
              .accessfn = access_aa32_tid3,
              .resetvalue = cpu->isar.id_isar4 },
            { .name = "ID_ISAR5", .state = ARM_CP_STATE_BOTH,
              .opc0 = 3, .opc1 = 0, .crn = 0, .crm = 2, .opc2 = 5,
              .access = PL1_R, .type = ARM_CP_CONST,
              .accessfn = access_aa32_tid3,
              .resetvalue = cpu->isar.id_isar5 },
            { .name = "ID_MMFR4", .state = ARM_CP_STATE_BOTH,
              .opc0 = 3, .opc1 = 0, .crn = 0, .crm = 2, .opc2 = 6,
              .access = PL1_R, .type = ARM_CP_CONST,
              .accessfn = access_aa32_tid3,
              .resetvalue = cpu->isar.id_mmfr4 },
            { .name = "ID_ISAR6", .state = ARM_CP_STATE_BOTH,
              .opc0 = 3, .opc1 = 0, .crn = 0, .crm = 2, .opc2 = 7,
              .access = PL1_R, .type = ARM_CP_CONST,
              .accessfn = access_aa32_tid3,
              .resetvalue = cpu->isar.id_isar6 },
        };
        define_arm_cp_regs(cpu, v6_idregs);
        define_arm_cp_regs(cpu, v6_cp_reginfo);
    } else {
        define_arm_cp_regs(cpu, not_v6_cp_reginfo);
    }
    if (arm_feature(env, ARM_FEATURE_V6K)) {
        define_arm_cp_regs(cpu, v6k_cp_reginfo);
    }
    if (arm_feature(env, ARM_FEATURE_V7MP) &&
        !arm_feature(env, ARM_FEATURE_PMSA)) {
        define_arm_cp_regs(cpu, v7mp_cp_reginfo);
    }
    if (arm_feature(env, ARM_FEATURE_V7VE)) {
        define_arm_cp_regs(cpu, pmovsset_cp_reginfo);
    }
    if (arm_feature(env, ARM_FEATURE_V7)) {
        ARMCPRegInfo clidr = {
            .name = "CLIDR", .state = ARM_CP_STATE_BOTH,
            .opc0 = 3, .crn = 0, .crm = 0, .opc1 = 1, .opc2 = 1,
            .access = PL1_R, .type = ARM_CP_CONST,
            .accessfn = access_aa64_tid2,
            .resetvalue = cpu->clidr
        };
        define_one_arm_cp_reg(cpu, &clidr);
        define_arm_cp_regs(cpu, v7_cp_reginfo);
        define_debug_regs(cpu);
        define_pmu_regs(cpu);
    } else {
        define_arm_cp_regs(cpu, not_v7_cp_reginfo);
    }
    if (arm_feature(env, ARM_FEATURE_V8)) {
        /*
         * v8 ID registers, which all have impdef reset values.
         * Note that within the ID register ranges the unused slots
         * must all RAZ, not UNDEF; future architecture versions may
         * define new registers here.
         * ID registers which are AArch64 views of the AArch32 ID registers
         * which already existed in v6 and v7 are handled elsewhere,
         * in v6_idregs[].
         */
        int i;
        ARMCPRegInfo v8_idregs[] = {
            /*
             * ID_AA64PFR0_EL1 is not a plain ARM_CP_CONST in system
             * emulation because we don't know the right value for the
             * GIC field until after we define these regs.
             */
            { .name = "ID_AA64PFR0_EL1", .state = ARM_CP_STATE_AA64,
              .opc0 = 3, .opc1 = 0, .crn = 0, .crm = 4, .opc2 = 0,
              .access = PL1_R,
#ifdef CONFIG_USER_ONLY
              .type = ARM_CP_CONST,
              .resetvalue = cpu->isar.id_aa64pfr0
#else
              .type = ARM_CP_NO_RAW,
              .accessfn = access_aa64_tid3,
              .readfn = id_aa64pfr0_read,
              .writefn = arm_cp_write_ignore
#endif
            },
            { .name = "ID_AA64PFR1_EL1", .state = ARM_CP_STATE_AA64,
              .opc0 = 3, .opc1 = 0, .crn = 0, .crm = 4, .opc2 = 1,
              .access = PL1_R, .type = ARM_CP_CONST,
              .accessfn = access_aa64_tid3,
              .resetvalue = cpu->isar.id_aa64pfr1},
            { .name = "ID_AA64PFR2_EL1_RESERVED", .state = ARM_CP_STATE_AA64,
              .opc0 = 3, .opc1 = 0, .crn = 0, .crm = 4, .opc2 = 2,
              .access = PL1_R, .type = ARM_CP_CONST,
              .accessfn = access_aa64_tid3,
              .resetvalue = 0 },
            { .name = "ID_AA64PFR3_EL1_RESERVED", .state = ARM_CP_STATE_AA64,
              .opc0 = 3, .opc1 = 0, .crn = 0, .crm = 4, .opc2 = 3,
              .access = PL1_R, .type = ARM_CP_CONST,
              .accessfn = access_aa64_tid3,
              .resetvalue = 0 },
            { .name = "ID_AA64ZFR0_EL1", .state = ARM_CP_STATE_AA64,
              .opc0 = 3, .opc1 = 0, .crn = 0, .crm = 4, .opc2 = 4,
              .access = PL1_R, .type = ARM_CP_CONST,
              .accessfn = access_aa64_tid3,
              .resetvalue = cpu->isar.id_aa64zfr0 },
            { .name = "ID_AA64SMFR0_EL1", .state = ARM_CP_STATE_AA64,
              .opc0 = 3, .opc1 = 0, .crn = 0, .crm = 4, .opc2 = 5,
              .access = PL1_R, .type = ARM_CP_CONST,
              .accessfn = access_aa64_tid3,
              .resetvalue = cpu->isar.id_aa64smfr0 },
            { .name = "ID_AA64PFR6_EL1_RESERVED", .state = ARM_CP_STATE_AA64,
              .opc0 = 3, .opc1 = 0, .crn = 0, .crm = 4, .opc2 = 6,
              .access = PL1_R, .type = ARM_CP_CONST,
              .accessfn = access_aa64_tid3,
              .resetvalue = 0 },
            { .name = "ID_AA64PFR7_EL1_RESERVED", .state = ARM_CP_STATE_AA64,
              .opc0 = 3, .opc1 = 0, .crn = 0, .crm = 4, .opc2 = 7,
              .access = PL1_R, .type = ARM_CP_CONST,
              .accessfn = access_aa64_tid3,
              .resetvalue = 0 },
            { .name = "ID_AA64DFR0_EL1", .state = ARM_CP_STATE_AA64,
              .opc0 = 3, .opc1 = 0, .crn = 0, .crm = 5, .opc2 = 0,
              .access = PL1_R, .type = ARM_CP_CONST,
              .accessfn = access_aa64_tid3,
              .resetvalue = cpu->isar.id_aa64dfr0 },
            { .name = "ID_AA64DFR1_EL1", .state = ARM_CP_STATE_AA64,
              .opc0 = 3, .opc1 = 0, .crn = 0, .crm = 5, .opc2 = 1,
              .access = PL1_R, .type = ARM_CP_CONST,
              .accessfn = access_aa64_tid3,
              .resetvalue = cpu->isar.id_aa64dfr1 },
            { .name = "ID_AA64DFR2_EL1_RESERVED", .state = ARM_CP_STATE_AA64,
              .opc0 = 3, .opc1 = 0, .crn = 0, .crm = 5, .opc2 = 2,
              .access = PL1_R, .type = ARM_CP_CONST,
              .accessfn = access_aa64_tid3,
              .resetvalue = 0 },
            { .name = "ID_AA64DFR3_EL1_RESERVED", .state = ARM_CP_STATE_AA64,
              .opc0 = 3, .opc1 = 0, .crn = 0, .crm = 5, .opc2 = 3,
              .access = PL1_R, .type = ARM_CP_CONST,
              .accessfn = access_aa64_tid3,
              .resetvalue = 0 },
            { .name = "ID_AA64AFR0_EL1", .state = ARM_CP_STATE_AA64,
              .opc0 = 3, .opc1 = 0, .crn = 0, .crm = 5, .opc2 = 4,
              .access = PL1_R, .type = ARM_CP_CONST,
              .accessfn = access_aa64_tid3,
              .resetvalue = cpu->id_aa64afr0 },
            { .name = "ID_AA64AFR1_EL1", .state = ARM_CP_STATE_AA64,
              .opc0 = 3, .opc1 = 0, .crn = 0, .crm = 5, .opc2 = 5,
              .access = PL1_R, .type = ARM_CP_CONST,
              .accessfn = access_aa64_tid3,
              .resetvalue = cpu->id_aa64afr1 },
            { .name = "ID_AA64AFR2_EL1_RESERVED", .state = ARM_CP_STATE_AA64,
              .opc0 = 3, .opc1 = 0, .crn = 0, .crm = 5, .opc2 = 6,
              .access = PL1_R, .type = ARM_CP_CONST,
              .accessfn = access_aa64_tid3,
              .resetvalue = 0 },
            { .name = "ID_AA64AFR3_EL1_RESERVED", .state = ARM_CP_STATE_AA64,
              .opc0 = 3, .opc1 = 0, .crn = 0, .crm = 5, .opc2 = 7,
              .access = PL1_R, .type = ARM_CP_CONST,
              .accessfn = access_aa64_tid3,
              .resetvalue = 0 },
            { .name = "ID_AA64ISAR0_EL1", .state = ARM_CP_STATE_AA64,
              .opc0 = 3, .opc1 = 0, .crn = 0, .crm = 6, .opc2 = 0,
              .access = PL1_R, .type = ARM_CP_CONST,
              .accessfn = access_aa64_tid3,
              .resetvalue = cpu->isar.id_aa64isar0 },
            { .name = "ID_AA64ISAR1_EL1", .state = ARM_CP_STATE_AA64,
              .opc0 = 3, .opc1 = 0, .crn = 0, .crm = 6, .opc2 = 1,
              .access = PL1_R, .type = ARM_CP_CONST,
              .accessfn = access_aa64_tid3,
              .resetvalue = cpu->isar.id_aa64isar1 },
            { .name = "ID_AA64ISAR2_EL1_RESERVED", .state = ARM_CP_STATE_AA64,
              .opc0 = 3, .opc1 = 0, .crn = 0, .crm = 6, .opc2 = 2,
              .access = PL1_R, .type = ARM_CP_CONST,
              .accessfn = access_aa64_tid3,
              .resetvalue = 0 },
            { .name = "ID_AA64ISAR3_EL1_RESERVED", .state = ARM_CP_STATE_AA64,
              .opc0 = 3, .opc1 = 0, .crn = 0, .crm = 6, .opc2 = 3,
              .access = PL1_R, .type = ARM_CP_CONST,
              .accessfn = access_aa64_tid3,
              .resetvalue = 0 },
            { .name = "ID_AA64ISAR4_EL1_RESERVED", .state = ARM_CP_STATE_AA64,
              .opc0 = 3, .opc1 = 0, .crn = 0, .crm = 6, .opc2 = 4,
              .access = PL1_R, .type = ARM_CP_CONST,
              .accessfn = access_aa64_tid3,
              .resetvalue = 0 },
            { .name = "ID_AA64ISAR5_EL1_RESERVED", .state = ARM_CP_STATE_AA64,
              .opc0 = 3, .opc1 = 0, .crn = 0, .crm = 6, .opc2 = 5,
              .access = PL1_R, .type = ARM_CP_CONST,
              .accessfn = access_aa64_tid3,
              .resetvalue = 0 },
            { .name = "ID_AA64ISAR6_EL1_RESERVED", .state = ARM_CP_STATE_AA64,
              .opc0 = 3, .opc1 = 0, .crn = 0, .crm = 6, .opc2 = 6,
              .access = PL1_R, .type = ARM_CP_CONST,
              .accessfn = access_aa64_tid3,
              .resetvalue = 0 },
            { .name = "ID_AA64ISAR7_EL1_RESERVED", .state = ARM_CP_STATE_AA64,
              .opc0 = 3, .opc1 = 0, .crn = 0, .crm = 6, .opc2 = 7,
              .access = PL1_R, .type = ARM_CP_CONST,
              .accessfn = access_aa64_tid3,
              .resetvalue = 0 },
            { .name = "ID_AA64MMFR0_EL1", .state = ARM_CP_STATE_AA64,
              .opc0 = 3, .opc1 = 0, .crn = 0, .crm = 7, .opc2 = 0,
              .access = PL1_R, .type = ARM_CP_CONST,
              .accessfn = access_aa64_tid3,
              .resetvalue = cpu->isar.id_aa64mmfr0 },
            { .name = "ID_AA64MMFR1_EL1", .state = ARM_CP_STATE_AA64,
              .opc0 = 3, .opc1 = 0, .crn = 0, .crm = 7, .opc2 = 1,
              .access = PL1_R, .type = ARM_CP_CONST,
              .accessfn = access_aa64_tid3,
              .resetvalue = cpu->isar.id_aa64mmfr1 },
            { .name = "ID_AA64MMFR2_EL1", .state = ARM_CP_STATE_AA64,
              .opc0 = 3, .opc1 = 0, .crn = 0, .crm = 7, .opc2 = 2,
              .access = PL1_R, .type = ARM_CP_CONST,
              .accessfn = access_aa64_tid3,
              .resetvalue = cpu->isar.id_aa64mmfr2 },
            { .name = "ID_AA64MMFR3_EL1_RESERVED", .state = ARM_CP_STATE_AA64,
              .opc0 = 3, .opc1 = 0, .crn = 0, .crm = 7, .opc2 = 3,
              .access = PL1_R, .type = ARM_CP_CONST,
              .accessfn = access_aa64_tid3,
              .resetvalue = 0 },
            { .name = "ID_AA64MMFR4_EL1_RESERVED", .state = ARM_CP_STATE_AA64,
              .opc0 = 3, .opc1 = 0, .crn = 0, .crm = 7, .opc2 = 4,
              .access = PL1_R, .type = ARM_CP_CONST,
              .accessfn = access_aa64_tid3,
              .resetvalue = 0 },
            { .name = "ID_AA64MMFR5_EL1_RESERVED", .state = ARM_CP_STATE_AA64,
              .opc0 = 3, .opc1 = 0, .crn = 0, .crm = 7, .opc2 = 5,
              .access = PL1_R, .type = ARM_CP_CONST,
              .accessfn = access_aa64_tid3,
              .resetvalue = 0 },
            { .name = "ID_AA64MMFR6_EL1_RESERVED", .state = ARM_CP_STATE_AA64,
              .opc0 = 3, .opc1 = 0, .crn = 0, .crm = 7, .opc2 = 6,
              .access = PL1_R, .type = ARM_CP_CONST,
              .accessfn = access_aa64_tid3,
              .resetvalue = 0 },
            { .name = "ID_AA64MMFR7_EL1_RESERVED", .state = ARM_CP_STATE_AA64,
              .opc0 = 3, .opc1 = 0, .crn = 0, .crm = 7, .opc2 = 7,
              .access = PL1_R, .type = ARM_CP_CONST,
              .accessfn = access_aa64_tid3,
              .resetvalue = 0 },
            { .name = "MVFR0_EL1", .state = ARM_CP_STATE_AA64,
              .opc0 = 3, .opc1 = 0, .crn = 0, .crm = 3, .opc2 = 0,
              .access = PL1_R, .type = ARM_CP_CONST,
              .accessfn = access_aa64_tid3,
              .resetvalue = cpu->isar.mvfr0 },
            { .name = "MVFR1_EL1", .state = ARM_CP_STATE_AA64,
              .opc0 = 3, .opc1 = 0, .crn = 0, .crm = 3, .opc2 = 1,
              .access = PL1_R, .type = ARM_CP_CONST,
              .accessfn = access_aa64_tid3,
              .resetvalue = cpu->isar.mvfr1 },
            { .name = "MVFR2_EL1", .state = ARM_CP_STATE_AA64,
              .opc0 = 3, .opc1 = 0, .crn = 0, .crm = 3, .opc2 = 2,
              .access = PL1_R, .type = ARM_CP_CONST,
              .accessfn = access_aa64_tid3,
              .resetvalue = cpu->isar.mvfr2 },
            /*
             * "0, c0, c3, {0,1,2}" are the encodings corresponding to
             * AArch64 MVFR[012]_EL1. Define the STATE_AA32 encoding
             * as RAZ, since it is in the "reserved for future ID
             * registers, RAZ" part of the AArch32 encoding space.
             */
            { .name = "RES_0_C0_C3_0", .state = ARM_CP_STATE_AA32,
              .cp = 15, .opc1 = 0, .crn = 0, .crm = 3, .opc2 = 0,
              .access = PL1_R, .type = ARM_CP_CONST,
              .accessfn = access_aa64_tid3,
              .resetvalue = 0 },
            { .name = "RES_0_C0_C3_1", .state = ARM_CP_STATE_AA32,
              .cp = 15, .opc1 = 0, .crn = 0, .crm = 3, .opc2 = 1,
              .access = PL1_R, .type = ARM_CP_CONST,
              .accessfn = access_aa64_tid3,
              .resetvalue = 0 },
            { .name = "RES_0_C0_C3_2", .state = ARM_CP_STATE_AA32,
              .cp = 15, .opc1 = 0, .crn = 0, .crm = 3, .opc2 = 2,
              .access = PL1_R, .type = ARM_CP_CONST,
              .accessfn = access_aa64_tid3,
              .resetvalue = 0 },
            /*
             * Other encodings in "0, c0, c3, ..." are STATE_BOTH because
             * they're also RAZ for AArch64, and in v8 are gradually
             * being filled with AArch64-view-of-AArch32-ID-register
             * for new ID registers.
             */
            { .name = "RES_0_C0_C3_3", .state = ARM_CP_STATE_BOTH,
              .opc0 = 3, .opc1 = 0, .crn = 0, .crm = 3, .opc2 = 3,
              .access = PL1_R, .type = ARM_CP_CONST,
              .accessfn = access_aa64_tid3,
              .resetvalue = 0 },
            { .name = "ID_PFR2", .state = ARM_CP_STATE_BOTH,
              .opc0 = 3, .opc1 = 0, .crn = 0, .crm = 3, .opc2 = 4,
              .access = PL1_R, .type = ARM_CP_CONST,
              .accessfn = access_aa64_tid3,
              .resetvalue = cpu->isar.id_pfr2 },
            { .name = "ID_DFR1", .state = ARM_CP_STATE_BOTH,
              .opc0 = 3, .opc1 = 0, .crn = 0, .crm = 3, .opc2 = 5,
              .access = PL1_R, .type = ARM_CP_CONST,
              .accessfn = access_aa64_tid3,
              .resetvalue = cpu->isar.id_dfr1 },
            { .name = "ID_MMFR5", .state = ARM_CP_STATE_BOTH,
              .opc0 = 3, .opc1 = 0, .crn = 0, .crm = 3, .opc2 = 6,
              .access = PL1_R, .type = ARM_CP_CONST,
              .accessfn = access_aa64_tid3,
              .resetvalue = cpu->isar.id_mmfr5 },
            { .name = "RES_0_C0_C3_7", .state = ARM_CP_STATE_BOTH,
              .opc0 = 3, .opc1 = 0, .crn = 0, .crm = 3, .opc2 = 7,
              .access = PL1_R, .type = ARM_CP_CONST,
              .accessfn = access_aa64_tid3,
              .resetvalue = 0 },
            { .name = "PMCEID0", .state = ARM_CP_STATE_AA32,
              .cp = 15, .opc1 = 0, .crn = 9, .crm = 12, .opc2 = 6,
              .access = PL0_R, .accessfn = pmreg_access, .type = ARM_CP_CONST,
              .resetvalue = extract64(cpu->pmceid0, 0, 32) },
            { .name = "PMCEID0_EL0", .state = ARM_CP_STATE_AA64,
              .opc0 = 3, .opc1 = 3, .crn = 9, .crm = 12, .opc2 = 6,
              .access = PL0_R, .accessfn = pmreg_access, .type = ARM_CP_CONST,
              .resetvalue = cpu->pmceid0 },
            { .name = "PMCEID1", .state = ARM_CP_STATE_AA32,
              .cp = 15, .opc1 = 0, .crn = 9, .crm = 12, .opc2 = 7,
              .access = PL0_R, .accessfn = pmreg_access, .type = ARM_CP_CONST,
              .resetvalue = extract64(cpu->pmceid1, 0, 32) },
            { .name = "PMCEID1_EL0", .state = ARM_CP_STATE_AA64,
              .opc0 = 3, .opc1 = 3, .crn = 9, .crm = 12, .opc2 = 7,
              .access = PL0_R, .accessfn = pmreg_access, .type = ARM_CP_CONST,
              .resetvalue = cpu->pmceid1 },
        };
#ifdef CONFIG_USER_ONLY
        static const ARMCPRegUserSpaceInfo v8_user_idregs[] = {
            { .name = "ID_AA64PFR0_EL1",
              .exported_bits = 0x000f000f00ff0000,
              .fixed_bits    = 0x0000000000000011 },
            { .name = "ID_AA64PFR1_EL1",
              .exported_bits = 0x00000000000000f0 },
            { .name = "ID_AA64PFR*_EL1_RESERVED",
              .is_glob = true                     },
            { .name = "ID_AA64ZFR0_EL1"           },
            { .name = "ID_AA64MMFR0_EL1",
              .fixed_bits    = 0x00000000ff000000 },
            { .name = "ID_AA64MMFR1_EL1"          },
            { .name = "ID_AA64MMFR*_EL1_RESERVED",
              .is_glob = true                     },
            { .name = "ID_AA64DFR0_EL1",
              .fixed_bits    = 0x0000000000000006 },
            { .name = "ID_AA64DFR1_EL1"           },
            { .name = "ID_AA64DFR*_EL1_RESERVED",
              .is_glob = true                     },
            { .name = "ID_AA64AFR*",
              .is_glob = true                     },
            { .name = "ID_AA64ISAR0_EL1",
              .exported_bits = 0x00fffffff0fffff0 },
            { .name = "ID_AA64ISAR1_EL1",
              .exported_bits = 0x000000f0ffffffff },
            { .name = "ID_AA64ISAR*_EL1_RESERVED",
              .is_glob = true                     },
        };
        modify_arm_cp_regs(v8_idregs, v8_user_idregs);
#endif
        /* RVBAR_EL1 is only implemented if EL1 is the highest EL */
        if (!arm_feature(env, ARM_FEATURE_EL3) &&
            !arm_feature(env, ARM_FEATURE_EL2)) {
            ARMCPRegInfo rvbar = {
                .name = "RVBAR_EL1", .state = ARM_CP_STATE_AA64,
                .opc0 = 3, .opc1 = 0, .crn = 12, .crm = 0, .opc2 = 1,
                .access = PL1_R,
                .fieldoffset = offsetof(CPUARMState, cp15.rvbar),
            };
            define_one_arm_cp_reg(cpu, &rvbar);
        }
        define_arm_cp_regs(cpu, v8_idregs);
        define_arm_cp_regs(cpu, v8_cp_reginfo);

        for (i = 4; i < 16; i++) {
            /*
             * Encodings in "0, c0, {c4-c7}, {0-7}" are RAZ for AArch32.
             * For pre-v8 cores there are RAZ patterns for these in
             * id_pre_v8_midr_cp_reginfo[]; for v8 we do that here.
             * v8 extends the "must RAZ" part of the ID register space
             * to also cover c0, 0, c{8-15}, {0-7}.
             * These are STATE_AA32 because in the AArch64 sysreg space
             * c4-c7 is where the AArch64 ID registers live (and we've
             * already defined those in v8_idregs[]), and c8-c15 are not
             * "must RAZ" for AArch64.
             */
            g_autofree char *name = g_strdup_printf("RES_0_C0_C%d_X", i);
            ARMCPRegInfo v8_aa32_raz_idregs = {
                .name = name,
                .state = ARM_CP_STATE_AA32,
                .cp = 15, .opc1 = 0, .crn = 0, .crm = i, .opc2 = CP_ANY,
                .access = PL1_R, .type = ARM_CP_CONST,
                .accessfn = access_aa64_tid3,
                .resetvalue = 0 };
            define_one_arm_cp_reg(cpu, &v8_aa32_raz_idregs);
        }
    }

    /*
     * Register the base EL2 cpregs.
     * Pre v8, these registers are implemented only as part of the
     * Virtualization Extensions (EL2 present).  Beginning with v8,
     * if EL2 is missing but EL3 is enabled, mostly these become
     * RES0 from EL3, with some specific exceptions.
     */
    if (arm_feature(env, ARM_FEATURE_EL2)
        || (arm_feature(env, ARM_FEATURE_EL3)
            && arm_feature(env, ARM_FEATURE_V8))) {
        uint64_t vmpidr_def = mpidr_read_val(env);
        ARMCPRegInfo vpidr_regs[] = {
            { .name = "VPIDR", .state = ARM_CP_STATE_AA32,
              .cp = 15, .opc1 = 4, .crn = 0, .crm = 0, .opc2 = 0,
              .access = PL2_RW, .accessfn = access_el3_aa32ns,
              .resetvalue = cpu->midr,
              .type = ARM_CP_ALIAS | ARM_CP_EL3_NO_EL2_C_NZ,
              .fieldoffset = offsetoflow32(CPUARMState, cp15.vpidr_el2) },
            { .name = "VPIDR_EL2", .state = ARM_CP_STATE_AA64,
              .opc0 = 3, .opc1 = 4, .crn = 0, .crm = 0, .opc2 = 0,
              .access = PL2_RW, .resetvalue = cpu->midr,
              .type = ARM_CP_EL3_NO_EL2_C_NZ,
              .fieldoffset = offsetof(CPUARMState, cp15.vpidr_el2) },
            { .name = "VMPIDR", .state = ARM_CP_STATE_AA32,
              .cp = 15, .opc1 = 4, .crn = 0, .crm = 0, .opc2 = 5,
              .access = PL2_RW, .accessfn = access_el3_aa32ns,
              .resetvalue = vmpidr_def,
              .type = ARM_CP_ALIAS | ARM_CP_EL3_NO_EL2_C_NZ,
              .fieldoffset = offsetoflow32(CPUARMState, cp15.vmpidr_el2) },
            { .name = "VMPIDR_EL2", .state = ARM_CP_STATE_AA64,
              .opc0 = 3, .opc1 = 4, .crn = 0, .crm = 0, .opc2 = 5,
              .access = PL2_RW, .resetvalue = vmpidr_def,
              .type = ARM_CP_EL3_NO_EL2_C_NZ,
              .fieldoffset = offsetof(CPUARMState, cp15.vmpidr_el2) },
        };
        /*
         * The only field of MDCR_EL2 that has a defined architectural reset
         * value is MDCR_EL2.HPMN which should reset to the value of PMCR_EL0.N.
         */
        ARMCPRegInfo mdcr_el2 = {
            .name = "MDCR_EL2", .state = ARM_CP_STATE_BOTH,
            .opc0 = 3, .opc1 = 4, .crn = 1, .crm = 1, .opc2 = 1,
            .writefn = mdcr_el2_write,
            .access = PL2_RW, .resetvalue = pmu_num_counters(env),
            .fieldoffset = offsetof(CPUARMState, cp15.mdcr_el2),
        };
        define_one_arm_cp_reg(cpu, &mdcr_el2);
        define_arm_cp_regs(cpu, vpidr_regs);
        define_arm_cp_regs(cpu, el2_cp_reginfo);
        if (arm_feature(env, ARM_FEATURE_V8)) {
            define_arm_cp_regs(cpu, el2_v8_cp_reginfo);
        }
        if (cpu_isar_feature(aa64_sel2, cpu)) {
            define_arm_cp_regs(cpu, el2_sec_cp_reginfo);
        }
        /* RVBAR_EL2 is only implemented if EL2 is the highest EL */
        if (!arm_feature(env, ARM_FEATURE_EL3)) {
            ARMCPRegInfo rvbar = {
                .name = "RVBAR_EL2", .state = ARM_CP_STATE_AA64,
                .opc0 = 3, .opc1 = 4, .crn = 12, .crm = 0, .opc2 = 1,
                .access = PL2_R,
                .fieldoffset = offsetof(CPUARMState, cp15.rvbar),
            };
            define_one_arm_cp_reg(cpu, &rvbar);
        }
    }

    /* Register the base EL3 cpregs. */
    if (arm_feature(env, ARM_FEATURE_EL3)) {
        define_arm_cp_regs(cpu, el3_cp_reginfo);
        ARMCPRegInfo el3_regs[] = {
            { .name = "RVBAR_EL3", .state = ARM_CP_STATE_AA64,
              .opc0 = 3, .opc1 = 6, .crn = 12, .crm = 0, .opc2 = 1,
              .access = PL3_R,
              .fieldoffset = offsetof(CPUARMState, cp15.rvbar),
            },
            { .name = "SCTLR_EL3", .state = ARM_CP_STATE_AA64,
              .opc0 = 3, .opc1 = 6, .crn = 1, .crm = 0, .opc2 = 0,
              .access = PL3_RW,
              .raw_writefn = raw_write, .writefn = sctlr_write,
              .fieldoffset = offsetof(CPUARMState, cp15.sctlr_el[3]),
              .resetvalue = cpu->reset_sctlr },
        };

        define_arm_cp_regs(cpu, el3_regs);
    }
    /* The behaviour of NSACR is sufficiently various that we don't
     * try to describe it in a single reginfo:
     *  if EL3 is 64 bit, then trap to EL3 from S EL1,
     *     reads as constant 0xc00 from NS EL1 and NS EL2
     *  if EL3 is 32 bit, then RW at EL3, RO at NS EL1 and NS EL2
     *  if v7 without EL3, register doesn't exist
     *  if v8 without EL3, reads as constant 0xc00 from NS EL1 and NS EL2
     */
    if (arm_feature(env, ARM_FEATURE_EL3)) {
        if (arm_feature(env, ARM_FEATURE_AARCH64)) {
            static const ARMCPRegInfo nsacr = {
                .name = "NSACR", .type = ARM_CP_CONST,
                .cp = 15, .opc1 = 0, .crn = 1, .crm = 1, .opc2 = 2,
                .access = PL1_RW, .accessfn = nsacr_access,
                .resetvalue = 0xc00
            };
            define_one_arm_cp_reg(cpu, &nsacr);
        } else {
            static const ARMCPRegInfo nsacr = {
                .name = "NSACR",
                .cp = 15, .opc1 = 0, .crn = 1, .crm = 1, .opc2 = 2,
                .access = PL3_RW | PL1_R,
                .resetvalue = 0,
                .fieldoffset = offsetof(CPUARMState, cp15.nsacr)
            };
            define_one_arm_cp_reg(cpu, &nsacr);
        }
    } else {
        if (arm_feature(env, ARM_FEATURE_V8)) {
            static const ARMCPRegInfo nsacr = {
                .name = "NSACR", .type = ARM_CP_CONST,
                .cp = 15, .opc1 = 0, .crn = 1, .crm = 1, .opc2 = 2,
                .access = PL1_R,
                .resetvalue = 0xc00
            };
            define_one_arm_cp_reg(cpu, &nsacr);
        }
    }

    if (arm_feature(env, ARM_FEATURE_PMSA)) {
        if (arm_feature(env, ARM_FEATURE_V8)) {
            define_arm_cp_regs(cpu, vmsa_pmsa_cp_reginfo);
            define_arm_cp_regs(cpu, pmsav8_cp_reginfo);
        } else if (arm_feature(env, ARM_FEATURE_V6)) {
            /* PMSAv6 not implemented */
            assert(arm_feature(env, ARM_FEATURE_V7));
            define_arm_cp_regs(cpu, vmsa_pmsa_cp_reginfo);
            define_arm_cp_regs(cpu, pmsav7_cp_reginfo);
        } else {
            define_arm_cp_regs(cpu, pmsav5_cp_reginfo);
        }
    } else {
        define_arm_cp_regs(cpu, vmsa_pmsa_cp_reginfo);
        define_arm_cp_regs(cpu, vmsa_cp_reginfo);
        /* TTCBR2 is introduced with ARMv8.2-AA32HPD.  */
        if (cpu_isar_feature(aa32_hpd, cpu)) {
            define_one_arm_cp_reg(cpu, &ttbcr2_reginfo);
        }
    }
    if (arm_feature(env, ARM_FEATURE_THUMB2EE)) {
        define_arm_cp_regs(cpu, t2ee_cp_reginfo);
    }
    if (arm_feature(env, ARM_FEATURE_GENERIC_TIMER)) {
        define_arm_cp_regs(cpu, generic_timer_cp_reginfo);
    }
    if (arm_feature(env, ARM_FEATURE_VAPA)) {
        define_arm_cp_regs(cpu, vapa_cp_reginfo);
    }
    if (arm_feature(env, ARM_FEATURE_CACHE_TEST_CLEAN)) {
        define_arm_cp_regs(cpu, cache_test_clean_cp_reginfo);
    }
    if (arm_feature(env, ARM_FEATURE_CACHE_DIRTY_REG)) {
        define_arm_cp_regs(cpu, cache_dirty_status_cp_reginfo);
    }
    if (arm_feature(env, ARM_FEATURE_CACHE_BLOCK_OPS)) {
        define_arm_cp_regs(cpu, cache_block_ops_cp_reginfo);
    }
    if (arm_feature(env, ARM_FEATURE_OMAPCP)) {
        define_arm_cp_regs(cpu, omap_cp_reginfo);
    }
    if (arm_feature(env, ARM_FEATURE_STRONGARM)) {
        define_arm_cp_regs(cpu, strongarm_cp_reginfo);
    }
    if (arm_feature(env, ARM_FEATURE_XSCALE)) {
        define_arm_cp_regs(cpu, xscale_cp_reginfo);
    }
    if (arm_feature(env, ARM_FEATURE_DUMMY_C15_REGS)) {
        define_arm_cp_regs(cpu, dummy_c15_cp_reginfo);
    }
    if (arm_feature(env, ARM_FEATURE_LPAE)) {
        define_arm_cp_regs(cpu, lpae_cp_reginfo);
    }
    if (cpu_isar_feature(aa32_jazelle, cpu)) {
        define_arm_cp_regs(cpu, jazelle_regs);
    }
    /* Slightly awkwardly, the OMAP and StrongARM cores need all of
     * cp15 crn=0 to be writes-ignored, whereas for other cores they should
     * be read-only (ie write causes UNDEF exception).
     */
    {
        ARMCPRegInfo id_pre_v8_midr_cp_reginfo[] = {
            /* Pre-v8 MIDR space.
             * Note that the MIDR isn't a simple constant register because
             * of the TI925 behaviour where writes to another register can
             * cause the MIDR value to change.
             *
             * Unimplemented registers in the c15 0 0 0 space default to
             * MIDR. Define MIDR first as this entire space, then CTR, TCMTR
             * and friends override accordingly.
             */
            { .name = "MIDR",
              .cp = 15, .crn = 0, .crm = 0, .opc1 = 0, .opc2 = CP_ANY,
              .access = PL1_R, .resetvalue = cpu->midr,
              .writefn = arm_cp_write_ignore, .raw_writefn = raw_write,
              .readfn = midr_read,
              .fieldoffset = offsetof(CPUARMState, cp15.c0_cpuid),
              .type = ARM_CP_OVERRIDE },
            /* crn = 0 op1 = 0 crm = 3..7 : currently unassigned; we RAZ. */
            { .name = "DUMMY",
              .cp = 15, .crn = 0, .crm = 3, .opc1 = 0, .opc2 = CP_ANY,
              .access = PL1_R, .type = ARM_CP_CONST, .resetvalue = 0 },
            { .name = "DUMMY",
              .cp = 15, .crn = 0, .crm = 4, .opc1 = 0, .opc2 = CP_ANY,
              .access = PL1_R, .type = ARM_CP_CONST, .resetvalue = 0 },
            { .name = "DUMMY",
              .cp = 15, .crn = 0, .crm = 5, .opc1 = 0, .opc2 = CP_ANY,
              .access = PL1_R, .type = ARM_CP_CONST, .resetvalue = 0 },
            { .name = "DUMMY",
              .cp = 15, .crn = 0, .crm = 6, .opc1 = 0, .opc2 = CP_ANY,
              .access = PL1_R, .type = ARM_CP_CONST, .resetvalue = 0 },
            { .name = "DUMMY",
              .cp = 15, .crn = 0, .crm = 7, .opc1 = 0, .opc2 = CP_ANY,
              .access = PL1_R, .type = ARM_CP_CONST, .resetvalue = 0 },
        };
        ARMCPRegInfo id_v8_midr_cp_reginfo[] = {
            { .name = "MIDR_EL1", .state = ARM_CP_STATE_BOTH,
              .opc0 = 3, .opc1 = 0, .crn = 0, .crm = 0, .opc2 = 0,
              .access = PL1_R, .type = ARM_CP_NO_RAW, .resetvalue = cpu->midr,
              .fieldoffset = offsetof(CPUARMState, cp15.c0_cpuid),
              .readfn = midr_read },
            /* crn = 0 op1 = 0 crm = 0 op2 = 4,7 : AArch32 aliases of MIDR */
            { .name = "MIDR", .type = ARM_CP_ALIAS | ARM_CP_CONST,
              .cp = 15, .crn = 0, .crm = 0, .opc1 = 0, .opc2 = 7,
              .access = PL1_R, .resetvalue = cpu->midr },
            { .name = "REVIDR_EL1", .state = ARM_CP_STATE_BOTH,
              .opc0 = 3, .opc1 = 0, .crn = 0, .crm = 0, .opc2 = 6,
              .access = PL1_R,
              .accessfn = access_aa64_tid1,
              .type = ARM_CP_CONST, .resetvalue = cpu->revidr },
        };
        ARMCPRegInfo id_cp_reginfo[] = {
            /* These are common to v8 and pre-v8 */
            { .name = "CTR",
              .cp = 15, .crn = 0, .crm = 0, .opc1 = 0, .opc2 = 1,
              .access = PL1_R, .accessfn = ctr_el0_access,
              .type = ARM_CP_CONST, .resetvalue = cpu->ctr },
            { .name = "CTR_EL0", .state = ARM_CP_STATE_AA64,
              .opc0 = 3, .opc1 = 3, .opc2 = 1, .crn = 0, .crm = 0,
              .access = PL0_R, .accessfn = ctr_el0_access,
              .type = ARM_CP_CONST, .resetvalue = cpu->ctr },
            /* TCMTR and TLBTR exist in v8 but have no 64-bit versions */
            { .name = "TCMTR",
              .cp = 15, .crn = 0, .crm = 0, .opc1 = 0, .opc2 = 2,
              .access = PL1_R,
              .accessfn = access_aa32_tid1,
              .type = ARM_CP_CONST, .resetvalue = cpu->tcmtr },
        };
        /* MIDR opc=4 alias is specific to VMSA < v8 */
        ARMCPRegInfo id_midr_opc4_non_pmsav8_reginfo = {
              .name = "MIDR", .type = ARM_CP_ALIAS | ARM_CP_CONST,
              .cp = 15, .crn = 0, .crm = 0, .opc1 = 0, .opc2 = 4,
              .access = PL1_R, .resetvalue = cpu->midr,
        };
        /* TLBTR is specific to VMSA */
        ARMCPRegInfo id_tlbtr_reginfo = {
              .name = "TLBTR",
              .cp = 15, .crn = 0, .crm = 0, .opc1 = 0, .opc2 = 3,
              .access = PL1_R,
              .accessfn = access_aa32_tid1,
              .type = ARM_CP_CONST, .resetvalue = 0,
        };
        /* MPUIR is specific to PMSA V6+ */
        ARMCPRegInfo id_mpuir_reginfo = {
              .name = "MPUIR",
              .cp = 15, .crn = 0, .crm = 0, .opc1 = 0, .opc2 = 4,
              .access = PL1_R, .type = ARM_CP_CONST,
              .resetvalue = cpu->pmsav7_dregion << 8
        };
        static const ARMCPRegInfo crn0_wi_reginfo = {
            .name = "CRN0_WI", .cp = 15, .crn = 0, .crm = CP_ANY,
            .opc1 = CP_ANY, .opc2 = CP_ANY, .access = PL1_W,
            .type = ARM_CP_NOP | ARM_CP_OVERRIDE
        };
#ifdef CONFIG_USER_ONLY
        static const ARMCPRegUserSpaceInfo id_v8_user_midr_cp_reginfo[] = {
            { .name = "MIDR_EL1",
              .exported_bits = 0x00000000ffffffff },
            { .name = "REVIDR_EL1"                },
        };
        modify_arm_cp_regs(id_v8_midr_cp_reginfo, id_v8_user_midr_cp_reginfo);
#endif
        if (arm_feature(env, ARM_FEATURE_OMAPCP) ||
            arm_feature(env, ARM_FEATURE_STRONGARM)) {
            size_t i;
            /* Register the blanket "writes ignored" value first to cover the
             * whole space. Then update the specific ID registers to allow write
             * access, so that they ignore writes rather than causing them to
             * UNDEF.
             */
            define_one_arm_cp_reg(cpu, &crn0_wi_reginfo);
            for (i = 0; i < ARRAY_SIZE(id_pre_v8_midr_cp_reginfo); ++i) {
                id_pre_v8_midr_cp_reginfo[i].access = PL1_RW;
            }
            for (i = 0; i < ARRAY_SIZE(id_cp_reginfo); ++i) {
                id_cp_reginfo[i].access = PL1_RW;
            }
            id_mpuir_reginfo.access = PL1_RW;
            id_tlbtr_reginfo.access = PL1_RW;
        }
        if (arm_feature(env, ARM_FEATURE_V8)) {
            define_arm_cp_regs(cpu, id_v8_midr_cp_reginfo);
        } else {
            define_arm_cp_regs(cpu, id_pre_v8_midr_cp_reginfo);
            if (!arm_feature(env, ARM_FEATURE_PMSA)) {
                define_one_arm_cp_reg(cpu, &id_midr_opc4_non_pmsav8_reginfo);
            }
        }
        define_arm_cp_regs(cpu, id_cp_reginfo);
        if (!arm_feature(env, ARM_FEATURE_PMSA)) {
            define_one_arm_cp_reg(cpu, &id_tlbtr_reginfo);
        } else if (arm_feature(env, ARM_FEATURE_V7)) {
            define_one_arm_cp_reg(cpu, &id_mpuir_reginfo);
        }
    }

    if (arm_feature(env, ARM_FEATURE_MPIDR)) {
        ARMCPRegInfo mpidr_cp_reginfo[] = {
            { .name = "MPIDR_EL1", .state = ARM_CP_STATE_BOTH,
              .opc0 = 3, .crn = 0, .crm = 0, .opc1 = 0, .opc2 = 5,
              .access = PL1_R, .readfn = mpidr_read, .type = ARM_CP_NO_RAW },
        };
#ifdef CONFIG_USER_ONLY
        static const ARMCPRegUserSpaceInfo mpidr_user_cp_reginfo[] = {
            { .name = "MPIDR_EL1",
              .fixed_bits = 0x0000000080000000 },
        };
        modify_arm_cp_regs(mpidr_cp_reginfo, mpidr_user_cp_reginfo);
#endif
        define_arm_cp_regs(cpu, mpidr_cp_reginfo);
    }

    if (arm_feature(env, ARM_FEATURE_AUXCR)) {
        ARMCPRegInfo auxcr_reginfo[] = {
            { .name = "ACTLR_EL1", .state = ARM_CP_STATE_BOTH,
              .opc0 = 3, .opc1 = 0, .crn = 1, .crm = 0, .opc2 = 1,
              .access = PL1_RW, .accessfn = access_tacr,
              .type = ARM_CP_CONST, .resetvalue = cpu->reset_auxcr },
            { .name = "ACTLR_EL2", .state = ARM_CP_STATE_BOTH,
              .opc0 = 3, .opc1 = 4, .crn = 1, .crm = 0, .opc2 = 1,
              .access = PL2_RW, .type = ARM_CP_CONST,
              .resetvalue = 0 },
            { .name = "ACTLR_EL3", .state = ARM_CP_STATE_AA64,
              .opc0 = 3, .opc1 = 6, .crn = 1, .crm = 0, .opc2 = 1,
              .access = PL3_RW, .type = ARM_CP_CONST,
              .resetvalue = 0 },
        };
        define_arm_cp_regs(cpu, auxcr_reginfo);
        if (cpu_isar_feature(aa32_ac2, cpu)) {
            define_arm_cp_regs(cpu, actlr2_hactlr2_reginfo);
        }
    }

    if (arm_feature(env, ARM_FEATURE_CBAR)) {
        /*
         * CBAR is IMPDEF, but common on Arm Cortex-A implementations.
         * There are two flavours:
         *  (1) older 32-bit only cores have a simple 32-bit CBAR
         *  (2) 64-bit cores have a 64-bit CBAR visible to AArch64, plus a
         *      32-bit register visible to AArch32 at a different encoding
         *      to the "flavour 1" register and with the bits rearranged to
         *      be able to squash a 64-bit address into the 32-bit view.
         * We distinguish the two via the ARM_FEATURE_AARCH64 flag, but
         * in future if we support AArch32-only configs of some of the
         * AArch64 cores we might need to add a specific feature flag
         * to indicate cores with "flavour 2" CBAR.
         */
        if (arm_feature(env, ARM_FEATURE_AARCH64)) {
            /* 32 bit view is [31:18] 0...0 [43:32]. */
            uint32_t cbar32 = (extract64(cpu->reset_cbar, 18, 14) << 18)
                | extract64(cpu->reset_cbar, 32, 12);
            ARMCPRegInfo cbar_reginfo[] = {
                { .name = "CBAR",
                  .type = ARM_CP_CONST,
                  .cp = 15, .crn = 15, .crm = 3, .opc1 = 1, .opc2 = 0,
                  .access = PL1_R, .resetvalue = cbar32 },
                { .name = "CBAR_EL1", .state = ARM_CP_STATE_AA64,
                  .type = ARM_CP_CONST,
                  .opc0 = 3, .opc1 = 1, .crn = 15, .crm = 3, .opc2 = 0,
                  .access = PL1_R, .resetvalue = cpu->reset_cbar },
            };
            /* We don't implement a r/w 64 bit CBAR currently */
            assert(arm_feature(env, ARM_FEATURE_CBAR_RO));
            define_arm_cp_regs(cpu, cbar_reginfo);
        } else {
            if (arm_feature(env, ARM_FEATURE_V8)) {
                ARMCPRegInfo cbar = {
                    .name = "CBAR",
                    .type = ARM_CP_CONST,
                    .cp = 15, .crn = 15, .crm = 3, .opc1 = 1, .opc2 = 0,
                    .access = PL1_R | PL2_R, .resetvalue = cpu->reset_cbar
                };
                define_one_arm_cp_reg(cpu, &cbar);
            } else {
                ARMCPRegInfo cbar = {
                    .name = "CBAR",
                    .cp = 15, .crn = 15, .crm = 0, .opc1 = 4, .opc2 = 0,
                    .access = PL1_R|PL3_W, .resetvalue = cpu->reset_cbar,
                    .fieldoffset = offsetof(CPUARMState,
                                            cp15.c15_config_base_address)
                };
                if (arm_feature(env, ARM_FEATURE_CBAR_RO)) {
                    cbar.access = PL1_R;
                    cbar.fieldoffset = 0;
                    cbar.type = ARM_CP_CONST;
                }
                define_one_arm_cp_reg(cpu, &cbar);
            }
        }
    }

    if (arm_feature(env, ARM_FEATURE_VBAR)) {
        static const ARMCPRegInfo vbar_cp_reginfo[] = {
            { .name = "VBAR", .state = ARM_CP_STATE_BOTH,
              .opc0 = 3, .crn = 12, .crm = 0, .opc1 = 0, .opc2 = 0,
              .access = PL1_RW, .writefn = vbar_write,
              .bank_fieldoffsets = { offsetof(CPUARMState, cp15.vbar_s),
                                     offsetof(CPUARMState, cp15.vbar_ns) },
              .resetvalue = 0 },
        };
        define_arm_cp_regs(cpu, vbar_cp_reginfo);
    }

    /* Generic registers whose values depend on the implementation */
    {
        ARMCPRegInfo sctlr = {
            .name = "SCTLR", .state = ARM_CP_STATE_BOTH,
            .opc0 = 3, .opc1 = 0, .crn = 1, .crm = 0, .opc2 = 0,
            .access = PL1_RW, .accessfn = access_tvm_trvm,
            .bank_fieldoffsets = { offsetof(CPUARMState, cp15.sctlr_s),
                                   offsetof(CPUARMState, cp15.sctlr_ns) },
            .writefn = sctlr_write, .resetvalue = cpu->reset_sctlr,
            .raw_writefn = raw_write,
        };
        if (arm_feature(env, ARM_FEATURE_XSCALE)) {
            /* Normally we would always end the TB on an SCTLR write, but Linux
             * arch/arm/mach-pxa/sleep.S expects two instructions following
             * an MMU enable to execute from cache.  Imitate this behaviour.
             */
            sctlr.type |= ARM_CP_SUPPRESS_TB_END;
        }
        define_one_arm_cp_reg(cpu, &sctlr);
    }

    if (cpu_isar_feature(aa64_lor, cpu)) {
        define_arm_cp_regs(cpu, lor_reginfo);
    }
    if (cpu_isar_feature(aa64_pan, cpu)) {
        define_one_arm_cp_reg(cpu, &pan_reginfo);
    }
#ifndef CONFIG_USER_ONLY
    if (cpu_isar_feature(aa64_ats1e1, cpu)) {
        define_arm_cp_regs(cpu, ats1e1_reginfo);
    }
    if (cpu_isar_feature(aa32_ats1e1, cpu)) {
        define_arm_cp_regs(cpu, ats1cp_reginfo);
    }
#endif
    if (cpu_isar_feature(aa64_uao, cpu)) {
        define_one_arm_cp_reg(cpu, &uao_reginfo);
    }

    if (cpu_isar_feature(aa64_dit, cpu)) {
        define_one_arm_cp_reg(cpu, &dit_reginfo);
    }
    if (cpu_isar_feature(aa64_ssbs, cpu)) {
        define_one_arm_cp_reg(cpu, &ssbs_reginfo);
    }
    if (cpu_isar_feature(any_ras, cpu)) {
        define_arm_cp_regs(cpu, minimal_ras_reginfo);
    }

    if (cpu_isar_feature(aa64_vh, cpu) ||
        cpu_isar_feature(aa64_debugv8p2, cpu)) {
        define_one_arm_cp_reg(cpu, &contextidr_el2);
    }
    if (arm_feature(env, ARM_FEATURE_EL2) && cpu_isar_feature(aa64_vh, cpu)) {
        define_arm_cp_regs(cpu, vhe_reginfo);
    }

    if (cpu_isar_feature(aa64_sve, cpu)) {
        define_arm_cp_regs(cpu, zcr_reginfo);
    }

    if (cpu_isar_feature(aa64_hcx, cpu)) {
        define_one_arm_cp_reg(cpu, &hcrx_el2_reginfo);
    }

#ifdef TARGET_AARCH64
    if (cpu_isar_feature(aa64_sme, cpu)) {
        define_arm_cp_regs(cpu, sme_reginfo);
    }
    if (cpu_isar_feature(aa64_pauth, cpu)) {
        define_arm_cp_regs(cpu, pauth_reginfo);
    }
    if (cpu_isar_feature(aa64_rndr, cpu)) {
        define_arm_cp_regs(cpu, rndr_reginfo);
    }
    if (cpu_isar_feature(aa64_tlbirange, cpu)) {
        define_arm_cp_regs(cpu, tlbirange_reginfo);
    }
    if (cpu_isar_feature(aa64_tlbios, cpu)) {
        define_arm_cp_regs(cpu, tlbios_reginfo);
    }
#ifndef CONFIG_USER_ONLY
    /* Data Cache clean instructions up to PoP */
    if (cpu_isar_feature(aa64_dcpop, cpu)) {
        define_one_arm_cp_reg(cpu, dcpop_reg);

        if (cpu_isar_feature(aa64_dcpodp, cpu)) {
            define_one_arm_cp_reg(cpu, dcpodp_reg);
        }
    }
#endif /*CONFIG_USER_ONLY*/

    /*
     * If full MTE is enabled, add all of the system registers.
     * If only "instructions available at EL0" are enabled,
     * then define only a RAZ/WI version of PSTATE.TCO.
     */
    if (cpu_isar_feature(aa64_mte, cpu)) {
        define_arm_cp_regs(cpu, mte_reginfo);
        define_arm_cp_regs(cpu, mte_el0_cacheop_reginfo);
    } else if (cpu_isar_feature(aa64_mte_insn_reg, cpu)) {
        define_arm_cp_regs(cpu, mte_tco_ro_reginfo);
        define_arm_cp_regs(cpu, mte_el0_cacheop_reginfo);
    }

    if (cpu_isar_feature(aa64_scxtnum, cpu)) {
        define_arm_cp_regs(cpu, scxtnum_reginfo);
    }
#endif

    if (cpu_isar_feature(any_predinv, cpu)) {
        define_arm_cp_regs(cpu, predinv_reginfo);
    }

    if (cpu_isar_feature(any_ccidx, cpu)) {
        define_arm_cp_regs(cpu, ccsidr2_reginfo);
    }

#ifndef CONFIG_USER_ONLY
    /*
     * Register redirections and aliases must be done last,
     * after the registers from the other extensions have been defined.
     */
    if (arm_feature(env, ARM_FEATURE_EL2) && cpu_isar_feature(aa64_vh, cpu)) {
        define_arm_vh_e2h_redirects_aliases(cpu);
    }
#endif
}

/* Sort alphabetically by type name, except for "any". */
static gint arm_cpu_list_compare(gconstpointer a, gconstpointer b)
{
    ObjectClass *class_a = (ObjectClass *)a;
    ObjectClass *class_b = (ObjectClass *)b;
    const char *name_a, *name_b;

    name_a = object_class_get_name(class_a);
    name_b = object_class_get_name(class_b);
    if (strcmp(name_a, "any-" TYPE_ARM_CPU) == 0) {
        return 1;
    } else if (strcmp(name_b, "any-" TYPE_ARM_CPU) == 0) {
        return -1;
    } else {
        return strcmp(name_a, name_b);
    }
}

static void arm_cpu_list_entry(gpointer data, gpointer user_data)
{
    ObjectClass *oc = data;
    CPUClass *cc = CPU_CLASS(oc);
    const char *typename;
    char *name;

    typename = object_class_get_name(oc);
    name = g_strndup(typename, strlen(typename) - strlen("-" TYPE_ARM_CPU));
    if (cc->deprecation_note) {
        qemu_printf("  %s (deprecated)\n", name);
    } else {
        qemu_printf("  %s\n", name);
    }
    g_free(name);
}

void arm_cpu_list(void)
{
    GSList *list;

    list = object_class_get_list(TYPE_ARM_CPU, false);
    list = g_slist_sort(list, arm_cpu_list_compare);
    qemu_printf("Available CPUs:\n");
    g_slist_foreach(list, arm_cpu_list_entry, NULL);
    g_slist_free(list);
}

static void arm_cpu_add_definition(gpointer data, gpointer user_data)
{
    ObjectClass *oc = data;
    CpuDefinitionInfoList **cpu_list = user_data;
    CpuDefinitionInfo *info;
    const char *typename;

    typename = object_class_get_name(oc);
    info = g_malloc0(sizeof(*info));
    info->name = g_strndup(typename,
                           strlen(typename) - strlen("-" TYPE_ARM_CPU));
    info->q_typename = g_strdup(typename);

    QAPI_LIST_PREPEND(*cpu_list, info);
}

CpuDefinitionInfoList *qmp_query_cpu_definitions(Error **errp)
{
    CpuDefinitionInfoList *cpu_list = NULL;
    GSList *list;

    list = object_class_get_list(TYPE_ARM_CPU, false);
    g_slist_foreach(list, arm_cpu_add_definition, &cpu_list);
    g_slist_free(list);

    return cpu_list;
}

/*
 * Private utility function for define_one_arm_cp_reg_with_opaque():
 * add a single reginfo struct to the hash table.
 */
static void add_cpreg_to_hashtable(ARMCPU *cpu, const ARMCPRegInfo *r,
                                   void *opaque, CPState state,
                                   CPSecureState secstate,
                                   int crm, int opc1, int opc2,
                                   const char *name)
{
    CPUARMState *env = &cpu->env;
    uint32_t key;
    ARMCPRegInfo *r2;
    bool is64 = r->type & ARM_CP_64BIT;
    bool ns = secstate & ARM_CP_SECSTATE_NS;
    int cp = r->cp;
    size_t name_len;
    bool make_const;

    switch (state) {
    case ARM_CP_STATE_AA32:
        /* We assume it is a cp15 register if the .cp field is left unset. */
        if (cp == 0 && r->state == ARM_CP_STATE_BOTH) {
            cp = 15;
        }
        key = ENCODE_CP_REG(cp, is64, ns, r->crn, crm, opc1, opc2);
        break;
    case ARM_CP_STATE_AA64:
        /*
         * To allow abbreviation of ARMCPRegInfo definitions, we treat
         * cp == 0 as equivalent to the value for "standard guest-visible
         * sysreg".  STATE_BOTH definitions are also always "standard sysreg"
         * in their AArch64 view (the .cp value may be non-zero for the
         * benefit of the AArch32 view).
         */
        if (cp == 0 || r->state == ARM_CP_STATE_BOTH) {
            cp = CP_REG_ARM64_SYSREG_CP;
        }
        key = ENCODE_AA64_CP_REG(cp, r->crn, crm, r->opc0, opc1, opc2);
        break;
    default:
        g_assert_not_reached();
    }

    /* Overriding of an existing definition must be explicitly requested. */
    if (!(r->type & ARM_CP_OVERRIDE)) {
        const ARMCPRegInfo *oldreg = get_arm_cp_reginfo(cpu->cp_regs, key);
        if (oldreg) {
            assert(oldreg->type & ARM_CP_OVERRIDE);
        }
    }

    /*
     * Eliminate registers that are not present because the EL is missing.
     * Doing this here makes it easier to put all registers for a given
     * feature into the same ARMCPRegInfo array and define them all at once.
     */
    make_const = false;
    if (arm_feature(env, ARM_FEATURE_EL3)) {
        /*
         * An EL2 register without EL2 but with EL3 is (usually) RES0.
         * See rule RJFFP in section D1.1.3 of DDI0487H.a.
         */
        int min_el = ctz32(r->access) / 2;
        if (min_el == 2 && !arm_feature(env, ARM_FEATURE_EL2)) {
            if (r->type & ARM_CP_EL3_NO_EL2_UNDEF) {
                return;
            }
            make_const = !(r->type & ARM_CP_EL3_NO_EL2_KEEP);
        }
    } else {
        CPAccessRights max_el = (arm_feature(env, ARM_FEATURE_EL2)
                                 ? PL2_RW : PL1_RW);
        if ((r->access & max_el) == 0) {
            return;
        }
    }

    /* Combine cpreg and name into one allocation. */
    name_len = strlen(name) + 1;
    r2 = g_malloc(sizeof(*r2) + name_len);
    *r2 = *r;
    r2->name = memcpy(r2 + 1, name, name_len);

    /*
     * Update fields to match the instantiation, overwiting wildcards
     * such as CP_ANY, ARM_CP_STATE_BOTH, or ARM_CP_SECSTATE_BOTH.
     */
    r2->cp = cp;
    r2->crm = crm;
    r2->opc1 = opc1;
    r2->opc2 = opc2;
    r2->state = state;
    r2->secure = secstate;
    if (opaque) {
        r2->opaque = opaque;
    }

    if (make_const) {
        /* This should not have been a very special register to begin. */
        int old_special = r2->type & ARM_CP_SPECIAL_MASK;
        assert(old_special == 0 || old_special == ARM_CP_NOP);
        /*
         * Set the special function to CONST, retaining the other flags.
         * This is important for e.g. ARM_CP_SVE so that we still
         * take the SVE trap if CPTR_EL3.EZ == 0.
         */
        r2->type = (r2->type & ~ARM_CP_SPECIAL_MASK) | ARM_CP_CONST;
        /*
         * Usually, these registers become RES0, but there are a few
         * special cases like VPIDR_EL2 which have a constant non-zero
         * value with writes ignored.
         */
        if (!(r->type & ARM_CP_EL3_NO_EL2_C_NZ)) {
            r2->resetvalue = 0;
        }
        /*
         * ARM_CP_CONST has precedence, so removing the callbacks and
         * offsets are not strictly necessary, but it is potentially
         * less confusing to debug later.
         */
        r2->readfn = NULL;
        r2->writefn = NULL;
        r2->raw_readfn = NULL;
        r2->raw_writefn = NULL;
        r2->resetfn = NULL;
        r2->fieldoffset = 0;
        r2->bank_fieldoffsets[0] = 0;
        r2->bank_fieldoffsets[1] = 0;
    } else {
        bool isbanked = r->bank_fieldoffsets[0] && r->bank_fieldoffsets[1];

        if (isbanked) {
            /*
             * Register is banked (using both entries in array).
             * Overwriting fieldoffset as the array is only used to define
             * banked registers but later only fieldoffset is used.
             */
            r2->fieldoffset = r->bank_fieldoffsets[ns];
        }
        if (state == ARM_CP_STATE_AA32) {
            if (isbanked) {
                /*
                 * If the register is banked then we don't need to migrate or
                 * reset the 32-bit instance in certain cases:
                 *
                 * 1) If the register has both 32-bit and 64-bit instances
                 *    then we can count on the 64-bit instance taking care
                 *    of the non-secure bank.
                 * 2) If ARMv8 is enabled then we can count on a 64-bit
                 *    version taking care of the secure bank.  This requires
                 *    that separate 32 and 64-bit definitions are provided.
                 */
                if ((r->state == ARM_CP_STATE_BOTH && ns) ||
                    (arm_feature(env, ARM_FEATURE_V8) && !ns)) {
                    r2->type |= ARM_CP_ALIAS;
                }
            } else if ((secstate != r->secure) && !ns) {
                /*
                 * The register is not banked so we only want to allow
                 * migration of the non-secure instance.
                 */
                r2->type |= ARM_CP_ALIAS;
            }

            if (HOST_BIG_ENDIAN &&
                r->state == ARM_CP_STATE_BOTH && r2->fieldoffset) {
                r2->fieldoffset += sizeof(uint32_t);
            }
        }
    }

    /*
     * By convention, for wildcarded registers only the first
     * entry is used for migration; the others are marked as
     * ALIAS so we don't try to transfer the register
     * multiple times. Special registers (ie NOP/WFI) are
     * never migratable and not even raw-accessible.
     */
    if (r2->type & ARM_CP_SPECIAL_MASK) {
        r2->type |= ARM_CP_NO_RAW;
    }
    if (((r->crm == CP_ANY) && crm != 0) ||
        ((r->opc1 == CP_ANY) && opc1 != 0) ||
        ((r->opc2 == CP_ANY) && opc2 != 0)) {
        r2->type |= ARM_CP_ALIAS | ARM_CP_NO_GDB;
    }

    /*
     * Check that raw accesses are either forbidden or handled. Note that
     * we can't assert this earlier because the setup of fieldoffset for
     * banked registers has to be done first.
     */
    if (!(r2->type & ARM_CP_NO_RAW)) {
        assert(!raw_accessors_invalid(r2));
    }

    g_hash_table_insert(cpu->cp_regs, (gpointer)(uintptr_t)key, r2);
}


void define_one_arm_cp_reg_with_opaque(ARMCPU *cpu,
                                       const ARMCPRegInfo *r, void *opaque)
{
    /* Define implementations of coprocessor registers.
     * We store these in a hashtable because typically
     * there are less than 150 registers in a space which
     * is 16*16*16*8*8 = 262144 in size.
     * Wildcarding is supported for the crm, opc1 and opc2 fields.
     * If a register is defined twice then the second definition is
     * used, so this can be used to define some generic registers and
     * then override them with implementation specific variations.
     * At least one of the original and the second definition should
     * include ARM_CP_OVERRIDE in its type bits -- this is just a guard
     * against accidental use.
     *
     * The state field defines whether the register is to be
     * visible in the AArch32 or AArch64 execution state. If the
     * state is set to ARM_CP_STATE_BOTH then we synthesise a
     * reginfo structure for the AArch32 view, which sees the lower
     * 32 bits of the 64 bit register.
     *
     * Only registers visible in AArch64 may set r->opc0; opc0 cannot
     * be wildcarded. AArch64 registers are always considered to be 64
     * bits; the ARM_CP_64BIT* flag applies only to the AArch32 view of
     * the register, if any.
     */
    int crm, opc1, opc2;
    int crmmin = (r->crm == CP_ANY) ? 0 : r->crm;
    int crmmax = (r->crm == CP_ANY) ? 15 : r->crm;
    int opc1min = (r->opc1 == CP_ANY) ? 0 : r->opc1;
    int opc1max = (r->opc1 == CP_ANY) ? 7 : r->opc1;
    int opc2min = (r->opc2 == CP_ANY) ? 0 : r->opc2;
    int opc2max = (r->opc2 == CP_ANY) ? 7 : r->opc2;
    CPState state;

    /* 64 bit registers have only CRm and Opc1 fields */
    assert(!((r->type & ARM_CP_64BIT) && (r->opc2 || r->crn)));
    /* op0 only exists in the AArch64 encodings */
    assert((r->state != ARM_CP_STATE_AA32) || (r->opc0 == 0));
    /* AArch64 regs are all 64 bit so ARM_CP_64BIT is meaningless */
    assert((r->state != ARM_CP_STATE_AA64) || !(r->type & ARM_CP_64BIT));
    /*
     * This API is only for Arm's system coprocessors (14 and 15) or
     * (M-profile or v7A-and-earlier only) for implementation defined
     * coprocessors in the range 0..7.  Our decode assumes this, since
     * 8..13 can be used for other insns including VFP and Neon. See
     * valid_cp() in translate.c.  Assert here that we haven't tried
     * to use an invalid coprocessor number.
     */
    switch (r->state) {
    case ARM_CP_STATE_BOTH:
        /* 0 has a special meaning, but otherwise the same rules as AA32. */
        if (r->cp == 0) {
            break;
        }
        /* fall through */
    case ARM_CP_STATE_AA32:
        if (arm_feature(&cpu->env, ARM_FEATURE_V8) &&
            !arm_feature(&cpu->env, ARM_FEATURE_M)) {
            assert(r->cp >= 14 && r->cp <= 15);
        } else {
            assert(r->cp < 8 || (r->cp >= 14 && r->cp <= 15));
        }
        break;
    case ARM_CP_STATE_AA64:
        assert(r->cp == 0 || r->cp == CP_REG_ARM64_SYSREG_CP);
        break;
    default:
        g_assert_not_reached();
    }
    /* The AArch64 pseudocode CheckSystemAccess() specifies that op1
     * encodes a minimum access level for the register. We roll this
     * runtime check into our general permission check code, so check
     * here that the reginfo's specified permissions are strict enough
     * to encompass the generic architectural permission check.
     */
    if (r->state != ARM_CP_STATE_AA32) {
        CPAccessRights mask;
        switch (r->opc1) {
        case 0:
            /* min_EL EL1, but some accessible to EL0 via kernel ABI */
            mask = PL0U_R | PL1_RW;
            break;
        case 1: case 2:
            /* min_EL EL1 */
            mask = PL1_RW;
            break;
        case 3:
            /* min_EL EL0 */
            mask = PL0_RW;
            break;
        case 4:
        case 5:
            /* min_EL EL2 */
            mask = PL2_RW;
            break;
        case 6:
            /* min_EL EL3 */
            mask = PL3_RW;
            break;
        case 7:
            /* min_EL EL1, secure mode only (we don't check the latter) */
            mask = PL1_RW;
            break;
        default:
            /* broken reginfo with out-of-range opc1 */
            g_assert_not_reached();
        }
        /* assert our permissions are not too lax (stricter is fine) */
        assert((r->access & ~mask) == 0);
    }

    /* Check that the register definition has enough info to handle
     * reads and writes if they are permitted.
     */
    if (!(r->type & (ARM_CP_SPECIAL_MASK | ARM_CP_CONST))) {
        if (r->access & PL3_R) {
            assert((r->fieldoffset ||
                   (r->bank_fieldoffsets[0] && r->bank_fieldoffsets[1])) ||
                   r->readfn);
        }
        if (r->access & PL3_W) {
            assert((r->fieldoffset ||
                   (r->bank_fieldoffsets[0] && r->bank_fieldoffsets[1])) ||
                   r->writefn);
        }
    }

    for (crm = crmmin; crm <= crmmax; crm++) {
        for (opc1 = opc1min; opc1 <= opc1max; opc1++) {
            for (opc2 = opc2min; opc2 <= opc2max; opc2++) {
                for (state = ARM_CP_STATE_AA32;
                     state <= ARM_CP_STATE_AA64; state++) {
                    if (r->state != state && r->state != ARM_CP_STATE_BOTH) {
                        continue;
                    }
                    if (state == ARM_CP_STATE_AA32) {
                        /* Under AArch32 CP registers can be common
                         * (same for secure and non-secure world) or banked.
                         */
                        char *name;

                        switch (r->secure) {
                        case ARM_CP_SECSTATE_S:
                        case ARM_CP_SECSTATE_NS:
                            add_cpreg_to_hashtable(cpu, r, opaque, state,
                                                   r->secure, crm, opc1, opc2,
                                                   r->name);
                            break;
                        case ARM_CP_SECSTATE_BOTH:
                            name = g_strdup_printf("%s_S", r->name);
                            add_cpreg_to_hashtable(cpu, r, opaque, state,
                                                   ARM_CP_SECSTATE_S,
                                                   crm, opc1, opc2, name);
                            g_free(name);
                            add_cpreg_to_hashtable(cpu, r, opaque, state,
                                                   ARM_CP_SECSTATE_NS,
                                                   crm, opc1, opc2, r->name);
                            break;
                        default:
                            g_assert_not_reached();
                        }
                    } else {
                        /* AArch64 registers get mapped to non-secure instance
                         * of AArch32 */
                        add_cpreg_to_hashtable(cpu, r, opaque, state,
                                               ARM_CP_SECSTATE_NS,
                                               crm, opc1, opc2, r->name);
                    }
                }
            }
        }
    }
}

/* Define a whole list of registers */
void define_arm_cp_regs_with_opaque_len(ARMCPU *cpu, const ARMCPRegInfo *regs,
                                        void *opaque, size_t len)
{
    size_t i;
    for (i = 0; i < len; ++i) {
        define_one_arm_cp_reg_with_opaque(cpu, regs + i, opaque);
    }
}

/*
 * Modify ARMCPRegInfo for access from userspace.
 *
 * This is a data driven modification directed by
 * ARMCPRegUserSpaceInfo. All registers become ARM_CP_CONST as
 * user-space cannot alter any values and dynamic values pertaining to
 * execution state are hidden from user space view anyway.
 */
void modify_arm_cp_regs_with_len(ARMCPRegInfo *regs, size_t regs_len,
                                 const ARMCPRegUserSpaceInfo *mods,
                                 size_t mods_len)
{
    for (size_t mi = 0; mi < mods_len; ++mi) {
        const ARMCPRegUserSpaceInfo *m = mods + mi;
        GPatternSpec *pat = NULL;

        if (m->is_glob) {
            pat = g_pattern_spec_new(m->name);
        }
        for (size_t ri = 0; ri < regs_len; ++ri) {
            ARMCPRegInfo *r = regs + ri;

            if (pat && g_pattern_match_string(pat, r->name)) {
                r->type = ARM_CP_CONST;
                r->access = PL0U_R;
                r->resetvalue = 0;
                /* continue */
            } else if (strcmp(r->name, m->name) == 0) {
                r->type = ARM_CP_CONST;
                r->access = PL0U_R;
                r->resetvalue &= m->exported_bits;
                r->resetvalue |= m->fixed_bits;
                break;
            }
        }
        if (pat) {
            g_pattern_spec_free(pat);
        }
    }
}

const ARMCPRegInfo *get_arm_cp_reginfo(GHashTable *cpregs, uint32_t encoded_cp)
{
    return g_hash_table_lookup(cpregs, (gpointer)(uintptr_t)encoded_cp);
}

void arm_cp_write_ignore(CPUARMState *env, const ARMCPRegInfo *ri,
                         uint64_t value)
{
    /* Helper coprocessor write function for write-ignore registers */
}

uint64_t arm_cp_read_zero(CPUARMState *env, const ARMCPRegInfo *ri)
{
    /* Helper coprocessor write function for read-as-zero registers */
    return 0;
}

void arm_cp_reset_ignore(CPUARMState *env, const ARMCPRegInfo *opaque)
{
    /* Helper coprocessor reset function for do-nothing-on-reset registers */
}

static int bad_mode_switch(CPUARMState *env, int mode, CPSRWriteType write_type)
{
    /* Return true if it is not valid for us to switch to
     * this CPU mode (ie all the UNPREDICTABLE cases in
     * the ARM ARM CPSRWriteByInstr pseudocode).
     */

    /* Changes to or from Hyp via MSR and CPS are illegal. */
    if (write_type == CPSRWriteByInstr &&
        ((env->uncached_cpsr & CPSR_M) == ARM_CPU_MODE_HYP ||
         mode == ARM_CPU_MODE_HYP)) {
        return 1;
    }

    switch (mode) {
    case ARM_CPU_MODE_USR:
        return 0;
    case ARM_CPU_MODE_SYS:
    case ARM_CPU_MODE_SVC:
    case ARM_CPU_MODE_ABT:
    case ARM_CPU_MODE_UND:
    case ARM_CPU_MODE_IRQ:
    case ARM_CPU_MODE_FIQ:
        /* Note that we don't implement the IMPDEF NSACR.RFR which in v7
         * allows FIQ mode to be Secure-only. (In v8 this doesn't exist.)
         */
        /* If HCR.TGE is set then changes from Monitor to NS PL1 via MSR
         * and CPS are treated as illegal mode changes.
         */
        if (write_type == CPSRWriteByInstr &&
            (env->uncached_cpsr & CPSR_M) == ARM_CPU_MODE_MON &&
            (arm_hcr_el2_eff(env) & HCR_TGE)) {
            return 1;
        }
        return 0;
    case ARM_CPU_MODE_HYP:
        return !arm_is_el2_enabled(env) || arm_current_el(env) < 2;
    case ARM_CPU_MODE_MON:
        return arm_current_el(env) < 3;
    default:
        return 1;
    }
}

uint32_t cpsr_read(CPUARMState *env)
{
    int ZF;
    ZF = (env->ZF == 0);
    return env->uncached_cpsr | (env->NF & 0x80000000) | (ZF << 30) |
        (env->CF << 29) | ((env->VF & 0x80000000) >> 3) | (env->QF << 27)
        | (env->thumb << 5) | ((env->condexec_bits & 3) << 25)
        | ((env->condexec_bits & 0xfc) << 8)
        | (env->GE << 16) | (env->daif & CPSR_AIF);
}

void cpsr_write(CPUARMState *env, uint32_t val, uint32_t mask,
                CPSRWriteType write_type)
{
    uint32_t changed_daif;
    bool rebuild_hflags = (write_type != CPSRWriteRaw) &&
        (mask & (CPSR_M | CPSR_E | CPSR_IL));

    if (mask & CPSR_NZCV) {
        env->ZF = (~val) & CPSR_Z;
        env->NF = val;
        env->CF = (val >> 29) & 1;
        env->VF = (val << 3) & 0x80000000;
    }
    if (mask & CPSR_Q)
        env->QF = ((val & CPSR_Q) != 0);
    if (mask & CPSR_T)
        env->thumb = ((val & CPSR_T) != 0);
    if (mask & CPSR_IT_0_1) {
        env->condexec_bits &= ~3;
        env->condexec_bits |= (val >> 25) & 3;
    }
    if (mask & CPSR_IT_2_7) {
        env->condexec_bits &= 3;
        env->condexec_bits |= (val >> 8) & 0xfc;
    }
    if (mask & CPSR_GE) {
        env->GE = (val >> 16) & 0xf;
    }

    /* In a V7 implementation that includes the security extensions but does
     * not include Virtualization Extensions the SCR.FW and SCR.AW bits control
     * whether non-secure software is allowed to change the CPSR_F and CPSR_A
     * bits respectively.
     *
     * In a V8 implementation, it is permitted for privileged software to
     * change the CPSR A/F bits regardless of the SCR.AW/FW bits.
     */
    if (write_type != CPSRWriteRaw && !arm_feature(env, ARM_FEATURE_V8) &&
        arm_feature(env, ARM_FEATURE_EL3) &&
        !arm_feature(env, ARM_FEATURE_EL2) &&
        !arm_is_secure(env)) {

        changed_daif = (env->daif ^ val) & mask;

        if (changed_daif & CPSR_A) {
            /* Check to see if we are allowed to change the masking of async
             * abort exceptions from a non-secure state.
             */
            if (!(env->cp15.scr_el3 & SCR_AW)) {
                qemu_log_mask(LOG_GUEST_ERROR,
                              "Ignoring attempt to switch CPSR_A flag from "
                              "non-secure world with SCR.AW bit clear\n");
                mask &= ~CPSR_A;
            }
        }

        if (changed_daif & CPSR_F) {
            /* Check to see if we are allowed to change the masking of FIQ
             * exceptions from a non-secure state.
             */
            if (!(env->cp15.scr_el3 & SCR_FW)) {
                qemu_log_mask(LOG_GUEST_ERROR,
                              "Ignoring attempt to switch CPSR_F flag from "
                              "non-secure world with SCR.FW bit clear\n");
                mask &= ~CPSR_F;
            }

            /* Check whether non-maskable FIQ (NMFI) support is enabled.
             * If this bit is set software is not allowed to mask
             * FIQs, but is allowed to set CPSR_F to 0.
             */
            if ((A32_BANKED_CURRENT_REG_GET(env, sctlr) & SCTLR_NMFI) &&
                (val & CPSR_F)) {
                qemu_log_mask(LOG_GUEST_ERROR,
                              "Ignoring attempt to enable CPSR_F flag "
                              "(non-maskable FIQ [NMFI] support enabled)\n");
                mask &= ~CPSR_F;
            }
        }
    }

    env->daif &= ~(CPSR_AIF & mask);
    env->daif |= val & CPSR_AIF & mask;

    if (write_type != CPSRWriteRaw &&
        ((env->uncached_cpsr ^ val) & mask & CPSR_M)) {
        if ((env->uncached_cpsr & CPSR_M) == ARM_CPU_MODE_USR) {
            /* Note that we can only get here in USR mode if this is a
             * gdb stub write; for this case we follow the architectural
             * behaviour for guest writes in USR mode of ignoring an attempt
             * to switch mode. (Those are caught by translate.c for writes
             * triggered by guest instructions.)
             */
            mask &= ~CPSR_M;
        } else if (bad_mode_switch(env, val & CPSR_M, write_type)) {
            /* Attempt to switch to an invalid mode: this is UNPREDICTABLE in
             * v7, and has defined behaviour in v8:
             *  + leave CPSR.M untouched
             *  + allow changes to the other CPSR fields
             *  + set PSTATE.IL
             * For user changes via the GDB stub, we don't set PSTATE.IL,
             * as this would be unnecessarily harsh for a user error.
             */
            mask &= ~CPSR_M;
            if (write_type != CPSRWriteByGDBStub &&
                arm_feature(env, ARM_FEATURE_V8)) {
                mask |= CPSR_IL;
                val |= CPSR_IL;
            }
            qemu_log_mask(LOG_GUEST_ERROR,
                          "Illegal AArch32 mode switch attempt from %s to %s\n",
                          aarch32_mode_name(env->uncached_cpsr),
                          aarch32_mode_name(val));
        } else {
            qemu_log_mask(CPU_LOG_INT, "%s %s to %s PC 0x%" PRIx32 "\n",
                          write_type == CPSRWriteExceptionReturn ?
                          "Exception return from AArch32" :
                          "AArch32 mode switch from",
                          aarch32_mode_name(env->uncached_cpsr),
                          aarch32_mode_name(val), env->regs[15]);
            switch_mode(env, val & CPSR_M);
        }
    }
    mask &= ~CACHED_CPSR_BITS;
    env->uncached_cpsr = (env->uncached_cpsr & ~mask) | (val & mask);
    if (rebuild_hflags) {
        arm_rebuild_hflags(env);
    }
}

/* Sign/zero extend */
uint32_t HELPER(sxtb16)(uint32_t x)
{
    uint32_t res;
    res = (uint16_t)(int8_t)x;
    res |= (uint32_t)(int8_t)(x >> 16) << 16;
    return res;
}

static void handle_possible_div0_trap(CPUARMState *env, uintptr_t ra)
{
    /*
     * Take a division-by-zero exception if necessary; otherwise return
     * to get the usual non-trapping division behaviour (result of 0)
     */
    if (arm_feature(env, ARM_FEATURE_M)
        && (env->v7m.ccr[env->v7m.secure] & R_V7M_CCR_DIV_0_TRP_MASK)) {
        raise_exception_ra(env, EXCP_DIVBYZERO, 0, 1, ra);
    }
}

uint32_t HELPER(uxtb16)(uint32_t x)
{
    uint32_t res;
    res = (uint16_t)(uint8_t)x;
    res |= (uint32_t)(uint8_t)(x >> 16) << 16;
    return res;
}

int32_t HELPER(sdiv)(CPUARMState *env, int32_t num, int32_t den)
{
    if (den == 0) {
        handle_possible_div0_trap(env, GETPC());
        return 0;
    }
    if (num == INT_MIN && den == -1) {
        return INT_MIN;
    }
    return num / den;
}

uint32_t HELPER(udiv)(CPUARMState *env, uint32_t num, uint32_t den)
{
    if (den == 0) {
        handle_possible_div0_trap(env, GETPC());
        return 0;
    }
    return num / den;
}

uint32_t HELPER(rbit)(uint32_t x)
{
    return revbit32(x);
}

#ifdef CONFIG_USER_ONLY

static void switch_mode(CPUARMState *env, int mode)
{
    ARMCPU *cpu = env_archcpu(env);

    if (mode != ARM_CPU_MODE_USR) {
        cpu_abort(CPU(cpu), "Tried to switch out of user mode\n");
    }
}

uint32_t arm_phys_excp_target_el(CPUState *cs, uint32_t excp_idx,
                                 uint32_t cur_el, bool secure)
{
    return 1;
}

void aarch64_sync_64_to_32(CPUARMState *env)
{
    g_assert_not_reached();
}

#else

static void switch_mode(CPUARMState *env, int mode)
{
    int old_mode;
    int i;

    old_mode = env->uncached_cpsr & CPSR_M;
    if (mode == old_mode)
        return;

    if (old_mode == ARM_CPU_MODE_FIQ) {
        memcpy (env->fiq_regs, env->regs + 8, 5 * sizeof(uint32_t));
        memcpy (env->regs + 8, env->usr_regs, 5 * sizeof(uint32_t));
    } else if (mode == ARM_CPU_MODE_FIQ) {
        memcpy (env->usr_regs, env->regs + 8, 5 * sizeof(uint32_t));
        memcpy (env->regs + 8, env->fiq_regs, 5 * sizeof(uint32_t));
    }

    i = bank_number(old_mode);
    env->banked_r13[i] = env->regs[13];
    env->banked_spsr[i] = env->spsr;

    i = bank_number(mode);
    env->regs[13] = env->banked_r13[i];
    env->spsr = env->banked_spsr[i];

    env->banked_r14[r14_bank_number(old_mode)] = env->regs[14];
    env->regs[14] = env->banked_r14[r14_bank_number(mode)];
}

/* Physical Interrupt Target EL Lookup Table
 *
 * [ From ARM ARM section G1.13.4 (Table G1-15) ]
 *
 * The below multi-dimensional table is used for looking up the target
 * exception level given numerous condition criteria.  Specifically, the
 * target EL is based on SCR and HCR routing controls as well as the
 * currently executing EL and secure state.
 *
 *    Dimensions:
 *    target_el_table[2][2][2][2][2][4]
 *                    |  |  |  |  |  +--- Current EL
 *                    |  |  |  |  +------ Non-secure(0)/Secure(1)
 *                    |  |  |  +--------- HCR mask override
 *                    |  |  +------------ SCR exec state control
 *                    |  +--------------- SCR mask override
 *                    +------------------ 32-bit(0)/64-bit(1) EL3
 *
 *    The table values are as such:
 *    0-3 = EL0-EL3
 *     -1 = Cannot occur
 *
 * The ARM ARM target EL table includes entries indicating that an "exception
 * is not taken".  The two cases where this is applicable are:
 *    1) An exception is taken from EL3 but the SCR does not have the exception
 *    routed to EL3.
 *    2) An exception is taken from EL2 but the HCR does not have the exception
 *    routed to EL2.
 * In these two cases, the below table contain a target of EL1.  This value is
 * returned as it is expected that the consumer of the table data will check
 * for "target EL >= current EL" to ensure the exception is not taken.
 *
 *            SCR     HCR
 *         64  EA     AMO                 From
 *        BIT IRQ     IMO      Non-secure         Secure
 *        EL3 FIQ  RW FMO   EL0 EL1 EL2 EL3   EL0 EL1 EL2 EL3
 */
static const int8_t target_el_table[2][2][2][2][2][4] = {
    {{{{/* 0   0   0   0 */{ 1,  1,  2, -1 },{ 3, -1, -1,  3 },},
       {/* 0   0   0   1 */{ 2,  2,  2, -1 },{ 3, -1, -1,  3 },},},
      {{/* 0   0   1   0 */{ 1,  1,  2, -1 },{ 3, -1, -1,  3 },},
       {/* 0   0   1   1 */{ 2,  2,  2, -1 },{ 3, -1, -1,  3 },},},},
     {{{/* 0   1   0   0 */{ 3,  3,  3, -1 },{ 3, -1, -1,  3 },},
       {/* 0   1   0   1 */{ 3,  3,  3, -1 },{ 3, -1, -1,  3 },},},
      {{/* 0   1   1   0 */{ 3,  3,  3, -1 },{ 3, -1, -1,  3 },},
       {/* 0   1   1   1 */{ 3,  3,  3, -1 },{ 3, -1, -1,  3 },},},},},
    {{{{/* 1   0   0   0 */{ 1,  1,  2, -1 },{ 1,  1, -1,  1 },},
       {/* 1   0   0   1 */{ 2,  2,  2, -1 },{ 2,  2, -1,  1 },},},
      {{/* 1   0   1   0 */{ 1,  1,  1, -1 },{ 1,  1,  1,  1 },},
       {/* 1   0   1   1 */{ 2,  2,  2, -1 },{ 2,  2,  2,  1 },},},},
     {{{/* 1   1   0   0 */{ 3,  3,  3, -1 },{ 3,  3, -1,  3 },},
       {/* 1   1   0   1 */{ 3,  3,  3, -1 },{ 3,  3, -1,  3 },},},
      {{/* 1   1   1   0 */{ 3,  3,  3, -1 },{ 3,  3,  3,  3 },},
       {/* 1   1   1   1 */{ 3,  3,  3, -1 },{ 3,  3,  3,  3 },},},},},
};

/*
 * Determine the target EL for physical exceptions
 */
uint32_t arm_phys_excp_target_el(CPUState *cs, uint32_t excp_idx,
                                 uint32_t cur_el, bool secure)
{
    CPUARMState *env = cs->env_ptr;
    bool rw;
    bool scr;
    bool hcr;
    int target_el;
    /* Is the highest EL AArch64? */
    bool is64 = arm_feature(env, ARM_FEATURE_AARCH64);
    uint64_t hcr_el2;

    if (arm_feature(env, ARM_FEATURE_EL3)) {
        rw = ((env->cp15.scr_el3 & SCR_RW) == SCR_RW);
    } else {
        /* Either EL2 is the highest EL (and so the EL2 register width
         * is given by is64); or there is no EL2 or EL3, in which case
         * the value of 'rw' does not affect the table lookup anyway.
         */
        rw = is64;
    }

    hcr_el2 = arm_hcr_el2_eff(env);
    switch (excp_idx) {
    case EXCP_IRQ:
        scr = ((env->cp15.scr_el3 & SCR_IRQ) == SCR_IRQ);
        hcr = hcr_el2 & HCR_IMO;
        break;
    case EXCP_FIQ:
        scr = ((env->cp15.scr_el3 & SCR_FIQ) == SCR_FIQ);
        hcr = hcr_el2 & HCR_FMO;
        break;
    default:
        scr = ((env->cp15.scr_el3 & SCR_EA) == SCR_EA);
        hcr = hcr_el2 & HCR_AMO;
        break;
    };

    /*
     * For these purposes, TGE and AMO/IMO/FMO both force the
     * interrupt to EL2.  Fold TGE into the bit extracted above.
     */
    hcr |= (hcr_el2 & HCR_TGE) != 0;

    /* Perform a table-lookup for the target EL given the current state */
    target_el = target_el_table[is64][scr][rw][hcr][secure][cur_el];

    assert(target_el > 0);

    return target_el;
}

void arm_log_exception(CPUState *cs)
{
    int idx = cs->exception_index;

    if (qemu_loglevel_mask(CPU_LOG_INT)) {
        const char *exc = NULL;
        static const char * const excnames[] = {
            [EXCP_UDEF] = "Undefined Instruction",
            [EXCP_SWI] = "SVC",
            [EXCP_PREFETCH_ABORT] = "Prefetch Abort",
            [EXCP_DATA_ABORT] = "Data Abort",
            [EXCP_IRQ] = "IRQ",
            [EXCP_FIQ] = "FIQ",
            [EXCP_BKPT] = "Breakpoint",
            [EXCP_EXCEPTION_EXIT] = "QEMU v7M exception exit",
            [EXCP_KERNEL_TRAP] = "QEMU intercept of kernel commpage",
            [EXCP_HVC] = "Hypervisor Call",
            [EXCP_HYP_TRAP] = "Hypervisor Trap",
            [EXCP_SMC] = "Secure Monitor Call",
            [EXCP_VIRQ] = "Virtual IRQ",
            [EXCP_VFIQ] = "Virtual FIQ",
            [EXCP_SEMIHOST] = "Semihosting call",
            [EXCP_NOCP] = "v7M NOCP UsageFault",
            [EXCP_INVSTATE] = "v7M INVSTATE UsageFault",
            [EXCP_STKOF] = "v8M STKOF UsageFault",
            [EXCP_LAZYFP] = "v7M exception during lazy FP stacking",
            [EXCP_LSERR] = "v8M LSERR UsageFault",
            [EXCP_UNALIGNED] = "v7M UNALIGNED UsageFault",
            [EXCP_DIVBYZERO] = "v7M DIVBYZERO UsageFault",
            [EXCP_VSERR] = "Virtual SERR",
        };

        if (idx >= 0 && idx < ARRAY_SIZE(excnames)) {
            exc = excnames[idx];
        }
        if (!exc) {
            exc = "unknown";
        }
        qemu_log_mask(CPU_LOG_INT, "Taking exception %d [%s] on CPU %d\n",
                      idx, exc, cs->cpu_index);
    }
}

/*
 * Function used to synchronize QEMU's AArch64 register set with AArch32
 * register set.  This is necessary when switching between AArch32 and AArch64
 * execution state.
 */
void aarch64_sync_32_to_64(CPUARMState *env)
{
    int i;
    uint32_t mode = env->uncached_cpsr & CPSR_M;

    /* We can blanket copy R[0:7] to X[0:7] */
    for (i = 0; i < 8; i++) {
        env->xregs[i] = env->regs[i];
    }

    /*
     * Unless we are in FIQ mode, x8-x12 come from the user registers r8-r12.
     * Otherwise, they come from the banked user regs.
     */
    if (mode == ARM_CPU_MODE_FIQ) {
        for (i = 8; i < 13; i++) {
            env->xregs[i] = env->usr_regs[i - 8];
        }
    } else {
        for (i = 8; i < 13; i++) {
            env->xregs[i] = env->regs[i];
        }
    }

    /*
     * Registers x13-x23 are the various mode SP and FP registers. Registers
     * r13 and r14 are only copied if we are in that mode, otherwise we copy
     * from the mode banked register.
     */
    if (mode == ARM_CPU_MODE_USR || mode == ARM_CPU_MODE_SYS) {
        env->xregs[13] = env->regs[13];
        env->xregs[14] = env->regs[14];
    } else {
        env->xregs[13] = env->banked_r13[bank_number(ARM_CPU_MODE_USR)];
        /* HYP is an exception in that it is copied from r14 */
        if (mode == ARM_CPU_MODE_HYP) {
            env->xregs[14] = env->regs[14];
        } else {
            env->xregs[14] = env->banked_r14[r14_bank_number(ARM_CPU_MODE_USR)];
        }
    }

    if (mode == ARM_CPU_MODE_HYP) {
        env->xregs[15] = env->regs[13];
    } else {
        env->xregs[15] = env->banked_r13[bank_number(ARM_CPU_MODE_HYP)];
    }

    if (mode == ARM_CPU_MODE_IRQ) {
        env->xregs[16] = env->regs[14];
        env->xregs[17] = env->regs[13];
    } else {
        env->xregs[16] = env->banked_r14[r14_bank_number(ARM_CPU_MODE_IRQ)];
        env->xregs[17] = env->banked_r13[bank_number(ARM_CPU_MODE_IRQ)];
    }

    if (mode == ARM_CPU_MODE_SVC) {
        env->xregs[18] = env->regs[14];
        env->xregs[19] = env->regs[13];
    } else {
        env->xregs[18] = env->banked_r14[r14_bank_number(ARM_CPU_MODE_SVC)];
        env->xregs[19] = env->banked_r13[bank_number(ARM_CPU_MODE_SVC)];
    }

    if (mode == ARM_CPU_MODE_ABT) {
        env->xregs[20] = env->regs[14];
        env->xregs[21] = env->regs[13];
    } else {
        env->xregs[20] = env->banked_r14[r14_bank_number(ARM_CPU_MODE_ABT)];
        env->xregs[21] = env->banked_r13[bank_number(ARM_CPU_MODE_ABT)];
    }

    if (mode == ARM_CPU_MODE_UND) {
        env->xregs[22] = env->regs[14];
        env->xregs[23] = env->regs[13];
    } else {
        env->xregs[22] = env->banked_r14[r14_bank_number(ARM_CPU_MODE_UND)];
        env->xregs[23] = env->banked_r13[bank_number(ARM_CPU_MODE_UND)];
    }

    /*
     * Registers x24-x30 are mapped to r8-r14 in FIQ mode.  If we are in FIQ
     * mode, then we can copy from r8-r14.  Otherwise, we copy from the
     * FIQ bank for r8-r14.
     */
    if (mode == ARM_CPU_MODE_FIQ) {
        for (i = 24; i < 31; i++) {
            env->xregs[i] = env->regs[i - 16];   /* X[24:30] <- R[8:14] */
        }
    } else {
        for (i = 24; i < 29; i++) {
            env->xregs[i] = env->fiq_regs[i - 24];
        }
        env->xregs[29] = env->banked_r13[bank_number(ARM_CPU_MODE_FIQ)];
        env->xregs[30] = env->banked_r14[r14_bank_number(ARM_CPU_MODE_FIQ)];
    }

    env->pc = env->regs[15];
}

/*
 * Function used to synchronize QEMU's AArch32 register set with AArch64
 * register set.  This is necessary when switching between AArch32 and AArch64
 * execution state.
 */
void aarch64_sync_64_to_32(CPUARMState *env)
{
    int i;
    uint32_t mode = env->uncached_cpsr & CPSR_M;

    /* We can blanket copy X[0:7] to R[0:7] */
    for (i = 0; i < 8; i++) {
        env->regs[i] = env->xregs[i];
    }

    /*
     * Unless we are in FIQ mode, r8-r12 come from the user registers x8-x12.
     * Otherwise, we copy x8-x12 into the banked user regs.
     */
    if (mode == ARM_CPU_MODE_FIQ) {
        for (i = 8; i < 13; i++) {
            env->usr_regs[i - 8] = env->xregs[i];
        }
    } else {
        for (i = 8; i < 13; i++) {
            env->regs[i] = env->xregs[i];
        }
    }

    /*
     * Registers r13 & r14 depend on the current mode.
     * If we are in a given mode, we copy the corresponding x registers to r13
     * and r14.  Otherwise, we copy the x register to the banked r13 and r14
     * for the mode.
     */
    if (mode == ARM_CPU_MODE_USR || mode == ARM_CPU_MODE_SYS) {
        env->regs[13] = env->xregs[13];
        env->regs[14] = env->xregs[14];
    } else {
        env->banked_r13[bank_number(ARM_CPU_MODE_USR)] = env->xregs[13];

        /*
         * HYP is an exception in that it does not have its own banked r14 but
         * shares the USR r14
         */
        if (mode == ARM_CPU_MODE_HYP) {
            env->regs[14] = env->xregs[14];
        } else {
            env->banked_r14[r14_bank_number(ARM_CPU_MODE_USR)] = env->xregs[14];
        }
    }

    if (mode == ARM_CPU_MODE_HYP) {
        env->regs[13] = env->xregs[15];
    } else {
        env->banked_r13[bank_number(ARM_CPU_MODE_HYP)] = env->xregs[15];
    }

    if (mode == ARM_CPU_MODE_IRQ) {
        env->regs[14] = env->xregs[16];
        env->regs[13] = env->xregs[17];
    } else {
        env->banked_r14[r14_bank_number(ARM_CPU_MODE_IRQ)] = env->xregs[16];
        env->banked_r13[bank_number(ARM_CPU_MODE_IRQ)] = env->xregs[17];
    }

    if (mode == ARM_CPU_MODE_SVC) {
        env->regs[14] = env->xregs[18];
        env->regs[13] = env->xregs[19];
    } else {
        env->banked_r14[r14_bank_number(ARM_CPU_MODE_SVC)] = env->xregs[18];
        env->banked_r13[bank_number(ARM_CPU_MODE_SVC)] = env->xregs[19];
    }

    if (mode == ARM_CPU_MODE_ABT) {
        env->regs[14] = env->xregs[20];
        env->regs[13] = env->xregs[21];
    } else {
        env->banked_r14[r14_bank_number(ARM_CPU_MODE_ABT)] = env->xregs[20];
        env->banked_r13[bank_number(ARM_CPU_MODE_ABT)] = env->xregs[21];
    }

    if (mode == ARM_CPU_MODE_UND) {
        env->regs[14] = env->xregs[22];
        env->regs[13] = env->xregs[23];
    } else {
        env->banked_r14[r14_bank_number(ARM_CPU_MODE_UND)] = env->xregs[22];
        env->banked_r13[bank_number(ARM_CPU_MODE_UND)] = env->xregs[23];
    }

    /* Registers x24-x30 are mapped to r8-r14 in FIQ mode.  If we are in FIQ
     * mode, then we can copy to r8-r14.  Otherwise, we copy to the
     * FIQ bank for r8-r14.
     */
    if (mode == ARM_CPU_MODE_FIQ) {
        for (i = 24; i < 31; i++) {
            env->regs[i - 16] = env->xregs[i];   /* X[24:30] -> R[8:14] */
        }
    } else {
        for (i = 24; i < 29; i++) {
            env->fiq_regs[i - 24] = env->xregs[i];
        }
        env->banked_r13[bank_number(ARM_CPU_MODE_FIQ)] = env->xregs[29];
        env->banked_r14[r14_bank_number(ARM_CPU_MODE_FIQ)] = env->xregs[30];
    }

    env->regs[15] = env->pc;
}

static void take_aarch32_exception(CPUARMState *env, int new_mode,
                                   uint32_t mask, uint32_t offset,
                                   uint32_t newpc)
{
    int new_el;

    /* Change the CPU state so as to actually take the exception. */
    switch_mode(env, new_mode);

    /*
     * For exceptions taken to AArch32 we must clear the SS bit in both
     * PSTATE and in the old-state value we save to SPSR_<mode>, so zero it now.
     */
    env->pstate &= ~PSTATE_SS;
    env->spsr = cpsr_read(env);
    /* Clear IT bits.  */
    env->condexec_bits = 0;
    /* Switch to the new mode, and to the correct instruction set.  */
    env->uncached_cpsr = (env->uncached_cpsr & ~CPSR_M) | new_mode;

    /* This must be after mode switching. */
    new_el = arm_current_el(env);

    /* Set new mode endianness */
    env->uncached_cpsr &= ~CPSR_E;
    if (env->cp15.sctlr_el[new_el] & SCTLR_EE) {
        env->uncached_cpsr |= CPSR_E;
    }
    /* J and IL must always be cleared for exception entry */
    env->uncached_cpsr &= ~(CPSR_IL | CPSR_J);
    env->daif |= mask;

    if (cpu_isar_feature(aa32_ssbs, env_archcpu(env))) {
        if (env->cp15.sctlr_el[new_el] & SCTLR_DSSBS_32) {
            env->uncached_cpsr |= CPSR_SSBS;
        } else {
            env->uncached_cpsr &= ~CPSR_SSBS;
        }
    }

    if (new_mode == ARM_CPU_MODE_HYP) {
        env->thumb = (env->cp15.sctlr_el[2] & SCTLR_TE) != 0;
        env->elr_el[2] = env->regs[15];
    } else {
        /* CPSR.PAN is normally preserved preserved unless...  */
        if (cpu_isar_feature(aa32_pan, env_archcpu(env))) {
            switch (new_el) {
            case 3:
                if (!arm_is_secure_below_el3(env)) {
                    /* ... the target is EL3, from non-secure state.  */
                    env->uncached_cpsr &= ~CPSR_PAN;
                    break;
                }
                /* ... the target is EL3, from secure state ... */
                /* fall through */
            case 1:
                /* ... the target is EL1 and SCTLR.SPAN is 0.  */
                if (!(env->cp15.sctlr_el[new_el] & SCTLR_SPAN)) {
                    env->uncached_cpsr |= CPSR_PAN;
                }
                break;
            }
        }
        /*
         * this is a lie, as there was no c1_sys on V4T/V5, but who cares
         * and we should just guard the thumb mode on V4
         */
        if (arm_feature(env, ARM_FEATURE_V4T)) {
            env->thumb =
                (A32_BANKED_CURRENT_REG_GET(env, sctlr) & SCTLR_TE) != 0;
        }
        env->regs[14] = env->regs[15] + offset;
    }
    env->regs[15] = newpc;
    arm_rebuild_hflags(env);
}

static void arm_cpu_do_interrupt_aarch32_hyp(CPUState *cs)
{
    /*
     * Handle exception entry to Hyp mode; this is sufficiently
     * different to entry to other AArch32 modes that we handle it
     * separately here.
     *
     * The vector table entry used is always the 0x14 Hyp mode entry point,
     * unless this is an UNDEF/SVC/HVC/abort taken from Hyp to Hyp.
     * The offset applied to the preferred return address is always zero
     * (see DDI0487C.a section G1.12.3).
     * PSTATE A/I/F masks are set based only on the SCR.EA/IRQ/FIQ values.
     */
    uint32_t addr, mask;
    ARMCPU *cpu = ARM_CPU(cs);
    CPUARMState *env = &cpu->env;

    switch (cs->exception_index) {
    case EXCP_UDEF:
        addr = 0x04;
        break;
    case EXCP_SWI:
        addr = 0x08;
        break;
    case EXCP_BKPT:
        /* Fall through to prefetch abort.  */
    case EXCP_PREFETCH_ABORT:
        env->cp15.ifar_s = env->exception.vaddress;
        qemu_log_mask(CPU_LOG_INT, "...with HIFAR 0x%x\n",
                      (uint32_t)env->exception.vaddress);
        addr = 0x0c;
        break;
    case EXCP_DATA_ABORT:
        env->cp15.dfar_s = env->exception.vaddress;
        qemu_log_mask(CPU_LOG_INT, "...with HDFAR 0x%x\n",
                      (uint32_t)env->exception.vaddress);
        addr = 0x10;
        break;
    case EXCP_IRQ:
        addr = 0x18;
        break;
    case EXCP_FIQ:
        addr = 0x1c;
        break;
    case EXCP_HVC:
        addr = 0x08;
        break;
    case EXCP_HYP_TRAP:
        addr = 0x14;
        break;
    default:
        cpu_abort(cs, "Unhandled exception 0x%x\n", cs->exception_index);
    }

    if (cs->exception_index != EXCP_IRQ && cs->exception_index != EXCP_FIQ) {
        if (!arm_feature(env, ARM_FEATURE_V8)) {
            /*
             * QEMU syndrome values are v8-style. v7 has the IL bit
             * UNK/SBZP for "field not valid" cases, where v8 uses RES1.
             * If this is a v7 CPU, squash the IL bit in those cases.
             */
            if (cs->exception_index == EXCP_PREFETCH_ABORT ||
                (cs->exception_index == EXCP_DATA_ABORT &&
                 !(env->exception.syndrome & ARM_EL_ISV)) ||
                syn_get_ec(env->exception.syndrome) == EC_UNCATEGORIZED) {
                env->exception.syndrome &= ~ARM_EL_IL;
            }
        }
        env->cp15.esr_el[2] = env->exception.syndrome;
    }

    if (arm_current_el(env) != 2 && addr < 0x14) {
        addr = 0x14;
    }

    mask = 0;
    if (!(env->cp15.scr_el3 & SCR_EA)) {
        mask |= CPSR_A;
    }
    if (!(env->cp15.scr_el3 & SCR_IRQ)) {
        mask |= CPSR_I;
    }
    if (!(env->cp15.scr_el3 & SCR_FIQ)) {
        mask |= CPSR_F;
    }

    addr += env->cp15.hvbar;

    take_aarch32_exception(env, ARM_CPU_MODE_HYP, mask, 0, addr);
}

static void arm_cpu_do_interrupt_aarch32(CPUState *cs)
{
    ARMCPU *cpu = ARM_CPU(cs);
    CPUARMState *env = &cpu->env;
    uint32_t addr;
    uint32_t mask;
    int new_mode;
    uint32_t offset;
    uint32_t moe;

    /* If this is a debug exception we must update the DBGDSCR.MOE bits */
    switch (syn_get_ec(env->exception.syndrome)) {
    case EC_BREAKPOINT:
    case EC_BREAKPOINT_SAME_EL:
        moe = 1;
        break;
    case EC_WATCHPOINT:
    case EC_WATCHPOINT_SAME_EL:
        moe = 10;
        break;
    case EC_AA32_BKPT:
        moe = 3;
        break;
    case EC_VECTORCATCH:
        moe = 5;
        break;
    default:
        moe = 0;
        break;
    }

    if (moe) {
        env->cp15.mdscr_el1 = deposit64(env->cp15.mdscr_el1, 2, 4, moe);
    }

    if (env->exception.target_el == 2) {
        arm_cpu_do_interrupt_aarch32_hyp(cs);
        return;
    }

    switch (cs->exception_index) {
    case EXCP_UDEF:
        new_mode = ARM_CPU_MODE_UND;
        addr = 0x04;
        mask = CPSR_I;
        if (env->thumb)
            offset = 2;
        else
            offset = 4;
        break;
    case EXCP_SWI:
        new_mode = ARM_CPU_MODE_SVC;
        addr = 0x08;
        mask = CPSR_I;
        /* The PC already points to the next instruction.  */
        offset = 0;
        break;
    case EXCP_BKPT:
        /* Fall through to prefetch abort.  */
    case EXCP_PREFETCH_ABORT:
        A32_BANKED_CURRENT_REG_SET(env, ifsr, env->exception.fsr);
        A32_BANKED_CURRENT_REG_SET(env, ifar, env->exception.vaddress);
        qemu_log_mask(CPU_LOG_INT, "...with IFSR 0x%x IFAR 0x%x\n",
                      env->exception.fsr, (uint32_t)env->exception.vaddress);
        new_mode = ARM_CPU_MODE_ABT;
        addr = 0x0c;
        mask = CPSR_A | CPSR_I;
        offset = 4;
        break;
    case EXCP_DATA_ABORT:
        A32_BANKED_CURRENT_REG_SET(env, dfsr, env->exception.fsr);
        A32_BANKED_CURRENT_REG_SET(env, dfar, env->exception.vaddress);
        qemu_log_mask(CPU_LOG_INT, "...with DFSR 0x%x DFAR 0x%x\n",
                      env->exception.fsr,
                      (uint32_t)env->exception.vaddress);
        new_mode = ARM_CPU_MODE_ABT;
        addr = 0x10;
        mask = CPSR_A | CPSR_I;
        offset = 8;
        break;
    case EXCP_IRQ:
        new_mode = ARM_CPU_MODE_IRQ;
        addr = 0x18;
        /* Disable IRQ and imprecise data aborts.  */
        mask = CPSR_A | CPSR_I;
        offset = 4;
        if (env->cp15.scr_el3 & SCR_IRQ) {
            /* IRQ routed to monitor mode */
            new_mode = ARM_CPU_MODE_MON;
            mask |= CPSR_F;
        }
        break;
    case EXCP_FIQ:
        new_mode = ARM_CPU_MODE_FIQ;
        addr = 0x1c;
        /* Disable FIQ, IRQ and imprecise data aborts.  */
        mask = CPSR_A | CPSR_I | CPSR_F;
        if (env->cp15.scr_el3 & SCR_FIQ) {
            /* FIQ routed to monitor mode */
            new_mode = ARM_CPU_MODE_MON;
        }
        offset = 4;
        break;
    case EXCP_VIRQ:
        new_mode = ARM_CPU_MODE_IRQ;
        addr = 0x18;
        /* Disable IRQ and imprecise data aborts.  */
        mask = CPSR_A | CPSR_I;
        offset = 4;
        break;
    case EXCP_VFIQ:
        new_mode = ARM_CPU_MODE_FIQ;
        addr = 0x1c;
        /* Disable FIQ, IRQ and imprecise data aborts.  */
        mask = CPSR_A | CPSR_I | CPSR_F;
        offset = 4;
        break;
    case EXCP_VSERR:
        {
            /*
             * Note that this is reported as a data abort, but the DFAR
             * has an UNKNOWN value.  Construct the SError syndrome from
             * AET and ExT fields.
             */
            ARMMMUFaultInfo fi = { .type = ARMFault_AsyncExternal, };

            if (extended_addresses_enabled(env)) {
                env->exception.fsr = arm_fi_to_lfsc(&fi);
            } else {
                env->exception.fsr = arm_fi_to_sfsc(&fi);
            }
            env->exception.fsr |= env->cp15.vsesr_el2 & 0xd000;
            A32_BANKED_CURRENT_REG_SET(env, dfsr, env->exception.fsr);
            qemu_log_mask(CPU_LOG_INT, "...with IFSR 0x%x\n",
                          env->exception.fsr);

            new_mode = ARM_CPU_MODE_ABT;
            addr = 0x10;
            mask = CPSR_A | CPSR_I;
            offset = 8;
        }
        break;
    case EXCP_SMC:
        new_mode = ARM_CPU_MODE_MON;
        addr = 0x08;
        mask = CPSR_A | CPSR_I | CPSR_F;
        offset = 0;
        break;
    default:
        cpu_abort(cs, "Unhandled exception 0x%x\n", cs->exception_index);
        return; /* Never happens.  Keep compiler happy.  */
    }

    if (new_mode == ARM_CPU_MODE_MON) {
        addr += env->cp15.mvbar;
    } else if (A32_BANKED_CURRENT_REG_GET(env, sctlr) & SCTLR_V) {
        /* High vectors. When enabled, base address cannot be remapped. */
        addr += 0xffff0000;
    } else {
        /* ARM v7 architectures provide a vector base address register to remap
         * the interrupt vector table.
         * This register is only followed in non-monitor mode, and is banked.
         * Note: only bits 31:5 are valid.
         */
        addr += A32_BANKED_CURRENT_REG_GET(env, vbar);
    }

    if ((env->uncached_cpsr & CPSR_M) == ARM_CPU_MODE_MON) {
        env->cp15.scr_el3 &= ~SCR_NS;
    }

    take_aarch32_exception(env, new_mode, mask, offset, addr);
}

static int aarch64_regnum(CPUARMState *env, int aarch32_reg)
{
    /*
     * Return the register number of the AArch64 view of the AArch32
     * register @aarch32_reg. The CPUARMState CPSR is assumed to still
     * be that of the AArch32 mode the exception came from.
     */
    int mode = env->uncached_cpsr & CPSR_M;

    switch (aarch32_reg) {
    case 0 ... 7:
        return aarch32_reg;
    case 8 ... 12:
        return mode == ARM_CPU_MODE_FIQ ? aarch32_reg + 16 : aarch32_reg;
    case 13:
        switch (mode) {
        case ARM_CPU_MODE_USR:
        case ARM_CPU_MODE_SYS:
            return 13;
        case ARM_CPU_MODE_HYP:
            return 15;
        case ARM_CPU_MODE_IRQ:
            return 17;
        case ARM_CPU_MODE_SVC:
            return 19;
        case ARM_CPU_MODE_ABT:
            return 21;
        case ARM_CPU_MODE_UND:
            return 23;
        case ARM_CPU_MODE_FIQ:
            return 29;
        default:
            g_assert_not_reached();
        }
    case 14:
        switch (mode) {
        case ARM_CPU_MODE_USR:
        case ARM_CPU_MODE_SYS:
        case ARM_CPU_MODE_HYP:
            return 14;
        case ARM_CPU_MODE_IRQ:
            return 16;
        case ARM_CPU_MODE_SVC:
            return 18;
        case ARM_CPU_MODE_ABT:
            return 20;
        case ARM_CPU_MODE_UND:
            return 22;
        case ARM_CPU_MODE_FIQ:
            return 30;
        default:
            g_assert_not_reached();
        }
    case 15:
        return 31;
    default:
        g_assert_not_reached();
    }
}

static uint32_t cpsr_read_for_spsr_elx(CPUARMState *env)
{
    uint32_t ret = cpsr_read(env);

    /* Move DIT to the correct location for SPSR_ELx */
    if (ret & CPSR_DIT) {
        ret &= ~CPSR_DIT;
        ret |= PSTATE_DIT;
    }
    /* Merge PSTATE.SS into SPSR_ELx */
    ret |= env->pstate & PSTATE_SS;

    return ret;
}

static bool syndrome_is_sync_extabt(uint32_t syndrome)
{
    /* Return true if this syndrome value is a synchronous external abort */
    switch (syn_get_ec(syndrome)) {
    case EC_INSNABORT:
    case EC_INSNABORT_SAME_EL:
    case EC_DATAABORT:
    case EC_DATAABORT_SAME_EL:
        /* Look at fault status code for all the synchronous ext abort cases */
        switch (syndrome & 0x3f) {
        case 0x10:
        case 0x13:
        case 0x14:
        case 0x15:
        case 0x16:
        case 0x17:
            return true;
        default:
            return false;
        }
    default:
        return false;
    }
}

/* Handle exception entry to a target EL which is using AArch64 */
static void arm_cpu_do_interrupt_aarch64(CPUState *cs)
{
    ARMCPU *cpu = ARM_CPU(cs);
    CPUARMState *env = &cpu->env;
    unsigned int new_el = env->exception.target_el;
    target_ulong addr = env->cp15.vbar_el[new_el];
    unsigned int new_mode = aarch64_pstate_mode(new_el, true);
    unsigned int old_mode;
    unsigned int cur_el = arm_current_el(env);
    int rt;

    /*
     * Note that new_el can never be 0.  If cur_el is 0, then
     * el0_a64 is is_a64(), else el0_a64 is ignored.
     */
    aarch64_sve_change_el(env, cur_el, new_el, is_a64(env));

    if (cur_el < new_el) {
        /* Entry vector offset depends on whether the implemented EL
         * immediately lower than the target level is using AArch32 or AArch64
         */
        bool is_aa64;
        uint64_t hcr;

        switch (new_el) {
        case 3:
            is_aa64 = (env->cp15.scr_el3 & SCR_RW) != 0;
            break;
        case 2:
            hcr = arm_hcr_el2_eff(env);
            if ((hcr & (HCR_E2H | HCR_TGE)) != (HCR_E2H | HCR_TGE)) {
                is_aa64 = (hcr & HCR_RW) != 0;
                break;
            }
            /* fall through */
        case 1:
            is_aa64 = is_a64(env);
            break;
        default:
            g_assert_not_reached();
        }

        if (is_aa64) {
            addr += 0x400;
        } else {
            addr += 0x600;
        }
    } else if (pstate_read(env) & PSTATE_SP) {
        addr += 0x200;
    }

    switch (cs->exception_index) {
    case EXCP_PREFETCH_ABORT:
    case EXCP_DATA_ABORT:
        /*
         * FEAT_DoubleFault allows synchronous external aborts taken to EL3
         * to be taken to the SError vector entrypoint.
         */
        if (new_el == 3 && (env->cp15.scr_el3 & SCR_EASE) &&
            syndrome_is_sync_extabt(env->exception.syndrome)) {
            addr += 0x180;
        }
        env->cp15.far_el[new_el] = env->exception.vaddress;
        qemu_log_mask(CPU_LOG_INT, "...with FAR 0x%" PRIx64 "\n",
                      env->cp15.far_el[new_el]);
        /* fall through */
    case EXCP_BKPT:
    case EXCP_UDEF:
    case EXCP_SWI:
    case EXCP_HVC:
    case EXCP_HYP_TRAP:
    case EXCP_SMC:
        switch (syn_get_ec(env->exception.syndrome)) {
        case EC_ADVSIMDFPACCESSTRAP:
            /*
             * QEMU internal FP/SIMD syndromes from AArch32 include the
             * TA and coproc fields which are only exposed if the exception
             * is taken to AArch32 Hyp mode. Mask them out to get a valid
             * AArch64 format syndrome.
             */
            env->exception.syndrome &= ~MAKE_64BIT_MASK(0, 20);
            break;
        case EC_CP14RTTRAP:
        case EC_CP15RTTRAP:
        case EC_CP14DTTRAP:
            /*
             * For a trap on AArch32 MRC/MCR/LDC/STC the Rt field is currently
             * the raw register field from the insn; when taking this to
             * AArch64 we must convert it to the AArch64 view of the register
             * number. Notice that we read a 4-bit AArch32 register number and
             * write back a 5-bit AArch64 one.
             */
            rt = extract32(env->exception.syndrome, 5, 4);
            rt = aarch64_regnum(env, rt);
            env->exception.syndrome = deposit32(env->exception.syndrome,
                                                5, 5, rt);
            break;
        case EC_CP15RRTTRAP:
        case EC_CP14RRTTRAP:
            /* Similarly for MRRC/MCRR traps for Rt and Rt2 fields */
            rt = extract32(env->exception.syndrome, 5, 4);
            rt = aarch64_regnum(env, rt);
            env->exception.syndrome = deposit32(env->exception.syndrome,
                                                5, 5, rt);
            rt = extract32(env->exception.syndrome, 10, 4);
            rt = aarch64_regnum(env, rt);
            env->exception.syndrome = deposit32(env->exception.syndrome,
                                                10, 5, rt);
            break;
        }
        env->cp15.esr_el[new_el] = env->exception.syndrome;
        break;
    case EXCP_IRQ:
    case EXCP_VIRQ:
        addr += 0x80;
        break;
    case EXCP_FIQ:
    case EXCP_VFIQ:
        addr += 0x100;
        break;
    case EXCP_VSERR:
        addr += 0x180;
        /* Construct the SError syndrome from IDS and ISS fields. */
        env->exception.syndrome = syn_serror(env->cp15.vsesr_el2 & 0x1ffffff);
        env->cp15.esr_el[new_el] = env->exception.syndrome;
        break;
    default:
        cpu_abort(cs, "Unhandled exception 0x%x\n", cs->exception_index);
    }

    if (is_a64(env)) {
        old_mode = pstate_read(env);
        aarch64_save_sp(env, arm_current_el(env));
        env->elr_el[new_el] = env->pc;
    } else {
        old_mode = cpsr_read_for_spsr_elx(env);
        env->elr_el[new_el] = env->regs[15];

        aarch64_sync_32_to_64(env);

        env->condexec_bits = 0;
    }
    env->banked_spsr[aarch64_banked_spsr_index(new_el)] = old_mode;

    qemu_log_mask(CPU_LOG_INT, "...with ELR 0x%" PRIx64 "\n",
                  env->elr_el[new_el]);

    if (cpu_isar_feature(aa64_pan, cpu)) {
        /* The value of PSTATE.PAN is normally preserved, except when ... */
        new_mode |= old_mode & PSTATE_PAN;
        switch (new_el) {
        case 2:
            /* ... the target is EL2 with HCR_EL2.{E2H,TGE} == '11' ...  */
            if ((arm_hcr_el2_eff(env) & (HCR_E2H | HCR_TGE))
                != (HCR_E2H | HCR_TGE)) {
                break;
            }
            /* fall through */
        case 1:
            /* ... the target is EL1 ... */
            /* ... and SCTLR_ELx.SPAN == 0, then set to 1.  */
            if ((env->cp15.sctlr_el[new_el] & SCTLR_SPAN) == 0) {
                new_mode |= PSTATE_PAN;
            }
            break;
        }
    }
    if (cpu_isar_feature(aa64_mte, cpu)) {
        new_mode |= PSTATE_TCO;
    }

    if (cpu_isar_feature(aa64_ssbs, cpu)) {
        if (env->cp15.sctlr_el[new_el] & SCTLR_DSSBS_64) {
            new_mode |= PSTATE_SSBS;
        } else {
            new_mode &= ~PSTATE_SSBS;
        }
    }

    pstate_write(env, PSTATE_DAIF | new_mode);
    env->aarch64 = true;
    aarch64_restore_sp(env, new_el);
    helper_rebuild_hflags_a64(env, new_el);

    env->pc = addr;

    qemu_log_mask(CPU_LOG_INT, "...to EL%d PC 0x%" PRIx64 " PSTATE 0x%x\n",
                  new_el, env->pc, pstate_read(env));
}

/*
 * Do semihosting call and set the appropriate return value. All the
 * permission and validity checks have been done at translate time.
 *
 * We only see semihosting exceptions in TCG only as they are not
 * trapped to the hypervisor in KVM.
 */
#ifdef CONFIG_TCG
static void handle_semihosting(CPUState *cs)
{
    ARMCPU *cpu = ARM_CPU(cs);
    CPUARMState *env = &cpu->env;

    if (is_a64(env)) {
        qemu_log_mask(CPU_LOG_INT,
                      "...handling as semihosting call 0x%" PRIx64 "\n",
                      env->xregs[0]);
        do_common_semihosting(cs);
        env->pc += 4;
    } else {
        qemu_log_mask(CPU_LOG_INT,
                      "...handling as semihosting call 0x%x\n",
                      env->regs[0]);
        do_common_semihosting(cs);
        env->regs[15] += env->thumb ? 2 : 4;
    }
}
#endif

/* Handle a CPU exception for A and R profile CPUs.
 * Do any appropriate logging, handle PSCI calls, and then hand off
 * to the AArch64-entry or AArch32-entry function depending on the
 * target exception level's register width.
 *
 * Note: this is used for both TCG (as the do_interrupt tcg op),
 *       and KVM to re-inject guest debug exceptions, and to
 *       inject a Synchronous-External-Abort.
 */
void arm_cpu_do_interrupt(CPUState *cs)
{
    ARMCPU *cpu = ARM_CPU(cs);
    CPUARMState *env = &cpu->env;
    unsigned int new_el = env->exception.target_el;

    assert(!arm_feature(env, ARM_FEATURE_M));

    arm_log_exception(cs);
    qemu_log_mask(CPU_LOG_INT, "...from EL%d to EL%d\n", arm_current_el(env),
                  new_el);
    if (qemu_loglevel_mask(CPU_LOG_INT)
        && !excp_is_internal(cs->exception_index)) {
        qemu_log_mask(CPU_LOG_INT, "...with ESR 0x%x/0x%" PRIx32 "\n",
                      syn_get_ec(env->exception.syndrome),
                      env->exception.syndrome);
    }

    if (arm_is_psci_call(cpu, cs->exception_index)) {
        arm_handle_psci_call(cpu);
        qemu_log_mask(CPU_LOG_INT, "...handled as PSCI call\n");
        return;
    }

    /*
     * Semihosting semantics depend on the register width of the code
     * that caused the exception, not the target exception level, so
     * must be handled here.
     */
#ifdef CONFIG_TCG
    if (cs->exception_index == EXCP_SEMIHOST) {
        handle_semihosting(cs);
        return;
    }
#endif

    /* Hooks may change global state so BQL should be held, also the
     * BQL needs to be held for any modification of
     * cs->interrupt_request.
     */
    g_assert(qemu_mutex_iothread_locked());

    arm_call_pre_el_change_hook(cpu);

    assert(!excp_is_internal(cs->exception_index));
    if (arm_el_is_aa64(env, new_el)) {
        arm_cpu_do_interrupt_aarch64(cs);
    } else {
        arm_cpu_do_interrupt_aarch32(cs);
    }

    arm_call_el_change_hook(cpu);

    if (!kvm_enabled()) {
        cs->interrupt_request |= CPU_INTERRUPT_EXITTB;
    }
}
#endif /* !CONFIG_USER_ONLY */

uint64_t arm_sctlr(CPUARMState *env, int el)
{
    /* Only EL0 needs to be adjusted for EL1&0 or EL2&0. */
    if (el == 0) {
        ARMMMUIdx mmu_idx = arm_mmu_idx_el(env, 0);
        el = (mmu_idx == ARMMMUIdx_E20_0 || mmu_idx == ARMMMUIdx_SE20_0)
             ? 2 : 1;
    }
    return env->cp15.sctlr_el[el];
}

int aa64_va_parameter_tbi(uint64_t tcr, ARMMMUIdx mmu_idx)
{
    if (regime_has_2_ranges(mmu_idx)) {
        return extract64(tcr, 37, 2);
    } else if (mmu_idx == ARMMMUIdx_Stage2 || mmu_idx == ARMMMUIdx_Stage2_S) {
        return 0; /* VTCR_EL2 */
    } else {
        /* Replicate the single TBI bit so we always have 2 bits.  */
        return extract32(tcr, 20, 1) * 3;
    }
}

int aa64_va_parameter_tbid(uint64_t tcr, ARMMMUIdx mmu_idx)
{
    if (regime_has_2_ranges(mmu_idx)) {
        return extract64(tcr, 51, 2);
    } else if (mmu_idx == ARMMMUIdx_Stage2 || mmu_idx == ARMMMUIdx_Stage2_S) {
        return 0; /* VTCR_EL2 */
    } else {
        /* Replicate the single TBID bit so we always have 2 bits.  */
        return extract32(tcr, 29, 1) * 3;
    }
}

static int aa64_va_parameter_tcma(uint64_t tcr, ARMMMUIdx mmu_idx)
{
    if (regime_has_2_ranges(mmu_idx)) {
        return extract64(tcr, 57, 2);
    } else {
        /* Replicate the single TCMA bit so we always have 2 bits.  */
        return extract32(tcr, 30, 1) * 3;
    }
}

ARMVAParameters aa64_va_parameters(CPUARMState *env, uint64_t va,
                                   ARMMMUIdx mmu_idx, bool data)
{
    uint64_t tcr = regime_tcr(env, mmu_idx);
    bool epd, hpd, using16k, using64k, tsz_oob, ds;
    int select, tsz, tbi, max_tsz, min_tsz, ps, sh;
    ARMCPU *cpu = env_archcpu(env);

    if (!regime_has_2_ranges(mmu_idx)) {
        select = 0;
        tsz = extract32(tcr, 0, 6);
        using64k = extract32(tcr, 14, 1);
        using16k = extract32(tcr, 15, 1);
        if (mmu_idx == ARMMMUIdx_Stage2 || mmu_idx == ARMMMUIdx_Stage2_S) {
            /* VTCR_EL2 */
            hpd = false;
        } else {
            hpd = extract32(tcr, 24, 1);
        }
        epd = false;
        sh = extract32(tcr, 12, 2);
        ps = extract32(tcr, 16, 3);
        ds = extract64(tcr, 32, 1);
    } else {
        /*
         * Bit 55 is always between the two regions, and is canonical for
         * determining if address tagging is enabled.
         */
        select = extract64(va, 55, 1);
        if (!select) {
            tsz = extract32(tcr, 0, 6);
            epd = extract32(tcr, 7, 1);
            sh = extract32(tcr, 12, 2);
            using64k = extract32(tcr, 14, 1);
            using16k = extract32(tcr, 15, 1);
            hpd = extract64(tcr, 41, 1);
        } else {
            int tg = extract32(tcr, 30, 2);
            using16k = tg == 1;
            using64k = tg == 3;
            tsz = extract32(tcr, 16, 6);
            epd = extract32(tcr, 23, 1);
            sh = extract32(tcr, 28, 2);
            hpd = extract64(tcr, 42, 1);
        }
        ps = extract64(tcr, 32, 3);
        ds = extract64(tcr, 59, 1);
    }

    if (cpu_isar_feature(aa64_st, cpu)) {
        max_tsz = 48 - using64k;
    } else {
        max_tsz = 39;
    }

    /*
     * DS is RES0 unless FEAT_LPA2 is supported for the given page size;
     * adjust the effective value of DS, as documented.
     */
    min_tsz = 16;
    if (using64k) {
        if (cpu_isar_feature(aa64_lva, cpu)) {
            min_tsz = 12;
        }
        ds = false;
    } else if (ds) {
        switch (mmu_idx) {
        case ARMMMUIdx_Stage2:
        case ARMMMUIdx_Stage2_S:
            if (using16k) {
                ds = cpu_isar_feature(aa64_tgran16_2_lpa2, cpu);
            } else {
                ds = cpu_isar_feature(aa64_tgran4_2_lpa2, cpu);
            }
            break;
        default:
            if (using16k) {
                ds = cpu_isar_feature(aa64_tgran16_lpa2, cpu);
            } else {
                ds = cpu_isar_feature(aa64_tgran4_lpa2, cpu);
            }
            break;
        }
        if (ds) {
            min_tsz = 12;
        }
    }

    if (tsz > max_tsz) {
        tsz = max_tsz;
        tsz_oob = true;
    } else if (tsz < min_tsz) {
        tsz = min_tsz;
        tsz_oob = true;
    } else {
        tsz_oob = false;
    }

    /* Xilinx */
    if (!cpu_isar_feature(aa64_lva, cpu)) {
        tsz_oob = false;
    }

    /* Present TBI as a composite with TBID.  */
    tbi = aa64_va_parameter_tbi(tcr, mmu_idx);
    if (!data) {
        tbi &= ~aa64_va_parameter_tbid(tcr, mmu_idx);
    }
    tbi = (tbi >> select) & 1;

    return (ARMVAParameters) {
        .tsz = tsz,
        .ps = ps,
        .sh = sh,
        .select = select,
        .tbi = tbi,
        .epd = epd,
        .hpd = hpd,
        .using16k = using16k,
        .using64k = using64k,
        .tsz_oob = tsz_oob,
        .ds = ds,
    };
}

/* Note that signed overflow is undefined in C.  The following routines are
   careful to use unsigned types where modulo arithmetic is required.
   Failure to do so _will_ break on newer gcc.  */

/* Signed saturating arithmetic.  */

/* Perform 16-bit signed saturating addition.  */
static inline uint16_t add16_sat(uint16_t a, uint16_t b)
{
    uint16_t res;

    res = a + b;
    if (((res ^ a) & 0x8000) && !((a ^ b) & 0x8000)) {
        if (a & 0x8000)
            res = 0x8000;
        else
            res = 0x7fff;
    }
    return res;
}

/* Perform 8-bit signed saturating addition.  */
static inline uint8_t add8_sat(uint8_t a, uint8_t b)
{
    uint8_t res;

    res = a + b;
    if (((res ^ a) & 0x80) && !((a ^ b) & 0x80)) {
        if (a & 0x80)
            res = 0x80;
        else
            res = 0x7f;
    }
    return res;
}

/* Perform 16-bit signed saturating subtraction.  */
static inline uint16_t sub16_sat(uint16_t a, uint16_t b)
{
    uint16_t res;

    res = a - b;
    if (((res ^ a) & 0x8000) && ((a ^ b) & 0x8000)) {
        if (a & 0x8000)
            res = 0x8000;
        else
            res = 0x7fff;
    }
    return res;
}

/* Perform 8-bit signed saturating subtraction.  */
static inline uint8_t sub8_sat(uint8_t a, uint8_t b)
{
    uint8_t res;

    res = a - b;
    if (((res ^ a) & 0x80) && ((a ^ b) & 0x80)) {
        if (a & 0x80)
            res = 0x80;
        else
            res = 0x7f;
    }
    return res;
}

#define ADD16(a, b, n) RESULT(add16_sat(a, b), n, 16);
#define SUB16(a, b, n) RESULT(sub16_sat(a, b), n, 16);
#define ADD8(a, b, n)  RESULT(add8_sat(a, b), n, 8);
#define SUB8(a, b, n)  RESULT(sub8_sat(a, b), n, 8);
#define PFX q

#include "op_addsub.h"

/* Unsigned saturating arithmetic.  */
static inline uint16_t add16_usat(uint16_t a, uint16_t b)
{
    uint16_t res;
    res = a + b;
    if (res < a)
        res = 0xffff;
    return res;
}

static inline uint16_t sub16_usat(uint16_t a, uint16_t b)
{
    if (a > b)
        return a - b;
    else
        return 0;
}

static inline uint8_t add8_usat(uint8_t a, uint8_t b)
{
    uint8_t res;
    res = a + b;
    if (res < a)
        res = 0xff;
    return res;
}

static inline uint8_t sub8_usat(uint8_t a, uint8_t b)
{
    if (a > b)
        return a - b;
    else
        return 0;
}

#define ADD16(a, b, n) RESULT(add16_usat(a, b), n, 16);
#define SUB16(a, b, n) RESULT(sub16_usat(a, b), n, 16);
#define ADD8(a, b, n)  RESULT(add8_usat(a, b), n, 8);
#define SUB8(a, b, n)  RESULT(sub8_usat(a, b), n, 8);
#define PFX uq

#include "op_addsub.h"

/* Signed modulo arithmetic.  */
#define SARITH16(a, b, n, op) do { \
    int32_t sum; \
    sum = (int32_t)(int16_t)(a) op (int32_t)(int16_t)(b); \
    RESULT(sum, n, 16); \
    if (sum >= 0) \
        ge |= 3 << (n * 2); \
    } while(0)

#define SARITH8(a, b, n, op) do { \
    int32_t sum; \
    sum = (int32_t)(int8_t)(a) op (int32_t)(int8_t)(b); \
    RESULT(sum, n, 8); \
    if (sum >= 0) \
        ge |= 1 << n; \
    } while(0)


#define ADD16(a, b, n) SARITH16(a, b, n, +)
#define SUB16(a, b, n) SARITH16(a, b, n, -)
#define ADD8(a, b, n)  SARITH8(a, b, n, +)
#define SUB8(a, b, n)  SARITH8(a, b, n, -)
#define PFX s
#define ARITH_GE

#include "op_addsub.h"

/* Unsigned modulo arithmetic.  */
#define ADD16(a, b, n) do { \
    uint32_t sum; \
    sum = (uint32_t)(uint16_t)(a) + (uint32_t)(uint16_t)(b); \
    RESULT(sum, n, 16); \
    if ((sum >> 16) == 1) \
        ge |= 3 << (n * 2); \
    } while(0)

#define ADD8(a, b, n) do { \
    uint32_t sum; \
    sum = (uint32_t)(uint8_t)(a) + (uint32_t)(uint8_t)(b); \
    RESULT(sum, n, 8); \
    if ((sum >> 8) == 1) \
        ge |= 1 << n; \
    } while(0)

#define SUB16(a, b, n) do { \
    uint32_t sum; \
    sum = (uint32_t)(uint16_t)(a) - (uint32_t)(uint16_t)(b); \
    RESULT(sum, n, 16); \
    if ((sum >> 16) == 0) \
        ge |= 3 << (n * 2); \
    } while(0)

#define SUB8(a, b, n) do { \
    uint32_t sum; \
    sum = (uint32_t)(uint8_t)(a) - (uint32_t)(uint8_t)(b); \
    RESULT(sum, n, 8); \
    if ((sum >> 8) == 0) \
        ge |= 1 << n; \
    } while(0)

#define PFX u
#define ARITH_GE

#include "op_addsub.h"

/* Halved signed arithmetic.  */
#define ADD16(a, b, n) \
  RESULT(((int32_t)(int16_t)(a) + (int32_t)(int16_t)(b)) >> 1, n, 16)
#define SUB16(a, b, n) \
  RESULT(((int32_t)(int16_t)(a) - (int32_t)(int16_t)(b)) >> 1, n, 16)
#define ADD8(a, b, n) \
  RESULT(((int32_t)(int8_t)(a) + (int32_t)(int8_t)(b)) >> 1, n, 8)
#define SUB8(a, b, n) \
  RESULT(((int32_t)(int8_t)(a) - (int32_t)(int8_t)(b)) >> 1, n, 8)
#define PFX sh

#include "op_addsub.h"

/* Halved unsigned arithmetic.  */
#define ADD16(a, b, n) \
  RESULT(((uint32_t)(uint16_t)(a) + (uint32_t)(uint16_t)(b)) >> 1, n, 16)
#define SUB16(a, b, n) \
  RESULT(((uint32_t)(uint16_t)(a) - (uint32_t)(uint16_t)(b)) >> 1, n, 16)
#define ADD8(a, b, n) \
  RESULT(((uint32_t)(uint8_t)(a) + (uint32_t)(uint8_t)(b)) >> 1, n, 8)
#define SUB8(a, b, n) \
  RESULT(((uint32_t)(uint8_t)(a) - (uint32_t)(uint8_t)(b)) >> 1, n, 8)
#define PFX uh

#include "op_addsub.h"

static inline uint8_t do_usad(uint8_t a, uint8_t b)
{
    if (a > b)
        return a - b;
    else
        return b - a;
}

/* Unsigned sum of absolute byte differences.  */
uint32_t HELPER(usad8)(uint32_t a, uint32_t b)
{
    uint32_t sum;
    sum = do_usad(a, b);
    sum += do_usad(a >> 8, b >> 8);
    sum += do_usad(a >> 16, b >> 16);
    sum += do_usad(a >> 24, b >> 24);
    return sum;
}

/* For ARMv6 SEL instruction.  */
uint32_t HELPER(sel_flags)(uint32_t flags, uint32_t a, uint32_t b)
{
    uint32_t mask;

    mask = 0;
    if (flags & 1)
        mask |= 0xff;
    if (flags & 2)
        mask |= 0xff00;
    if (flags & 4)
        mask |= 0xff0000;
    if (flags & 8)
        mask |= 0xff000000;
    return (a & mask) | (b & ~mask);
}

/* CRC helpers.
 * The upper bytes of val (above the number specified by 'bytes') must have
 * been zeroed out by the caller.
 */
uint32_t HELPER(crc32)(uint32_t acc, uint32_t val, uint32_t bytes)
{
    uint8_t buf[4];

    stl_le_p(buf, val);

    /* zlib crc32 converts the accumulator and output to one's complement.  */
    return crc32(acc ^ 0xffffffff, buf, bytes) ^ 0xffffffff;
}

uint32_t HELPER(crc32c)(uint32_t acc, uint32_t val, uint32_t bytes)
{
    uint8_t buf[4];

    stl_le_p(buf, val);

    /* Linux crc32c converts the output to one's complement.  */
    return crc32c(acc, buf, bytes) ^ 0xffffffff;
}

/* Return the exception level to which FP-disabled exceptions should
 * be taken, or 0 if FP is enabled.
 */
int fp_exception_el(CPUARMState *env, int cur_el)
{
#ifndef CONFIG_USER_ONLY
    uint64_t hcr_el2;

    /* CPACR and the CPTR registers don't exist before v6, so FP is
     * always accessible
     */
    if (!arm_feature(env, ARM_FEATURE_V6)) {
        return 0;
    }

    if (arm_feature(env, ARM_FEATURE_M)) {
        /* CPACR can cause a NOCP UsageFault taken to current security state */
        if (!v7m_cpacr_pass(env, env->v7m.secure, cur_el != 0)) {
            return 1;
        }

        if (arm_feature(env, ARM_FEATURE_M_SECURITY) && !env->v7m.secure) {
            if (!extract32(env->v7m.nsacr, 10, 1)) {
                /* FP insns cause a NOCP UsageFault taken to Secure */
                return 3;
            }
        }

        return 0;
    }

    hcr_el2 = arm_hcr_el2_eff(env);

    /* The CPACR controls traps to EL1, or PL1 if we're 32 bit:
     * 0, 2 : trap EL0 and EL1/PL1 accesses
     * 1    : trap only EL0 accesses
     * 3    : trap no accesses
     * This register is ignored if E2H+TGE are both set.
     */
    if ((hcr_el2 & (HCR_E2H | HCR_TGE)) != (HCR_E2H | HCR_TGE)) {
        int fpen = FIELD_EX64(env->cp15.cpacr_el1, CPACR_EL1, FPEN);

        switch (fpen) {
        case 1:
            if (cur_el != 0) {
                break;
            }
            /* fall through */
        case 0:
        case 2:
            /* Trap from Secure PL0 or PL1 to Secure PL1. */
            if (!arm_el_is_aa64(env, 3)
                && (cur_el == 3 || arm_is_secure_below_el3(env))) {
                return 3;
            }
            if (cur_el <= 1) {
                return 1;
            }
            break;
        }
    }

    /*
     * The NSACR allows A-profile AArch32 EL3 and M-profile secure mode
     * to control non-secure access to the FPU. It doesn't have any
     * effect if EL3 is AArch64 or if EL3 doesn't exist at all.
     */
    if ((arm_feature(env, ARM_FEATURE_EL3) && !arm_el_is_aa64(env, 3) &&
         cur_el <= 2 && !arm_is_secure_below_el3(env))) {
        if (!extract32(env->cp15.nsacr, 10, 1)) {
            /* FP insns act as UNDEF */
            return cur_el == 2 ? 2 : 1;
        }
    }

    /*
     * CPTR_EL2 is present in v7VE or v8, and changes format
     * with HCR_EL2.E2H (regardless of TGE).
     */
    if (cur_el <= 2) {
        if (hcr_el2 & HCR_E2H) {
            switch (FIELD_EX64(env->cp15.cptr_el[2], CPTR_EL2, FPEN)) {
            case 1:
                if (cur_el != 0 || !(hcr_el2 & HCR_TGE)) {
                    break;
                }
                /* fall through */
            case 0:
            case 2:
                return 2;
            }
        } else if (arm_is_el2_enabled(env)) {
            if (FIELD_EX64(env->cp15.cptr_el[2], CPTR_EL2, TFP)) {
                return 2;
            }
        }
    }

    /* CPTR_EL3 : present in v8 */
    if (FIELD_EX64(env->cp15.cptr_el[3], CPTR_EL3, TFP)) {
        /* Trap all FP ops to EL3 */
        return 3;
    }
#endif
    return 0;
}

/* Return the exception level we're running at if this is our mmu_idx */
int arm_mmu_idx_to_el(ARMMMUIdx mmu_idx)
{
    if (mmu_idx & ARM_MMU_IDX_M) {
        return mmu_idx & ARM_MMU_IDX_M_PRIV;
    }

    switch (mmu_idx) {
    case ARMMMUIdx_E10_0:
    case ARMMMUIdx_E20_0:
    case ARMMMUIdx_SE10_0:
    case ARMMMUIdx_SE20_0:
        return 0;
    case ARMMMUIdx_E10_1:
    case ARMMMUIdx_E10_1_PAN:
    case ARMMMUIdx_SE10_1:
    case ARMMMUIdx_SE10_1_PAN:
        return 1;
    case ARMMMUIdx_E2:
    case ARMMMUIdx_E20_2:
    case ARMMMUIdx_E20_2_PAN:
    case ARMMMUIdx_SE2:
    case ARMMMUIdx_SE20_2:
    case ARMMMUIdx_SE20_2_PAN:
        return 2;
    case ARMMMUIdx_SE3:
        return 3;
    default:
        g_assert_not_reached();
    }
}

#ifndef CONFIG_TCG
ARMMMUIdx arm_v7m_mmu_idx_for_secstate(CPUARMState *env, bool secstate)
{
    g_assert_not_reached();
}
#endif

ARMMMUIdx arm_mmu_idx_el(CPUARMState *env, int el)
{
    ARMMMUIdx idx;
    uint64_t hcr;

    if (arm_feature(env, ARM_FEATURE_M)) {
        return arm_v7m_mmu_idx_for_secstate(env, env->v7m.secure);
    }

    /* See ARM pseudo-function ELIsInHost.  */
    switch (el) {
    case 0:
        hcr = arm_hcr_el2_eff(env);
        if ((hcr & (HCR_E2H | HCR_TGE)) == (HCR_E2H | HCR_TGE)) {
            idx = ARMMMUIdx_E20_0;
        } else {
            idx = ARMMMUIdx_E10_0;
        }
        break;
    case 1:
        if (env->pstate & PSTATE_PAN) {
            idx = ARMMMUIdx_E10_1_PAN;
        } else {
            idx = ARMMMUIdx_E10_1;
        }
        break;
    case 2:
        /* Note that TGE does not apply at EL2.  */
        if (arm_hcr_el2_eff(env) & HCR_E2H) {
            if (env->pstate & PSTATE_PAN) {
                idx = ARMMMUIdx_E20_2_PAN;
            } else {
                idx = ARMMMUIdx_E20_2;
            }
        } else {
            idx = ARMMMUIdx_E2;
        }
        break;
    case 3:
        return ARMMMUIdx_SE3;
    default:
        g_assert_not_reached();
    }

    if (arm_is_secure_below_el3(env)) {
        idx &= ~ARM_MMU_IDX_A_NS;
    }

    return idx;
}

ARMMMUIdx arm_mmu_idx(CPUARMState *env)
{
    return arm_mmu_idx_el(env, arm_current_el(env));
}

static CPUARMTBFlags rebuild_hflags_common(CPUARMState *env, int fp_el,
                                           ARMMMUIdx mmu_idx,
                                           CPUARMTBFlags flags)
{
    DP_TBFLAG_ANY(flags, FPEXC_EL, fp_el);
    DP_TBFLAG_ANY(flags, MMUIDX, arm_to_core_mmu_idx(mmu_idx));

    if (arm_singlestep_active(env)) {
        DP_TBFLAG_ANY(flags, SS_ACTIVE, 1);
    }
    return flags;
}

static CPUARMTBFlags rebuild_hflags_common_32(CPUARMState *env, int fp_el,
                                              ARMMMUIdx mmu_idx,
                                              CPUARMTBFlags flags)
{
    bool sctlr_b = arm_sctlr_b(env);

    if (sctlr_b) {
        DP_TBFLAG_A32(flags, SCTLR__B, 1);
    }
    if (arm_cpu_data_is_big_endian_a32(env, sctlr_b)) {
        DP_TBFLAG_ANY(flags, BE_DATA, 1);
    }
    DP_TBFLAG_A32(flags, NS, !access_secure_reg(env));

    return rebuild_hflags_common(env, fp_el, mmu_idx, flags);
}

static CPUARMTBFlags rebuild_hflags_m32(CPUARMState *env, int fp_el,
                                        ARMMMUIdx mmu_idx)
{
    CPUARMTBFlags flags = {};
    uint32_t ccr = env->v7m.ccr[env->v7m.secure];

    /* Without HaveMainExt, CCR.UNALIGN_TRP is RES1. */
    if (ccr & R_V7M_CCR_UNALIGN_TRP_MASK) {
        DP_TBFLAG_ANY(flags, ALIGN_MEM, 1);
    }

    if (arm_v7m_is_handler_mode(env)) {
        DP_TBFLAG_M32(flags, HANDLER, 1);
    }

    /*
     * v8M always applies stack limit checks unless CCR.STKOFHFNMIGN
     * is suppressing them because the requested execution priority
     * is less than 0.
     */
    if (arm_feature(env, ARM_FEATURE_V8) &&
        !((mmu_idx & ARM_MMU_IDX_M_NEGPRI) &&
          (ccr & R_V7M_CCR_STKOFHFNMIGN_MASK))) {
        DP_TBFLAG_M32(flags, STACKCHECK, 1);
    }

    return rebuild_hflags_common_32(env, fp_el, mmu_idx, flags);
}

static CPUARMTBFlags rebuild_hflags_a32(CPUARMState *env, int fp_el,
                                        ARMMMUIdx mmu_idx)
{
    CPUARMTBFlags flags = {};
    int el = arm_current_el(env);

    if (arm_sctlr(env, el) & SCTLR_A) {
        DP_TBFLAG_ANY(flags, ALIGN_MEM, 1);
    }

    if (arm_el_is_aa64(env, 1)) {
        DP_TBFLAG_A32(flags, VFPEN, 1);
    }

    if (el < 2 && env->cp15.hstr_el2 &&
        (arm_hcr_el2_eff(env) & (HCR_E2H | HCR_TGE)) != (HCR_E2H | HCR_TGE)) {
        DP_TBFLAG_A32(flags, HSTR_ACTIVE, 1);
    }

    if (env->uncached_cpsr & CPSR_IL) {
        DP_TBFLAG_ANY(flags, PSTATE__IL, 1);
    }

    /*
     * The SME exception we are testing for is raised via
     * AArch64.CheckFPAdvSIMDEnabled(), as called from
     * AArch32.CheckAdvSIMDOrFPEnabled().
     */
    if (el == 0
        && FIELD_EX64(env->svcr, SVCR, SM)
        && (!arm_is_el2_enabled(env)
            || (arm_el_is_aa64(env, 2) && !(env->cp15.hcr_el2 & HCR_TGE)))
        && arm_el_is_aa64(env, 1)
        && !sme_fa64(env, el)) {
        DP_TBFLAG_A32(flags, SME_TRAP_NONSTREAMING, 1);
    }

    return rebuild_hflags_common_32(env, fp_el, mmu_idx, flags);
}

static CPUARMTBFlags rebuild_hflags_a64(CPUARMState *env, int el, int fp_el,
                                        ARMMMUIdx mmu_idx)
{
    CPUARMTBFlags flags = {};
    ARMMMUIdx stage1 = stage_1_mmu_idx(mmu_idx);
    uint64_t tcr = regime_tcr(env, mmu_idx);
    uint64_t sctlr;
    int tbii, tbid;

    DP_TBFLAG_ANY(flags, AARCH64_STATE, 1);

    /* Get control bits for tagged addresses.  */
    tbid = aa64_va_parameter_tbi(tcr, mmu_idx);
    tbii = tbid & ~aa64_va_parameter_tbid(tcr, mmu_idx);

    DP_TBFLAG_A64(flags, TBII, tbii);
    DP_TBFLAG_A64(flags, TBID, tbid);

    if (cpu_isar_feature(aa64_sve, env_archcpu(env))) {
        int sve_el = sve_exception_el(env, el);

        /*
         * If either FP or SVE are disabled, translator does not need len.
         * If SVE EL > FP EL, FP exception has precedence, and translator
         * does not need SVE EL.  Save potential re-translations by forcing
         * the unneeded data to zero.
         */
        if (fp_el != 0) {
            if (sve_el > fp_el) {
                sve_el = 0;
            }
        } else if (sve_el == 0) {
            DP_TBFLAG_A64(flags, VL, sve_vqm1_for_el(env, el));
        }
        DP_TBFLAG_A64(flags, SVEEXC_EL, sve_el);
    }
    if (cpu_isar_feature(aa64_sme, env_archcpu(env))) {
        int sme_el = sme_exception_el(env, el);
        bool sm = FIELD_EX64(env->svcr, SVCR, SM);

        DP_TBFLAG_A64(flags, SMEEXC_EL, sme_el);
        if (sme_el == 0) {
            /* Similarly, do not compute SVL if SME is disabled. */
            int svl = sve_vqm1_for_el_sm(env, el, true);
            DP_TBFLAG_A64(flags, SVL, svl);
            if (sm) {
                /* If SVE is disabled, we will not have set VL above. */
                DP_TBFLAG_A64(flags, VL, svl);
            }
        }
        if (sm) {
            DP_TBFLAG_A64(flags, PSTATE_SM, 1);
            DP_TBFLAG_A64(flags, SME_TRAP_NONSTREAMING, !sme_fa64(env, el));
        }
        DP_TBFLAG_A64(flags, PSTATE_ZA, FIELD_EX64(env->svcr, SVCR, ZA));
    }

    sctlr = regime_sctlr(env, stage1);

    if (sctlr & SCTLR_A) {
        DP_TBFLAG_ANY(flags, ALIGN_MEM, 1);
    }

    if (arm_cpu_data_is_big_endian_a64(el, sctlr)) {
        DP_TBFLAG_ANY(flags, BE_DATA, 1);
    }

    if (cpu_isar_feature(aa64_pauth, env_archcpu(env))) {
        /*
         * In order to save space in flags, we record only whether
         * pauth is "inactive", meaning all insns are implemented as
         * a nop, or "active" when some action must be performed.
         * The decision of which action to take is left to a helper.
         */
        if (sctlr & (SCTLR_EnIA | SCTLR_EnIB | SCTLR_EnDA | SCTLR_EnDB)) {
            DP_TBFLAG_A64(flags, PAUTH_ACTIVE, 1);
        }
    }

    if (cpu_isar_feature(aa64_bti, env_archcpu(env))) {
        /* Note that SCTLR_EL[23].BT == SCTLR_BT1.  */
        if (sctlr & (el == 0 ? SCTLR_BT0 : SCTLR_BT1)) {
            DP_TBFLAG_A64(flags, BT, 1);
        }
    }

    /* Compute the condition for using AccType_UNPRIV for LDTR et al. */
    if (!(env->pstate & PSTATE_UAO)) {
        switch (mmu_idx) {
        case ARMMMUIdx_E10_1:
        case ARMMMUIdx_E10_1_PAN:
        case ARMMMUIdx_SE10_1:
        case ARMMMUIdx_SE10_1_PAN:
            /* TODO: ARMv8.3-NV */
            DP_TBFLAG_A64(flags, UNPRIV, 1);
            break;
        case ARMMMUIdx_E20_2:
        case ARMMMUIdx_E20_2_PAN:
        case ARMMMUIdx_SE20_2:
        case ARMMMUIdx_SE20_2_PAN:
            /*
             * Note that EL20_2 is gated by HCR_EL2.E2H == 1, but EL20_0 is
             * gated by HCR_EL2.<E2H,TGE> == '11', and so is LDTR.
             */
            if (env->cp15.hcr_el2 & HCR_TGE) {
                DP_TBFLAG_A64(flags, UNPRIV, 1);
            }
            break;
        default:
            break;
        }
    }

    if (env->pstate & PSTATE_IL) {
        DP_TBFLAG_ANY(flags, PSTATE__IL, 1);
    }

    if (cpu_isar_feature(aa64_mte, env_archcpu(env))) {
        /*
         * Set MTE_ACTIVE if any access may be Checked, and leave clear
         * if all accesses must be Unchecked:
         * 1) If no TBI, then there are no tags in the address to check,
         * 2) If Tag Check Override, then all accesses are Unchecked,
         * 3) If Tag Check Fail == 0, then Checked access have no effect,
         * 4) If no Allocation Tag Access, then all accesses are Unchecked.
         */
        if (allocation_tag_access_enabled(env, el, sctlr)) {
            DP_TBFLAG_A64(flags, ATA, 1);
            if (tbid
                && !(env->pstate & PSTATE_TCO)
                && (sctlr & (el == 0 ? SCTLR_TCF0 : SCTLR_TCF))) {
                DP_TBFLAG_A64(flags, MTE_ACTIVE, 1);
            }
        }
        /* And again for unprivileged accesses, if required.  */
        if (EX_TBFLAG_A64(flags, UNPRIV)
            && tbid
            && !(env->pstate & PSTATE_TCO)
            && (sctlr & SCTLR_TCF0)
            && allocation_tag_access_enabled(env, 0, sctlr)) {
            DP_TBFLAG_A64(flags, MTE0_ACTIVE, 1);
        }
        /* Cache TCMA as well as TBI. */
        DP_TBFLAG_A64(flags, TCMA, aa64_va_parameter_tcma(tcr, mmu_idx));
    }

    return rebuild_hflags_common(env, fp_el, mmu_idx, flags);
}

static CPUARMTBFlags rebuild_hflags_internal(CPUARMState *env)
{
    int el = arm_current_el(env);
    int fp_el = fp_exception_el(env, el);
    ARMMMUIdx mmu_idx = arm_mmu_idx_el(env, el);

    if (is_a64(env)) {
        return rebuild_hflags_a64(env, el, fp_el, mmu_idx);
    } else if (arm_feature(env, ARM_FEATURE_M)) {
        return rebuild_hflags_m32(env, fp_el, mmu_idx);
    } else {
        return rebuild_hflags_a32(env, fp_el, mmu_idx);
    }
}

void arm_rebuild_hflags(CPUARMState *env)
{
    env->hflags = rebuild_hflags_internal(env);
}

/*
 * If we have triggered a EL state change we can't rely on the
 * translator having passed it to us, we need to recompute.
 */
void HELPER(rebuild_hflags_m32_newel)(CPUARMState *env)
{
    int el = arm_current_el(env);
    int fp_el = fp_exception_el(env, el);
    ARMMMUIdx mmu_idx = arm_mmu_idx_el(env, el);

    env->hflags = rebuild_hflags_m32(env, fp_el, mmu_idx);
}

void HELPER(rebuild_hflags_m32)(CPUARMState *env, int el)
{
    int fp_el = fp_exception_el(env, el);
    ARMMMUIdx mmu_idx = arm_mmu_idx_el(env, el);

    env->hflags = rebuild_hflags_m32(env, fp_el, mmu_idx);
}

/*
 * If we have triggered a EL state change we can't rely on the
 * translator having passed it to us, we need to recompute.
 */
void HELPER(rebuild_hflags_a32_newel)(CPUARMState *env)
{
    int el = arm_current_el(env);
    int fp_el = fp_exception_el(env, el);
    ARMMMUIdx mmu_idx = arm_mmu_idx_el(env, el);
    env->hflags = rebuild_hflags_a32(env, fp_el, mmu_idx);
}

void HELPER(rebuild_hflags_a32)(CPUARMState *env, int el)
{
    int fp_el = fp_exception_el(env, el);
    ARMMMUIdx mmu_idx = arm_mmu_idx_el(env, el);

    env->hflags = rebuild_hflags_a32(env, fp_el, mmu_idx);
}

void HELPER(rebuild_hflags_a64)(CPUARMState *env, int el)
{
    int fp_el = fp_exception_el(env, el);
    ARMMMUIdx mmu_idx = arm_mmu_idx_el(env, el);

    env->hflags = rebuild_hflags_a64(env, el, fp_el, mmu_idx);
}

static inline void assert_hflags_rebuild_correctly(CPUARMState *env)
{
#ifdef CONFIG_DEBUG_TCG
    CPUARMTBFlags c = env->hflags;
    CPUARMTBFlags r = rebuild_hflags_internal(env);

    if (unlikely(c.flags != r.flags || c.flags2 != r.flags2)) {
        fprintf(stderr, "TCG hflags mismatch "
                        "(current:(0x%08x,0x" TARGET_FMT_lx ")"
                        " rebuilt:(0x%08x,0x" TARGET_FMT_lx ")\n",
                c.flags, c.flags2, r.flags, r.flags2);
        abort();
    }
#endif
}

static bool mve_no_pred(CPUARMState *env)
{
    /*
     * Return true if there is definitely no predication of MVE
     * instructions by VPR or LTPSIZE. (Returning false even if there
     * isn't any predication is OK; generated code will just be
     * a little worse.)
     * If the CPU does not implement MVE then this TB flag is always 0.
     *
     * NOTE: if you change this logic, the "recalculate s->mve_no_pred"
     * logic in gen_update_fp_context() needs to be updated to match.
     *
     * We do not include the effect of the ECI bits here -- they are
     * tracked in other TB flags. This simplifies the logic for
     * "when did we emit code that changes the MVE_NO_PRED TB flag
     * and thus need to end the TB?".
     */
    if (cpu_isar_feature(aa32_mve, env_archcpu(env))) {
        return false;
    }
    if (env->v7m.vpr) {
        return false;
    }
    if (env->v7m.ltpsize < 4) {
        return false;
    }
    return true;
}

void cpu_get_tb_cpu_state(CPUARMState *env, target_ulong *pc,
                          target_ulong *cs_base, uint32_t *pflags)
{
    CPUARMTBFlags flags;

    assert_hflags_rebuild_correctly(env);
    flags = env->hflags;

    if (EX_TBFLAG_ANY(flags, AARCH64_STATE)) {
        *pc = env->pc;
        if (cpu_isar_feature(aa64_bti, env_archcpu(env))) {
            DP_TBFLAG_A64(flags, BTYPE, env->btype);
        }
    } else {
        *pc = env->regs[15];

        if (arm_feature(env, ARM_FEATURE_M)) {
            if (arm_feature(env, ARM_FEATURE_M_SECURITY) &&
                FIELD_EX32(env->v7m.fpccr[M_REG_S], V7M_FPCCR, S)
                != env->v7m.secure) {
                DP_TBFLAG_M32(flags, FPCCR_S_WRONG, 1);
            }

            if ((env->v7m.fpccr[env->v7m.secure] & R_V7M_FPCCR_ASPEN_MASK) &&
                (!(env->v7m.control[M_REG_S] & R_V7M_CONTROL_FPCA_MASK) ||
                 (env->v7m.secure &&
                  !(env->v7m.control[M_REG_S] & R_V7M_CONTROL_SFPA_MASK)))) {
                /*
                 * ASPEN is set, but FPCA/SFPA indicate that there is no
                 * active FP context; we must create a new FP context before
                 * executing any FP insn.
                 */
                DP_TBFLAG_M32(flags, NEW_FP_CTXT_NEEDED, 1);
            }

            bool is_secure = env->v7m.fpccr[M_REG_S] & R_V7M_FPCCR_S_MASK;
            if (env->v7m.fpccr[is_secure] & R_V7M_FPCCR_LSPACT_MASK) {
                DP_TBFLAG_M32(flags, LSPACT, 1);
            }

            if (mve_no_pred(env)) {
                DP_TBFLAG_M32(flags, MVE_NO_PRED, 1);
            }
        } else {
            /*
             * Note that XSCALE_CPAR shares bits with VECSTRIDE.
             * Note that VECLEN+VECSTRIDE are RES0 for M-profile.
             */
            if (arm_feature(env, ARM_FEATURE_XSCALE)) {
                DP_TBFLAG_A32(flags, XSCALE_CPAR, env->cp15.c15_cpar);
            } else {
                DP_TBFLAG_A32(flags, VECLEN, env->vfp.vec_len);
                DP_TBFLAG_A32(flags, VECSTRIDE, env->vfp.vec_stride);
            }
            if (env->vfp.xregs[ARM_VFP_FPEXC] & (1 << 30)) {
                DP_TBFLAG_A32(flags, VFPEN, 1);
            }
        }

        DP_TBFLAG_AM32(flags, THUMB, env->thumb);
        DP_TBFLAG_AM32(flags, CONDEXEC, env->condexec_bits);
    }

    /*
     * The SS_ACTIVE and PSTATE_SS bits correspond to the state machine
     * states defined in the ARM ARM for software singlestep:
     *  SS_ACTIVE   PSTATE.SS   State
     *     0            x       Inactive (the TB flag for SS is always 0)
     *     1            0       Active-pending
     *     1            1       Active-not-pending
     * SS_ACTIVE is set in hflags; PSTATE__SS is computed every TB.
     */
    if (EX_TBFLAG_ANY(flags, SS_ACTIVE) && (env->pstate & PSTATE_SS)) {
        DP_TBFLAG_ANY(flags, PSTATE__SS, 1);
    }

    *pflags = flags.flags;
    *cs_base = flags.flags2;
}

#ifdef TARGET_AARCH64
/*
 * The manual says that when SVE is enabled and VQ is widened the
 * implementation is allowed to zero the previously inaccessible
 * portion of the registers.  The corollary to that is that when
 * SVE is enabled and VQ is narrowed we are also allowed to zero
 * the now inaccessible portion of the registers.
 *
 * The intent of this is that no predicate bit beyond VQ is ever set.
 * Which means that some operations on predicate registers themselves
 * may operate on full uint64_t or even unrolled across the maximum
 * uint64_t[4].  Performing 4 bits of host arithmetic unconditionally
 * may well be cheaper than conditionals to restrict the operation
 * to the relevant portion of a uint16_t[16].
 */
void aarch64_sve_narrow_vq(CPUARMState *env, unsigned vq)
{
    int i, j;
    uint64_t pmask;

    assert(vq >= 1 && vq <= ARM_MAX_VQ);
    assert(vq <= env_archcpu(env)->sve_max_vq);

    /* Zap the high bits of the zregs.  */
    for (i = 0; i < 32; i++) {
        memset(&env->vfp.zregs[i].d[2 * vq], 0, 16 * (ARM_MAX_VQ - vq));
    }

    /* Zap the high bits of the pregs and ffr.  */
    pmask = 0;
    if (vq & 3) {
        pmask = ~(-1ULL << (16 * (vq & 3)));
    }
    for (j = vq / 4; j < ARM_MAX_VQ / 4; j++) {
        for (i = 0; i < 17; ++i) {
            env->vfp.pregs[i].p[j] &= pmask;
        }
        pmask = 0;
    }
}

static uint32_t sve_vqm1_for_el_sm_ena(CPUARMState *env, int el, bool sm)
{
    int exc_el;

    if (sm) {
        exc_el = sme_exception_el(env, el);
    } else {
        exc_el = sve_exception_el(env, el);
    }
    if (exc_el) {
        return 0; /* disabled */
    }
    return sve_vqm1_for_el_sm(env, el, sm);
}

/*
 * Notice a change in SVE vector size when changing EL.
 */
void aarch64_sve_change_el(CPUARMState *env, int old_el,
                           int new_el, bool el0_a64)
{
    ARMCPU *cpu = env_archcpu(env);
    int old_len, new_len;
    bool old_a64, new_a64, sm;

    /* Nothing to do if no SVE.  */
    if (!cpu_isar_feature(aa64_sve, cpu)) {
        return;
    }

    /* Nothing to do if FP is disabled in either EL.  */
    if (fp_exception_el(env, old_el) || fp_exception_el(env, new_el)) {
        return;
    }

    old_a64 = old_el ? arm_el_is_aa64(env, old_el) : el0_a64;
    new_a64 = new_el ? arm_el_is_aa64(env, new_el) : el0_a64;

    /*
     * Both AArch64.TakeException and AArch64.ExceptionReturn
     * invoke ResetSVEState when taking an exception from, or
     * returning to, AArch32 state when PSTATE.SM is enabled.
     */
    sm = FIELD_EX64(env->svcr, SVCR, SM);
    if (old_a64 != new_a64 && sm) {
        arm_reset_sve_state(env);
        return;
    }

    /*
     * DDI0584A.d sec 3.2: "If SVE instructions are disabled or trapped
     * at ELx, or not available because the EL is in AArch32 state, then
     * for all purposes other than a direct read, the ZCR_ELx.LEN field
     * has an effective value of 0".
     *
     * Consider EL2 (aa64, vq=4) -> EL0 (aa32) -> EL1 (aa64, vq=0).
     * If we ignore aa32 state, we would fail to see the vq4->vq0 transition
     * from EL2->EL1.  Thus we go ahead and narrow when entering aa32 so that
     * we already have the correct register contents when encountering the
     * vq0->vq0 transition between EL0->EL1.
     */
    old_len = new_len = 0;
    if (old_a64) {
        old_len = sve_vqm1_for_el_sm_ena(env, old_el, sm);
    }
    if (new_a64) {
        new_len = sve_vqm1_for_el_sm_ena(env, new_el, sm);
    }

    /* When changing vector length, clear inaccessible state.  */
    if (new_len < old_len) {
        aarch64_sve_narrow_vq(env, new_len + 1);
    }
}
#endif<|MERGE_RESOLUTION|>--- conflicted
+++ resolved
@@ -3313,15 +3313,10 @@
             if (!res.attrs.secure) {
                 par64 |= (1 << 9); /* NS */
             }
-<<<<<<< HEAD
             /* Xilinx: This breaks our random testing, comment it out.
              * We need to find the root cause here.
-             * par64 |= (uint64_t)cacheattrs.attrs << 56; */ /* ATTR */
-            /* par64 |= cacheattrs.shareability << 7; */ /* SH */
-=======
-            par64 |= (uint64_t)res.cacheattrs.attrs << 56; /* ATTR */
-            par64 |= res.cacheattrs.shareability << 7; /* SH */
->>>>>>> 99d6b11b
+             * par64 |= (uint64_t)res.cacheattrs.attrs << 56; */ /* ATTR */
+            /* par64 |= res.cacheattrs.shareability << 7; */ /* SH */
         } else {
             uint32_t fsr = arm_fi_to_lfsc(&fi);
 
