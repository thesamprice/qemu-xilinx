/*
 * ARM generic helpers.
 *
 * This code is licensed under the GNU GPL v2 or later.
 *
 * SPDX-License-Identifier: GPL-2.0-or-later
 */

#include "qemu/osdep.h"
#include "qemu/units.h"
#include "target/arm/idau.h"
#include "trace.h"
#include "cpu.h"
#include "internals.h"
#include "exec/gdbstub.h"
#include "exec/helper-proto.h"
#include "qemu/host-utils.h"
#include "qemu/main-loop.h"
#include "qemu/bitops.h"
#include "qemu/crc32c.h"
#include "qemu/qemu-print.h"
#include "exec/exec-all.h"
#include <zlib.h> /* For crc32 */
#include "hw/irq.h"
#include "hw/semihosting/semihost.h"
#include "sysemu/cpus.h"
#include "sysemu/kvm.h"
#include "sysemu/tcg.h"
#include "qemu/range.h"
#include "qapi/qapi-commands-machine-target.h"
#include "qapi/error.h"
#include "qemu/guest-random.h"
#ifdef CONFIG_TCG
#include "arm_ldst.h"
#include "exec/cpu_ldst.h"
#endif

#define ARM_CPU_FREQ 1000000000 /* FIXME: 1 GHz, should be configurable */

#ifndef CONFIG_USER_ONLY

static bool get_phys_addr_lpae(CPUARMState *env, target_ulong address,
                               MMUAccessType access_type, ARMMMUIdx mmu_idx,
                               hwaddr *phys_ptr, MemTxAttrs *txattrs, int *prot,
                               target_ulong *page_size_ptr,
                               ARMMMUFaultInfo *fi, ARMCacheAttrs *cacheattrs);
#endif

static void switch_mode(CPUARMState *env, int mode);

static int vfp_gdb_get_reg(CPUARMState *env, GByteArray *buf, int reg)
{
    ARMCPU *cpu = env_archcpu(env);
    int nregs = cpu_isar_feature(aa32_simd_r32, cpu) ? 32 : 16;

    /* VFP data registers are always little-endian.  */
    if (reg < nregs) {
        return gdb_get_reg64(buf, *aa32_vfp_dreg(env, reg));
    }
    if (arm_feature(env, ARM_FEATURE_NEON)) {
        /* Aliases for Q regs.  */
        nregs += 16;
        if (reg < nregs) {
            uint64_t *q = aa32_vfp_qreg(env, reg - 32);
            return gdb_get_reg128(buf, q[0], q[1]);
        }
    }
    switch (reg - nregs) {
    case 0: return gdb_get_reg32(buf, env->vfp.xregs[ARM_VFP_FPSID]); break;
    case 1: return gdb_get_reg32(buf, vfp_get_fpscr(env)); break;
    case 2: return gdb_get_reg32(buf, env->vfp.xregs[ARM_VFP_FPEXC]); break;
    }
    return 0;
}

static int vfp_gdb_set_reg(CPUARMState *env, uint8_t *buf, int reg)
{
    ARMCPU *cpu = env_archcpu(env);
    int nregs = cpu_isar_feature(aa32_simd_r32, cpu) ? 32 : 16;

    if (reg < nregs) {
        *aa32_vfp_dreg(env, reg) = ldq_le_p(buf);
        return 8;
    }
    if (arm_feature(env, ARM_FEATURE_NEON)) {
        nregs += 16;
        if (reg < nregs) {
            uint64_t *q = aa32_vfp_qreg(env, reg - 32);
            q[0] = ldq_le_p(buf);
            q[1] = ldq_le_p(buf + 8);
            return 16;
        }
    }
    switch (reg - nregs) {
    case 0: env->vfp.xregs[ARM_VFP_FPSID] = ldl_p(buf); return 4;
    case 1: vfp_set_fpscr(env, ldl_p(buf)); return 4;
    case 2: env->vfp.xregs[ARM_VFP_FPEXC] = ldl_p(buf) & (1 << 30); return 4;
    }
    return 0;
}

<<<<<<< HEAD
static int arm_sys_gdb_get_reg(CPUARMState *env, uint8_t *buf, int reg)
{
    switch (reg) {
    case 0:
        /* TTBCR Secure */
        stl_p(buf, env->cp15.tcr_el[3].raw_tcr);
        return 4;
    case 1:
        /* TTBR0 Secure */
        stl_p(buf, env->cp15.ttbr0_s);
        return 4;
    case 2:
        /* TTBR1 Secure */
        stl_p(buf, env->cp15.ttbr1_s);
        return 4;
    default:
        return 0;
    }
}

static int arm_sys_gdb_set_reg(CPUARMState *env, uint8_t *buf, int reg)
{
    switch (reg) {
    case 0:
        /* TTBCR Secure */
        return 0;
    case 1:
        /* TTBR0 Secure */
        env->cp15.ttbr0_s = ldl_p(buf);
        return 4;
    case 2:
        /* TTBR1 Secure */
        env->cp15.ttbr1_s = ldl_p(buf);
        return 4;
    default:
        return 0;
    }
}

static int aarch64_fpu_gdb_get_reg(CPUARMState *env, uint8_t *buf, int reg)
=======
static int aarch64_fpu_gdb_get_reg(CPUARMState *env, GByteArray *buf, int reg)
>>>>>>> 17e1e498
{
    switch (reg) {
    case 0 ... 31:
    {
        /* 128 bit FP register - quads are in LE order */
        uint64_t *q = aa64_vfp_qreg(env, reg);
        return gdb_get_reg128(buf, q[1], q[0]);
    }
    case 32:
        /* FPSR */
        return gdb_get_reg32(buf, vfp_get_fpsr(env));
    case 33:
        /* FPCR */
        return gdb_get_reg32(buf,vfp_get_fpcr(env));
    default:
        return 0;
    }
}

static int aarch64_fpu_gdb_set_reg(CPUARMState *env, uint8_t *buf, int reg)
{
    switch (reg) {
    case 0 ... 31:
        /* 128 bit FP register */
        {
            uint64_t *q = aa64_vfp_qreg(env, reg);
            q[0] = ldq_le_p(buf);
            q[1] = ldq_le_p(buf + 8);
            return 16;
        }
    case 32:
        /* FPSR */
        vfp_set_fpsr(env, ldl_p(buf));
        return 4;
    case 33:
        /* FPCR */
        vfp_set_fpcr(env, ldl_p(buf));
        return 4;
    default:
        return 0;
    }
}

static int aarch64_elx_gdb_get_reg(CPUARMState *env, uint8_t *buf, int reg, int el)
{
    switch (reg) {
    case 0:
        stfq_le_p(buf, env->elr_el[el]);
        return 8;
    case 1:
        stfq_le_p(buf, env->cp15.esr_el[el]);
        return 8;
    case 2:
        stfq_le_p(buf, env->banked_spsr[aarch64_banked_spsr_index(el)]);
        return 8;
    case 3:
        stfq_le_p(buf, env->cp15.ttbr0_el[el]);
        return 8;
    case 4:
        if (el == 1) {
            stfq_le_p(buf, env->cp15.ttbr1_el[el]);
            return 8;
        }
        /* Fallthrough */
    default:
        return 0;
    }
}

static int aarch64_elx_gdb_set_reg(CPUARMState *env, uint8_t *buf, int reg, int el)
{
    switch (reg) {
    case 0:
        env->elr_el[el] = ldfq_le_p(buf);
        return 8;
    case 1:
        env->cp15.esr_el[el] = ldfq_le_p(buf);
        return 8;
    case 2:
        env->banked_spsr[aarch64_banked_spsr_index(el)] = ldfq_le_p(buf);
        return 8;
    case 3:
        env->cp15.ttbr0_el[el] = ldfq_le_p(buf);
        return 8;
    case 4:
        if (el == 1) {
            env->cp15.ttbr1_el[el] = ldfq_le_p(buf);
            return 8;
        }
        /* Fallthrough */
    default:
        return 0;
    }
}

static int aarch64_el1_gdb_get_reg(CPUARMState *env, uint8_t *buf, int reg)
{
    return aarch64_elx_gdb_get_reg(env, buf, reg, 1);
}

static int aarch64_el1_gdb_set_reg(CPUARMState *env, uint8_t *buf, int reg)
{
    return aarch64_elx_gdb_set_reg(env, buf, reg, 1);
}

static int aarch64_el2_gdb_get_reg(CPUARMState *env, uint8_t *buf, int reg)
{
    return aarch64_elx_gdb_get_reg(env, buf, reg, 2);
}

static int aarch64_el2_gdb_set_reg(CPUARMState *env, uint8_t *buf, int reg)
{
    return aarch64_elx_gdb_set_reg(env, buf, reg, 2);
}

static int aarch64_el3_gdb_get_reg(CPUARMState *env, uint8_t *buf, int reg)
{
    return aarch64_elx_gdb_get_reg(env, buf, reg, 3);
}

static int aarch64_el3_gdb_set_reg(CPUARMState *env, uint8_t *buf, int reg)
{
    return aarch64_elx_gdb_set_reg(env, buf, reg, 3);
}

static uint64_t raw_read(CPUARMState *env, const ARMCPRegInfo *ri)
{
    assert(ri->fieldoffset);
    if (cpreg_field_is_64bit(ri)) {
        return CPREG_FIELD64(env, ri);
    } else {
        return CPREG_FIELD32(env, ri);
    }
}

static void raw_write(CPUARMState *env, const ARMCPRegInfo *ri,
                      uint64_t value)
{
    assert(ri->fieldoffset);
    if (cpreg_field_is_64bit(ri)) {
        CPREG_FIELD64(env, ri) = value;
    } else {
        CPREG_FIELD32(env, ri) = value;
    }
}

static void *raw_ptr(CPUARMState *env, const ARMCPRegInfo *ri)
{
    return (char *)env + ri->fieldoffset;
}

uint64_t read_raw_cp_reg(CPUARMState *env, const ARMCPRegInfo *ri)
{
    /* Raw read of a coprocessor register (as needed for migration, etc). */
    if (ri->type & ARM_CP_CONST) {
        return ri->resetvalue;
    } else if (ri->raw_readfn) {
        return ri->raw_readfn(env, ri);
    } else if (ri->readfn) {
        return ri->readfn(env, ri);
    } else {
        return raw_read(env, ri);
    }
}

static void write_raw_cp_reg(CPUARMState *env, const ARMCPRegInfo *ri,
                             uint64_t v)
{
    /* Raw write of a coprocessor register (as needed for migration, etc).
     * Note that constant registers are treated as write-ignored; the
     * caller should check for success by whether a readback gives the
     * value written.
     */
    if (ri->type & ARM_CP_CONST) {
        return;
    } else if (ri->raw_writefn) {
        ri->raw_writefn(env, ri, v);
    } else if (ri->writefn) {
        ri->writefn(env, ri, v);
    } else {
        raw_write(env, ri, v);
    }
}

/**
 * arm_get/set_gdb_*: get/set a gdb register
 * @env: the CPU state
 * @buf: a buffer to copy to/from
 * @reg: register number (offset from start of group)
 *
 * We return the number of bytes copied
 */

static int arm_gdb_get_sysreg(CPUARMState *env, GByteArray *buf, int reg)
{
    ARMCPU *cpu = env_archcpu(env);
    const ARMCPRegInfo *ri;
    uint32_t key;

    key = cpu->dyn_sysreg_xml.data.cpregs.keys[reg];
    ri = get_arm_cp_reginfo(cpu->cp_regs, key);
    if (ri) {
        if (cpreg_field_is_64bit(ri)) {
            return gdb_get_reg64(buf, (uint64_t)read_raw_cp_reg(env, ri));
        } else {
            return gdb_get_reg32(buf, (uint32_t)read_raw_cp_reg(env, ri));
        }
    }
    return 0;
}

static int arm_gdb_set_sysreg(CPUARMState *env, uint8_t *buf, int reg)
{
    return 0;
}

#ifdef TARGET_AARCH64
static int arm_gdb_get_svereg(CPUARMState *env, GByteArray *buf, int reg)
{
    ARMCPU *cpu = env_archcpu(env);

    switch (reg) {
    /* The first 32 registers are the zregs */
    case 0 ... 31:
    {
        int vq, len = 0;
        for (vq = 0; vq < cpu->sve_max_vq; vq++) {
            len += gdb_get_reg128(buf,
                                  env->vfp.zregs[reg].d[vq * 2 + 1],
                                  env->vfp.zregs[reg].d[vq * 2]);
        }
        return len;
    }
    case 32:
        return gdb_get_reg32(buf, vfp_get_fpsr(env));
    case 33:
        return gdb_get_reg32(buf, vfp_get_fpcr(env));
    /* then 16 predicates and the ffr */
    case 34 ... 50:
    {
        int preg = reg - 34;
        int vq, len = 0;
        for (vq = 0; vq < cpu->sve_max_vq; vq = vq + 4) {
            len += gdb_get_reg64(buf, env->vfp.pregs[preg].p[vq / 4]);
        }
        return len;
    }
    case 51:
    {
        /*
         * We report in Vector Granules (VG) which is 64bit in a Z reg
         * while the ZCR works in Vector Quads (VQ) which is 128bit chunks.
         */
        int vq = sve_zcr_len_for_el(env, arm_current_el(env)) + 1;
        return gdb_get_reg32(buf, vq * 2);
    }
    default:
        /* gdbstub asked for something out our range */
        qemu_log_mask(LOG_UNIMP, "%s: out of range register %d", __func__, reg);
        break;
    }

    return 0;
}

static int arm_gdb_set_svereg(CPUARMState *env, uint8_t *buf, int reg)
{
    ARMCPU *cpu = env_archcpu(env);

    /* The first 32 registers are the zregs */
    switch (reg) {
    /* The first 32 registers are the zregs */
    case 0 ... 31:
    {
        int vq, len = 0;
        uint64_t *p = (uint64_t *) buf;
        for (vq = 0; vq < cpu->sve_max_vq; vq++) {
            env->vfp.zregs[reg].d[vq * 2 + 1] = *p++;
            env->vfp.zregs[reg].d[vq * 2] = *p++;
            len += 16;
        }
        return len;
    }
    case 32:
        vfp_set_fpsr(env, *(uint32_t *)buf);
        return 4;
    case 33:
        vfp_set_fpcr(env, *(uint32_t *)buf);
        return 4;
    case 34 ... 50:
    {
        int preg = reg - 34;
        int vq, len = 0;
        uint64_t *p = (uint64_t *) buf;
        for (vq = 0; vq < cpu->sve_max_vq; vq = vq + 4) {
            env->vfp.pregs[preg].p[vq / 4] = *p++;
            len += 8;
        }
        return len;
    }
    case 51:
        /* cannot set vg via gdbstub */
        return 0;
    default:
        /* gdbstub asked for something out our range */
        break;
    }

    return 0;
}
#endif /* TARGET_AARCH64 */

static bool raw_accessors_invalid(const ARMCPRegInfo *ri)
{
   /* Return true if the regdef would cause an assertion if you called
    * read_raw_cp_reg() or write_raw_cp_reg() on it (ie if it is a
    * program bug for it not to have the NO_RAW flag).
    * NB that returning false here doesn't necessarily mean that calling
    * read/write_raw_cp_reg() is safe, because we can't distinguish "has
    * read/write access functions which are safe for raw use" from "has
    * read/write access functions which have side effects but has forgotten
    * to provide raw access functions".
    * The tests here line up with the conditions in read/write_raw_cp_reg()
    * and assertions in raw_read()/raw_write().
    */
    if ((ri->type & ARM_CP_CONST) ||
        ri->fieldoffset ||
        ((ri->raw_writefn || ri->writefn) && (ri->raw_readfn || ri->readfn))) {
        return false;
    }
    return true;
}

bool write_cpustate_to_list(ARMCPU *cpu, bool kvm_sync)
{
    /* Write the coprocessor state from cpu->env to the (index,value) list. */
    int i;
    bool ok = true;

    for (i = 0; i < cpu->cpreg_array_len; i++) {
        uint32_t regidx = kvm_to_cpreg_id(cpu->cpreg_indexes[i]);
        const ARMCPRegInfo *ri;
        uint64_t newval;

        ri = get_arm_cp_reginfo(cpu->cp_regs, regidx);
        if (!ri) {
            ok = false;
            continue;
        }
        if (ri->type & ARM_CP_NO_RAW) {
            continue;
        }

        newval = read_raw_cp_reg(&cpu->env, ri);
        if (kvm_sync) {
            /*
             * Only sync if the previous list->cpustate sync succeeded.
             * Rather than tracking the success/failure state for every
             * item in the list, we just recheck "does the raw write we must
             * have made in write_list_to_cpustate() read back OK" here.
             */
            uint64_t oldval = cpu->cpreg_values[i];

            if (oldval == newval) {
                continue;
            }

            write_raw_cp_reg(&cpu->env, ri, oldval);
            if (read_raw_cp_reg(&cpu->env, ri) != oldval) {
                continue;
            }

            write_raw_cp_reg(&cpu->env, ri, newval);
        }
        cpu->cpreg_values[i] = newval;
    }
    return ok;
}

bool write_list_to_cpustate(ARMCPU *cpu)
{
    int i;
    bool ok = true;

    for (i = 0; i < cpu->cpreg_array_len; i++) {
        uint32_t regidx = kvm_to_cpreg_id(cpu->cpreg_indexes[i]);
        uint64_t v = cpu->cpreg_values[i];
        const ARMCPRegInfo *ri;

        ri = get_arm_cp_reginfo(cpu->cp_regs, regidx);
        if (!ri) {
            ok = false;
            continue;
        }
        if (ri->type & ARM_CP_NO_RAW) {
            continue;
        }
        /* Write value and confirm it reads back as written
         * (to catch read-only registers and partially read-only
         * registers where the incoming migration value doesn't match)
         */
        write_raw_cp_reg(&cpu->env, ri, v);
        if (read_raw_cp_reg(&cpu->env, ri) != v) {
            ok = false;
        }
    }
    return ok;
}

static void add_cpreg_to_list(gpointer key, gpointer opaque)
{
    ARMCPU *cpu = opaque;
    uint64_t regidx;
    const ARMCPRegInfo *ri;

    regidx = *(uint32_t *)key;
    ri = get_arm_cp_reginfo(cpu->cp_regs, regidx);

    if (!(ri->type & (ARM_CP_NO_RAW|ARM_CP_ALIAS))) {
        cpu->cpreg_indexes[cpu->cpreg_array_len] = cpreg_to_kvm_id(regidx);
        /* The value array need not be initialized at this point */
        cpu->cpreg_array_len++;
    }
}

static void count_cpreg(gpointer key, gpointer opaque)
{
    ARMCPU *cpu = opaque;
    uint64_t regidx;
    const ARMCPRegInfo *ri;

    regidx = *(uint32_t *)key;
    ri = get_arm_cp_reginfo(cpu->cp_regs, regidx);

    if (!(ri->type & (ARM_CP_NO_RAW|ARM_CP_ALIAS))) {
        cpu->cpreg_array_len++;
    }
}

static gint cpreg_key_compare(gconstpointer a, gconstpointer b)
{
    uint64_t aidx = cpreg_to_kvm_id(*(uint32_t *)a);
    uint64_t bidx = cpreg_to_kvm_id(*(uint32_t *)b);

    if (aidx > bidx) {
        return 1;
    }
    if (aidx < bidx) {
        return -1;
    }
    return 0;
}

void init_cpreg_list(ARMCPU *cpu)
{
    /* Initialise the cpreg_tuples[] array based on the cp_regs hash.
     * Note that we require cpreg_tuples[] to be sorted by key ID.
     */
    GList *keys;
    int arraylen;

    keys = g_hash_table_get_keys(cpu->cp_regs);
    keys = g_list_sort(keys, cpreg_key_compare);

    cpu->cpreg_array_len = 0;

    g_list_foreach(keys, count_cpreg, cpu);

    arraylen = cpu->cpreg_array_len;
    cpu->cpreg_indexes = g_new(uint64_t, arraylen);
    cpu->cpreg_values = g_new(uint64_t, arraylen);
    cpu->cpreg_vmstate_indexes = g_new(uint64_t, arraylen);
    cpu->cpreg_vmstate_values = g_new(uint64_t, arraylen);
    cpu->cpreg_vmstate_array_len = cpu->cpreg_array_len;
    cpu->cpreg_array_len = 0;

    g_list_foreach(keys, add_cpreg_to_list, cpu);

    assert(cpu->cpreg_array_len == arraylen);

    g_list_free(keys);
}

/*
 * Some registers are not accessible if EL3.NS=0 and EL3 is using AArch32 but
 * they are accessible when EL3 is using AArch64 regardless of EL3.NS.
 *
 * access_el3_aa32ns: Used to check AArch32 register views.
 * access_el3_aa32ns_aa64any: Used to check both AArch32/64 register views.
 */
static CPAccessResult access_el3_aa32ns(CPUARMState *env,
                                        const ARMCPRegInfo *ri,
                                        bool isread)
{
    bool secure = arm_is_secure_below_el3(env);

    assert(!arm_el_is_aa64(env, 3));
    if (secure) {
        return CP_ACCESS_TRAP_UNCATEGORIZED;
    }
    return CP_ACCESS_OK;
}

static CPAccessResult access_el3_aa32ns_aa64any(CPUARMState *env,
                                                const ARMCPRegInfo *ri,
                                                bool isread)
{
    if (!arm_el_is_aa64(env, 3)) {
        return access_el3_aa32ns(env, ri, isread);
    }
    return CP_ACCESS_OK;
}

/* Some secure-only AArch32 registers trap to EL3 if used from
 * Secure EL1 (but are just ordinary UNDEF in other non-EL3 contexts).
 * Note that an access from Secure EL1 can only happen if EL3 is AArch64.
 * We assume that the .access field is set to PL1_RW.
 */
static CPAccessResult access_trap_aa32s_el1(CPUARMState *env,
                                            const ARMCPRegInfo *ri,
                                            bool isread)
{
    if (arm_current_el(env) == 3) {
        return CP_ACCESS_OK;
    }
    if (arm_is_secure_below_el3(env)) {
        return CP_ACCESS_TRAP_EL3;
    }
    /* This will be EL1 NS and EL2 NS, which just UNDEF */
    return CP_ACCESS_TRAP_UNCATEGORIZED;
}

/* Check for traps to "powerdown debug" registers, which are controlled
 * by MDCR.TDOSA
 */
static CPAccessResult access_tdosa(CPUARMState *env, const ARMCPRegInfo *ri,
                                   bool isread)
{
    int el = arm_current_el(env);
    bool mdcr_el2_tdosa = (env->cp15.mdcr_el2 & MDCR_TDOSA) ||
        (env->cp15.mdcr_el2 & MDCR_TDE) ||
        (arm_hcr_el2_eff(env) & HCR_TGE);

    if (el < 2 && mdcr_el2_tdosa && !arm_is_secure_below_el3(env)) {
        return CP_ACCESS_TRAP_EL2;
    }
    if (el < 3 && (env->cp15.mdcr_el3 & MDCR_TDOSA)) {
        return CP_ACCESS_TRAP_EL3;
    }
    return CP_ACCESS_OK;
}

/* Check for traps to "debug ROM" registers, which are controlled
 * by MDCR_EL2.TDRA for EL2 but by the more general MDCR_EL3.TDA for EL3.
 */
static CPAccessResult access_tdra(CPUARMState *env, const ARMCPRegInfo *ri,
                                  bool isread)
{
    int el = arm_current_el(env);
    bool mdcr_el2_tdra = (env->cp15.mdcr_el2 & MDCR_TDRA) ||
        (env->cp15.mdcr_el2 & MDCR_TDE) ||
        (arm_hcr_el2_eff(env) & HCR_TGE);

    if (el < 2 && mdcr_el2_tdra && !arm_is_secure_below_el3(env)) {
        return CP_ACCESS_TRAP_EL2;
    }
    if (el < 3 && (env->cp15.mdcr_el3 & MDCR_TDA)) {
        return CP_ACCESS_TRAP_EL3;
    }
    return CP_ACCESS_OK;
}

/* Check for traps to general debug registers, which are controlled
 * by MDCR_EL2.TDA for EL2 and MDCR_EL3.TDA for EL3.
 */
static CPAccessResult access_tda(CPUARMState *env, const ARMCPRegInfo *ri,
                                  bool isread)
{
    int el = arm_current_el(env);
    bool mdcr_el2_tda = (env->cp15.mdcr_el2 & MDCR_TDA) ||
        (env->cp15.mdcr_el2 & MDCR_TDE) ||
        (arm_hcr_el2_eff(env) & HCR_TGE);

    if (el < 2 && mdcr_el2_tda && !arm_is_secure_below_el3(env)) {
        return CP_ACCESS_TRAP_EL2;
    }
    if (el < 3 && (env->cp15.mdcr_el3 & MDCR_TDA)) {
        return CP_ACCESS_TRAP_EL3;
    }
    return CP_ACCESS_OK;
}

/* Check for traps to performance monitor registers, which are controlled
 * by MDCR_EL2.TPM for EL2 and MDCR_EL3.TPM for EL3.
 */
static CPAccessResult access_tpm(CPUARMState *env, const ARMCPRegInfo *ri,
                                 bool isread)
{
    int el = arm_current_el(env);

    if (el < 2 && (env->cp15.mdcr_el2 & MDCR_TPM)
        && !arm_is_secure_below_el3(env)) {
        return CP_ACCESS_TRAP_EL2;
    }
    if (el < 3 && (env->cp15.mdcr_el3 & MDCR_TPM)) {
        return CP_ACCESS_TRAP_EL3;
    }
    return CP_ACCESS_OK;
}

/* Check for traps from EL1 due to HCR_EL2.TVM and HCR_EL2.TRVM.  */
static CPAccessResult access_tvm_trvm(CPUARMState *env, const ARMCPRegInfo *ri,
                                      bool isread)
{
    if (arm_current_el(env) == 1) {
        uint64_t trap = isread ? HCR_TRVM : HCR_TVM;
        if (arm_hcr_el2_eff(env) & trap) {
            return CP_ACCESS_TRAP_EL2;
        }
    }
    return CP_ACCESS_OK;
}

/* Check for traps from EL1 due to HCR_EL2.TSW.  */
static CPAccessResult access_tsw(CPUARMState *env, const ARMCPRegInfo *ri,
                                 bool isread)
{
    if (arm_current_el(env) == 1 && (arm_hcr_el2_eff(env) & HCR_TSW)) {
        return CP_ACCESS_TRAP_EL2;
    }
    return CP_ACCESS_OK;
}

/* Check for traps from EL1 due to HCR_EL2.TACR.  */
static CPAccessResult access_tacr(CPUARMState *env, const ARMCPRegInfo *ri,
                                  bool isread)
{
    if (arm_current_el(env) == 1 && (arm_hcr_el2_eff(env) & HCR_TACR)) {
        return CP_ACCESS_TRAP_EL2;
    }
    return CP_ACCESS_OK;
}

/* Check for traps from EL1 due to HCR_EL2.TTLB. */
static CPAccessResult access_ttlb(CPUARMState *env, const ARMCPRegInfo *ri,
                                  bool isread)
{
    if (arm_current_el(env) == 1 && (arm_hcr_el2_eff(env) & HCR_TTLB)) {
        return CP_ACCESS_TRAP_EL2;
    }
    return CP_ACCESS_OK;
}

static void dacr_write(CPUARMState *env, const ARMCPRegInfo *ri, uint64_t value)
{
    ARMCPU *cpu = env_archcpu(env);

    raw_write(env, ri, value);
    tlb_flush(CPU(cpu)); /* Flush TLB as domain not tracked in TLB */
}

static void fcse_write(CPUARMState *env, const ARMCPRegInfo *ri, uint64_t value)
{
    ARMCPU *cpu = env_archcpu(env);

    if (raw_read(env, ri) != value) {
        /* Unlike real hardware the qemu TLB uses virtual addresses,
         * not modified virtual addresses, so this causes a TLB flush.
         */
        tlb_flush(CPU(cpu));
        raw_write(env, ri, value);
    }
}

static void contextidr_write(CPUARMState *env, const ARMCPRegInfo *ri,
                             uint64_t value)
{
    ARMCPU *cpu = env_archcpu(env);

    if (raw_read(env, ri) != value && !arm_feature(env, ARM_FEATURE_PMSA)
        && !extended_addresses_enabled(env)) {
        /* For VMSA (when not using the LPAE long descriptor page table
         * format) this register includes the ASID, so do a TLB flush.
         * For PMSA it is purely a process ID and no action is needed.
         */
        tlb_flush(CPU(cpu));
    }
    raw_write(env, ri, value);
}

/* IS variants of TLB operations must affect all cores */
static void tlbiall_is_write(CPUARMState *env, const ARMCPRegInfo *ri,
                             uint64_t value)
{
    CPUState *cs = env_cpu(env);

    tlb_flush_all_cpus_synced(cs);
}

static void tlbiasid_is_write(CPUARMState *env, const ARMCPRegInfo *ri,
                             uint64_t value)
{
    CPUState *cs = env_cpu(env);

    tlb_flush_all_cpus_synced(cs);
}

static void tlbimva_is_write(CPUARMState *env, const ARMCPRegInfo *ri,
                             uint64_t value)
{
    CPUState *cs = env_cpu(env);

    tlb_flush_page_all_cpus_synced(cs, value & TARGET_PAGE_MASK);
}

static void tlbimvaa_is_write(CPUARMState *env, const ARMCPRegInfo *ri,
                             uint64_t value)
{
    CPUState *cs = env_cpu(env);

    tlb_flush_page_all_cpus_synced(cs, value & TARGET_PAGE_MASK);
}

/*
 * Non-IS variants of TLB operations are upgraded to
 * IS versions if we are at NS EL1 and HCR_EL2.FB is set to
 * force broadcast of these operations.
 */
static bool tlb_force_broadcast(CPUARMState *env)
{
    return (env->cp15.hcr_el2 & HCR_FB) &&
        arm_current_el(env) == 1 && arm_is_secure_below_el3(env);
}

static void tlbiall_write(CPUARMState *env, const ARMCPRegInfo *ri,
                          uint64_t value)
{
    /* Invalidate all (TLBIALL) */
    CPUState *cs = env_cpu(env);

    if (tlb_force_broadcast(env)) {
        tlb_flush_all_cpus_synced(cs);
    } else {
        tlb_flush(cs);
    }
}

static void tlbimva_write(CPUARMState *env, const ARMCPRegInfo *ri,
                          uint64_t value)
{
    /* Invalidate single TLB entry by MVA and ASID (TLBIMVA) */
    CPUState *cs = env_cpu(env);

    value &= TARGET_PAGE_MASK;
    if (tlb_force_broadcast(env)) {
        tlb_flush_page_all_cpus_synced(cs, value);
    } else {
        tlb_flush_page(cs, value);
    }
}

static void tlbiasid_write(CPUARMState *env, const ARMCPRegInfo *ri,
                           uint64_t value)
{
    /* Invalidate by ASID (TLBIASID) */
    CPUState *cs = env_cpu(env);

    if (tlb_force_broadcast(env)) {
        tlb_flush_all_cpus_synced(cs);
    } else {
        tlb_flush(cs);
    }
}

static void tlbimvaa_write(CPUARMState *env, const ARMCPRegInfo *ri,
                           uint64_t value)
{
    /* Invalidate single entry by MVA, all ASIDs (TLBIMVAA) */
    CPUState *cs = env_cpu(env);

    value &= TARGET_PAGE_MASK;
    if (tlb_force_broadcast(env)) {
        tlb_flush_page_all_cpus_synced(cs, value);
    } else {
        tlb_flush_page(cs, value);
    }
}

static void tlbiall_nsnh_write(CPUARMState *env, const ARMCPRegInfo *ri,
                               uint64_t value)
{
    CPUState *cs = env_cpu(env);

    tlb_flush_by_mmuidx(cs,
                        ARMMMUIdxBit_E10_1 |
                        ARMMMUIdxBit_E10_1_PAN |
                        ARMMMUIdxBit_E10_0 |
                        ARMMMUIdxBit_Stage2);
}

static void tlbiall_nsnh_is_write(CPUARMState *env, const ARMCPRegInfo *ri,
                                  uint64_t value)
{
    CPUState *cs = env_cpu(env);

    tlb_flush_by_mmuidx_all_cpus_synced(cs,
                                        ARMMMUIdxBit_E10_1 |
                                        ARMMMUIdxBit_E10_1_PAN |
                                        ARMMMUIdxBit_E10_0 |
                                        ARMMMUIdxBit_Stage2);
}

static void tlbiipas2_write(CPUARMState *env, const ARMCPRegInfo *ri,
                            uint64_t value)
{
    /* Invalidate by IPA. This has to invalidate any structures that
     * contain only stage 2 translation information, but does not need
     * to apply to structures that contain combined stage 1 and stage 2
     * translation information.
     * This must NOP if EL2 isn't implemented or SCR_EL3.NS is zero.
     */
    CPUState *cs = env_cpu(env);
    uint64_t pageaddr;

    if (!arm_feature(env, ARM_FEATURE_EL2) || !(env->cp15.scr_el3 & SCR_NS)) {
        return;
    }

    pageaddr = sextract64(value << 12, 0, 40);

    tlb_flush_page_by_mmuidx(cs, pageaddr, ARMMMUIdxBit_Stage2);
}

static void tlbiipas2_is_write(CPUARMState *env, const ARMCPRegInfo *ri,
                               uint64_t value)
{
    CPUState *cs = env_cpu(env);
    uint64_t pageaddr;

    if (!arm_feature(env, ARM_FEATURE_EL2) || !(env->cp15.scr_el3 & SCR_NS)) {
        return;
    }

    pageaddr = sextract64(value << 12, 0, 40);

    tlb_flush_page_by_mmuidx_all_cpus_synced(cs, pageaddr,
                                             ARMMMUIdxBit_Stage2);
}

static void tlbiall_hyp_write(CPUARMState *env, const ARMCPRegInfo *ri,
                              uint64_t value)
{
    CPUState *cs = env_cpu(env);

    tlb_flush_by_mmuidx(cs, ARMMMUIdxBit_E2);
}

static void tlbiall_hyp_is_write(CPUARMState *env, const ARMCPRegInfo *ri,
                                 uint64_t value)
{
    CPUState *cs = env_cpu(env);

    tlb_flush_by_mmuidx_all_cpus_synced(cs, ARMMMUIdxBit_E2);
}

static void tlbimva_hyp_write(CPUARMState *env, const ARMCPRegInfo *ri,
                              uint64_t value)
{
    CPUState *cs = env_cpu(env);
    uint64_t pageaddr = value & ~MAKE_64BIT_MASK(0, 12);

    tlb_flush_page_by_mmuidx(cs, pageaddr, ARMMMUIdxBit_E2);
}

static void tlbimva_hyp_is_write(CPUARMState *env, const ARMCPRegInfo *ri,
                                 uint64_t value)
{
    CPUState *cs = env_cpu(env);
    uint64_t pageaddr = value & ~MAKE_64BIT_MASK(0, 12);

    tlb_flush_page_by_mmuidx_all_cpus_synced(cs, pageaddr,
                                             ARMMMUIdxBit_E2);
}

static const ARMCPRegInfo cp_reginfo[] = {
    /* Define the secure and non-secure FCSE identifier CP registers
     * separately because there is no secure bank in V8 (no _EL3).  This allows
     * the secure register to be properly reset and migrated. There is also no
     * v8 EL1 version of the register so the non-secure instance stands alone.
     */
    { .name = "FCSEIDR",
      .cp = 15, .opc1 = 0, .crn = 13, .crm = 0, .opc2 = 0,
      .access = PL1_RW, .secure = ARM_CP_SECSTATE_NS,
      .fieldoffset = offsetof(CPUARMState, cp15.fcseidr_ns),
      .resetvalue = 0, .writefn = fcse_write, .raw_writefn = raw_write, },
    { .name = "FCSEIDR_S",
      .cp = 15, .opc1 = 0, .crn = 13, .crm = 0, .opc2 = 0,
      .access = PL1_RW, .secure = ARM_CP_SECSTATE_S,
      .fieldoffset = offsetof(CPUARMState, cp15.fcseidr_s),
      .resetvalue = 0, .writefn = fcse_write, .raw_writefn = raw_write, },
    /* Define the secure and non-secure context identifier CP registers
     * separately because there is no secure bank in V8 (no _EL3).  This allows
     * the secure register to be properly reset and migrated.  In the
     * non-secure case, the 32-bit register will have reset and migration
     * disabled during registration as it is handled by the 64-bit instance.
     */
    { .name = "CONTEXTIDR_EL1", .state = ARM_CP_STATE_BOTH,
      .opc0 = 3, .opc1 = 0, .crn = 13, .crm = 0, .opc2 = 1,
      .access = PL1_RW, .accessfn = access_tvm_trvm,
      .secure = ARM_CP_SECSTATE_NS,
      .fieldoffset = offsetof(CPUARMState, cp15.contextidr_el[1]),
      .resetvalue = 0, .writefn = contextidr_write, .raw_writefn = raw_write, },
    { .name = "CONTEXTIDR_S", .state = ARM_CP_STATE_AA32,
      .cp = 15, .opc1 = 0, .crn = 13, .crm = 0, .opc2 = 1,
      .access = PL1_RW, .accessfn = access_tvm_trvm,
      .secure = ARM_CP_SECSTATE_S,
      .fieldoffset = offsetof(CPUARMState, cp15.contextidr_s),
      .resetvalue = 0, .writefn = contextidr_write, .raw_writefn = raw_write, },
    REGINFO_SENTINEL
};

static const ARMCPRegInfo not_v8_cp_reginfo[] = {
    /* NB: Some of these registers exist in v8 but with more precise
     * definitions that don't use CP_ANY wildcards (mostly in v8_cp_reginfo[]).
     */
    /* MMU Domain access control / MPU write buffer control */
    { .name = "DACR",
      .cp = 15, .opc1 = CP_ANY, .crn = 3, .crm = CP_ANY, .opc2 = CP_ANY,
      .access = PL1_RW, .accessfn = access_tvm_trvm, .resetvalue = 0,
      .writefn = dacr_write, .raw_writefn = raw_write,
      .bank_fieldoffsets = { offsetoflow32(CPUARMState, cp15.dacr_s),
                             offsetoflow32(CPUARMState, cp15.dacr_ns) } },
    /* ARMv7 allocates a range of implementation defined TLB LOCKDOWN regs.
     * For v6 and v5, these mappings are overly broad.
     */
    { .name = "TLB_LOCKDOWN", .cp = 15, .crn = 10, .crm = 0,
      .opc1 = CP_ANY, .opc2 = CP_ANY, .access = PL1_RW, .type = ARM_CP_NOP },
    { .name = "TLB_LOCKDOWN", .cp = 15, .crn = 10, .crm = 1,
      .opc1 = CP_ANY, .opc2 = CP_ANY, .access = PL1_RW, .type = ARM_CP_NOP },
    { .name = "TLB_LOCKDOWN", .cp = 15, .crn = 10, .crm = 4,
      .opc1 = CP_ANY, .opc2 = CP_ANY, .access = PL1_RW, .type = ARM_CP_NOP },
    { .name = "TLB_LOCKDOWN", .cp = 15, .crn = 10, .crm = 8,
      .opc1 = CP_ANY, .opc2 = CP_ANY, .access = PL1_RW, .type = ARM_CP_NOP },
    /* Cache maintenance ops; some of this space may be overridden later. */
    { .name = "CACHEMAINT", .cp = 15, .crn = 7, .crm = CP_ANY,
      .opc1 = 0, .opc2 = CP_ANY, .access = PL1_W,
      .type = ARM_CP_NOP | ARM_CP_OVERRIDE },
    REGINFO_SENTINEL
};

static const ARMCPRegInfo not_v6_cp_reginfo[] = {
    /* Not all pre-v6 cores implemented this WFI, so this is slightly
     * over-broad.
     */
    { .name = "WFI_v5", .cp = 15, .crn = 7, .crm = 8, .opc1 = 0, .opc2 = 2,
      .access = PL1_W, .type = ARM_CP_WFI },
    REGINFO_SENTINEL
};

static const ARMCPRegInfo not_v7_cp_reginfo[] = {
    /* Standard v6 WFI (also used in some pre-v6 cores); not in v7 (which
     * is UNPREDICTABLE; we choose to NOP as most implementations do).
     */
    { .name = "WFI_v6", .cp = 15, .crn = 7, .crm = 0, .opc1 = 0, .opc2 = 4,
      .access = PL1_W, .type = ARM_CP_WFI },
    /* L1 cache lockdown. Not architectural in v6 and earlier but in practice
     * implemented in 926, 946, 1026, 1136, 1176 and 11MPCore. StrongARM and
     * OMAPCP will override this space.
     */
    { .name = "DLOCKDOWN", .cp = 15, .crn = 9, .crm = 0, .opc1 = 0, .opc2 = 0,
      .access = PL1_RW, .fieldoffset = offsetof(CPUARMState, cp15.c9_data),
      .resetvalue = 0 },
    { .name = "ILOCKDOWN", .cp = 15, .crn = 9, .crm = 0, .opc1 = 0, .opc2 = 1,
      .access = PL1_RW, .fieldoffset = offsetof(CPUARMState, cp15.c9_insn),
      .resetvalue = 0 },
    /* v6 doesn't have the cache ID registers but Linux reads them anyway */
    { .name = "DUMMY", .cp = 15, .crn = 0, .crm = 0, .opc1 = 1, .opc2 = CP_ANY,
      .access = PL1_R, .type = ARM_CP_CONST | ARM_CP_NO_RAW,
      .resetvalue = 0 },
    /* We don't implement pre-v7 debug but most CPUs had at least a DBGDIDR;
     * implementing it as RAZ means the "debug architecture version" bits
     * will read as a reserved value, which should cause Linux to not try
     * to use the debug hardware.
     */
    { .name = "DBGDIDR", .cp = 14, .crn = 0, .crm = 0, .opc1 = 0, .opc2 = 0,
      .access = PL0_R, .type = ARM_CP_CONST, .resetvalue = 0 },
    /* MMU TLB control. Note that the wildcarding means we cover not just
     * the unified TLB ops but also the dside/iside/inner-shareable variants.
     */
    { .name = "TLBIALL", .cp = 15, .crn = 8, .crm = CP_ANY,
      .opc1 = CP_ANY, .opc2 = 0, .access = PL1_W, .writefn = tlbiall_write,
      .type = ARM_CP_NO_RAW },
    { .name = "TLBIMVA", .cp = 15, .crn = 8, .crm = CP_ANY,
      .opc1 = CP_ANY, .opc2 = 1, .access = PL1_W, .writefn = tlbimva_write,
      .type = ARM_CP_NO_RAW },
    { .name = "TLBIASID", .cp = 15, .crn = 8, .crm = CP_ANY,
      .opc1 = CP_ANY, .opc2 = 2, .access = PL1_W, .writefn = tlbiasid_write,
      .type = ARM_CP_NO_RAW },
    { .name = "TLBIMVAA", .cp = 15, .crn = 8, .crm = CP_ANY,
      .opc1 = CP_ANY, .opc2 = 3, .access = PL1_W, .writefn = tlbimvaa_write,
      .type = ARM_CP_NO_RAW },
    { .name = "PRRR", .cp = 15, .crn = 10, .crm = 2,
      .opc1 = 0, .opc2 = 0, .access = PL1_RW, .type = ARM_CP_NOP },
    { .name = "NMRR", .cp = 15, .crn = 10, .crm = 2,
      .opc1 = 0, .opc2 = 1, .access = PL1_RW, .type = ARM_CP_NOP },
    REGINFO_SENTINEL
};

static void cpacr_write(CPUARMState *env, const ARMCPRegInfo *ri,
                        uint64_t value)
{
    uint32_t mask = 0;

    /* In ARMv8 most bits of CPACR_EL1 are RES0. */
    if (!arm_feature(env, ARM_FEATURE_V8)) {
        /* ARMv7 defines bits for unimplemented coprocessors as RAZ/WI.
         * ASEDIS [31] and D32DIS [30] are both UNK/SBZP without VFP.
         * TRCDIS [28] is RAZ/WI since we do not implement a trace macrocell.
         */
        if (cpu_isar_feature(aa32_vfp_simd, env_archcpu(env))) {
            /* VFP coprocessor: cp10 & cp11 [23:20] */
            mask |= (1 << 31) | (1 << 30) | (0xf << 20);

            if (!arm_feature(env, ARM_FEATURE_NEON)) {
                /* ASEDIS [31] bit is RAO/WI */
                value |= (1 << 31);
            }

            /* VFPv3 and upwards with NEON implement 32 double precision
             * registers (D0-D31).
             */
            if (!cpu_isar_feature(aa32_simd_r32, env_archcpu(env))) {
                /* D32DIS [30] is RAO/WI if D16-31 are not implemented. */
                value |= (1 << 30);
            }
        }
        value &= mask;
    }

    /*
     * For A-profile AArch32 EL3 (but not M-profile secure mode), if NSACR.CP10
     * is 0 then CPACR.{CP11,CP10} ignore writes and read as 0b00.
     */
    if (arm_feature(env, ARM_FEATURE_EL3) && !arm_el_is_aa64(env, 3) &&
        !arm_is_secure(env) && !extract32(env->cp15.nsacr, 10, 1)) {
        value &= ~(0xf << 20);
        value |= env->cp15.cpacr_el1 & (0xf << 20);
    }

    env->cp15.cpacr_el1 = value;
}

static uint64_t cpacr_read(CPUARMState *env, const ARMCPRegInfo *ri)
{
    /*
     * For A-profile AArch32 EL3 (but not M-profile secure mode), if NSACR.CP10
     * is 0 then CPACR.{CP11,CP10} ignore writes and read as 0b00.
     */
    uint64_t value = env->cp15.cpacr_el1;

    if (arm_feature(env, ARM_FEATURE_EL3) && !arm_el_is_aa64(env, 3) &&
        !arm_is_secure(env) && !extract32(env->cp15.nsacr, 10, 1)) {
        value &= ~(0xf << 20);
    }
    return value;
}


static void cpacr_reset(CPUARMState *env, const ARMCPRegInfo *ri)
{
    /* Call cpacr_write() so that we reset with the correct RAO bits set
     * for our CPU features.
     */
    cpacr_write(env, ri, 0);
}

static CPAccessResult cpacr_access(CPUARMState *env, const ARMCPRegInfo *ri,
                                   bool isread)
{
    if (arm_feature(env, ARM_FEATURE_V8)) {
        /* Check if CPACR accesses are to be trapped to EL2 */
        if (arm_current_el(env) == 1 &&
            (env->cp15.cptr_el[2] & CPTR_TCPAC) && !arm_is_secure(env)) {
            return CP_ACCESS_TRAP_EL2;
        /* Check if CPACR accesses are to be trapped to EL3 */
        } else if (arm_current_el(env) < 3 &&
                   (env->cp15.cptr_el[3] & CPTR_TCPAC)) {
            return CP_ACCESS_TRAP_EL3;
        }
    }

    return CP_ACCESS_OK;
}

static CPAccessResult cptr_access(CPUARMState *env, const ARMCPRegInfo *ri,
                                  bool isread)
{
    /* Check if CPTR accesses are set to trap to EL3 */
    if (arm_current_el(env) == 2 && (env->cp15.cptr_el[3] & CPTR_TCPAC)) {
        return CP_ACCESS_TRAP_EL3;
    }

    return CP_ACCESS_OK;
}

static const ARMCPRegInfo v6_cp_reginfo[] = {
    /* prefetch by MVA in v6, NOP in v7 */
    { .name = "MVA_prefetch",
      .cp = 15, .crn = 7, .crm = 13, .opc1 = 0, .opc2 = 1,
      .access = PL1_W, .type = ARM_CP_NOP },
    /* We need to break the TB after ISB to execute self-modifying code
     * correctly and also to take any pending interrupts immediately.
     * So use arm_cp_write_ignore() function instead of ARM_CP_NOP flag.
     */
    { .name = "ISB", .cp = 15, .crn = 7, .crm = 5, .opc1 = 0, .opc2 = 4,
      .access = PL0_W, .type = ARM_CP_NO_RAW, .writefn = arm_cp_write_ignore },
    { .name = "DSB", .cp = 15, .crn = 7, .crm = 10, .opc1 = 0, .opc2 = 4,
      .access = PL0_W, .type = ARM_CP_NOP },
    { .name = "DMB", .cp = 15, .crn = 7, .crm = 10, .opc1 = 0, .opc2 = 5,
      .access = PL0_W, .type = ARM_CP_NOP },
    { .name = "IFAR", .cp = 15, .crn = 6, .crm = 0, .opc1 = 0, .opc2 = 2,
      .access = PL1_RW, .accessfn = access_tvm_trvm,
      .bank_fieldoffsets = { offsetof(CPUARMState, cp15.ifar_s),
                             offsetof(CPUARMState, cp15.ifar_ns) },
      .resetvalue = 0, },
    /* Watchpoint Fault Address Register : should actually only be present
     * for 1136, 1176, 11MPCore.
     */
    { .name = "WFAR", .cp = 15, .crn = 6, .crm = 0, .opc1 = 0, .opc2 = 1,
      .access = PL1_RW, .type = ARM_CP_CONST, .resetvalue = 0, },
    { .name = "CPACR", .state = ARM_CP_STATE_BOTH, .opc0 = 3,
      .crn = 1, .crm = 0, .opc1 = 0, .opc2 = 2, .accessfn = cpacr_access,
      .access = PL1_RW, .fieldoffset = offsetof(CPUARMState, cp15.cpacr_el1),
      .resetfn = cpacr_reset, .writefn = cpacr_write, .readfn = cpacr_read },
    REGINFO_SENTINEL
};

/* Definitions for the PMU registers */
#define PMCRN_MASK  0xf800
#define PMCRN_SHIFT 11
#define PMCRLC  0x40
#define PMCRDP  0x20
#define PMCRX   0x10
#define PMCRD   0x8
#define PMCRC   0x4
#define PMCRP   0x2
#define PMCRE   0x1
/*
 * Mask of PMCR bits writeable by guest (not including WO bits like C, P,
 * which can be written as 1 to trigger behaviour but which stay RAZ).
 */
#define PMCR_WRITEABLE_MASK (PMCRLC | PMCRDP | PMCRX | PMCRD | PMCRE)

#define PMXEVTYPER_P          0x80000000
#define PMXEVTYPER_U          0x40000000
#define PMXEVTYPER_NSK        0x20000000
#define PMXEVTYPER_NSU        0x10000000
#define PMXEVTYPER_NSH        0x08000000
#define PMXEVTYPER_M          0x04000000
#define PMXEVTYPER_MT         0x02000000
#define PMXEVTYPER_EVTCOUNT   0x0000ffff
#define PMXEVTYPER_MASK       (PMXEVTYPER_P | PMXEVTYPER_U | PMXEVTYPER_NSK | \
                               PMXEVTYPER_NSU | PMXEVTYPER_NSH | \
                               PMXEVTYPER_M | PMXEVTYPER_MT | \
                               PMXEVTYPER_EVTCOUNT)

#define PMCCFILTR             0xf8000000
#define PMCCFILTR_M           PMXEVTYPER_M
#define PMCCFILTR_EL0         (PMCCFILTR | PMCCFILTR_M)

static inline uint32_t pmu_num_counters(CPUARMState *env)
{
  return (env->cp15.c9_pmcr & PMCRN_MASK) >> PMCRN_SHIFT;
}

/* Bits allowed to be set/cleared for PMCNTEN* and PMINTEN* */
static inline uint64_t pmu_counter_mask(CPUARMState *env)
{
  return (1 << 31) | ((1 << pmu_num_counters(env)) - 1);
}

typedef struct pm_event {
    uint16_t number; /* PMEVTYPER.evtCount is 16 bits wide */
    /* If the event is supported on this CPU (used to generate PMCEID[01]) */
    bool (*supported)(CPUARMState *);
    /*
     * Retrieve the current count of the underlying event. The programmed
     * counters hold a difference from the return value from this function
     */
    uint64_t (*get_count)(CPUARMState *);
    /*
     * Return how many nanoseconds it will take (at a minimum) for count events
     * to occur. A negative value indicates the counter will never overflow, or
     * that the counter has otherwise arranged for the overflow bit to be set
     * and the PMU interrupt to be raised on overflow.
     */
    int64_t (*ns_per_count)(uint64_t);
} pm_event;

static bool event_always_supported(CPUARMState *env)
{
    return true;
}

static uint64_t swinc_get_count(CPUARMState *env)
{
    /*
     * SW_INCR events are written directly to the pmevcntr's by writes to
     * PMSWINC, so there is no underlying count maintained by the PMU itself
     */
    return 0;
}

static int64_t swinc_ns_per(uint64_t ignored)
{
    return -1;
}

/*
 * Return the underlying cycle count for the PMU cycle counters. If we're in
 * usermode, simply return 0.
 */
static uint64_t cycles_get_count(CPUARMState *env)
{
#ifndef CONFIG_USER_ONLY
    return muldiv64(qemu_clock_get_ns(QEMU_CLOCK_VIRTUAL),
                   ARM_CPU_FREQ, NANOSECONDS_PER_SECOND);
#else
    return cpu_get_host_ticks();
#endif
}

#ifndef CONFIG_USER_ONLY
static int64_t cycles_ns_per(uint64_t cycles)
{
    return (ARM_CPU_FREQ / NANOSECONDS_PER_SECOND) * cycles;
}

static bool instructions_supported(CPUARMState *env)
{
    return use_icount == 1 /* Precise instruction counting */;
}

static uint64_t instructions_get_count(CPUARMState *env)
{
    return (uint64_t)cpu_get_icount_raw();
}

static int64_t instructions_ns_per(uint64_t icount)
{
    return cpu_icount_to_ns((int64_t)icount);
}
#endif

static bool pmu_8_1_events_supported(CPUARMState *env)
{
    /* For events which are supported in any v8.1 PMU */
    return cpu_isar_feature(any_pmu_8_1, env_archcpu(env));
}

static bool pmu_8_4_events_supported(CPUARMState *env)
{
    /* For events which are supported in any v8.1 PMU */
    return cpu_isar_feature(any_pmu_8_4, env_archcpu(env));
}

static uint64_t zero_event_get_count(CPUARMState *env)
{
    /* For events which on QEMU never fire, so their count is always zero */
    return 0;
}

static int64_t zero_event_ns_per(uint64_t cycles)
{
    /* An event which never fires can never overflow */
    return -1;
}

static const pm_event pm_events[] = {
    { .number = 0x000, /* SW_INCR */
      .supported = event_always_supported,
      .get_count = swinc_get_count,
      .ns_per_count = swinc_ns_per,
    },
#ifndef CONFIG_USER_ONLY
    { .number = 0x008, /* INST_RETIRED, Instruction architecturally executed */
      .supported = instructions_supported,
      .get_count = instructions_get_count,
      .ns_per_count = instructions_ns_per,
    },
    { .number = 0x011, /* CPU_CYCLES, Cycle */
      .supported = event_always_supported,
      .get_count = cycles_get_count,
      .ns_per_count = cycles_ns_per,
    },
#endif
    { .number = 0x023, /* STALL_FRONTEND */
      .supported = pmu_8_1_events_supported,
      .get_count = zero_event_get_count,
      .ns_per_count = zero_event_ns_per,
    },
    { .number = 0x024, /* STALL_BACKEND */
      .supported = pmu_8_1_events_supported,
      .get_count = zero_event_get_count,
      .ns_per_count = zero_event_ns_per,
    },
    { .number = 0x03c, /* STALL */
      .supported = pmu_8_4_events_supported,
      .get_count = zero_event_get_count,
      .ns_per_count = zero_event_ns_per,
    },
};

/*
 * Note: Before increasing MAX_EVENT_ID beyond 0x3f into the 0x40xx range of
 * events (i.e. the statistical profiling extension), this implementation
 * should first be updated to something sparse instead of the current
 * supported_event_map[] array.
 */
#define MAX_EVENT_ID 0x3c
#define UNSUPPORTED_EVENT UINT16_MAX
static uint16_t supported_event_map[MAX_EVENT_ID + 1];

/*
 * Called upon CPU initialization to initialize PMCEID[01]_EL0 and build a map
 * of ARM event numbers to indices in our pm_events array.
 *
 * Note: Events in the 0x40XX range are not currently supported.
 */
void pmu_init(ARMCPU *cpu)
{
    unsigned int i;

    /*
     * Empty supported_event_map and cpu->pmceid[01] before adding supported
     * events to them
     */
    for (i = 0; i < ARRAY_SIZE(supported_event_map); i++) {
        supported_event_map[i] = UNSUPPORTED_EVENT;
    }
    cpu->pmceid0 = 0;
    cpu->pmceid1 = 0;

    for (i = 0; i < ARRAY_SIZE(pm_events); i++) {
        const pm_event *cnt = &pm_events[i];
        assert(cnt->number <= MAX_EVENT_ID);
        /* We do not currently support events in the 0x40xx range */
        assert(cnt->number <= 0x3f);

        if (cnt->supported(&cpu->env)) {
            supported_event_map[cnt->number] = i;
            uint64_t event_mask = 1ULL << (cnt->number & 0x1f);
            if (cnt->number & 0x20) {
                cpu->pmceid1 |= event_mask;
            } else {
                cpu->pmceid0 |= event_mask;
            }
        }
    }
}

/*
 * Check at runtime whether a PMU event is supported for the current machine
 */
static bool event_supported(uint16_t number)
{
    if (number > MAX_EVENT_ID) {
        return false;
    }
    return supported_event_map[number] != UNSUPPORTED_EVENT;
}

static CPAccessResult pmreg_access(CPUARMState *env, const ARMCPRegInfo *ri,
                                   bool isread)
{
    /* Performance monitor registers user accessibility is controlled
     * by PMUSERENR. MDCR_EL2.TPM and MDCR_EL3.TPM allow configurable
     * trapping to EL2 or EL3 for other accesses.
     */
    int el = arm_current_el(env);

    if (el == 0 && !(env->cp15.c9_pmuserenr & 1)) {
        return CP_ACCESS_TRAP;
    }
    if (el < 2 && (env->cp15.mdcr_el2 & MDCR_TPM)
        && !arm_is_secure_below_el3(env)) {
        return CP_ACCESS_TRAP_EL2;
    }
    if (el < 3 && (env->cp15.mdcr_el3 & MDCR_TPM)) {
        return CP_ACCESS_TRAP_EL3;
    }

    return CP_ACCESS_OK;
}

static CPAccessResult pmreg_access_xevcntr(CPUARMState *env,
                                           const ARMCPRegInfo *ri,
                                           bool isread)
{
    /* ER: event counter read trap control */
    if (arm_feature(env, ARM_FEATURE_V8)
        && arm_current_el(env) == 0
        && (env->cp15.c9_pmuserenr & (1 << 3)) != 0
        && isread) {
        return CP_ACCESS_OK;
    }

    return pmreg_access(env, ri, isread);
}

static CPAccessResult pmreg_access_swinc(CPUARMState *env,
                                         const ARMCPRegInfo *ri,
                                         bool isread)
{
    /* SW: software increment write trap control */
    if (arm_feature(env, ARM_FEATURE_V8)
        && arm_current_el(env) == 0
        && (env->cp15.c9_pmuserenr & (1 << 1)) != 0
        && !isread) {
        return CP_ACCESS_OK;
    }

    return pmreg_access(env, ri, isread);
}

static CPAccessResult pmreg_access_selr(CPUARMState *env,
                                        const ARMCPRegInfo *ri,
                                        bool isread)
{
    /* ER: event counter read trap control */
    if (arm_feature(env, ARM_FEATURE_V8)
        && arm_current_el(env) == 0
        && (env->cp15.c9_pmuserenr & (1 << 3)) != 0) {
        return CP_ACCESS_OK;
    }

    return pmreg_access(env, ri, isread);
}

static CPAccessResult pmreg_access_ccntr(CPUARMState *env,
                                         const ARMCPRegInfo *ri,
                                         bool isread)
{
    /* CR: cycle counter read trap control */
    if (arm_feature(env, ARM_FEATURE_V8)
        && arm_current_el(env) == 0
        && (env->cp15.c9_pmuserenr & (1 << 2)) != 0
        && isread) {
        return CP_ACCESS_OK;
    }

    return pmreg_access(env, ri, isread);
}

/* Returns true if the counter (pass 31 for PMCCNTR) should count events using
 * the current EL, security state, and register configuration.
 */
static bool pmu_counter_enabled(CPUARMState *env, uint8_t counter)
{
    uint64_t filter;
    bool e, p, u, nsk, nsu, nsh, m;
    bool enabled, prohibited, filtered;
    bool secure = arm_is_secure(env);
    int el = arm_current_el(env);
    uint8_t hpmn = env->cp15.mdcr_el2 & MDCR_HPMN;

    if (!arm_feature(env, ARM_FEATURE_PMU)) {
        return false;
    }

    if (!arm_feature(env, ARM_FEATURE_EL2) ||
            (counter < hpmn || counter == 31)) {
        e = env->cp15.c9_pmcr & PMCRE;
    } else {
        e = env->cp15.mdcr_el2 & MDCR_HPME;
    }
    enabled = e && (env->cp15.c9_pmcnten & (1 << counter));

    if (!secure) {
        if (el == 2 && (counter < hpmn || counter == 31)) {
            prohibited = env->cp15.mdcr_el2 & MDCR_HPMD;
        } else {
            prohibited = false;
        }
    } else {
        prohibited = arm_feature(env, ARM_FEATURE_EL3) &&
           (env->cp15.mdcr_el3 & MDCR_SPME);
    }

    if (prohibited && counter == 31) {
        prohibited = env->cp15.c9_pmcr & PMCRDP;
    }

    if (counter == 31) {
        filter = env->cp15.pmccfiltr_el0;
    } else {
        filter = env->cp15.c14_pmevtyper[counter];
    }

    p   = filter & PMXEVTYPER_P;
    u   = filter & PMXEVTYPER_U;
    nsk = arm_feature(env, ARM_FEATURE_EL3) && (filter & PMXEVTYPER_NSK);
    nsu = arm_feature(env, ARM_FEATURE_EL3) && (filter & PMXEVTYPER_NSU);
    nsh = arm_feature(env, ARM_FEATURE_EL2) && (filter & PMXEVTYPER_NSH);
    m   = arm_el_is_aa64(env, 1) &&
              arm_feature(env, ARM_FEATURE_EL3) && (filter & PMXEVTYPER_M);

    if (el == 0) {
        filtered = secure ? u : u != nsu;
    } else if (el == 1) {
        filtered = secure ? p : p != nsk;
    } else if (el == 2) {
        filtered = !nsh;
    } else { /* EL3 */
        filtered = m != p;
    }

    if (counter != 31) {
        /*
         * If not checking PMCCNTR, ensure the counter is setup to an event we
         * support
         */
        uint16_t event = filter & PMXEVTYPER_EVTCOUNT;
        if (!event_supported(event)) {
            return false;
        }
    }

    return enabled && !prohibited && !filtered;
}

static void pmu_update_irq(CPUARMState *env)
{
    ARMCPU *cpu = env_archcpu(env);
    qemu_set_irq(cpu->pmu_interrupt, (env->cp15.c9_pmcr & PMCRE) &&
            (env->cp15.c9_pminten & env->cp15.c9_pmovsr));
}

/*
 * Ensure c15_ccnt is the guest-visible count so that operations such as
 * enabling/disabling the counter or filtering, modifying the count itself,
 * etc. can be done logically. This is essentially a no-op if the counter is
 * not enabled at the time of the call.
 */
static void pmccntr_op_start(CPUARMState *env)
{
    uint64_t cycles = cycles_get_count(env);

    if (pmu_counter_enabled(env, 31)) {
        uint64_t eff_cycles = cycles;
        if (env->cp15.c9_pmcr & PMCRD) {
            /* Increment once every 64 processor clock cycles */
            eff_cycles /= 64;
        }

        uint64_t new_pmccntr = eff_cycles - env->cp15.c15_ccnt_delta;

        uint64_t overflow_mask = env->cp15.c9_pmcr & PMCRLC ? \
                                 1ull << 63 : 1ull << 31;
        if (env->cp15.c15_ccnt & ~new_pmccntr & overflow_mask) {
            env->cp15.c9_pmovsr |= (1 << 31);
            pmu_update_irq(env);
        }

        env->cp15.c15_ccnt = new_pmccntr;
    }
    env->cp15.c15_ccnt_delta = cycles;
}

/*
 * If PMCCNTR is enabled, recalculate the delta between the clock and the
 * guest-visible count. A call to pmccntr_op_finish should follow every call to
 * pmccntr_op_start.
 */
static void pmccntr_op_finish(CPUARMState *env)
{
    if (pmu_counter_enabled(env, 31)) {
#ifndef CONFIG_USER_ONLY
        /* Calculate when the counter will next overflow */
        uint64_t remaining_cycles = -env->cp15.c15_ccnt;
        if (!(env->cp15.c9_pmcr & PMCRLC)) {
            remaining_cycles = (uint32_t)remaining_cycles;
        }
        int64_t overflow_in = cycles_ns_per(remaining_cycles);

        if (overflow_in > 0) {
            int64_t overflow_at = qemu_clock_get_ns(QEMU_CLOCK_VIRTUAL) +
                overflow_in;
            ARMCPU *cpu = env_archcpu(env);
            timer_mod_anticipate_ns(cpu->pmu_timer, overflow_at);
        }
#endif

        uint64_t prev_cycles = env->cp15.c15_ccnt_delta;
        if (env->cp15.c9_pmcr & PMCRD) {
            /* Increment once every 64 processor clock cycles */
            prev_cycles /= 64;
        }
        env->cp15.c15_ccnt_delta = prev_cycles - env->cp15.c15_ccnt;
    }
}

static void pmevcntr_op_start(CPUARMState *env, uint8_t counter)
{

    uint16_t event = env->cp15.c14_pmevtyper[counter] & PMXEVTYPER_EVTCOUNT;
    uint64_t count = 0;
    if (event_supported(event)) {
        uint16_t event_idx = supported_event_map[event];
        count = pm_events[event_idx].get_count(env);
    }

    if (pmu_counter_enabled(env, counter)) {
        uint32_t new_pmevcntr = count - env->cp15.c14_pmevcntr_delta[counter];

        if (env->cp15.c14_pmevcntr[counter] & ~new_pmevcntr & INT32_MIN) {
            env->cp15.c9_pmovsr |= (1 << counter);
            pmu_update_irq(env);
        }
        env->cp15.c14_pmevcntr[counter] = new_pmevcntr;
    }
    env->cp15.c14_pmevcntr_delta[counter] = count;
}

static void pmevcntr_op_finish(CPUARMState *env, uint8_t counter)
{
    if (pmu_counter_enabled(env, counter)) {
#ifndef CONFIG_USER_ONLY
        uint16_t event = env->cp15.c14_pmevtyper[counter] & PMXEVTYPER_EVTCOUNT;
        uint16_t event_idx = supported_event_map[event];
        uint64_t delta = UINT32_MAX -
            (uint32_t)env->cp15.c14_pmevcntr[counter] + 1;
        int64_t overflow_in = pm_events[event_idx].ns_per_count(delta);

        if (overflow_in > 0) {
            int64_t overflow_at = qemu_clock_get_ns(QEMU_CLOCK_VIRTUAL) +
                overflow_in;
            ARMCPU *cpu = env_archcpu(env);
            timer_mod_anticipate_ns(cpu->pmu_timer, overflow_at);
        }
#endif

        env->cp15.c14_pmevcntr_delta[counter] -=
            env->cp15.c14_pmevcntr[counter];
    }
}

void pmu_op_start(CPUARMState *env)
{
    unsigned int i;
    pmccntr_op_start(env);
    for (i = 0; i < pmu_num_counters(env); i++) {
        pmevcntr_op_start(env, i);
    }
}

void pmu_op_finish(CPUARMState *env)
{
    unsigned int i;
    pmccntr_op_finish(env);
    for (i = 0; i < pmu_num_counters(env); i++) {
        pmevcntr_op_finish(env, i);
    }
}

void pmu_pre_el_change(ARMCPU *cpu, void *ignored)
{
    pmu_op_start(&cpu->env);
}

void pmu_post_el_change(ARMCPU *cpu, void *ignored)
{
    pmu_op_finish(&cpu->env);
}

void arm_pmu_timer_cb(void *opaque)
{
    ARMCPU *cpu = opaque;

    /*
     * Update all the counter values based on the current underlying counts,
     * triggering interrupts to be raised, if necessary. pmu_op_finish() also
     * has the effect of setting the cpu->pmu_timer to the next earliest time a
     * counter may expire.
     */
    pmu_op_start(&cpu->env);
    pmu_op_finish(&cpu->env);
}

static void pmcr_write(CPUARMState *env, const ARMCPRegInfo *ri,
                       uint64_t value)
{
    pmu_op_start(env);

    if (value & PMCRC) {
        /* The counter has been reset */
        env->cp15.c15_ccnt = 0;
    }

    if (value & PMCRP) {
        unsigned int i;
        for (i = 0; i < pmu_num_counters(env); i++) {
            env->cp15.c14_pmevcntr[i] = 0;
        }
    }

    env->cp15.c9_pmcr &= ~PMCR_WRITEABLE_MASK;
    env->cp15.c9_pmcr |= (value & PMCR_WRITEABLE_MASK);

    pmu_op_finish(env);
}

static void pmswinc_write(CPUARMState *env, const ARMCPRegInfo *ri,
                          uint64_t value)
{
    unsigned int i;
    for (i = 0; i < pmu_num_counters(env); i++) {
        /* Increment a counter's count iff: */
        if ((value & (1 << i)) && /* counter's bit is set */
                /* counter is enabled and not filtered */
                pmu_counter_enabled(env, i) &&
                /* counter is SW_INCR */
                (env->cp15.c14_pmevtyper[i] & PMXEVTYPER_EVTCOUNT) == 0x0) {
            pmevcntr_op_start(env, i);

            /*
             * Detect if this write causes an overflow since we can't predict
             * PMSWINC overflows like we can for other events
             */
            uint32_t new_pmswinc = env->cp15.c14_pmevcntr[i] + 1;

            if (env->cp15.c14_pmevcntr[i] & ~new_pmswinc & INT32_MIN) {
                env->cp15.c9_pmovsr |= (1 << i);
                pmu_update_irq(env);
            }

            env->cp15.c14_pmevcntr[i] = new_pmswinc;

            pmevcntr_op_finish(env, i);
        }
    }
}

static uint64_t pmccntr_read(CPUARMState *env, const ARMCPRegInfo *ri)
{
    uint64_t ret;
    pmccntr_op_start(env);
    ret = env->cp15.c15_ccnt;
    pmccntr_op_finish(env);
    return ret;
}

static void pmselr_write(CPUARMState *env, const ARMCPRegInfo *ri,
                         uint64_t value)
{
    /* The value of PMSELR.SEL affects the behavior of PMXEVTYPER and
     * PMXEVCNTR. We allow [0..31] to be written to PMSELR here; in the
     * meanwhile, we check PMSELR.SEL when PMXEVTYPER and PMXEVCNTR are
     * accessed.
     */
    env->cp15.c9_pmselr = value & 0x1f;
}

static void pmccntr_write(CPUARMState *env, const ARMCPRegInfo *ri,
                        uint64_t value)
{
    pmccntr_op_start(env);
    env->cp15.c15_ccnt = value;
    pmccntr_op_finish(env);
}

static void pmccntr_write32(CPUARMState *env, const ARMCPRegInfo *ri,
                            uint64_t value)
{
    uint64_t cur_val = pmccntr_read(env, NULL);

    pmccntr_write(env, ri, deposit64(cur_val, 0, 32, value));
}

static void pmccfiltr_write(CPUARMState *env, const ARMCPRegInfo *ri,
                            uint64_t value)
{
    pmccntr_op_start(env);
    env->cp15.pmccfiltr_el0 = value & PMCCFILTR_EL0;
    pmccntr_op_finish(env);
}

static void pmccfiltr_write_a32(CPUARMState *env, const ARMCPRegInfo *ri,
                            uint64_t value)
{
    pmccntr_op_start(env);
    /* M is not accessible from AArch32 */
    env->cp15.pmccfiltr_el0 = (env->cp15.pmccfiltr_el0 & PMCCFILTR_M) |
        (value & PMCCFILTR);
    pmccntr_op_finish(env);
}

static uint64_t pmccfiltr_read_a32(CPUARMState *env, const ARMCPRegInfo *ri)
{
    /* M is not visible in AArch32 */
    return env->cp15.pmccfiltr_el0 & PMCCFILTR;
}

static void pmcntenset_write(CPUARMState *env, const ARMCPRegInfo *ri,
                            uint64_t value)
{
    value &= pmu_counter_mask(env);
    env->cp15.c9_pmcnten |= value;
}

static void pmcntenclr_write(CPUARMState *env, const ARMCPRegInfo *ri,
                             uint64_t value)
{
    value &= pmu_counter_mask(env);
    env->cp15.c9_pmcnten &= ~value;
}

static void pmovsr_write(CPUARMState *env, const ARMCPRegInfo *ri,
                         uint64_t value)
{
    value &= pmu_counter_mask(env);
    env->cp15.c9_pmovsr &= ~value;
    pmu_update_irq(env);
}

static void pmovsset_write(CPUARMState *env, const ARMCPRegInfo *ri,
                         uint64_t value)
{
    value &= pmu_counter_mask(env);
    env->cp15.c9_pmovsr |= value;
    pmu_update_irq(env);
}

static void pmevtyper_write(CPUARMState *env, const ARMCPRegInfo *ri,
                             uint64_t value, const uint8_t counter)
{
    if (counter == 31) {
        pmccfiltr_write(env, ri, value);
    } else if (counter < pmu_num_counters(env)) {
        pmevcntr_op_start(env, counter);

        /*
         * If this counter's event type is changing, store the current
         * underlying count for the new type in c14_pmevcntr_delta[counter] so
         * pmevcntr_op_finish has the correct baseline when it converts back to
         * a delta.
         */
        uint16_t old_event = env->cp15.c14_pmevtyper[counter] &
            PMXEVTYPER_EVTCOUNT;
        uint16_t new_event = value & PMXEVTYPER_EVTCOUNT;
        if (old_event != new_event) {
            uint64_t count = 0;
            if (event_supported(new_event)) {
                uint16_t event_idx = supported_event_map[new_event];
                count = pm_events[event_idx].get_count(env);
            }
            env->cp15.c14_pmevcntr_delta[counter] = count;
        }

        env->cp15.c14_pmevtyper[counter] = value & PMXEVTYPER_MASK;
        pmevcntr_op_finish(env, counter);
    }
    /* Attempts to access PMXEVTYPER are CONSTRAINED UNPREDICTABLE when
     * PMSELR value is equal to or greater than the number of implemented
     * counters, but not equal to 0x1f. We opt to behave as a RAZ/WI.
     */
}

static uint64_t pmevtyper_read(CPUARMState *env, const ARMCPRegInfo *ri,
                               const uint8_t counter)
{
    if (counter == 31) {
        return env->cp15.pmccfiltr_el0;
    } else if (counter < pmu_num_counters(env)) {
        return env->cp15.c14_pmevtyper[counter];
    } else {
      /*
       * We opt to behave as a RAZ/WI when attempts to access PMXEVTYPER
       * are CONSTRAINED UNPREDICTABLE. See comments in pmevtyper_write().
       */
        return 0;
    }
}

static void pmevtyper_writefn(CPUARMState *env, const ARMCPRegInfo *ri,
                              uint64_t value)
{
    uint8_t counter = ((ri->crm & 3) << 3) | (ri->opc2 & 7);
    pmevtyper_write(env, ri, value, counter);
}

static void pmevtyper_rawwrite(CPUARMState *env, const ARMCPRegInfo *ri,
                               uint64_t value)
{
    uint8_t counter = ((ri->crm & 3) << 3) | (ri->opc2 & 7);
    env->cp15.c14_pmevtyper[counter] = value;

    /*
     * pmevtyper_rawwrite is called between a pair of pmu_op_start and
     * pmu_op_finish calls when loading saved state for a migration. Because
     * we're potentially updating the type of event here, the value written to
     * c14_pmevcntr_delta by the preceeding pmu_op_start call may be for a
     * different counter type. Therefore, we need to set this value to the
     * current count for the counter type we're writing so that pmu_op_finish
     * has the correct count for its calculation.
     */
    uint16_t event = value & PMXEVTYPER_EVTCOUNT;
    if (event_supported(event)) {
        uint16_t event_idx = supported_event_map[event];
        env->cp15.c14_pmevcntr_delta[counter] =
            pm_events[event_idx].get_count(env);
    }
}

static uint64_t pmevtyper_readfn(CPUARMState *env, const ARMCPRegInfo *ri)
{
    uint8_t counter = ((ri->crm & 3) << 3) | (ri->opc2 & 7);
    return pmevtyper_read(env, ri, counter);
}

static void pmxevtyper_write(CPUARMState *env, const ARMCPRegInfo *ri,
                             uint64_t value)
{
    pmevtyper_write(env, ri, value, env->cp15.c9_pmselr & 31);
}

static uint64_t pmxevtyper_read(CPUARMState *env, const ARMCPRegInfo *ri)
{
    return pmevtyper_read(env, ri, env->cp15.c9_pmselr & 31);
}

static void pmevcntr_write(CPUARMState *env, const ARMCPRegInfo *ri,
                             uint64_t value, uint8_t counter)
{
    if (counter < pmu_num_counters(env)) {
        pmevcntr_op_start(env, counter);
        env->cp15.c14_pmevcntr[counter] = value;
        pmevcntr_op_finish(env, counter);
    }
    /*
     * We opt to behave as a RAZ/WI when attempts to access PM[X]EVCNTR
     * are CONSTRAINED UNPREDICTABLE.
     */
}

static uint64_t pmevcntr_read(CPUARMState *env, const ARMCPRegInfo *ri,
                              uint8_t counter)
{
    if (counter < pmu_num_counters(env)) {
        uint64_t ret;
        pmevcntr_op_start(env, counter);
        ret = env->cp15.c14_pmevcntr[counter];
        pmevcntr_op_finish(env, counter);
        return ret;
    } else {
      /* We opt to behave as a RAZ/WI when attempts to access PM[X]EVCNTR
       * are CONSTRAINED UNPREDICTABLE. */
        return 0;
    }
}

static void pmevcntr_writefn(CPUARMState *env, const ARMCPRegInfo *ri,
                             uint64_t value)
{
    uint8_t counter = ((ri->crm & 3) << 3) | (ri->opc2 & 7);
    pmevcntr_write(env, ri, value, counter);
}

static uint64_t pmevcntr_readfn(CPUARMState *env, const ARMCPRegInfo *ri)
{
    uint8_t counter = ((ri->crm & 3) << 3) | (ri->opc2 & 7);
    return pmevcntr_read(env, ri, counter);
}

static void pmevcntr_rawwrite(CPUARMState *env, const ARMCPRegInfo *ri,
                             uint64_t value)
{
    uint8_t counter = ((ri->crm & 3) << 3) | (ri->opc2 & 7);
    assert(counter < pmu_num_counters(env));
    env->cp15.c14_pmevcntr[counter] = value;
    pmevcntr_write(env, ri, value, counter);
}

static uint64_t pmevcntr_rawread(CPUARMState *env, const ARMCPRegInfo *ri)
{
    uint8_t counter = ((ri->crm & 3) << 3) | (ri->opc2 & 7);
    assert(counter < pmu_num_counters(env));
    return env->cp15.c14_pmevcntr[counter];
}

static void pmxevcntr_write(CPUARMState *env, const ARMCPRegInfo *ri,
                             uint64_t value)
{
    pmevcntr_write(env, ri, value, env->cp15.c9_pmselr & 31);
}

static uint64_t pmxevcntr_read(CPUARMState *env, const ARMCPRegInfo *ri)
{
    return pmevcntr_read(env, ri, env->cp15.c9_pmselr & 31);
}

static void pmuserenr_write(CPUARMState *env, const ARMCPRegInfo *ri,
                            uint64_t value)
{
    if (arm_feature(env, ARM_FEATURE_V8)) {
        env->cp15.c9_pmuserenr = value & 0xf;
    } else {
        env->cp15.c9_pmuserenr = value & 1;
    }
}

static void pmintenset_write(CPUARMState *env, const ARMCPRegInfo *ri,
                             uint64_t value)
{
    /* We have no event counters so only the C bit can be changed */
    value &= pmu_counter_mask(env);
    env->cp15.c9_pminten |= value;
    pmu_update_irq(env);
}

static void pmintenclr_write(CPUARMState *env, const ARMCPRegInfo *ri,
                             uint64_t value)
{
    value &= pmu_counter_mask(env);
    env->cp15.c9_pminten &= ~value;
    pmu_update_irq(env);
}

static void vbar_write(CPUARMState *env, const ARMCPRegInfo *ri,
                       uint64_t value)
{
    /* Note that even though the AArch64 view of this register has bits
     * [10:0] all RES0 we can only mask the bottom 5, to comply with the
     * architectural requirements for bits which are RES0 only in some
     * contexts. (ARMv8 would permit us to do no masking at all, but ARMv7
     * requires the bottom five bits to be RAZ/WI because they're UNK/SBZP.)
     */
    raw_write(env, ri, value & ~0x1FULL);
}

static void scr_write(CPUARMState *env, const ARMCPRegInfo *ri, uint64_t value)
{
    /* Begin with base v8.0 state.  */
    uint32_t valid_mask = 0x3fff;
    ARMCPU *cpu = env_archcpu(env);

    if (arm_el_is_aa64(env, 3)) {
        value |= SCR_FW | SCR_AW;   /* these two bits are RES1.  */
        valid_mask &= ~SCR_NET;
    } else {
        valid_mask &= ~(SCR_RW | SCR_ST);
    }

    if (!arm_feature(env, ARM_FEATURE_EL2)) {
        valid_mask &= ~SCR_HCE;

        /* On ARMv7, SMD (or SCD as it is called in v7) is only
         * supported if EL2 exists. The bit is UNK/SBZP when
         * EL2 is unavailable. In QEMU ARMv7, we force it to always zero
         * when EL2 is unavailable.
         * On ARMv8, this bit is always available.
         */
        if (arm_feature(env, ARM_FEATURE_V7) &&
            !arm_feature(env, ARM_FEATURE_V8)) {
            valid_mask &= ~SCR_SMD;
        }
    }
    if (cpu_isar_feature(aa64_lor, cpu)) {
        valid_mask |= SCR_TLOR;
    }
    if (cpu_isar_feature(aa64_pauth, cpu)) {
        valid_mask |= SCR_API | SCR_APK;
    }

    /* Clear all-context RES0 bits.  */
    value &= valid_mask;
    raw_write(env, ri, value);
}

static CPAccessResult access_aa64_tid2(CPUARMState *env,
                                       const ARMCPRegInfo *ri,
                                       bool isread)
{
    if (arm_current_el(env) == 1 && (arm_hcr_el2_eff(env) & HCR_TID2)) {
        return CP_ACCESS_TRAP_EL2;
    }

    return CP_ACCESS_OK;
}

static uint64_t ccsidr_read(CPUARMState *env, const ARMCPRegInfo *ri)
{
    ARMCPU *cpu = env_archcpu(env);

    /* Acquire the CSSELR index from the bank corresponding to the CCSIDR
     * bank
     */
    uint32_t index = A32_BANKED_REG_GET(env, csselr,
                                        ri->secure & ARM_CP_SECSTATE_S);

    return cpu->ccsidr[index];
}

static void csselr_write(CPUARMState *env, const ARMCPRegInfo *ri,
                         uint64_t value)
{
    raw_write(env, ri, value & 0xf);
}

static uint64_t isr_read(CPUARMState *env, const ARMCPRegInfo *ri)
{
    CPUState *cs = env_cpu(env);
    uint64_t hcr_el2 = arm_hcr_el2_eff(env);
    uint64_t ret = 0;
    bool allow_virt = (arm_current_el(env) == 1 &&
                       (!arm_is_secure_below_el3(env) ||
                        (env->cp15.scr_el3 & SCR_EEL2)));

    if (allow_virt && (hcr_el2 & HCR_IMO)) {
        if (cs->interrupt_request & CPU_INTERRUPT_VIRQ) {
            ret |= CPSR_I;
        }
    } else {
        if (cs->interrupt_request & CPU_INTERRUPT_HARD) {
            ret |= CPSR_I;
        }
    }

    if (allow_virt && (hcr_el2 & HCR_FMO)) {
        if (cs->interrupt_request & CPU_INTERRUPT_VFIQ) {
            ret |= CPSR_F;
        }
    } else {
        if (cs->interrupt_request & CPU_INTERRUPT_FIQ) {
            ret |= CPSR_F;
        }
    }

    /* External aborts are not possible in QEMU so A bit is always clear */
    return ret;
}

static CPAccessResult access_aa64_tid1(CPUARMState *env, const ARMCPRegInfo *ri,
                                       bool isread)
{
    if (arm_current_el(env) == 1 && (arm_hcr_el2_eff(env) & HCR_TID1)) {
        return CP_ACCESS_TRAP_EL2;
    }

    return CP_ACCESS_OK;
}

static CPAccessResult access_aa32_tid1(CPUARMState *env, const ARMCPRegInfo *ri,
                                       bool isread)
{
    if (arm_feature(env, ARM_FEATURE_V8)) {
        return access_aa64_tid1(env, ri, isread);
    }

    return CP_ACCESS_OK;
}

static const ARMCPRegInfo v7_cp_reginfo[] = {
    /* the old v6 WFI, UNPREDICTABLE in v7 but we choose to NOP */
    { .name = "NOP", .cp = 15, .crn = 7, .crm = 0, .opc1 = 0, .opc2 = 4,
      .access = PL1_W, .type = ARM_CP_NOP },
    /* Performance monitors are implementation defined in v7,
     * but with an ARM recommended set of registers, which we
     * follow.
     *
     * Performance registers fall into three categories:
     *  (a) always UNDEF in PL0, RW in PL1 (PMINTENSET, PMINTENCLR)
     *  (b) RO in PL0 (ie UNDEF on write), RW in PL1 (PMUSERENR)
     *  (c) UNDEF in PL0 if PMUSERENR.EN==0, otherwise accessible (all others)
     * For the cases controlled by PMUSERENR we must set .access to PL0_RW
     * or PL0_RO as appropriate and then check PMUSERENR in the helper fn.
     */
    { .name = "PMCNTENSET", .cp = 15, .crn = 9, .crm = 12, .opc1 = 0, .opc2 = 1,
      .access = PL0_RW, .type = ARM_CP_ALIAS,
      .fieldoffset = offsetoflow32(CPUARMState, cp15.c9_pmcnten),
      .writefn = pmcntenset_write,
      .accessfn = pmreg_access,
      .raw_writefn = raw_write },
    { .name = "PMCNTENSET_EL0", .state = ARM_CP_STATE_AA64,
      .opc0 = 3, .opc1 = 3, .crn = 9, .crm = 12, .opc2 = 1,
      .access = PL0_RW, .accessfn = pmreg_access,
      .fieldoffset = offsetof(CPUARMState, cp15.c9_pmcnten), .resetvalue = 0,
      .writefn = pmcntenset_write, .raw_writefn = raw_write },
    { .name = "PMCNTENCLR", .cp = 15, .crn = 9, .crm = 12, .opc1 = 0, .opc2 = 2,
      .access = PL0_RW,
      .fieldoffset = offsetoflow32(CPUARMState, cp15.c9_pmcnten),
      .accessfn = pmreg_access,
      .writefn = pmcntenclr_write,
      .type = ARM_CP_ALIAS },
    { .name = "PMCNTENCLR_EL0", .state = ARM_CP_STATE_AA64,
      .opc0 = 3, .opc1 = 3, .crn = 9, .crm = 12, .opc2 = 2,
      .access = PL0_RW, .accessfn = pmreg_access,
      .type = ARM_CP_ALIAS,
      .fieldoffset = offsetof(CPUARMState, cp15.c9_pmcnten),
      .writefn = pmcntenclr_write },
    { .name = "PMOVSR", .cp = 15, .crn = 9, .crm = 12, .opc1 = 0, .opc2 = 3,
      .access = PL0_RW, .type = ARM_CP_IO,
      .fieldoffset = offsetoflow32(CPUARMState, cp15.c9_pmovsr),
      .accessfn = pmreg_access,
      .writefn = pmovsr_write,
      .raw_writefn = raw_write },
    { .name = "PMOVSCLR_EL0", .state = ARM_CP_STATE_AA64,
      .opc0 = 3, .opc1 = 3, .crn = 9, .crm = 12, .opc2 = 3,
      .access = PL0_RW, .accessfn = pmreg_access,
      .type = ARM_CP_ALIAS | ARM_CP_IO,
      .fieldoffset = offsetof(CPUARMState, cp15.c9_pmovsr),
      .writefn = pmovsr_write,
      .raw_writefn = raw_write },
    { .name = "PMSWINC", .cp = 15, .crn = 9, .crm = 12, .opc1 = 0, .opc2 = 4,
      .access = PL0_W, .accessfn = pmreg_access_swinc,
      .type = ARM_CP_NO_RAW | ARM_CP_IO,
      .writefn = pmswinc_write },
    { .name = "PMSWINC_EL0", .state = ARM_CP_STATE_AA64,
      .opc0 = 3, .opc1 = 3, .crn = 9, .crm = 12, .opc2 = 4,
      .access = PL0_W, .accessfn = pmreg_access_swinc,
      .type = ARM_CP_NO_RAW | ARM_CP_IO,
      .writefn = pmswinc_write },
    { .name = "PMSELR", .cp = 15, .crn = 9, .crm = 12, .opc1 = 0, .opc2 = 5,
      .access = PL0_RW, .type = ARM_CP_ALIAS,
      .fieldoffset = offsetoflow32(CPUARMState, cp15.c9_pmselr),
      .accessfn = pmreg_access_selr, .writefn = pmselr_write,
      .raw_writefn = raw_write},
    { .name = "PMSELR_EL0", .state = ARM_CP_STATE_AA64,
      .opc0 = 3, .opc1 = 3, .crn = 9, .crm = 12, .opc2 = 5,
      .access = PL0_RW, .accessfn = pmreg_access_selr,
      .fieldoffset = offsetof(CPUARMState, cp15.c9_pmselr),
      .writefn = pmselr_write, .raw_writefn = raw_write, },
    { .name = "PMCCNTR", .cp = 15, .crn = 9, .crm = 13, .opc1 = 0, .opc2 = 0,
      .access = PL0_RW, .resetvalue = 0, .type = ARM_CP_ALIAS | ARM_CP_IO,
      .readfn = pmccntr_read, .writefn = pmccntr_write32,
      .accessfn = pmreg_access_ccntr },
    { .name = "PMCCNTR_EL0", .state = ARM_CP_STATE_AA64,
      .opc0 = 3, .opc1 = 3, .crn = 9, .crm = 13, .opc2 = 0,
      .access = PL0_RW, .accessfn = pmreg_access_ccntr,
      .type = ARM_CP_IO,
      .fieldoffset = offsetof(CPUARMState, cp15.c15_ccnt),
      .readfn = pmccntr_read, .writefn = pmccntr_write,
      .raw_readfn = raw_read, .raw_writefn = raw_write, },
    { .name = "PMCCFILTR", .cp = 15, .opc1 = 0, .crn = 14, .crm = 15, .opc2 = 7,
      .writefn = pmccfiltr_write_a32, .readfn = pmccfiltr_read_a32,
      .access = PL0_RW, .accessfn = pmreg_access,
      .type = ARM_CP_ALIAS | ARM_CP_IO,
      .resetvalue = 0, },
    { .name = "PMCCFILTR_EL0", .state = ARM_CP_STATE_AA64,
      .opc0 = 3, .opc1 = 3, .crn = 14, .crm = 15, .opc2 = 7,
      .writefn = pmccfiltr_write, .raw_writefn = raw_write,
      .access = PL0_RW, .accessfn = pmreg_access,
      .type = ARM_CP_IO,
      .fieldoffset = offsetof(CPUARMState, cp15.pmccfiltr_el0),
      .resetvalue = 0, },
    { .name = "PMXEVTYPER", .cp = 15, .crn = 9, .crm = 13, .opc1 = 0, .opc2 = 1,
      .access = PL0_RW, .type = ARM_CP_NO_RAW | ARM_CP_IO,
      .accessfn = pmreg_access,
      .writefn = pmxevtyper_write, .readfn = pmxevtyper_read },
    { .name = "PMXEVTYPER_EL0", .state = ARM_CP_STATE_AA64,
      .opc0 = 3, .opc1 = 3, .crn = 9, .crm = 13, .opc2 = 1,
      .access = PL0_RW, .type = ARM_CP_NO_RAW | ARM_CP_IO,
      .accessfn = pmreg_access,
      .writefn = pmxevtyper_write, .readfn = pmxevtyper_read },
    { .name = "PMXEVCNTR", .cp = 15, .crn = 9, .crm = 13, .opc1 = 0, .opc2 = 2,
      .access = PL0_RW, .type = ARM_CP_NO_RAW | ARM_CP_IO,
      .accessfn = pmreg_access_xevcntr,
      .writefn = pmxevcntr_write, .readfn = pmxevcntr_read },
    { .name = "PMXEVCNTR_EL0", .state = ARM_CP_STATE_AA64,
      .opc0 = 3, .opc1 = 3, .crn = 9, .crm = 13, .opc2 = 2,
      .access = PL0_RW, .type = ARM_CP_NO_RAW | ARM_CP_IO,
      .accessfn = pmreg_access_xevcntr,
      .writefn = pmxevcntr_write, .readfn = pmxevcntr_read },
    { .name = "PMUSERENR", .cp = 15, .crn = 9, .crm = 14, .opc1 = 0, .opc2 = 0,
      .access = PL0_R | PL1_RW, .accessfn = access_tpm,
      .fieldoffset = offsetoflow32(CPUARMState, cp15.c9_pmuserenr),
      .resetvalue = 0,
      .writefn = pmuserenr_write, .raw_writefn = raw_write },
    { .name = "PMUSERENR_EL0", .state = ARM_CP_STATE_AA64,
      .opc0 = 3, .opc1 = 3, .crn = 9, .crm = 14, .opc2 = 0,
      .access = PL0_R | PL1_RW, .accessfn = access_tpm, .type = ARM_CP_ALIAS,
      .fieldoffset = offsetof(CPUARMState, cp15.c9_pmuserenr),
      .resetvalue = 0,
      .writefn = pmuserenr_write, .raw_writefn = raw_write },
    { .name = "PMINTENSET", .cp = 15, .crn = 9, .crm = 14, .opc1 = 0, .opc2 = 1,
      .access = PL1_RW, .accessfn = access_tpm,
      .type = ARM_CP_ALIAS | ARM_CP_IO,
      .fieldoffset = offsetoflow32(CPUARMState, cp15.c9_pminten),
      .resetvalue = 0,
      .writefn = pmintenset_write, .raw_writefn = raw_write },
    { .name = "PMINTENSET_EL1", .state = ARM_CP_STATE_AA64,
      .opc0 = 3, .opc1 = 0, .crn = 9, .crm = 14, .opc2 = 1,
      .access = PL1_RW, .accessfn = access_tpm,
      .type = ARM_CP_IO,
      .fieldoffset = offsetof(CPUARMState, cp15.c9_pminten),
      .writefn = pmintenset_write, .raw_writefn = raw_write,
      .resetvalue = 0x0 },
    { .name = "PMINTENCLR", .cp = 15, .crn = 9, .crm = 14, .opc1 = 0, .opc2 = 2,
      .access = PL1_RW, .accessfn = access_tpm,
      .type = ARM_CP_ALIAS | ARM_CP_IO,
      .fieldoffset = offsetof(CPUARMState, cp15.c9_pminten),
      .writefn = pmintenclr_write, },
    { .name = "PMINTENCLR_EL1", .state = ARM_CP_STATE_AA64,
      .opc0 = 3, .opc1 = 0, .crn = 9, .crm = 14, .opc2 = 2,
      .access = PL1_RW, .accessfn = access_tpm,
      .type = ARM_CP_ALIAS | ARM_CP_IO,
      .fieldoffset = offsetof(CPUARMState, cp15.c9_pminten),
      .writefn = pmintenclr_write },
    { .name = "CCSIDR", .state = ARM_CP_STATE_BOTH,
      .opc0 = 3, .crn = 0, .crm = 0, .opc1 = 1, .opc2 = 0,
      .access = PL1_R,
      .accessfn = access_aa64_tid2,
      .readfn = ccsidr_read, .type = ARM_CP_NO_RAW },
    { .name = "CSSELR", .state = ARM_CP_STATE_BOTH,
      .opc0 = 3, .crn = 0, .crm = 0, .opc1 = 2, .opc2 = 0,
      .access = PL1_RW,
      .accessfn = access_aa64_tid2,
      .writefn = csselr_write, .resetvalue = 0,
      .bank_fieldoffsets = { offsetof(CPUARMState, cp15.csselr_s),
                             offsetof(CPUARMState, cp15.csselr_ns) } },
    /* Auxiliary ID register: this actually has an IMPDEF value but for now
     * just RAZ for all cores:
     */
    { .name = "AIDR", .state = ARM_CP_STATE_BOTH,
      .opc0 = 3, .opc1 = 1, .crn = 0, .crm = 0, .opc2 = 7,
      .access = PL1_R, .type = ARM_CP_CONST,
      .accessfn = access_aa64_tid1,
      .resetvalue = 0 },
    /* Auxiliary fault status registers: these also are IMPDEF, and we
     * choose to RAZ/WI for all cores.
     */
    { .name = "AFSR0_EL1", .state = ARM_CP_STATE_BOTH,
      .opc0 = 3, .opc1 = 0, .crn = 5, .crm = 1, .opc2 = 0,
      .access = PL1_RW, .accessfn = access_tvm_trvm,
      .type = ARM_CP_CONST, .resetvalue = 0 },
    { .name = "AFSR1_EL1", .state = ARM_CP_STATE_BOTH,
      .opc0 = 3, .opc1 = 0, .crn = 5, .crm = 1, .opc2 = 1,
      .access = PL1_RW, .accessfn = access_tvm_trvm,
      .type = ARM_CP_CONST, .resetvalue = 0 },
    /* MAIR can just read-as-written because we don't implement caches
     * and so don't need to care about memory attributes.
     */
    { .name = "MAIR_EL1", .state = ARM_CP_STATE_AA64,
      .opc0 = 3, .opc1 = 0, .crn = 10, .crm = 2, .opc2 = 0,
      .access = PL1_RW, .accessfn = access_tvm_trvm,
      .fieldoffset = offsetof(CPUARMState, cp15.mair_el[1]),
      .resetvalue = 0 },
    { .name = "MAIR_EL3", .state = ARM_CP_STATE_AA64,
      .opc0 = 3, .opc1 = 6, .crn = 10, .crm = 2, .opc2 = 0,
      .access = PL3_RW, .fieldoffset = offsetof(CPUARMState, cp15.mair_el[3]),
      .resetvalue = 0 },
    /* For non-long-descriptor page tables these are PRRR and NMRR;
     * regardless they still act as reads-as-written for QEMU.
     */
     /* MAIR0/1 are defined separately from their 64-bit counterpart which
      * allows them to assign the correct fieldoffset based on the endianness
      * handled in the field definitions.
      */
    { .name = "MAIR0", .state = ARM_CP_STATE_AA32,
      .cp = 15, .opc1 = 0, .crn = 10, .crm = 2, .opc2 = 0,
      .access = PL1_RW, .accessfn = access_tvm_trvm,
      .bank_fieldoffsets = { offsetof(CPUARMState, cp15.mair0_s),
                             offsetof(CPUARMState, cp15.mair0_ns) },
      .resetfn = arm_cp_reset_ignore },
    { .name = "MAIR1", .state = ARM_CP_STATE_AA32,
      .cp = 15, .opc1 = 0, .crn = 10, .crm = 2, .opc2 = 1,
      .access = PL1_RW, .accessfn = access_tvm_trvm,
      .bank_fieldoffsets = { offsetof(CPUARMState, cp15.mair1_s),
                             offsetof(CPUARMState, cp15.mair1_ns) },
      .resetfn = arm_cp_reset_ignore },
    { .name = "ISR_EL1", .state = ARM_CP_STATE_BOTH,
      .opc0 = 3, .opc1 = 0, .crn = 12, .crm = 1, .opc2 = 0,
      .type = ARM_CP_NO_RAW, .access = PL1_R, .readfn = isr_read },
    /* 32 bit ITLB invalidates */
    { .name = "ITLBIALL", .cp = 15, .opc1 = 0, .crn = 8, .crm = 5, .opc2 = 0,
      .type = ARM_CP_NO_RAW, .access = PL1_W, .accessfn = access_ttlb,
      .writefn = tlbiall_write },
    { .name = "ITLBIMVA", .cp = 15, .opc1 = 0, .crn = 8, .crm = 5, .opc2 = 1,
      .type = ARM_CP_NO_RAW, .access = PL1_W, .accessfn = access_ttlb,
      .writefn = tlbimva_write },
    { .name = "ITLBIASID", .cp = 15, .opc1 = 0, .crn = 8, .crm = 5, .opc2 = 2,
      .type = ARM_CP_NO_RAW, .access = PL1_W, .accessfn = access_ttlb,
      .writefn = tlbiasid_write },
    /* 32 bit DTLB invalidates */
    { .name = "DTLBIALL", .cp = 15, .opc1 = 0, .crn = 8, .crm = 6, .opc2 = 0,
      .type = ARM_CP_NO_RAW, .access = PL1_W, .accessfn = access_ttlb,
      .writefn = tlbiall_write },
    { .name = "DTLBIMVA", .cp = 15, .opc1 = 0, .crn = 8, .crm = 6, .opc2 = 1,
      .type = ARM_CP_NO_RAW, .access = PL1_W, .accessfn = access_ttlb,
      .writefn = tlbimva_write },
    { .name = "DTLBIASID", .cp = 15, .opc1 = 0, .crn = 8, .crm = 6, .opc2 = 2,
      .type = ARM_CP_NO_RAW, .access = PL1_W, .accessfn = access_ttlb,
      .writefn = tlbiasid_write },
    /* 32 bit TLB invalidates */
    { .name = "TLBIALL", .cp = 15, .opc1 = 0, .crn = 8, .crm = 7, .opc2 = 0,
      .type = ARM_CP_NO_RAW, .access = PL1_W, .accessfn = access_ttlb,
      .writefn = tlbiall_write },
    { .name = "TLBIMVA", .cp = 15, .opc1 = 0, .crn = 8, .crm = 7, .opc2 = 1,
      .type = ARM_CP_NO_RAW, .access = PL1_W, .accessfn = access_ttlb,
      .writefn = tlbimva_write },
    { .name = "TLBIASID", .cp = 15, .opc1 = 0, .crn = 8, .crm = 7, .opc2 = 2,
      .type = ARM_CP_NO_RAW, .access = PL1_W, .accessfn = access_ttlb,
      .writefn = tlbiasid_write },
    { .name = "TLBIMVAA", .cp = 15, .opc1 = 0, .crn = 8, .crm = 7, .opc2 = 3,
      .type = ARM_CP_NO_RAW, .access = PL1_W, .accessfn = access_ttlb,
      .writefn = tlbimvaa_write },
    REGINFO_SENTINEL
};

static const ARMCPRegInfo v7mp_cp_reginfo[] = {
    /* 32 bit TLB invalidates, Inner Shareable */
    { .name = "TLBIALLIS", .cp = 15, .opc1 = 0, .crn = 8, .crm = 3, .opc2 = 0,
      .type = ARM_CP_NO_RAW, .access = PL1_W, .accessfn = access_ttlb,
      .writefn = tlbiall_is_write },
    { .name = "TLBIMVAIS", .cp = 15, .opc1 = 0, .crn = 8, .crm = 3, .opc2 = 1,
      .type = ARM_CP_NO_RAW, .access = PL1_W, .accessfn = access_ttlb,
      .writefn = tlbimva_is_write },
    { .name = "TLBIASIDIS", .cp = 15, .opc1 = 0, .crn = 8, .crm = 3, .opc2 = 2,
      .type = ARM_CP_NO_RAW, .access = PL1_W, .accessfn = access_ttlb,
      .writefn = tlbiasid_is_write },
    { .name = "TLBIMVAAIS", .cp = 15, .opc1 = 0, .crn = 8, .crm = 3, .opc2 = 3,
      .type = ARM_CP_NO_RAW, .access = PL1_W, .accessfn = access_ttlb,
      .writefn = tlbimvaa_is_write },
    REGINFO_SENTINEL
};

static const ARMCPRegInfo pmovsset_cp_reginfo[] = {
    /* PMOVSSET is not implemented in v7 before v7ve */
    { .name = "PMOVSSET", .cp = 15, .opc1 = 0, .crn = 9, .crm = 14, .opc2 = 3,
      .access = PL0_RW, .accessfn = pmreg_access,
      .type = ARM_CP_ALIAS | ARM_CP_IO,
      .fieldoffset = offsetoflow32(CPUARMState, cp15.c9_pmovsr),
      .writefn = pmovsset_write,
      .raw_writefn = raw_write },
    { .name = "PMOVSSET_EL0", .state = ARM_CP_STATE_AA64,
      .opc0 = 3, .opc1 = 3, .crn = 9, .crm = 14, .opc2 = 3,
      .access = PL0_RW, .accessfn = pmreg_access,
      .type = ARM_CP_ALIAS | ARM_CP_IO,
      .fieldoffset = offsetof(CPUARMState, cp15.c9_pmovsr),
      .writefn = pmovsset_write,
      .raw_writefn = raw_write },
    REGINFO_SENTINEL
};

static void teecr_write(CPUARMState *env, const ARMCPRegInfo *ri,
                        uint64_t value)
{
    value &= 1;
    env->teecr = value;
}

static CPAccessResult teehbr_access(CPUARMState *env, const ARMCPRegInfo *ri,
                                    bool isread)
{
    if (arm_current_el(env) == 0 && (env->teecr & 1)) {
        return CP_ACCESS_TRAP;
    }
    return CP_ACCESS_OK;
}

static const ARMCPRegInfo t2ee_cp_reginfo[] = {
    { .name = "TEECR", .cp = 14, .crn = 0, .crm = 0, .opc1 = 6, .opc2 = 0,
      .access = PL1_RW, .fieldoffset = offsetof(CPUARMState, teecr),
      .resetvalue = 0,
      .writefn = teecr_write },
    { .name = "TEEHBR", .cp = 14, .crn = 1, .crm = 0, .opc1 = 6, .opc2 = 0,
      .access = PL0_RW, .fieldoffset = offsetof(CPUARMState, teehbr),
      .accessfn = teehbr_access, .resetvalue = 0 },
    REGINFO_SENTINEL
};

static const ARMCPRegInfo v6k_cp_reginfo[] = {
    { .name = "TPIDR_EL0", .state = ARM_CP_STATE_AA64,
      .opc0 = 3, .opc1 = 3, .opc2 = 2, .crn = 13, .crm = 0,
      .access = PL0_RW,
      .fieldoffset = offsetof(CPUARMState, cp15.tpidr_el[0]), .resetvalue = 0 },
    { .name = "TPIDRURW", .cp = 15, .crn = 13, .crm = 0, .opc1 = 0, .opc2 = 2,
      .access = PL0_RW,
      .bank_fieldoffsets = { offsetoflow32(CPUARMState, cp15.tpidrurw_s),
                             offsetoflow32(CPUARMState, cp15.tpidrurw_ns) },
      .resetfn = arm_cp_reset_ignore },
    { .name = "TPIDRRO_EL0", .state = ARM_CP_STATE_AA64,
      .opc0 = 3, .opc1 = 3, .opc2 = 3, .crn = 13, .crm = 0,
      .access = PL0_R|PL1_W,
      .fieldoffset = offsetof(CPUARMState, cp15.tpidrro_el[0]),
      .resetvalue = 0},
    { .name = "TPIDRURO", .cp = 15, .crn = 13, .crm = 0, .opc1 = 0, .opc2 = 3,
      .access = PL0_R|PL1_W,
      .bank_fieldoffsets = { offsetoflow32(CPUARMState, cp15.tpidruro_s),
                             offsetoflow32(CPUARMState, cp15.tpidruro_ns) },
      .resetfn = arm_cp_reset_ignore },
    { .name = "TPIDR_EL1", .state = ARM_CP_STATE_AA64,
      .opc0 = 3, .opc1 = 0, .opc2 = 4, .crn = 13, .crm = 0,
      .access = PL1_RW,
      .fieldoffset = offsetof(CPUARMState, cp15.tpidr_el[1]), .resetvalue = 0 },
    { .name = "TPIDRPRW", .opc1 = 0, .cp = 15, .crn = 13, .crm = 0, .opc2 = 4,
      .access = PL1_RW,
      .bank_fieldoffsets = { offsetoflow32(CPUARMState, cp15.tpidrprw_s),
                             offsetoflow32(CPUARMState, cp15.tpidrprw_ns) },
      .resetvalue = 0 },
    REGINFO_SENTINEL
};

#ifndef CONFIG_USER_ONLY

static CPAccessResult gt_cntfrq_access(CPUARMState *env, const ARMCPRegInfo *ri,
                                       bool isread)
{
    /* CNTFRQ: not visible from PL0 if both PL0PCTEN and PL0VCTEN are zero.
     * Writable only at the highest implemented exception level.
     */
    int el = arm_current_el(env);
    uint64_t hcr;
    uint32_t cntkctl;

    switch (el) {
    case 0:
        hcr = arm_hcr_el2_eff(env);
        if ((hcr & (HCR_E2H | HCR_TGE)) == (HCR_E2H | HCR_TGE)) {
            cntkctl = env->cp15.cnthctl_el2;
        } else {
            cntkctl = env->cp15.c14_cntkctl;
        }
        if (!extract32(cntkctl, 0, 2)) {
            return CP_ACCESS_TRAP;
        }
        break;
    case 1:
        if (!isread && ri->state == ARM_CP_STATE_AA32 &&
            arm_is_secure_below_el3(env)) {
            /* Accesses from 32-bit Secure EL1 UNDEF (*not* trap to EL3!) */
            return CP_ACCESS_TRAP_UNCATEGORIZED;
        }
        break;
    case 2:
    case 3:
        break;
    }

    if (!isread && el < arm_highest_el(env)) {
        return CP_ACCESS_TRAP_UNCATEGORIZED;
    }

    return CP_ACCESS_OK;
}

static CPAccessResult gt_counter_access(CPUARMState *env, int timeridx,
                                        bool isread)
{
    unsigned int cur_el = arm_current_el(env);
    bool secure = arm_is_secure(env);
    uint64_t hcr = arm_hcr_el2_eff(env);

    switch (cur_el) {
    case 0:
        /* If HCR_EL2.<E2H,TGE> == '11': check CNTHCTL_EL2.EL0[PV]CTEN. */
        if ((hcr & (HCR_E2H | HCR_TGE)) == (HCR_E2H | HCR_TGE)) {
            return (extract32(env->cp15.cnthctl_el2, timeridx, 1)
                    ? CP_ACCESS_OK : CP_ACCESS_TRAP_EL2);
        }

        /* CNT[PV]CT: not visible from PL0 if EL0[PV]CTEN is zero */
        if (!extract32(env->cp15.c14_cntkctl, timeridx, 1)) {
            return CP_ACCESS_TRAP;
        }

        /* If HCR_EL2.<E2H,TGE> == '10': check CNTHCTL_EL2.EL1PCTEN. */
        if (hcr & HCR_E2H) {
            if (timeridx == GTIMER_PHYS &&
                !extract32(env->cp15.cnthctl_el2, 10, 1)) {
                return CP_ACCESS_TRAP_EL2;
            }
        } else {
            /* If HCR_EL2.<E2H> == 0: check CNTHCTL_EL2.EL1PCEN. */
            if (arm_feature(env, ARM_FEATURE_EL2) &&
                timeridx == GTIMER_PHYS && !secure &&
                !extract32(env->cp15.cnthctl_el2, 1, 1)) {
                return CP_ACCESS_TRAP_EL2;
            }
        }
        break;

    case 1:
        /* Check CNTHCTL_EL2.EL1PCTEN, which changes location based on E2H. */
        if (arm_feature(env, ARM_FEATURE_EL2) &&
            timeridx == GTIMER_PHYS && !secure &&
            (hcr & HCR_E2H
             ? !extract32(env->cp15.cnthctl_el2, 10, 1)
             : !extract32(env->cp15.cnthctl_el2, 0, 1))) {
            return CP_ACCESS_TRAP_EL2;
        }
        break;
    }
    return CP_ACCESS_OK;
}

static CPAccessResult gt_timer_access(CPUARMState *env, int timeridx,
                                      bool isread)
{
    unsigned int cur_el = arm_current_el(env);
    bool secure = arm_is_secure(env);
    uint64_t hcr = arm_hcr_el2_eff(env);

    switch (cur_el) {
    case 0:
        if ((hcr & (HCR_E2H | HCR_TGE)) == (HCR_E2H | HCR_TGE)) {
            /* If HCR_EL2.<E2H,TGE> == '11': check CNTHCTL_EL2.EL0[PV]TEN. */
            return (extract32(env->cp15.cnthctl_el2, 9 - timeridx, 1)
                    ? CP_ACCESS_OK : CP_ACCESS_TRAP_EL2);
        }

        /*
         * CNT[PV]_CVAL, CNT[PV]_CTL, CNT[PV]_TVAL: not visible from
         * EL0 if EL0[PV]TEN is zero.
         */
        if (!extract32(env->cp15.c14_cntkctl, 9 - timeridx, 1)) {
            return CP_ACCESS_TRAP;
        }
        /* fall through */

    case 1:
        if (arm_feature(env, ARM_FEATURE_EL2) &&
            timeridx == GTIMER_PHYS && !secure) {
            if (hcr & HCR_E2H) {
                /* If HCR_EL2.<E2H,TGE> == '10': check CNTHCTL_EL2.EL1PTEN. */
                if (!extract32(env->cp15.cnthctl_el2, 11, 1)) {
                    return CP_ACCESS_TRAP_EL2;
                }
            } else {
                /* If HCR_EL2.<E2H> == 0: check CNTHCTL_EL2.EL1PCEN. */
                if (!extract32(env->cp15.cnthctl_el2, 1, 1)) {
                    return CP_ACCESS_TRAP_EL2;
                }
            }
        }
        break;
    }
    return CP_ACCESS_OK;
}

static CPAccessResult gt_pct_access(CPUARMState *env,
                                    const ARMCPRegInfo *ri,
                                    bool isread)
{
    return gt_counter_access(env, GTIMER_PHYS, isread);
}

static CPAccessResult gt_vct_access(CPUARMState *env,
                                    const ARMCPRegInfo *ri,
                                    bool isread)
{
    return gt_counter_access(env, GTIMER_VIRT, isread);
}

static CPAccessResult gt_ptimer_access(CPUARMState *env, const ARMCPRegInfo *ri,
                                       bool isread)
{
    return gt_timer_access(env, GTIMER_PHYS, isread);
}

static CPAccessResult gt_vtimer_access(CPUARMState *env, const ARMCPRegInfo *ri,
                                       bool isread)
{
    return gt_timer_access(env, GTIMER_VIRT, isread);
}

static CPAccessResult gt_stimer_access(CPUARMState *env,
                                       const ARMCPRegInfo *ri,
                                       bool isread)
{
    /* The AArch64 register view of the secure physical timer is
     * always accessible from EL3, and configurably accessible from
     * Secure EL1.
     */
    switch (arm_current_el(env)) {
    case 1:
        if (!arm_is_secure(env)) {
            return CP_ACCESS_TRAP;
        }
        if (!(env->cp15.scr_el3 & SCR_ST)) {
            return CP_ACCESS_TRAP_EL3;
        }
        return CP_ACCESS_OK;
    case 0:
    case 2:
        return CP_ACCESS_TRAP;
    case 3:
        return CP_ACCESS_OK;
    default:
        g_assert_not_reached();
    }
}

static uint64_t gt_conv_arm2qemu(ARMCPU *cpu, uint64_t cnt)
{
    Int128 cnt128_scaled = int128_mul((Int128)cnt, (Int128)cpu->gt_scale);

    return (uint64_t)int128_rshift(cnt128_scaled,
                                    GTIMER_SCALE_SHIFT);
}

static uint64_t gt_conv_qemu2arm(ARMCPU *cpu, uint64_t cnt)
{
    Int128 cnt128_scaled = int128_lshift((Int128)cnt, GTIMER_SCALE_SHIFT);

    return (uint64_t)int128_div(cnt128_scaled, (Int128)cpu->gt_scale);
}

static uint64_t gt_get_countervalue(CPUARMState *env)
{
    ARMCPU *cpu = env_archcpu(env);

<<<<<<< HEAD
    return gt_conv_qemu2arm(cpu, qemu_clock_get_ns(QEMU_CLOCK_VIRTUAL));
=======
    return qemu_clock_get_ns(QEMU_CLOCK_VIRTUAL) / gt_cntfrq_period_ns(cpu);
>>>>>>> 17e1e498
}

static void gt_recalc_timer(ARMCPU *cpu, int timeridx)
{
    ARMGenericTimer *gt = &cpu->env.cp15.c14_timer[timeridx];

    if (gt->ctl & 1) {
        /* Timer enabled: calculate and set current ISTATUS, irq, and
         * reset timer to when ISTATUS next has to change
         */
        uint64_t offset = timeridx == GTIMER_VIRT ?
                                      cpu->env.cp15.cntvoff_el2 : 0;
        uint64_t count = gt_get_countervalue(&cpu->env);
        /* Note that this must be unsigned 64 bit arithmetic: */
        int istatus = count - offset >= gt->cval;
        uint64_t nexttick;
        int irqstate;

        gt->ctl = deposit32(gt->ctl, 2, 1, istatus);

        irqstate = (istatus && !(gt->ctl & 2));
        qemu_set_irq(cpu->gt_timer_outputs[timeridx], irqstate);

        if (istatus) {
            /* Next transition is when count rolls back over to zero */
            nexttick = UINT64_MAX;
        } else {
            /* Next transition is when we hit cval */
            nexttick = gt_conv_arm2qemu(cpu, gt->cval + offset);
        }
        /* Note that the desired next expiry time might be beyond the
         * signed-64-bit range of a QEMUTimer -- in this case we just
         * set the timer for as far in the future as possible. When the
         * timer expires we will reset the timer for any remaining period.
         */
<<<<<<< HEAD
        if (nexttick > INT64_MAX) {
            nexttick = INT64_MAX;
=======
        if (nexttick > INT64_MAX / gt_cntfrq_period_ns(cpu)) {
            timer_mod_ns(cpu->gt_timer[timeridx], INT64_MAX);
        } else {
            timer_mod(cpu->gt_timer[timeridx], nexttick);
>>>>>>> 17e1e498
        }
        trace_arm_gt_recalc(timeridx, irqstate, nexttick);
    } else {
        /* Timer disabled: ISTATUS and timer output always clear */
        gt->ctl &= ~4;
        qemu_set_irq(cpu->gt_timer_outputs[timeridx], 0);
        timer_del(cpu->gt_timer[timeridx]);
        trace_arm_gt_recalc_disabled(timeridx);
    }
}

static void gt_timer_reset(CPUARMState *env, const ARMCPRegInfo *ri,
                           int timeridx)
{
    ARMCPU *cpu = env_archcpu(env);

    timer_del(cpu->gt_timer[timeridx]);
}

static uint64_t gt_cnt_read(CPUARMState *env, const ARMCPRegInfo *ri)
{
    return gt_get_countervalue(env);
}

static uint64_t gt_virt_cnt_offset(CPUARMState *env)
{
    uint64_t hcr;

    switch (arm_current_el(env)) {
    case 2:
        hcr = arm_hcr_el2_eff(env);
        if (hcr & HCR_E2H) {
            return 0;
        }
        break;
    case 0:
        hcr = arm_hcr_el2_eff(env);
        if ((hcr & (HCR_E2H | HCR_TGE)) == (HCR_E2H | HCR_TGE)) {
            return 0;
        }
        break;
    }

    return env->cp15.cntvoff_el2;
}

static uint64_t gt_virt_cnt_read(CPUARMState *env, const ARMCPRegInfo *ri)
{
    return gt_get_countervalue(env) - gt_virt_cnt_offset(env);
}

static void gt_cval_write(CPUARMState *env, const ARMCPRegInfo *ri,
                          int timeridx,
                          uint64_t value)
{
    trace_arm_gt_cval_write(timeridx, value);
    env->cp15.c14_timer[timeridx].cval = value;
    gt_recalc_timer(env_archcpu(env), timeridx);
}

static uint64_t gt_tval_read(CPUARMState *env, const ARMCPRegInfo *ri,
                             int timeridx)
{
    uint64_t offset = 0;

    switch (timeridx) {
    case GTIMER_VIRT:
    case GTIMER_HYPVIRT:
        offset = gt_virt_cnt_offset(env);
        break;
    }

    return (uint32_t)(env->cp15.c14_timer[timeridx].cval -
                      (gt_get_countervalue(env) - offset));
}

static void gt_tval_write(CPUARMState *env, const ARMCPRegInfo *ri,
                          int timeridx,
                          uint64_t value)
{
    uint64_t offset = 0;

    switch (timeridx) {
    case GTIMER_VIRT:
    case GTIMER_HYPVIRT:
        offset = gt_virt_cnt_offset(env);
        break;
    }

    trace_arm_gt_tval_write(timeridx, value);
    env->cp15.c14_timer[timeridx].cval = gt_get_countervalue(env) - offset +
                                         sextract64(value, 0, 32);
    gt_recalc_timer(env_archcpu(env), timeridx);
}

static void gt_ctl_write(CPUARMState *env, const ARMCPRegInfo *ri,
                         int timeridx,
                         uint64_t value)
{
    ARMCPU *cpu = env_archcpu(env);
    uint32_t oldval = env->cp15.c14_timer[timeridx].ctl;

    trace_arm_gt_ctl_write(timeridx, value);
    env->cp15.c14_timer[timeridx].ctl = deposit64(oldval, 0, 2, value);
    if ((oldval ^ value) & 1) {
        /* Enable toggled */
        gt_recalc_timer(cpu, timeridx);
    } else if ((oldval ^ value) & 2) {
        /* IMASK toggled: don't need to recalculate,
         * just set the interrupt line based on ISTATUS
         */
        int irqstate = (oldval & 4) && !(value & 2);

        trace_arm_gt_imask_toggle(timeridx, irqstate);
        qemu_set_irq(cpu->gt_timer_outputs[timeridx], irqstate);
    }
}

static void gt_phys_timer_reset(CPUARMState *env, const ARMCPRegInfo *ri)
{
    gt_timer_reset(env, ri, GTIMER_PHYS);
}

static void gt_phys_cval_write(CPUARMState *env, const ARMCPRegInfo *ri,
                               uint64_t value)
{
    gt_cval_write(env, ri, GTIMER_PHYS, value);
}

static uint64_t gt_phys_tval_read(CPUARMState *env, const ARMCPRegInfo *ri)
{
    return gt_tval_read(env, ri, GTIMER_PHYS);
}

static void gt_phys_tval_write(CPUARMState *env, const ARMCPRegInfo *ri,
                               uint64_t value)
{
    gt_tval_write(env, ri, GTIMER_PHYS, value);
}

static void gt_phys_ctl_write(CPUARMState *env, const ARMCPRegInfo *ri,
                              uint64_t value)
{
    gt_ctl_write(env, ri, GTIMER_PHYS, value);
}

static int gt_phys_redir_timeridx(CPUARMState *env)
{
    switch (arm_mmu_idx(env)) {
    case ARMMMUIdx_E20_0:
    case ARMMMUIdx_E20_2:
    case ARMMMUIdx_E20_2_PAN:
        return GTIMER_HYP;
    default:
        return GTIMER_PHYS;
    }
}

static int gt_virt_redir_timeridx(CPUARMState *env)
{
    switch (arm_mmu_idx(env)) {
    case ARMMMUIdx_E20_0:
    case ARMMMUIdx_E20_2:
    case ARMMMUIdx_E20_2_PAN:
        return GTIMER_HYPVIRT;
    default:
        return GTIMER_VIRT;
    }
}

static uint64_t gt_phys_redir_cval_read(CPUARMState *env,
                                        const ARMCPRegInfo *ri)
{
    int timeridx = gt_phys_redir_timeridx(env);
    return env->cp15.c14_timer[timeridx].cval;
}

static void gt_phys_redir_cval_write(CPUARMState *env, const ARMCPRegInfo *ri,
                                     uint64_t value)
{
    int timeridx = gt_phys_redir_timeridx(env);
    gt_cval_write(env, ri, timeridx, value);
}

static uint64_t gt_phys_redir_tval_read(CPUARMState *env,
                                        const ARMCPRegInfo *ri)
{
    int timeridx = gt_phys_redir_timeridx(env);
    return gt_tval_read(env, ri, timeridx);
}

static void gt_phys_redir_tval_write(CPUARMState *env, const ARMCPRegInfo *ri,
                                     uint64_t value)
{
    int timeridx = gt_phys_redir_timeridx(env);
    gt_tval_write(env, ri, timeridx, value);
}

static uint64_t gt_phys_redir_ctl_read(CPUARMState *env,
                                       const ARMCPRegInfo *ri)
{
    int timeridx = gt_phys_redir_timeridx(env);
    return env->cp15.c14_timer[timeridx].ctl;
}

static void gt_phys_redir_ctl_write(CPUARMState *env, const ARMCPRegInfo *ri,
                                    uint64_t value)
{
    int timeridx = gt_phys_redir_timeridx(env);
    gt_ctl_write(env, ri, timeridx, value);
}

static void gt_virt_timer_reset(CPUARMState *env, const ARMCPRegInfo *ri)
{
    gt_timer_reset(env, ri, GTIMER_VIRT);
}

static void gt_virt_cval_write(CPUARMState *env, const ARMCPRegInfo *ri,
                               uint64_t value)
{
    gt_cval_write(env, ri, GTIMER_VIRT, value);
}

static uint64_t gt_virt_tval_read(CPUARMState *env, const ARMCPRegInfo *ri)
{
    return gt_tval_read(env, ri, GTIMER_VIRT);
}

static void gt_virt_tval_write(CPUARMState *env, const ARMCPRegInfo *ri,
                               uint64_t value)
{
    gt_tval_write(env, ri, GTIMER_VIRT, value);
}

static void gt_virt_ctl_write(CPUARMState *env, const ARMCPRegInfo *ri,
                              uint64_t value)
{
    gt_ctl_write(env, ri, GTIMER_VIRT, value);
}

static void gt_cntvoff_write(CPUARMState *env, const ARMCPRegInfo *ri,
                              uint64_t value)
{
    ARMCPU *cpu = env_archcpu(env);

    trace_arm_gt_cntvoff_write(value);
    raw_write(env, ri, value);
    gt_recalc_timer(cpu, GTIMER_VIRT);
}

static uint64_t gt_virt_redir_cval_read(CPUARMState *env,
                                        const ARMCPRegInfo *ri)
{
    int timeridx = gt_virt_redir_timeridx(env);
    return env->cp15.c14_timer[timeridx].cval;
}

static void gt_virt_redir_cval_write(CPUARMState *env, const ARMCPRegInfo *ri,
                                     uint64_t value)
{
    int timeridx = gt_virt_redir_timeridx(env);
    gt_cval_write(env, ri, timeridx, value);
}

static uint64_t gt_virt_redir_tval_read(CPUARMState *env,
                                        const ARMCPRegInfo *ri)
{
    int timeridx = gt_virt_redir_timeridx(env);
    return gt_tval_read(env, ri, timeridx);
}

static void gt_virt_redir_tval_write(CPUARMState *env, const ARMCPRegInfo *ri,
                                     uint64_t value)
{
    int timeridx = gt_virt_redir_timeridx(env);
    gt_tval_write(env, ri, timeridx, value);
}

static uint64_t gt_virt_redir_ctl_read(CPUARMState *env,
                                       const ARMCPRegInfo *ri)
{
    int timeridx = gt_virt_redir_timeridx(env);
    return env->cp15.c14_timer[timeridx].ctl;
}

static void gt_virt_redir_ctl_write(CPUARMState *env, const ARMCPRegInfo *ri,
                                    uint64_t value)
{
    int timeridx = gt_virt_redir_timeridx(env);
    gt_ctl_write(env, ri, timeridx, value);
}

static void gt_hyp_timer_reset(CPUARMState *env, const ARMCPRegInfo *ri)
{
    gt_timer_reset(env, ri, GTIMER_HYP);
}

static void gt_hyp_cval_write(CPUARMState *env, const ARMCPRegInfo *ri,
                              uint64_t value)
{
    gt_cval_write(env, ri, GTIMER_HYP, value);
}

static uint64_t gt_hyp_tval_read(CPUARMState *env, const ARMCPRegInfo *ri)
{
    return gt_tval_read(env, ri, GTIMER_HYP);
}

static void gt_hyp_tval_write(CPUARMState *env, const ARMCPRegInfo *ri,
                              uint64_t value)
{
    gt_tval_write(env, ri, GTIMER_HYP, value);
}

static void gt_hyp_ctl_write(CPUARMState *env, const ARMCPRegInfo *ri,
                              uint64_t value)
{
    gt_ctl_write(env, ri, GTIMER_HYP, value);
}

static void gt_sec_timer_reset(CPUARMState *env, const ARMCPRegInfo *ri)
{
    gt_timer_reset(env, ri, GTIMER_SEC);
}

static void gt_sec_cval_write(CPUARMState *env, const ARMCPRegInfo *ri,
                              uint64_t value)
{
    gt_cval_write(env, ri, GTIMER_SEC, value);
}

static uint64_t gt_sec_tval_read(CPUARMState *env, const ARMCPRegInfo *ri)
{
    return gt_tval_read(env, ri, GTIMER_SEC);
}

static void gt_sec_tval_write(CPUARMState *env, const ARMCPRegInfo *ri,
                              uint64_t value)
{
    gt_tval_write(env, ri, GTIMER_SEC, value);
}

static void gt_sec_ctl_write(CPUARMState *env, const ARMCPRegInfo *ri,
                              uint64_t value)
{
    gt_ctl_write(env, ri, GTIMER_SEC, value);
}

static void gt_hv_timer_reset(CPUARMState *env, const ARMCPRegInfo *ri)
{
    gt_timer_reset(env, ri, GTIMER_HYPVIRT);
}

static void gt_hv_cval_write(CPUARMState *env, const ARMCPRegInfo *ri,
                             uint64_t value)
{
    gt_cval_write(env, ri, GTIMER_HYPVIRT, value);
}

static uint64_t gt_hv_tval_read(CPUARMState *env, const ARMCPRegInfo *ri)
{
    return gt_tval_read(env, ri, GTIMER_HYPVIRT);
}

static void gt_hv_tval_write(CPUARMState *env, const ARMCPRegInfo *ri,
                             uint64_t value)
{
    gt_tval_write(env, ri, GTIMER_HYPVIRT, value);
}

static void gt_hv_ctl_write(CPUARMState *env, const ARMCPRegInfo *ri,
                            uint64_t value)
{
    gt_ctl_write(env, ri, GTIMER_HYPVIRT, value);
}

void arm_gt_ptimer_cb(void *opaque)
{
    ARMCPU *cpu = opaque;

    gt_recalc_timer(cpu, GTIMER_PHYS);
}

void arm_gt_vtimer_cb(void *opaque)
{
    ARMCPU *cpu = opaque;

    gt_recalc_timer(cpu, GTIMER_VIRT);
}

void arm_gt_htimer_cb(void *opaque)
{
    ARMCPU *cpu = opaque;

    gt_recalc_timer(cpu, GTIMER_HYP);
}

void arm_gt_stimer_cb(void *opaque)
{
    ARMCPU *cpu = opaque;

    gt_recalc_timer(cpu, GTIMER_SEC);
}

void arm_gt_hvtimer_cb(void *opaque)
{
    ARMCPU *cpu = opaque;

    gt_recalc_timer(cpu, GTIMER_HYPVIRT);
}

static void arm_gt_cntfrq_reset(CPUARMState *env, const ARMCPRegInfo *opaque)
{
    ARMCPU *cpu = env_archcpu(env);

    cpu->env.cp15.c14_cntfrq = cpu->gt_cntfrq_hz;
}

static const ARMCPRegInfo generic_timer_cp_reginfo[] = {
    /* Note that CNTFRQ is purely reads-as-written for the benefit
     * of software; writing it doesn't actually change the timer frequency.
     * Our reset value matches the fixed frequency we implement the timer at.
     */
    { .name = "CNTFRQ", .cp = 15, .crn = 14, .crm = 0, .opc1 = 0, .opc2 = 0,
      .type = ARM_CP_ALIAS,
      .access = PL1_RW | PL0_R, .accessfn = gt_cntfrq_access,
      .fieldoffset = offsetoflow32(CPUARMState, cp15.c14_cntfrq),
    },
    /* timer frequency is set by arm_cpu_reset() */
    { .name = "CNTFRQ_EL0", .state = ARM_CP_STATE_AA64,
      .opc0 = 3, .opc1 = 3, .crn = 14, .crm = 0, .opc2 = 0,
      .access = PL1_RW | PL0_R, .accessfn = gt_cntfrq_access,
      .fieldoffset = offsetof(CPUARMState, cp15.c14_cntfrq),
<<<<<<< HEAD
=======
      .resetfn = arm_gt_cntfrq_reset,
>>>>>>> 17e1e498
    },
    /* overall control: mostly access permissions */
    { .name = "CNTKCTL", .state = ARM_CP_STATE_BOTH,
      .opc0 = 3, .opc1 = 0, .crn = 14, .crm = 1, .opc2 = 0,
      .access = PL1_RW,
      .fieldoffset = offsetof(CPUARMState, cp15.c14_cntkctl),
      .resetvalue = 0,
    },
    /* per-timer control */
    { .name = "CNTP_CTL", .cp = 15, .crn = 14, .crm = 2, .opc1 = 0, .opc2 = 1,
      .secure = ARM_CP_SECSTATE_NS,
      .type = ARM_CP_IO | ARM_CP_ALIAS, .access = PL0_RW,
      .accessfn = gt_ptimer_access,
      .fieldoffset = offsetoflow32(CPUARMState,
                                   cp15.c14_timer[GTIMER_PHYS].ctl),
      .readfn = gt_phys_redir_ctl_read, .raw_readfn = raw_read,
      .writefn = gt_phys_redir_ctl_write, .raw_writefn = raw_write,
    },
    { .name = "CNTP_CTL_S",
      .cp = 15, .crn = 14, .crm = 2, .opc1 = 0, .opc2 = 1,
      .secure = ARM_CP_SECSTATE_S,
      .type = ARM_CP_IO | ARM_CP_ALIAS, .access = PL0_RW,
      .accessfn = gt_ptimer_access,
      .fieldoffset = offsetoflow32(CPUARMState,
                                   cp15.c14_timer[GTIMER_SEC].ctl),
      .writefn = gt_sec_ctl_write, .raw_writefn = raw_write,
    },
    { .name = "CNTP_CTL_EL0", .state = ARM_CP_STATE_AA64,
      .opc0 = 3, .opc1 = 3, .crn = 14, .crm = 2, .opc2 = 1,
      .type = ARM_CP_IO, .access = PL0_RW,
      .accessfn = gt_ptimer_access,
      .fieldoffset = offsetof(CPUARMState, cp15.c14_timer[GTIMER_PHYS].ctl),
      .resetvalue = 0,
      .readfn = gt_phys_redir_ctl_read, .raw_readfn = raw_read,
      .writefn = gt_phys_redir_ctl_write, .raw_writefn = raw_write,
    },
    { .name = "CNTV_CTL", .cp = 15, .crn = 14, .crm = 3, .opc1 = 0, .opc2 = 1,
      .type = ARM_CP_IO | ARM_CP_ALIAS, .access = PL0_RW,
      .accessfn = gt_vtimer_access,
      .fieldoffset = offsetoflow32(CPUARMState,
                                   cp15.c14_timer[GTIMER_VIRT].ctl),
      .readfn = gt_virt_redir_ctl_read, .raw_readfn = raw_read,
      .writefn = gt_virt_redir_ctl_write, .raw_writefn = raw_write,
    },
    { .name = "CNTV_CTL_EL0", .state = ARM_CP_STATE_AA64,
      .opc0 = 3, .opc1 = 3, .crn = 14, .crm = 3, .opc2 = 1,
      .type = ARM_CP_IO, .access = PL0_RW,
      .accessfn = gt_vtimer_access,
      .fieldoffset = offsetof(CPUARMState, cp15.c14_timer[GTIMER_VIRT].ctl),
      .resetvalue = 0,
      .readfn = gt_virt_redir_ctl_read, .raw_readfn = raw_read,
      .writefn = gt_virt_redir_ctl_write, .raw_writefn = raw_write,
    },
    /* TimerValue views: a 32 bit downcounting view of the underlying state */
    { .name = "CNTP_TVAL", .cp = 15, .crn = 14, .crm = 2, .opc1 = 0, .opc2 = 0,
      .secure = ARM_CP_SECSTATE_NS,
      .type = ARM_CP_NO_RAW | ARM_CP_IO, .access = PL0_RW,
      .accessfn = gt_ptimer_access,
      .readfn = gt_phys_redir_tval_read, .writefn = gt_phys_redir_tval_write,
    },
    { .name = "CNTP_TVAL_S",
      .cp = 15, .crn = 14, .crm = 2, .opc1 = 0, .opc2 = 0,
      .secure = ARM_CP_SECSTATE_S,
      .type = ARM_CP_NO_RAW | ARM_CP_IO, .access = PL0_RW,
      .accessfn = gt_ptimer_access,
      .readfn = gt_sec_tval_read, .writefn = gt_sec_tval_write,
    },
    { .name = "CNTP_TVAL_EL0", .state = ARM_CP_STATE_AA64,
      .opc0 = 3, .opc1 = 3, .crn = 14, .crm = 2, .opc2 = 0,
      .type = ARM_CP_NO_RAW | ARM_CP_IO, .access = PL0_RW,
      .accessfn = gt_ptimer_access, .resetfn = gt_phys_timer_reset,
      .readfn = gt_phys_redir_tval_read, .writefn = gt_phys_redir_tval_write,
    },
    { .name = "CNTV_TVAL", .cp = 15, .crn = 14, .crm = 3, .opc1 = 0, .opc2 = 0,
      .type = ARM_CP_NO_RAW | ARM_CP_IO, .access = PL0_RW,
      .accessfn = gt_vtimer_access,
      .readfn = gt_virt_redir_tval_read, .writefn = gt_virt_redir_tval_write,
    },
    { .name = "CNTV_TVAL_EL0", .state = ARM_CP_STATE_AA64,
      .opc0 = 3, .opc1 = 3, .crn = 14, .crm = 3, .opc2 = 0,
      .type = ARM_CP_NO_RAW | ARM_CP_IO, .access = PL0_RW,
      .accessfn = gt_vtimer_access, .resetfn = gt_virt_timer_reset,
      .readfn = gt_virt_redir_tval_read, .writefn = gt_virt_redir_tval_write,
    },
    /* The counter itself */
    { .name = "CNTPCT", .cp = 15, .crm = 14, .opc1 = 0,
      .access = PL0_R, .type = ARM_CP_64BIT | ARM_CP_NO_RAW | ARM_CP_IO,
      .accessfn = gt_pct_access,
      .readfn = gt_cnt_read, .resetfn = arm_cp_reset_ignore,
    },
    { .name = "CNTPCT_EL0", .state = ARM_CP_STATE_AA64,
      .opc0 = 3, .opc1 = 3, .crn = 14, .crm = 0, .opc2 = 1,
      .access = PL0_R, .type = ARM_CP_NO_RAW | ARM_CP_IO,
      .accessfn = gt_pct_access, .readfn = gt_cnt_read,
    },
    { .name = "CNTVCT", .cp = 15, .crm = 14, .opc1 = 1,
      .access = PL0_R, .type = ARM_CP_64BIT | ARM_CP_NO_RAW | ARM_CP_IO,
      .accessfn = gt_vct_access,
      .readfn = gt_virt_cnt_read, .resetfn = arm_cp_reset_ignore,
    },
    { .name = "CNTVCT_EL0", .state = ARM_CP_STATE_AA64,
      .opc0 = 3, .opc1 = 3, .crn = 14, .crm = 0, .opc2 = 2,
      .access = PL0_R, .type = ARM_CP_NO_RAW | ARM_CP_IO,
      .accessfn = gt_vct_access, .readfn = gt_virt_cnt_read,
    },
    /* Comparison value, indicating when the timer goes off */
    { .name = "CNTP_CVAL", .cp = 15, .crm = 14, .opc1 = 2,
      .secure = ARM_CP_SECSTATE_NS,
      .access = PL0_RW,
      .type = ARM_CP_64BIT | ARM_CP_IO | ARM_CP_ALIAS,
      .fieldoffset = offsetof(CPUARMState, cp15.c14_timer[GTIMER_PHYS].cval),
      .accessfn = gt_ptimer_access,
      .readfn = gt_phys_redir_cval_read, .raw_readfn = raw_read,
      .writefn = gt_phys_redir_cval_write, .raw_writefn = raw_write,
    },
    { .name = "CNTP_CVAL_S", .cp = 15, .crm = 14, .opc1 = 2,
      .secure = ARM_CP_SECSTATE_S,
      .access = PL0_RW,
      .type = ARM_CP_64BIT | ARM_CP_IO | ARM_CP_ALIAS,
      .fieldoffset = offsetof(CPUARMState, cp15.c14_timer[GTIMER_SEC].cval),
      .accessfn = gt_ptimer_access,
      .writefn = gt_sec_cval_write, .raw_writefn = raw_write,
    },
    { .name = "CNTP_CVAL_EL0", .state = ARM_CP_STATE_AA64,
      .opc0 = 3, .opc1 = 3, .crn = 14, .crm = 2, .opc2 = 2,
      .access = PL0_RW,
      .type = ARM_CP_IO,
      .fieldoffset = offsetof(CPUARMState, cp15.c14_timer[GTIMER_PHYS].cval),
      .resetvalue = 0, .accessfn = gt_ptimer_access,
      .readfn = gt_phys_redir_cval_read, .raw_readfn = raw_read,
      .writefn = gt_phys_redir_cval_write, .raw_writefn = raw_write,
    },
    { .name = "CNTV_CVAL", .cp = 15, .crm = 14, .opc1 = 3,
      .access = PL0_RW,
      .type = ARM_CP_64BIT | ARM_CP_IO | ARM_CP_ALIAS,
      .fieldoffset = offsetof(CPUARMState, cp15.c14_timer[GTIMER_VIRT].cval),
      .accessfn = gt_vtimer_access,
      .readfn = gt_virt_redir_cval_read, .raw_readfn = raw_read,
      .writefn = gt_virt_redir_cval_write, .raw_writefn = raw_write,
    },
    { .name = "CNTV_CVAL_EL0", .state = ARM_CP_STATE_AA64,
      .opc0 = 3, .opc1 = 3, .crn = 14, .crm = 3, .opc2 = 2,
      .access = PL0_RW,
      .type = ARM_CP_IO,
      .fieldoffset = offsetof(CPUARMState, cp15.c14_timer[GTIMER_VIRT].cval),
      .resetvalue = 0, .accessfn = gt_vtimer_access,
      .readfn = gt_virt_redir_cval_read, .raw_readfn = raw_read,
      .writefn = gt_virt_redir_cval_write, .raw_writefn = raw_write,
    },
    /* Secure timer -- this is actually restricted to only EL3
     * and configurably Secure-EL1 via the accessfn.
     */
    { .name = "CNTPS_TVAL_EL1", .state = ARM_CP_STATE_AA64,
      .opc0 = 3, .opc1 = 7, .crn = 14, .crm = 2, .opc2 = 0,
      .type = ARM_CP_NO_RAW | ARM_CP_IO, .access = PL1_RW,
      .accessfn = gt_stimer_access,
      .readfn = gt_sec_tval_read,
      .writefn = gt_sec_tval_write,
      .resetfn = gt_sec_timer_reset,
    },
    { .name = "CNTPS_CTL_EL1", .state = ARM_CP_STATE_AA64,
      .opc0 = 3, .opc1 = 7, .crn = 14, .crm = 2, .opc2 = 1,
      .type = ARM_CP_IO, .access = PL1_RW,
      .accessfn = gt_stimer_access,
      .fieldoffset = offsetof(CPUARMState, cp15.c14_timer[GTIMER_SEC].ctl),
      .resetvalue = 0,
      .writefn = gt_sec_ctl_write, .raw_writefn = raw_write,
    },
    { .name = "CNTPS_CVAL_EL1", .state = ARM_CP_STATE_AA64,
      .opc0 = 3, .opc1 = 7, .crn = 14, .crm = 2, .opc2 = 2,
      .type = ARM_CP_IO, .access = PL1_RW,
      .accessfn = gt_stimer_access,
      .fieldoffset = offsetof(CPUARMState, cp15.c14_timer[GTIMER_SEC].cval),
      .writefn = gt_sec_cval_write, .raw_writefn = raw_write,
    },
    REGINFO_SENTINEL
};

static CPAccessResult e2h_access(CPUARMState *env, const ARMCPRegInfo *ri,
                                 bool isread)
{
    if (!(arm_hcr_el2_eff(env) & HCR_E2H)) {
        return CP_ACCESS_TRAP;
    }
    return CP_ACCESS_OK;
}

#else

/* In user-mode most of the generic timer registers are inaccessible
 * however modern kernels (4.12+) allow access to cntvct_el0
 */

static uint64_t gt_virt_cnt_read(CPUARMState *env, const ARMCPRegInfo *ri)
{
    ARMCPU *cpu = env_archcpu(env);

    /* Currently we have no support for QEMUTimer in linux-user so we
     * can't call gt_get_countervalue(env), instead we directly
     * call the lower level functions.
     */
    return cpu_get_clock() / gt_cntfrq_period_ns(cpu);
}

static const ARMCPRegInfo generic_timer_cp_reginfo[] = {
    { .name = "CNTFRQ_EL0", .state = ARM_CP_STATE_AA64,
      .opc0 = 3, .opc1 = 3, .crn = 14, .crm = 0, .opc2 = 0,
      .type = ARM_CP_CONST, .access = PL0_R /* no PL1_RW in linux-user */,
      .fieldoffset = offsetof(CPUARMState, cp15.c14_cntfrq),
      .resetvalue = NANOSECONDS_PER_SECOND / GTIMER_SCALE,
    },
    { .name = "CNTVCT_EL0", .state = ARM_CP_STATE_AA64,
      .opc0 = 3, .opc1 = 3, .crn = 14, .crm = 0, .opc2 = 2,
      .access = PL0_R, .type = ARM_CP_NO_RAW | ARM_CP_IO,
      .readfn = gt_virt_cnt_read,
    },
    REGINFO_SENTINEL
};

#endif

static void par_write(CPUARMState *env, const ARMCPRegInfo *ri, uint64_t value)
{
    if (arm_feature(env, ARM_FEATURE_LPAE)) {
        raw_write(env, ri, value);
    } else if (arm_feature(env, ARM_FEATURE_V7)) {
        raw_write(env, ri, value & 0xfffff6ff);
    } else {
        raw_write(env, ri, value & 0xfffff1ff);
    }
}

#ifndef CONFIG_USER_ONLY
/* get_phys_addr() isn't present for user-mode-only targets */

static CPAccessResult ats_access(CPUARMState *env, const ARMCPRegInfo *ri,
                                 bool isread)
{
    if (ri->opc2 & 4) {
        /* The ATS12NSO* operations must trap to EL3 if executed in
         * Secure EL1 (which can only happen if EL3 is AArch64).
         * They are simply UNDEF if executed from NS EL1.
         * They function normally from EL2 or EL3.
         */
        if (arm_current_el(env) == 1) {
            if (arm_is_secure_below_el3(env)) {
                return CP_ACCESS_TRAP_UNCATEGORIZED_EL3;
            }
            return CP_ACCESS_TRAP_UNCATEGORIZED;
        }
    }
    return CP_ACCESS_OK;
}

static uint64_t do_ats_write(CPUARMState *env, uint64_t value,
                             MMUAccessType access_type, ARMMMUIdx mmu_idx)
{
    hwaddr phys_addr;
    target_ulong page_size;
    int prot;
    bool ret;
    uint64_t par64;
    bool format64 = false;
    MemTxAttrs attrs = {};
    ARMMMUFaultInfo fi = {};
    ARMCacheAttrs cacheattrs = {};

    ret = get_phys_addr(env, value, access_type, mmu_idx, &phys_addr, &attrs,
                        &prot, &page_size, &fi, &cacheattrs);

    if (ret) {
        /*
         * Some kinds of translation fault must cause exceptions rather
         * than being reported in the PAR.
         */
        int current_el = arm_current_el(env);
        int target_el;
        uint32_t syn, fsr, fsc;
        bool take_exc = false;

        if (fi.s1ptw && current_el == 1 && !arm_is_secure(env)
            && arm_mmu_idx_is_stage1_of_2(mmu_idx)) {
            /*
             * Synchronous stage 2 fault on an access made as part of the
             * translation table walk for AT S1E0* or AT S1E1* insn
             * executed from NS EL1. If this is a synchronous external abort
             * and SCR_EL3.EA == 1, then we take a synchronous external abort
             * to EL3. Otherwise the fault is taken as an exception to EL2,
             * and HPFAR_EL2 holds the faulting IPA.
             */
            if (fi.type == ARMFault_SyncExternalOnWalk &&
                (env->cp15.scr_el3 & SCR_EA)) {
                target_el = 3;
            } else {
                env->cp15.hpfar_el2 = extract64(fi.s2addr, 12, 47) << 4;
                target_el = 2;
            }
            take_exc = true;
        } else if (fi.type == ARMFault_SyncExternalOnWalk) {
            /*
             * Synchronous external aborts during a translation table walk
             * are taken as Data Abort exceptions.
             */
            if (fi.stage2) {
                if (current_el == 3) {
                    target_el = 3;
                } else {
                    target_el = 2;
                }
            } else {
                target_el = exception_target_el(env);
            }
            take_exc = true;
        }

        if (take_exc) {
            /* Construct FSR and FSC using same logic as arm_deliver_fault() */
            if (target_el == 2 || arm_el_is_aa64(env, target_el) ||
                arm_s1_regime_using_lpae_format(env, mmu_idx)) {
                fsr = arm_fi_to_lfsc(&fi);
                fsc = extract32(fsr, 0, 6);
            } else {
                fsr = arm_fi_to_sfsc(&fi);
                fsc = 0x3f;
            }
            /*
             * Report exception with ESR indicating a fault due to a
             * translation table walk for a cache maintenance instruction.
             */
            syn = syn_data_abort_no_iss(current_el == target_el,
                                        fi.ea, 1, fi.s1ptw, 1, fsc);
            env->exception.vaddress = value;
            env->exception.fsr = fsr;
            raise_exception(env, EXCP_DATA_ABORT, syn, target_el);
        }
    }

    if (is_a64(env)) {
        format64 = true;
    } else if (arm_feature(env, ARM_FEATURE_LPAE)) {
        /*
         * ATS1Cxx:
         * * TTBCR.EAE determines whether the result is returned using the
         *   32-bit or the 64-bit PAR format
         * * Instructions executed in Hyp mode always use the 64bit format
         *
         * ATS1S2NSOxx uses the 64bit format if any of the following is true:
         * * The Non-secure TTBCR.EAE bit is set to 1
         * * The implementation includes EL2, and the value of HCR.VM is 1
         *
         * (Note that HCR.DC makes HCR.VM behave as if it is 1.)
         *
         * ATS1Hx always uses the 64bit format.
         */
        format64 = arm_s1_regime_using_lpae_format(env, mmu_idx);

        if (arm_feature(env, ARM_FEATURE_EL2)) {
            if (mmu_idx == ARMMMUIdx_E10_0 ||
                mmu_idx == ARMMMUIdx_E10_1 ||
                mmu_idx == ARMMMUIdx_E10_1_PAN) {
                format64 |= env->cp15.hcr_el2 & (HCR_VM | HCR_DC);
            } else {
                format64 |= arm_current_el(env) == 2;
            }
        }
    }

    if (format64) {
        /* Create a 64-bit PAR */
        par64 = (1 << 11); /* LPAE bit always set */
        if (!ret) {
            par64 |= phys_addr & ~0xfffULL;
            if (!attrs.secure) {
                par64 |= (1 << 9); /* NS */
            }
            /* Xilinx: This breaks our random testing, comment it out.
             * We need to find the root cause here.
             * par64 |= (uint64_t)cacheattrs.attrs << 56; */ /* ATTR */
            /* par64 |= cacheattrs.shareability << 7; */ /* SH */
        } else {
            uint32_t fsr = arm_fi_to_lfsc(&fi);

            par64 |= 1; /* F */
            par64 |= (fsr & 0x3f) << 1; /* FS */
            if (fi.stage2) {
                par64 |= (1 << 9); /* S */
            }
            if (fi.s1ptw) {
                par64 |= (1 << 8); /* PTW */
            }
        }
    } else {
        /* fsr is a DFSR/IFSR value for the short descriptor
         * translation table format (with WnR always clear).
         * Convert it to a 32-bit PAR.
         */
        if (!ret) {
            /* We do not set any attribute bits in the PAR */
            if (page_size == (1 << 24)
                && arm_feature(env, ARM_FEATURE_V7)) {
                par64 = (phys_addr & 0xff000000) | (1 << 1);
            } else {
                par64 = phys_addr & 0xfffff000;
            }
            if (!attrs.secure) {
                par64 |= (1 << 9); /* NS */
            }
        } else {
            uint32_t fsr = arm_fi_to_sfsc(&fi);

            par64 = ((fsr & (1 << 10)) >> 5) | ((fsr & (1 << 12)) >> 6) |
                    ((fsr & 0xf) << 1) | 1;
        }
    }
    return par64;
}

static void ats_write(CPUARMState *env, const ARMCPRegInfo *ri, uint64_t value)
{
    MMUAccessType access_type = ri->opc2 & 1 ? MMU_DATA_STORE : MMU_DATA_LOAD;
    uint64_t par64;
    ARMMMUIdx mmu_idx;
    int el = arm_current_el(env);
    bool secure = arm_is_secure_below_el3(env);

    switch (ri->opc2 & 6) {
    case 0:
        /* stage 1 current state PL1: ATS1CPR, ATS1CPW, ATS1CPRP, ATS1CPWP */
        switch (el) {
        case 3:
            mmu_idx = ARMMMUIdx_SE3;
            break;
        case 2:
            g_assert(!secure);  /* TODO: ARMv8.4-SecEL2 */
            /* fall through */
        case 1:
            if (ri->crm == 9 && (env->uncached_cpsr & CPSR_PAN)) {
                mmu_idx = (secure ? ARMMMUIdx_SE10_1_PAN
                           : ARMMMUIdx_Stage1_E1_PAN);
            } else {
                mmu_idx = secure ? ARMMMUIdx_SE10_1 : ARMMMUIdx_Stage1_E1;
            }
            break;
        default:
            g_assert_not_reached();
        }
        break;
    case 2:
        /* stage 1 current state PL0: ATS1CUR, ATS1CUW */
        switch (el) {
        case 3:
            mmu_idx = ARMMMUIdx_SE10_0;
            break;
        case 2:
            mmu_idx = ARMMMUIdx_Stage1_E0;
            break;
        case 1:
            mmu_idx = secure ? ARMMMUIdx_SE10_0 : ARMMMUIdx_Stage1_E0;
            break;
        default:
            g_assert_not_reached();
        }
        break;
    case 4:
        /* stage 1+2 NonSecure PL1: ATS12NSOPR, ATS12NSOPW */
        mmu_idx = ARMMMUIdx_E10_1;
        break;
    case 6:
        /* stage 1+2 NonSecure PL0: ATS12NSOUR, ATS12NSOUW */
        mmu_idx = ARMMMUIdx_E10_0;
        break;
    default:
        g_assert_not_reached();
    }

    par64 = do_ats_write(env, value, access_type, mmu_idx);

    A32_BANKED_CURRENT_REG_SET(env, par, par64);
}

static void ats1h_write(CPUARMState *env, const ARMCPRegInfo *ri,
                        uint64_t value)
{
    MMUAccessType access_type = ri->opc2 & 1 ? MMU_DATA_STORE : MMU_DATA_LOAD;
    uint64_t par64;

    par64 = do_ats_write(env, value, access_type, ARMMMUIdx_E2);

    A32_BANKED_CURRENT_REG_SET(env, par, par64);
}

static CPAccessResult at_s1e2_access(CPUARMState *env, const ARMCPRegInfo *ri,
                                     bool isread)
{
    if (arm_current_el(env) == 3 && !(env->cp15.scr_el3 & SCR_NS)) {
        return CP_ACCESS_TRAP;
    }
    return CP_ACCESS_OK;
}

static void ats_write64(CPUARMState *env, const ARMCPRegInfo *ri,
                        uint64_t value)
{
    MMUAccessType access_type = ri->opc2 & 1 ? MMU_DATA_STORE : MMU_DATA_LOAD;
    ARMMMUIdx mmu_idx;
    int secure = arm_is_secure_below_el3(env);

    switch (ri->opc2 & 6) {
    case 0:
        switch (ri->opc1) {
        case 0: /* AT S1E1R, AT S1E1W, AT S1E1RP, AT S1E1WP */
            if (ri->crm == 9 && (env->pstate & PSTATE_PAN)) {
                mmu_idx = (secure ? ARMMMUIdx_SE10_1_PAN
                           : ARMMMUIdx_Stage1_E1_PAN);
            } else {
                mmu_idx = secure ? ARMMMUIdx_SE10_1 : ARMMMUIdx_Stage1_E1;
            }
            break;
        case 4: /* AT S1E2R, AT S1E2W */
            mmu_idx = ARMMMUIdx_E2;
            break;
        case 6: /* AT S1E3R, AT S1E3W */
            mmu_idx = ARMMMUIdx_SE3;
            break;
        default:
            g_assert_not_reached();
        }
        break;
    case 2: /* AT S1E0R, AT S1E0W */
        mmu_idx = secure ? ARMMMUIdx_SE10_0 : ARMMMUIdx_Stage1_E0;
        break;
    case 4: /* AT S12E1R, AT S12E1W */
        mmu_idx = secure ? ARMMMUIdx_SE10_1 : ARMMMUIdx_E10_1;
        break;
    case 6: /* AT S12E0R, AT S12E0W */
        mmu_idx = secure ? ARMMMUIdx_SE10_0 : ARMMMUIdx_E10_0;
        break;
    default:
        g_assert_not_reached();
    }

    env->cp15.par_el[1] = do_ats_write(env, value, access_type, mmu_idx);
}
#endif

static const ARMCPRegInfo vapa_cp_reginfo[] = {
    { .name = "PAR", .cp = 15, .crn = 7, .crm = 4, .opc1 = 0, .opc2 = 0,
      .access = PL1_RW, .resetvalue = 0,
      .bank_fieldoffsets = { offsetoflow32(CPUARMState, cp15.par_s),
                             offsetoflow32(CPUARMState, cp15.par_ns) },
      .writefn = par_write },
#ifndef CONFIG_USER_ONLY
    /* This underdecoding is safe because the reginfo is NO_RAW. */
    { .name = "ATS", .cp = 15, .crn = 7, .crm = 8, .opc1 = 0, .opc2 = CP_ANY,
      .access = PL1_W, .accessfn = ats_access,
      .writefn = ats_write, .type = ARM_CP_NO_RAW | ARM_CP_RAISES_EXC },
#endif
    REGINFO_SENTINEL
};

/* Return basic MPU access permission bits.  */
static uint32_t simple_mpu_ap_bits(uint32_t val)
{
    uint32_t ret;
    uint32_t mask;
    int i;
    ret = 0;
    mask = 3;
    for (i = 0; i < 16; i += 2) {
        ret |= (val >> i) & mask;
        mask <<= 2;
    }
    return ret;
}

/* Pad basic MPU access permission bits to extended format.  */
static uint32_t extended_mpu_ap_bits(uint32_t val)
{
    uint32_t ret;
    uint32_t mask;
    int i;
    ret = 0;
    mask = 3;
    for (i = 0; i < 16; i += 2) {
        ret |= (val & mask) << i;
        mask <<= 2;
    }
    return ret;
}

static void pmsav5_data_ap_write(CPUARMState *env, const ARMCPRegInfo *ri,
                                 uint64_t value)
{
    env->cp15.pmsav5_data_ap = extended_mpu_ap_bits(value);
}

static uint64_t pmsav5_data_ap_read(CPUARMState *env, const ARMCPRegInfo *ri)
{
    return simple_mpu_ap_bits(env->cp15.pmsav5_data_ap);
}

static void pmsav5_insn_ap_write(CPUARMState *env, const ARMCPRegInfo *ri,
                                 uint64_t value)
{
    env->cp15.pmsav5_insn_ap = extended_mpu_ap_bits(value);
}

static uint64_t pmsav5_insn_ap_read(CPUARMState *env, const ARMCPRegInfo *ri)
{
    return simple_mpu_ap_bits(env->cp15.pmsav5_insn_ap);
}

static uint64_t pmsav7_read(CPUARMState *env, const ARMCPRegInfo *ri)
{
    uint32_t *u32p = *(uint32_t **)raw_ptr(env, ri);

    if (!u32p) {
        return 0;
    }

    u32p += env->pmsav7.rnr[M_REG_NS];
    return *u32p;
}

static void pmsav7_write(CPUARMState *env, const ARMCPRegInfo *ri,
                         uint64_t value)
{
    ARMCPU *cpu = env_archcpu(env);
    uint32_t *u32p = *(uint32_t **)raw_ptr(env, ri);

    if (!u32p) {
        return;
    }

    u32p += env->pmsav7.rnr[M_REG_NS];
    tlb_flush(CPU(cpu)); /* Mappings may have changed - purge! */
    *u32p = value;
}

static void pmsav7_rgnr_write(CPUARMState *env, const ARMCPRegInfo *ri,
                              uint64_t value)
{
    ARMCPU *cpu = env_archcpu(env);
    uint32_t nrgs = cpu->pmsav7_dregion;

    if (value >= nrgs) {
        qemu_log_mask(LOG_GUEST_ERROR,
                      "PMSAv7 RGNR write >= # supported regions, %" PRIu32
                      " > %" PRIu32 "\n", (uint32_t)value, nrgs);
        return;
    }

    raw_write(env, ri, value);
}

static const ARMCPRegInfo pmsav7_cp_reginfo[] = {
    /* Reset for all these registers is handled in arm_cpu_reset(),
     * because the PMSAv7 is also used by M-profile CPUs, which do
     * not register cpregs but still need the state to be reset.
     */
    { .name = "DRBAR", .cp = 15, .crn = 6, .opc1 = 0, .crm = 1, .opc2 = 0,
      .access = PL1_RW, .type = ARM_CP_NO_RAW,
      .fieldoffset = offsetof(CPUARMState, pmsav7.drbar),
      .readfn = pmsav7_read, .writefn = pmsav7_write,
      .resetfn = arm_cp_reset_ignore },
    { .name = "DRSR", .cp = 15, .crn = 6, .opc1 = 0, .crm = 1, .opc2 = 2,
      .access = PL1_RW, .type = ARM_CP_NO_RAW,
      .fieldoffset = offsetof(CPUARMState, pmsav7.drsr),
      .readfn = pmsav7_read, .writefn = pmsav7_write,
      .resetfn = arm_cp_reset_ignore },
    { .name = "DRACR", .cp = 15, .crn = 6, .opc1 = 0, .crm = 1, .opc2 = 4,
      .access = PL1_RW, .type = ARM_CP_NO_RAW,
      .fieldoffset = offsetof(CPUARMState, pmsav7.dracr),
      .readfn = pmsav7_read, .writefn = pmsav7_write,
      .resetfn = arm_cp_reset_ignore },
    { .name = "RGNR", .cp = 15, .crn = 6, .opc1 = 0, .crm = 2, .opc2 = 0,
      .access = PL1_RW,
      .fieldoffset = offsetof(CPUARMState, pmsav7.rnr[M_REG_NS]),
      .writefn = pmsav7_rgnr_write,
      .resetfn = arm_cp_reset_ignore },
    REGINFO_SENTINEL
};

static const ARMCPRegInfo pmsav5_cp_reginfo[] = {
    { .name = "DATA_AP", .cp = 15, .crn = 5, .crm = 0, .opc1 = 0, .opc2 = 0,
      .access = PL1_RW, .type = ARM_CP_ALIAS,
      .fieldoffset = offsetof(CPUARMState, cp15.pmsav5_data_ap),
      .readfn = pmsav5_data_ap_read, .writefn = pmsav5_data_ap_write, },
    { .name = "INSN_AP", .cp = 15, .crn = 5, .crm = 0, .opc1 = 0, .opc2 = 1,
      .access = PL1_RW, .type = ARM_CP_ALIAS,
      .fieldoffset = offsetof(CPUARMState, cp15.pmsav5_insn_ap),
      .readfn = pmsav5_insn_ap_read, .writefn = pmsav5_insn_ap_write, },
    { .name = "DATA_EXT_AP", .cp = 15, .crn = 5, .crm = 0, .opc1 = 0, .opc2 = 2,
      .access = PL1_RW,
      .fieldoffset = offsetof(CPUARMState, cp15.pmsav5_data_ap),
      .resetvalue = 0, },
    { .name = "INSN_EXT_AP", .cp = 15, .crn = 5, .crm = 0, .opc1 = 0, .opc2 = 3,
      .access = PL1_RW,
      .fieldoffset = offsetof(CPUARMState, cp15.pmsav5_insn_ap),
      .resetvalue = 0, },
    { .name = "DCACHE_CFG", .cp = 15, .crn = 2, .crm = 0, .opc1 = 0, .opc2 = 0,
      .access = PL1_RW,
      .fieldoffset = offsetof(CPUARMState, cp15.c2_data), .resetvalue = 0, },
    { .name = "ICACHE_CFG", .cp = 15, .crn = 2, .crm = 0, .opc1 = 0, .opc2 = 1,
      .access = PL1_RW,
      .fieldoffset = offsetof(CPUARMState, cp15.c2_insn), .resetvalue = 0, },
    /* Protection region base and size registers */
    { .name = "946_PRBS0", .cp = 15, .crn = 6, .crm = 0, .opc1 = 0,
      .opc2 = CP_ANY, .access = PL1_RW, .resetvalue = 0,
      .fieldoffset = offsetof(CPUARMState, cp15.c6_region[0]) },
    { .name = "946_PRBS1", .cp = 15, .crn = 6, .crm = 1, .opc1 = 0,
      .opc2 = CP_ANY, .access = PL1_RW, .resetvalue = 0,
      .fieldoffset = offsetof(CPUARMState, cp15.c6_region[1]) },
    { .name = "946_PRBS2", .cp = 15, .crn = 6, .crm = 2, .opc1 = 0,
      .opc2 = CP_ANY, .access = PL1_RW, .resetvalue = 0,
      .fieldoffset = offsetof(CPUARMState, cp15.c6_region[2]) },
    { .name = "946_PRBS3", .cp = 15, .crn = 6, .crm = 3, .opc1 = 0,
      .opc2 = CP_ANY, .access = PL1_RW, .resetvalue = 0,
      .fieldoffset = offsetof(CPUARMState, cp15.c6_region[3]) },
    { .name = "946_PRBS4", .cp = 15, .crn = 6, .crm = 4, .opc1 = 0,
      .opc2 = CP_ANY, .access = PL1_RW, .resetvalue = 0,
      .fieldoffset = offsetof(CPUARMState, cp15.c6_region[4]) },
    { .name = "946_PRBS5", .cp = 15, .crn = 6, .crm = 5, .opc1 = 0,
      .opc2 = CP_ANY, .access = PL1_RW, .resetvalue = 0,
      .fieldoffset = offsetof(CPUARMState, cp15.c6_region[5]) },
    { .name = "946_PRBS6", .cp = 15, .crn = 6, .crm = 6, .opc1 = 0,
      .opc2 = CP_ANY, .access = PL1_RW, .resetvalue = 0,
      .fieldoffset = offsetof(CPUARMState, cp15.c6_region[6]) },
    { .name = "946_PRBS7", .cp = 15, .crn = 6, .crm = 7, .opc1 = 0,
      .opc2 = CP_ANY, .access = PL1_RW, .resetvalue = 0,
      .fieldoffset = offsetof(CPUARMState, cp15.c6_region[7]) },
    REGINFO_SENTINEL
};

static void vmsa_ttbcr_raw_write(CPUARMState *env, const ARMCPRegInfo *ri,
                                 uint64_t value)
{
    TCR *tcr = raw_ptr(env, ri);
    int maskshift = extract32(value, 0, 3);

    if (!arm_feature(env, ARM_FEATURE_V8)) {
        if (arm_feature(env, ARM_FEATURE_LPAE) && (value & TTBCR_EAE)) {
            /* Pre ARMv8 bits [21:19], [15:14] and [6:3] are UNK/SBZP when
             * using Long-desciptor translation table format */
            value &= ~((7 << 19) | (3 << 14) | (0xf << 3));
        } else if (arm_feature(env, ARM_FEATURE_EL3)) {
            /* In an implementation that includes the Security Extensions
             * TTBCR has additional fields PD0 [4] and PD1 [5] for
             * Short-descriptor translation table format.
             */
            value &= TTBCR_PD1 | TTBCR_PD0 | TTBCR_N;
        } else {
            value &= TTBCR_N;
        }
    }

    /* Update the masks corresponding to the TCR bank being written
     * Note that we always calculate mask and base_mask, but
     * they are only used for short-descriptor tables (ie if EAE is 0);
     * for long-descriptor tables the TCR fields are used differently
     * and the mask and base_mask values are meaningless.
     */
    tcr->raw_tcr = value;
    tcr->mask = ~(((uint32_t)0xffffffffu) >> maskshift);
    tcr->base_mask = ~((uint32_t)0x3fffu >> maskshift);
}

static void vmsa_ttbcr_write(CPUARMState *env, const ARMCPRegInfo *ri,
                             uint64_t value)
{
    ARMCPU *cpu = env_archcpu(env);
    TCR *tcr = raw_ptr(env, ri);

    if (arm_feature(env, ARM_FEATURE_LPAE)) {
        /* With LPAE the TTBCR could result in a change of ASID
         * via the TTBCR.A1 bit, so do a TLB flush.
         */
        tlb_flush(CPU(cpu));
    }
    /* Preserve the high half of TCR_EL1, set via TTBCR2.  */
    value = deposit64(tcr->raw_tcr, 0, 32, value);
    vmsa_ttbcr_raw_write(env, ri, value);
}

static void vmsa_ttbcr_reset(CPUARMState *env, const ARMCPRegInfo *ri)
{
    TCR *tcr = raw_ptr(env, ri);

    /* Reset both the TCR as well as the masks corresponding to the bank of
     * the TCR being reset.
     */
    tcr->raw_tcr = 0;
    tcr->mask = 0;
    tcr->base_mask = 0xffffc000u;
}

static void vmsa_tcr_el12_write(CPUARMState *env, const ARMCPRegInfo *ri,
                               uint64_t value)
{
    ARMCPU *cpu = env_archcpu(env);
    TCR *tcr = raw_ptr(env, ri);

    /* For AArch64 the A1 bit could result in a change of ASID, so TLB flush. */
    tlb_flush(CPU(cpu));
    tcr->raw_tcr = value;
}

static void vmsa_ttbr_write(CPUARMState *env, const ARMCPRegInfo *ri,
                            uint64_t value)
{
    /* If the ASID changes (with a 64-bit write), we must flush the TLB.  */
    if (cpreg_field_is_64bit(ri) &&
        extract64(raw_read(env, ri) ^ value, 48, 16) != 0) {
        ARMCPU *cpu = env_archcpu(env);
        tlb_flush(CPU(cpu));
    }
    raw_write(env, ri, value);
}

static void vmsa_tcr_ttbr_el2_write(CPUARMState *env, const ARMCPRegInfo *ri,
                                    uint64_t value)
{
    /*
     * If we are running with E2&0 regime, then an ASID is active.
     * Flush if that might be changing.  Note we're not checking
     * TCR_EL2.A1 to know if this is really the TTBRx_EL2 that
     * holds the active ASID, only checking the field that might.
     */
    if (extract64(raw_read(env, ri) ^ value, 48, 16) &&
        (arm_hcr_el2_eff(env) & HCR_E2H)) {
        tlb_flush_by_mmuidx(env_cpu(env),
                            ARMMMUIdxBit_E20_2 |
                            ARMMMUIdxBit_E20_2_PAN |
                            ARMMMUIdxBit_E20_0);
    }
    raw_write(env, ri, value);
}

static void vttbr_write(CPUARMState *env, const ARMCPRegInfo *ri,
                        uint64_t value)
{
    ARMCPU *cpu = env_archcpu(env);
    CPUState *cs = CPU(cpu);

    /*
     * A change in VMID to the stage2 page table (Stage2) invalidates
     * the combined stage 1&2 tlbs (EL10_1 and EL10_0).
     */
    if (raw_read(env, ri) != value) {
        tlb_flush_by_mmuidx(cs,
                            ARMMMUIdxBit_E10_1 |
                            ARMMMUIdxBit_E10_1_PAN |
                            ARMMMUIdxBit_E10_0 |
                            ARMMMUIdxBit_Stage2);
        raw_write(env, ri, value);
    }
}

static const ARMCPRegInfo vmsa_pmsa_cp_reginfo[] = {
    { .name = "DFSR", .cp = 15, .crn = 5, .crm = 0, .opc1 = 0, .opc2 = 0,
      .access = PL1_RW, .accessfn = access_tvm_trvm, .type = ARM_CP_ALIAS,
      .bank_fieldoffsets = { offsetoflow32(CPUARMState, cp15.dfsr_s),
                             offsetoflow32(CPUARMState, cp15.dfsr_ns) }, },
    { .name = "IFSR", .cp = 15, .crn = 5, .crm = 0, .opc1 = 0, .opc2 = 1,
      .access = PL1_RW, .accessfn = access_tvm_trvm, .resetvalue = 0,
      .bank_fieldoffsets = { offsetoflow32(CPUARMState, cp15.ifsr_s),
                             offsetoflow32(CPUARMState, cp15.ifsr_ns) } },
    { .name = "DFAR", .cp = 15, .opc1 = 0, .crn = 6, .crm = 0, .opc2 = 0,
      .access = PL1_RW, .accessfn = access_tvm_trvm, .resetvalue = 0,
      .bank_fieldoffsets = { offsetof(CPUARMState, cp15.dfar_s),
                             offsetof(CPUARMState, cp15.dfar_ns) } },
    { .name = "FAR_EL1", .state = ARM_CP_STATE_AA64,
      .opc0 = 3, .crn = 6, .crm = 0, .opc1 = 0, .opc2 = 0,
      .access = PL1_RW, .accessfn = access_tvm_trvm,
      .fieldoffset = offsetof(CPUARMState, cp15.far_el[1]),
      .resetvalue = 0, },
    REGINFO_SENTINEL
};

static const ARMCPRegInfo vmsa_cp_reginfo[] = {
    { .name = "ESR_EL1", .state = ARM_CP_STATE_AA64,
      .opc0 = 3, .crn = 5, .crm = 2, .opc1 = 0, .opc2 = 0,
      .access = PL1_RW, .accessfn = access_tvm_trvm,
      .fieldoffset = offsetof(CPUARMState, cp15.esr_el[1]), .resetvalue = 0, },
    { .name = "TTBR0_EL1", .state = ARM_CP_STATE_BOTH,
      .opc0 = 3, .opc1 = 0, .crn = 2, .crm = 0, .opc2 = 0,
      .access = PL1_RW, .accessfn = access_tvm_trvm,
      .writefn = vmsa_ttbr_write, .resetvalue = 0,
      .bank_fieldoffsets = { offsetof(CPUARMState, cp15.ttbr0_s),
                             offsetof(CPUARMState, cp15.ttbr0_ns) } },
    { .name = "TTBR1_EL1", .state = ARM_CP_STATE_BOTH,
      .opc0 = 3, .opc1 = 0, .crn = 2, .crm = 0, .opc2 = 1,
      .access = PL1_RW, .accessfn = access_tvm_trvm,
      .writefn = vmsa_ttbr_write, .resetvalue = 0,
      .bank_fieldoffsets = { offsetof(CPUARMState, cp15.ttbr1_s),
                             offsetof(CPUARMState, cp15.ttbr1_ns) } },
    { .name = "TCR_EL1", .state = ARM_CP_STATE_AA64,
      .opc0 = 3, .crn = 2, .crm = 0, .opc1 = 0, .opc2 = 2,
      .access = PL1_RW, .accessfn = access_tvm_trvm,
      .writefn = vmsa_tcr_el12_write,
      .resetfn = vmsa_ttbcr_reset, .raw_writefn = raw_write,
      .fieldoffset = offsetof(CPUARMState, cp15.tcr_el[1]) },
    { .name = "TTBCR", .cp = 15, .crn = 2, .crm = 0, .opc1 = 0, .opc2 = 2,
      .access = PL1_RW, .accessfn = access_tvm_trvm,
      .type = ARM_CP_ALIAS, .writefn = vmsa_ttbcr_write,
      .raw_writefn = vmsa_ttbcr_raw_write,
      .bank_fieldoffsets = { offsetoflow32(CPUARMState, cp15.tcr_el[3]),
                             offsetoflow32(CPUARMState, cp15.tcr_el[1])} },
    REGINFO_SENTINEL
};

/* Note that unlike TTBCR, writing to TTBCR2 does not require flushing
 * qemu tlbs nor adjusting cached masks.
 */
static const ARMCPRegInfo ttbcr2_reginfo = {
    .name = "TTBCR2", .cp = 15, .opc1 = 0, .crn = 2, .crm = 0, .opc2 = 3,
    .access = PL1_RW, .accessfn = access_tvm_trvm,
    .type = ARM_CP_ALIAS,
    .bank_fieldoffsets = { offsetofhigh32(CPUARMState, cp15.tcr_el[3]),
                           offsetofhigh32(CPUARMState, cp15.tcr_el[1]) },
};

static void omap_ticonfig_write(CPUARMState *env, const ARMCPRegInfo *ri,
                                uint64_t value)
{
    env->cp15.c15_ticonfig = value & 0xe7;
    /* The OS_TYPE bit in this register changes the reported CPUID! */
    env->cp15.c0_cpuid = (value & (1 << 5)) ?
        ARM_CPUID_TI915T : ARM_CPUID_TI925T;
}

static void omap_threadid_write(CPUARMState *env, const ARMCPRegInfo *ri,
                                uint64_t value)
{
    env->cp15.c15_threadid = value & 0xffff;
}

static void omap_wfi_write(CPUARMState *env, const ARMCPRegInfo *ri,
                           uint64_t value)
{
    /* Wait-for-interrupt (deprecated) */
    cpu_interrupt(env_cpu(env), CPU_INTERRUPT_HALT);
}

static void omap_cachemaint_write(CPUARMState *env, const ARMCPRegInfo *ri,
                                  uint64_t value)
{
    /* On OMAP there are registers indicating the max/min index of dcache lines
     * containing a dirty line; cache flush operations have to reset these.
     */
    env->cp15.c15_i_max = 0x000;
    env->cp15.c15_i_min = 0xff0;
}

static const ARMCPRegInfo omap_cp_reginfo[] = {
    { .name = "DFSR", .cp = 15, .crn = 5, .crm = CP_ANY,
      .opc1 = CP_ANY, .opc2 = CP_ANY, .access = PL1_RW, .type = ARM_CP_OVERRIDE,
      .fieldoffset = offsetoflow32(CPUARMState, cp15.esr_el[1]),
      .resetvalue = 0, },
    { .name = "", .cp = 15, .crn = 15, .crm = 0, .opc1 = 0, .opc2 = 0,
      .access = PL1_RW, .type = ARM_CP_NOP },
    { .name = "TICONFIG", .cp = 15, .crn = 15, .crm = 1, .opc1 = 0, .opc2 = 0,
      .access = PL1_RW,
      .fieldoffset = offsetof(CPUARMState, cp15.c15_ticonfig), .resetvalue = 0,
      .writefn = omap_ticonfig_write },
    { .name = "IMAX", .cp = 15, .crn = 15, .crm = 2, .opc1 = 0, .opc2 = 0,
      .access = PL1_RW,
      .fieldoffset = offsetof(CPUARMState, cp15.c15_i_max), .resetvalue = 0, },
    { .name = "IMIN", .cp = 15, .crn = 15, .crm = 3, .opc1 = 0, .opc2 = 0,
      .access = PL1_RW, .resetvalue = 0xff0,
      .fieldoffset = offsetof(CPUARMState, cp15.c15_i_min) },
    { .name = "THREADID", .cp = 15, .crn = 15, .crm = 4, .opc1 = 0, .opc2 = 0,
      .access = PL1_RW,
      .fieldoffset = offsetof(CPUARMState, cp15.c15_threadid), .resetvalue = 0,
      .writefn = omap_threadid_write },
    { .name = "TI925T_STATUS", .cp = 15, .crn = 15,
      .crm = 8, .opc1 = 0, .opc2 = 0, .access = PL1_RW,
      .type = ARM_CP_NO_RAW,
      .readfn = arm_cp_read_zero, .writefn = omap_wfi_write, },
    /* TODO: Peripheral port remap register:
     * On OMAP2 mcr p15, 0, rn, c15, c2, 4 sets up the interrupt controller
     * base address at $rn & ~0xfff and map size of 0x200 << ($rn & 0xfff),
     * when MMU is off.
     */
    { .name = "OMAP_CACHEMAINT", .cp = 15, .crn = 7, .crm = CP_ANY,
      .opc1 = 0, .opc2 = CP_ANY, .access = PL1_W,
      .type = ARM_CP_OVERRIDE | ARM_CP_NO_RAW,
      .writefn = omap_cachemaint_write },
    { .name = "C9", .cp = 15, .crn = 9,
      .crm = CP_ANY, .opc1 = CP_ANY, .opc2 = CP_ANY, .access = PL1_RW,
      .type = ARM_CP_CONST | ARM_CP_OVERRIDE, .resetvalue = 0 },
    REGINFO_SENTINEL
};

static void xscale_cpar_write(CPUARMState *env, const ARMCPRegInfo *ri,
                              uint64_t value)
{
    env->cp15.c15_cpar = value & 0x3fff;
}

static const ARMCPRegInfo xscale_cp_reginfo[] = {
    { .name = "XSCALE_CPAR",
      .cp = 15, .crn = 15, .crm = 1, .opc1 = 0, .opc2 = 0, .access = PL1_RW,
      .fieldoffset = offsetof(CPUARMState, cp15.c15_cpar), .resetvalue = 0,
      .writefn = xscale_cpar_write, },
    { .name = "XSCALE_AUXCR",
      .cp = 15, .crn = 1, .crm = 0, .opc1 = 0, .opc2 = 1, .access = PL1_RW,
      .fieldoffset = offsetof(CPUARMState, cp15.c1_xscaleauxcr),
      .resetvalue = 0, },
    /* XScale specific cache-lockdown: since we have no cache we NOP these
     * and hope the guest does not really rely on cache behaviour.
     */
    { .name = "XSCALE_LOCK_ICACHE_LINE",
      .cp = 15, .opc1 = 0, .crn = 9, .crm = 1, .opc2 = 0,
      .access = PL1_W, .type = ARM_CP_NOP },
    { .name = "XSCALE_UNLOCK_ICACHE",
      .cp = 15, .opc1 = 0, .crn = 9, .crm = 1, .opc2 = 1,
      .access = PL1_W, .type = ARM_CP_NOP },
    { .name = "XSCALE_DCACHE_LOCK",
      .cp = 15, .opc1 = 0, .crn = 9, .crm = 2, .opc2 = 0,
      .access = PL1_RW, .type = ARM_CP_NOP },
    { .name = "XSCALE_UNLOCK_DCACHE",
      .cp = 15, .opc1 = 0, .crn = 9, .crm = 2, .opc2 = 1,
      .access = PL1_W, .type = ARM_CP_NOP },
    REGINFO_SENTINEL
};

static const ARMCPRegInfo dummy_c15_cp_reginfo[] = {
    /* RAZ/WI the whole crn=15 space, when we don't have a more specific
     * implementation of this implementation-defined space.
     * Ideally this should eventually disappear in favour of actually
     * implementing the correct behaviour for all cores.
     */
    { .name = "C15_IMPDEF", .cp = 15, .crn = 15,
      .crm = CP_ANY, .opc1 = CP_ANY, .opc2 = CP_ANY,
      .access = PL1_RW,
      .type = ARM_CP_CONST | ARM_CP_NO_RAW | ARM_CP_OVERRIDE,
      .resetvalue = 0 },
    REGINFO_SENTINEL
};

static const ARMCPRegInfo cache_dirty_status_cp_reginfo[] = {
    /* Cache status: RAZ because we have no cache so it's always clean */
    { .name = "CDSR", .cp = 15, .crn = 7, .crm = 10, .opc1 = 0, .opc2 = 6,
      .access = PL1_R, .type = ARM_CP_CONST | ARM_CP_NO_RAW,
      .resetvalue = 0 },
    REGINFO_SENTINEL
};

static const ARMCPRegInfo cache_block_ops_cp_reginfo[] = {
    /* We never have a a block transfer operation in progress */
    { .name = "BXSR", .cp = 15, .crn = 7, .crm = 12, .opc1 = 0, .opc2 = 4,
      .access = PL0_R, .type = ARM_CP_CONST | ARM_CP_NO_RAW,
      .resetvalue = 0 },
    /* The cache ops themselves: these all NOP for QEMU */
    { .name = "IICR", .cp = 15, .crm = 5, .opc1 = 0,
      .access = PL1_W, .type = ARM_CP_NOP|ARM_CP_64BIT },
    { .name = "IDCR", .cp = 15, .crm = 6, .opc1 = 0,
      .access = PL1_W, .type = ARM_CP_NOP|ARM_CP_64BIT },
    { .name = "CDCR", .cp = 15, .crm = 12, .opc1 = 0,
      .access = PL0_W, .type = ARM_CP_NOP|ARM_CP_64BIT },
    { .name = "PIR", .cp = 15, .crm = 12, .opc1 = 1,
      .access = PL0_W, .type = ARM_CP_NOP|ARM_CP_64BIT },
    { .name = "PDR", .cp = 15, .crm = 12, .opc1 = 2,
      .access = PL0_W, .type = ARM_CP_NOP|ARM_CP_64BIT },
    { .name = "CIDCR", .cp = 15, .crm = 14, .opc1 = 0,
      .access = PL1_W, .type = ARM_CP_NOP|ARM_CP_64BIT },
    REGINFO_SENTINEL
};

static const ARMCPRegInfo cache_test_clean_cp_reginfo[] = {
    /* The cache test-and-clean instructions always return (1 << 30)
     * to indicate that there are no dirty cache lines.
     */
    { .name = "TC_DCACHE", .cp = 15, .crn = 7, .crm = 10, .opc1 = 0, .opc2 = 3,
      .access = PL0_R, .type = ARM_CP_CONST | ARM_CP_NO_RAW,
      .resetvalue = (1 << 30) },
    { .name = "TCI_DCACHE", .cp = 15, .crn = 7, .crm = 14, .opc1 = 0, .opc2 = 3,
      .access = PL0_R, .type = ARM_CP_CONST | ARM_CP_NO_RAW,
      .resetvalue = (1 << 30) },
    REGINFO_SENTINEL
};

static const ARMCPRegInfo strongarm_cp_reginfo[] = {
    /* Ignore ReadBuffer accesses */
    { .name = "C9_READBUFFER", .cp = 15, .crn = 9,
      .crm = CP_ANY, .opc1 = CP_ANY, .opc2 = CP_ANY,
      .access = PL1_RW, .resetvalue = 0,
      .type = ARM_CP_CONST | ARM_CP_OVERRIDE | ARM_CP_NO_RAW },
    REGINFO_SENTINEL
};

static uint64_t midr_read(CPUARMState *env, const ARMCPRegInfo *ri)
{
    ARMCPU *cpu = env_archcpu(env);
    unsigned int cur_el = arm_current_el(env);
    bool secure = arm_is_secure(env);

    if (arm_feature(&cpu->env, ARM_FEATURE_EL2) && !secure && cur_el == 1) {
        return env->cp15.vpidr_el2;
    }
    return raw_read(env, ri);
}

uint64_t mpidr_read_val(CPUARMState *env)
{
    ARMCPU *cpu = env_archcpu(env);
    uint64_t mpidr = cpu->mp_affinity;

    if (arm_feature(env, ARM_FEATURE_V7MP)) {
        mpidr |= (1U << 31);
        /* Cores which are uniprocessor (non-coherent)
         * but still implement the MP extensions set
         * bit 30. (For instance, Cortex-R5).
         */
        if (cpu->mp_is_up) {
            mpidr |= (1u << 30);
        }
    }
    return mpidr;
}

static uint64_t mpidr_read(CPUARMState *env, const ARMCPRegInfo *ri)
{
    unsigned int cur_el = arm_current_el(env);
    bool secure = arm_is_secure(env);

    if (arm_feature(env, ARM_FEATURE_EL2) && !secure && cur_el == 1) {
        return env->cp15.vmpidr_el2;
    }
    return mpidr_read_val(env);
}

static const ARMCPRegInfo lpae_cp_reginfo[] = {
    /* NOP AMAIR0/1 */
    { .name = "AMAIR0", .state = ARM_CP_STATE_BOTH,
      .opc0 = 3, .crn = 10, .crm = 3, .opc1 = 0, .opc2 = 0,
      .access = PL1_RW, .accessfn = access_tvm_trvm,
      .type = ARM_CP_CONST, .resetvalue = 0 },
    /* AMAIR1 is mapped to AMAIR_EL1[63:32] */
    { .name = "AMAIR1", .cp = 15, .crn = 10, .crm = 3, .opc1 = 0, .opc2 = 1,
      .access = PL1_RW, .accessfn = access_tvm_trvm,
      .type = ARM_CP_CONST, .resetvalue = 0 },
    { .name = "PAR", .cp = 15, .crm = 7, .opc1 = 0,
      .access = PL1_RW, .type = ARM_CP_64BIT, .resetvalue = 0,
      .bank_fieldoffsets = { offsetof(CPUARMState, cp15.par_s),
                             offsetof(CPUARMState, cp15.par_ns)} },
    { .name = "TTBR0", .cp = 15, .crm = 2, .opc1 = 0,
      .access = PL1_RW, .accessfn = access_tvm_trvm,
      .type = ARM_CP_64BIT | ARM_CP_ALIAS,
      .bank_fieldoffsets = { offsetof(CPUARMState, cp15.ttbr0_s),
                             offsetof(CPUARMState, cp15.ttbr0_ns) },
      .writefn = vmsa_ttbr_write, },
    { .name = "TTBR1", .cp = 15, .crm = 2, .opc1 = 1,
      .access = PL1_RW, .accessfn = access_tvm_trvm,
      .type = ARM_CP_64BIT | ARM_CP_ALIAS,
      .bank_fieldoffsets = { offsetof(CPUARMState, cp15.ttbr1_s),
                             offsetof(CPUARMState, cp15.ttbr1_ns) },
      .writefn = vmsa_ttbr_write, },
    REGINFO_SENTINEL
};

static uint64_t aa64_fpcr_read(CPUARMState *env, const ARMCPRegInfo *ri)
{
    return vfp_get_fpcr(env);
}

static void aa64_fpcr_write(CPUARMState *env, const ARMCPRegInfo *ri,
                            uint64_t value)
{
    vfp_set_fpcr(env, value);
}

static uint64_t aa64_fpsr_read(CPUARMState *env, const ARMCPRegInfo *ri)
{
    return vfp_get_fpsr(env);
}

static void aa64_fpsr_write(CPUARMState *env, const ARMCPRegInfo *ri,
                            uint64_t value)
{
    vfp_set_fpsr(env, value);
}

static CPAccessResult aa64_daif_access(CPUARMState *env, const ARMCPRegInfo *ri,
                                       bool isread)
{
    if (arm_current_el(env) == 0 && !(arm_sctlr(env, 0) & SCTLR_UMA)) {
        return CP_ACCESS_TRAP;
    }
    return CP_ACCESS_OK;
}

static void aa64_daif_write(CPUARMState *env, const ARMCPRegInfo *ri,
                            uint64_t value)
{
    env->daif = value & PSTATE_DAIF;
}

static uint64_t aa64_pan_read(CPUARMState *env, const ARMCPRegInfo *ri)
{
    return env->pstate & PSTATE_PAN;
}

static void aa64_pan_write(CPUARMState *env, const ARMCPRegInfo *ri,
                           uint64_t value)
{
    env->pstate = (env->pstate & ~PSTATE_PAN) | (value & PSTATE_PAN);
}

static const ARMCPRegInfo pan_reginfo = {
    .name = "PAN", .state = ARM_CP_STATE_AA64,
    .opc0 = 3, .opc1 = 0, .crn = 4, .crm = 2, .opc2 = 3,
    .type = ARM_CP_NO_RAW, .access = PL1_RW,
    .readfn = aa64_pan_read, .writefn = aa64_pan_write
};

static uint64_t aa64_uao_read(CPUARMState *env, const ARMCPRegInfo *ri)
{
    return env->pstate & PSTATE_UAO;
}

static void aa64_uao_write(CPUARMState *env, const ARMCPRegInfo *ri,
                           uint64_t value)
{
    env->pstate = (env->pstate & ~PSTATE_UAO) | (value & PSTATE_UAO);
}

static const ARMCPRegInfo uao_reginfo = {
    .name = "UAO", .state = ARM_CP_STATE_AA64,
    .opc0 = 3, .opc1 = 0, .crn = 4, .crm = 2, .opc2 = 4,
    .type = ARM_CP_NO_RAW, .access = PL1_RW,
    .readfn = aa64_uao_read, .writefn = aa64_uao_write
};

static CPAccessResult aa64_cacheop_poc_access(CPUARMState *env,
                                              const ARMCPRegInfo *ri,
                                              bool isread)
{
    /* Cache invalidate/clean to Point of Coherency or Persistence...  */
    switch (arm_current_el(env)) {
    case 0:
        /* ... EL0 must UNDEF unless SCTLR_EL1.UCI is set.  */
        if (!(arm_sctlr(env, 0) & SCTLR_UCI)) {
            return CP_ACCESS_TRAP;
        }
        /* fall through */
    case 1:
        /* ... EL1 must trap to EL2 if HCR_EL2.TPCP is set.  */
        if (arm_hcr_el2_eff(env) & HCR_TPCP) {
            return CP_ACCESS_TRAP_EL2;
        }
        break;
    }
    return CP_ACCESS_OK;
}

static CPAccessResult aa64_cacheop_pou_access(CPUARMState *env,
                                              const ARMCPRegInfo *ri,
                                              bool isread)
{
    /* Cache invalidate/clean to Point of Unification... */
    switch (arm_current_el(env)) {
    case 0:
        /* ... EL0 must UNDEF unless SCTLR_EL1.UCI is set.  */
        if (!(arm_sctlr(env, 0) & SCTLR_UCI)) {
            return CP_ACCESS_TRAP;
        }
        /* fall through */
    case 1:
        /* ... EL1 must trap to EL2 if HCR_EL2.TPU is set.  */
        if (arm_hcr_el2_eff(env) & HCR_TPU) {
            return CP_ACCESS_TRAP_EL2;
        }
        break;
    }
    return CP_ACCESS_OK;
}

/* See: D4.7.2 TLB maintenance requirements and the TLB maintenance instructions
 * Page D4-1736 (DDI0487A.b)
 */

static int vae1_tlbmask(CPUARMState *env)
{
    /* Since we exclude secure first, we may read HCR_EL2 directly. */
    if (arm_is_secure_below_el3(env)) {
        return ARMMMUIdxBit_SE10_1 |
               ARMMMUIdxBit_SE10_1_PAN |
               ARMMMUIdxBit_SE10_0;
    } else if ((env->cp15.hcr_el2 & (HCR_E2H | HCR_TGE))
               == (HCR_E2H | HCR_TGE)) {
        return ARMMMUIdxBit_E20_2 |
               ARMMMUIdxBit_E20_2_PAN |
               ARMMMUIdxBit_E20_0;
    } else {
        return ARMMMUIdxBit_E10_1 |
               ARMMMUIdxBit_E10_1_PAN |
               ARMMMUIdxBit_E10_0;
    }
}

static void tlbi_aa64_vmalle1is_write(CPUARMState *env, const ARMCPRegInfo *ri,
                                      uint64_t value)
{
    CPUState *cs = env_cpu(env);
    int mask = vae1_tlbmask(env);

    tlb_flush_by_mmuidx_all_cpus_synced(cs, mask);
}

static void tlbi_aa64_vmalle1_write(CPUARMState *env, const ARMCPRegInfo *ri,
                                    uint64_t value)
{
    CPUState *cs = env_cpu(env);
    int mask = vae1_tlbmask(env);

    if (tlb_force_broadcast(env)) {
        tlb_flush_by_mmuidx_all_cpus_synced(cs, mask);
    } else {
        tlb_flush_by_mmuidx(cs, mask);
    }
}

static int alle1_tlbmask(CPUARMState *env)
{
    /*
     * Note that the 'ALL' scope must invalidate both stage 1 and
     * stage 2 translations, whereas most other scopes only invalidate
     * stage 1 translations.
     */
    if (arm_is_secure_below_el3(env)) {
        return ARMMMUIdxBit_SE10_1 |
               ARMMMUIdxBit_SE10_1_PAN |
               ARMMMUIdxBit_SE10_0;
    } else if (arm_feature(env, ARM_FEATURE_EL2)) {
        return ARMMMUIdxBit_E10_1 |
               ARMMMUIdxBit_E10_1_PAN |
               ARMMMUIdxBit_E10_0 |
               ARMMMUIdxBit_Stage2;
    } else {
        return ARMMMUIdxBit_E10_1 |
               ARMMMUIdxBit_E10_1_PAN |
               ARMMMUIdxBit_E10_0;
    }
}

static int e2_tlbmask(CPUARMState *env)
{
    /* TODO: ARMv8.4-SecEL2 */
    return ARMMMUIdxBit_E20_0 |
           ARMMMUIdxBit_E20_2 |
           ARMMMUIdxBit_E20_2_PAN |
           ARMMMUIdxBit_E2;
}

static void tlbi_aa64_alle1_write(CPUARMState *env, const ARMCPRegInfo *ri,
                                  uint64_t value)
{
    CPUState *cs = env_cpu(env);
    int mask = alle1_tlbmask(env);

    tlb_flush_by_mmuidx(cs, mask);
}

static void tlbi_aa64_alle2_write(CPUARMState *env, const ARMCPRegInfo *ri,
                                  uint64_t value)
{
    CPUState *cs = env_cpu(env);
    int mask = e2_tlbmask(env);

    tlb_flush_by_mmuidx(cs, mask);
}

static void tlbi_aa64_alle3_write(CPUARMState *env, const ARMCPRegInfo *ri,
                                  uint64_t value)
{
    ARMCPU *cpu = env_archcpu(env);
    CPUState *cs = CPU(cpu);

    tlb_flush_by_mmuidx(cs, ARMMMUIdxBit_SE3);
}

static void tlbi_aa64_alle1is_write(CPUARMState *env, const ARMCPRegInfo *ri,
                                    uint64_t value)
{
    CPUState *cs = env_cpu(env);
    int mask = alle1_tlbmask(env);

    tlb_flush_by_mmuidx_all_cpus_synced(cs, mask);
}

static void tlbi_aa64_alle2is_write(CPUARMState *env, const ARMCPRegInfo *ri,
                                    uint64_t value)
{
    CPUState *cs = env_cpu(env);
    int mask = e2_tlbmask(env);

    tlb_flush_by_mmuidx_all_cpus_synced(cs, mask);
}

static void tlbi_aa64_alle3is_write(CPUARMState *env, const ARMCPRegInfo *ri,
                                    uint64_t value)
{
    CPUState *cs = env_cpu(env);

    tlb_flush_by_mmuidx_all_cpus_synced(cs, ARMMMUIdxBit_SE3);
}

static void tlbi_aa64_vae2_write(CPUARMState *env, const ARMCPRegInfo *ri,
                                 uint64_t value)
{
    /* Invalidate by VA, EL2
     * Currently handles both VAE2 and VALE2, since we don't support
     * flush-last-level-only.
     */
    CPUState *cs = env_cpu(env);
    int mask = e2_tlbmask(env);
    uint64_t pageaddr = sextract64(value << 12, 0, 56);

    tlb_flush_page_by_mmuidx(cs, pageaddr, mask);
}

static void tlbi_aa64_vae3_write(CPUARMState *env, const ARMCPRegInfo *ri,
                                 uint64_t value)
{
    /* Invalidate by VA, EL3
     * Currently handles both VAE3 and VALE3, since we don't support
     * flush-last-level-only.
     */
    ARMCPU *cpu = env_archcpu(env);
    CPUState *cs = CPU(cpu);
    uint64_t pageaddr = sextract64(value << 12, 0, 56);

    tlb_flush_page_by_mmuidx(cs, pageaddr, ARMMMUIdxBit_SE3);
}

static void tlbi_aa64_vae1is_write(CPUARMState *env, const ARMCPRegInfo *ri,
                                   uint64_t value)
{
    CPUState *cs = env_cpu(env);
    int mask = vae1_tlbmask(env);
    uint64_t pageaddr = sextract64(value << 12, 0, 56);

    tlb_flush_page_by_mmuidx_all_cpus_synced(cs, pageaddr, mask);
}

static void tlbi_aa64_vae1_write(CPUARMState *env, const ARMCPRegInfo *ri,
                                 uint64_t value)
{
    /* Invalidate by VA, EL1&0 (AArch64 version).
     * Currently handles all of VAE1, VAAE1, VAALE1 and VALE1,
     * since we don't support flush-for-specific-ASID-only or
     * flush-last-level-only.
     */
    CPUState *cs = env_cpu(env);
    int mask = vae1_tlbmask(env);
    uint64_t pageaddr = sextract64(value << 12, 0, 56);

    if (tlb_force_broadcast(env)) {
        tlb_flush_page_by_mmuidx_all_cpus_synced(cs, pageaddr, mask);
    } else {
        tlb_flush_page_by_mmuidx(cs, pageaddr, mask);
    }
}

static void tlbi_aa64_vae2is_write(CPUARMState *env, const ARMCPRegInfo *ri,
                                   uint64_t value)
{
    CPUState *cs = env_cpu(env);
    uint64_t pageaddr = sextract64(value << 12, 0, 56);

    tlb_flush_page_by_mmuidx_all_cpus_synced(cs, pageaddr,
                                             ARMMMUIdxBit_E2);
}

static void tlbi_aa64_vae3is_write(CPUARMState *env, const ARMCPRegInfo *ri,
                                   uint64_t value)
{
    CPUState *cs = env_cpu(env);
    uint64_t pageaddr = sextract64(value << 12, 0, 56);

    tlb_flush_page_by_mmuidx_all_cpus_synced(cs, pageaddr,
                                             ARMMMUIdxBit_SE3);
}

static void tlbi_aa64_ipas2e1_write(CPUARMState *env, const ARMCPRegInfo *ri,
                                    uint64_t value)
{
    /* Invalidate by IPA. This has to invalidate any structures that
     * contain only stage 2 translation information, but does not need
     * to apply to structures that contain combined stage 1 and stage 2
     * translation information.
     * This must NOP if EL2 isn't implemented or SCR_EL3.NS is zero.
     */
    ARMCPU *cpu = env_archcpu(env);
    CPUState *cs = CPU(cpu);
    uint64_t pageaddr;

    if (!arm_feature(env, ARM_FEATURE_EL2) || !(env->cp15.scr_el3 & SCR_NS)) {
        return;
    }

    pageaddr = sextract64(value << 12, 0, 48);

    tlb_flush_page_by_mmuidx(cs, pageaddr, ARMMMUIdxBit_Stage2);
}

static void tlbi_aa64_ipas2e1is_write(CPUARMState *env, const ARMCPRegInfo *ri,
                                      uint64_t value)
{
    CPUState *cs = env_cpu(env);
    uint64_t pageaddr;

    if (!arm_feature(env, ARM_FEATURE_EL2) || !(env->cp15.scr_el3 & SCR_NS)) {
        return;
    }

    pageaddr = sextract64(value << 12, 0, 48);

    tlb_flush_page_by_mmuidx_all_cpus_synced(cs, pageaddr,
                                             ARMMMUIdxBit_Stage2);
}

static CPAccessResult aa64_zva_access(CPUARMState *env, const ARMCPRegInfo *ri,
                                      bool isread)
{
    int cur_el = arm_current_el(env);

    if (cur_el < 2) {
        uint64_t hcr = arm_hcr_el2_eff(env);

        if (cur_el == 0) {
            if ((hcr & (HCR_E2H | HCR_TGE)) == (HCR_E2H | HCR_TGE)) {
                if (!(env->cp15.sctlr_el[2] & SCTLR_DZE)) {
                    return CP_ACCESS_TRAP_EL2;
                }
            } else {
                if (!(env->cp15.sctlr_el[1] & SCTLR_DZE)) {
                    return CP_ACCESS_TRAP;
                }
                if (hcr & HCR_TDZ) {
                    return CP_ACCESS_TRAP_EL2;
                }
            }
        } else if (hcr & HCR_TDZ) {
            return CP_ACCESS_TRAP_EL2;
        }
    }
    return CP_ACCESS_OK;
}

static uint64_t aa64_dczid_read(CPUARMState *env, const ARMCPRegInfo *ri)
{
    ARMCPU *cpu = env_archcpu(env);
    int dzp_bit = 1 << 4;

    /* DZP indicates whether DC ZVA access is allowed */
    if (aa64_zva_access(env, NULL, false) == CP_ACCESS_OK) {
        dzp_bit = 0;
    }
    return cpu->dcz_blocksize | dzp_bit;
}

static CPAccessResult sp_el0_access(CPUARMState *env, const ARMCPRegInfo *ri,
                                    bool isread)
{
    if (!(env->pstate & PSTATE_SP)) {
        /* Access to SP_EL0 is undefined if it's being used as
         * the stack pointer.
         */
        return CP_ACCESS_TRAP_UNCATEGORIZED;
    }
    return CP_ACCESS_OK;
}

static uint64_t spsel_read(CPUARMState *env, const ARMCPRegInfo *ri)
{
    return env->pstate & PSTATE_SP;
}

static void spsel_write(CPUARMState *env, const ARMCPRegInfo *ri, uint64_t val)
{
    update_spsel(env, val);
}

static void sctlr_write(CPUARMState *env, const ARMCPRegInfo *ri,
                        uint64_t value)
{
    ARMCPU *cpu = env_archcpu(env);

    if (raw_read(env, ri) == value) {
        /* Skip the TLB flush if nothing actually changed; Linux likes
         * to do a lot of pointless SCTLR writes.
         */
        return;
    }

    if (arm_feature(env, ARM_FEATURE_PMSA) && !cpu->has_mpu) {
        /* M bit is RAZ/WI for PMSA with no MPU implemented */
        value &= ~SCTLR_M;
    }

    raw_write(env, ri, value);
    /* ??? Lots of these bits are not implemented.  */
    /* This may enable/disable the MMU, so do a TLB flush.  */
    tlb_flush(CPU(cpu));

    if (ri->type & ARM_CP_SUPPRESS_TB_END) {
        /*
         * Normally we would always end the TB on an SCTLR write; see the
         * comment in ARMCPRegInfo sctlr initialization below for why Xscale
         * is special.  Setting ARM_CP_SUPPRESS_TB_END also stops the rebuild
         * of hflags from the translator, so do it here.
         */
        arm_rebuild_hflags(env);
    }
}

static CPAccessResult fpexc32_access(CPUARMState *env, const ARMCPRegInfo *ri,
                                     bool isread)
{
    if ((env->cp15.cptr_el[2] & CPTR_TFP) && arm_current_el(env) == 2) {
        return CP_ACCESS_TRAP_FP_EL2;
    }
    if (env->cp15.cptr_el[3] & CPTR_TFP) {
        return CP_ACCESS_TRAP_FP_EL3;
    }
    return CP_ACCESS_OK;
}

static void sdcr_write(CPUARMState *env, const ARMCPRegInfo *ri,
                       uint64_t value)
{
    env->cp15.mdcr_el3 = value & SDCR_VALID_MASK;
}

static const ARMCPRegInfo v8_cp_reginfo[] = {
    /* Minimal set of EL0-visible registers. This will need to be expanded
     * significantly for system emulation of AArch64 CPUs.
     */
    { .name = "NZCV", .state = ARM_CP_STATE_AA64,
      .opc0 = 3, .opc1 = 3, .opc2 = 0, .crn = 4, .crm = 2,
      .access = PL0_RW, .type = ARM_CP_NZCV },
    { .name = "DAIF", .state = ARM_CP_STATE_AA64,
      .opc0 = 3, .opc1 = 3, .opc2 = 1, .crn = 4, .crm = 2,
      .type = ARM_CP_NO_RAW,
      .access = PL0_RW, .accessfn = aa64_daif_access,
      .fieldoffset = offsetof(CPUARMState, daif),
      .writefn = aa64_daif_write, .resetfn = arm_cp_reset_ignore },
    { .name = "FPCR", .state = ARM_CP_STATE_AA64,
      .opc0 = 3, .opc1 = 3, .opc2 = 0, .crn = 4, .crm = 4,
      .access = PL0_RW, .type = ARM_CP_FPU | ARM_CP_SUPPRESS_TB_END,
      .readfn = aa64_fpcr_read, .writefn = aa64_fpcr_write },
    { .name = "FPSR", .state = ARM_CP_STATE_AA64,
      .opc0 = 3, .opc1 = 3, .opc2 = 1, .crn = 4, .crm = 4,
      .access = PL0_RW, .type = ARM_CP_FPU | ARM_CP_SUPPRESS_TB_END,
      .readfn = aa64_fpsr_read, .writefn = aa64_fpsr_write },
    { .name = "DCZID_EL0", .state = ARM_CP_STATE_AA64,
      .opc0 = 3, .opc1 = 3, .opc2 = 7, .crn = 0, .crm = 0,
      .access = PL0_R, .type = ARM_CP_NO_RAW,
      .readfn = aa64_dczid_read },
    { .name = "DC_ZVA", .state = ARM_CP_STATE_AA64,
      .opc0 = 1, .opc1 = 3, .crn = 7, .crm = 4, .opc2 = 1,
      .access = PL0_W, .type = ARM_CP_DC_ZVA,
#ifndef CONFIG_USER_ONLY
      /* Avoid overhead of an access check that always passes in user-mode */
      .accessfn = aa64_zva_access,
#endif
    },
    { .name = "CURRENTEL", .state = ARM_CP_STATE_AA64,
      .opc0 = 3, .opc1 = 0, .opc2 = 2, .crn = 4, .crm = 2,
      .access = PL1_R, .type = ARM_CP_CURRENTEL },
    /* Cache ops: all NOPs since we don't emulate caches */
    { .name = "IC_IALLUIS", .state = ARM_CP_STATE_AA64,
      .opc0 = 1, .opc1 = 0, .crn = 7, .crm = 1, .opc2 = 0,
      .access = PL1_W, .type = ARM_CP_NOP,
      .accessfn = aa64_cacheop_pou_access },
    { .name = "IC_IALLU", .state = ARM_CP_STATE_AA64,
      .opc0 = 1, .opc1 = 0, .crn = 7, .crm = 5, .opc2 = 0,
      .access = PL1_W, .type = ARM_CP_NOP,
      .accessfn = aa64_cacheop_pou_access },
    { .name = "IC_IVAU", .state = ARM_CP_STATE_AA64,
      .opc0 = 1, .opc1 = 3, .crn = 7, .crm = 5, .opc2 = 1,
      .access = PL0_W, .type = ARM_CP_NOP,
      .accessfn = aa64_cacheop_pou_access },
    { .name = "DC_IVAC", .state = ARM_CP_STATE_AA64,
      .opc0 = 1, .opc1 = 0, .crn = 7, .crm = 6, .opc2 = 1,
      .access = PL1_W, .accessfn = aa64_cacheop_poc_access,
      .type = ARM_CP_NOP },
    { .name = "DC_ISW", .state = ARM_CP_STATE_AA64,
      .opc0 = 1, .opc1 = 0, .crn = 7, .crm = 6, .opc2 = 2,
      .access = PL1_W, .accessfn = access_tsw, .type = ARM_CP_NOP },
    { .name = "DC_CVAC", .state = ARM_CP_STATE_AA64,
      .opc0 = 1, .opc1 = 3, .crn = 7, .crm = 10, .opc2 = 1,
      .access = PL0_W, .type = ARM_CP_NOP,
      .accessfn = aa64_cacheop_poc_access },
    { .name = "DC_CSW", .state = ARM_CP_STATE_AA64,
      .opc0 = 1, .opc1 = 0, .crn = 7, .crm = 10, .opc2 = 2,
      .access = PL1_W, .accessfn = access_tsw, .type = ARM_CP_NOP },
    { .name = "DC_CVAU", .state = ARM_CP_STATE_AA64,
      .opc0 = 1, .opc1 = 3, .crn = 7, .crm = 11, .opc2 = 1,
      .access = PL0_W, .type = ARM_CP_NOP,
      .accessfn = aa64_cacheop_pou_access },
    { .name = "DC_CIVAC", .state = ARM_CP_STATE_AA64,
      .opc0 = 1, .opc1 = 3, .crn = 7, .crm = 14, .opc2 = 1,
      .access = PL0_W, .type = ARM_CP_NOP,
      .accessfn = aa64_cacheop_poc_access },
    { .name = "DC_CISW", .state = ARM_CP_STATE_AA64,
      .opc0 = 1, .opc1 = 0, .crn = 7, .crm = 14, .opc2 = 2,
      .access = PL1_W, .accessfn = access_tsw, .type = ARM_CP_NOP },
    /* TLBI operations */
    { .name = "TLBI_VMALLE1IS", .state = ARM_CP_STATE_AA64,
      .opc0 = 1, .opc1 = 0, .crn = 8, .crm = 3, .opc2 = 0,
      .access = PL1_W, .accessfn = access_ttlb, .type = ARM_CP_NO_RAW,
      .writefn = tlbi_aa64_vmalle1is_write },
    { .name = "TLBI_VAE1IS", .state = ARM_CP_STATE_AA64,
      .opc0 = 1, .opc1 = 0, .crn = 8, .crm = 3, .opc2 = 1,
      .access = PL1_W, .accessfn = access_ttlb, .type = ARM_CP_NO_RAW,
      .writefn = tlbi_aa64_vae1is_write },
    { .name = "TLBI_ASIDE1IS", .state = ARM_CP_STATE_AA64,
      .opc0 = 1, .opc1 = 0, .crn = 8, .crm = 3, .opc2 = 2,
      .access = PL1_W, .accessfn = access_ttlb, .type = ARM_CP_NO_RAW,
      .writefn = tlbi_aa64_vmalle1is_write },
    { .name = "TLBI_VAAE1IS", .state = ARM_CP_STATE_AA64,
      .opc0 = 1, .opc1 = 0, .crn = 8, .crm = 3, .opc2 = 3,
      .access = PL1_W, .accessfn = access_ttlb, .type = ARM_CP_NO_RAW,
      .writefn = tlbi_aa64_vae1is_write },
    { .name = "TLBI_VALE1IS", .state = ARM_CP_STATE_AA64,
      .opc0 = 1, .opc1 = 0, .crn = 8, .crm = 3, .opc2 = 5,
      .access = PL1_W, .accessfn = access_ttlb, .type = ARM_CP_NO_RAW,
      .writefn = tlbi_aa64_vae1is_write },
    { .name = "TLBI_VAALE1IS", .state = ARM_CP_STATE_AA64,
      .opc0 = 1, .opc1 = 0, .crn = 8, .crm = 3, .opc2 = 7,
      .access = PL1_W, .accessfn = access_ttlb, .type = ARM_CP_NO_RAW,
      .writefn = tlbi_aa64_vae1is_write },
    { .name = "TLBI_VMALLE1", .state = ARM_CP_STATE_AA64,
      .opc0 = 1, .opc1 = 0, .crn = 8, .crm = 7, .opc2 = 0,
      .access = PL1_W, .accessfn = access_ttlb, .type = ARM_CP_NO_RAW,
      .writefn = tlbi_aa64_vmalle1_write },
    { .name = "TLBI_VAE1", .state = ARM_CP_STATE_AA64,
      .opc0 = 1, .opc1 = 0, .crn = 8, .crm = 7, .opc2 = 1,
      .access = PL1_W, .accessfn = access_ttlb, .type = ARM_CP_NO_RAW,
      .writefn = tlbi_aa64_vae1_write },
    { .name = "TLBI_ASIDE1", .state = ARM_CP_STATE_AA64,
      .opc0 = 1, .opc1 = 0, .crn = 8, .crm = 7, .opc2 = 2,
      .access = PL1_W, .accessfn = access_ttlb, .type = ARM_CP_NO_RAW,
      .writefn = tlbi_aa64_vmalle1_write },
    { .name = "TLBI_VAAE1", .state = ARM_CP_STATE_AA64,
      .opc0 = 1, .opc1 = 0, .crn = 8, .crm = 7, .opc2 = 3,
      .access = PL1_W, .accessfn = access_ttlb, .type = ARM_CP_NO_RAW,
      .writefn = tlbi_aa64_vae1_write },
    { .name = "TLBI_VALE1", .state = ARM_CP_STATE_AA64,
      .opc0 = 1, .opc1 = 0, .crn = 8, .crm = 7, .opc2 = 5,
      .access = PL1_W, .accessfn = access_ttlb, .type = ARM_CP_NO_RAW,
      .writefn = tlbi_aa64_vae1_write },
    { .name = "TLBI_VAALE1", .state = ARM_CP_STATE_AA64,
      .opc0 = 1, .opc1 = 0, .crn = 8, .crm = 7, .opc2 = 7,
      .access = PL1_W, .accessfn = access_ttlb, .type = ARM_CP_NO_RAW,
      .writefn = tlbi_aa64_vae1_write },
    { .name = "TLBI_IPAS2E1IS", .state = ARM_CP_STATE_AA64,
      .opc0 = 1, .opc1 = 4, .crn = 8, .crm = 0, .opc2 = 1,
      .access = PL2_W, .type = ARM_CP_NO_RAW,
      .writefn = tlbi_aa64_ipas2e1is_write },
    { .name = "TLBI_IPAS2LE1IS", .state = ARM_CP_STATE_AA64,
      .opc0 = 1, .opc1 = 4, .crn = 8, .crm = 0, .opc2 = 5,
      .access = PL2_W, .type = ARM_CP_NO_RAW,
      .writefn = tlbi_aa64_ipas2e1is_write },
    { .name = "TLBI_ALLE1IS", .state = ARM_CP_STATE_AA64,
      .opc0 = 1, .opc1 = 4, .crn = 8, .crm = 3, .opc2 = 4,
      .access = PL2_W, .type = ARM_CP_NO_RAW,
      .writefn = tlbi_aa64_alle1is_write },
    { .name = "TLBI_VMALLS12E1IS", .state = ARM_CP_STATE_AA64,
      .opc0 = 1, .opc1 = 4, .crn = 8, .crm = 3, .opc2 = 6,
      .access = PL2_W, .type = ARM_CP_NO_RAW,
      .writefn = tlbi_aa64_alle1is_write },
    { .name = "TLBI_IPAS2E1", .state = ARM_CP_STATE_AA64,
      .opc0 = 1, .opc1 = 4, .crn = 8, .crm = 4, .opc2 = 1,
      .access = PL2_W, .type = ARM_CP_NO_RAW,
      .writefn = tlbi_aa64_ipas2e1_write },
    { .name = "TLBI_IPAS2LE1", .state = ARM_CP_STATE_AA64,
      .opc0 = 1, .opc1 = 4, .crn = 8, .crm = 4, .opc2 = 5,
      .access = PL2_W, .type = ARM_CP_NO_RAW,
      .writefn = tlbi_aa64_ipas2e1_write },
    { .name = "TLBI_ALLE1", .state = ARM_CP_STATE_AA64,
      .opc0 = 1, .opc1 = 4, .crn = 8, .crm = 7, .opc2 = 4,
      .access = PL2_W, .type = ARM_CP_NO_RAW,
      .writefn = tlbi_aa64_alle1_write },
    { .name = "TLBI_VMALLS12E1", .state = ARM_CP_STATE_AA64,
      .opc0 = 1, .opc1 = 4, .crn = 8, .crm = 7, .opc2 = 6,
      .access = PL2_W, .type = ARM_CP_NO_RAW,
      .writefn = tlbi_aa64_alle1is_write },
#ifndef CONFIG_USER_ONLY
    /* 64 bit address translation operations */
    { .name = "AT_S1E1R", .state = ARM_CP_STATE_AA64,
      .opc0 = 1, .opc1 = 0, .crn = 7, .crm = 8, .opc2 = 0,
      .access = PL1_W, .type = ARM_CP_NO_RAW | ARM_CP_RAISES_EXC,
      .writefn = ats_write64 },
    { .name = "AT_S1E1W", .state = ARM_CP_STATE_AA64,
      .opc0 = 1, .opc1 = 0, .crn = 7, .crm = 8, .opc2 = 1,
      .access = PL1_W, .type = ARM_CP_NO_RAW | ARM_CP_RAISES_EXC,
      .writefn = ats_write64 },
    { .name = "AT_S1E0R", .state = ARM_CP_STATE_AA64,
      .opc0 = 1, .opc1 = 0, .crn = 7, .crm = 8, .opc2 = 2,
      .access = PL1_W, .type = ARM_CP_NO_RAW | ARM_CP_RAISES_EXC,
      .writefn = ats_write64 },
    { .name = "AT_S1E0W", .state = ARM_CP_STATE_AA64,
      .opc0 = 1, .opc1 = 0, .crn = 7, .crm = 8, .opc2 = 3,
      .access = PL1_W, .type = ARM_CP_NO_RAW | ARM_CP_RAISES_EXC,
      .writefn = ats_write64 },
    { .name = "AT_S12E1R", .state = ARM_CP_STATE_AA64,
      .opc0 = 1, .opc1 = 4, .crn = 7, .crm = 8, .opc2 = 4,
      .access = PL2_W, .type = ARM_CP_NO_RAW | ARM_CP_RAISES_EXC,
      .writefn = ats_write64 },
    { .name = "AT_S12E1W", .state = ARM_CP_STATE_AA64,
      .opc0 = 1, .opc1 = 4, .crn = 7, .crm = 8, .opc2 = 5,
      .access = PL2_W, .type = ARM_CP_NO_RAW | ARM_CP_RAISES_EXC,
      .writefn = ats_write64 },
    { .name = "AT_S12E0R", .state = ARM_CP_STATE_AA64,
      .opc0 = 1, .opc1 = 4, .crn = 7, .crm = 8, .opc2 = 6,
      .access = PL2_W, .type = ARM_CP_NO_RAW | ARM_CP_RAISES_EXC,
      .writefn = ats_write64 },
    { .name = "AT_S12E0W", .state = ARM_CP_STATE_AA64,
      .opc0 = 1, .opc1 = 4, .crn = 7, .crm = 8, .opc2 = 7,
      .access = PL2_W, .type = ARM_CP_NO_RAW | ARM_CP_RAISES_EXC,
      .writefn = ats_write64 },
    /* AT S1E2* are elsewhere as they UNDEF from EL3 if EL2 is not present */
    { .name = "AT_S1E3R", .state = ARM_CP_STATE_AA64,
      .opc0 = 1, .opc1 = 6, .crn = 7, .crm = 8, .opc2 = 0,
      .access = PL3_W, .type = ARM_CP_NO_RAW | ARM_CP_RAISES_EXC,
      .writefn = ats_write64 },
    { .name = "AT_S1E3W", .state = ARM_CP_STATE_AA64,
      .opc0 = 1, .opc1 = 6, .crn = 7, .crm = 8, .opc2 = 1,
      .access = PL3_W, .type = ARM_CP_NO_RAW | ARM_CP_RAISES_EXC,
      .writefn = ats_write64 },
    { .name = "PAR_EL1", .state = ARM_CP_STATE_AA64,
      .type = ARM_CP_ALIAS,
      .opc0 = 3, .opc1 = 0, .crn = 7, .crm = 4, .opc2 = 0,
      .access = PL1_RW, .resetvalue = 0,
      .fieldoffset = offsetof(CPUARMState, cp15.par_el[1]),
      .writefn = par_write },
#endif
    /* TLB invalidate last level of translation table walk */
    { .name = "TLBIMVALIS", .cp = 15, .opc1 = 0, .crn = 8, .crm = 3, .opc2 = 5,
      .type = ARM_CP_NO_RAW, .access = PL1_W, .accessfn = access_ttlb,
      .writefn = tlbimva_is_write },
    { .name = "TLBIMVAALIS", .cp = 15, .opc1 = 0, .crn = 8, .crm = 3, .opc2 = 7,
      .type = ARM_CP_NO_RAW, .access = PL1_W, .accessfn = access_ttlb,
      .writefn = tlbimvaa_is_write },
    { .name = "TLBIMVAL", .cp = 15, .opc1 = 0, .crn = 8, .crm = 7, .opc2 = 5,
      .type = ARM_CP_NO_RAW, .access = PL1_W, .accessfn = access_ttlb,
      .writefn = tlbimva_write },
    { .name = "TLBIMVAAL", .cp = 15, .opc1 = 0, .crn = 8, .crm = 7, .opc2 = 7,
      .type = ARM_CP_NO_RAW, .access = PL1_W, .accessfn = access_ttlb,
      .writefn = tlbimvaa_write },
    { .name = "TLBIMVALH", .cp = 15, .opc1 = 4, .crn = 8, .crm = 7, .opc2 = 5,
      .type = ARM_CP_NO_RAW, .access = PL2_W,
      .writefn = tlbimva_hyp_write },
    { .name = "TLBIMVALHIS",
      .cp = 15, .opc1 = 4, .crn = 8, .crm = 3, .opc2 = 5,
      .type = ARM_CP_NO_RAW, .access = PL2_W,
      .writefn = tlbimva_hyp_is_write },
    { .name = "TLBIIPAS2",
      .cp = 15, .opc1 = 4, .crn = 8, .crm = 4, .opc2 = 1,
      .type = ARM_CP_NO_RAW, .access = PL2_W,
      .writefn = tlbiipas2_write },
    { .name = "TLBIIPAS2IS",
      .cp = 15, .opc1 = 4, .crn = 8, .crm = 0, .opc2 = 1,
      .type = ARM_CP_NO_RAW, .access = PL2_W,
      .writefn = tlbiipas2_is_write },
    { .name = "TLBIIPAS2L",
      .cp = 15, .opc1 = 4, .crn = 8, .crm = 4, .opc2 = 5,
      .type = ARM_CP_NO_RAW, .access = PL2_W,
      .writefn = tlbiipas2_write },
    { .name = "TLBIIPAS2LIS",
      .cp = 15, .opc1 = 4, .crn = 8, .crm = 0, .opc2 = 5,
      .type = ARM_CP_NO_RAW, .access = PL2_W,
      .writefn = tlbiipas2_is_write },
    /* 32 bit cache operations */
    { .name = "ICIALLUIS", .cp = 15, .opc1 = 0, .crn = 7, .crm = 1, .opc2 = 0,
      .type = ARM_CP_NOP, .access = PL1_W, .accessfn = aa64_cacheop_pou_access },
    { .name = "BPIALLUIS", .cp = 15, .opc1 = 0, .crn = 7, .crm = 1, .opc2 = 6,
      .type = ARM_CP_NOP, .access = PL1_W },
    { .name = "ICIALLU", .cp = 15, .opc1 = 0, .crn = 7, .crm = 5, .opc2 = 0,
      .type = ARM_CP_NOP, .access = PL1_W, .accessfn = aa64_cacheop_pou_access },
    { .name = "ICIMVAU", .cp = 15, .opc1 = 0, .crn = 7, .crm = 5, .opc2 = 1,
      .type = ARM_CP_NOP, .access = PL1_W, .accessfn = aa64_cacheop_pou_access },
    { .name = "BPIALL", .cp = 15, .opc1 = 0, .crn = 7, .crm = 5, .opc2 = 6,
      .type = ARM_CP_NOP, .access = PL1_W },
    { .name = "BPIMVA", .cp = 15, .opc1 = 0, .crn = 7, .crm = 5, .opc2 = 7,
      .type = ARM_CP_NOP, .access = PL1_W },
    { .name = "DCIMVAC", .cp = 15, .opc1 = 0, .crn = 7, .crm = 6, .opc2 = 1,
      .type = ARM_CP_NOP, .access = PL1_W, .accessfn = aa64_cacheop_poc_access },
    { .name = "DCISW", .cp = 15, .opc1 = 0, .crn = 7, .crm = 6, .opc2 = 2,
      .type = ARM_CP_NOP, .access = PL1_W, .accessfn = access_tsw },
    { .name = "DCCMVAC", .cp = 15, .opc1 = 0, .crn = 7, .crm = 10, .opc2 = 1,
      .type = ARM_CP_NOP, .access = PL1_W, .accessfn = aa64_cacheop_poc_access },
    { .name = "DCCSW", .cp = 15, .opc1 = 0, .crn = 7, .crm = 10, .opc2 = 2,
      .type = ARM_CP_NOP, .access = PL1_W, .accessfn = access_tsw },
    { .name = "DCCMVAU", .cp = 15, .opc1 = 0, .crn = 7, .crm = 11, .opc2 = 1,
      .type = ARM_CP_NOP, .access = PL1_W, .accessfn = aa64_cacheop_pou_access },
    { .name = "DCCIMVAC", .cp = 15, .opc1 = 0, .crn = 7, .crm = 14, .opc2 = 1,
      .type = ARM_CP_NOP, .access = PL1_W, .accessfn = aa64_cacheop_poc_access },
    { .name = "DCCISW", .cp = 15, .opc1 = 0, .crn = 7, .crm = 14, .opc2 = 2,
      .type = ARM_CP_NOP, .access = PL1_W, .accessfn = access_tsw },
    /* MMU Domain access control / MPU write buffer control */
    { .name = "DACR", .cp = 15, .opc1 = 0, .crn = 3, .crm = 0, .opc2 = 0,
      .access = PL1_RW, .accessfn = access_tvm_trvm, .resetvalue = 0,
      .writefn = dacr_write, .raw_writefn = raw_write,
      .bank_fieldoffsets = { offsetoflow32(CPUARMState, cp15.dacr_s),
                             offsetoflow32(CPUARMState, cp15.dacr_ns) } },
    { .name = "ELR_EL1", .state = ARM_CP_STATE_AA64,
      .type = ARM_CP_ALIAS,
      .opc0 = 3, .opc1 = 0, .crn = 4, .crm = 0, .opc2 = 1,
      .access = PL1_RW,
      .fieldoffset = offsetof(CPUARMState, elr_el[1]) },
    { .name = "SPSR_EL1", .state = ARM_CP_STATE_AA64,
      .type = ARM_CP_ALIAS,
      .opc0 = 3, .opc1 = 0, .crn = 4, .crm = 0, .opc2 = 0,
      .access = PL1_RW,
      .fieldoffset = offsetof(CPUARMState, banked_spsr[BANK_SVC]) },
    /* We rely on the access checks not allowing the guest to write to the
     * state field when SPSel indicates that it's being used as the stack
     * pointer.
     */
    { .name = "SP_EL0", .state = ARM_CP_STATE_AA64,
      .opc0 = 3, .opc1 = 0, .crn = 4, .crm = 1, .opc2 = 0,
      .access = PL1_RW, .accessfn = sp_el0_access,
      .type = ARM_CP_ALIAS,
      .fieldoffset = offsetof(CPUARMState, sp_el[0]) },
    { .name = "SP_EL1", .state = ARM_CP_STATE_AA64,
      .opc0 = 3, .opc1 = 4, .crn = 4, .crm = 1, .opc2 = 0,
      .access = PL2_RW, .type = ARM_CP_ALIAS,
      .fieldoffset = offsetof(CPUARMState, sp_el[1]) },
    { .name = "SPSel", .state = ARM_CP_STATE_AA64,
      .opc0 = 3, .opc1 = 0, .crn = 4, .crm = 2, .opc2 = 0,
      .type = ARM_CP_NO_RAW,
      .access = PL1_RW, .readfn = spsel_read, .writefn = spsel_write },
    { .name = "FPEXC32_EL2", .state = ARM_CP_STATE_AA64,
      .opc0 = 3, .opc1 = 4, .crn = 5, .crm = 3, .opc2 = 0,
      .type = ARM_CP_ALIAS,
      .fieldoffset = offsetof(CPUARMState, vfp.xregs[ARM_VFP_FPEXC]),
      .access = PL2_RW, .accessfn = fpexc32_access },
    { .name = "DACR32_EL2", .state = ARM_CP_STATE_AA64,
      .opc0 = 3, .opc1 = 4, .crn = 3, .crm = 0, .opc2 = 0,
      .access = PL2_RW, .resetvalue = 0,
      .writefn = dacr_write, .raw_writefn = raw_write,
      .fieldoffset = offsetof(CPUARMState, cp15.dacr32_el2) },
    { .name = "IFSR32_EL2", .state = ARM_CP_STATE_AA64,
      .opc0 = 3, .opc1 = 4, .crn = 5, .crm = 0, .opc2 = 1,
      .access = PL2_RW, .resetvalue = 0,
      .fieldoffset = offsetof(CPUARMState, cp15.ifsr32_el2) },
    { .name = "SPSR_IRQ", .state = ARM_CP_STATE_AA64,
      .type = ARM_CP_ALIAS,
      .opc0 = 3, .opc1 = 4, .crn = 4, .crm = 3, .opc2 = 0,
      .access = PL2_RW,
      .fieldoffset = offsetof(CPUARMState, banked_spsr[BANK_IRQ]) },
    { .name = "SPSR_ABT", .state = ARM_CP_STATE_AA64,
      .type = ARM_CP_ALIAS,
      .opc0 = 3, .opc1 = 4, .crn = 4, .crm = 3, .opc2 = 1,
      .access = PL2_RW,
      .fieldoffset = offsetof(CPUARMState, banked_spsr[BANK_ABT]) },
    { .name = "SPSR_UND", .state = ARM_CP_STATE_AA64,
      .type = ARM_CP_ALIAS,
      .opc0 = 3, .opc1 = 4, .crn = 4, .crm = 3, .opc2 = 2,
      .access = PL2_RW,
      .fieldoffset = offsetof(CPUARMState, banked_spsr[BANK_UND]) },
    { .name = "SPSR_FIQ", .state = ARM_CP_STATE_AA64,
      .type = ARM_CP_ALIAS,
      .opc0 = 3, .opc1 = 4, .crn = 4, .crm = 3, .opc2 = 3,
      .access = PL2_RW,
      .fieldoffset = offsetof(CPUARMState, banked_spsr[BANK_FIQ]) },
    { .name = "MDCR_EL3", .state = ARM_CP_STATE_AA64,
      .opc0 = 3, .opc1 = 6, .crn = 1, .crm = 3, .opc2 = 1,
      .resetvalue = 0,
      .access = PL3_RW, .fieldoffset = offsetof(CPUARMState, cp15.mdcr_el3) },
    { .name = "SDCR", .type = ARM_CP_ALIAS,
      .cp = 15, .opc1 = 0, .crn = 1, .crm = 3, .opc2 = 1,
      .access = PL1_RW, .accessfn = access_trap_aa32s_el1,
      .writefn = sdcr_write,
      .fieldoffset = offsetoflow32(CPUARMState, cp15.mdcr_el3) },
    REGINFO_SENTINEL
};

/* Used to describe the behaviour of EL2 regs when EL2 does not exist.  */
static const ARMCPRegInfo el3_no_el2_cp_reginfo[] = {
    { .name = "VBAR_EL2", .state = ARM_CP_STATE_BOTH,
      .opc0 = 3, .opc1 = 4, .crn = 12, .crm = 0, .opc2 = 0,
      .access = PL2_RW,
      .readfn = arm_cp_read_zero, .writefn = arm_cp_write_ignore },
    { .name = "HCR_EL2", .state = ARM_CP_STATE_BOTH,
      .type = ARM_CP_NO_RAW,
      .opc0 = 3, .opc1 = 4, .crn = 1, .crm = 1, .opc2 = 0,
      .access = PL2_RW,
      .type = ARM_CP_CONST, .resetvalue = 0 },
    { .name = "HACR_EL2", .state = ARM_CP_STATE_BOTH,
      .opc0 = 3, .opc1 = 4, .crn = 1, .crm = 1, .opc2 = 7,
      .access = PL2_RW, .type = ARM_CP_CONST, .resetvalue = 0 },
    { .name = "ESR_EL2", .state = ARM_CP_STATE_BOTH,
      .opc0 = 3, .opc1 = 4, .crn = 5, .crm = 2, .opc2 = 0,
      .access = PL2_RW,
      .type = ARM_CP_CONST, .resetvalue = 0 },
    { .name = "CPTR_EL2", .state = ARM_CP_STATE_BOTH,
      .opc0 = 3, .opc1 = 4, .crn = 1, .crm = 1, .opc2 = 2,
      .access = PL2_RW, .type = ARM_CP_CONST, .resetvalue = 0 },
    { .name = "MAIR_EL2", .state = ARM_CP_STATE_BOTH,
      .opc0 = 3, .opc1 = 4, .crn = 10, .crm = 2, .opc2 = 0,
      .access = PL2_RW, .type = ARM_CP_CONST,
      .resetvalue = 0 },
    { .name = "HMAIR1", .state = ARM_CP_STATE_AA32,
      .cp = 15, .opc1 = 4, .crn = 10, .crm = 2, .opc2 = 1,
      .access = PL2_RW, .type = ARM_CP_CONST, .resetvalue = 0 },
    { .name = "AMAIR_EL2", .state = ARM_CP_STATE_BOTH,
      .opc0 = 3, .opc1 = 4, .crn = 10, .crm = 3, .opc2 = 0,
      .access = PL2_RW, .type = ARM_CP_CONST,
      .resetvalue = 0 },
    { .name = "HAMAIR1", .state = ARM_CP_STATE_AA32,
      .cp = 15, .opc1 = 4, .crn = 10, .crm = 3, .opc2 = 1,
      .access = PL2_RW, .type = ARM_CP_CONST,
      .resetvalue = 0 },
    { .name = "AFSR0_EL2", .state = ARM_CP_STATE_BOTH,
      .opc0 = 3, .opc1 = 4, .crn = 5, .crm = 1, .opc2 = 0,
      .access = PL2_RW, .type = ARM_CP_CONST,
      .resetvalue = 0 },
    { .name = "AFSR1_EL2", .state = ARM_CP_STATE_BOTH,
      .opc0 = 3, .opc1 = 4, .crn = 5, .crm = 1, .opc2 = 1,
      .access = PL2_RW, .type = ARM_CP_CONST,
      .resetvalue = 0 },
    { .name = "TCR_EL2", .state = ARM_CP_STATE_BOTH,
      .opc0 = 3, .opc1 = 4, .crn = 2, .crm = 0, .opc2 = 2,
      .access = PL2_RW, .type = ARM_CP_CONST, .resetvalue = 0 },
    { .name = "VTCR_EL2", .state = ARM_CP_STATE_BOTH,
      .opc0 = 3, .opc1 = 4, .crn = 2, .crm = 1, .opc2 = 2,
      .access = PL2_RW, .accessfn = access_el3_aa32ns_aa64any,
      .type = ARM_CP_CONST, .resetvalue = 0 },
    { .name = "VTTBR", .state = ARM_CP_STATE_AA32,
      .cp = 15, .opc1 = 6, .crm = 2,
      .access = PL2_RW, .accessfn = access_el3_aa32ns,
      .type = ARM_CP_CONST | ARM_CP_64BIT, .resetvalue = 0 },
    { .name = "VTTBR_EL2", .state = ARM_CP_STATE_AA64,
      .opc0 = 3, .opc1 = 4, .crn = 2, .crm = 1, .opc2 = 0,
      .access = PL2_RW, .type = ARM_CP_CONST, .resetvalue = 0 },
    { .name = "SCTLR_EL2", .state = ARM_CP_STATE_BOTH,
      .opc0 = 3, .opc1 = 4, .crn = 1, .crm = 0, .opc2 = 0,
      .access = PL2_RW, .type = ARM_CP_CONST, .resetvalue = 0 },
    { .name = "TPIDR_EL2", .state = ARM_CP_STATE_BOTH,
      .opc0 = 3, .opc1 = 4, .crn = 13, .crm = 0, .opc2 = 2,
      .access = PL2_RW, .type = ARM_CP_CONST, .resetvalue = 0 },
    { .name = "TTBR0_EL2", .state = ARM_CP_STATE_AA64,
      .opc0 = 3, .opc1 = 4, .crn = 2, .crm = 0, .opc2 = 0,
      .access = PL2_RW, .type = ARM_CP_CONST, .resetvalue = 0 },
    { .name = "HTTBR", .cp = 15, .opc1 = 4, .crm = 2,
      .access = PL2_RW, .type = ARM_CP_64BIT | ARM_CP_CONST,
      .resetvalue = 0 },
    { .name = "CNTHCTL_EL2", .state = ARM_CP_STATE_BOTH,
      .opc0 = 3, .opc1 = 4, .crn = 14, .crm = 1, .opc2 = 0,
      .access = PL2_RW, .type = ARM_CP_CONST, .resetvalue = 0 },
    { .name = "CNTVOFF_EL2", .state = ARM_CP_STATE_AA64,
      .opc0 = 3, .opc1 = 4, .crn = 14, .crm = 0, .opc2 = 3,
      .access = PL2_RW, .type = ARM_CP_CONST, .resetvalue = 0 },
    { .name = "CNTVOFF", .cp = 15, .opc1 = 4, .crm = 14,
      .access = PL2_RW, .type = ARM_CP_64BIT | ARM_CP_CONST,
      .resetvalue = 0 },
    { .name = "CNTHP_CVAL_EL2", .state = ARM_CP_STATE_AA64,
      .opc0 = 3, .opc1 = 4, .crn = 14, .crm = 2, .opc2 = 2,
      .access = PL2_RW, .type = ARM_CP_CONST, .resetvalue = 0 },
    { .name = "CNTHP_CVAL", .cp = 15, .opc1 = 6, .crm = 14,
      .access = PL2_RW, .type = ARM_CP_64BIT | ARM_CP_CONST,
      .resetvalue = 0 },
    { .name = "CNTHP_TVAL_EL2", .state = ARM_CP_STATE_BOTH,
      .opc0 = 3, .opc1 = 4, .crn = 14, .crm = 2, .opc2 = 0,
      .access = PL2_RW, .type = ARM_CP_CONST, .resetvalue = 0 },
    { .name = "CNTHP_CTL_EL2", .state = ARM_CP_STATE_BOTH,
      .opc0 = 3, .opc1 = 4, .crn = 14, .crm = 2, .opc2 = 1,
      .access = PL2_RW, .type = ARM_CP_CONST, .resetvalue = 0 },
    { .name = "MDCR_EL2", .state = ARM_CP_STATE_BOTH,
      .opc0 = 3, .opc1 = 4, .crn = 1, .crm = 1, .opc2 = 1,
      .access = PL2_RW, .accessfn = access_tda,
      .type = ARM_CP_CONST, .resetvalue = 0 },
    { .name = "HPFAR_EL2", .state = ARM_CP_STATE_BOTH,
      .opc0 = 3, .opc1 = 4, .crn = 6, .crm = 0, .opc2 = 4,
      .access = PL2_RW, .accessfn = access_el3_aa32ns_aa64any,
      .type = ARM_CP_CONST, .resetvalue = 0 },
    { .name = "HSTR_EL2", .state = ARM_CP_STATE_BOTH,
      .opc0 = 3, .opc1 = 4, .crn = 1, .crm = 1, .opc2 = 3,
      .access = PL2_RW, .type = ARM_CP_CONST, .resetvalue = 0 },
    { .name = "FAR_EL2", .state = ARM_CP_STATE_BOTH,
      .opc0 = 3, .opc1 = 4, .crn = 6, .crm = 0, .opc2 = 0,
      .access = PL2_RW, .type = ARM_CP_CONST, .resetvalue = 0 },
    { .name = "HIFAR", .state = ARM_CP_STATE_AA32,
      .type = ARM_CP_CONST,
      .cp = 15, .opc1 = 4, .crn = 6, .crm = 0, .opc2 = 2,
      .access = PL2_RW, .resetvalue = 0 },
    REGINFO_SENTINEL
};

/* Ditto, but for registers which exist in ARMv8 but not v7 */
static const ARMCPRegInfo el3_no_el2_v8_cp_reginfo[] = {
    { .name = "HCR2", .state = ARM_CP_STATE_AA32,
      .cp = 15, .opc1 = 4, .crn = 1, .crm = 1, .opc2 = 4,
      .access = PL2_RW,
      .type = ARM_CP_CONST, .resetvalue = 0 },
    REGINFO_SENTINEL
};

static void do_hcr_write(CPUARMState *env, uint64_t value, uint64_t valid_mask)
{
    ARMCPU *cpu = env_archcpu(env);

    if (arm_feature(env, ARM_FEATURE_V8)) {
        valid_mask |= MAKE_64BIT_MASK(0, 34);  /* ARMv8.0 */
    } else {
        valid_mask |= MAKE_64BIT_MASK(0, 28);  /* ARMv7VE */
    }

    if (arm_feature(env, ARM_FEATURE_EL3)) {
        valid_mask &= ~HCR_HCD;
    } else if (cpu->psci_conduit != QEMU_PSCI_CONDUIT_SMC) {
        /* Architecturally HCR.TSC is RES0 if EL3 is not implemented.
         * However, if we're using the SMC PSCI conduit then QEMU is
         * effectively acting like EL3 firmware and so the guest at
         * EL2 should retain the ability to prevent EL1 from being
         * able to make SMC calls into the ersatz firmware, so in
         * that case HCR.TSC should be read/write.
         */
        valid_mask &= ~HCR_TSC;
    }

    if (arm_feature(env, ARM_FEATURE_AARCH64)) {
        if (cpu_isar_feature(aa64_vh, cpu)) {
            valid_mask |= HCR_E2H;
        }
        if (cpu_isar_feature(aa64_lor, cpu)) {
            valid_mask |= HCR_TLOR;
        }
        if (cpu_isar_feature(aa64_pauth, cpu)) {
            valid_mask |= HCR_API | HCR_APK;
        }
    }

    /* Clear RES0 bits.  */
    value &= valid_mask;

    /* These bits change the MMU setup:
     * HCR_VM enables stage 2 translation
     * HCR_PTW forbids certain page-table setups
     * HCR_DC Disables stage1 and enables stage2 translation
     */
    if ((env->cp15.hcr_el2 ^ value) & (HCR_VM | HCR_PTW | HCR_DC)) {
        tlb_flush(CPU(cpu));
    }
    env->cp15.hcr_el2 = value;

    /*
     * Updates to VI and VF require us to update the status of
     * virtual interrupts, which are the logical OR of these bits
     * and the state of the input lines from the GIC. (This requires
     * that we have the iothread lock, which is done by marking the
     * reginfo structs as ARM_CP_IO.)
     * Note that if a write to HCR pends a VIRQ or VFIQ it is never
     * possible for it to be taken immediately, because VIRQ and
     * VFIQ are masked unless running at EL0 or EL1, and HCR
     * can only be written at EL2.
     */
    g_assert(qemu_mutex_iothread_locked());
    arm_cpu_update_virq(cpu);
    arm_cpu_update_vfiq(cpu);
}

static void hcr_write(CPUARMState *env, const ARMCPRegInfo *ri, uint64_t value)
{
    do_hcr_write(env, value, 0);
}

static void hcr_writehigh(CPUARMState *env, const ARMCPRegInfo *ri,
                          uint64_t value)
{
    /* Handle HCR2 write, i.e. write to high half of HCR_EL2 */
    value = deposit64(env->cp15.hcr_el2, 32, 32, value);
    do_hcr_write(env, value, MAKE_64BIT_MASK(0, 32));
}

static void hcr_writelow(CPUARMState *env, const ARMCPRegInfo *ri,
                         uint64_t value)
{
    /* Handle HCR write, i.e. write to low half of HCR_EL2 */
    value = deposit64(env->cp15.hcr_el2, 0, 32, value);
    do_hcr_write(env, value, MAKE_64BIT_MASK(32, 32));
}

/*
 * Return the effective value of HCR_EL2.
 * Bits that are not included here:
 * RW       (read from SCR_EL3.RW as needed)
 */
uint64_t arm_hcr_el2_eff(CPUARMState *env)
{
    uint64_t ret = env->cp15.hcr_el2;

    if (arm_is_secure_below_el3(env)) {
        /*
         * "This register has no effect if EL2 is not enabled in the
         * current Security state".  This is ARMv8.4-SecEL2 speak for
         * !(SCR_EL3.NS==1 || SCR_EL3.EEL2==1).
         *
         * Prior to that, the language was "In an implementation that
         * includes EL3, when the value of SCR_EL3.NS is 0 the PE behaves
         * as if this field is 0 for all purposes other than a direct
         * read or write access of HCR_EL2".  With lots of enumeration
         * on a per-field basis.  In current QEMU, this is condition
         * is arm_is_secure_below_el3.
         *
         * Since the v8.4 language applies to the entire register, and
         * appears to be backward compatible, use that.
         */
        return 0;
    }

    /*
     * For a cpu that supports both aarch64 and aarch32, we can set bits
     * in HCR_EL2 (e.g. via EL3) that are RES0 when we enter EL2 as aa32.
     * Ignore all of the bits in HCR+HCR2 that are not valid for aarch32.
     */
    if (!arm_el_is_aa64(env, 2)) {
        uint64_t aa32_valid;

        /*
         * These bits are up-to-date as of ARMv8.6.
         * For HCR, it's easiest to list just the 2 bits that are invalid.
         * For HCR2, list those that are valid.
         */
        aa32_valid = MAKE_64BIT_MASK(0, 32) & ~(HCR_RW | HCR_TDZ);
        aa32_valid |= (HCR_CD | HCR_ID | HCR_TERR | HCR_TEA | HCR_MIOCNCE |
                       HCR_TID4 | HCR_TICAB | HCR_TOCU | HCR_TTLBIS);
        ret &= aa32_valid;
    }

    if (ret & HCR_TGE) {
        /* These bits are up-to-date as of ARMv8.6.  */
        if (ret & HCR_E2H) {
            ret &= ~(HCR_VM | HCR_FMO | HCR_IMO | HCR_AMO |
                     HCR_BSU_MASK | HCR_DC | HCR_TWI | HCR_TWE |
                     HCR_TID0 | HCR_TID2 | HCR_TPCP | HCR_TPU |
                     HCR_TDZ | HCR_CD | HCR_ID | HCR_MIOCNCE |
                     HCR_TID4 | HCR_TICAB | HCR_TOCU | HCR_ENSCXT |
                     HCR_TTLBIS | HCR_TTLBOS | HCR_TID5);
        } else {
            ret |= HCR_FMO | HCR_IMO | HCR_AMO;
        }
        ret &= ~(HCR_SWIO | HCR_PTW | HCR_VF | HCR_VI | HCR_VSE |
                 HCR_FB | HCR_TID1 | HCR_TID3 | HCR_TSC | HCR_TACR |
                 HCR_TSW | HCR_TTLB | HCR_TVM | HCR_HCD | HCR_TRVM |
                 HCR_TLOR);
    }

    return ret;
}

static void cptr_el2_write(CPUARMState *env, const ARMCPRegInfo *ri,
                           uint64_t value)
{
    /*
     * For A-profile AArch32 EL3, if NSACR.CP10
     * is 0 then HCPTR.{TCP11,TCP10} ignore writes and read as 1.
     */
    if (arm_feature(env, ARM_FEATURE_EL3) && !arm_el_is_aa64(env, 3) &&
        !arm_is_secure(env) && !extract32(env->cp15.nsacr, 10, 1)) {
        value &= ~(0x3 << 10);
        value |= env->cp15.cptr_el[2] & (0x3 << 10);
    }
    env->cp15.cptr_el[2] = value;
}

static uint64_t cptr_el2_read(CPUARMState *env, const ARMCPRegInfo *ri)
{
    /*
     * For A-profile AArch32 EL3, if NSACR.CP10
     * is 0 then HCPTR.{TCP11,TCP10} ignore writes and read as 1.
     */
    uint64_t value = env->cp15.cptr_el[2];

    if (arm_feature(env, ARM_FEATURE_EL3) && !arm_el_is_aa64(env, 3) &&
        !arm_is_secure(env) && !extract32(env->cp15.nsacr, 10, 1)) {
        value |= 0x3 << 10;
    }
    return value;
}

static const ARMCPRegInfo el2_cp_reginfo[] = {
    { .name = "HCR_EL2", .state = ARM_CP_STATE_AA64,
      .type = ARM_CP_IO,
      .opc0 = 3, .opc1 = 4, .crn = 1, .crm = 1, .opc2 = 0,
      .access = PL2_RW, .fieldoffset = offsetof(CPUARMState, cp15.hcr_el2),
      .writefn = hcr_write },
    { .name = "HCR", .state = ARM_CP_STATE_AA32,
      .type = ARM_CP_ALIAS | ARM_CP_IO,
      .cp = 15, .opc1 = 4, .crn = 1, .crm = 1, .opc2 = 0,
      .access = PL2_RW, .fieldoffset = offsetof(CPUARMState, cp15.hcr_el2),
      .writefn = hcr_writelow },
    { .name = "HACR_EL2", .state = ARM_CP_STATE_BOTH,
      .opc0 = 3, .opc1 = 4, .crn = 1, .crm = 1, .opc2 = 7,
      .access = PL2_RW, .type = ARM_CP_CONST, .resetvalue = 0 },
    { .name = "ELR_EL2", .state = ARM_CP_STATE_AA64,
      .type = ARM_CP_ALIAS,
      .opc0 = 3, .opc1 = 4, .crn = 4, .crm = 0, .opc2 = 1,
      .access = PL2_RW,
      .fieldoffset = offsetof(CPUARMState, elr_el[2]) },
    { .name = "ESR_EL2", .state = ARM_CP_STATE_BOTH,
      .opc0 = 3, .opc1 = 4, .crn = 5, .crm = 2, .opc2 = 0,
      .access = PL2_RW, .fieldoffset = offsetof(CPUARMState, cp15.esr_el[2]) },
    { .name = "FAR_EL2", .state = ARM_CP_STATE_BOTH,
      .opc0 = 3, .opc1 = 4, .crn = 6, .crm = 0, .opc2 = 0,
      .access = PL2_RW, .fieldoffset = offsetof(CPUARMState, cp15.far_el[2]) },
    { .name = "HIFAR", .state = ARM_CP_STATE_AA32,
      .type = ARM_CP_ALIAS,
      .cp = 15, .opc1 = 4, .crn = 6, .crm = 0, .opc2 = 2,
      .access = PL2_RW,
      .fieldoffset = offsetofhigh32(CPUARMState, cp15.far_el[2]) },
    { .name = "SPSR_EL2", .state = ARM_CP_STATE_AA64,
      .type = ARM_CP_ALIAS,
      .opc0 = 3, .opc1 = 4, .crn = 4, .crm = 0, .opc2 = 0,
      .access = PL2_RW,
      .fieldoffset = offsetof(CPUARMState, banked_spsr[BANK_HYP]) },
    { .name = "VBAR_EL2", .state = ARM_CP_STATE_BOTH,
      .opc0 = 3, .opc1 = 4, .crn = 12, .crm = 0, .opc2 = 0,
      .access = PL2_RW, .writefn = vbar_write,
      .fieldoffset = offsetof(CPUARMState, cp15.vbar_el[2]),
      .resetvalue = 0 },
    { .name = "SP_EL2", .state = ARM_CP_STATE_AA64,
      .opc0 = 3, .opc1 = 6, .crn = 4, .crm = 1, .opc2 = 0,
      .access = PL3_RW, .type = ARM_CP_ALIAS,
      .fieldoffset = offsetof(CPUARMState, sp_el[2]) },
    { .name = "CPTR_EL2", .state = ARM_CP_STATE_BOTH,
      .opc0 = 3, .opc1 = 4, .crn = 1, .crm = 1, .opc2 = 2,
      .access = PL2_RW, .accessfn = cptr_access, .resetvalue = 0,
      .fieldoffset = offsetof(CPUARMState, cp15.cptr_el[2]),
      .readfn = cptr_el2_read, .writefn = cptr_el2_write },
    { .name = "MAIR_EL2", .state = ARM_CP_STATE_BOTH,
      .opc0 = 3, .opc1 = 4, .crn = 10, .crm = 2, .opc2 = 0,
      .access = PL2_RW, .fieldoffset = offsetof(CPUARMState, cp15.mair_el[2]),
      .resetvalue = 0 },
    { .name = "HMAIR1", .state = ARM_CP_STATE_AA32,
      .cp = 15, .opc1 = 4, .crn = 10, .crm = 2, .opc2 = 1,
      .access = PL2_RW, .type = ARM_CP_ALIAS,
      .fieldoffset = offsetofhigh32(CPUARMState, cp15.mair_el[2]) },
    { .name = "AMAIR_EL2", .state = ARM_CP_STATE_BOTH,
      .opc0 = 3, .opc1 = 4, .crn = 10, .crm = 3, .opc2 = 0,
      .access = PL2_RW, .type = ARM_CP_CONST,
      .resetvalue = 0 },
    /* HAMAIR1 is mapped to AMAIR_EL2[63:32] */
    { .name = "HAMAIR1", .state = ARM_CP_STATE_AA32,
      .cp = 15, .opc1 = 4, .crn = 10, .crm = 3, .opc2 = 1,
      .access = PL2_RW, .type = ARM_CP_CONST,
      .resetvalue = 0 },
    { .name = "AFSR0_EL2", .state = ARM_CP_STATE_BOTH,
      .opc0 = 3, .opc1 = 4, .crn = 5, .crm = 1, .opc2 = 0,
      .access = PL2_RW, .type = ARM_CP_CONST,
      .resetvalue = 0 },
    { .name = "AFSR1_EL2", .state = ARM_CP_STATE_BOTH,
      .opc0 = 3, .opc1 = 4, .crn = 5, .crm = 1, .opc2 = 1,
      .access = PL2_RW, .type = ARM_CP_CONST,
      .resetvalue = 0 },
    { .name = "TCR_EL2", .state = ARM_CP_STATE_BOTH,
      .opc0 = 3, .opc1 = 4, .crn = 2, .crm = 0, .opc2 = 2,
      .access = PL2_RW, .writefn = vmsa_tcr_el12_write,
      /* no .raw_writefn or .resetfn needed as we never use mask/base_mask */
      .fieldoffset = offsetof(CPUARMState, cp15.tcr_el[2]) },
    { .name = "VTCR", .state = ARM_CP_STATE_AA32,
      .cp = 15, .opc1 = 4, .crn = 2, .crm = 1, .opc2 = 2,
      .type = ARM_CP_ALIAS,
      .access = PL2_RW, .accessfn = access_el3_aa32ns,
      .fieldoffset = offsetof(CPUARMState, cp15.vtcr_el2) },
    { .name = "VTCR_EL2", .state = ARM_CP_STATE_AA64,
      .opc0 = 3, .opc1 = 4, .crn = 2, .crm = 1, .opc2 = 2,
      .access = PL2_RW,
      /* no .writefn needed as this can't cause an ASID change;
       * no .raw_writefn or .resetfn needed as we never use mask/base_mask
       */
      .fieldoffset = offsetof(CPUARMState, cp15.vtcr_el2) },
    { .name = "VTTBR", .state = ARM_CP_STATE_AA32,
      .cp = 15, .opc1 = 6, .crm = 2,
      .type = ARM_CP_64BIT | ARM_CP_ALIAS,
      .access = PL2_RW, .accessfn = access_el3_aa32ns,
      .fieldoffset = offsetof(CPUARMState, cp15.vttbr_el2),
      .writefn = vttbr_write },
    { .name = "VTTBR_EL2", .state = ARM_CP_STATE_AA64,
      .opc0 = 3, .opc1 = 4, .crn = 2, .crm = 1, .opc2 = 0,
      .access = PL2_RW, .writefn = vttbr_write,
      .fieldoffset = offsetof(CPUARMState, cp15.vttbr_el2) },
    { .name = "SCTLR_EL2", .state = ARM_CP_STATE_BOTH,
      .opc0 = 3, .opc1 = 4, .crn = 1, .crm = 0, .opc2 = 0,
      .access = PL2_RW, .raw_writefn = raw_write, .writefn = sctlr_write,
      .fieldoffset = offsetof(CPUARMState, cp15.sctlr_el[2]) },
    { .name = "TPIDR_EL2", .state = ARM_CP_STATE_BOTH,
      .opc0 = 3, .opc1 = 4, .crn = 13, .crm = 0, .opc2 = 2,
      .access = PL2_RW, .resetvalue = 0,
      .fieldoffset = offsetof(CPUARMState, cp15.tpidr_el[2]) },
    { .name = "TTBR0_EL2", .state = ARM_CP_STATE_AA64,
      .opc0 = 3, .opc1 = 4, .crn = 2, .crm = 0, .opc2 = 0,
      .access = PL2_RW, .resetvalue = 0, .writefn = vmsa_tcr_ttbr_el2_write,
      .fieldoffset = offsetof(CPUARMState, cp15.ttbr0_el[2]) },
    { .name = "HTTBR", .cp = 15, .opc1 = 4, .crm = 2,
      .access = PL2_RW, .type = ARM_CP_64BIT | ARM_CP_ALIAS,
      .fieldoffset = offsetof(CPUARMState, cp15.ttbr0_el[2]) },
    { .name = "TLBIALLNSNH",
      .cp = 15, .opc1 = 4, .crn = 8, .crm = 7, .opc2 = 4,
      .type = ARM_CP_NO_RAW, .access = PL2_W,
      .writefn = tlbiall_nsnh_write },
    { .name = "TLBIALLNSNHIS",
      .cp = 15, .opc1 = 4, .crn = 8, .crm = 3, .opc2 = 4,
      .type = ARM_CP_NO_RAW, .access = PL2_W,
      .writefn = tlbiall_nsnh_is_write },
    { .name = "TLBIALLH", .cp = 15, .opc1 = 4, .crn = 8, .crm = 7, .opc2 = 0,
      .type = ARM_CP_NO_RAW, .access = PL2_W,
      .writefn = tlbiall_hyp_write },
    { .name = "TLBIALLHIS", .cp = 15, .opc1 = 4, .crn = 8, .crm = 3, .opc2 = 0,
      .type = ARM_CP_NO_RAW, .access = PL2_W,
      .writefn = tlbiall_hyp_is_write },
    { .name = "TLBIMVAH", .cp = 15, .opc1 = 4, .crn = 8, .crm = 7, .opc2 = 1,
      .type = ARM_CP_NO_RAW, .access = PL2_W,
      .writefn = tlbimva_hyp_write },
    { .name = "TLBIMVAHIS", .cp = 15, .opc1 = 4, .crn = 8, .crm = 3, .opc2 = 1,
      .type = ARM_CP_NO_RAW, .access = PL2_W,
      .writefn = tlbimva_hyp_is_write },
    { .name = "TLBI_ALLE2", .state = ARM_CP_STATE_AA64,
      .opc0 = 1, .opc1 = 4, .crn = 8, .crm = 7, .opc2 = 0,
      .type = ARM_CP_NO_RAW, .access = PL2_W,
      .writefn = tlbi_aa64_alle2_write },
    { .name = "TLBI_VAE2", .state = ARM_CP_STATE_AA64,
      .opc0 = 1, .opc1 = 4, .crn = 8, .crm = 7, .opc2 = 1,
      .type = ARM_CP_NO_RAW, .access = PL2_W,
      .writefn = tlbi_aa64_vae2_write },
    { .name = "TLBI_VALE2", .state = ARM_CP_STATE_AA64,
      .opc0 = 1, .opc1 = 4, .crn = 8, .crm = 7, .opc2 = 5,
      .access = PL2_W, .type = ARM_CP_NO_RAW,
      .writefn = tlbi_aa64_vae2_write },
    { .name = "TLBI_ALLE2IS", .state = ARM_CP_STATE_AA64,
      .opc0 = 1, .opc1 = 4, .crn = 8, .crm = 3, .opc2 = 0,
      .access = PL2_W, .type = ARM_CP_NO_RAW,
      .writefn = tlbi_aa64_alle2is_write },
    { .name = "TLBI_VAE2IS", .state = ARM_CP_STATE_AA64,
      .opc0 = 1, .opc1 = 4, .crn = 8, .crm = 3, .opc2 = 1,
      .type = ARM_CP_NO_RAW, .access = PL2_W,
      .writefn = tlbi_aa64_vae2is_write },
    { .name = "TLBI_VALE2IS", .state = ARM_CP_STATE_AA64,
      .opc0 = 1, .opc1 = 4, .crn = 8, .crm = 3, .opc2 = 5,
      .access = PL2_W, .type = ARM_CP_NO_RAW,
      .writefn = tlbi_aa64_vae2is_write },
#ifndef CONFIG_USER_ONLY
    /* Unlike the other EL2-related AT operations, these must
     * UNDEF from EL3 if EL2 is not implemented, which is why we
     * define them here rather than with the rest of the AT ops.
     */
    { .name = "AT_S1E2R", .state = ARM_CP_STATE_AA64,
      .opc0 = 1, .opc1 = 4, .crn = 7, .crm = 8, .opc2 = 0,
      .access = PL2_W, .accessfn = at_s1e2_access,
      .type = ARM_CP_NO_RAW | ARM_CP_RAISES_EXC, .writefn = ats_write64 },
    { .name = "AT_S1E2W", .state = ARM_CP_STATE_AA64,
      .opc0 = 1, .opc1 = 4, .crn = 7, .crm = 8, .opc2 = 1,
      .access = PL2_W, .accessfn = at_s1e2_access,
      .type = ARM_CP_NO_RAW | ARM_CP_RAISES_EXC, .writefn = ats_write64 },
    /* The AArch32 ATS1H* operations are CONSTRAINED UNPREDICTABLE
     * if EL2 is not implemented; we choose to UNDEF. Behaviour at EL3
     * with SCR.NS == 0 outside Monitor mode is UNPREDICTABLE; we choose
     * to behave as if SCR.NS was 1.
     */
    { .name = "ATS1HR", .cp = 15, .opc1 = 4, .crn = 7, .crm = 8, .opc2 = 0,
      .access = PL2_W,
      .writefn = ats1h_write, .type = ARM_CP_NO_RAW | ARM_CP_RAISES_EXC },
    { .name = "ATS1HW", .cp = 15, .opc1 = 4, .crn = 7, .crm = 8, .opc2 = 1,
      .access = PL2_W,
      .writefn = ats1h_write, .type = ARM_CP_NO_RAW | ARM_CP_RAISES_EXC },
    { .name = "CNTHCTL_EL2", .state = ARM_CP_STATE_BOTH,
      .opc0 = 3, .opc1 = 4, .crn = 14, .crm = 1, .opc2 = 0,
      /* ARMv7 requires bit 0 and 1 to reset to 1. ARMv8 defines the
       * reset values as IMPDEF. We choose to reset to 3 to comply with
       * both ARMv7 and ARMv8.
       */
      .access = PL2_RW, .resetvalue = 3,
      .fieldoffset = offsetof(CPUARMState, cp15.cnthctl_el2) },
    { .name = "CNTVOFF_EL2", .state = ARM_CP_STATE_AA64,
      .opc0 = 3, .opc1 = 4, .crn = 14, .crm = 0, .opc2 = 3,
      .access = PL2_RW, .type = ARM_CP_IO, .resetvalue = 0,
      .writefn = gt_cntvoff_write,
      .fieldoffset = offsetof(CPUARMState, cp15.cntvoff_el2) },
    { .name = "CNTVOFF", .cp = 15, .opc1 = 4, .crm = 14,
      .access = PL2_RW, .type = ARM_CP_64BIT | ARM_CP_ALIAS | ARM_CP_IO,
      .writefn = gt_cntvoff_write,
      .fieldoffset = offsetof(CPUARMState, cp15.cntvoff_el2) },
    { .name = "CNTHP_CVAL_EL2", .state = ARM_CP_STATE_AA64,
      .opc0 = 3, .opc1 = 4, .crn = 14, .crm = 2, .opc2 = 2,
      .fieldoffset = offsetof(CPUARMState, cp15.c14_timer[GTIMER_HYP].cval),
      .type = ARM_CP_IO, .access = PL2_RW,
      .writefn = gt_hyp_cval_write, .raw_writefn = raw_write },
    { .name = "CNTHP_CVAL", .cp = 15, .opc1 = 6, .crm = 14,
      .fieldoffset = offsetof(CPUARMState, cp15.c14_timer[GTIMER_HYP].cval),
      .access = PL2_RW, .type = ARM_CP_64BIT | ARM_CP_IO,
      .writefn = gt_hyp_cval_write, .raw_writefn = raw_write },
    { .name = "CNTHP_TVAL_EL2", .state = ARM_CP_STATE_BOTH,
      .opc0 = 3, .opc1 = 4, .crn = 14, .crm = 2, .opc2 = 0,
      .type = ARM_CP_NO_RAW | ARM_CP_IO, .access = PL2_RW,
      .resetfn = gt_hyp_timer_reset,
      .readfn = gt_hyp_tval_read, .writefn = gt_hyp_tval_write },
    { .name = "CNTHP_CTL_EL2", .state = ARM_CP_STATE_BOTH,
      .type = ARM_CP_IO,
      .opc0 = 3, .opc1 = 4, .crn = 14, .crm = 2, .opc2 = 1,
      .access = PL2_RW,
      .fieldoffset = offsetof(CPUARMState, cp15.c14_timer[GTIMER_HYP].ctl),
      .resetvalue = 0,
      .writefn = gt_hyp_ctl_write, .raw_writefn = raw_write },
#endif
    /* The only field of MDCR_EL2 that has a defined architectural reset value
     * is MDCR_EL2.HPMN which should reset to the value of PMCR_EL0.N; but we
     * don't implement any PMU event counters, so using zero as a reset
     * value for MDCR_EL2 is okay
     */
    { .name = "MDCR_EL2", .state = ARM_CP_STATE_BOTH,
      .opc0 = 3, .opc1 = 4, .crn = 1, .crm = 1, .opc2 = 1,
      .access = PL2_RW, .resetvalue = 0,
      .fieldoffset = offsetof(CPUARMState, cp15.mdcr_el2), },
    { .name = "HPFAR", .state = ARM_CP_STATE_AA32,
      .cp = 15, .opc1 = 4, .crn = 6, .crm = 0, .opc2 = 4,
      .access = PL2_RW, .accessfn = access_el3_aa32ns,
      .fieldoffset = offsetof(CPUARMState, cp15.hpfar_el2) },
    { .name = "HPFAR_EL2", .state = ARM_CP_STATE_AA64,
      .opc0 = 3, .opc1 = 4, .crn = 6, .crm = 0, .opc2 = 4,
      .access = PL2_RW,
      .fieldoffset = offsetof(CPUARMState, cp15.hpfar_el2) },
    { .name = "HSTR_EL2", .state = ARM_CP_STATE_BOTH,
      .cp = 15, .opc0 = 3, .opc1 = 4, .crn = 1, .crm = 1, .opc2 = 3,
      .access = PL2_RW,
      .fieldoffset = offsetof(CPUARMState, cp15.hstr_el2) },
    REGINFO_SENTINEL
};

static const ARMCPRegInfo el2_v8_cp_reginfo[] = {
    { .name = "HCR2", .state = ARM_CP_STATE_AA32,
      .type = ARM_CP_ALIAS | ARM_CP_IO,
      .cp = 15, .opc1 = 4, .crn = 1, .crm = 1, .opc2 = 4,
      .access = PL2_RW,
      .fieldoffset = offsetofhigh32(CPUARMState, cp15.hcr_el2),
      .writefn = hcr_writehigh },
    REGINFO_SENTINEL
};

static CPAccessResult nsacr_access(CPUARMState *env, const ARMCPRegInfo *ri,
                                   bool isread)
{
    /* The NSACR is RW at EL3, and RO for NS EL1 and NS EL2.
     * At Secure EL1 it traps to EL3.
     */
    if (arm_current_el(env) == 3) {
        return CP_ACCESS_OK;
    }
    if (arm_is_secure_below_el3(env)) {
        return CP_ACCESS_TRAP_EL3;
    }
    /* Accesses from EL1 NS and EL2 NS are UNDEF for write but allow reads. */
    if (isread) {
        return CP_ACCESS_OK;
    }
    return CP_ACCESS_TRAP_UNCATEGORIZED;
}

static const ARMCPRegInfo el3_cp_reginfo[] = {
    { .name = "SCR_EL3", .state = ARM_CP_STATE_AA64,
      .opc0 = 3, .opc1 = 6, .crn = 1, .crm = 1, .opc2 = 0,
      .access = PL3_RW, .fieldoffset = offsetof(CPUARMState, cp15.scr_el3),
      .resetvalue = 0, .writefn = scr_write },
    { .name = "SCR",  .type = ARM_CP_ALIAS | ARM_CP_NEWEL,
      .cp = 15, .opc1 = 0, .crn = 1, .crm = 1, .opc2 = 0,
      .access = PL1_RW, .accessfn = access_trap_aa32s_el1,
      .fieldoffset = offsetoflow32(CPUARMState, cp15.scr_el3),
      .writefn = scr_write },
    { .name = "SDER32_EL3", .state = ARM_CP_STATE_AA64,
      .opc0 = 3, .opc1 = 6, .crn = 1, .crm = 1, .opc2 = 1,
      .access = PL3_RW, .resetvalue = 0,
      .fieldoffset = offsetof(CPUARMState, cp15.sder) },
    { .name = "SDER",
      .cp = 15, .opc1 = 0, .crn = 1, .crm = 1, .opc2 = 1,
      .access = PL3_RW, .resetvalue = 0,
      .fieldoffset = offsetoflow32(CPUARMState, cp15.sder) },
    { .name = "MVBAR", .cp = 15, .opc1 = 0, .crn = 12, .crm = 0, .opc2 = 1,
      .access = PL1_RW, .accessfn = access_trap_aa32s_el1,
      .writefn = vbar_write, .resetvalue = 0,
      .fieldoffset = offsetof(CPUARMState, cp15.mvbar) },
    { .name = "TTBR0_EL3", .state = ARM_CP_STATE_AA64,
      .opc0 = 3, .opc1 = 6, .crn = 2, .crm = 0, .opc2 = 0,
      .access = PL3_RW, .resetvalue = 0,
      .fieldoffset = offsetof(CPUARMState, cp15.ttbr0_el[3]) },
    { .name = "TCR_EL3", .state = ARM_CP_STATE_AA64,
      .opc0 = 3, .opc1 = 6, .crn = 2, .crm = 0, .opc2 = 2,
      .access = PL3_RW,
      /* no .writefn needed as this can't cause an ASID change;
       * we must provide a .raw_writefn and .resetfn because we handle
       * reset and migration for the AArch32 TTBCR(S), which might be
       * using mask and base_mask.
       */
      .resetfn = vmsa_ttbcr_reset, .raw_writefn = vmsa_ttbcr_raw_write,
      .fieldoffset = offsetof(CPUARMState, cp15.tcr_el[3]) },
    { .name = "ELR_EL3", .state = ARM_CP_STATE_AA64,
      .type = ARM_CP_ALIAS,
      .opc0 = 3, .opc1 = 6, .crn = 4, .crm = 0, .opc2 = 1,
      .access = PL3_RW,
      .fieldoffset = offsetof(CPUARMState, elr_el[3]) },
    { .name = "ESR_EL3", .state = ARM_CP_STATE_AA64,
      .opc0 = 3, .opc1 = 6, .crn = 5, .crm = 2, .opc2 = 0,
      .access = PL3_RW, .fieldoffset = offsetof(CPUARMState, cp15.esr_el[3]) },
    { .name = "FAR_EL3", .state = ARM_CP_STATE_AA64,
      .opc0 = 3, .opc1 = 6, .crn = 6, .crm = 0, .opc2 = 0,
      .access = PL3_RW, .fieldoffset = offsetof(CPUARMState, cp15.far_el[3]) },
    { .name = "SPSR_EL3", .state = ARM_CP_STATE_AA64,
      .type = ARM_CP_ALIAS,
      .opc0 = 3, .opc1 = 6, .crn = 4, .crm = 0, .opc2 = 0,
      .access = PL3_RW,
      .fieldoffset = offsetof(CPUARMState, banked_spsr[BANK_MON]) },
    { .name = "VBAR_EL3", .state = ARM_CP_STATE_AA64,
      .opc0 = 3, .opc1 = 6, .crn = 12, .crm = 0, .opc2 = 0,
      .access = PL3_RW, .writefn = vbar_write,
      .fieldoffset = offsetof(CPUARMState, cp15.vbar_el[3]),
      .resetvalue = 0 },
    { .name = "CPTR_EL3", .state = ARM_CP_STATE_AA64,
      .opc0 = 3, .opc1 = 6, .crn = 1, .crm = 1, .opc2 = 2,
      .access = PL3_RW, .accessfn = cptr_access, .resetvalue = 0,
      .fieldoffset = offsetof(CPUARMState, cp15.cptr_el[3]) },
    { .name = "TPIDR_EL3", .state = ARM_CP_STATE_AA64,
      .opc0 = 3, .opc1 = 6, .crn = 13, .crm = 0, .opc2 = 2,
      .access = PL3_RW, .resetvalue = 0,
      .fieldoffset = offsetof(CPUARMState, cp15.tpidr_el[3]) },
    { .name = "AMAIR_EL3", .state = ARM_CP_STATE_AA64,
      .opc0 = 3, .opc1 = 6, .crn = 10, .crm = 3, .opc2 = 0,
      .access = PL3_RW, .type = ARM_CP_CONST,
      .resetvalue = 0 },
    { .name = "AFSR0_EL3", .state = ARM_CP_STATE_BOTH,
      .opc0 = 3, .opc1 = 6, .crn = 5, .crm = 1, .opc2 = 0,
      .access = PL3_RW, .type = ARM_CP_CONST,
      .resetvalue = 0 },
    { .name = "AFSR1_EL3", .state = ARM_CP_STATE_BOTH,
      .opc0 = 3, .opc1 = 6, .crn = 5, .crm = 1, .opc2 = 1,
      .access = PL3_RW, .type = ARM_CP_CONST,
      .resetvalue = 0 },
    { .name = "TLBI_ALLE3IS", .state = ARM_CP_STATE_AA64,
      .opc0 = 1, .opc1 = 6, .crn = 8, .crm = 3, .opc2 = 0,
      .access = PL3_W, .type = ARM_CP_NO_RAW,
      .writefn = tlbi_aa64_alle3is_write },
    { .name = "TLBI_VAE3IS", .state = ARM_CP_STATE_AA64,
      .opc0 = 1, .opc1 = 6, .crn = 8, .crm = 3, .opc2 = 1,
      .access = PL3_W, .type = ARM_CP_NO_RAW,
      .writefn = tlbi_aa64_vae3is_write },
    { .name = "TLBI_VALE3IS", .state = ARM_CP_STATE_AA64,
      .opc0 = 1, .opc1 = 6, .crn = 8, .crm = 3, .opc2 = 5,
      .access = PL3_W, .type = ARM_CP_NO_RAW,
      .writefn = tlbi_aa64_vae3is_write },
    { .name = "TLBI_ALLE3", .state = ARM_CP_STATE_AA64,
      .opc0 = 1, .opc1 = 6, .crn = 8, .crm = 7, .opc2 = 0,
      .access = PL3_W, .type = ARM_CP_NO_RAW,
      .writefn = tlbi_aa64_alle3_write },
    { .name = "TLBI_VAE3", .state = ARM_CP_STATE_AA64,
      .opc0 = 1, .opc1 = 6, .crn = 8, .crm = 7, .opc2 = 1,
      .access = PL3_W, .type = ARM_CP_NO_RAW,
      .writefn = tlbi_aa64_vae3_write },
    { .name = "TLBI_VALE3", .state = ARM_CP_STATE_AA64,
      .opc0 = 1, .opc1 = 6, .crn = 8, .crm = 7, .opc2 = 5,
      .access = PL3_W, .type = ARM_CP_NO_RAW,
      .writefn = tlbi_aa64_vae3_write },
    REGINFO_SENTINEL
};

#ifndef CONFIG_USER_ONLY
/* Test if system register redirection is to occur in the current state.  */
static bool redirect_for_e2h(CPUARMState *env)
{
    return arm_current_el(env) == 2 && (arm_hcr_el2_eff(env) & HCR_E2H);
}

static uint64_t el2_e2h_read(CPUARMState *env, const ARMCPRegInfo *ri)
{
    CPReadFn *readfn;

    if (redirect_for_e2h(env)) {
        /* Switch to the saved EL2 version of the register.  */
        ri = ri->opaque;
        readfn = ri->readfn;
    } else {
        readfn = ri->orig_readfn;
    }
    if (readfn == NULL) {
        readfn = raw_read;
    }
    return readfn(env, ri);
}

static void el2_e2h_write(CPUARMState *env, const ARMCPRegInfo *ri,
                          uint64_t value)
{
    CPWriteFn *writefn;

    if (redirect_for_e2h(env)) {
        /* Switch to the saved EL2 version of the register.  */
        ri = ri->opaque;
        writefn = ri->writefn;
    } else {
        writefn = ri->orig_writefn;
    }
    if (writefn == NULL) {
        writefn = raw_write;
    }
    writefn(env, ri, value);
}

static void define_arm_vh_e2h_redirects_aliases(ARMCPU *cpu)
{
    struct E2HAlias {
        uint32_t src_key, dst_key, new_key;
        const char *src_name, *dst_name, *new_name;
        bool (*feature)(const ARMISARegisters *id);
    };

#define K(op0, op1, crn, crm, op2) \
    ENCODE_AA64_CP_REG(CP_REG_ARM64_SYSREG_CP, crn, crm, op0, op1, op2)

    static const struct E2HAlias aliases[] = {
        { K(3, 0,  1, 0, 0), K(3, 4,  1, 0, 0), K(3, 5, 1, 0, 0),
          "SCTLR", "SCTLR_EL2", "SCTLR_EL12" },
        { K(3, 0,  1, 0, 2), K(3, 4,  1, 1, 2), K(3, 5, 1, 0, 2),
          "CPACR", "CPTR_EL2", "CPACR_EL12" },
        { K(3, 0,  2, 0, 0), K(3, 4,  2, 0, 0), K(3, 5, 2, 0, 0),
          "TTBR0_EL1", "TTBR0_EL2", "TTBR0_EL12" },
        { K(3, 0,  2, 0, 1), K(3, 4,  2, 0, 1), K(3, 5, 2, 0, 1),
          "TTBR1_EL1", "TTBR1_EL2", "TTBR1_EL12" },
        { K(3, 0,  2, 0, 2), K(3, 4,  2, 0, 2), K(3, 5, 2, 0, 2),
          "TCR_EL1", "TCR_EL2", "TCR_EL12" },
        { K(3, 0,  4, 0, 0), K(3, 4,  4, 0, 0), K(3, 5, 4, 0, 0),
          "SPSR_EL1", "SPSR_EL2", "SPSR_EL12" },
        { K(3, 0,  4, 0, 1), K(3, 4,  4, 0, 1), K(3, 5, 4, 0, 1),
          "ELR_EL1", "ELR_EL2", "ELR_EL12" },
        { K(3, 0,  5, 1, 0), K(3, 4,  5, 1, 0), K(3, 5, 5, 1, 0),
          "AFSR0_EL1", "AFSR0_EL2", "AFSR0_EL12" },
        { K(3, 0,  5, 1, 1), K(3, 4,  5, 1, 1), K(3, 5, 5, 1, 1),
          "AFSR1_EL1", "AFSR1_EL2", "AFSR1_EL12" },
        { K(3, 0,  5, 2, 0), K(3, 4,  5, 2, 0), K(3, 5, 5, 2, 0),
          "ESR_EL1", "ESR_EL2", "ESR_EL12" },
        { K(3, 0,  6, 0, 0), K(3, 4,  6, 0, 0), K(3, 5, 6, 0, 0),
          "FAR_EL1", "FAR_EL2", "FAR_EL12" },
        { K(3, 0, 10, 2, 0), K(3, 4, 10, 2, 0), K(3, 5, 10, 2, 0),
          "MAIR_EL1", "MAIR_EL2", "MAIR_EL12" },
        { K(3, 0, 10, 3, 0), K(3, 4, 10, 3, 0), K(3, 5, 10, 3, 0),
          "AMAIR0", "AMAIR_EL2", "AMAIR_EL12" },
        { K(3, 0, 12, 0, 0), K(3, 4, 12, 0, 0), K(3, 5, 12, 0, 0),
          "VBAR", "VBAR_EL2", "VBAR_EL12" },
        { K(3, 0, 13, 0, 1), K(3, 4, 13, 0, 1), K(3, 5, 13, 0, 1),
          "CONTEXTIDR_EL1", "CONTEXTIDR_EL2", "CONTEXTIDR_EL12" },
        { K(3, 0, 14, 1, 0), K(3, 4, 14, 1, 0), K(3, 5, 14, 1, 0),
          "CNTKCTL", "CNTHCTL_EL2", "CNTKCTL_EL12" },

        /*
         * Note that redirection of ZCR is mentioned in the description
         * of ZCR_EL2, and aliasing in the description of ZCR_EL1, but
         * not in the summary table.
         */
        { K(3, 0,  1, 2, 0), K(3, 4,  1, 2, 0), K(3, 5, 1, 2, 0),
          "ZCR_EL1", "ZCR_EL2", "ZCR_EL12", isar_feature_aa64_sve },

        /* TODO: ARMv8.2-SPE -- PMSCR_EL2 */
        /* TODO: ARMv8.4-Trace -- TRFCR_EL2 */
    };
#undef K

    size_t i;

    for (i = 0; i < ARRAY_SIZE(aliases); i++) {
        const struct E2HAlias *a = &aliases[i];
        ARMCPRegInfo *src_reg, *dst_reg;

        if (a->feature && !a->feature(&cpu->isar)) {
            continue;
        }

        src_reg = g_hash_table_lookup(cpu->cp_regs, &a->src_key);
        dst_reg = g_hash_table_lookup(cpu->cp_regs, &a->dst_key);
        g_assert(src_reg != NULL);
        g_assert(dst_reg != NULL);

        /* Cross-compare names to detect typos in the keys.  */
        g_assert(strcmp(src_reg->name, a->src_name) == 0);
        g_assert(strcmp(dst_reg->name, a->dst_name) == 0);

        /* None of the core system registers use opaque; we will.  */
        g_assert(src_reg->opaque == NULL);

        /* Create alias before redirection so we dup the right data. */
        if (a->new_key) {
            ARMCPRegInfo *new_reg = g_memdup(src_reg, sizeof(ARMCPRegInfo));
            uint32_t *new_key = g_memdup(&a->new_key, sizeof(uint32_t));
            bool ok;

            new_reg->name = a->new_name;
            new_reg->type |= ARM_CP_ALIAS;
            /* Remove PL1/PL0 access, leaving PL2/PL3 R/W in place.  */
            new_reg->access &= PL2_RW | PL3_RW;

            ok = g_hash_table_insert(cpu->cp_regs, new_key, new_reg);
            g_assert(ok);
        }

        src_reg->opaque = dst_reg;
        src_reg->orig_readfn = src_reg->readfn ?: raw_read;
        src_reg->orig_writefn = src_reg->writefn ?: raw_write;
        if (!src_reg->raw_readfn) {
            src_reg->raw_readfn = raw_read;
        }
        if (!src_reg->raw_writefn) {
            src_reg->raw_writefn = raw_write;
        }
        src_reg->readfn = el2_e2h_read;
        src_reg->writefn = el2_e2h_write;
    }
}
#endif

static CPAccessResult ctr_el0_access(CPUARMState *env, const ARMCPRegInfo *ri,
                                     bool isread)
{
    int cur_el = arm_current_el(env);

    if (cur_el < 2) {
        uint64_t hcr = arm_hcr_el2_eff(env);

        if (cur_el == 0) {
            if ((hcr & (HCR_E2H | HCR_TGE)) == (HCR_E2H | HCR_TGE)) {
                if (!(env->cp15.sctlr_el[2] & SCTLR_UCT)) {
                    return CP_ACCESS_TRAP_EL2;
                }
            } else {
                if (!(env->cp15.sctlr_el[1] & SCTLR_UCT)) {
                    return CP_ACCESS_TRAP;
                }
                if (hcr & HCR_TID2) {
                    return CP_ACCESS_TRAP_EL2;
                }
            }
        } else if (hcr & HCR_TID2) {
            return CP_ACCESS_TRAP_EL2;
        }
    }

    if (arm_current_el(env) < 2 && arm_hcr_el2_eff(env) & HCR_TID2) {
        return CP_ACCESS_TRAP_EL2;
    }

    return CP_ACCESS_OK;
}

static void dcc_write(CPUARMState *env, const ARMCPRegInfo *ri,
                        uint64_t value)
{
    putchar(value);
}

static void oslar_write(CPUARMState *env, const ARMCPRegInfo *ri,
                        uint64_t value)
{
    /* Writes to OSLAR_EL1 may update the OS lock status, which can be
     * read via a bit in OSLSR_EL1.
     */
    int oslock;

    if (ri->state == ARM_CP_STATE_AA32) {
        oslock = (value == 0xC5ACCE55);
    } else {
        oslock = value & 1;
    }

    env->cp15.oslsr_el1 = deposit32(env->cp15.oslsr_el1, 1, 1, oslock);
}

static const ARMCPRegInfo debug_cp_reginfo[] = {
    /* DBGDRAR, DBGDSAR: always RAZ since we don't implement memory mapped
     * debug components. The AArch64 version of DBGDRAR is named MDRAR_EL1;
     * unlike DBGDRAR it is never accessible from EL0.
     * DBGDSAR is deprecated and must RAZ from v8 anyway, so it has no AArch64
     * accessor.
     */
    { .name = "DBGDRAR", .cp = 14, .crn = 1, .crm = 0, .opc1 = 0, .opc2 = 0,
      .access = PL0_R, .accessfn = access_tdra,
      .type = ARM_CP_CONST, .resetvalue = 0 },
    { .name = "MDRAR_EL1", .state = ARM_CP_STATE_AA64,
      .opc0 = 2, .opc1 = 0, .crn = 1, .crm = 0, .opc2 = 0,
      .access = PL1_R, .accessfn = access_tdra,
      .type = ARM_CP_CONST, .resetvalue = 0 },
    { .name = "DBGDSAR", .cp = 14, .crn = 2, .crm = 0, .opc1 = 0, .opc2 = 0,
      .access = PL0_R, .accessfn = access_tdra,
      .type = ARM_CP_CONST, .resetvalue = 0 },
    /* Monitor debug system control register; the 32-bit alias is DBGDSCRext. */
    { .name = "MDSCR_EL1", .state = ARM_CP_STATE_BOTH,
      .cp = 14, .opc0 = 2, .opc1 = 0, .crn = 0, .crm = 2, .opc2 = 2,
      .access = PL1_RW, .accessfn = access_tda,
      .fieldoffset = offsetof(CPUARMState, cp15.mdscr_el1),
      .resetvalue = 0 },
    /* MDCCSR_EL0, aka DBGDSCRint. This is a read-only mirror of MDSCR_EL1.
     * We don't implement the configurable EL0 access.
     */
    { .name = "MDCCSR_EL0", .state = ARM_CP_STATE_BOTH,
      .cp = 14, .opc0 = 2, .opc1 = 0, .crn = 0, .crm = 1, .opc2 = 0,
      .type = ARM_CP_ALIAS,
      .access = PL1_R, .accessfn = access_tda,
      .fieldoffset = offsetof(CPUARMState, cp15.mdscr_el1), },
    { .name = "OSLAR_EL1", .state = ARM_CP_STATE_BOTH,
      .cp = 14, .opc0 = 2, .opc1 = 0, .crn = 1, .crm = 0, .opc2 = 4,
      .access = PL1_W, .type = ARM_CP_NO_RAW,
      .accessfn = access_tdosa,
      .writefn = oslar_write },
    { .name = "OSLSR_EL1", .state = ARM_CP_STATE_BOTH,
      .cp = 14, .opc0 = 2, .opc1 = 0, .crn = 1, .crm = 1, .opc2 = 4,
      .access = PL1_R, .resetvalue = 10,
      .accessfn = access_tdosa,
      .fieldoffset = offsetof(CPUARMState, cp15.oslsr_el1) },
    /* Dummy OSDLR_EL1: 32-bit Linux will read this */
    { .name = "OSDLR_EL1", .state = ARM_CP_STATE_BOTH,
      .cp = 14, .opc0 = 2, .opc1 = 0, .crn = 1, .crm = 3, .opc2 = 4,
      .access = PL1_RW, .accessfn = access_tdosa,
      .type = ARM_CP_NOP },
    /* Dummy DBGVCR: Linux wants to clear this on startup, but we don't
     * implement vector catch debug events yet.
     */
    { .name = "DBGVCR",
      .cp = 14, .opc1 = 0, .crn = 0, .crm = 7, .opc2 = 0,
      .access = PL1_RW, .accessfn = access_tda,
      .type = ARM_CP_NOP },
    /* Dummy DBGVCR32_EL2 (which is only for a 64-bit hypervisor
     * to save and restore a 32-bit guest's DBGVCR)
     */
    { .name = "DBGVCR32_EL2", .state = ARM_CP_STATE_AA64,
      .opc0 = 2, .opc1 = 4, .crn = 0, .crm = 7, .opc2 = 0,
      .access = PL2_RW, .accessfn = access_tda,
      .type = ARM_CP_NOP },
    /* Dummy MDCCINT_EL1, since we don't implement the Debug Communications
     * Channel but Linux may try to access this register. The 32-bit
     * alias is DBGDCCINT.
     */
    { .name = "MDCCINT_EL1", .state = ARM_CP_STATE_BOTH,
      .cp = 14, .opc0 = 2, .opc1 = 0, .crn = 0, .crm = 2, .opc2 = 0,
      .access = PL1_RW, .accessfn = access_tda,
      .type = ARM_CP_NOP },
    { .name = "DBGDTRTX_EL0", .state = ARM_CP_STATE_AA64,
      .opc0 = 2, .opc1 = 3, .crn = 0, .crm = 5, .opc2 = 0,
      .access = PL0_W, .writefn = dcc_write, .type = ARM_CP_NO_RAW },
    { .name = "MDCCSR_EL0", .state = ARM_CP_STATE_AA64,
      .opc0 = 2, .opc1 = 3, .crn = 0, .crm = 1, .opc2 = 0,
      .access = PL0_R, .type = ARM_CP_CONST, .resetvalue = 0 },
    REGINFO_SENTINEL
};

static const ARMCPRegInfo debug_lpae_cp_reginfo[] = {
    /* 64 bit access versions of the (dummy) debug registers */
    { .name = "DBGDRAR", .cp = 14, .crm = 1, .opc1 = 0,
      .access = PL0_R, .type = ARM_CP_CONST|ARM_CP_64BIT, .resetvalue = 0 },
    { .name = "DBGDSAR", .cp = 14, .crm = 2, .opc1 = 0,
      .access = PL0_R, .type = ARM_CP_CONST|ARM_CP_64BIT, .resetvalue = 0 },
    REGINFO_SENTINEL
};

/* Return the exception level to which exceptions should be taken
 * via SVEAccessTrap.  If an exception should be routed through
 * AArch64.AdvSIMDFPAccessTrap, return 0; fp_exception_el should
 * take care of raising that exception.
 * C.f. the ARM pseudocode function CheckSVEEnabled.
 */
int sve_exception_el(CPUARMState *env, int el)
{
#ifndef CONFIG_USER_ONLY
    uint64_t hcr_el2 = arm_hcr_el2_eff(env);

    if (el <= 1 && (hcr_el2 & (HCR_E2H | HCR_TGE)) != (HCR_E2H | HCR_TGE)) {
        bool disabled = false;

        /* The CPACR.ZEN controls traps to EL1:
         * 0, 2 : trap EL0 and EL1 accesses
         * 1    : trap only EL0 accesses
         * 3    : trap no accesses
         */
        if (!extract32(env->cp15.cpacr_el1, 16, 1)) {
            disabled = true;
        } else if (!extract32(env->cp15.cpacr_el1, 17, 1)) {
            disabled = el == 0;
        }
        if (disabled) {
            /* route_to_el2 */
            return hcr_el2 & HCR_TGE ? 2 : 1;
        }

        /* Check CPACR.FPEN.  */
        if (!extract32(env->cp15.cpacr_el1, 20, 1)) {
            disabled = true;
        } else if (!extract32(env->cp15.cpacr_el1, 21, 1)) {
            disabled = el == 0;
        }
        if (disabled) {
            return 0;
        }
    }

    /* CPTR_EL2.  Since TZ and TFP are positive,
     * they will be zero when EL2 is not present.
     */
    if (el <= 2 && !arm_is_secure_below_el3(env)) {
        if (env->cp15.cptr_el[2] & CPTR_TZ) {
            return 2;
        }
        if (env->cp15.cptr_el[2] & CPTR_TFP) {
            return 0;
        }
    }

    /* CPTR_EL3.  Since EZ is negative we must check for EL3.  */
    if (arm_feature(env, ARM_FEATURE_EL3)
        && !(env->cp15.cptr_el[3] & CPTR_EZ)) {
        return 3;
    }
#endif
    return 0;
}

static uint32_t sve_zcr_get_valid_len(ARMCPU *cpu, uint32_t start_len)
{
    uint32_t end_len;

    end_len = start_len &= 0xf;
    if (!test_bit(start_len, cpu->sve_vq_map)) {
        end_len = find_last_bit(cpu->sve_vq_map, start_len);
        assert(end_len < start_len);
    }
    return end_len;
}

/*
 * Given that SVE is enabled, return the vector length for EL.
 */
uint32_t sve_zcr_len_for_el(CPUARMState *env, int el)
{
    ARMCPU *cpu = env_archcpu(env);
    uint32_t zcr_len = cpu->sve_max_vq - 1;

    if (el <= 1) {
        zcr_len = MIN(zcr_len, 0xf & (uint32_t)env->vfp.zcr_el[1]);
    }
    if (el <= 2 && arm_feature(env, ARM_FEATURE_EL2)) {
        zcr_len = MIN(zcr_len, 0xf & (uint32_t)env->vfp.zcr_el[2]);
    }
    if (arm_feature(env, ARM_FEATURE_EL3)) {
        zcr_len = MIN(zcr_len, 0xf & (uint32_t)env->vfp.zcr_el[3]);
    }

    return sve_zcr_get_valid_len(cpu, zcr_len);
}

static void zcr_write(CPUARMState *env, const ARMCPRegInfo *ri,
                      uint64_t value)
{
    int cur_el = arm_current_el(env);
    int old_len = sve_zcr_len_for_el(env, cur_el);
    int new_len;

    /* Bits other than [3:0] are RAZ/WI.  */
    QEMU_BUILD_BUG_ON(ARM_MAX_VQ > 16);
    raw_write(env, ri, value & 0xf);

    /*
     * Because we arrived here, we know both FP and SVE are enabled;
     * otherwise we would have trapped access to the ZCR_ELn register.
     */
    new_len = sve_zcr_len_for_el(env, cur_el);
    if (new_len < old_len) {
        aarch64_sve_narrow_vq(env, new_len + 1);
    }
}

static const ARMCPRegInfo zcr_el1_reginfo = {
    .name = "ZCR_EL1", .state = ARM_CP_STATE_AA64,
    .opc0 = 3, .opc1 = 0, .crn = 1, .crm = 2, .opc2 = 0,
    .access = PL1_RW, .type = ARM_CP_SVE,
    .fieldoffset = offsetof(CPUARMState, vfp.zcr_el[1]),
    .writefn = zcr_write, .raw_writefn = raw_write
};

static const ARMCPRegInfo zcr_el2_reginfo = {
    .name = "ZCR_EL2", .state = ARM_CP_STATE_AA64,
    .opc0 = 3, .opc1 = 4, .crn = 1, .crm = 2, .opc2 = 0,
    .access = PL2_RW, .type = ARM_CP_SVE,
    .fieldoffset = offsetof(CPUARMState, vfp.zcr_el[2]),
    .writefn = zcr_write, .raw_writefn = raw_write
};

static const ARMCPRegInfo zcr_no_el2_reginfo = {
    .name = "ZCR_EL2", .state = ARM_CP_STATE_AA64,
    .opc0 = 3, .opc1 = 4, .crn = 1, .crm = 2, .opc2 = 0,
    .access = PL2_RW, .type = ARM_CP_SVE,
    .readfn = arm_cp_read_zero, .writefn = arm_cp_write_ignore
};

static const ARMCPRegInfo zcr_el3_reginfo = {
    .name = "ZCR_EL3", .state = ARM_CP_STATE_AA64,
    .opc0 = 3, .opc1 = 6, .crn = 1, .crm = 2, .opc2 = 0,
    .access = PL3_RW, .type = ARM_CP_SVE,
    .fieldoffset = offsetof(CPUARMState, vfp.zcr_el[3]),
    .writefn = zcr_write, .raw_writefn = raw_write
};

void hw_watchpoint_update(ARMCPU *cpu, int n)
{
    CPUARMState *env = &cpu->env;
    vaddr len = 0;
    vaddr wvr = env->cp15.dbgwvr[n];
    uint64_t wcr = env->cp15.dbgwcr[n];
    int mask;
    int flags = BP_CPU | BP_STOP_BEFORE_ACCESS;

    if (env->cpu_watchpoint[n]) {
        cpu_watchpoint_remove_by_ref(CPU(cpu), env->cpu_watchpoint[n]);
        env->cpu_watchpoint[n] = NULL;
    }

    if (!extract64(wcr, 0, 1)) {
        /* E bit clear : watchpoint disabled */
        return;
    }

    switch (extract64(wcr, 3, 2)) {
    case 0:
        /* LSC 00 is reserved and must behave as if the wp is disabled */
        return;
    case 1:
        flags |= BP_MEM_READ;
        break;
    case 2:
        flags |= BP_MEM_WRITE;
        break;
    case 3:
        flags |= BP_MEM_ACCESS;
        break;
    }

    /* Attempts to use both MASK and BAS fields simultaneously are
     * CONSTRAINED UNPREDICTABLE; we opt to ignore BAS in this case,
     * thus generating a watchpoint for every byte in the masked region.
     */
    mask = extract64(wcr, 24, 4);
    if (mask == 1 || mask == 2) {
        /* Reserved values of MASK; we must act as if the mask value was
         * some non-reserved value, or as if the watchpoint were disabled.
         * We choose the latter.
         */
        return;
    } else if (mask) {
        /* Watchpoint covers an aligned area up to 2GB in size */
        len = 1ULL << mask;
        /* If masked bits in WVR are not zero it's CONSTRAINED UNPREDICTABLE
         * whether the watchpoint fires when the unmasked bits match; we opt
         * to generate the exceptions.
         */
        wvr &= ~(len - 1);
    } else {
        /* Watchpoint covers bytes defined by the byte address select bits */
        int bas = extract64(wcr, 5, 8);
        int basstart;

        if (extract64(wvr, 2, 1)) {
            /* Deprecated case of an only 4-aligned address. BAS[7:4] are
             * ignored, and BAS[3:0] define which bytes to watch.
             */
            bas &= 0xf;
        }

        if (bas == 0) {
            /* This must act as if the watchpoint is disabled */
            return;
        }

        /* The BAS bits are supposed to be programmed to indicate a contiguous
         * range of bytes. Otherwise it is CONSTRAINED UNPREDICTABLE whether
         * we fire for each byte in the word/doubleword addressed by the WVR.
         * We choose to ignore any non-zero bits after the first range of 1s.
         */
        basstart = ctz32(bas);
        len = cto32(bas >> basstart);
        wvr += basstart;
    }

    cpu_watchpoint_insert(CPU(cpu), wvr, len, flags,
                          &env->cpu_watchpoint[n]);
}

void hw_watchpoint_update_all(ARMCPU *cpu)
{
    int i;
    CPUARMState *env = &cpu->env;

    /* Completely clear out existing QEMU watchpoints and our array, to
     * avoid possible stale entries following migration load.
     */
    cpu_watchpoint_remove_all(CPU(cpu), BP_CPU);
    memset(env->cpu_watchpoint, 0, sizeof(env->cpu_watchpoint));

    for (i = 0; i < ARRAY_SIZE(cpu->env.cpu_watchpoint); i++) {
        hw_watchpoint_update(cpu, i);
    }
}

static void dbgwvr_write(CPUARMState *env, const ARMCPRegInfo *ri,
                         uint64_t value)
{
    ARMCPU *cpu = env_archcpu(env);
    int i = ri->crm;

    /* Bits [63:49] are hardwired to the value of bit [48]; that is, the
     * register reads and behaves as if values written are sign extended.
     * Bits [1:0] are RES0.
     */
    value = sextract64(value, 0, 49) & ~3ULL;

    raw_write(env, ri, value);
    hw_watchpoint_update(cpu, i);
}

static void dbgwcr_write(CPUARMState *env, const ARMCPRegInfo *ri,
                         uint64_t value)
{
    ARMCPU *cpu = env_archcpu(env);
    int i = ri->crm;

    raw_write(env, ri, value);
    hw_watchpoint_update(cpu, i);
}

void hw_breakpoint_update(ARMCPU *cpu, int n)
{
    CPUARMState *env = &cpu->env;
    uint64_t bvr = env->cp15.dbgbvr[n];
    uint64_t bcr = env->cp15.dbgbcr[n];
    vaddr addr;
    int bt;
    int flags = BP_CPU;

    if (env->cpu_breakpoint[n]) {
        cpu_breakpoint_remove_by_ref(CPU(cpu), env->cpu_breakpoint[n]);
        env->cpu_breakpoint[n] = NULL;
    }

    if (!extract64(bcr, 0, 1)) {
        /* E bit clear : watchpoint disabled */
        return;
    }

    bt = extract64(bcr, 20, 4);

    switch (bt) {
    case 4: /* unlinked address mismatch (reserved if AArch64) */
    case 5: /* linked address mismatch (reserved if AArch64) */
        qemu_log_mask(LOG_UNIMP,
                      "arm: address mismatch breakpoint types not implemented\n");
        return;
    case 0: /* unlinked address match */
    case 1: /* linked address match */
    {
        /* Bits [63:49] are hardwired to the value of bit [48]; that is,
         * we behave as if the register was sign extended. Bits [1:0] are
         * RES0. The BAS field is used to allow setting breakpoints on 16
         * bit wide instructions; it is CONSTRAINED UNPREDICTABLE whether
         * a bp will fire if the addresses covered by the bp and the addresses
         * covered by the insn overlap but the insn doesn't start at the
         * start of the bp address range. We choose to require the insn and
         * the bp to have the same address. The constraints on writing to
         * BAS enforced in dbgbcr_write mean we have only four cases:
         *  0b0000  => no breakpoint
         *  0b0011  => breakpoint on addr
         *  0b1100  => breakpoint on addr + 2
         *  0b1111  => breakpoint on addr
         * See also figure D2-3 in the v8 ARM ARM (DDI0487A.c).
         */
        int bas = extract64(bcr, 5, 4);
        addr = sextract64(bvr, 0, 49) & ~3ULL;
        if (bas == 0) {
            return;
        }
        if (bas == 0xc) {
            addr += 2;
        }
        break;
    }
    case 2: /* unlinked context ID match */
    case 8: /* unlinked VMID match (reserved if no EL2) */
    case 10: /* unlinked context ID and VMID match (reserved if no EL2) */
        qemu_log_mask(LOG_UNIMP,
                      "arm: unlinked context breakpoint types not implemented\n");
        return;
    case 9: /* linked VMID match (reserved if no EL2) */
    case 11: /* linked context ID and VMID match (reserved if no EL2) */
    case 3: /* linked context ID match */
    default:
        /* We must generate no events for Linked context matches (unless
         * they are linked to by some other bp/wp, which is handled in
         * updates for the linking bp/wp). We choose to also generate no events
         * for reserved values.
         */
        return;
    }

    cpu_breakpoint_insert(CPU(cpu), addr, flags, &env->cpu_breakpoint[n]);
}

void hw_breakpoint_update_all(ARMCPU *cpu)
{
    int i;
    CPUARMState *env = &cpu->env;

    /* Completely clear out existing QEMU breakpoints and our array, to
     * avoid possible stale entries following migration load.
     */
    cpu_breakpoint_remove_all(CPU(cpu), BP_CPU);
    memset(env->cpu_breakpoint, 0, sizeof(env->cpu_breakpoint));

    for (i = 0; i < ARRAY_SIZE(cpu->env.cpu_breakpoint); i++) {
        hw_breakpoint_update(cpu, i);
    }
}

static void dbgbvr_write(CPUARMState *env, const ARMCPRegInfo *ri,
                         uint64_t value)
{
    ARMCPU *cpu = env_archcpu(env);
    int i = ri->crm;

    raw_write(env, ri, value);
    hw_breakpoint_update(cpu, i);
}

static void dbgbcr_write(CPUARMState *env, const ARMCPRegInfo *ri,
                         uint64_t value)
{
    ARMCPU *cpu = env_archcpu(env);
    int i = ri->crm;

    /* BAS[3] is a read-only copy of BAS[2], and BAS[1] a read-only
     * copy of BAS[0].
     */
    value = deposit64(value, 6, 1, extract64(value, 5, 1));
    value = deposit64(value, 8, 1, extract64(value, 7, 1));

    raw_write(env, ri, value);
    hw_breakpoint_update(cpu, i);
}

static void define_debug_regs(ARMCPU *cpu)
{
    /* Define v7 and v8 architectural debug registers.
     * These are just dummy implementations for now.
     */
    int i;
    int wrps, brps, ctx_cmps;
    ARMCPRegInfo dbgdidr = {
        .name = "DBGDIDR", .cp = 14, .crn = 0, .crm = 0, .opc1 = 0, .opc2 = 0,
        .access = PL0_R, .accessfn = access_tda,
        .type = ARM_CP_CONST, .resetvalue = cpu->isar.dbgdidr,
    };

    /* Note that all these register fields hold "number of Xs minus 1". */
    brps = arm_num_brps(cpu);
    wrps = arm_num_wrps(cpu);
    ctx_cmps = arm_num_ctx_cmps(cpu);

    assert(ctx_cmps <= brps);

    define_one_arm_cp_reg(cpu, &dbgdidr);
    define_arm_cp_regs(cpu, debug_cp_reginfo);

    if (arm_feature(&cpu->env, ARM_FEATURE_LPAE)) {
        define_arm_cp_regs(cpu, debug_lpae_cp_reginfo);
    }

    for (i = 0; i < brps; i++) {
        ARMCPRegInfo dbgregs[] = {
            { .name = "DBGBVR", .state = ARM_CP_STATE_BOTH,
              .cp = 14, .opc0 = 2, .opc1 = 0, .crn = 0, .crm = i, .opc2 = 4,
              .access = PL1_RW, .accessfn = access_tda,
              .fieldoffset = offsetof(CPUARMState, cp15.dbgbvr[i]),
              .writefn = dbgbvr_write, .raw_writefn = raw_write
            },
            { .name = "DBGBCR", .state = ARM_CP_STATE_BOTH,
              .cp = 14, .opc0 = 2, .opc1 = 0, .crn = 0, .crm = i, .opc2 = 5,
              .access = PL1_RW, .accessfn = access_tda,
              .fieldoffset = offsetof(CPUARMState, cp15.dbgbcr[i]),
              .writefn = dbgbcr_write, .raw_writefn = raw_write
            },
            REGINFO_SENTINEL
        };
        define_arm_cp_regs(cpu, dbgregs);
    }

    for (i = 0; i < wrps; i++) {
        ARMCPRegInfo dbgregs[] = {
            { .name = "DBGWVR", .state = ARM_CP_STATE_BOTH,
              .cp = 14, .opc0 = 2, .opc1 = 0, .crn = 0, .crm = i, .opc2 = 6,
              .access = PL1_RW, .accessfn = access_tda,
              .fieldoffset = offsetof(CPUARMState, cp15.dbgwvr[i]),
              .writefn = dbgwvr_write, .raw_writefn = raw_write
            },
            { .name = "DBGWCR", .state = ARM_CP_STATE_BOTH,
              .cp = 14, .opc0 = 2, .opc1 = 0, .crn = 0, .crm = i, .opc2 = 7,
              .access = PL1_RW, .accessfn = access_tda,
              .fieldoffset = offsetof(CPUARMState, cp15.dbgwcr[i]),
              .writefn = dbgwcr_write, .raw_writefn = raw_write
            },
            REGINFO_SENTINEL
        };
        define_arm_cp_regs(cpu, dbgregs);
    }
}

static void define_pmu_regs(ARMCPU *cpu)
{
    /*
     * v7 performance monitor control register: same implementor
     * field as main ID register, and we implement four counters in
     * addition to the cycle count register.
     */
    unsigned int i, pmcrn = 4;
    ARMCPRegInfo pmcr = {
        .name = "PMCR", .cp = 15, .crn = 9, .crm = 12, .opc1 = 0, .opc2 = 0,
        .access = PL0_RW,
        .type = ARM_CP_IO | ARM_CP_ALIAS,
        .fieldoffset = offsetoflow32(CPUARMState, cp15.c9_pmcr),
        .accessfn = pmreg_access, .writefn = pmcr_write,
        .raw_writefn = raw_write,
    };
    ARMCPRegInfo pmcr64 = {
        .name = "PMCR_EL0", .state = ARM_CP_STATE_AA64,
        .opc0 = 3, .opc1 = 3, .crn = 9, .crm = 12, .opc2 = 0,
        .access = PL0_RW, .accessfn = pmreg_access,
        .type = ARM_CP_IO,
        .fieldoffset = offsetof(CPUARMState, cp15.c9_pmcr),
        .resetvalue = (cpu->midr & 0xff000000) | (pmcrn << PMCRN_SHIFT) |
                      PMCRLC,
        .writefn = pmcr_write, .raw_writefn = raw_write,
    };
    define_one_arm_cp_reg(cpu, &pmcr);
    define_one_arm_cp_reg(cpu, &pmcr64);
    for (i = 0; i < pmcrn; i++) {
        char *pmevcntr_name = g_strdup_printf("PMEVCNTR%d", i);
        char *pmevcntr_el0_name = g_strdup_printf("PMEVCNTR%d_EL0", i);
        char *pmevtyper_name = g_strdup_printf("PMEVTYPER%d", i);
        char *pmevtyper_el0_name = g_strdup_printf("PMEVTYPER%d_EL0", i);
        ARMCPRegInfo pmev_regs[] = {
            { .name = pmevcntr_name, .cp = 15, .crn = 14,
              .crm = 8 | (3 & (i >> 3)), .opc1 = 0, .opc2 = i & 7,
              .access = PL0_RW, .type = ARM_CP_IO | ARM_CP_ALIAS,
              .readfn = pmevcntr_readfn, .writefn = pmevcntr_writefn,
              .accessfn = pmreg_access },
            { .name = pmevcntr_el0_name, .state = ARM_CP_STATE_AA64,
              .opc0 = 3, .opc1 = 3, .crn = 14, .crm = 8 | (3 & (i >> 3)),
              .opc2 = i & 7, .access = PL0_RW, .accessfn = pmreg_access,
              .type = ARM_CP_IO,
              .readfn = pmevcntr_readfn, .writefn = pmevcntr_writefn,
              .raw_readfn = pmevcntr_rawread,
              .raw_writefn = pmevcntr_rawwrite },
            { .name = pmevtyper_name, .cp = 15, .crn = 14,
              .crm = 12 | (3 & (i >> 3)), .opc1 = 0, .opc2 = i & 7,
              .access = PL0_RW, .type = ARM_CP_IO | ARM_CP_ALIAS,
              .readfn = pmevtyper_readfn, .writefn = pmevtyper_writefn,
              .accessfn = pmreg_access },
            { .name = pmevtyper_el0_name, .state = ARM_CP_STATE_AA64,
              .opc0 = 3, .opc1 = 3, .crn = 14, .crm = 12 | (3 & (i >> 3)),
              .opc2 = i & 7, .access = PL0_RW, .accessfn = pmreg_access,
              .type = ARM_CP_IO,
              .readfn = pmevtyper_readfn, .writefn = pmevtyper_writefn,
              .raw_writefn = pmevtyper_rawwrite },
            REGINFO_SENTINEL
        };
        define_arm_cp_regs(cpu, pmev_regs);
        g_free(pmevcntr_name);
        g_free(pmevcntr_el0_name);
        g_free(pmevtyper_name);
        g_free(pmevtyper_el0_name);
    }
    if (cpu_isar_feature(aa32_pmu_8_1, cpu)) {
        ARMCPRegInfo v81_pmu_regs[] = {
            { .name = "PMCEID2", .state = ARM_CP_STATE_AA32,
              .cp = 15, .opc1 = 0, .crn = 9, .crm = 14, .opc2 = 4,
              .access = PL0_R, .accessfn = pmreg_access, .type = ARM_CP_CONST,
              .resetvalue = extract64(cpu->pmceid0, 32, 32) },
            { .name = "PMCEID3", .state = ARM_CP_STATE_AA32,
              .cp = 15, .opc1 = 0, .crn = 9, .crm = 14, .opc2 = 5,
              .access = PL0_R, .accessfn = pmreg_access, .type = ARM_CP_CONST,
              .resetvalue = extract64(cpu->pmceid1, 32, 32) },
            REGINFO_SENTINEL
        };
        define_arm_cp_regs(cpu, v81_pmu_regs);
    }
    if (cpu_isar_feature(any_pmu_8_4, cpu)) {
        static const ARMCPRegInfo v84_pmmir = {
            .name = "PMMIR_EL1", .state = ARM_CP_STATE_BOTH,
            .opc0 = 3, .opc1 = 0, .crn = 9, .crm = 14, .opc2 = 6,
            .access = PL1_R, .accessfn = pmreg_access, .type = ARM_CP_CONST,
            .resetvalue = 0
        };
        define_one_arm_cp_reg(cpu, &v84_pmmir);
    }
}

/* We don't know until after realize whether there's a GICv3
 * attached, and that is what registers the gicv3 sysregs.
 * So we have to fill in the GIC fields in ID_PFR/ID_PFR1_EL1/ID_AA64PFR0_EL1
 * at runtime.
 */
static uint64_t id_pfr1_read(CPUARMState *env, const ARMCPRegInfo *ri)
{
    ARMCPU *cpu = env_archcpu(env);
    uint64_t pfr1 = cpu->id_pfr1;

    if (env->gicv3state) {
        pfr1 |= 1 << 28;
    }
    return pfr1;
}

#ifndef CONFIG_USER_ONLY
static uint64_t id_aa64pfr0_read(CPUARMState *env, const ARMCPRegInfo *ri)
{
    ARMCPU *cpu = env_archcpu(env);
    uint64_t pfr0 = cpu->isar.id_aa64pfr0;

    if (env->gicv3state) {
        pfr0 |= 1 << 24;
    }
    return pfr0;
}
#endif

/* Shared logic between LORID and the rest of the LOR* registers.
 * Secure state has already been delt with.
 */
static CPAccessResult access_lor_ns(CPUARMState *env)
{
    int el = arm_current_el(env);

    if (el < 2 && (arm_hcr_el2_eff(env) & HCR_TLOR)) {
        return CP_ACCESS_TRAP_EL2;
    }
    if (el < 3 && (env->cp15.scr_el3 & SCR_TLOR)) {
        return CP_ACCESS_TRAP_EL3;
    }
    return CP_ACCESS_OK;
}

static CPAccessResult access_lorid(CPUARMState *env, const ARMCPRegInfo *ri,
                                   bool isread)
{
    if (arm_is_secure_below_el3(env)) {
        /* Access ok in secure mode.  */
        return CP_ACCESS_OK;
    }
    return access_lor_ns(env);
}

static CPAccessResult access_lor_other(CPUARMState *env,
                                       const ARMCPRegInfo *ri, bool isread)
{
    if (arm_is_secure_below_el3(env)) {
        /* Access denied in secure mode.  */
        return CP_ACCESS_TRAP;
    }
    return access_lor_ns(env);
}

/*
 * A trivial implementation of ARMv8.1-LOR leaves all of these
 * registers fixed at 0, which indicates that there are zero
 * supported Limited Ordering regions.
 */
static const ARMCPRegInfo lor_reginfo[] = {
    { .name = "LORSA_EL1", .state = ARM_CP_STATE_AA64,
      .opc0 = 3, .opc1 = 0, .crn = 10, .crm = 4, .opc2 = 0,
      .access = PL1_RW, .accessfn = access_lor_other,
      .type = ARM_CP_CONST, .resetvalue = 0 },
    { .name = "LOREA_EL1", .state = ARM_CP_STATE_AA64,
      .opc0 = 3, .opc1 = 0, .crn = 10, .crm = 4, .opc2 = 1,
      .access = PL1_RW, .accessfn = access_lor_other,
      .type = ARM_CP_CONST, .resetvalue = 0 },
    { .name = "LORN_EL1", .state = ARM_CP_STATE_AA64,
      .opc0 = 3, .opc1 = 0, .crn = 10, .crm = 4, .opc2 = 2,
      .access = PL1_RW, .accessfn = access_lor_other,
      .type = ARM_CP_CONST, .resetvalue = 0 },
    { .name = "LORC_EL1", .state = ARM_CP_STATE_AA64,
      .opc0 = 3, .opc1 = 0, .crn = 10, .crm = 4, .opc2 = 3,
      .access = PL1_RW, .accessfn = access_lor_other,
      .type = ARM_CP_CONST, .resetvalue = 0 },
    { .name = "LORID_EL1", .state = ARM_CP_STATE_AA64,
      .opc0 = 3, .opc1 = 0, .crn = 10, .crm = 4, .opc2 = 7,
      .access = PL1_R, .accessfn = access_lorid,
      .type = ARM_CP_CONST, .resetvalue = 0 },
    REGINFO_SENTINEL
};

#ifdef TARGET_AARCH64
static CPAccessResult access_pauth(CPUARMState *env, const ARMCPRegInfo *ri,
                                   bool isread)
{
    int el = arm_current_el(env);

    if (el < 2 &&
        arm_feature(env, ARM_FEATURE_EL2) &&
        !(arm_hcr_el2_eff(env) & HCR_APK)) {
        return CP_ACCESS_TRAP_EL2;
    }
    if (el < 3 &&
        arm_feature(env, ARM_FEATURE_EL3) &&
        !(env->cp15.scr_el3 & SCR_APK)) {
        return CP_ACCESS_TRAP_EL3;
    }
    return CP_ACCESS_OK;
}

static const ARMCPRegInfo pauth_reginfo[] = {
    { .name = "APDAKEYLO_EL1", .state = ARM_CP_STATE_AA64,
      .opc0 = 3, .opc1 = 0, .crn = 2, .crm = 2, .opc2 = 0,
      .access = PL1_RW, .accessfn = access_pauth,
      .fieldoffset = offsetof(CPUARMState, keys.apda.lo) },
    { .name = "APDAKEYHI_EL1", .state = ARM_CP_STATE_AA64,
      .opc0 = 3, .opc1 = 0, .crn = 2, .crm = 2, .opc2 = 1,
      .access = PL1_RW, .accessfn = access_pauth,
      .fieldoffset = offsetof(CPUARMState, keys.apda.hi) },
    { .name = "APDBKEYLO_EL1", .state = ARM_CP_STATE_AA64,
      .opc0 = 3, .opc1 = 0, .crn = 2, .crm = 2, .opc2 = 2,
      .access = PL1_RW, .accessfn = access_pauth,
      .fieldoffset = offsetof(CPUARMState, keys.apdb.lo) },
    { .name = "APDBKEYHI_EL1", .state = ARM_CP_STATE_AA64,
      .opc0 = 3, .opc1 = 0, .crn = 2, .crm = 2, .opc2 = 3,
      .access = PL1_RW, .accessfn = access_pauth,
      .fieldoffset = offsetof(CPUARMState, keys.apdb.hi) },
    { .name = "APGAKEYLO_EL1", .state = ARM_CP_STATE_AA64,
      .opc0 = 3, .opc1 = 0, .crn = 2, .crm = 3, .opc2 = 0,
      .access = PL1_RW, .accessfn = access_pauth,
      .fieldoffset = offsetof(CPUARMState, keys.apga.lo) },
    { .name = "APGAKEYHI_EL1", .state = ARM_CP_STATE_AA64,
      .opc0 = 3, .opc1 = 0, .crn = 2, .crm = 3, .opc2 = 1,
      .access = PL1_RW, .accessfn = access_pauth,
      .fieldoffset = offsetof(CPUARMState, keys.apga.hi) },
    { .name = "APIAKEYLO_EL1", .state = ARM_CP_STATE_AA64,
      .opc0 = 3, .opc1 = 0, .crn = 2, .crm = 1, .opc2 = 0,
      .access = PL1_RW, .accessfn = access_pauth,
      .fieldoffset = offsetof(CPUARMState, keys.apia.lo) },
    { .name = "APIAKEYHI_EL1", .state = ARM_CP_STATE_AA64,
      .opc0 = 3, .opc1 = 0, .crn = 2, .crm = 1, .opc2 = 1,
      .access = PL1_RW, .accessfn = access_pauth,
      .fieldoffset = offsetof(CPUARMState, keys.apia.hi) },
    { .name = "APIBKEYLO_EL1", .state = ARM_CP_STATE_AA64,
      .opc0 = 3, .opc1 = 0, .crn = 2, .crm = 1, .opc2 = 2,
      .access = PL1_RW, .accessfn = access_pauth,
      .fieldoffset = offsetof(CPUARMState, keys.apib.lo) },
    { .name = "APIBKEYHI_EL1", .state = ARM_CP_STATE_AA64,
      .opc0 = 3, .opc1 = 0, .crn = 2, .crm = 1, .opc2 = 3,
      .access = PL1_RW, .accessfn = access_pauth,
      .fieldoffset = offsetof(CPUARMState, keys.apib.hi) },
    REGINFO_SENTINEL
};

static uint64_t rndr_readfn(CPUARMState *env, const ARMCPRegInfo *ri)
{
    Error *err = NULL;
    uint64_t ret;

    /* Success sets NZCV = 0000.  */
    env->NF = env->CF = env->VF = 0, env->ZF = 1;

    if (qemu_guest_getrandom(&ret, sizeof(ret), &err) < 0) {
        /*
         * ??? Failed, for unknown reasons in the crypto subsystem.
         * The best we can do is log the reason and return the
         * timed-out indication to the guest.  There is no reason
         * we know to expect this failure to be transitory, so the
         * guest may well hang retrying the operation.
         */
        qemu_log_mask(LOG_UNIMP, "%s: Crypto failure: %s",
                      ri->name, error_get_pretty(err));
        error_free(err);

        env->ZF = 0; /* NZCF = 0100 */
        return 0;
    }
    return ret;
}

/* We do not support re-seeding, so the two registers operate the same.  */
static const ARMCPRegInfo rndr_reginfo[] = {
    { .name = "RNDR", .state = ARM_CP_STATE_AA64,
      .type = ARM_CP_NO_RAW | ARM_CP_SUPPRESS_TB_END | ARM_CP_IO,
      .opc0 = 3, .opc1 = 3, .crn = 2, .crm = 4, .opc2 = 0,
      .access = PL0_R, .readfn = rndr_readfn },
    { .name = "RNDRRS", .state = ARM_CP_STATE_AA64,
      .type = ARM_CP_NO_RAW | ARM_CP_SUPPRESS_TB_END | ARM_CP_IO,
      .opc0 = 3, .opc1 = 3, .crn = 2, .crm = 4, .opc2 = 1,
      .access = PL0_R, .readfn = rndr_readfn },
    REGINFO_SENTINEL
};

#ifndef CONFIG_USER_ONLY
static void dccvap_writefn(CPUARMState *env, const ARMCPRegInfo *opaque,
                          uint64_t value)
{
    ARMCPU *cpu = env_archcpu(env);
    /* CTR_EL0 System register -> DminLine, bits [19:16] */
    uint64_t dline_size = 4 << ((cpu->ctr >> 16) & 0xF);
    uint64_t vaddr_in = (uint64_t) value;
    uint64_t vaddr = vaddr_in & ~(dline_size - 1);
    void *haddr;
    int mem_idx = cpu_mmu_index(env, false);

    /* This won't be crossing page boundaries */
    haddr = probe_read(env, vaddr, dline_size, mem_idx, GETPC());
    if (haddr) {

        ram_addr_t offset;
        MemoryRegion *mr;

        /* RCU lock is already being held */
        mr = memory_region_from_host(haddr, &offset);

        if (mr) {
            memory_region_do_writeback(mr, offset, dline_size);
        }
    }
}

static const ARMCPRegInfo dcpop_reg[] = {
    { .name = "DC_CVAP", .state = ARM_CP_STATE_AA64,
      .opc0 = 1, .opc1 = 3, .crn = 7, .crm = 12, .opc2 = 1,
      .access = PL0_W, .type = ARM_CP_NO_RAW | ARM_CP_SUPPRESS_TB_END,
      .accessfn = aa64_cacheop_poc_access, .writefn = dccvap_writefn },
    REGINFO_SENTINEL
};

static const ARMCPRegInfo dcpodp_reg[] = {
    { .name = "DC_CVADP", .state = ARM_CP_STATE_AA64,
      .opc0 = 1, .opc1 = 3, .crn = 7, .crm = 13, .opc2 = 1,
      .access = PL0_W, .type = ARM_CP_NO_RAW | ARM_CP_SUPPRESS_TB_END,
      .accessfn = aa64_cacheop_poc_access, .writefn = dccvap_writefn },
    REGINFO_SENTINEL
};
#endif /*CONFIG_USER_ONLY*/

#endif

static CPAccessResult access_predinv(CPUARMState *env, const ARMCPRegInfo *ri,
                                     bool isread)
{
    int el = arm_current_el(env);

    if (el == 0) {
        uint64_t sctlr = arm_sctlr(env, el);
        if (!(sctlr & SCTLR_EnRCTX)) {
            return CP_ACCESS_TRAP;
        }
    } else if (el == 1) {
        uint64_t hcr = arm_hcr_el2_eff(env);
        if (hcr & HCR_NV) {
            return CP_ACCESS_TRAP_EL2;
        }
    }
    return CP_ACCESS_OK;
}

static const ARMCPRegInfo predinv_reginfo[] = {
    { .name = "CFP_RCTX", .state = ARM_CP_STATE_AA64,
      .opc0 = 1, .opc1 = 3, .crn = 7, .crm = 3, .opc2 = 4,
      .type = ARM_CP_NOP, .access = PL0_W, .accessfn = access_predinv },
    { .name = "DVP_RCTX", .state = ARM_CP_STATE_AA64,
      .opc0 = 1, .opc1 = 3, .crn = 7, .crm = 3, .opc2 = 5,
      .type = ARM_CP_NOP, .access = PL0_W, .accessfn = access_predinv },
    { .name = "CPP_RCTX", .state = ARM_CP_STATE_AA64,
      .opc0 = 1, .opc1 = 3, .crn = 7, .crm = 3, .opc2 = 7,
      .type = ARM_CP_NOP, .access = PL0_W, .accessfn = access_predinv },
    /*
     * Note the AArch32 opcodes have a different OPC1.
     */
    { .name = "CFPRCTX", .state = ARM_CP_STATE_AA32,
      .cp = 15, .opc1 = 0, .crn = 7, .crm = 3, .opc2 = 4,
      .type = ARM_CP_NOP, .access = PL0_W, .accessfn = access_predinv },
    { .name = "DVPRCTX", .state = ARM_CP_STATE_AA32,
      .cp = 15, .opc1 = 0, .crn = 7, .crm = 3, .opc2 = 5,
      .type = ARM_CP_NOP, .access = PL0_W, .accessfn = access_predinv },
    { .name = "CPPRCTX", .state = ARM_CP_STATE_AA32,
      .cp = 15, .opc1 = 0, .crn = 7, .crm = 3, .opc2 = 7,
      .type = ARM_CP_NOP, .access = PL0_W, .accessfn = access_predinv },
    REGINFO_SENTINEL
};

static uint64_t ccsidr2_read(CPUARMState *env, const ARMCPRegInfo *ri)
{
    /* Read the high 32 bits of the current CCSIDR */
    return extract64(ccsidr_read(env, ri), 32, 32);
}

static const ARMCPRegInfo ccsidr2_reginfo[] = {
    { .name = "CCSIDR2", .state = ARM_CP_STATE_BOTH,
      .opc0 = 3, .opc1 = 1, .crn = 0, .crm = 0, .opc2 = 2,
      .access = PL1_R,
      .accessfn = access_aa64_tid2,
      .readfn = ccsidr2_read, .type = ARM_CP_NO_RAW },
    REGINFO_SENTINEL
};

static CPAccessResult access_aa64_tid3(CPUARMState *env, const ARMCPRegInfo *ri,
                                       bool isread)
{
    if ((arm_current_el(env) < 2) && (arm_hcr_el2_eff(env) & HCR_TID3)) {
        return CP_ACCESS_TRAP_EL2;
    }

    return CP_ACCESS_OK;
}

static CPAccessResult access_aa32_tid3(CPUARMState *env, const ARMCPRegInfo *ri,
                                       bool isread)
{
    if (arm_feature(env, ARM_FEATURE_V8)) {
        return access_aa64_tid3(env, ri, isread);
    }

    return CP_ACCESS_OK;
}

static CPAccessResult access_jazelle(CPUARMState *env, const ARMCPRegInfo *ri,
                                     bool isread)
{
    if (arm_current_el(env) == 1 && (arm_hcr_el2_eff(env) & HCR_TID0)) {
        return CP_ACCESS_TRAP_EL2;
    }

    return CP_ACCESS_OK;
}

static const ARMCPRegInfo jazelle_regs[] = {
    { .name = "JIDR",
      .cp = 14, .crn = 0, .crm = 0, .opc1 = 7, .opc2 = 0,
      .access = PL1_R, .accessfn = access_jazelle,
      .type = ARM_CP_CONST, .resetvalue = 0 },
    { .name = "JOSCR",
      .cp = 14, .crn = 1, .crm = 0, .opc1 = 7, .opc2 = 0,
      .access = PL1_RW, .type = ARM_CP_CONST, .resetvalue = 0 },
    { .name = "JMCR",
      .cp = 14, .crn = 2, .crm = 0, .opc1 = 7, .opc2 = 0,
      .access = PL1_RW, .type = ARM_CP_CONST, .resetvalue = 0 },
    REGINFO_SENTINEL
};

static const ARMCPRegInfo vhe_reginfo[] = {
    { .name = "CONTEXTIDR_EL2", .state = ARM_CP_STATE_AA64,
      .opc0 = 3, .opc1 = 4, .crn = 13, .crm = 0, .opc2 = 1,
      .access = PL2_RW,
      .fieldoffset = offsetof(CPUARMState, cp15.contextidr_el[2]) },
    { .name = "TTBR1_EL2", .state = ARM_CP_STATE_AA64,
      .opc0 = 3, .opc1 = 4, .crn = 2, .crm = 0, .opc2 = 1,
      .access = PL2_RW, .writefn = vmsa_tcr_ttbr_el2_write,
      .fieldoffset = offsetof(CPUARMState, cp15.ttbr1_el[2]) },
#ifndef CONFIG_USER_ONLY
    { .name = "CNTHV_CVAL_EL2", .state = ARM_CP_STATE_AA64,
      .opc0 = 3, .opc1 = 4, .crn = 14, .crm = 3, .opc2 = 2,
      .fieldoffset =
        offsetof(CPUARMState, cp15.c14_timer[GTIMER_HYPVIRT].cval),
      .type = ARM_CP_IO, .access = PL2_RW,
      .writefn = gt_hv_cval_write, .raw_writefn = raw_write },
    { .name = "CNTHV_TVAL_EL2", .state = ARM_CP_STATE_BOTH,
      .opc0 = 3, .opc1 = 4, .crn = 14, .crm = 3, .opc2 = 0,
      .type = ARM_CP_NO_RAW | ARM_CP_IO, .access = PL2_RW,
      .resetfn = gt_hv_timer_reset,
      .readfn = gt_hv_tval_read, .writefn = gt_hv_tval_write },
    { .name = "CNTHV_CTL_EL2", .state = ARM_CP_STATE_BOTH,
      .type = ARM_CP_IO,
      .opc0 = 3, .opc1 = 4, .crn = 14, .crm = 3, .opc2 = 1,
      .access = PL2_RW,
      .fieldoffset = offsetof(CPUARMState, cp15.c14_timer[GTIMER_HYPVIRT].ctl),
      .writefn = gt_hv_ctl_write, .raw_writefn = raw_write },
    { .name = "CNTP_CTL_EL02", .state = ARM_CP_STATE_AA64,
      .opc0 = 3, .opc1 = 5, .crn = 14, .crm = 2, .opc2 = 1,
      .type = ARM_CP_IO | ARM_CP_ALIAS,
      .access = PL2_RW, .accessfn = e2h_access,
      .fieldoffset = offsetof(CPUARMState, cp15.c14_timer[GTIMER_PHYS].ctl),
      .writefn = gt_phys_ctl_write, .raw_writefn = raw_write },
    { .name = "CNTV_CTL_EL02", .state = ARM_CP_STATE_AA64,
      .opc0 = 3, .opc1 = 5, .crn = 14, .crm = 3, .opc2 = 1,
      .type = ARM_CP_IO | ARM_CP_ALIAS,
      .access = PL2_RW, .accessfn = e2h_access,
      .fieldoffset = offsetof(CPUARMState, cp15.c14_timer[GTIMER_VIRT].ctl),
      .writefn = gt_virt_ctl_write, .raw_writefn = raw_write },
    { .name = "CNTP_TVAL_EL02", .state = ARM_CP_STATE_AA64,
      .opc0 = 3, .opc1 = 5, .crn = 14, .crm = 2, .opc2 = 0,
      .type = ARM_CP_NO_RAW | ARM_CP_IO | ARM_CP_ALIAS,
      .access = PL2_RW, .accessfn = e2h_access,
      .readfn = gt_phys_tval_read, .writefn = gt_phys_tval_write },
    { .name = "CNTV_TVAL_EL02", .state = ARM_CP_STATE_AA64,
      .opc0 = 3, .opc1 = 5, .crn = 14, .crm = 3, .opc2 = 0,
      .type = ARM_CP_NO_RAW | ARM_CP_IO | ARM_CP_ALIAS,
      .access = PL2_RW, .accessfn = e2h_access,
      .readfn = gt_virt_tval_read, .writefn = gt_virt_tval_write },
    { .name = "CNTP_CVAL_EL02", .state = ARM_CP_STATE_AA64,
      .opc0 = 3, .opc1 = 5, .crn = 14, .crm = 2, .opc2 = 2,
      .type = ARM_CP_IO | ARM_CP_ALIAS,
      .fieldoffset = offsetof(CPUARMState, cp15.c14_timer[GTIMER_PHYS].cval),
      .access = PL2_RW, .accessfn = e2h_access,
      .writefn = gt_phys_cval_write, .raw_writefn = raw_write },
    { .name = "CNTV_CVAL_EL02", .state = ARM_CP_STATE_AA64,
      .opc0 = 3, .opc1 = 5, .crn = 14, .crm = 3, .opc2 = 2,
      .type = ARM_CP_IO | ARM_CP_ALIAS,
      .fieldoffset = offsetof(CPUARMState, cp15.c14_timer[GTIMER_VIRT].cval),
      .access = PL2_RW, .accessfn = e2h_access,
      .writefn = gt_virt_cval_write, .raw_writefn = raw_write },
#endif
    REGINFO_SENTINEL
};

#ifndef CONFIG_USER_ONLY
static const ARMCPRegInfo ats1e1_reginfo[] = {
    { .name = "AT_S1E1R", .state = ARM_CP_STATE_AA64,
      .opc0 = 1, .opc1 = 0, .crn = 7, .crm = 9, .opc2 = 0,
      .access = PL1_W, .type = ARM_CP_NO_RAW | ARM_CP_RAISES_EXC,
      .writefn = ats_write64 },
    { .name = "AT_S1E1W", .state = ARM_CP_STATE_AA64,
      .opc0 = 1, .opc1 = 0, .crn = 7, .crm = 9, .opc2 = 1,
      .access = PL1_W, .type = ARM_CP_NO_RAW | ARM_CP_RAISES_EXC,
      .writefn = ats_write64 },
    REGINFO_SENTINEL
};

static const ARMCPRegInfo ats1cp_reginfo[] = {
    { .name = "ATS1CPRP",
      .cp = 15, .opc1 = 0, .crn = 7, .crm = 9, .opc2 = 0,
      .access = PL1_W, .type = ARM_CP_NO_RAW | ARM_CP_RAISES_EXC,
      .writefn = ats_write },
    { .name = "ATS1CPWP",
      .cp = 15, .opc1 = 0, .crn = 7, .crm = 9, .opc2 = 1,
      .access = PL1_W, .type = ARM_CP_NO_RAW | ARM_CP_RAISES_EXC,
      .writefn = ats_write },
    REGINFO_SENTINEL
};
#endif

/*
 * ACTLR2 and HACTLR2 map to ACTLR_EL1[63:32] and
 * ACTLR_EL2[63:32]. They exist only if the ID_MMFR4.AC2 field
 * is non-zero, which is never for ARMv7, optionally in ARMv8
 * and mandatorily for ARMv8.2 and up.
 * ACTLR2 is banked for S and NS if EL3 is AArch32. Since QEMU's
 * implementation is RAZ/WI we can ignore this detail, as we
 * do for ACTLR.
 */
static const ARMCPRegInfo actlr2_hactlr2_reginfo[] = {
    { .name = "ACTLR2", .state = ARM_CP_STATE_AA32,
      .cp = 15, .opc1 = 0, .crn = 1, .crm = 0, .opc2 = 3,
      .access = PL1_RW, .accessfn = access_tacr,
      .type = ARM_CP_CONST, .resetvalue = 0 },
    { .name = "HACTLR2", .state = ARM_CP_STATE_AA32,
      .cp = 15, .opc1 = 4, .crn = 1, .crm = 0, .opc2 = 3,
      .access = PL2_RW, .type = ARM_CP_CONST,
      .resetvalue = 0 },
    REGINFO_SENTINEL
};

void register_cp_regs_for_features(ARMCPU *cpu)
{
    /* Register all the coprocessor registers based on feature bits */
    CPUARMState *env = &cpu->env;
    if (arm_feature(env, ARM_FEATURE_M)) {
        /* M profile has no coprocessor registers */
        return;
    }

    define_arm_cp_regs(cpu, cp_reginfo);
    if (!arm_feature(env, ARM_FEATURE_V8)) {
        /* Must go early as it is full of wildcards that may be
         * overridden by later definitions.
         */
        define_arm_cp_regs(cpu, not_v8_cp_reginfo);
    }

    if (arm_feature(env, ARM_FEATURE_V6)) {
        /* The ID registers all have impdef reset values */
        ARMCPRegInfo v6_idregs[] = {
            { .name = "ID_PFR0", .state = ARM_CP_STATE_BOTH,
              .opc0 = 3, .opc1 = 0, .crn = 0, .crm = 1, .opc2 = 0,
              .access = PL1_R, .type = ARM_CP_CONST,
              .accessfn = access_aa32_tid3,
              .resetvalue = cpu->id_pfr0 },
            /* ID_PFR1 is not a plain ARM_CP_CONST because we don't know
             * the value of the GIC field until after we define these regs.
             */
            { .name = "ID_PFR1", .state = ARM_CP_STATE_BOTH,
              .opc0 = 3, .opc1 = 0, .crn = 0, .crm = 1, .opc2 = 1,
              .access = PL1_R, .type = ARM_CP_NO_RAW,
              .accessfn = access_aa32_tid3,
              .readfn = id_pfr1_read,
              .writefn = arm_cp_write_ignore },
            { .name = "ID_DFR0", .state = ARM_CP_STATE_BOTH,
              .opc0 = 3, .opc1 = 0, .crn = 0, .crm = 1, .opc2 = 2,
              .access = PL1_R, .type = ARM_CP_CONST,
              .accessfn = access_aa32_tid3,
              .resetvalue = cpu->isar.id_dfr0 },
            { .name = "ID_AFR0", .state = ARM_CP_STATE_BOTH,
              .opc0 = 3, .opc1 = 0, .crn = 0, .crm = 1, .opc2 = 3,
              .access = PL1_R, .type = ARM_CP_CONST,
              .accessfn = access_aa32_tid3,
              .resetvalue = cpu->id_afr0 },
            { .name = "ID_MMFR0", .state = ARM_CP_STATE_BOTH,
              .opc0 = 3, .opc1 = 0, .crn = 0, .crm = 1, .opc2 = 4,
              .access = PL1_R, .type = ARM_CP_CONST,
              .accessfn = access_aa32_tid3,
              .resetvalue = cpu->isar.id_mmfr0 },
            { .name = "ID_MMFR1", .state = ARM_CP_STATE_BOTH,
              .opc0 = 3, .opc1 = 0, .crn = 0, .crm = 1, .opc2 = 5,
              .access = PL1_R, .type = ARM_CP_CONST,
              .accessfn = access_aa32_tid3,
              .resetvalue = cpu->isar.id_mmfr1 },
            { .name = "ID_MMFR2", .state = ARM_CP_STATE_BOTH,
              .opc0 = 3, .opc1 = 0, .crn = 0, .crm = 1, .opc2 = 6,
              .access = PL1_R, .type = ARM_CP_CONST,
              .accessfn = access_aa32_tid3,
              .resetvalue = cpu->isar.id_mmfr2 },
            { .name = "ID_MMFR3", .state = ARM_CP_STATE_BOTH,
              .opc0 = 3, .opc1 = 0, .crn = 0, .crm = 1, .opc2 = 7,
              .access = PL1_R, .type = ARM_CP_CONST,
              .accessfn = access_aa32_tid3,
              .resetvalue = cpu->isar.id_mmfr3 },
            { .name = "ID_ISAR0", .state = ARM_CP_STATE_BOTH,
              .opc0 = 3, .opc1 = 0, .crn = 0, .crm = 2, .opc2 = 0,
              .access = PL1_R, .type = ARM_CP_CONST,
              .accessfn = access_aa32_tid3,
              .resetvalue = cpu->isar.id_isar0 },
            { .name = "ID_ISAR1", .state = ARM_CP_STATE_BOTH,
              .opc0 = 3, .opc1 = 0, .crn = 0, .crm = 2, .opc2 = 1,
              .access = PL1_R, .type = ARM_CP_CONST,
              .accessfn = access_aa32_tid3,
              .resetvalue = cpu->isar.id_isar1 },
            { .name = "ID_ISAR2", .state = ARM_CP_STATE_BOTH,
              .opc0 = 3, .opc1 = 0, .crn = 0, .crm = 2, .opc2 = 2,
              .access = PL1_R, .type = ARM_CP_CONST,
              .accessfn = access_aa32_tid3,
              .resetvalue = cpu->isar.id_isar2 },
            { .name = "ID_ISAR3", .state = ARM_CP_STATE_BOTH,
              .opc0 = 3, .opc1 = 0, .crn = 0, .crm = 2, .opc2 = 3,
              .access = PL1_R, .type = ARM_CP_CONST,
              .accessfn = access_aa32_tid3,
              .resetvalue = cpu->isar.id_isar3 },
            { .name = "ID_ISAR4", .state = ARM_CP_STATE_BOTH,
              .opc0 = 3, .opc1 = 0, .crn = 0, .crm = 2, .opc2 = 4,
              .access = PL1_R, .type = ARM_CP_CONST,
              .accessfn = access_aa32_tid3,
              .resetvalue = cpu->isar.id_isar4 },
            { .name = "ID_ISAR5", .state = ARM_CP_STATE_BOTH,
              .opc0 = 3, .opc1 = 0, .crn = 0, .crm = 2, .opc2 = 5,
              .access = PL1_R, .type = ARM_CP_CONST,
              .accessfn = access_aa32_tid3,
              .resetvalue = cpu->isar.id_isar5 },
            { .name = "ID_MMFR4", .state = ARM_CP_STATE_BOTH,
              .opc0 = 3, .opc1 = 0, .crn = 0, .crm = 2, .opc2 = 6,
              .access = PL1_R, .type = ARM_CP_CONST,
              .accessfn = access_aa32_tid3,
              .resetvalue = cpu->isar.id_mmfr4 },
            { .name = "ID_ISAR6", .state = ARM_CP_STATE_BOTH,
              .opc0 = 3, .opc1 = 0, .crn = 0, .crm = 2, .opc2 = 7,
              .access = PL1_R, .type = ARM_CP_CONST,
              .accessfn = access_aa32_tid3,
              .resetvalue = cpu->isar.id_isar6 },
            REGINFO_SENTINEL
        };
        define_arm_cp_regs(cpu, v6_idregs);
        define_arm_cp_regs(cpu, v6_cp_reginfo);
    } else {
        define_arm_cp_regs(cpu, not_v6_cp_reginfo);
    }
    if (arm_feature(env, ARM_FEATURE_V6K)) {
        define_arm_cp_regs(cpu, v6k_cp_reginfo);
    }
    if (arm_feature(env, ARM_FEATURE_V7MP) &&
        !arm_feature(env, ARM_FEATURE_PMSA)) {
        define_arm_cp_regs(cpu, v7mp_cp_reginfo);
    }
    if (arm_feature(env, ARM_FEATURE_V7VE)) {
        define_arm_cp_regs(cpu, pmovsset_cp_reginfo);
    }
    if (arm_feature(env, ARM_FEATURE_V7)) {
        ARMCPRegInfo clidr = {
            .name = "CLIDR", .state = ARM_CP_STATE_BOTH,
            .opc0 = 3, .crn = 0, .crm = 0, .opc1 = 1, .opc2 = 1,
            .access = PL1_R, .type = ARM_CP_CONST,
            .accessfn = access_aa64_tid2,
            .resetvalue = cpu->clidr
        };
        define_one_arm_cp_reg(cpu, &clidr);
        define_arm_cp_regs(cpu, v7_cp_reginfo);
        define_debug_regs(cpu);
        define_pmu_regs(cpu);
    } else {
        define_arm_cp_regs(cpu, not_v7_cp_reginfo);
    }
    if (arm_feature(env, ARM_FEATURE_V8)) {
        /* AArch64 ID registers, which all have impdef reset values.
         * Note that within the ID register ranges the unused slots
         * must all RAZ, not UNDEF; future architecture versions may
         * define new registers here.
         */
        ARMCPRegInfo v8_idregs[] = {
            /*
             * ID_AA64PFR0_EL1 is not a plain ARM_CP_CONST in system
             * emulation because we don't know the right value for the
             * GIC field until after we define these regs.
             */
            { .name = "ID_AA64PFR0_EL1", .state = ARM_CP_STATE_AA64,
              .opc0 = 3, .opc1 = 0, .crn = 0, .crm = 4, .opc2 = 0,
              .access = PL1_R,
#ifdef CONFIG_USER_ONLY
              .type = ARM_CP_CONST,
              .resetvalue = cpu->isar.id_aa64pfr0
#else
              .type = ARM_CP_NO_RAW,
              .accessfn = access_aa64_tid3,
              .readfn = id_aa64pfr0_read,
              .writefn = arm_cp_write_ignore
#endif
            },
            { .name = "ID_AA64PFR1_EL1", .state = ARM_CP_STATE_AA64,
              .opc0 = 3, .opc1 = 0, .crn = 0, .crm = 4, .opc2 = 1,
              .access = PL1_R, .type = ARM_CP_CONST,
              .accessfn = access_aa64_tid3,
              .resetvalue = cpu->isar.id_aa64pfr1},
            { .name = "ID_AA64PFR2_EL1_RESERVED", .state = ARM_CP_STATE_AA64,
              .opc0 = 3, .opc1 = 0, .crn = 0, .crm = 4, .opc2 = 2,
              .access = PL1_R, .type = ARM_CP_CONST,
              .accessfn = access_aa64_tid3,
              .resetvalue = 0 },
            { .name = "ID_AA64PFR3_EL1_RESERVED", .state = ARM_CP_STATE_AA64,
              .opc0 = 3, .opc1 = 0, .crn = 0, .crm = 4, .opc2 = 3,
              .access = PL1_R, .type = ARM_CP_CONST,
              .accessfn = access_aa64_tid3,
              .resetvalue = 0 },
            { .name = "ID_AA64ZFR0_EL1", .state = ARM_CP_STATE_AA64,
              .opc0 = 3, .opc1 = 0, .crn = 0, .crm = 4, .opc2 = 4,
              .access = PL1_R, .type = ARM_CP_CONST,
              .accessfn = access_aa64_tid3,
              /* At present, only SVEver == 0 is defined anyway.  */
              .resetvalue = 0 },
            { .name = "ID_AA64PFR5_EL1_RESERVED", .state = ARM_CP_STATE_AA64,
              .opc0 = 3, .opc1 = 0, .crn = 0, .crm = 4, .opc2 = 5,
              .access = PL1_R, .type = ARM_CP_CONST,
              .accessfn = access_aa64_tid3,
              .resetvalue = 0 },
            { .name = "ID_AA64PFR6_EL1_RESERVED", .state = ARM_CP_STATE_AA64,
              .opc0 = 3, .opc1 = 0, .crn = 0, .crm = 4, .opc2 = 6,
              .access = PL1_R, .type = ARM_CP_CONST,
              .accessfn = access_aa64_tid3,
              .resetvalue = 0 },
            { .name = "ID_AA64PFR7_EL1_RESERVED", .state = ARM_CP_STATE_AA64,
              .opc0 = 3, .opc1 = 0, .crn = 0, .crm = 4, .opc2 = 7,
              .access = PL1_R, .type = ARM_CP_CONST,
              .accessfn = access_aa64_tid3,
              .resetvalue = 0 },
            { .name = "ID_AA64DFR0_EL1", .state = ARM_CP_STATE_AA64,
              .opc0 = 3, .opc1 = 0, .crn = 0, .crm = 5, .opc2 = 0,
              .access = PL1_R, .type = ARM_CP_CONST,
              .accessfn = access_aa64_tid3,
              .resetvalue = cpu->isar.id_aa64dfr0 },
            { .name = "ID_AA64DFR1_EL1", .state = ARM_CP_STATE_AA64,
              .opc0 = 3, .opc1 = 0, .crn = 0, .crm = 5, .opc2 = 1,
              .access = PL1_R, .type = ARM_CP_CONST,
              .accessfn = access_aa64_tid3,
              .resetvalue = cpu->isar.id_aa64dfr1 },
            { .name = "ID_AA64DFR2_EL1_RESERVED", .state = ARM_CP_STATE_AA64,
              .opc0 = 3, .opc1 = 0, .crn = 0, .crm = 5, .opc2 = 2,
              .access = PL1_R, .type = ARM_CP_CONST,
              .accessfn = access_aa64_tid3,
              .resetvalue = 0 },
            { .name = "ID_AA64DFR3_EL1_RESERVED", .state = ARM_CP_STATE_AA64,
              .opc0 = 3, .opc1 = 0, .crn = 0, .crm = 5, .opc2 = 3,
              .access = PL1_R, .type = ARM_CP_CONST,
              .accessfn = access_aa64_tid3,
              .resetvalue = 0 },
            { .name = "ID_AA64AFR0_EL1", .state = ARM_CP_STATE_AA64,
              .opc0 = 3, .opc1 = 0, .crn = 0, .crm = 5, .opc2 = 4,
              .access = PL1_R, .type = ARM_CP_CONST,
              .accessfn = access_aa64_tid3,
              .resetvalue = cpu->id_aa64afr0 },
            { .name = "ID_AA64AFR1_EL1", .state = ARM_CP_STATE_AA64,
              .opc0 = 3, .opc1 = 0, .crn = 0, .crm = 5, .opc2 = 5,
              .access = PL1_R, .type = ARM_CP_CONST,
              .accessfn = access_aa64_tid3,
              .resetvalue = cpu->id_aa64afr1 },
            { .name = "ID_AA64AFR2_EL1_RESERVED", .state = ARM_CP_STATE_AA64,
              .opc0 = 3, .opc1 = 0, .crn = 0, .crm = 5, .opc2 = 6,
              .access = PL1_R, .type = ARM_CP_CONST,
              .accessfn = access_aa64_tid3,
              .resetvalue = 0 },
            { .name = "ID_AA64AFR3_EL1_RESERVED", .state = ARM_CP_STATE_AA64,
              .opc0 = 3, .opc1 = 0, .crn = 0, .crm = 5, .opc2 = 7,
              .access = PL1_R, .type = ARM_CP_CONST,
              .accessfn = access_aa64_tid3,
              .resetvalue = 0 },
            { .name = "ID_AA64ISAR0_EL1", .state = ARM_CP_STATE_AA64,
              .opc0 = 3, .opc1 = 0, .crn = 0, .crm = 6, .opc2 = 0,
              .access = PL1_R, .type = ARM_CP_CONST,
              .accessfn = access_aa64_tid3,
              .resetvalue = cpu->isar.id_aa64isar0 },
            { .name = "ID_AA64ISAR1_EL1", .state = ARM_CP_STATE_AA64,
              .opc0 = 3, .opc1 = 0, .crn = 0, .crm = 6, .opc2 = 1,
              .access = PL1_R, .type = ARM_CP_CONST,
              .accessfn = access_aa64_tid3,
              .resetvalue = cpu->isar.id_aa64isar1 },
            { .name = "ID_AA64ISAR2_EL1_RESERVED", .state = ARM_CP_STATE_AA64,
              .opc0 = 3, .opc1 = 0, .crn = 0, .crm = 6, .opc2 = 2,
              .access = PL1_R, .type = ARM_CP_CONST,
              .accessfn = access_aa64_tid3,
              .resetvalue = 0 },
            { .name = "ID_AA64ISAR3_EL1_RESERVED", .state = ARM_CP_STATE_AA64,
              .opc0 = 3, .opc1 = 0, .crn = 0, .crm = 6, .opc2 = 3,
              .access = PL1_R, .type = ARM_CP_CONST,
              .accessfn = access_aa64_tid3,
              .resetvalue = 0 },
            { .name = "ID_AA64ISAR4_EL1_RESERVED", .state = ARM_CP_STATE_AA64,
              .opc0 = 3, .opc1 = 0, .crn = 0, .crm = 6, .opc2 = 4,
              .access = PL1_R, .type = ARM_CP_CONST,
              .accessfn = access_aa64_tid3,
              .resetvalue = 0 },
            { .name = "ID_AA64ISAR5_EL1_RESERVED", .state = ARM_CP_STATE_AA64,
              .opc0 = 3, .opc1 = 0, .crn = 0, .crm = 6, .opc2 = 5,
              .access = PL1_R, .type = ARM_CP_CONST,
              .accessfn = access_aa64_tid3,
              .resetvalue = 0 },
            { .name = "ID_AA64ISAR6_EL1_RESERVED", .state = ARM_CP_STATE_AA64,
              .opc0 = 3, .opc1 = 0, .crn = 0, .crm = 6, .opc2 = 6,
              .access = PL1_R, .type = ARM_CP_CONST,
              .accessfn = access_aa64_tid3,
              .resetvalue = 0 },
            { .name = "ID_AA64ISAR7_EL1_RESERVED", .state = ARM_CP_STATE_AA64,
              .opc0 = 3, .opc1 = 0, .crn = 0, .crm = 6, .opc2 = 7,
              .access = PL1_R, .type = ARM_CP_CONST,
              .accessfn = access_aa64_tid3,
              .resetvalue = 0 },
            { .name = "ID_AA64MMFR0_EL1", .state = ARM_CP_STATE_AA64,
              .opc0 = 3, .opc1 = 0, .crn = 0, .crm = 7, .opc2 = 0,
              .access = PL1_R, .type = ARM_CP_CONST,
              .accessfn = access_aa64_tid3,
              .resetvalue = cpu->isar.id_aa64mmfr0 },
            { .name = "ID_AA64MMFR1_EL1", .state = ARM_CP_STATE_AA64,
              .opc0 = 3, .opc1 = 0, .crn = 0, .crm = 7, .opc2 = 1,
              .access = PL1_R, .type = ARM_CP_CONST,
              .accessfn = access_aa64_tid3,
              .resetvalue = cpu->isar.id_aa64mmfr1 },
            { .name = "ID_AA64MMFR2_EL1", .state = ARM_CP_STATE_AA64,
              .opc0 = 3, .opc1 = 0, .crn = 0, .crm = 7, .opc2 = 2,
              .access = PL1_R, .type = ARM_CP_CONST,
              .accessfn = access_aa64_tid3,
              .resetvalue = cpu->isar.id_aa64mmfr2 },
            { .name = "ID_AA64MMFR3_EL1_RESERVED", .state = ARM_CP_STATE_AA64,
              .opc0 = 3, .opc1 = 0, .crn = 0, .crm = 7, .opc2 = 3,
              .access = PL1_R, .type = ARM_CP_CONST,
              .accessfn = access_aa64_tid3,
              .resetvalue = 0 },
            { .name = "ID_AA64MMFR4_EL1_RESERVED", .state = ARM_CP_STATE_AA64,
              .opc0 = 3, .opc1 = 0, .crn = 0, .crm = 7, .opc2 = 4,
              .access = PL1_R, .type = ARM_CP_CONST,
              .accessfn = access_aa64_tid3,
              .resetvalue = 0 },
            { .name = "ID_AA64MMFR5_EL1_RESERVED", .state = ARM_CP_STATE_AA64,
              .opc0 = 3, .opc1 = 0, .crn = 0, .crm = 7, .opc2 = 5,
              .access = PL1_R, .type = ARM_CP_CONST,
              .accessfn = access_aa64_tid3,
              .resetvalue = 0 },
            { .name = "ID_AA64MMFR6_EL1_RESERVED", .state = ARM_CP_STATE_AA64,
              .opc0 = 3, .opc1 = 0, .crn = 0, .crm = 7, .opc2 = 6,
              .access = PL1_R, .type = ARM_CP_CONST,
              .accessfn = access_aa64_tid3,
              .resetvalue = 0 },
            { .name = "ID_AA64MMFR7_EL1_RESERVED", .state = ARM_CP_STATE_AA64,
              .opc0 = 3, .opc1 = 0, .crn = 0, .crm = 7, .opc2 = 7,
              .access = PL1_R, .type = ARM_CP_CONST,
              .accessfn = access_aa64_tid3,
              .resetvalue = 0 },
            { .name = "MVFR0_EL1", .state = ARM_CP_STATE_AA64,
              .opc0 = 3, .opc1 = 0, .crn = 0, .crm = 3, .opc2 = 0,
              .access = PL1_R, .type = ARM_CP_CONST,
              .accessfn = access_aa64_tid3,
              .resetvalue = cpu->isar.mvfr0 },
            { .name = "MVFR1_EL1", .state = ARM_CP_STATE_AA64,
              .opc0 = 3, .opc1 = 0, .crn = 0, .crm = 3, .opc2 = 1,
              .access = PL1_R, .type = ARM_CP_CONST,
              .accessfn = access_aa64_tid3,
              .resetvalue = cpu->isar.mvfr1 },
            { .name = "MVFR2_EL1", .state = ARM_CP_STATE_AA64,
              .opc0 = 3, .opc1 = 0, .crn = 0, .crm = 3, .opc2 = 2,
              .access = PL1_R, .type = ARM_CP_CONST,
              .accessfn = access_aa64_tid3,
              .resetvalue = cpu->isar.mvfr2 },
            { .name = "MVFR3_EL1_RESERVED", .state = ARM_CP_STATE_AA64,
              .opc0 = 3, .opc1 = 0, .crn = 0, .crm = 3, .opc2 = 3,
              .access = PL1_R, .type = ARM_CP_CONST,
              .accessfn = access_aa64_tid3,
              .resetvalue = 0 },
            { .name = "MVFR4_EL1_RESERVED", .state = ARM_CP_STATE_AA64,
              .opc0 = 3, .opc1 = 0, .crn = 0, .crm = 3, .opc2 = 4,
              .access = PL1_R, .type = ARM_CP_CONST,
              .accessfn = access_aa64_tid3,
              .resetvalue = 0 },
            { .name = "MVFR5_EL1_RESERVED", .state = ARM_CP_STATE_AA64,
              .opc0 = 3, .opc1 = 0, .crn = 0, .crm = 3, .opc2 = 5,
              .access = PL1_R, .type = ARM_CP_CONST,
              .accessfn = access_aa64_tid3,
              .resetvalue = 0 },
            { .name = "MVFR6_EL1_RESERVED", .state = ARM_CP_STATE_AA64,
              .opc0 = 3, .opc1 = 0, .crn = 0, .crm = 3, .opc2 = 6,
              .access = PL1_R, .type = ARM_CP_CONST,
              .accessfn = access_aa64_tid3,
              .resetvalue = 0 },
            { .name = "MVFR7_EL1_RESERVED", .state = ARM_CP_STATE_AA64,
              .opc0 = 3, .opc1 = 0, .crn = 0, .crm = 3, .opc2 = 7,
              .access = PL1_R, .type = ARM_CP_CONST,
              .accessfn = access_aa64_tid3,
              .resetvalue = 0 },
            { .name = "PMCEID0", .state = ARM_CP_STATE_AA32,
              .cp = 15, .opc1 = 0, .crn = 9, .crm = 12, .opc2 = 6,
              .access = PL0_R, .accessfn = pmreg_access, .type = ARM_CP_CONST,
              .resetvalue = extract64(cpu->pmceid0, 0, 32) },
            { .name = "PMCEID0_EL0", .state = ARM_CP_STATE_AA64,
              .opc0 = 3, .opc1 = 3, .crn = 9, .crm = 12, .opc2 = 6,
              .access = PL0_R, .accessfn = pmreg_access, .type = ARM_CP_CONST,
              .resetvalue = cpu->pmceid0 },
            { .name = "PMCEID1", .state = ARM_CP_STATE_AA32,
              .cp = 15, .opc1 = 0, .crn = 9, .crm = 12, .opc2 = 7,
              .access = PL0_R, .accessfn = pmreg_access, .type = ARM_CP_CONST,
              .resetvalue = extract64(cpu->pmceid1, 0, 32) },
            { .name = "PMCEID1_EL0", .state = ARM_CP_STATE_AA64,
              .opc0 = 3, .opc1 = 3, .crn = 9, .crm = 12, .opc2 = 7,
              .access = PL0_R, .accessfn = pmreg_access, .type = ARM_CP_CONST,
              .resetvalue = cpu->pmceid1 },
            REGINFO_SENTINEL
        };
#ifdef CONFIG_USER_ONLY
        ARMCPRegUserSpaceInfo v8_user_idregs[] = {
            { .name = "ID_AA64PFR0_EL1",
              .exported_bits = 0x000f000f00ff0000,
              .fixed_bits    = 0x0000000000000011 },
            { .name = "ID_AA64PFR1_EL1",
              .exported_bits = 0x00000000000000f0 },
            { .name = "ID_AA64PFR*_EL1_RESERVED",
              .is_glob = true                     },
            { .name = "ID_AA64ZFR0_EL1"           },
            { .name = "ID_AA64MMFR0_EL1",
              .fixed_bits    = 0x00000000ff000000 },
            { .name = "ID_AA64MMFR1_EL1"          },
            { .name = "ID_AA64MMFR*_EL1_RESERVED",
              .is_glob = true                     },
            { .name = "ID_AA64DFR0_EL1",
              .fixed_bits    = 0x0000000000000006 },
            { .name = "ID_AA64DFR1_EL1"           },
            { .name = "ID_AA64DFR*_EL1_RESERVED",
              .is_glob = true                     },
            { .name = "ID_AA64AFR*",
              .is_glob = true                     },
            { .name = "ID_AA64ISAR0_EL1",
              .exported_bits = 0x00fffffff0fffff0 },
            { .name = "ID_AA64ISAR1_EL1",
              .exported_bits = 0x000000f0ffffffff },
            { .name = "ID_AA64ISAR*_EL1_RESERVED",
              .is_glob = true                     },
            REGUSERINFO_SENTINEL
        };
        modify_arm_cp_regs(v8_idregs, v8_user_idregs);
#endif
        /* RVBAR_EL1 is only implemented if EL1 is the highest EL */
        if (!arm_feature(env, ARM_FEATURE_EL3) &&
            !arm_feature(env, ARM_FEATURE_EL2)) {
            ARMCPRegInfo rvbar = {
                .name = "RVBAR_EL1", .state = ARM_CP_STATE_AA64,
                .opc0 = 3, .opc1 = 0, .crn = 12, .crm = 0, .opc2 = 1,
                .type = ARM_CP_CONST, .access = PL1_R, .resetvalue = cpu->rvbar
            };
            define_one_arm_cp_reg(cpu, &rvbar);
        }
        define_arm_cp_regs(cpu, v8_idregs);
        define_arm_cp_regs(cpu, v8_cp_reginfo);
    }
    if (arm_feature(env, ARM_FEATURE_EL2)) {
        uint64_t vmpidr_def = mpidr_read_val(env);
        ARMCPRegInfo vpidr_regs[] = {
            { .name = "VPIDR", .state = ARM_CP_STATE_AA32,
              .cp = 15, .opc1 = 4, .crn = 0, .crm = 0, .opc2 = 0,
              .access = PL2_RW, .accessfn = access_el3_aa32ns,
              .resetvalue = cpu->midr, .type = ARM_CP_ALIAS,
              .fieldoffset = offsetoflow32(CPUARMState, cp15.vpidr_el2) },
            { .name = "VPIDR_EL2", .state = ARM_CP_STATE_AA64,
              .opc0 = 3, .opc1 = 4, .crn = 0, .crm = 0, .opc2 = 0,
              .access = PL2_RW, .resetvalue = cpu->midr,
              .fieldoffset = offsetof(CPUARMState, cp15.vpidr_el2) },
            { .name = "VMPIDR", .state = ARM_CP_STATE_AA32,
              .cp = 15, .opc1 = 4, .crn = 0, .crm = 0, .opc2 = 5,
              .access = PL2_RW, .accessfn = access_el3_aa32ns,
              .resetvalue = vmpidr_def, .type = ARM_CP_ALIAS,
              .fieldoffset = offsetoflow32(CPUARMState, cp15.vmpidr_el2) },
            { .name = "VMPIDR_EL2", .state = ARM_CP_STATE_AA64,
              .opc0 = 3, .opc1 = 4, .crn = 0, .crm = 0, .opc2 = 5,
              .access = PL2_RW,
              .resetvalue = vmpidr_def,
              .fieldoffset = offsetof(CPUARMState, cp15.vmpidr_el2) },
            REGINFO_SENTINEL
        };
        define_arm_cp_regs(cpu, vpidr_regs);
        define_arm_cp_regs(cpu, el2_cp_reginfo);
        if (arm_feature(env, ARM_FEATURE_V8)) {
            define_arm_cp_regs(cpu, el2_v8_cp_reginfo);
        }
        /* RVBAR_EL2 is only implemented if EL2 is the highest EL */
        if (!arm_feature(env, ARM_FEATURE_EL3)) {
            ARMCPRegInfo rvbar = {
                .name = "RVBAR_EL2", .state = ARM_CP_STATE_AA64,
                .opc0 = 3, .opc1 = 4, .crn = 12, .crm = 0, .opc2 = 1,
                .type = ARM_CP_CONST, .access = PL2_R, .resetvalue = cpu->rvbar
            };
            define_one_arm_cp_reg(cpu, &rvbar);
        }
    } else {
        /* If EL2 is missing but higher ELs are enabled, we need to
         * register the no_el2 reginfos.
         */
        if (arm_feature(env, ARM_FEATURE_EL3)) {
            /* When EL3 exists but not EL2, VPIDR and VMPIDR take the value
             * of MIDR_EL1 and MPIDR_EL1.
             */
            ARMCPRegInfo vpidr_regs[] = {
                { .name = "VPIDR_EL2", .state = ARM_CP_STATE_BOTH,
                  .opc0 = 3, .opc1 = 4, .crn = 0, .crm = 0, .opc2 = 0,
                  .access = PL2_RW, .accessfn = access_el3_aa32ns_aa64any,
                  .type = ARM_CP_CONST, .resetvalue = cpu->midr,
                  .fieldoffset = offsetof(CPUARMState, cp15.vpidr_el2) },
                { .name = "VMPIDR_EL2", .state = ARM_CP_STATE_BOTH,
                  .opc0 = 3, .opc1 = 4, .crn = 0, .crm = 0, .opc2 = 5,
                  .access = PL2_RW, .accessfn = access_el3_aa32ns_aa64any,
                  .type = ARM_CP_NO_RAW,
                  .writefn = arm_cp_write_ignore, .readfn = mpidr_read },
                REGINFO_SENTINEL
            };
            define_arm_cp_regs(cpu, vpidr_regs);
            define_arm_cp_regs(cpu, el3_no_el2_cp_reginfo);
            if (arm_feature(env, ARM_FEATURE_V8)) {
                define_arm_cp_regs(cpu, el3_no_el2_v8_cp_reginfo);
            }
        }
    }
    if (arm_feature(env, ARM_FEATURE_EL3)) {
        define_arm_cp_regs(cpu, el3_cp_reginfo);
        ARMCPRegInfo el3_regs[] = {
            { .name = "RVBAR_EL3", .state = ARM_CP_STATE_AA64,
              .opc0 = 3, .opc1 = 6, .crn = 12, .crm = 0, .opc2 = 1,
              .type = ARM_CP_CONST, .access = PL3_R, .resetvalue = cpu->rvbar },
            { .name = "SCTLR_EL3", .state = ARM_CP_STATE_AA64,
              .opc0 = 3, .opc1 = 6, .crn = 1, .crm = 0, .opc2 = 0,
              .access = PL3_RW,
              .raw_writefn = raw_write, .writefn = sctlr_write,
              .fieldoffset = offsetof(CPUARMState, cp15.sctlr_el[3]),
              .resetvalue = cpu->reset_sctlr },
            REGINFO_SENTINEL
        };

        define_arm_cp_regs(cpu, el3_regs);
    }
    /* The behaviour of NSACR is sufficiently various that we don't
     * try to describe it in a single reginfo:
     *  if EL3 is 64 bit, then trap to EL3 from S EL1,
     *     reads as constant 0xc00 from NS EL1 and NS EL2
     *  if EL3 is 32 bit, then RW at EL3, RO at NS EL1 and NS EL2
     *  if v7 without EL3, register doesn't exist
     *  if v8 without EL3, reads as constant 0xc00 from NS EL1 and NS EL2
     */
    if (arm_feature(env, ARM_FEATURE_EL3)) {
        if (arm_feature(env, ARM_FEATURE_AARCH64)) {
            ARMCPRegInfo nsacr = {
                .name = "NSACR", .type = ARM_CP_CONST,
                .cp = 15, .opc1 = 0, .crn = 1, .crm = 1, .opc2 = 2,
                .access = PL1_RW, .accessfn = nsacr_access,
                .resetvalue = 0xc00
            };
            define_one_arm_cp_reg(cpu, &nsacr);
        } else {
            ARMCPRegInfo nsacr = {
                .name = "NSACR",
                .cp = 15, .opc1 = 0, .crn = 1, .crm = 1, .opc2 = 2,
                .access = PL3_RW | PL1_R,
                .resetvalue = 0,
                .fieldoffset = offsetof(CPUARMState, cp15.nsacr)
            };
            define_one_arm_cp_reg(cpu, &nsacr);
        }
    } else {
        if (arm_feature(env, ARM_FEATURE_V8)) {
            ARMCPRegInfo nsacr = {
                .name = "NSACR", .type = ARM_CP_CONST,
                .cp = 15, .opc1 = 0, .crn = 1, .crm = 1, .opc2 = 2,
                .access = PL1_R,
                .resetvalue = 0xc00
            };
            define_one_arm_cp_reg(cpu, &nsacr);
        }
    }

    if (arm_feature(env, ARM_FEATURE_PMSA)) {
        if (arm_feature(env, ARM_FEATURE_V6)) {
            /* PMSAv6 not implemented */
            assert(arm_feature(env, ARM_FEATURE_V7));
            define_arm_cp_regs(cpu, vmsa_pmsa_cp_reginfo);
            define_arm_cp_regs(cpu, pmsav7_cp_reginfo);
        } else {
            define_arm_cp_regs(cpu, pmsav5_cp_reginfo);
        }
    } else {
        define_arm_cp_regs(cpu, vmsa_pmsa_cp_reginfo);
        define_arm_cp_regs(cpu, vmsa_cp_reginfo);
        /* TTCBR2 is introduced with ARMv8.2-AA32HPD.  */
        if (cpu_isar_feature(aa32_hpd, cpu)) {
            define_one_arm_cp_reg(cpu, &ttbcr2_reginfo);
        }
    }
    if (arm_feature(env, ARM_FEATURE_THUMB2EE)) {
        define_arm_cp_regs(cpu, t2ee_cp_reginfo);
    }
    if (arm_feature(env, ARM_FEATURE_GENERIC_TIMER)) {
        define_arm_cp_regs(cpu, generic_timer_cp_reginfo);
    }
    if (arm_feature(env, ARM_FEATURE_VAPA)) {
        define_arm_cp_regs(cpu, vapa_cp_reginfo);
    }
    if (arm_feature(env, ARM_FEATURE_CACHE_TEST_CLEAN)) {
        define_arm_cp_regs(cpu, cache_test_clean_cp_reginfo);
    }
    if (arm_feature(env, ARM_FEATURE_CACHE_DIRTY_REG)) {
        define_arm_cp_regs(cpu, cache_dirty_status_cp_reginfo);
    }
    if (arm_feature(env, ARM_FEATURE_CACHE_BLOCK_OPS)) {
        define_arm_cp_regs(cpu, cache_block_ops_cp_reginfo);
    }
    if (arm_feature(env, ARM_FEATURE_OMAPCP)) {
        define_arm_cp_regs(cpu, omap_cp_reginfo);
    }
    if (arm_feature(env, ARM_FEATURE_STRONGARM)) {
        define_arm_cp_regs(cpu, strongarm_cp_reginfo);
    }
    if (arm_feature(env, ARM_FEATURE_XSCALE)) {
        define_arm_cp_regs(cpu, xscale_cp_reginfo);
    }
    if (arm_feature(env, ARM_FEATURE_DUMMY_C15_REGS)) {
        define_arm_cp_regs(cpu, dummy_c15_cp_reginfo);
    }
    if (arm_feature(env, ARM_FEATURE_LPAE)) {
        define_arm_cp_regs(cpu, lpae_cp_reginfo);
    }
    if (cpu_isar_feature(aa32_jazelle, cpu)) {
        define_arm_cp_regs(cpu, jazelle_regs);
    }
    /* Slightly awkwardly, the OMAP and StrongARM cores need all of
     * cp15 crn=0 to be writes-ignored, whereas for other cores they should
     * be read-only (ie write causes UNDEF exception).
     */
    {
        ARMCPRegInfo id_pre_v8_midr_cp_reginfo[] = {
            /* Pre-v8 MIDR space.
             * Note that the MIDR isn't a simple constant register because
             * of the TI925 behaviour where writes to another register can
             * cause the MIDR value to change.
             *
             * Unimplemented registers in the c15 0 0 0 space default to
             * MIDR. Define MIDR first as this entire space, then CTR, TCMTR
             * and friends override accordingly.
             */
            { .name = "MIDR",
              .cp = 15, .crn = 0, .crm = 0, .opc1 = 0, .opc2 = CP_ANY,
              .access = PL1_R, .resetvalue = cpu->midr,
              .writefn = arm_cp_write_ignore, .raw_writefn = raw_write,
              .readfn = midr_read,
              .fieldoffset = offsetof(CPUARMState, cp15.c0_cpuid),
              .type = ARM_CP_OVERRIDE },
            /* crn = 0 op1 = 0 crm = 3..7 : currently unassigned; we RAZ. */
            { .name = "DUMMY",
              .cp = 15, .crn = 0, .crm = 3, .opc1 = 0, .opc2 = CP_ANY,
              .access = PL1_R, .type = ARM_CP_CONST, .resetvalue = 0 },
            { .name = "DUMMY",
              .cp = 15, .crn = 0, .crm = 4, .opc1 = 0, .opc2 = CP_ANY,
              .access = PL1_R, .type = ARM_CP_CONST, .resetvalue = 0 },
            { .name = "DUMMY",
              .cp = 15, .crn = 0, .crm = 5, .opc1 = 0, .opc2 = CP_ANY,
              .access = PL1_R, .type = ARM_CP_CONST, .resetvalue = 0 },
            { .name = "DUMMY",
              .cp = 15, .crn = 0, .crm = 6, .opc1 = 0, .opc2 = CP_ANY,
              .access = PL1_R, .type = ARM_CP_CONST, .resetvalue = 0 },
            { .name = "DUMMY",
              .cp = 15, .crn = 0, .crm = 7, .opc1 = 0, .opc2 = CP_ANY,
              .access = PL1_R, .type = ARM_CP_CONST, .resetvalue = 0 },
            REGINFO_SENTINEL
        };
        ARMCPRegInfo id_v8_midr_cp_reginfo[] = {
            { .name = "MIDR_EL1", .state = ARM_CP_STATE_BOTH,
              .opc0 = 3, .opc1 = 0, .crn = 0, .crm = 0, .opc2 = 0,
              .access = PL1_R, .type = ARM_CP_NO_RAW, .resetvalue = cpu->midr,
              .fieldoffset = offsetof(CPUARMState, cp15.c0_cpuid),
              .readfn = midr_read },
            /* crn = 0 op1 = 0 crm = 0 op2 = 4,7 : AArch32 aliases of MIDR */
            { .name = "MIDR", .type = ARM_CP_ALIAS | ARM_CP_CONST,
              .cp = 15, .crn = 0, .crm = 0, .opc1 = 0, .opc2 = 4,
              .access = PL1_R, .resetvalue = cpu->midr },
            { .name = "MIDR", .type = ARM_CP_ALIAS | ARM_CP_CONST,
              .cp = 15, .crn = 0, .crm = 0, .opc1 = 0, .opc2 = 7,
              .access = PL1_R, .resetvalue = cpu->midr },
            { .name = "REVIDR_EL1", .state = ARM_CP_STATE_BOTH,
              .opc0 = 3, .opc1 = 0, .crn = 0, .crm = 0, .opc2 = 6,
              .access = PL1_R,
              .accessfn = access_aa64_tid1,
              .type = ARM_CP_CONST, .resetvalue = cpu->revidr },
            REGINFO_SENTINEL
        };
        ARMCPRegInfo id_cp_reginfo[] = {
            /* These are common to v8 and pre-v8 */
            { .name = "CTR",
              .cp = 15, .crn = 0, .crm = 0, .opc1 = 0, .opc2 = 1,
              .access = PL1_R, .accessfn = ctr_el0_access,
              .type = ARM_CP_CONST, .resetvalue = cpu->ctr },
            { .name = "CTR_EL0", .state = ARM_CP_STATE_AA64,
              .opc0 = 3, .opc1 = 3, .opc2 = 1, .crn = 0, .crm = 0,
              .access = PL0_R, .accessfn = ctr_el0_access,
              .type = ARM_CP_CONST, .resetvalue = cpu->ctr },
            /* TCMTR and TLBTR exist in v8 but have no 64-bit versions */
            { .name = "TCMTR",
              .cp = 15, .crn = 0, .crm = 0, .opc1 = 0, .opc2 = 2,
              .access = PL1_R,
              .accessfn = access_aa32_tid1,
              .type = ARM_CP_CONST, .resetvalue = 0 },
            REGINFO_SENTINEL
        };
        /* TLBTR is specific to VMSA */
        ARMCPRegInfo id_tlbtr_reginfo = {
              .name = "TLBTR",
              .cp = 15, .crn = 0, .crm = 0, .opc1 = 0, .opc2 = 3,
              .access = PL1_R,
              .accessfn = access_aa32_tid1,
              .type = ARM_CP_CONST, .resetvalue = 0,
        };
        /* MPUIR is specific to PMSA V6+ */
        ARMCPRegInfo id_mpuir_reginfo = {
              .name = "MPUIR",
              .cp = 15, .crn = 0, .crm = 0, .opc1 = 0, .opc2 = 4,
              .access = PL1_R, .type = ARM_CP_CONST,
              .resetvalue = cpu->pmsav7_dregion << 8
        };
        ARMCPRegInfo crn0_wi_reginfo = {
            .name = "CRN0_WI", .cp = 15, .crn = 0, .crm = CP_ANY,
            .opc1 = CP_ANY, .opc2 = CP_ANY, .access = PL1_W,
            .type = ARM_CP_NOP | ARM_CP_OVERRIDE
        };
#ifdef CONFIG_USER_ONLY
        ARMCPRegUserSpaceInfo id_v8_user_midr_cp_reginfo[] = {
            { .name = "MIDR_EL1",
              .exported_bits = 0x00000000ffffffff },
            { .name = "REVIDR_EL1"                },
            REGUSERINFO_SENTINEL
        };
        modify_arm_cp_regs(id_v8_midr_cp_reginfo, id_v8_user_midr_cp_reginfo);
#endif
        if (arm_feature(env, ARM_FEATURE_OMAPCP) ||
            arm_feature(env, ARM_FEATURE_STRONGARM)) {
            ARMCPRegInfo *r;
            /* Register the blanket "writes ignored" value first to cover the
             * whole space. Then update the specific ID registers to allow write
             * access, so that they ignore writes rather than causing them to
             * UNDEF.
             */
            define_one_arm_cp_reg(cpu, &crn0_wi_reginfo);
            for (r = id_pre_v8_midr_cp_reginfo;
                 r->type != ARM_CP_SENTINEL; r++) {
                r->access = PL1_RW;
            }
            for (r = id_cp_reginfo; r->type != ARM_CP_SENTINEL; r++) {
                r->access = PL1_RW;
            }
            id_mpuir_reginfo.access = PL1_RW;
            id_tlbtr_reginfo.access = PL1_RW;
        }
        if (arm_feature(env, ARM_FEATURE_V8)) {
            define_arm_cp_regs(cpu, id_v8_midr_cp_reginfo);
        } else {
            define_arm_cp_regs(cpu, id_pre_v8_midr_cp_reginfo);
        }
        define_arm_cp_regs(cpu, id_cp_reginfo);
        if (!arm_feature(env, ARM_FEATURE_PMSA)) {
            define_one_arm_cp_reg(cpu, &id_tlbtr_reginfo);
        } else if (arm_feature(env, ARM_FEATURE_V7)) {
            define_one_arm_cp_reg(cpu, &id_mpuir_reginfo);
        }
    }

    if (arm_feature(env, ARM_FEATURE_MPIDR)) {
        ARMCPRegInfo mpidr_cp_reginfo[] = {
            { .name = "MPIDR_EL1", .state = ARM_CP_STATE_BOTH,
              .opc0 = 3, .crn = 0, .crm = 0, .opc1 = 0, .opc2 = 5,
              .access = PL1_R, .readfn = mpidr_read, .type = ARM_CP_NO_RAW },
            REGINFO_SENTINEL
        };
#ifdef CONFIG_USER_ONLY
        ARMCPRegUserSpaceInfo mpidr_user_cp_reginfo[] = {
            { .name = "MPIDR_EL1",
              .fixed_bits = 0x0000000080000000 },
            REGUSERINFO_SENTINEL
        };
        modify_arm_cp_regs(mpidr_cp_reginfo, mpidr_user_cp_reginfo);
#endif
        define_arm_cp_regs(cpu, mpidr_cp_reginfo);
    }

    if (arm_feature(env, ARM_FEATURE_AUXCR)) {
        ARMCPRegInfo auxcr_reginfo[] = {
            { .name = "ACTLR_EL1", .state = ARM_CP_STATE_BOTH,
              .opc0 = 3, .opc1 = 0, .crn = 1, .crm = 0, .opc2 = 1,
              .access = PL1_RW, .accessfn = access_tacr,
              .type = ARM_CP_CONST, .resetvalue = cpu->reset_auxcr },
            { .name = "ACTLR_EL2", .state = ARM_CP_STATE_BOTH,
              .opc0 = 3, .opc1 = 4, .crn = 1, .crm = 0, .opc2 = 1,
              .access = PL2_RW, .type = ARM_CP_CONST,
              .resetvalue = 0 },
            { .name = "ACTLR_EL3", .state = ARM_CP_STATE_AA64,
              .opc0 = 3, .opc1 = 6, .crn = 1, .crm = 0, .opc2 = 1,
              .access = PL3_RW, .type = ARM_CP_CONST,
              .resetvalue = 0 },
            REGINFO_SENTINEL
        };
        define_arm_cp_regs(cpu, auxcr_reginfo);
        if (cpu_isar_feature(aa32_ac2, cpu)) {
            define_arm_cp_regs(cpu, actlr2_hactlr2_reginfo);
        }
    }

    if (arm_feature(env, ARM_FEATURE_CBAR)) {
        /*
         * CBAR is IMPDEF, but common on Arm Cortex-A implementations.
         * There are two flavours:
         *  (1) older 32-bit only cores have a simple 32-bit CBAR
         *  (2) 64-bit cores have a 64-bit CBAR visible to AArch64, plus a
         *      32-bit register visible to AArch32 at a different encoding
         *      to the "flavour 1" register and with the bits rearranged to
         *      be able to squash a 64-bit address into the 32-bit view.
         * We distinguish the two via the ARM_FEATURE_AARCH64 flag, but
         * in future if we support AArch32-only configs of some of the
         * AArch64 cores we might need to add a specific feature flag
         * to indicate cores with "flavour 2" CBAR.
         */
        if (arm_feature(env, ARM_FEATURE_AARCH64)) {
            /* 32 bit view is [31:18] 0...0 [43:32]. */
            uint32_t cbar32 = (extract64(cpu->reset_cbar, 18, 14) << 18)
                | extract64(cpu->reset_cbar, 32, 12);
            ARMCPRegInfo cbar_reginfo[] = {
                { .name = "CBAR",
                  .type = ARM_CP_CONST,
                  .cp = 15, .crn = 15, .crm = 3, .opc1 = 1, .opc2 = 0,
                  .access = PL1_R, .resetvalue = cbar32 },
                { .name = "CBAR_EL1", .state = ARM_CP_STATE_AA64,
                  .type = ARM_CP_CONST,
                  .opc0 = 3, .opc1 = 1, .crn = 15, .crm = 3, .opc2 = 0,
                  .access = PL1_R, .resetvalue = cpu->reset_cbar },
                REGINFO_SENTINEL
            };
            /* We don't implement a r/w 64 bit CBAR currently */
            assert(arm_feature(env, ARM_FEATURE_CBAR_RO));
            define_arm_cp_regs(cpu, cbar_reginfo);
        } else {
            ARMCPRegInfo cbar = {
                .name = "CBAR",
                .cp = 15, .crn = 15, .crm = 0, .opc1 = 4, .opc2 = 0,
                .access = PL1_R|PL3_W, .resetvalue = cpu->reset_cbar,
                .fieldoffset = offsetof(CPUARMState,
                                        cp15.c15_config_base_address)
            };
            if (arm_feature(env, ARM_FEATURE_CBAR_RO)) {
                cbar.access = PL1_R;
                cbar.fieldoffset = 0;
                cbar.type = ARM_CP_CONST;
            }
            define_one_arm_cp_reg(cpu, &cbar);
        }
    }

    if (arm_feature(env, ARM_FEATURE_VBAR)) {
        ARMCPRegInfo vbar_cp_reginfo[] = {
            { .name = "VBAR", .state = ARM_CP_STATE_BOTH,
              .opc0 = 3, .crn = 12, .crm = 0, .opc1 = 0, .opc2 = 0,
              .access = PL1_RW, .writefn = vbar_write,
              .bank_fieldoffsets = { offsetof(CPUARMState, cp15.vbar_s),
                                     offsetof(CPUARMState, cp15.vbar_ns) },
              .resetvalue = 0 },
            REGINFO_SENTINEL
        };
        define_arm_cp_regs(cpu, vbar_cp_reginfo);
    }

    /* Generic registers whose values depend on the implementation */
    {
        ARMCPRegInfo sctlr = {
            .name = "SCTLR", .state = ARM_CP_STATE_BOTH,
            .opc0 = 3, .opc1 = 0, .crn = 1, .crm = 0, .opc2 = 0,
            .access = PL1_RW, .accessfn = access_tvm_trvm,
            .bank_fieldoffsets = { offsetof(CPUARMState, cp15.sctlr_s),
                                   offsetof(CPUARMState, cp15.sctlr_ns) },
            .writefn = sctlr_write, .resetvalue = cpu->reset_sctlr,
            .raw_writefn = raw_write,
        };
        if (arm_feature(env, ARM_FEATURE_XSCALE)) {
            /* Normally we would always end the TB on an SCTLR write, but Linux
             * arch/arm/mach-pxa/sleep.S expects two instructions following
             * an MMU enable to execute from cache.  Imitate this behaviour.
             */
            sctlr.type |= ARM_CP_SUPPRESS_TB_END;
        }
        define_one_arm_cp_reg(cpu, &sctlr);
    }

    if (cpu_isar_feature(aa64_lor, cpu)) {
        define_arm_cp_regs(cpu, lor_reginfo);
    }
    if (cpu_isar_feature(aa64_pan, cpu)) {
        define_one_arm_cp_reg(cpu, &pan_reginfo);
    }
#ifndef CONFIG_USER_ONLY
    if (cpu_isar_feature(aa64_ats1e1, cpu)) {
        define_arm_cp_regs(cpu, ats1e1_reginfo);
    }
    if (cpu_isar_feature(aa32_ats1e1, cpu)) {
        define_arm_cp_regs(cpu, ats1cp_reginfo);
    }
#endif
    if (cpu_isar_feature(aa64_uao, cpu)) {
        define_one_arm_cp_reg(cpu, &uao_reginfo);
    }

    if (arm_feature(env, ARM_FEATURE_EL2) && cpu_isar_feature(aa64_vh, cpu)) {
        define_arm_cp_regs(cpu, vhe_reginfo);
    }

    if (cpu_isar_feature(aa64_sve, cpu)) {
        define_one_arm_cp_reg(cpu, &zcr_el1_reginfo);
        if (arm_feature(env, ARM_FEATURE_EL2)) {
            define_one_arm_cp_reg(cpu, &zcr_el2_reginfo);
        } else {
            define_one_arm_cp_reg(cpu, &zcr_no_el2_reginfo);
        }
        if (arm_feature(env, ARM_FEATURE_EL3)) {
            define_one_arm_cp_reg(cpu, &zcr_el3_reginfo);
        }
    }

#ifdef TARGET_AARCH64
    if (cpu_isar_feature(aa64_pauth, cpu)) {
        define_arm_cp_regs(cpu, pauth_reginfo);
    }
    if (cpu_isar_feature(aa64_rndr, cpu)) {
        define_arm_cp_regs(cpu, rndr_reginfo);
    }
#ifndef CONFIG_USER_ONLY
    /* Data Cache clean instructions up to PoP */
    if (cpu_isar_feature(aa64_dcpop, cpu)) {
        define_one_arm_cp_reg(cpu, dcpop_reg);

        if (cpu_isar_feature(aa64_dcpodp, cpu)) {
            define_one_arm_cp_reg(cpu, dcpodp_reg);
        }
    }
#endif /*CONFIG_USER_ONLY*/
#endif

    if (cpu_isar_feature(any_predinv, cpu)) {
        define_arm_cp_regs(cpu, predinv_reginfo);
    }

    if (cpu_isar_feature(any_ccidx, cpu)) {
        define_arm_cp_regs(cpu, ccsidr2_reginfo);
    }

#ifndef CONFIG_USER_ONLY
    /*
     * Register redirections and aliases must be done last,
     * after the registers from the other extensions have been defined.
     */
    if (arm_feature(env, ARM_FEATURE_EL2) && cpu_isar_feature(aa64_vh, cpu)) {
        define_arm_vh_e2h_redirects_aliases(cpu);
    }
#endif
}

void arm_cpu_register_gdb_regs_for_features(ARMCPU *cpu)
{
    CPUState *cs = CPU(cpu);
    CPUARMState *env = &cpu->env;

    if (arm_feature(env, ARM_FEATURE_AARCH64)) {
        /*
         * The lower part of each SVE register aliases to the FPU
         * registers so we don't need to include both.
         */
#ifdef TARGET_AARCH64
        if (isar_feature_aa64_sve(&cpu->isar)) {
            gdb_register_coprocessor(cs, arm_gdb_get_svereg, arm_gdb_set_svereg,
                                     arm_gen_dynamic_svereg_xml(cs, cs->gdb_num_regs),
                                     "sve-registers.xml", 0);
        } else
#endif
        {
            gdb_register_coprocessor(cs, aarch64_fpu_gdb_get_reg,
                                     aarch64_fpu_gdb_set_reg,
                                     34, "aarch64-fpu.xml", 0);
        }
    } else if (arm_feature(env, ARM_FEATURE_NEON)) {
        gdb_register_coprocessor(cs, vfp_gdb_get_reg, vfp_gdb_set_reg,
                                 51, "arm-neon.xml", 0);
    } else if (cpu_isar_feature(aa32_simd_r32, cpu)) {
        gdb_register_coprocessor(cs, vfp_gdb_get_reg, vfp_gdb_set_reg,
                                 35, "arm-vfp3.xml", 0);
    } else if (cpu_isar_feature(aa32_vfp_simd, cpu)) {
        gdb_register_coprocessor(cs, vfp_gdb_get_reg, vfp_gdb_set_reg,
                                 19, "arm-vfp.xml", 0);
    }

    if (arm_feature(env, ARM_FEATURE_AARCH64)) {
        gdb_register_coprocessor(cs, aarch64_el1_gdb_get_reg,
                                 aarch64_el1_gdb_set_reg,
                                 5, "aarch64-el1.xml", 0);
        if (arm_feature(env, ARM_FEATURE_EL2)) {
            gdb_register_coprocessor(cs, aarch64_el2_gdb_get_reg,
                                     aarch64_el2_gdb_set_reg,
                                     4, "aarch64-el2.xml", 0);
        }

        if (arm_feature(env, ARM_FEATURE_EL3)) {
            gdb_register_coprocessor(cs, aarch64_el3_gdb_get_reg,
                                     aarch64_el3_gdb_set_reg,
                                     4, "aarch64-el3.xml", 0);
        }
    } else if (arm_feature(env, ARM_FEATURE_EL3)) {
        gdb_register_coprocessor(cs, arm_sys_gdb_get_reg,
                                 arm_sys_gdb_set_reg,
                                 3, "arm-sys.xml", 0);
    }
    gdb_register_coprocessor(cs, arm_gdb_get_sysreg, arm_gdb_set_sysreg,
                             arm_gen_dynamic_sysreg_xml(cs, cs->gdb_num_regs),
                             "system-registers.xml", 0);

}

/* Sort alphabetically by type name, except for "any". */
static gint arm_cpu_list_compare(gconstpointer a, gconstpointer b)
{
    ObjectClass *class_a = (ObjectClass *)a;
    ObjectClass *class_b = (ObjectClass *)b;
    const char *name_a, *name_b;

    name_a = object_class_get_name(class_a);
    name_b = object_class_get_name(class_b);
    if (strcmp(name_a, "any-" TYPE_ARM_CPU) == 0) {
        return 1;
    } else if (strcmp(name_b, "any-" TYPE_ARM_CPU) == 0) {
        return -1;
    } else {
        return strcmp(name_a, name_b);
    }
}

static void arm_cpu_list_entry(gpointer data, gpointer user_data)
{
    ObjectClass *oc = data;
    const char *typename;
    char *name;

    typename = object_class_get_name(oc);
    name = g_strndup(typename, strlen(typename) - strlen("-" TYPE_ARM_CPU));
    qemu_printf("  %s\n", name);
    g_free(name);
}

void arm_cpu_list(void)
{
    GSList *list;

    list = object_class_get_list(TYPE_ARM_CPU, false);
    list = g_slist_sort(list, arm_cpu_list_compare);
    qemu_printf("Available CPUs:\n");
    g_slist_foreach(list, arm_cpu_list_entry, NULL);
    g_slist_free(list);
}

static void arm_cpu_add_definition(gpointer data, gpointer user_data)
{
    ObjectClass *oc = data;
    CpuDefinitionInfoList **cpu_list = user_data;
    CpuDefinitionInfoList *entry;
    CpuDefinitionInfo *info;
    const char *typename;

    typename = object_class_get_name(oc);
    info = g_malloc0(sizeof(*info));
    info->name = g_strndup(typename,
                           strlen(typename) - strlen("-" TYPE_ARM_CPU));
    info->q_typename = g_strdup(typename);

    entry = g_malloc0(sizeof(*entry));
    entry->value = info;
    entry->next = *cpu_list;
    *cpu_list = entry;
}

CpuDefinitionInfoList *qmp_query_cpu_definitions(Error **errp)
{
    CpuDefinitionInfoList *cpu_list = NULL;
    GSList *list;

    list = object_class_get_list(TYPE_ARM_CPU, false);
    g_slist_foreach(list, arm_cpu_add_definition, &cpu_list);
    g_slist_free(list);

    return cpu_list;
}

static void add_cpreg_to_hashtable(ARMCPU *cpu, const ARMCPRegInfo *r,
                                   void *opaque, int state, int secstate,
                                   int crm, int opc1, int opc2,
                                   const char *name)
{
    /* Private utility function for define_one_arm_cp_reg_with_opaque():
     * add a single reginfo struct to the hash table.
     */
    uint32_t *key = g_new(uint32_t, 1);
    ARMCPRegInfo *r2 = g_memdup(r, sizeof(ARMCPRegInfo));
    int is64 = (r->type & ARM_CP_64BIT) ? 1 : 0;
    int ns = (secstate & ARM_CP_SECSTATE_NS) ? 1 : 0;

    r2->name = g_strdup(name);
    /* Reset the secure state to the specific incoming state.  This is
     * necessary as the register may have been defined with both states.
     */
    r2->secure = secstate;

    if (r->bank_fieldoffsets[0] && r->bank_fieldoffsets[1]) {
        /* Register is banked (using both entries in array).
         * Overwriting fieldoffset as the array is only used to define
         * banked registers but later only fieldoffset is used.
         */
        r2->fieldoffset = r->bank_fieldoffsets[ns];
    }

    if (state == ARM_CP_STATE_AA32) {
        if (r->bank_fieldoffsets[0] && r->bank_fieldoffsets[1]) {
            /* If the register is banked then we don't need to migrate or
             * reset the 32-bit instance in certain cases:
             *
             * 1) If the register has both 32-bit and 64-bit instances then we
             *    can count on the 64-bit instance taking care of the
             *    non-secure bank.
             * 2) If ARMv8 is enabled then we can count on a 64-bit version
             *    taking care of the secure bank.  This requires that separate
             *    32 and 64-bit definitions are provided.
             */
            if ((r->state == ARM_CP_STATE_BOTH && ns) ||
                (arm_feature(&cpu->env, ARM_FEATURE_V8) && !ns)) {
                r2->type |= ARM_CP_ALIAS;
            }
        } else if ((secstate != r->secure) && !ns) {
            /* The register is not banked so we only want to allow migration of
             * the non-secure instance.
             */
            r2->type |= ARM_CP_ALIAS;
        }

        if (r->state == ARM_CP_STATE_BOTH) {
            /* We assume it is a cp15 register if the .cp field is left unset.
             */
            if (r2->cp == 0) {
                r2->cp = 15;
            }

#ifdef HOST_WORDS_BIGENDIAN
            if (r2->fieldoffset) {
                r2->fieldoffset += sizeof(uint32_t);
            }
#endif
        }
    }
    if (state == ARM_CP_STATE_AA64) {
        /* To allow abbreviation of ARMCPRegInfo
         * definitions, we treat cp == 0 as equivalent to
         * the value for "standard guest-visible sysreg".
         * STATE_BOTH definitions are also always "standard
         * sysreg" in their AArch64 view (the .cp value may
         * be non-zero for the benefit of the AArch32 view).
         */
        if (r->cp == 0 || r->state == ARM_CP_STATE_BOTH) {
            r2->cp = CP_REG_ARM64_SYSREG_CP;
        }
        *key = ENCODE_AA64_CP_REG(r2->cp, r2->crn, crm,
                                  r2->opc0, opc1, opc2);
    } else {
        *key = ENCODE_CP_REG(r2->cp, is64, ns, r2->crn, crm, opc1, opc2);
    }
    if (opaque) {
        r2->opaque = opaque;
    }
    /* reginfo passed to helpers is correct for the actual access,
     * and is never ARM_CP_STATE_BOTH:
     */
    r2->state = state;
    /* Make sure reginfo passed to helpers for wildcarded regs
     * has the correct crm/opc1/opc2 for this reg, not CP_ANY:
     */
    r2->crm = crm;
    r2->opc1 = opc1;
    r2->opc2 = opc2;
    /* By convention, for wildcarded registers only the first
     * entry is used for migration; the others are marked as
     * ALIAS so we don't try to transfer the register
     * multiple times. Special registers (ie NOP/WFI) are
     * never migratable and not even raw-accessible.
     */
    if ((r->type & ARM_CP_SPECIAL)) {
        r2->type |= ARM_CP_NO_RAW;
    }
    if (((r->crm == CP_ANY) && crm != 0) ||
        ((r->opc1 == CP_ANY) && opc1 != 0) ||
        ((r->opc2 == CP_ANY) && opc2 != 0)) {
        r2->type |= ARM_CP_ALIAS | ARM_CP_NO_GDB;
    }

    /* Check that raw accesses are either forbidden or handled. Note that
     * we can't assert this earlier because the setup of fieldoffset for
     * banked registers has to be done first.
     */
    if (!(r2->type & ARM_CP_NO_RAW)) {
        assert(!raw_accessors_invalid(r2));
    }

    /* Overriding of an existing definition must be explicitly
     * requested.
     */
    if (!(r->type & ARM_CP_OVERRIDE)) {
        ARMCPRegInfo *oldreg;
        oldreg = g_hash_table_lookup(cpu->cp_regs, key);
        if (oldreg && !(oldreg->type & ARM_CP_OVERRIDE)) {
            fprintf(stderr, "Register redefined: cp=%d %d bit "
                    "crn=%d crm=%d opc1=%d opc2=%d, "
                    "was %s, now %s\n", r2->cp, 32 + 32 * is64,
                    r2->crn, r2->crm, r2->opc1, r2->opc2,
                    oldreg->name, r2->name);
            g_assert_not_reached();
        }
    }
    g_hash_table_insert(cpu->cp_regs, key, r2);
}


void define_one_arm_cp_reg_with_opaque(ARMCPU *cpu,
                                       const ARMCPRegInfo *r, void *opaque)
{
    /* Define implementations of coprocessor registers.
     * We store these in a hashtable because typically
     * there are less than 150 registers in a space which
     * is 16*16*16*8*8 = 262144 in size.
     * Wildcarding is supported for the crm, opc1 and opc2 fields.
     * If a register is defined twice then the second definition is
     * used, so this can be used to define some generic registers and
     * then override them with implementation specific variations.
     * At least one of the original and the second definition should
     * include ARM_CP_OVERRIDE in its type bits -- this is just a guard
     * against accidental use.
     *
     * The state field defines whether the register is to be
     * visible in the AArch32 or AArch64 execution state. If the
     * state is set to ARM_CP_STATE_BOTH then we synthesise a
     * reginfo structure for the AArch32 view, which sees the lower
     * 32 bits of the 64 bit register.
     *
     * Only registers visible in AArch64 may set r->opc0; opc0 cannot
     * be wildcarded. AArch64 registers are always considered to be 64
     * bits; the ARM_CP_64BIT* flag applies only to the AArch32 view of
     * the register, if any.
     */
    int crm, opc1, opc2, state;
    int crmmin = (r->crm == CP_ANY) ? 0 : r->crm;
    int crmmax = (r->crm == CP_ANY) ? 15 : r->crm;
    int opc1min = (r->opc1 == CP_ANY) ? 0 : r->opc1;
    int opc1max = (r->opc1 == CP_ANY) ? 7 : r->opc1;
    int opc2min = (r->opc2 == CP_ANY) ? 0 : r->opc2;
    int opc2max = (r->opc2 == CP_ANY) ? 7 : r->opc2;
    /* 64 bit registers have only CRm and Opc1 fields */
    assert(!((r->type & ARM_CP_64BIT) && (r->opc2 || r->crn)));
    /* op0 only exists in the AArch64 encodings */
    assert((r->state != ARM_CP_STATE_AA32) || (r->opc0 == 0));
    /* AArch64 regs are all 64 bit so ARM_CP_64BIT is meaningless */
    assert((r->state != ARM_CP_STATE_AA64) || !(r->type & ARM_CP_64BIT));
    /* The AArch64 pseudocode CheckSystemAccess() specifies that op1
     * encodes a minimum access level for the register. We roll this
     * runtime check into our general permission check code, so check
     * here that the reginfo's specified permissions are strict enough
     * to encompass the generic architectural permission check.
     */
    if (r->state != ARM_CP_STATE_AA32) {
        int mask = 0;
        switch (r->opc1) {
        case 0:
            /* min_EL EL1, but some accessible to EL0 via kernel ABI */
            mask = PL0U_R | PL1_RW;
            break;
        case 1: case 2:
            /* min_EL EL1 */
            mask = PL1_RW;
            break;
        case 3:
            /* min_EL EL0 */
            mask = PL0_RW;
            break;
        case 4:
        case 5:
            /* min_EL EL2 */
            mask = PL2_RW;
            break;
        case 6:
            /* min_EL EL3 */
            mask = PL3_RW;
            break;
        case 7:
            /* min_EL EL1, secure mode only (we don't check the latter) */
            mask = PL1_RW;
            break;
        default:
            /* broken reginfo with out-of-range opc1 */
            assert(false);
            break;
        }
        /* assert our permissions are not too lax (stricter is fine) */
        assert((r->access & ~mask) == 0);
    }

    /* Check that the register definition has enough info to handle
     * reads and writes if they are permitted.
     */
    if (!(r->type & (ARM_CP_SPECIAL|ARM_CP_CONST))) {
        if (r->access & PL3_R) {
            assert((r->fieldoffset ||
                   (r->bank_fieldoffsets[0] && r->bank_fieldoffsets[1])) ||
                   r->readfn);
        }
        if (r->access & PL3_W) {
            assert((r->fieldoffset ||
                   (r->bank_fieldoffsets[0] && r->bank_fieldoffsets[1])) ||
                   r->writefn);
        }
    }
    /* Bad type field probably means missing sentinel at end of reg list */
    assert(cptype_valid(r->type));
    for (crm = crmmin; crm <= crmmax; crm++) {
        for (opc1 = opc1min; opc1 <= opc1max; opc1++) {
            for (opc2 = opc2min; opc2 <= opc2max; opc2++) {
                for (state = ARM_CP_STATE_AA32;
                     state <= ARM_CP_STATE_AA64; state++) {
                    if (r->state != state && r->state != ARM_CP_STATE_BOTH) {
                        continue;
                    }
                    if (state == ARM_CP_STATE_AA32) {
                        /* Under AArch32 CP registers can be common
                         * (same for secure and non-secure world) or banked.
                         */
                        char *name;

                        switch (r->secure) {
                        case ARM_CP_SECSTATE_S:
                        case ARM_CP_SECSTATE_NS:
                            add_cpreg_to_hashtable(cpu, r, opaque, state,
                                                   r->secure, crm, opc1, opc2,
                                                   r->name);
                            break;
                        default:
                            name = g_strdup_printf("%s_S", r->name);
                            add_cpreg_to_hashtable(cpu, r, opaque, state,
                                                   ARM_CP_SECSTATE_S,
                                                   crm, opc1, opc2, name);
                            g_free(name);
                            add_cpreg_to_hashtable(cpu, r, opaque, state,
                                                   ARM_CP_SECSTATE_NS,
                                                   crm, opc1, opc2, r->name);
                            break;
                        }
                    } else {
                        /* AArch64 registers get mapped to non-secure instance
                         * of AArch32 */
                        add_cpreg_to_hashtable(cpu, r, opaque, state,
                                               ARM_CP_SECSTATE_NS,
                                               crm, opc1, opc2, r->name);
                    }
                }
            }
        }
    }
}

void define_arm_cp_regs_with_opaque(ARMCPU *cpu,
                                    const ARMCPRegInfo *regs, void *opaque)
{
    /* Define a whole list of registers */
    const ARMCPRegInfo *r;
    for (r = regs; r->type != ARM_CP_SENTINEL; r++) {
        define_one_arm_cp_reg_with_opaque(cpu, r, opaque);
    }
}

/*
 * Modify ARMCPRegInfo for access from userspace.
 *
 * This is a data driven modification directed by
 * ARMCPRegUserSpaceInfo. All registers become ARM_CP_CONST as
 * user-space cannot alter any values and dynamic values pertaining to
 * execution state are hidden from user space view anyway.
 */
void modify_arm_cp_regs(ARMCPRegInfo *regs, const ARMCPRegUserSpaceInfo *mods)
{
    const ARMCPRegUserSpaceInfo *m;
    ARMCPRegInfo *r;

    for (m = mods; m->name; m++) {
        GPatternSpec *pat = NULL;
        if (m->is_glob) {
            pat = g_pattern_spec_new(m->name);
        }
        for (r = regs; r->type != ARM_CP_SENTINEL; r++) {
            if (pat && g_pattern_match_string(pat, r->name)) {
                r->type = ARM_CP_CONST;
                r->access = PL0U_R;
                r->resetvalue = 0;
                /* continue */
            } else if (strcmp(r->name, m->name) == 0) {
                r->type = ARM_CP_CONST;
                r->access = PL0U_R;
                r->resetvalue &= m->exported_bits;
                r->resetvalue |= m->fixed_bits;
                break;
            }
        }
        if (pat) {
            g_pattern_spec_free(pat);
        }
    }
}

const ARMCPRegInfo *get_arm_cp_reginfo(GHashTable *cpregs, uint32_t encoded_cp)
{
    return g_hash_table_lookup(cpregs, &encoded_cp);
}

void arm_cp_write_ignore(CPUARMState *env, const ARMCPRegInfo *ri,
                         uint64_t value)
{
    /* Helper coprocessor write function for write-ignore registers */
}

uint64_t arm_cp_read_zero(CPUARMState *env, const ARMCPRegInfo *ri)
{
    /* Helper coprocessor write function for read-as-zero registers */
    return 0;
}

void arm_cp_reset_ignore(CPUARMState *env, const ARMCPRegInfo *opaque)
{
    /* Helper coprocessor reset function for do-nothing-on-reset registers */
}

static int bad_mode_switch(CPUARMState *env, int mode, CPSRWriteType write_type)
{
    /* Return true if it is not valid for us to switch to
     * this CPU mode (ie all the UNPREDICTABLE cases in
     * the ARM ARM CPSRWriteByInstr pseudocode).
     */

    /* Changes to or from Hyp via MSR and CPS are illegal. */
    if (write_type == CPSRWriteByInstr &&
        ((env->uncached_cpsr & CPSR_M) == ARM_CPU_MODE_HYP ||
         mode == ARM_CPU_MODE_HYP)) {
        return 1;
    }

    switch (mode) {
    case ARM_CPU_MODE_USR:
        return 0;
    case ARM_CPU_MODE_SYS:
    case ARM_CPU_MODE_SVC:
    case ARM_CPU_MODE_ABT:
    case ARM_CPU_MODE_UND:
    case ARM_CPU_MODE_IRQ:
    case ARM_CPU_MODE_FIQ:
        /* Note that we don't implement the IMPDEF NSACR.RFR which in v7
         * allows FIQ mode to be Secure-only. (In v8 this doesn't exist.)
         */
        /* If HCR.TGE is set then changes from Monitor to NS PL1 via MSR
         * and CPS are treated as illegal mode changes.
         */
        if (write_type == CPSRWriteByInstr &&
            (env->uncached_cpsr & CPSR_M) == ARM_CPU_MODE_MON &&
            (arm_hcr_el2_eff(env) & HCR_TGE)) {
            return 1;
        }
        return 0;
    case ARM_CPU_MODE_HYP:
        return !arm_feature(env, ARM_FEATURE_EL2)
            || arm_current_el(env) < 2 || arm_is_secure_below_el3(env);
    case ARM_CPU_MODE_MON:
        return arm_current_el(env) < 3;
    default:
        return 1;
    }
}

uint32_t cpsr_read(CPUARMState *env)
{
    int ZF;
    ZF = (env->ZF == 0);
    return env->uncached_cpsr | (env->NF & 0x80000000) | (ZF << 30) |
        (env->CF << 29) | ((env->VF & 0x80000000) >> 3) | (env->QF << 27)
        | (env->thumb << 5) | ((env->condexec_bits & 3) << 25)
        | ((env->condexec_bits & 0xfc) << 8)
        | (env->GE << 16) | (env->daif & CPSR_AIF);
}

void cpsr_write(CPUARMState *env, uint32_t val, uint32_t mask,
                CPSRWriteType write_type)
{
    uint32_t changed_daif;

    if (mask & CPSR_NZCV) {
        env->ZF = (~val) & CPSR_Z;
        env->NF = val;
        env->CF = (val >> 29) & 1;
        env->VF = (val << 3) & 0x80000000;
    }
    if (mask & CPSR_Q)
        env->QF = ((val & CPSR_Q) != 0);
    if (mask & CPSR_T)
        env->thumb = ((val & CPSR_T) != 0);
    if (mask & CPSR_IT_0_1) {
        env->condexec_bits &= ~3;
        env->condexec_bits |= (val >> 25) & 3;
    }
    if (mask & CPSR_IT_2_7) {
        env->condexec_bits &= 3;
        env->condexec_bits |= (val >> 8) & 0xfc;
    }
    if (mask & CPSR_GE) {
        env->GE = (val >> 16) & 0xf;
    }

    /* In a V7 implementation that includes the security extensions but does
     * not include Virtualization Extensions the SCR.FW and SCR.AW bits control
     * whether non-secure software is allowed to change the CPSR_F and CPSR_A
     * bits respectively.
     *
     * In a V8 implementation, it is permitted for privileged software to
     * change the CPSR A/F bits regardless of the SCR.AW/FW bits.
     */
    if (write_type != CPSRWriteRaw && !arm_feature(env, ARM_FEATURE_V8) &&
        arm_feature(env, ARM_FEATURE_EL3) &&
        !arm_feature(env, ARM_FEATURE_EL2) &&
        !arm_is_secure(env)) {

        changed_daif = (env->daif ^ val) & mask;

        if (changed_daif & CPSR_A) {
            /* Check to see if we are allowed to change the masking of async
             * abort exceptions from a non-secure state.
             */
            if (!(env->cp15.scr_el3 & SCR_AW)) {
                qemu_log_mask(LOG_GUEST_ERROR,
                              "Ignoring attempt to switch CPSR_A flag from "
                              "non-secure world with SCR.AW bit clear\n");
                mask &= ~CPSR_A;
            }
        }

        if (changed_daif & CPSR_F) {
            /* Check to see if we are allowed to change the masking of FIQ
             * exceptions from a non-secure state.
             */
            if (!(env->cp15.scr_el3 & SCR_FW)) {
                qemu_log_mask(LOG_GUEST_ERROR,
                              "Ignoring attempt to switch CPSR_F flag from "
                              "non-secure world with SCR.FW bit clear\n");
                mask &= ~CPSR_F;
            }

            /* Check whether non-maskable FIQ (NMFI) support is enabled.
             * If this bit is set software is not allowed to mask
             * FIQs, but is allowed to set CPSR_F to 0.
             */
            if ((A32_BANKED_CURRENT_REG_GET(env, sctlr) & SCTLR_NMFI) &&
                (val & CPSR_F)) {
                qemu_log_mask(LOG_GUEST_ERROR,
                              "Ignoring attempt to enable CPSR_F flag "
                              "(non-maskable FIQ [NMFI] support enabled)\n");
                mask &= ~CPSR_F;
            }
        }
    }

    env->daif &= ~(CPSR_AIF & mask);
    env->daif |= val & CPSR_AIF & mask;

    if (write_type != CPSRWriteRaw &&
        ((env->uncached_cpsr ^ val) & mask & CPSR_M)) {
        if ((env->uncached_cpsr & CPSR_M) == ARM_CPU_MODE_USR) {
            /* Note that we can only get here in USR mode if this is a
             * gdb stub write; for this case we follow the architectural
             * behaviour for guest writes in USR mode of ignoring an attempt
             * to switch mode. (Those are caught by translate.c for writes
             * triggered by guest instructions.)
             */
            mask &= ~CPSR_M;
        } else if (bad_mode_switch(env, val & CPSR_M, write_type)) {
            /* Attempt to switch to an invalid mode: this is UNPREDICTABLE in
             * v7, and has defined behaviour in v8:
             *  + leave CPSR.M untouched
             *  + allow changes to the other CPSR fields
             *  + set PSTATE.IL
             * For user changes via the GDB stub, we don't set PSTATE.IL,
             * as this would be unnecessarily harsh for a user error.
             */
            mask &= ~CPSR_M;
            if (write_type != CPSRWriteByGDBStub &&
                arm_feature(env, ARM_FEATURE_V8)) {
                mask |= CPSR_IL;
                val |= CPSR_IL;
            }
            qemu_log_mask(LOG_GUEST_ERROR,
                          "Illegal AArch32 mode switch attempt from %s to %s\n",
                          aarch32_mode_name(env->uncached_cpsr),
                          aarch32_mode_name(val));
        } else {
            qemu_log_mask(CPU_LOG_INT, "%s %s to %s PC 0x%" PRIx32 "\n",
                          write_type == CPSRWriteExceptionReturn ?
                          "Exception return from AArch32" :
                          "AArch32 mode switch from",
                          aarch32_mode_name(env->uncached_cpsr),
                          aarch32_mode_name(val), env->regs[15]);
            switch_mode(env, val & CPSR_M);
        }
    }
    mask &= ~CACHED_CPSR_BITS;
    env->uncached_cpsr = (env->uncached_cpsr & ~mask) | (val & mask);
}

/* Sign/zero extend */
uint32_t HELPER(sxtb16)(uint32_t x)
{
    uint32_t res;
    res = (uint16_t)(int8_t)x;
    res |= (uint32_t)(int8_t)(x >> 16) << 16;
    return res;
}

uint32_t HELPER(uxtb16)(uint32_t x)
{
    uint32_t res;
    res = (uint16_t)(uint8_t)x;
    res |= (uint32_t)(uint8_t)(x >> 16) << 16;
    return res;
}

int32_t HELPER(sdiv)(int32_t num, int32_t den)
{
    if (den == 0)
      return 0;
    if (num == INT_MIN && den == -1)
      return INT_MIN;
    return num / den;
}

uint32_t HELPER(udiv)(uint32_t num, uint32_t den)
{
    if (den == 0)
      return 0;
    return num / den;
}

uint32_t HELPER(rbit)(uint32_t x)
{
    return revbit32(x);
}

#ifdef CONFIG_USER_ONLY

static void switch_mode(CPUARMState *env, int mode)
{
    ARMCPU *cpu = env_archcpu(env);

    if (mode != ARM_CPU_MODE_USR) {
        cpu_abort(CPU(cpu), "Tried to switch out of user mode\n");
    }
}

uint32_t arm_phys_excp_target_el(CPUState *cs, uint32_t excp_idx,
                                 uint32_t cur_el, bool secure)
{
    return 1;
}

void aarch64_sync_64_to_32(CPUARMState *env)
{
    g_assert_not_reached();
}

#else

static void switch_mode(CPUARMState *env, int mode)
{
    int old_mode;
    int i;

    old_mode = env->uncached_cpsr & CPSR_M;
    if (mode == old_mode)
        return;

    if (old_mode == ARM_CPU_MODE_FIQ) {
        memcpy (env->fiq_regs, env->regs + 8, 5 * sizeof(uint32_t));
        memcpy (env->regs + 8, env->usr_regs, 5 * sizeof(uint32_t));
    } else if (mode == ARM_CPU_MODE_FIQ) {
        memcpy (env->usr_regs, env->regs + 8, 5 * sizeof(uint32_t));
        memcpy (env->regs + 8, env->fiq_regs, 5 * sizeof(uint32_t));
    }

    i = bank_number(old_mode);
    env->banked_r13[i] = env->regs[13];
    env->banked_spsr[i] = env->spsr;

    i = bank_number(mode);
    env->regs[13] = env->banked_r13[i];
    env->spsr = env->banked_spsr[i];

    env->banked_r14[r14_bank_number(old_mode)] = env->regs[14];
    env->regs[14] = env->banked_r14[r14_bank_number(mode)];
}

/* Physical Interrupt Target EL Lookup Table
 *
 * [ From ARM ARM section G1.13.4 (Table G1-15) ]
 *
 * The below multi-dimensional table is used for looking up the target
 * exception level given numerous condition criteria.  Specifically, the
 * target EL is based on SCR and HCR routing controls as well as the
 * currently executing EL and secure state.
 *
 *    Dimensions:
 *    target_el_table[2][2][2][2][2][4]
 *                    |  |  |  |  |  +--- Current EL
 *                    |  |  |  |  +------ Non-secure(0)/Secure(1)
 *                    |  |  |  +--------- HCR mask override
 *                    |  |  +------------ SCR exec state control
 *                    |  +--------------- SCR mask override
 *                    +------------------ 32-bit(0)/64-bit(1) EL3
 *
 *    The table values are as such:
 *    0-3 = EL0-EL3
 *     -1 = Cannot occur
 *
 * The ARM ARM target EL table includes entries indicating that an "exception
 * is not taken".  The two cases where this is applicable are:
 *    1) An exception is taken from EL3 but the SCR does not have the exception
 *    routed to EL3.
 *    2) An exception is taken from EL2 but the HCR does not have the exception
 *    routed to EL2.
 * In these two cases, the below table contain a target of EL1.  This value is
 * returned as it is expected that the consumer of the table data will check
 * for "target EL >= current EL" to ensure the exception is not taken.
 *
 *            SCR     HCR
 *         64  EA     AMO                 From
 *        BIT IRQ     IMO      Non-secure         Secure
 *        EL3 FIQ  RW FMO   EL0 EL1 EL2 EL3   EL0 EL1 EL2 EL3
 */
static const int8_t target_el_table[2][2][2][2][2][4] = {
    {{{{/* 0   0   0   0 */{ 1,  1,  2, -1 },{ 3, -1, -1,  3 },},
       {/* 0   0   0   1 */{ 2,  2,  2, -1 },{ 3, -1, -1,  3 },},},
      {{/* 0   0   1   0 */{ 1,  1,  2, -1 },{ 3, -1, -1,  3 },},
       {/* 0   0   1   1 */{ 2,  2,  2, -1 },{ 3, -1, -1,  3 },},},},
     {{{/* 0   1   0   0 */{ 3,  3,  3, -1 },{ 3, -1, -1,  3 },},
       {/* 0   1   0   1 */{ 3,  3,  3, -1 },{ 3, -1, -1,  3 },},},
      {{/* 0   1   1   0 */{ 3,  3,  3, -1 },{ 3, -1, -1,  3 },},
       {/* 0   1   1   1 */{ 3,  3,  3, -1 },{ 3, -1, -1,  3 },},},},},
    {{{{/* 1   0   0   0 */{ 1,  1,  2, -1 },{ 1,  1, -1,  1 },},
       {/* 1   0   0   1 */{ 2,  2,  2, -1 },{ 1,  1, -1,  1 },},},
      {{/* 1   0   1   0 */{ 1,  1,  1, -1 },{ 1,  1, -1,  1 },},
       {/* 1   0   1   1 */{ 2,  2,  2, -1 },{ 1,  1, -1,  1 },},},},
     {{{/* 1   1   0   0 */{ 3,  3,  3, -1 },{ 3,  3, -1,  3 },},
       {/* 1   1   0   1 */{ 3,  3,  3, -1 },{ 3,  3, -1,  3 },},},
      {{/* 1   1   1   0 */{ 3,  3,  3, -1 },{ 3,  3, -1,  3 },},
       {/* 1   1   1   1 */{ 3,  3,  3, -1 },{ 3,  3, -1,  3 },},},},},
};

/*
 * Determine the target EL for physical exceptions
 */
uint32_t arm_phys_excp_target_el(CPUState *cs, uint32_t excp_idx,
                                 uint32_t cur_el, bool secure)
{
    CPUARMState *env = cs->env_ptr;
    bool rw;
    bool scr;
    bool hcr;
    int target_el;
    /* Is the highest EL AArch64? */
    bool is64 = arm_feature(env, ARM_FEATURE_AARCH64);
    uint64_t hcr_el2;

    if (arm_feature(env, ARM_FEATURE_EL3)) {
        rw = ((env->cp15.scr_el3 & SCR_RW) == SCR_RW);
    } else {
        /* Either EL2 is the highest EL (and so the EL2 register width
         * is given by is64); or there is no EL2 or EL3, in which case
         * the value of 'rw' does not affect the table lookup anyway.
         */
        rw = is64;
    }

    hcr_el2 = arm_hcr_el2_eff(env);
    switch (excp_idx) {
    case EXCP_IRQ:
        scr = ((env->cp15.scr_el3 & SCR_IRQ) == SCR_IRQ);
        hcr = hcr_el2 & HCR_IMO;
        break;
    case EXCP_FIQ:
        scr = ((env->cp15.scr_el3 & SCR_FIQ) == SCR_FIQ);
        hcr = hcr_el2 & HCR_FMO;
        break;
    default:
        scr = ((env->cp15.scr_el3 & SCR_EA) == SCR_EA);
        hcr = hcr_el2 & HCR_AMO;
        break;
    };

    /*
     * For these purposes, TGE and AMO/IMO/FMO both force the
     * interrupt to EL2.  Fold TGE into the bit extracted above.
     */
    hcr |= (hcr_el2 & HCR_TGE) != 0;

    /* Perform a table-lookup for the target EL given the current state */
    target_el = target_el_table[is64][scr][rw][hcr][secure][cur_el];

    assert(target_el > 0);

    return target_el;
}

void arm_log_exception(int idx)
{
    if (qemu_loglevel_mask(CPU_LOG_INT)) {
        const char *exc = NULL;
        static const char * const excnames[] = {
            [EXCP_UDEF] = "Undefined Instruction",
            [EXCP_SWI] = "SVC",
            [EXCP_PREFETCH_ABORT] = "Prefetch Abort",
            [EXCP_DATA_ABORT] = "Data Abort",
            [EXCP_IRQ] = "IRQ",
            [EXCP_FIQ] = "FIQ",
            [EXCP_BKPT] = "Breakpoint",
            [EXCP_EXCEPTION_EXIT] = "QEMU v7M exception exit",
            [EXCP_KERNEL_TRAP] = "QEMU intercept of kernel commpage",
            [EXCP_HVC] = "Hypervisor Call",
            [EXCP_HYP_TRAP] = "Hypervisor Trap",
            [EXCP_SMC] = "Secure Monitor Call",
            [EXCP_VIRQ] = "Virtual IRQ",
            [EXCP_VFIQ] = "Virtual FIQ",
            [EXCP_SEMIHOST] = "Semihosting call",
            [EXCP_NOCP] = "v7M NOCP UsageFault",
            [EXCP_INVSTATE] = "v7M INVSTATE UsageFault",
            [EXCP_STKOF] = "v8M STKOF UsageFault",
            [EXCP_LAZYFP] = "v7M exception during lazy FP stacking",
            [EXCP_LSERR] = "v8M LSERR UsageFault",
            [EXCP_UNALIGNED] = "v7M UNALIGNED UsageFault",
        };

        if (idx >= 0 && idx < ARRAY_SIZE(excnames)) {
            exc = excnames[idx];
        }
        if (!exc) {
            exc = "unknown";
        }
        qemu_log_mask(CPU_LOG_INT, "Taking exception %d [%s]\n", idx, exc);
    }
}

/*
 * Function used to synchronize QEMU's AArch64 register set with AArch32
 * register set.  This is necessary when switching between AArch32 and AArch64
 * execution state.
 */
void aarch64_sync_32_to_64(CPUARMState *env)
{
    int i;
    uint32_t mode = env->uncached_cpsr & CPSR_M;

    /* We can blanket copy R[0:7] to X[0:7] */
    for (i = 0; i < 8; i++) {
        env->xregs[i] = env->regs[i];
    }

    /*
     * Unless we are in FIQ mode, x8-x12 come from the user registers r8-r12.
     * Otherwise, they come from the banked user regs.
     */
    if (mode == ARM_CPU_MODE_FIQ) {
        for (i = 8; i < 13; i++) {
            env->xregs[i] = env->usr_regs[i - 8];
        }
    } else {
        for (i = 8; i < 13; i++) {
            env->xregs[i] = env->regs[i];
        }
    }

    /*
     * Registers x13-x23 are the various mode SP and FP registers. Registers
     * r13 and r14 are only copied if we are in that mode, otherwise we copy
     * from the mode banked register.
     */
    if (mode == ARM_CPU_MODE_USR || mode == ARM_CPU_MODE_SYS) {
        env->xregs[13] = env->regs[13];
        env->xregs[14] = env->regs[14];
    } else {
        env->xregs[13] = env->banked_r13[bank_number(ARM_CPU_MODE_USR)];
        /* HYP is an exception in that it is copied from r14 */
        if (mode == ARM_CPU_MODE_HYP) {
            env->xregs[14] = env->regs[14];
        } else {
            env->xregs[14] = env->banked_r14[r14_bank_number(ARM_CPU_MODE_USR)];
        }
    }

    if (mode == ARM_CPU_MODE_HYP) {
        env->xregs[15] = env->regs[13];
    } else {
        env->xregs[15] = env->banked_r13[bank_number(ARM_CPU_MODE_HYP)];
    }

    if (mode == ARM_CPU_MODE_IRQ) {
        env->xregs[16] = env->regs[14];
        env->xregs[17] = env->regs[13];
    } else {
        env->xregs[16] = env->banked_r14[r14_bank_number(ARM_CPU_MODE_IRQ)];
        env->xregs[17] = env->banked_r13[bank_number(ARM_CPU_MODE_IRQ)];
    }

    if (mode == ARM_CPU_MODE_SVC) {
        env->xregs[18] = env->regs[14];
        env->xregs[19] = env->regs[13];
    } else {
        env->xregs[18] = env->banked_r14[r14_bank_number(ARM_CPU_MODE_SVC)];
        env->xregs[19] = env->banked_r13[bank_number(ARM_CPU_MODE_SVC)];
    }

    if (mode == ARM_CPU_MODE_ABT) {
        env->xregs[20] = env->regs[14];
        env->xregs[21] = env->regs[13];
    } else {
        env->xregs[20] = env->banked_r14[r14_bank_number(ARM_CPU_MODE_ABT)];
        env->xregs[21] = env->banked_r13[bank_number(ARM_CPU_MODE_ABT)];
    }

    if (mode == ARM_CPU_MODE_UND) {
        env->xregs[22] = env->regs[14];
        env->xregs[23] = env->regs[13];
    } else {
        env->xregs[22] = env->banked_r14[r14_bank_number(ARM_CPU_MODE_UND)];
        env->xregs[23] = env->banked_r13[bank_number(ARM_CPU_MODE_UND)];
    }

    /*
     * Registers x24-x30 are mapped to r8-r14 in FIQ mode.  If we are in FIQ
     * mode, then we can copy from r8-r14.  Otherwise, we copy from the
     * FIQ bank for r8-r14.
     */
    if (mode == ARM_CPU_MODE_FIQ) {
        for (i = 24; i < 31; i++) {
            env->xregs[i] = env->regs[i - 16];   /* X[24:30] <- R[8:14] */
        }
    } else {
        for (i = 24; i < 29; i++) {
            env->xregs[i] = env->fiq_regs[i - 24];
        }
        env->xregs[29] = env->banked_r13[bank_number(ARM_CPU_MODE_FIQ)];
        env->xregs[30] = env->banked_r14[r14_bank_number(ARM_CPU_MODE_FIQ)];
    }

    env->pc = env->regs[15];
}

/*
 * Function used to synchronize QEMU's AArch32 register set with AArch64
 * register set.  This is necessary when switching between AArch32 and AArch64
 * execution state.
 */
void aarch64_sync_64_to_32(CPUARMState *env)
{
    int i;
    uint32_t mode = env->uncached_cpsr & CPSR_M;

    /* We can blanket copy X[0:7] to R[0:7] */
    for (i = 0; i < 8; i++) {
        env->regs[i] = env->xregs[i];
    }

    /*
     * Unless we are in FIQ mode, r8-r12 come from the user registers x8-x12.
     * Otherwise, we copy x8-x12 into the banked user regs.
     */
    if (mode == ARM_CPU_MODE_FIQ) {
        for (i = 8; i < 13; i++) {
            env->usr_regs[i - 8] = env->xregs[i];
        }
    } else {
        for (i = 8; i < 13; i++) {
            env->regs[i] = env->xregs[i];
        }
    }

    /*
     * Registers r13 & r14 depend on the current mode.
     * If we are in a given mode, we copy the corresponding x registers to r13
     * and r14.  Otherwise, we copy the x register to the banked r13 and r14
     * for the mode.
     */
    if (mode == ARM_CPU_MODE_USR || mode == ARM_CPU_MODE_SYS) {
        env->regs[13] = env->xregs[13];
        env->regs[14] = env->xregs[14];
    } else {
        env->banked_r13[bank_number(ARM_CPU_MODE_USR)] = env->xregs[13];

        /*
         * HYP is an exception in that it does not have its own banked r14 but
         * shares the USR r14
         */
        if (mode == ARM_CPU_MODE_HYP) {
            env->regs[14] = env->xregs[14];
        } else {
            env->banked_r14[r14_bank_number(ARM_CPU_MODE_USR)] = env->xregs[14];
        }
    }

    if (mode == ARM_CPU_MODE_HYP) {
        env->regs[13] = env->xregs[15];
    } else {
        env->banked_r13[bank_number(ARM_CPU_MODE_HYP)] = env->xregs[15];
    }

    if (mode == ARM_CPU_MODE_IRQ) {
        env->regs[14] = env->xregs[16];
        env->regs[13] = env->xregs[17];
    } else {
        env->banked_r14[r14_bank_number(ARM_CPU_MODE_IRQ)] = env->xregs[16];
        env->banked_r13[bank_number(ARM_CPU_MODE_IRQ)] = env->xregs[17];
    }

    if (mode == ARM_CPU_MODE_SVC) {
        env->regs[14] = env->xregs[18];
        env->regs[13] = env->xregs[19];
    } else {
        env->banked_r14[r14_bank_number(ARM_CPU_MODE_SVC)] = env->xregs[18];
        env->banked_r13[bank_number(ARM_CPU_MODE_SVC)] = env->xregs[19];
    }

    if (mode == ARM_CPU_MODE_ABT) {
        env->regs[14] = env->xregs[20];
        env->regs[13] = env->xregs[21];
    } else {
        env->banked_r14[r14_bank_number(ARM_CPU_MODE_ABT)] = env->xregs[20];
        env->banked_r13[bank_number(ARM_CPU_MODE_ABT)] = env->xregs[21];
    }

    if (mode == ARM_CPU_MODE_UND) {
        env->regs[14] = env->xregs[22];
        env->regs[13] = env->xregs[23];
    } else {
        env->banked_r14[r14_bank_number(ARM_CPU_MODE_UND)] = env->xregs[22];
        env->banked_r13[bank_number(ARM_CPU_MODE_UND)] = env->xregs[23];
    }

    /* Registers x24-x30 are mapped to r8-r14 in FIQ mode.  If we are in FIQ
     * mode, then we can copy to r8-r14.  Otherwise, we copy to the
     * FIQ bank for r8-r14.
     */
    if (mode == ARM_CPU_MODE_FIQ) {
        for (i = 24; i < 31; i++) {
            env->regs[i - 16] = env->xregs[i];   /* X[24:30] -> R[8:14] */
        }
    } else {
        for (i = 24; i < 29; i++) {
            env->fiq_regs[i - 24] = env->xregs[i];
        }
        env->banked_r13[bank_number(ARM_CPU_MODE_FIQ)] = env->xregs[29];
        env->banked_r14[r14_bank_number(ARM_CPU_MODE_FIQ)] = env->xregs[30];
    }

    env->regs[15] = env->pc;
}

static void take_aarch32_exception(CPUARMState *env, int new_mode,
                                   uint32_t mask, uint32_t offset,
                                   uint32_t newpc)
{
    int new_el;

    /* Change the CPU state so as to actually take the exception. */
    switch_mode(env, new_mode);

    /*
     * For exceptions taken to AArch32 we must clear the SS bit in both
     * PSTATE and in the old-state value we save to SPSR_<mode>, so zero it now.
     */
    env->uncached_cpsr &= ~PSTATE_SS;
    env->spsr = cpsr_read(env);
    /* Clear IT bits.  */
    env->condexec_bits = 0;
    /* Switch to the new mode, and to the correct instruction set.  */
    env->uncached_cpsr = (env->uncached_cpsr & ~CPSR_M) | new_mode;

    /* This must be after mode switching. */
    new_el = arm_current_el(env);

    /* Set new mode endianness */
    env->uncached_cpsr &= ~CPSR_E;
    if (env->cp15.sctlr_el[new_el] & SCTLR_EE) {
        env->uncached_cpsr |= CPSR_E;
    }
    /* J and IL must always be cleared for exception entry */
    env->uncached_cpsr &= ~(CPSR_IL | CPSR_J);
    env->daif |= mask;

    if (new_mode == ARM_CPU_MODE_HYP) {
        env->thumb = (env->cp15.sctlr_el[2] & SCTLR_TE) != 0;
        env->elr_el[2] = env->regs[15];
    } else {
        /* CPSR.PAN is normally preserved preserved unless...  */
        if (cpu_isar_feature(aa32_pan, env_archcpu(env))) {
            switch (new_el) {
            case 3:
                if (!arm_is_secure_below_el3(env)) {
                    /* ... the target is EL3, from non-secure state.  */
                    env->uncached_cpsr &= ~CPSR_PAN;
                    break;
                }
                /* ... the target is EL3, from secure state ... */
                /* fall through */
            case 1:
                /* ... the target is EL1 and SCTLR.SPAN is 0.  */
                if (!(env->cp15.sctlr_el[new_el] & SCTLR_SPAN)) {
                    env->uncached_cpsr |= CPSR_PAN;
                }
                break;
            }
        }
        /*
         * this is a lie, as there was no c1_sys on V4T/V5, but who cares
         * and we should just guard the thumb mode on V4
         */
        if (arm_feature(env, ARM_FEATURE_V4T)) {
            env->thumb =
                (A32_BANKED_CURRENT_REG_GET(env, sctlr) & SCTLR_TE) != 0;
        }
        env->regs[14] = env->regs[15] + offset;
    }
    env->regs[15] = newpc;
    arm_rebuild_hflags(env);
}

static void arm_cpu_do_interrupt_aarch32_hyp(CPUState *cs)
{
    /*
     * Handle exception entry to Hyp mode; this is sufficiently
     * different to entry to other AArch32 modes that we handle it
     * separately here.
     *
     * The vector table entry used is always the 0x14 Hyp mode entry point,
     * unless this is an UNDEF/HVC/abort taken from Hyp to Hyp.
     * The offset applied to the preferred return address is always zero
     * (see DDI0487C.a section G1.12.3).
     * PSTATE A/I/F masks are set based only on the SCR.EA/IRQ/FIQ values.
     */
    uint32_t addr, mask;
    ARMCPU *cpu = ARM_CPU(cs);
    CPUARMState *env = &cpu->env;

    switch (cs->exception_index) {
    case EXCP_UDEF:
        addr = 0x04;
        break;
    case EXCP_SWI:
        addr = 0x14;
        break;
    case EXCP_BKPT:
        /* Fall through to prefetch abort.  */
    case EXCP_PREFETCH_ABORT:
        env->cp15.ifar_s = env->exception.vaddress;
        qemu_log_mask(CPU_LOG_INT, "...with HIFAR 0x%x\n",
                      (uint32_t)env->exception.vaddress);
        addr = 0x0c;
        break;
    case EXCP_DATA_ABORT:
        env->cp15.dfar_s = env->exception.vaddress;
        qemu_log_mask(CPU_LOG_INT, "...with HDFAR 0x%x\n",
                      (uint32_t)env->exception.vaddress);
        addr = 0x10;
        break;
    case EXCP_IRQ:
        addr = 0x18;
        break;
    case EXCP_FIQ:
        addr = 0x1c;
        break;
    case EXCP_HVC:
        addr = 0x08;
        break;
    case EXCP_HYP_TRAP:
        addr = 0x14;
        break;
    default:
        cpu_abort(cs, "Unhandled exception 0x%x\n", cs->exception_index);
    }

    if (cs->exception_index != EXCP_IRQ && cs->exception_index != EXCP_FIQ) {
        if (!arm_feature(env, ARM_FEATURE_V8)) {
            /*
             * QEMU syndrome values are v8-style. v7 has the IL bit
             * UNK/SBZP for "field not valid" cases, where v8 uses RES1.
             * If this is a v7 CPU, squash the IL bit in those cases.
             */
            if (cs->exception_index == EXCP_PREFETCH_ABORT ||
                (cs->exception_index == EXCP_DATA_ABORT &&
                 !(env->exception.syndrome & ARM_EL_ISV)) ||
                syn_get_ec(env->exception.syndrome) == EC_UNCATEGORIZED) {
                env->exception.syndrome &= ~ARM_EL_IL;
            }
        }
        env->cp15.esr_el[2] = env->exception.syndrome;
    }

    if (arm_current_el(env) != 2 && addr < 0x14) {
        addr = 0x14;
    }

    mask = 0;
    if (!(env->cp15.scr_el3 & SCR_EA)) {
        mask |= CPSR_A;
    }
    if (!(env->cp15.scr_el3 & SCR_IRQ)) {
        mask |= CPSR_I;
    }
    if (!(env->cp15.scr_el3 & SCR_FIQ)) {
        mask |= CPSR_F;
    }

    addr += env->cp15.hvbar;

    take_aarch32_exception(env, ARM_CPU_MODE_HYP, mask, 0, addr);
}

static void arm_cpu_do_interrupt_aarch32(CPUState *cs)
{
    ARMCPU *cpu = ARM_CPU(cs);
    CPUARMState *env = &cpu->env;
    uint32_t addr;
    uint32_t mask;
    int new_mode;
    uint32_t offset;
    uint32_t moe;

    /* If this is a debug exception we must update the DBGDSCR.MOE bits */
    switch (syn_get_ec(env->exception.syndrome)) {
    case EC_BREAKPOINT:
    case EC_BREAKPOINT_SAME_EL:
        moe = 1;
        break;
    case EC_WATCHPOINT:
    case EC_WATCHPOINT_SAME_EL:
        moe = 10;
        break;
    case EC_AA32_BKPT:
        moe = 3;
        break;
    case EC_VECTORCATCH:
        moe = 5;
        break;
    default:
        moe = 0;
        break;
    }

    if (moe) {
        env->cp15.mdscr_el1 = deposit64(env->cp15.mdscr_el1, 2, 4, moe);
    }

    if (env->exception.target_el == 2) {
        arm_cpu_do_interrupt_aarch32_hyp(cs);
        return;
    }

    switch (cs->exception_index) {
    case EXCP_UDEF:
        new_mode = ARM_CPU_MODE_UND;
        addr = 0x04;
        mask = CPSR_I;
        if (env->thumb)
            offset = 2;
        else
            offset = 4;
        break;
    case EXCP_SWI:
        new_mode = ARM_CPU_MODE_SVC;
        addr = 0x08;
        mask = CPSR_I;
        /* The PC already points to the next instruction.  */
        offset = 0;
        break;
    case EXCP_BKPT:
        /* Fall through to prefetch abort.  */
    case EXCP_PREFETCH_ABORT:
        A32_BANKED_CURRENT_REG_SET(env, ifsr, env->exception.fsr);
        A32_BANKED_CURRENT_REG_SET(env, ifar, env->exception.vaddress);
        qemu_log_mask(CPU_LOG_INT, "...with IFSR 0x%x IFAR 0x%x\n",
                      env->exception.fsr, (uint32_t)env->exception.vaddress);
        new_mode = ARM_CPU_MODE_ABT;
        addr = 0x0c;
        mask = CPSR_A | CPSR_I;
        offset = 4;
        break;
    case EXCP_DATA_ABORT:
        A32_BANKED_CURRENT_REG_SET(env, dfsr, env->exception.fsr);
        A32_BANKED_CURRENT_REG_SET(env, dfar, env->exception.vaddress);
        qemu_log_mask(CPU_LOG_INT, "...with DFSR 0x%x DFAR 0x%x\n",
                      env->exception.fsr,
                      (uint32_t)env->exception.vaddress);
        new_mode = ARM_CPU_MODE_ABT;
        addr = 0x10;
        mask = CPSR_A | CPSR_I;
        offset = 8;
        break;
    case EXCP_IRQ:
        new_mode = ARM_CPU_MODE_IRQ;
        addr = 0x18;
        /* Disable IRQ and imprecise data aborts.  */
        mask = CPSR_A | CPSR_I;
        offset = 4;
        if (env->cp15.scr_el3 & SCR_IRQ) {
            /* IRQ routed to monitor mode */
            new_mode = ARM_CPU_MODE_MON;
            mask |= CPSR_F;
        }
        break;
    case EXCP_FIQ:
        new_mode = ARM_CPU_MODE_FIQ;
        addr = 0x1c;
        /* Disable FIQ, IRQ and imprecise data aborts.  */
        mask = CPSR_A | CPSR_I | CPSR_F;
        if (env->cp15.scr_el3 & SCR_FIQ) {
            /* FIQ routed to monitor mode */
            new_mode = ARM_CPU_MODE_MON;
        }
        offset = 4;
        break;
    case EXCP_VIRQ:
        new_mode = ARM_CPU_MODE_IRQ;
        addr = 0x18;
        /* Disable IRQ and imprecise data aborts.  */
        mask = CPSR_A | CPSR_I;
        offset = 4;
        break;
    case EXCP_VFIQ:
        new_mode = ARM_CPU_MODE_FIQ;
        addr = 0x1c;
        /* Disable FIQ, IRQ and imprecise data aborts.  */
        mask = CPSR_A | CPSR_I | CPSR_F;
        offset = 4;
        break;
    case EXCP_SMC:
        new_mode = ARM_CPU_MODE_MON;
        addr = 0x08;
        mask = CPSR_A | CPSR_I | CPSR_F;
        offset = 0;
        break;
    default:
        cpu_abort(cs, "Unhandled exception 0x%x\n", cs->exception_index);
        return; /* Never happens.  Keep compiler happy.  */
    }

    if (new_mode == ARM_CPU_MODE_MON) {
        addr += env->cp15.mvbar;
    } else if (A32_BANKED_CURRENT_REG_GET(env, sctlr) & SCTLR_V) {
        /* High vectors. When enabled, base address cannot be remapped. */
        addr += 0xffff0000;
    } else {
        /* ARM v7 architectures provide a vector base address register to remap
         * the interrupt vector table.
         * This register is only followed in non-monitor mode, and is banked.
         * Note: only bits 31:5 are valid.
         */
        addr += A32_BANKED_CURRENT_REG_GET(env, vbar);
    }

    if ((env->uncached_cpsr & CPSR_M) == ARM_CPU_MODE_MON) {
        env->cp15.scr_el3 &= ~SCR_NS;
    }

    take_aarch32_exception(env, new_mode, mask, offset, addr);
}

/* Handle exception entry to a target EL which is using AArch64 */
static void arm_cpu_do_interrupt_aarch64(CPUState *cs)
{
    ARMCPU *cpu = ARM_CPU(cs);
    CPUARMState *env = &cpu->env;
    unsigned int new_el = env->exception.target_el;
    target_ulong addr = env->cp15.vbar_el[new_el];
    unsigned int new_mode = aarch64_pstate_mode(new_el, true);
    unsigned int old_mode;
    unsigned int cur_el = arm_current_el(env);

    /*
     * Note that new_el can never be 0.  If cur_el is 0, then
     * el0_a64 is is_a64(), else el0_a64 is ignored.
     */
    aarch64_sve_change_el(env, cur_el, new_el, is_a64(env));

    if (cur_el < new_el) {
        /* Entry vector offset depends on whether the implemented EL
         * immediately lower than the target level is using AArch32 or AArch64
         */
        bool is_aa64;
        uint64_t hcr;

        switch (new_el) {
        case 3:
            is_aa64 = (env->cp15.scr_el3 & SCR_RW) != 0;
            break;
        case 2:
            hcr = arm_hcr_el2_eff(env);
            if ((hcr & (HCR_E2H | HCR_TGE)) != (HCR_E2H | HCR_TGE)) {
                is_aa64 = (hcr & HCR_RW) != 0;
                break;
            }
            /* fall through */
        case 1:
            is_aa64 = is_a64(env);
            break;
        default:
            g_assert_not_reached();
        }

        if (is_aa64) {
            addr += 0x400;
        } else {
            addr += 0x600;
        }
    } else if (pstate_read(env) & PSTATE_SP) {
        addr += 0x200;
    }

    switch (cs->exception_index) {
    case EXCP_PREFETCH_ABORT:
    case EXCP_DATA_ABORT:
        env->cp15.far_el[new_el] = env->exception.vaddress;
        qemu_log_mask(CPU_LOG_INT, "...with FAR 0x%" PRIx64 "\n",
                      env->cp15.far_el[new_el]);
        /* fall through */
    case EXCP_BKPT:
    case EXCP_UDEF:
    case EXCP_SWI:
    case EXCP_HVC:
    case EXCP_HYP_TRAP:
    case EXCP_SMC:
        if (syn_get_ec(env->exception.syndrome) == EC_ADVSIMDFPACCESSTRAP) {
            /*
             * QEMU internal FP/SIMD syndromes from AArch32 include the
             * TA and coproc fields which are only exposed if the exception
             * is taken to AArch32 Hyp mode. Mask them out to get a valid
             * AArch64 format syndrome.
             */
            env->exception.syndrome &= ~MAKE_64BIT_MASK(0, 20);
        }
        env->cp15.esr_el[new_el] = env->exception.syndrome;
        break;
    case EXCP_IRQ:
    case EXCP_VIRQ:
        addr += 0x80;
        break;
    case EXCP_FIQ:
    case EXCP_VFIQ:
        addr += 0x100;
        break;
    default:
        cpu_abort(cs, "Unhandled exception 0x%x\n", cs->exception_index);
    }

    if (is_a64(env)) {
        old_mode = pstate_read(env);
        aarch64_save_sp(env, arm_current_el(env));
        env->elr_el[new_el] = env->pc;
    } else {
        old_mode = cpsr_read(env);
        env->elr_el[new_el] = env->regs[15];

        aarch64_sync_32_to_64(env);

        env->condexec_bits = 0;
    }
    env->banked_spsr[aarch64_banked_spsr_index(new_el)] = old_mode;

    qemu_log_mask(CPU_LOG_INT, "...with ELR 0x%" PRIx64 "\n",
                  env->elr_el[new_el]);

    if (cpu_isar_feature(aa64_pan, cpu)) {
        /* The value of PSTATE.PAN is normally preserved, except when ... */
        new_mode |= old_mode & PSTATE_PAN;
        switch (new_el) {
        case 2:
            /* ... the target is EL2 with HCR_EL2.{E2H,TGE} == '11' ...  */
            if ((arm_hcr_el2_eff(env) & (HCR_E2H | HCR_TGE))
                != (HCR_E2H | HCR_TGE)) {
                break;
            }
            /* fall through */
        case 1:
            /* ... the target is EL1 ... */
            /* ... and SCTLR_ELx.SPAN == 0, then set to 1.  */
            if ((env->cp15.sctlr_el[new_el] & SCTLR_SPAN) == 0) {
                new_mode |= PSTATE_PAN;
            }
            break;
        }
    }

    pstate_write(env, PSTATE_DAIF | new_mode);
    env->aarch64 = 1;
    aarch64_restore_sp(env, new_el);
    helper_rebuild_hflags_a64(env, new_el);

    env->pc = addr;

    qemu_log_mask(CPU_LOG_INT, "...to EL%d PC 0x%" PRIx64 " PSTATE 0x%x\n",
                  new_el, env->pc, pstate_read(env));
}

/*
 * Do semihosting call and set the appropriate return value. All the
 * permission and validity checks have been done at translate time.
 *
 * We only see semihosting exceptions in TCG only as they are not
 * trapped to the hypervisor in KVM.
 */
#ifdef CONFIG_TCG
static void handle_semihosting(CPUState *cs)
{
    ARMCPU *cpu = ARM_CPU(cs);
    CPUARMState *env = &cpu->env;

    if (is_a64(env)) {
        qemu_log_mask(CPU_LOG_INT,
                      "...handling as semihosting call 0x%" PRIx64 "\n",
                      env->xregs[0]);
        env->xregs[0] = do_arm_semihosting(env);
        env->pc += 4;
    } else {
        qemu_log_mask(CPU_LOG_INT,
                      "...handling as semihosting call 0x%x\n",
                      env->regs[0]);
        env->regs[0] = do_arm_semihosting(env);
        env->regs[15] += env->thumb ? 2 : 4;
    }
}
#endif

/* Handle a CPU exception for A and R profile CPUs.
 * Do any appropriate logging, handle PSCI calls, and then hand off
 * to the AArch64-entry or AArch32-entry function depending on the
 * target exception level's register width.
 */
void arm_cpu_do_interrupt(CPUState *cs)
{
    ARMCPU *cpu = ARM_CPU(cs);
    CPUARMState *env = &cpu->env;
    unsigned int new_el = env->exception.target_el;

    assert(!arm_feature(env, ARM_FEATURE_M));

    arm_log_exception(cs->exception_index);
    qemu_log_mask(CPU_LOG_INT, "...from EL%d to EL%d\n", arm_current_el(env),
                  new_el);
    if (qemu_loglevel_mask(CPU_LOG_INT)
        && !excp_is_internal(cs->exception_index)) {
        qemu_log_mask(CPU_LOG_INT, "...with ESR 0x%x/0x%" PRIx32 "\n",
                      syn_get_ec(env->exception.syndrome),
                      env->exception.syndrome);
    }

    if (arm_is_psci_call(cpu, cs->exception_index)) {
        arm_handle_psci_call(cpu);
        qemu_log_mask(CPU_LOG_INT, "...handled as PSCI call\n");
        return;
    }

    /*
     * Semihosting semantics depend on the register width of the code
     * that caused the exception, not the target exception level, so
     * must be handled here.
     */
#ifdef CONFIG_TCG
    if (cs->exception_index == EXCP_SEMIHOST) {
        handle_semihosting(cs);
        return;
    }
#endif

    /* Hooks may change global state so BQL should be held, also the
     * BQL needs to be held for any modification of
     * cs->interrupt_request.
     */
    g_assert(qemu_mutex_iothread_locked());

    arm_call_pre_el_change_hook(cpu);

    assert(!excp_is_internal(cs->exception_index));
    if (arm_el_is_aa64(env, new_el)) {
        arm_cpu_do_interrupt_aarch64(cs);
    } else {
        arm_cpu_do_interrupt_aarch32(cs);
    }

    arm_call_el_change_hook(cpu);

    if (!kvm_enabled()) {
        cs->interrupt_request |= CPU_INTERRUPT_EXITTB;
    }
}
#endif /* !CONFIG_USER_ONLY */

/* Return the exception level which controls this address translation regime */
static uint32_t regime_el(CPUARMState *env, ARMMMUIdx mmu_idx)
{
    switch (mmu_idx) {
    case ARMMMUIdx_E20_0:
    case ARMMMUIdx_E20_2:
    case ARMMMUIdx_E20_2_PAN:
    case ARMMMUIdx_Stage2:
    case ARMMMUIdx_E2:
        return 2;
    case ARMMMUIdx_SE3:
        return 3;
    case ARMMMUIdx_SE10_0:
        return arm_el_is_aa64(env, 3) ? 1 : 3;
    case ARMMMUIdx_SE10_1:
    case ARMMMUIdx_SE10_1_PAN:
    case ARMMMUIdx_Stage1_E0:
    case ARMMMUIdx_Stage1_E1:
    case ARMMMUIdx_Stage1_E1_PAN:
    case ARMMMUIdx_E10_0:
    case ARMMMUIdx_E10_1:
    case ARMMMUIdx_E10_1_PAN:
    case ARMMMUIdx_MPrivNegPri:
    case ARMMMUIdx_MUserNegPri:
    case ARMMMUIdx_MPriv:
    case ARMMMUIdx_MUser:
    case ARMMMUIdx_MSPrivNegPri:
    case ARMMMUIdx_MSUserNegPri:
    case ARMMMUIdx_MSPriv:
    case ARMMMUIdx_MSUser:
        return 1;
    default:
        g_assert_not_reached();
    }
}

uint64_t arm_sctlr(CPUARMState *env, int el)
{
    /* Only EL0 needs to be adjusted for EL1&0 or EL2&0. */
    if (el == 0) {
        ARMMMUIdx mmu_idx = arm_mmu_idx_el(env, 0);
        el = (mmu_idx == ARMMMUIdx_E20_0 ? 2 : 1);
    }
    return env->cp15.sctlr_el[el];
}

/* Return the SCTLR value which controls this address translation regime */
static inline uint64_t regime_sctlr(CPUARMState *env, ARMMMUIdx mmu_idx)
{
    return env->cp15.sctlr_el[regime_el(env, mmu_idx)];
}

#ifndef CONFIG_USER_ONLY

/* Return true if the specified stage of address translation is disabled */
static inline bool regime_translation_disabled(CPUARMState *env,
                                               ARMMMUIdx mmu_idx)
{
    if (arm_feature(env, ARM_FEATURE_M)) {
        switch (env->v7m.mpu_ctrl[regime_is_secure(env, mmu_idx)] &
                (R_V7M_MPU_CTRL_ENABLE_MASK | R_V7M_MPU_CTRL_HFNMIENA_MASK)) {
        case R_V7M_MPU_CTRL_ENABLE_MASK:
            /* Enabled, but not for HardFault and NMI */
            return mmu_idx & ARM_MMU_IDX_M_NEGPRI;
        case R_V7M_MPU_CTRL_ENABLE_MASK | R_V7M_MPU_CTRL_HFNMIENA_MASK:
            /* Enabled for all cases */
            return false;
        case 0:
        default:
            /* HFNMIENA set and ENABLE clear is UNPREDICTABLE, but
             * we warned about that in armv7m_nvic.c when the guest set it.
             */
            return true;
        }
    }

    if (mmu_idx == ARMMMUIdx_Stage2) {
        /* HCR.DC means HCR.VM behaves as 1 */
        return (env->cp15.hcr_el2 & (HCR_DC | HCR_VM)) == 0;
    }

    if (env->cp15.hcr_el2 & HCR_TGE) {
        /* TGE means that NS EL0/1 act as if SCTLR_EL1.M is zero */
        if (!regime_is_secure(env, mmu_idx) && regime_el(env, mmu_idx) == 1) {
            return true;
        }
    }

    if ((env->cp15.hcr_el2 & HCR_DC) && arm_mmu_idx_is_stage1_of_2(mmu_idx)) {
        /* HCR.DC means SCTLR_EL1.M behaves as 0 */
        return true;
    }

    return (regime_sctlr(env, mmu_idx) & SCTLR_M) == 0;
}

static inline bool regime_translation_big_endian(CPUARMState *env,
                                                 ARMMMUIdx mmu_idx)
{
    return (regime_sctlr(env, mmu_idx) & SCTLR_EE) != 0;
}

/* Return the TTBR associated with this translation regime */
static inline uint64_t regime_ttbr(CPUARMState *env, ARMMMUIdx mmu_idx,
                                   int ttbrn)
{
    if (mmu_idx == ARMMMUIdx_Stage2) {
        return env->cp15.vttbr_el2;
    }
    if (ttbrn == 0) {
        return env->cp15.ttbr0_el[regime_el(env, mmu_idx)];
    } else {
        return env->cp15.ttbr1_el[regime_el(env, mmu_idx)];
    }
}

#endif /* !CONFIG_USER_ONLY */

/* Return the TCR controlling this translation regime */
static inline TCR *regime_tcr(CPUARMState *env, ARMMMUIdx mmu_idx)
{
    if (mmu_idx == ARMMMUIdx_Stage2) {
        return &env->cp15.vtcr_el2;
    }
    return &env->cp15.tcr_el[regime_el(env, mmu_idx)];
}

/* Convert a possible stage1+2 MMU index into the appropriate
 * stage 1 MMU index
 */
static inline ARMMMUIdx stage_1_mmu_idx(ARMMMUIdx mmu_idx)
{
    switch (mmu_idx) {
    case ARMMMUIdx_E10_0:
        return ARMMMUIdx_Stage1_E0;
    case ARMMMUIdx_E10_1:
        return ARMMMUIdx_Stage1_E1;
    case ARMMMUIdx_E10_1_PAN:
        return ARMMMUIdx_Stage1_E1_PAN;
    default:
        return mmu_idx;
    }
}

/* Return true if the translation regime is using LPAE format page tables */
static inline bool regime_using_lpae_format(CPUARMState *env,
                                            ARMMMUIdx mmu_idx)
{
    int el = regime_el(env, mmu_idx);
    if (el == 2 || arm_el_is_aa64(env, el)) {
        return true;
    }
    if (arm_feature(env, ARM_FEATURE_LPAE)
        && (regime_tcr(env, mmu_idx)->raw_tcr & TTBCR_EAE)) {
        return true;
    }
    return false;
}

/* Returns true if the stage 1 translation regime is using LPAE format page
 * tables. Used when raising alignment exceptions, whose FSR changes depending
 * on whether the long or short descriptor format is in use. */
bool arm_s1_regime_using_lpae_format(CPUARMState *env, ARMMMUIdx mmu_idx)
{
    mmu_idx = stage_1_mmu_idx(mmu_idx);

    return regime_using_lpae_format(env, mmu_idx);
}

#ifndef CONFIG_USER_ONLY
static inline bool regime_is_user(CPUARMState *env, ARMMMUIdx mmu_idx)
{
    switch (mmu_idx) {
    case ARMMMUIdx_SE10_0:
    case ARMMMUIdx_E20_0:
    case ARMMMUIdx_Stage1_E0:
    case ARMMMUIdx_MUser:
    case ARMMMUIdx_MSUser:
    case ARMMMUIdx_MUserNegPri:
    case ARMMMUIdx_MSUserNegPri:
        return true;
    default:
        return false;
    case ARMMMUIdx_E10_0:
    case ARMMMUIdx_E10_1:
    case ARMMMUIdx_E10_1_PAN:
        g_assert_not_reached();
    }
}

/* Translate section/page access permissions to page
 * R/W protection flags
 *
 * @env:         CPUARMState
 * @mmu_idx:     MMU index indicating required translation regime
 * @ap:          The 3-bit access permissions (AP[2:0])
 * @domain_prot: The 2-bit domain access permissions
 */
static inline int ap_to_rw_prot(CPUARMState *env, ARMMMUIdx mmu_idx,
                                int ap, int domain_prot)
{
    bool is_user = regime_is_user(env, mmu_idx);

    if (domain_prot == 3) {
        return PAGE_READ | PAGE_WRITE;
    }

    switch (ap) {
    case 0:
        if (arm_feature(env, ARM_FEATURE_V7)) {
            return 0;
        }
        switch (regime_sctlr(env, mmu_idx) & (SCTLR_S | SCTLR_R)) {
        case SCTLR_S:
            return is_user ? 0 : PAGE_READ;
        case SCTLR_R:
            return PAGE_READ;
        default:
            return 0;
        }
    case 1:
        return is_user ? 0 : PAGE_READ | PAGE_WRITE;
    case 2:
        if (is_user) {
            return PAGE_READ;
        } else {
            return PAGE_READ | PAGE_WRITE;
        }
    case 3:
        return PAGE_READ | PAGE_WRITE;
    case 4: /* Reserved.  */
        return 0;
    case 5:
        return is_user ? 0 : PAGE_READ;
    case 6:
        return PAGE_READ;
    case 7:
        if (!arm_feature(env, ARM_FEATURE_V6K)) {
            return 0;
        }
        return PAGE_READ;
    default:
        g_assert_not_reached();
    }
}

/* Translate section/page access permissions to page
 * R/W protection flags.
 *
 * @ap:      The 2-bit simple AP (AP[2:1])
 * @is_user: TRUE if accessing from PL0
 */
static inline int simple_ap_to_rw_prot_is_user(int ap, bool is_user)
{
    switch (ap) {
    case 0:
        return is_user ? 0 : PAGE_READ | PAGE_WRITE;
    case 1:
        return PAGE_READ | PAGE_WRITE;
    case 2:
        return is_user ? 0 : PAGE_READ;
    case 3:
        return PAGE_READ;
    default:
        g_assert_not_reached();
    }
}

static inline int
simple_ap_to_rw_prot(CPUARMState *env, ARMMMUIdx mmu_idx, int ap)
{
    return simple_ap_to_rw_prot_is_user(ap, regime_is_user(env, mmu_idx));
}

/* Translate S2 section/page access permissions to protection flags
 *
 * @env:     CPUARMState
 * @s2ap:    The 2-bit stage2 access permissions (S2AP)
 * @xn:      XN (execute-never) bit
 */
static int get_S2prot(CPUARMState *env, int s2ap, int xn)
{
    int prot = 0;

    if (s2ap & 1) {
        prot |= PAGE_READ;
    }
    if (s2ap & 2) {
        prot |= PAGE_WRITE;
    }
    if (!xn) {
        if (arm_el_is_aa64(env, 2) || prot & PAGE_READ) {
            prot |= PAGE_EXEC;
        }
    }
    return prot;
}

/* Translate section/page access permissions to protection flags
 *
 * @env:     CPUARMState
 * @mmu_idx: MMU index indicating required translation regime
 * @is_aa64: TRUE if AArch64
 * @ap:      The 2-bit simple AP (AP[2:1])
 * @ns:      NS (non-secure) bit
 * @xn:      XN (execute-never) bit
 * @pxn:     PXN (privileged execute-never) bit
 */
static int get_S1prot(CPUARMState *env, ARMMMUIdx mmu_idx, bool is_aa64,
                      int ap, int ns, int xn, int pxn)
{
    bool is_user = regime_is_user(env, mmu_idx);
    int prot_rw, user_rw;
    bool have_wxn;
    int wxn = 0;

    assert(mmu_idx != ARMMMUIdx_Stage2);

    user_rw = simple_ap_to_rw_prot_is_user(ap, true);
    if (is_user) {
        prot_rw = user_rw;
    } else {
        if (user_rw && regime_is_pan(env, mmu_idx)) {
            /* PAN forbids data accesses but doesn't affect insn fetch */
            prot_rw = 0;
        } else {
            prot_rw = simple_ap_to_rw_prot_is_user(ap, false);
        }
    }

    if (ns && arm_is_secure(env) && (env->cp15.scr_el3 & SCR_SIF)) {
        return prot_rw;
    }

    /* TODO have_wxn should be replaced with
     *   ARM_FEATURE_V8 || (ARM_FEATURE_V7 && ARM_FEATURE_EL2)
     * when ARM_FEATURE_EL2 starts getting set. For now we assume all LPAE
     * compatible processors have EL2, which is required for [U]WXN.
     */
    have_wxn = arm_feature(env, ARM_FEATURE_LPAE);

    if (have_wxn) {
        wxn = regime_sctlr(env, mmu_idx) & SCTLR_WXN;
    }

    if (is_aa64) {
        if (regime_has_2_ranges(mmu_idx) && !is_user) {
            xn = pxn || (user_rw & PAGE_WRITE);
        }
    } else if (arm_feature(env, ARM_FEATURE_V7)) {
        switch (regime_el(env, mmu_idx)) {
        case 1:
        case 3:
            if (is_user) {
                xn = xn || !(user_rw & PAGE_READ);
            } else {
                int uwxn = 0;
                if (have_wxn) {
                    uwxn = regime_sctlr(env, mmu_idx) & SCTLR_UWXN;
                }
                xn = xn || !(prot_rw & PAGE_READ) || pxn ||
                     (uwxn && (user_rw & PAGE_WRITE));
            }
            break;
        case 2:
            break;
        }
    } else {
        xn = wxn = 0;
    }

    if (xn || (wxn && (prot_rw & PAGE_WRITE))) {
        return prot_rw;
    }
    return prot_rw | PAGE_EXEC;
}

static bool get_level1_table_address(CPUARMState *env, ARMMMUIdx mmu_idx,
                                     uint32_t *table, uint32_t address)
{
    /* Note that we can only get here for an AArch32 PL0/PL1 lookup */
    TCR *tcr = regime_tcr(env, mmu_idx);

    if (address & tcr->mask) {
        if (tcr->raw_tcr & TTBCR_PD1) {
            /* Translation table walk disabled for TTBR1 */
            return false;
        }
        *table = regime_ttbr(env, mmu_idx, 1) & 0xffffc000;
    } else {
        if (tcr->raw_tcr & TTBCR_PD0) {
            /* Translation table walk disabled for TTBR0 */
            return false;
        }
        *table = regime_ttbr(env, mmu_idx, 0) & tcr->base_mask;
    }
    *table |= (address >> 18) & 0x3ffc;
    return true;
}

/* Translate a S1 pagetable walk through S2 if needed.  */
static hwaddr S1_ptw_translate(CPUARMState *env, ARMMMUIdx mmu_idx,
                               hwaddr addr, MemTxAttrs txattrs,
                               ARMMMUFaultInfo *fi)
{
    if (arm_mmu_idx_is_stage1_of_2(mmu_idx) &&
        !regime_translation_disabled(env, ARMMMUIdx_Stage2)) {
        target_ulong s2size;
        hwaddr s2pa;
        int s2prot;
        int ret;
        ARMCacheAttrs cacheattrs = {};
        ARMCacheAttrs *pcacheattrs = NULL;

        if (env->cp15.hcr_el2 & HCR_PTW) {
            /*
             * PTW means we must fault if this S1 walk touches S2 Device
             * memory; otherwise we don't care about the attributes and can
             * save the S2 translation the effort of computing them.
             */
            pcacheattrs = &cacheattrs;
        }

        ret = get_phys_addr_lpae(env, addr, 0, ARMMMUIdx_Stage2, &s2pa,
                                 &txattrs, &s2prot, &s2size, fi, pcacheattrs);
        if (ret) {
            assert(fi->type != ARMFault_None);
            fi->s2addr = addr;
            fi->stage2 = true;
            fi->s1ptw = true;
            return ~0;
        }
        if (pcacheattrs && (pcacheattrs->attrs & 0xf0) == 0) {
            /* Access was to Device memory: generate Permission fault */
            fi->type = ARMFault_Permission;
            fi->s2addr = addr;
            fi->stage2 = true;
            fi->s1ptw = true;
            return ~0;
        }
        addr = s2pa;
    }
    return addr;
}

/* All loads done in the course of a page table walk go through here. */
static uint32_t arm_ldl_ptw(CPUState *cs, hwaddr addr, bool is_secure,
                            ARMMMUIdx mmu_idx, ARMMMUFaultInfo *fi)
{
    ARMCPU *cpu = ARM_CPU(cs);
    CPUARMState *env = &cpu->env;
    MemTxAttrs attrs = {};
    MemTxResult result = MEMTX_OK;
    AddressSpace *as;
    uint32_t data;

    attrs.secure = is_secure;
    as = arm_addressspace(cs, attrs);
    addr = S1_ptw_translate(env, mmu_idx, addr, attrs, fi);
    if (fi->s1ptw) {
        return 0;
    }
    if (regime_translation_big_endian(env, mmu_idx)) {
        data = address_space_ldl_be(as, addr, attrs, &result);
    } else {
        data = address_space_ldl_le(as, addr, attrs, &result);
    }
    if (result == MEMTX_OK) {
        return data;
    }
    fi->type = ARMFault_SyncExternalOnWalk;
    fi->ea = arm_extabort_type(result);
    return 0;
}

static uint64_t arm_ldq_ptw(CPUState *cs, hwaddr addr, bool is_secure,
                            ARMMMUIdx mmu_idx, ARMMMUFaultInfo *fi)
{
    ARMCPU *cpu = ARM_CPU(cs);
    CPUARMState *env = &cpu->env;
    MemTxAttrs attrs = {};
    MemTxResult result = MEMTX_OK;
    AddressSpace *as;
    uint64_t data;

    attrs.secure = is_secure;
    attrs = env_tlb(env)->memattr[attrs.secure].attrs;
    as = arm_addressspace(cs, attrs);
    addr = S1_ptw_translate(env, mmu_idx, addr, attrs, fi);
    if (fi->s1ptw) {
        return 0;
    }
    if (regime_translation_big_endian(env, mmu_idx)) {
        data = address_space_ldq_be(as, addr, attrs, &result);
    } else {
        data = address_space_ldq_le(as, addr, attrs, &result);
    }
    if (result == MEMTX_OK) {
        return data;
    }
    fi->type = ARMFault_SyncExternalOnWalk;
    fi->ea = arm_extabort_type(result);
    return 0;
}

static bool get_phys_addr_v5(CPUARMState *env, uint32_t address,
                             MMUAccessType access_type, ARMMMUIdx mmu_idx,
                             hwaddr *phys_ptr, int *prot,
                             target_ulong *page_size,
                             ARMMMUFaultInfo *fi)
{
    CPUState *cs = env_cpu(env);
    int level = 1;
    uint32_t table;
    uint32_t desc;
    int type;
    int ap;
    int domain = 0;
    int domain_prot;
    hwaddr phys_addr;
    uint32_t dacr;

    /* Pagetable walk.  */
    /* Lookup l1 descriptor.  */
    if (!get_level1_table_address(env, mmu_idx, &table, address)) {
        /* Section translation fault if page walk is disabled by PD0 or PD1 */
        fi->type = ARMFault_Translation;
        goto do_fault;
    }
    desc = arm_ldl_ptw(cs, table, regime_is_secure(env, mmu_idx),
                       mmu_idx, fi);
    if (fi->type != ARMFault_None) {
        goto do_fault;
    }
    type = (desc & 3);
    domain = (desc >> 5) & 0x0f;
    if (regime_el(env, mmu_idx) == 1) {
        dacr = env->cp15.dacr_ns;
    } else {
        dacr = env->cp15.dacr_s;
    }
    domain_prot = (dacr >> (domain * 2)) & 3;
    if (type == 0) {
        /* Section translation fault.  */
        fi->type = ARMFault_Translation;
        goto do_fault;
    }
    if (type != 2) {
        level = 2;
    }
    if (domain_prot == 0 || domain_prot == 2) {
        fi->type = ARMFault_Domain;
        goto do_fault;
    }
    if (type == 2) {
        /* 1Mb section.  */
        phys_addr = (desc & 0xfff00000) | (address & 0x000fffff);
        ap = (desc >> 10) & 3;
        *page_size = 1024 * 1024;
    } else {
        /* Lookup l2 entry.  */
        if (type == 1) {
            /* Coarse pagetable.  */
            table = (desc & 0xfffffc00) | ((address >> 10) & 0x3fc);
        } else {
            /* Fine pagetable.  */
            table = (desc & 0xfffff000) | ((address >> 8) & 0xffc);
        }
        desc = arm_ldl_ptw(cs, table, regime_is_secure(env, mmu_idx),
                           mmu_idx, fi);
        if (fi->type != ARMFault_None) {
            goto do_fault;
        }
        switch (desc & 3) {
        case 0: /* Page translation fault.  */
            fi->type = ARMFault_Translation;
            goto do_fault;
        case 1: /* 64k page.  */
            phys_addr = (desc & 0xffff0000) | (address & 0xffff);
            ap = (desc >> (4 + ((address >> 13) & 6))) & 3;
            *page_size = 0x10000;
            break;
        case 2: /* 4k page.  */
            phys_addr = (desc & 0xfffff000) | (address & 0xfff);
            ap = (desc >> (4 + ((address >> 9) & 6))) & 3;
            *page_size = 0x1000;
            break;
        case 3: /* 1k page, or ARMv6/XScale "extended small (4k) page" */
            if (type == 1) {
                /* ARMv6/XScale extended small page format */
                if (arm_feature(env, ARM_FEATURE_XSCALE)
                    || arm_feature(env, ARM_FEATURE_V6)) {
                    phys_addr = (desc & 0xfffff000) | (address & 0xfff);
                    *page_size = 0x1000;
                } else {
                    /* UNPREDICTABLE in ARMv5; we choose to take a
                     * page translation fault.
                     */
                    fi->type = ARMFault_Translation;
                    goto do_fault;
                }
            } else {
                phys_addr = (desc & 0xfffffc00) | (address & 0x3ff);
                *page_size = 0x400;
            }
            ap = (desc >> 4) & 3;
            break;
        default:
            /* Never happens, but compiler isn't smart enough to tell.  */
            abort();
        }
    }
    *prot = ap_to_rw_prot(env, mmu_idx, ap, domain_prot);
    *prot |= *prot ? PAGE_EXEC : 0;
    if (!(*prot & (1 << access_type))) {
        /* Access permission fault.  */
        fi->type = ARMFault_Permission;
        goto do_fault;
    }
    *phys_ptr = phys_addr;
    return false;
do_fault:
    fi->domain = domain;
    fi->level = level;
    return true;
}

static bool get_phys_addr_v6(CPUARMState *env, uint32_t address,
                             MMUAccessType access_type, ARMMMUIdx mmu_idx,
                             hwaddr *phys_ptr, MemTxAttrs *attrs, int *prot,
                             target_ulong *page_size, ARMMMUFaultInfo *fi)
{
    CPUState *cs = env_cpu(env);
    int level = 1;
    uint32_t table;
    uint32_t desc;
    uint32_t xn;
    uint32_t pxn = 0;
    int type;
    int ap;
    int domain = 0;
    int domain_prot;
    hwaddr phys_addr;
    uint32_t dacr;
    bool ns;

    /* Pagetable walk.  */
    /* Lookup l1 descriptor.  */
    if (!get_level1_table_address(env, mmu_idx, &table, address)) {
        /* Section translation fault if page walk is disabled by PD0 or PD1 */
        fi->type = ARMFault_Translation;
        goto do_fault;
    }
    desc = arm_ldl_ptw(cs, table, regime_is_secure(env, mmu_idx),
                       mmu_idx, fi);
    if (fi->type != ARMFault_None) {
        goto do_fault;
    }
    type = (desc & 3);
    if (type == 0 || (type == 3 && !arm_feature(env, ARM_FEATURE_PXN))) {
        /* Section translation fault, or attempt to use the encoding
         * which is Reserved on implementations without PXN.
         */
        fi->type = ARMFault_Translation;
        goto do_fault;
    }
    if ((type == 1) || !(desc & (1 << 18))) {
        /* Page or Section.  */
        domain = (desc >> 5) & 0x0f;
    }
    if (regime_el(env, mmu_idx) == 1) {
        dacr = env->cp15.dacr_ns;
    } else {
        dacr = env->cp15.dacr_s;
    }
    if (type == 1) {
        level = 2;
    }
    domain_prot = (dacr >> (domain * 2)) & 3;
    if (domain_prot == 0 || domain_prot == 2) {
        /* Section or Page domain fault */
        fi->type = ARMFault_Domain;
        goto do_fault;
    }
    if (type != 1) {
        if (desc & (1 << 18)) {
            /* Supersection.  */
            phys_addr = (desc & 0xff000000) | (address & 0x00ffffff);
            phys_addr |= (uint64_t)extract32(desc, 20, 4) << 32;
            phys_addr |= (uint64_t)extract32(desc, 5, 4) << 36;
            *page_size = 0x1000000;
        } else {
            /* Section.  */
            phys_addr = (desc & 0xfff00000) | (address & 0x000fffff);
            *page_size = 0x100000;
        }
        ap = ((desc >> 10) & 3) | ((desc >> 13) & 4);
        xn = desc & (1 << 4);
        pxn = desc & 1;
        ns = extract32(desc, 19, 1);
    } else {
        if (arm_feature(env, ARM_FEATURE_PXN)) {
            pxn = (desc >> 2) & 1;
        }
        ns = extract32(desc, 3, 1);
        /* Lookup l2 entry.  */
        table = (desc & 0xfffffc00) | ((address >> 10) & 0x3fc);
        desc = arm_ldl_ptw(cs, table, regime_is_secure(env, mmu_idx),
                           mmu_idx, fi);
        if (fi->type != ARMFault_None) {
            goto do_fault;
        }
        ap = ((desc >> 4) & 3) | ((desc >> 7) & 4);
        switch (desc & 3) {
        case 0: /* Page translation fault.  */
            fi->type = ARMFault_Translation;
            goto do_fault;
        case 1: /* 64k page.  */
            phys_addr = (desc & 0xffff0000) | (address & 0xffff);
            xn = desc & (1 << 15);
            *page_size = 0x10000;
            break;
        case 2: case 3: /* 4k page.  */
            phys_addr = (desc & 0xfffff000) | (address & 0xfff);
            xn = desc & 1;
            *page_size = 0x1000;
            break;
        default:
            /* Never happens, but compiler isn't smart enough to tell.  */
            abort();
        }
    }
    if (domain_prot == 3) {
        *prot = PAGE_READ | PAGE_WRITE | PAGE_EXEC;
    } else {
        if (pxn && !regime_is_user(env, mmu_idx)) {
            xn = 1;
        }
        if (xn && access_type == MMU_INST_FETCH) {
            fi->type = ARMFault_Permission;
            goto do_fault;
        }

        if (arm_feature(env, ARM_FEATURE_V6K) &&
                (regime_sctlr(env, mmu_idx) & SCTLR_AFE)) {
            /* The simplified model uses AP[0] as an access control bit.  */
            if ((ap & 1) == 0) {
                /* Access flag fault.  */
                fi->type = ARMFault_AccessFlag;
                goto do_fault;
            }
            *prot = simple_ap_to_rw_prot(env, mmu_idx, ap >> 1);
        } else {
            *prot = ap_to_rw_prot(env, mmu_idx, ap, domain_prot);
        }
        if (*prot && !xn) {
            *prot |= PAGE_EXEC;
        }
        if (!(*prot & (1 << access_type))) {
            /* Access permission fault.  */
            fi->type = ARMFault_Permission;
            goto do_fault;
        }
    }
    if (ns) {
        /* The NS bit will (as required by the architecture) have no effect if
         * the CPU doesn't support TZ or this is a non-secure translation
         * regime, because the attribute will already be non-secure.
         */
        attrs->secure = false;
    }
    *phys_ptr = phys_addr;
    return false;
do_fault:
    fi->domain = domain;
    fi->level = level;
    return true;
}

/*
 * check_s2_mmu_setup
 * @cpu:        ARMCPU
 * @is_aa64:    True if the translation regime is in AArch64 state
 * @startlevel: Suggested starting level
 * @inputsize:  Bitsize of IPAs
 * @stride:     Page-table stride (See the ARM ARM)
 *
 * Returns true if the suggested S2 translation parameters are OK and
 * false otherwise.
 */
static bool check_s2_mmu_setup(ARMCPU *cpu, bool is_aa64, int level,
                               int inputsize, int stride)
{
    const int grainsize = stride + 3;
    int startsizecheck;

    /* Negative levels are never allowed.  */
    if (level < 0) {
        return false;
    }

    startsizecheck = inputsize - ((3 - level) * stride + grainsize);
    if (startsizecheck < 1 || startsizecheck > stride + 4) {
        return false;
    }

    if (is_aa64) {
        CPUARMState *env = &cpu->env;
        unsigned int pamax = arm_pamax(cpu);

        switch (stride) {
        case 13: /* 64KB Pages.  */
            if (level == 0 || (level == 1 && pamax <= 42)) {
                return false;
            }
            break;
        case 11: /* 16KB Pages.  */
            if (level == 0 || (level == 1 && pamax <= 40)) {
                return false;
            }
            break;
        case 9: /* 4KB Pages.  */
            if (level == 0 && pamax <= 42) {
                return false;
            }
            break;
        default:
            g_assert_not_reached();
        }

        /* Inputsize checks.  */
        if (inputsize > pamax &&
            (arm_el_is_aa64(env, 1) || inputsize > 40)) {
            /* This is CONSTRAINED UNPREDICTABLE and we choose to fault.  */
            return false;
        }
    } else {
        /* AArch32 only supports 4KB pages. Assert on that.  */
        assert(stride == 9);

        if (level == 0) {
            return false;
        }
    }
    return true;
}

/* Translate from the 4-bit stage 2 representation of
 * memory attributes (without cache-allocation hints) to
 * the 8-bit representation of the stage 1 MAIR registers
 * (which includes allocation hints).
 *
 * ref: shared/translation/attrs/S2AttrDecode()
 *      .../S2ConvertAttrsHints()
 */
static uint8_t convert_stage2_attrs(CPUARMState *env, uint8_t s2attrs)
{
    uint8_t hiattr = extract32(s2attrs, 2, 2);
    uint8_t loattr = extract32(s2attrs, 0, 2);
    uint8_t hihint = 0, lohint = 0;

    if (hiattr != 0) { /* normal memory */
        if ((env->cp15.hcr_el2 & HCR_CD) != 0) { /* cache disabled */
            hiattr = loattr = 1; /* non-cacheable */
        } else {
            if (hiattr != 1) { /* Write-through or write-back */
                hihint = 3; /* RW allocate */
            }
            if (loattr != 1) { /* Write-through or write-back */
                lohint = 3; /* RW allocate */
            }
        }
    }

    return (hiattr << 6) | (hihint << 4) | (loattr << 2) | lohint;
}
#endif /* !CONFIG_USER_ONLY */

static int aa64_va_parameter_tbi(uint64_t tcr, ARMMMUIdx mmu_idx)
{
    if (regime_has_2_ranges(mmu_idx)) {
        return extract64(tcr, 37, 2);
    } else if (mmu_idx == ARMMMUIdx_Stage2) {
        return 0; /* VTCR_EL2 */
    } else {
        /* Replicate the single TBI bit so we always have 2 bits.  */
        return extract32(tcr, 20, 1) * 3;
    }
}

static int aa64_va_parameter_tbid(uint64_t tcr, ARMMMUIdx mmu_idx)
{
    if (regime_has_2_ranges(mmu_idx)) {
        return extract64(tcr, 51, 2);
    } else if (mmu_idx == ARMMMUIdx_Stage2) {
        return 0; /* VTCR_EL2 */
    } else {
        /* Replicate the single TBID bit so we always have 2 bits.  */
        return extract32(tcr, 29, 1) * 3;
    }
}

ARMVAParameters aa64_va_parameters(CPUARMState *env, uint64_t va,
                                   ARMMMUIdx mmu_idx, bool data)
{
    uint64_t tcr = regime_tcr(env, mmu_idx)->raw_tcr;
    bool epd, hpd, using16k, using64k;
    int select, tsz, tbi;

    if (!regime_has_2_ranges(mmu_idx)) {
        select = 0;
        tsz = extract32(tcr, 0, 6);
        using64k = extract32(tcr, 14, 1);
        using16k = extract32(tcr, 15, 1);
        if (mmu_idx == ARMMMUIdx_Stage2) {
            /* VTCR_EL2 */
            hpd = false;
        } else {
            hpd = extract32(tcr, 24, 1);
        }
        epd = false;
    } else {
        /*
         * Bit 55 is always between the two regions, and is canonical for
         * determining if address tagging is enabled.
         */
        select = extract64(va, 55, 1);
        if (!select) {
            tsz = extract32(tcr, 0, 6);
            epd = extract32(tcr, 7, 1);
            using64k = extract32(tcr, 14, 1);
            using16k = extract32(tcr, 15, 1);
            hpd = extract64(tcr, 41, 1);
        } else {
            int tg = extract32(tcr, 30, 2);
            using16k = tg == 1;
            using64k = tg == 3;
            tsz = extract32(tcr, 16, 6);
            epd = extract32(tcr, 23, 1);
            hpd = extract64(tcr, 42, 1);
        }
    }
    tsz = MIN(tsz, 39);  /* TODO: ARMv8.4-TTST */
    tsz = MAX(tsz, 16);  /* TODO: ARMv8.2-LVA  */

    /* Present TBI as a composite with TBID.  */
    tbi = aa64_va_parameter_tbi(tcr, mmu_idx);
    if (!data) {
        tbi &= ~aa64_va_parameter_tbid(tcr, mmu_idx);
    }
    tbi = (tbi >> select) & 1;

    return (ARMVAParameters) {
        .tsz = tsz,
        .select = select,
        .tbi = tbi,
        .epd = epd,
        .hpd = hpd,
        .using16k = using16k,
        .using64k = using64k,
    };
}

#ifndef CONFIG_USER_ONLY
static ARMVAParameters aa32_va_parameters(CPUARMState *env, uint32_t va,
                                          ARMMMUIdx mmu_idx)
{
    uint64_t tcr = regime_tcr(env, mmu_idx)->raw_tcr;
    uint32_t el = regime_el(env, mmu_idx);
    int select, tsz;
    bool epd, hpd;

    if (mmu_idx == ARMMMUIdx_Stage2) {
        /* VTCR */
        bool sext = extract32(tcr, 4, 1);
        bool sign = extract32(tcr, 3, 1);

        /*
         * If the sign-extend bit is not the same as t0sz[3], the result
         * is unpredictable. Flag this as a guest error.
         */
        if (sign != sext) {
            qemu_log_mask(LOG_GUEST_ERROR,
                          "AArch32: VTCR.S / VTCR.T0SZ[3] mismatch\n");
        }
        tsz = sextract32(tcr, 0, 4) + 8;
        select = 0;
        hpd = false;
        epd = false;
    } else if (el == 2) {
        /* HTCR */
        tsz = extract32(tcr, 0, 3);
        select = 0;
        hpd = extract64(tcr, 24, 1);
        epd = false;
    } else {
        int t0sz = extract32(tcr, 0, 3);
        int t1sz = extract32(tcr, 16, 3);

        if (t1sz == 0) {
            select = va > (0xffffffffu >> t0sz);
        } else {
            /* Note that we will detect errors later.  */
            select = va >= ~(0xffffffffu >> t1sz);
        }
        if (!select) {
            tsz = t0sz;
            epd = extract32(tcr, 7, 1);
            hpd = extract64(tcr, 41, 1);
        } else {
            tsz = t1sz;
            epd = extract32(tcr, 23, 1);
            hpd = extract64(tcr, 42, 1);
        }
        /* For aarch32, hpd0 is not enabled without t2e as well.  */
        hpd &= extract32(tcr, 6, 1);
    }

    return (ARMVAParameters) {
        .tsz = tsz,
        .select = select,
        .epd = epd,
        .hpd = hpd,
    };
}

static bool get_phys_addr_lpae(CPUARMState *env, target_ulong address,
                               MMUAccessType access_type, ARMMMUIdx mmu_idx,
                               hwaddr *phys_ptr, MemTxAttrs *txattrs, int *prot,
                               target_ulong *page_size_ptr,
                               ARMMMUFaultInfo *fi, ARMCacheAttrs *cacheattrs)
{
    ARMCPU *cpu = env_archcpu(env);
    CPUState *cs = CPU(cpu);
    /* Read an LPAE long-descriptor translation table. */
    ARMFaultType fault_type = ARMFault_Translation;
    uint32_t level;
    ARMVAParameters param;
    uint64_t ttbr;
    hwaddr descaddr, indexmask, indexmask_grainsize;
    uint32_t tableattrs;
    target_ulong page_size;
    uint32_t attrs;
    int32_t stride;
    int addrsize, inputsize;
    TCR *tcr = regime_tcr(env, mmu_idx);
    int ap, ns, xn, pxn;
    uint32_t el = regime_el(env, mmu_idx);
    uint64_t descaddrmask;
    bool aarch64 = arm_el_is_aa64(env, el);
    bool guarded = false;

    /* TODO: This code does not support shareability levels. */
    if (aarch64) {
        param = aa64_va_parameters(env, address, mmu_idx,
                                   access_type != MMU_INST_FETCH);
        level = 0;
        addrsize = 64 - 8 * param.tbi;
        inputsize = 64 - param.tsz;
    } else {
        param = aa32_va_parameters(env, address, mmu_idx);
        level = 1;
        addrsize = (mmu_idx == ARMMMUIdx_Stage2 ? 40 : 32);
        inputsize = addrsize - param.tsz;
    }

    /*
     * We determined the region when collecting the parameters, but we
     * have not yet validated that the address is valid for the region.
     * Extract the top bits and verify that they all match select.
     *
     * For aa32, if inputsize == addrsize, then we have selected the
     * region by exclusion in aa32_va_parameters and there is no more
     * validation to do here.
     */
    if (inputsize < addrsize) {
        target_ulong top_bits = sextract64(address, inputsize,
                                           addrsize - inputsize);
        if (-top_bits != param.select) {
            /* The gap between the two regions is a Translation fault */
            fault_type = ARMFault_Translation;
            goto do_fault;
        }
    }

    if (param.using64k) {
        stride = 13;
    } else if (param.using16k) {
        stride = 11;
    } else {
        stride = 9;
    }

    /* Note that QEMU ignores shareability and cacheability attributes,
     * so we don't need to do anything with the SH, ORGN, IRGN fields
     * in the TTBCR.  Similarly, TTBCR:A1 selects whether we get the
     * ASID from TTBR0 or TTBR1, but QEMU's TLB doesn't currently
     * implement any ASID-like capability so we can ignore it (instead
     * we will always flush the TLB any time the ASID is changed).
     */
    ttbr = regime_ttbr(env, mmu_idx, param.select);

    /* Here we should have set up all the parameters for the translation:
     * inputsize, ttbr, epd, stride, tbi
     */

    if (param.epd) {
        /* Translation table walk disabled => Translation fault on TLB miss
         * Note: This is always 0 on 64-bit EL2 and EL3.
         */
        goto do_fault;
    }

    if (mmu_idx != ARMMMUIdx_Stage2) {
        /* The starting level depends on the virtual address size (which can
         * be up to 48 bits) and the translation granule size. It indicates
         * the number of strides (stride bits at a time) needed to
         * consume the bits of the input address. In the pseudocode this is:
         *  level = 4 - RoundUp((inputsize - grainsize) / stride)
         * where their 'inputsize' is our 'inputsize', 'grainsize' is
         * our 'stride + 3' and 'stride' is our 'stride'.
         * Applying the usual "rounded up m/n is (m+n-1)/n" and simplifying:
         * = 4 - (inputsize - stride - 3 + stride - 1) / stride
         * = 4 - (inputsize - 4) / stride;
         */
        level = 4 - (inputsize - 4) / stride;
    } else {
        /* For stage 2 translations the starting level is specified by the
         * VTCR_EL2.SL0 field (whose interpretation depends on the page size)
         */
        uint32_t sl0 = extract32(tcr->raw_tcr, 6, 2);
        uint32_t startlevel;
        bool ok;

        if (!aarch64 || stride == 9) {
            /* AArch32 or 4KB pages */
            startlevel = 2 - sl0;
        } else {
            /* 16KB or 64KB pages */
            startlevel = 3 - sl0;
        }

        /* Check that the starting level is valid. */
        ok = check_s2_mmu_setup(cpu, aarch64, startlevel,
                                inputsize, stride);
        if (!ok) {
            fault_type = ARMFault_Translation;
            goto do_fault;
        }
        level = startlevel;
    }

    indexmask_grainsize = (1ULL << (stride + 3)) - 1;
    indexmask = (1ULL << (inputsize - (stride * (4 - level)))) - 1;

    /* Now we can extract the actual base address from the TTBR */
    descaddr = extract64(ttbr, 0, 48);
    /*
     * We rely on this masking to clear the RES0 bits at the bottom of the TTBR
     * and also to mask out CnP (bit 0) which could validly be non-zero.
     */
    descaddr &= ~indexmask;

    /* The address field in the descriptor goes up to bit 39 for ARMv7
     * but up to bit 47 for ARMv8, but we use the descaddrmask
     * up to bit 39 for AArch32, because we don't need other bits in that case
     * to construct next descriptor address (anyway they should be all zeroes).
     */
    descaddrmask = ((1ull << (aarch64 ? 48 : 40)) - 1) &
                   ~indexmask_grainsize;

    /* Secure accesses start with the page table in secure memory and
     * can be downgraded to non-secure at any step. Non-secure accesses
     * remain non-secure. We implement this by just ORing in the NSTable/NS
     * bits at each step.
     */
    tableattrs = regime_is_secure(env, mmu_idx) ? 0 : (1 << 4);
    for (;;) {
        uint64_t descriptor;
        bool nstable;

        descaddr |= (address >> (stride * (4 - level))) & indexmask;
        descaddr &= ~7ULL;
        nstable = extract32(tableattrs, 4, 1);
        descriptor = arm_ldq_ptw(cs, descaddr, !nstable, mmu_idx, fi);
        if (fi->type != ARMFault_None) {
            goto do_fault;
        }

        if (!(descriptor & 1) ||
            (!(descriptor & 2) && (level == 3))) {
            /* Invalid, or the Reserved level 3 encoding */
            goto do_fault;
        }
        descaddr = descriptor & descaddrmask;

        if ((descriptor & 2) && (level < 3)) {
            /* Table entry. The top five bits are attributes which may
             * propagate down through lower levels of the table (and
             * which are all arranged so that 0 means "no effect", so
             * we can gather them up by ORing in the bits at each level).
             */
            tableattrs |= extract64(descriptor, 59, 5);
            level++;
            indexmask = indexmask_grainsize;
            continue;
        }
        /* Block entry at level 1 or 2, or page entry at level 3.
         * These are basically the same thing, although the number
         * of bits we pull in from the vaddr varies.
         */
        page_size = (1ULL << ((stride * (4 - level)) + 3));
        descaddr |= (address & (page_size - 1));
        /* Extract attributes from the descriptor */
        attrs = extract64(descriptor, 2, 10)
            | (extract64(descriptor, 52, 12) << 10);

        if (mmu_idx == ARMMMUIdx_Stage2) {
            /* Stage 2 table descriptors do not include any attribute fields */
            break;
        }
        /* Merge in attributes from table descriptors */
        attrs |= nstable << 3; /* NS */
        guarded = extract64(descriptor, 50, 1);  /* GP */
        if (param.hpd) {
            /* HPD disables all the table attributes except NSTable.  */
            break;
        }
        attrs |= extract32(tableattrs, 0, 2) << 11;     /* XN, PXN */
        /* The sense of AP[1] vs APTable[0] is reversed, as APTable[0] == 1
         * means "force PL1 access only", which means forcing AP[1] to 0.
         */
        attrs &= ~(extract32(tableattrs, 2, 1) << 4);   /* !APT[0] => AP[1] */
        attrs |= extract32(tableattrs, 3, 1) << 5;      /* APT[1] => AP[2] */
        break;
    }
    /* Here descaddr is the final physical address, and attributes
     * are all in attrs.
     */
    fault_type = ARMFault_AccessFlag;
    if ((attrs & (1 << 8)) == 0) {
        /* Access flag */
        goto do_fault;
    }

    ap = extract32(attrs, 4, 2);
    xn = extract32(attrs, 12, 1);

    if (mmu_idx == ARMMMUIdx_Stage2) {
        ns = true;
        *prot = get_S2prot(env, ap, xn);
    } else {
        ns = extract32(attrs, 3, 1);
        pxn = extract32(attrs, 11, 1);
        *prot = get_S1prot(env, mmu_idx, aarch64, ap, ns, xn, pxn);
    }

    fault_type = ARMFault_Permission;
    if (!(*prot & (1 << access_type))) {
        goto do_fault;
    }

    if (ns) {
        /* The NS bit will (as required by the architecture) have no effect if
         * the CPU doesn't support TZ or this is a non-secure translation
         * regime, because the attribute will already be non-secure.
         */
        txattrs->secure = false;
    }
    /* When in aarch64 mode, and BTI is enabled, remember GP in the IOTLB.  */
    if (aarch64 && guarded && cpu_isar_feature(aa64_bti, cpu)) {
        txattrs->target_tlb_bit0 = true;
    }

    if (cacheattrs != NULL) {
        if (mmu_idx == ARMMMUIdx_Stage2) {
            cacheattrs->attrs = convert_stage2_attrs(env,
                                                     extract32(attrs, 0, 4));
        } else {
            /* Index into MAIR registers for cache attributes */
            uint8_t attrindx = extract32(attrs, 0, 3);
            uint64_t mair = env->cp15.mair_el[regime_el(env, mmu_idx)];
            assert(attrindx <= 7);
            cacheattrs->attrs = extract64(mair, attrindx * 8, 8);
        }
        cacheattrs->shareability = extract32(attrs, 6, 2);
    }

    *phys_ptr = descaddr;
    *page_size_ptr = page_size;
    return false;

do_fault:
    fi->type = fault_type;
    fi->level = level;
    /* Tag the error as S2 for failed S1 PTW at S2 or ordinary S2.  */
    fi->stage2 = fi->s1ptw || (mmu_idx == ARMMMUIdx_Stage2);
    return true;
}

static inline void get_phys_addr_pmsav7_default(CPUARMState *env,
                                                ARMMMUIdx mmu_idx,
                                                int32_t address, int *prot)
{
    if (!arm_feature(env, ARM_FEATURE_M)) {
        *prot = PAGE_READ | PAGE_WRITE;
        switch (address) {
        case 0xF0000000 ... 0xFFFFFFFF:
            if (regime_sctlr(env, mmu_idx) & SCTLR_V) {
                /* hivecs execing is ok */
                *prot |= PAGE_EXEC;
            }
            break;
        case 0x00000000 ... 0x7FFFFFFF:
            *prot |= PAGE_EXEC;
            break;
        }
    } else {
        /* Default system address map for M profile cores.
         * The architecture specifies which regions are execute-never;
         * at the MPU level no other checks are defined.
         */
        switch (address) {
        case 0x00000000 ... 0x1fffffff: /* ROM */
        case 0x20000000 ... 0x3fffffff: /* SRAM */
        case 0x60000000 ... 0x7fffffff: /* RAM */
        case 0x80000000 ... 0x9fffffff: /* RAM */
            *prot = PAGE_READ | PAGE_WRITE | PAGE_EXEC;
            break;
        case 0x40000000 ... 0x5fffffff: /* Peripheral */
        case 0xa0000000 ... 0xbfffffff: /* Device */
        case 0xc0000000 ... 0xdfffffff: /* Device */
        case 0xe0000000 ... 0xffffffff: /* System */
            *prot = PAGE_READ | PAGE_WRITE;
            break;
        default:
            g_assert_not_reached();
        }
    }
}

static bool pmsav7_use_background_region(ARMCPU *cpu,
                                         ARMMMUIdx mmu_idx, bool is_user)
{
    /* Return true if we should use the default memory map as a
     * "background" region if there are no hits against any MPU regions.
     */
    CPUARMState *env = &cpu->env;

    if (is_user) {
        return false;
    }

    if (arm_feature(env, ARM_FEATURE_M)) {
        return env->v7m.mpu_ctrl[regime_is_secure(env, mmu_idx)]
            & R_V7M_MPU_CTRL_PRIVDEFENA_MASK;
    } else {
        return regime_sctlr(env, mmu_idx) & SCTLR_BR;
    }
}

static inline bool m_is_ppb_region(CPUARMState *env, uint32_t address)
{
    /* True if address is in the M profile PPB region 0xe0000000 - 0xe00fffff */
    return arm_feature(env, ARM_FEATURE_M) &&
        extract32(address, 20, 12) == 0xe00;
}

static inline bool m_is_system_region(CPUARMState *env, uint32_t address)
{
    /* True if address is in the M profile system region
     * 0xe0000000 - 0xffffffff
     */
    return arm_feature(env, ARM_FEATURE_M) && extract32(address, 29, 3) == 0x7;
}

static bool get_phys_addr_pmsav7(CPUARMState *env, uint32_t address,
                                 MMUAccessType access_type, ARMMMUIdx mmu_idx,
                                 hwaddr *phys_ptr, int *prot,
                                 target_ulong *page_size,
                                 ARMMMUFaultInfo *fi)
{
    ARMCPU *cpu = env_archcpu(env);
    int n;
    bool is_user = regime_is_user(env, mmu_idx);

    *phys_ptr = address;
    *page_size = TARGET_PAGE_SIZE;
    *prot = 0;

    if (regime_translation_disabled(env, mmu_idx) ||
        m_is_ppb_region(env, address)) {
        /* MPU disabled or M profile PPB access: use default memory map.
         * The other case which uses the default memory map in the
         * v7M ARM ARM pseudocode is exception vector reads from the vector
         * table. In QEMU those accesses are done in arm_v7m_load_vector(),
         * which always does a direct read using address_space_ldl(), rather
         * than going via this function, so we don't need to check that here.
         */
        get_phys_addr_pmsav7_default(env, mmu_idx, address, prot);
    } else { /* MPU enabled */
        for (n = (int)cpu->pmsav7_dregion - 1; n >= 0; n--) {
            /* region search */
            uint32_t base = env->pmsav7.drbar[n];
            uint32_t rsize = extract32(env->pmsav7.drsr[n], 1, 5);
            uint32_t rmask;
            bool srdis = false;

            if (!(env->pmsav7.drsr[n] & 0x1)) {
                continue;
            }

            if (!rsize) {
                qemu_log_mask(LOG_GUEST_ERROR,
                              "DRSR[%d]: Rsize field cannot be 0\n", n);
                continue;
            }
            rsize++;
            rmask = (1ull << rsize) - 1;

            if (base & rmask) {
                qemu_log_mask(LOG_GUEST_ERROR,
                              "DRBAR[%d]: 0x%" PRIx32 " misaligned "
                              "to DRSR region size, mask = 0x%" PRIx32 "\n",
                              n, base, rmask);
                continue;
            }

            if (address < base || address > base + rmask) {
                /*
                 * Address not in this region. We must check whether the
                 * region covers addresses in the same page as our address.
                 * In that case we must not report a size that covers the
                 * whole page for a subsequent hit against a different MPU
                 * region or the background region, because it would result in
                 * incorrect TLB hits for subsequent accesses to addresses that
                 * are in this MPU region.
                 */
                if (ranges_overlap(base, rmask,
                                   address & TARGET_PAGE_MASK,
                                   TARGET_PAGE_SIZE)) {
                    *page_size = 1;
                }
                continue;
            }

            /* Region matched */

            if (rsize >= 8) { /* no subregions for regions < 256 bytes */
                int i, snd;
                uint32_t srdis_mask;

                rsize -= 3; /* sub region size (power of 2) */
                snd = ((address - base) >> rsize) & 0x7;
                srdis = extract32(env->pmsav7.drsr[n], snd + 8, 1);

                srdis_mask = srdis ? 0x3 : 0x0;
                for (i = 2; i <= 8 && rsize < TARGET_PAGE_BITS; i *= 2) {
                    /* This will check in groups of 2, 4 and then 8, whether
                     * the subregion bits are consistent. rsize is incremented
                     * back up to give the region size, considering consistent
                     * adjacent subregions as one region. Stop testing if rsize
                     * is already big enough for an entire QEMU page.
                     */
                    int snd_rounded = snd & ~(i - 1);
                    uint32_t srdis_multi = extract32(env->pmsav7.drsr[n],
                                                     snd_rounded + 8, i);
                    if (srdis_mask ^ srdis_multi) {
                        break;
                    }
                    srdis_mask = (srdis_mask << i) | srdis_mask;
                    rsize++;
                }
            }
            if (srdis) {
                continue;
            }
            if (rsize < TARGET_PAGE_BITS) {
                *page_size = 1 << rsize;
            }
            break;
        }

        if (n == -1) { /* no hits */
            if (!pmsav7_use_background_region(cpu, mmu_idx, is_user)) {
                /* background fault */
                fi->type = ARMFault_Background;
                return true;
            }
            get_phys_addr_pmsav7_default(env, mmu_idx, address, prot);
        } else { /* a MPU hit! */
            uint32_t ap = extract32(env->pmsav7.dracr[n], 8, 3);
            uint32_t xn = extract32(env->pmsav7.dracr[n], 12, 1);

            if (m_is_system_region(env, address)) {
                /* System space is always execute never */
                xn = 1;
            }

            if (is_user) { /* User mode AP bit decoding */
                switch (ap) {
                case 0:
                case 1:
                case 5:
                    break; /* no access */
                case 3:
                    *prot |= PAGE_WRITE;
                    /* fall through */
                case 2:
                case 6:
                    *prot |= PAGE_READ | PAGE_EXEC;
                    break;
                case 7:
                    /* for v7M, same as 6; for R profile a reserved value */
                    if (arm_feature(env, ARM_FEATURE_M)) {
                        *prot |= PAGE_READ | PAGE_EXEC;
                        break;
                    }
                    /* fall through */
                default:
                    qemu_log_mask(LOG_GUEST_ERROR,
                                  "DRACR[%d]: Bad value for AP bits: 0x%"
                                  PRIx32 "\n", n, ap);
                }
            } else { /* Priv. mode AP bits decoding */
                switch (ap) {
                case 0:
                    break; /* no access */
                case 1:
                case 2:
                case 3:
                    *prot |= PAGE_WRITE;
                    /* fall through */
                case 5:
                case 6:
                    *prot |= PAGE_READ | PAGE_EXEC;
                    break;
                case 7:
                    /* for v7M, same as 6; for R profile a reserved value */
                    if (arm_feature(env, ARM_FEATURE_M)) {
                        *prot |= PAGE_READ | PAGE_EXEC;
                        break;
                    }
                    /* fall through */
                default:
                    qemu_log_mask(LOG_GUEST_ERROR,
                                  "DRACR[%d]: Bad value for AP bits: 0x%"
                                  PRIx32 "\n", n, ap);
                }
            }

            /* execute never */
            if (xn) {
                *prot &= ~PAGE_EXEC;
            }
        }
    }

    fi->type = ARMFault_Permission;
    fi->level = 1;
    return !(*prot & (1 << access_type));
}

static bool v8m_is_sau_exempt(CPUARMState *env,
                              uint32_t address, MMUAccessType access_type)
{
    /* The architecture specifies that certain address ranges are
     * exempt from v8M SAU/IDAU checks.
     */
    return
        (access_type == MMU_INST_FETCH && m_is_system_region(env, address)) ||
        (address >= 0xe0000000 && address <= 0xe0002fff) ||
        (address >= 0xe000e000 && address <= 0xe000efff) ||
        (address >= 0xe002e000 && address <= 0xe002efff) ||
        (address >= 0xe0040000 && address <= 0xe0041fff) ||
        (address >= 0xe00ff000 && address <= 0xe00fffff);
}

void v8m_security_lookup(CPUARMState *env, uint32_t address,
                                MMUAccessType access_type, ARMMMUIdx mmu_idx,
                                V8M_SAttributes *sattrs)
{
    /* Look up the security attributes for this address. Compare the
     * pseudocode SecurityCheck() function.
     * We assume the caller has zero-initialized *sattrs.
     */
    ARMCPU *cpu = env_archcpu(env);
    int r;
    bool idau_exempt = false, idau_ns = true, idau_nsc = true;
    int idau_region = IREGION_NOTVALID;
    uint32_t addr_page_base = address & TARGET_PAGE_MASK;
    uint32_t addr_page_limit = addr_page_base + (TARGET_PAGE_SIZE - 1);

    if (cpu->idau) {
        IDAUInterfaceClass *iic = IDAU_INTERFACE_GET_CLASS(cpu->idau);
        IDAUInterface *ii = IDAU_INTERFACE(cpu->idau);

        iic->check(ii, address, &idau_region, &idau_exempt, &idau_ns,
                   &idau_nsc);
    }

    if (access_type == MMU_INST_FETCH && extract32(address, 28, 4) == 0xf) {
        /* 0xf0000000..0xffffffff is always S for insn fetches */
        return;
    }

    if (idau_exempt || v8m_is_sau_exempt(env, address, access_type)) {
        sattrs->ns = !regime_is_secure(env, mmu_idx);
        return;
    }

    if (idau_region != IREGION_NOTVALID) {
        sattrs->irvalid = true;
        sattrs->iregion = idau_region;
    }

    switch (env->sau.ctrl & 3) {
    case 0: /* SAU.ENABLE == 0, SAU.ALLNS == 0 */
        break;
    case 2: /* SAU.ENABLE == 0, SAU.ALLNS == 1 */
        sattrs->ns = true;
        break;
    default: /* SAU.ENABLE == 1 */
        for (r = 0; r < cpu->sau_sregion; r++) {
            if (env->sau.rlar[r] & 1) {
                uint32_t base = env->sau.rbar[r] & ~0x1f;
                uint32_t limit = env->sau.rlar[r] | 0x1f;

                if (base <= address && limit >= address) {
                    if (base > addr_page_base || limit < addr_page_limit) {
                        sattrs->subpage = true;
                    }
                    if (sattrs->srvalid) {
                        /* If we hit in more than one region then we must report
                         * as Secure, not NS-Callable, with no valid region
                         * number info.
                         */
                        sattrs->ns = false;
                        sattrs->nsc = false;
                        sattrs->sregion = 0;
                        sattrs->srvalid = false;
                        break;
                    } else {
                        if (env->sau.rlar[r] & 2) {
                            sattrs->nsc = true;
                        } else {
                            sattrs->ns = true;
                        }
                        sattrs->srvalid = true;
                        sattrs->sregion = r;
                    }
                } else {
                    /*
                     * Address not in this region. We must check whether the
                     * region covers addresses in the same page as our address.
                     * In that case we must not report a size that covers the
                     * whole page for a subsequent hit against a different MPU
                     * region or the background region, because it would result
                     * in incorrect TLB hits for subsequent accesses to
                     * addresses that are in this MPU region.
                     */
                    if (limit >= base &&
                        ranges_overlap(base, limit - base + 1,
                                       addr_page_base,
                                       TARGET_PAGE_SIZE)) {
                        sattrs->subpage = true;
                    }
                }
            }
        }
        break;
    }

    /*
     * The IDAU will override the SAU lookup results if it specifies
     * higher security than the SAU does.
     */
    if (!idau_ns) {
        if (sattrs->ns || (!idau_nsc && sattrs->nsc)) {
            sattrs->ns = false;
            sattrs->nsc = idau_nsc;
        }
    }
}

bool pmsav8_mpu_lookup(CPUARMState *env, uint32_t address,
                              MMUAccessType access_type, ARMMMUIdx mmu_idx,
                              hwaddr *phys_ptr, MemTxAttrs *txattrs,
                              int *prot, bool *is_subpage,
                              ARMMMUFaultInfo *fi, uint32_t *mregion)
{
    /* Perform a PMSAv8 MPU lookup (without also doing the SAU check
     * that a full phys-to-virt translation does).
     * mregion is (if not NULL) set to the region number which matched,
     * or -1 if no region number is returned (MPU off, address did not
     * hit a region, address hit in multiple regions).
     * We set is_subpage to true if the region hit doesn't cover the
     * entire TARGET_PAGE the address is within.
     */
    ARMCPU *cpu = env_archcpu(env);
    bool is_user = regime_is_user(env, mmu_idx);
    uint32_t secure = regime_is_secure(env, mmu_idx);
    int n;
    int matchregion = -1;
    bool hit = false;
    uint32_t addr_page_base = address & TARGET_PAGE_MASK;
    uint32_t addr_page_limit = addr_page_base + (TARGET_PAGE_SIZE - 1);

    *is_subpage = false;
    *phys_ptr = address;
    *prot = 0;
    if (mregion) {
        *mregion = -1;
    }

    /* Unlike the ARM ARM pseudocode, we don't need to check whether this
     * was an exception vector read from the vector table (which is always
     * done using the default system address map), because those accesses
     * are done in arm_v7m_load_vector(), which always does a direct
     * read using address_space_ldl(), rather than going via this function.
     */
    if (regime_translation_disabled(env, mmu_idx)) { /* MPU disabled */
        hit = true;
    } else if (m_is_ppb_region(env, address)) {
        hit = true;
    } else {
        if (pmsav7_use_background_region(cpu, mmu_idx, is_user)) {
            hit = true;
        }

        for (n = (int)cpu->pmsav7_dregion - 1; n >= 0; n--) {
            /* region search */
            /* Note that the base address is bits [31:5] from the register
             * with bits [4:0] all zeroes, but the limit address is bits
             * [31:5] from the register with bits [4:0] all ones.
             */
            uint32_t base = env->pmsav8.rbar[secure][n] & ~0x1f;
            uint32_t limit = env->pmsav8.rlar[secure][n] | 0x1f;

            if (!(env->pmsav8.rlar[secure][n] & 0x1)) {
                /* Region disabled */
                continue;
            }

            if (address < base || address > limit) {
                /*
                 * Address not in this region. We must check whether the
                 * region covers addresses in the same page as our address.
                 * In that case we must not report a size that covers the
                 * whole page for a subsequent hit against a different MPU
                 * region or the background region, because it would result in
                 * incorrect TLB hits for subsequent accesses to addresses that
                 * are in this MPU region.
                 */
                if (limit >= base &&
                    ranges_overlap(base, limit - base + 1,
                                   addr_page_base,
                                   TARGET_PAGE_SIZE)) {
                    *is_subpage = true;
                }
                continue;
            }

            if (base > addr_page_base || limit < addr_page_limit) {
                *is_subpage = true;
            }

            if (matchregion != -1) {
                /* Multiple regions match -- always a failure (unlike
                 * PMSAv7 where highest-numbered-region wins)
                 */
                fi->type = ARMFault_Permission;
                fi->level = 1;
                return true;
            }

            matchregion = n;
            hit = true;
        }
    }

    if (!hit) {
        /* background fault */
        fi->type = ARMFault_Background;
        return true;
    }

    if (matchregion == -1) {
        /* hit using the background region */
        get_phys_addr_pmsav7_default(env, mmu_idx, address, prot);
    } else {
        uint32_t ap = extract32(env->pmsav8.rbar[secure][matchregion], 1, 2);
        uint32_t xn = extract32(env->pmsav8.rbar[secure][matchregion], 0, 1);

        if (m_is_system_region(env, address)) {
            /* System space is always execute never */
            xn = 1;
        }

        *prot = simple_ap_to_rw_prot(env, mmu_idx, ap);
        if (*prot && !xn) {
            *prot |= PAGE_EXEC;
        }
        /* We don't need to look the attribute up in the MAIR0/MAIR1
         * registers because that only tells us about cacheability.
         */
        if (mregion) {
            *mregion = matchregion;
        }
    }

    fi->type = ARMFault_Permission;
    fi->level = 1;
    return !(*prot & (1 << access_type));
}


static bool get_phys_addr_pmsav8(CPUARMState *env, uint32_t address,
                                 MMUAccessType access_type, ARMMMUIdx mmu_idx,
                                 hwaddr *phys_ptr, MemTxAttrs *txattrs,
                                 int *prot, target_ulong *page_size,
                                 ARMMMUFaultInfo *fi)
{
    uint32_t secure = regime_is_secure(env, mmu_idx);
    V8M_SAttributes sattrs = {};
    bool ret;
    bool mpu_is_subpage;

    if (arm_feature(env, ARM_FEATURE_M_SECURITY)) {
        v8m_security_lookup(env, address, access_type, mmu_idx, &sattrs);
        if (access_type == MMU_INST_FETCH) {
            /* Instruction fetches always use the MMU bank and the
             * transaction attribute determined by the fetch address,
             * regardless of CPU state. This is painful for QEMU
             * to handle, because it would mean we need to encode
             * into the mmu_idx not just the (user, negpri) information
             * for the current security state but also that for the
             * other security state, which would balloon the number
             * of mmu_idx values needed alarmingly.
             * Fortunately we can avoid this because it's not actually
             * possible to arbitrarily execute code from memory with
             * the wrong security attribute: it will always generate
             * an exception of some kind or another, apart from the
             * special case of an NS CPU executing an SG instruction
             * in S&NSC memory. So we always just fail the translation
             * here and sort things out in the exception handler
             * (including possibly emulating an SG instruction).
             */
            if (sattrs.ns != !secure) {
                if (sattrs.nsc) {
                    fi->type = ARMFault_QEMU_NSCExec;
                } else {
                    fi->type = ARMFault_QEMU_SFault;
                }
                *page_size = sattrs.subpage ? 1 : TARGET_PAGE_SIZE;
                *phys_ptr = address;
                *prot = 0;
                return true;
            }
        } else {
            /* For data accesses we always use the MMU bank indicated
             * by the current CPU state, but the security attributes
             * might downgrade a secure access to nonsecure.
             */
            if (sattrs.ns) {
                txattrs->secure = false;
            } else if (!secure) {
                /* NS access to S memory must fault.
                 * Architecturally we should first check whether the
                 * MPU information for this address indicates that we
                 * are doing an unaligned access to Device memory, which
                 * should generate a UsageFault instead. QEMU does not
                 * currently check for that kind of unaligned access though.
                 * If we added it we would need to do so as a special case
                 * for M_FAKE_FSR_SFAULT in arm_v7m_cpu_do_interrupt().
                 */
                fi->type = ARMFault_QEMU_SFault;
                *page_size = sattrs.subpage ? 1 : TARGET_PAGE_SIZE;
                *phys_ptr = address;
                *prot = 0;
                return true;
            }
        }
    }

    ret = pmsav8_mpu_lookup(env, address, access_type, mmu_idx, phys_ptr,
                            txattrs, prot, &mpu_is_subpage, fi, NULL);
    *page_size = sattrs.subpage || mpu_is_subpage ? 1 : TARGET_PAGE_SIZE;
    return ret;
}

static bool get_phys_addr_pmsav5(CPUARMState *env, uint32_t address,
                                 MMUAccessType access_type, ARMMMUIdx mmu_idx,
                                 hwaddr *phys_ptr, int *prot,
                                 ARMMMUFaultInfo *fi)
{
    int n;
    uint32_t mask;
    uint32_t base;
    bool is_user = regime_is_user(env, mmu_idx);

    if (regime_translation_disabled(env, mmu_idx)) {
        /* MPU disabled.  */
        *phys_ptr = address;
        *prot = PAGE_READ | PAGE_WRITE | PAGE_EXEC;
        return false;
    }

    *phys_ptr = address;
    for (n = 7; n >= 0; n--) {
        base = env->cp15.c6_region[n];
        if ((base & 1) == 0) {
            continue;
        }
        mask = 1 << ((base >> 1) & 0x1f);
        /* Keep this shift separate from the above to avoid an
           (undefined) << 32.  */
        mask = (mask << 1) - 1;
        if (((base ^ address) & ~mask) == 0) {
            break;
        }
    }
    if (n < 0) {
        fi->type = ARMFault_Background;
        return true;
    }

    if (access_type == MMU_INST_FETCH) {
        mask = env->cp15.pmsav5_insn_ap;
    } else {
        mask = env->cp15.pmsav5_data_ap;
    }
    mask = (mask >> (n * 4)) & 0xf;
    switch (mask) {
    case 0:
        fi->type = ARMFault_Permission;
        fi->level = 1;
        return true;
    case 1:
        if (is_user) {
            fi->type = ARMFault_Permission;
            fi->level = 1;
            return true;
        }
        *prot = PAGE_READ | PAGE_WRITE;
        break;
    case 2:
        *prot = PAGE_READ;
        if (!is_user) {
            *prot |= PAGE_WRITE;
        }
        break;
    case 3:
        *prot = PAGE_READ | PAGE_WRITE;
        break;
    case 5:
        if (is_user) {
            fi->type = ARMFault_Permission;
            fi->level = 1;
            return true;
        }
        *prot = PAGE_READ;
        break;
    case 6:
        *prot = PAGE_READ;
        break;
    default:
        /* Bad permission.  */
        fi->type = ARMFault_Permission;
        fi->level = 1;
        return true;
    }
    *prot |= PAGE_EXEC;
    return false;
}

/* Combine either inner or outer cacheability attributes for normal
 * memory, according to table D4-42 and pseudocode procedure
 * CombineS1S2AttrHints() of ARM DDI 0487B.b (the ARMv8 ARM).
 *
 * NB: only stage 1 includes allocation hints (RW bits), leading to
 * some asymmetry.
 */
static uint8_t combine_cacheattr_nibble(uint8_t s1, uint8_t s2)
{
    if (s1 == 4 || s2 == 4) {
        /* non-cacheable has precedence */
        return 4;
    } else if (extract32(s1, 2, 2) == 0 || extract32(s1, 2, 2) == 2) {
        /* stage 1 write-through takes precedence */
        return s1;
    } else if (extract32(s2, 2, 2) == 2) {
        /* stage 2 write-through takes precedence, but the allocation hint
         * is still taken from stage 1
         */
        return (2 << 2) | extract32(s1, 0, 2);
    } else { /* write-back */
        return s1;
    }
}

/* Combine S1 and S2 cacheability/shareability attributes, per D4.5.4
 * and CombineS1S2Desc()
 *
 * @s1:      Attributes from stage 1 walk
 * @s2:      Attributes from stage 2 walk
 */
static ARMCacheAttrs combine_cacheattrs(ARMCacheAttrs s1, ARMCacheAttrs s2)
{
    uint8_t s1lo = extract32(s1.attrs, 0, 4), s2lo = extract32(s2.attrs, 0, 4);
    uint8_t s1hi = extract32(s1.attrs, 4, 4), s2hi = extract32(s2.attrs, 4, 4);
    ARMCacheAttrs ret;

    /* Combine shareability attributes (table D4-43) */
    if (s1.shareability == 2 || s2.shareability == 2) {
        /* if either are outer-shareable, the result is outer-shareable */
        ret.shareability = 2;
    } else if (s1.shareability == 3 || s2.shareability == 3) {
        /* if either are inner-shareable, the result is inner-shareable */
        ret.shareability = 3;
    } else {
        /* both non-shareable */
        ret.shareability = 0;
    }

    /* Combine memory type and cacheability attributes */
    if (s1hi == 0 || s2hi == 0) {
        /* Device has precedence over normal */
        if (s1lo == 0 || s2lo == 0) {
            /* nGnRnE has precedence over anything */
            ret.attrs = 0;
        } else if (s1lo == 4 || s2lo == 4) {
            /* non-Reordering has precedence over Reordering */
            ret.attrs = 4;  /* nGnRE */
        } else if (s1lo == 8 || s2lo == 8) {
            /* non-Gathering has precedence over Gathering */
            ret.attrs = 8;  /* nGRE */
        } else {
            ret.attrs = 0xc; /* GRE */
        }

        /* Any location for which the resultant memory type is any
         * type of Device memory is always treated as Outer Shareable.
         */
        ret.shareability = 2;
    } else { /* Normal memory */
        /* Outer/inner cacheability combine independently */
        ret.attrs = combine_cacheattr_nibble(s1hi, s2hi) << 4
                  | combine_cacheattr_nibble(s1lo, s2lo);

        if (ret.attrs == 0x44) {
            /* Any location for which the resultant memory type is Normal
             * Inner Non-cacheable, Outer Non-cacheable is always treated
             * as Outer Shareable.
             */
            ret.shareability = 2;
        }
    }

    return ret;
}


/* get_phys_addr - get the physical address for this virtual address
 *
 * Find the physical address corresponding to the given virtual address,
 * by doing a translation table walk on MMU based systems or using the
 * MPU state on MPU based systems.
 *
 * Returns false if the translation was successful. Otherwise, phys_ptr, attrs,
 * prot and page_size may not be filled in, and the populated fsr value provides
 * information on why the translation aborted, in the format of a
 * DFSR/IFSR fault register, with the following caveats:
 *  * we honour the short vs long DFSR format differences.
 *  * the WnR bit is never set (the caller must do this).
 *  * for PSMAv5 based systems we don't bother to return a full FSR format
 *    value.
 *
 * @env: CPUARMState
 * @address: virtual address to get physical address for
 * @access_type: 0 for read, 1 for write, 2 for execute
 * @mmu_idx: MMU index indicating required translation regime
 * @phys_ptr: set to the physical address corresponding to the virtual address
 * @attrs: set to the memory transaction attributes to use
 * @prot: set to the permissions for the page containing phys_ptr
 * @page_size: set to the size of the page containing phys_ptr
 * @fi: set to fault info if the translation fails
 * @cacheattrs: (if non-NULL) set to the cacheability/shareability attributes
 */
bool get_phys_addr(CPUARMState *env, target_ulong address,
                   MMUAccessType access_type, ARMMMUIdx mmu_idx,
                   hwaddr *phys_ptr, MemTxAttrs *attrs, int *prot,
                   target_ulong *page_size,
                   ARMMMUFaultInfo *fi, ARMCacheAttrs *cacheattrs)
{
    if (mmu_idx == ARMMMUIdx_E10_0 ||
        mmu_idx == ARMMMUIdx_E10_1 ||
        mmu_idx == ARMMMUIdx_E10_1_PAN) {
        /* Call ourselves recursively to do the stage 1 and then stage 2
         * translations.
         */
        if (arm_feature(env, ARM_FEATURE_EL2)) {
            hwaddr ipa;
            int s2_prot;
            int ret;
            ARMCacheAttrs cacheattrs2 = {};

            ret = get_phys_addr(env, address, access_type,
                                stage_1_mmu_idx(mmu_idx), &ipa, attrs,
                                prot, page_size, fi, cacheattrs);

            /* If S1 fails or S2 is disabled, return early.  */
            if (ret || regime_translation_disabled(env, ARMMMUIdx_Stage2)) {
                *phys_ptr = ipa;
                return ret;
            }

            /* S1 is done. Now do S2 translation.  */
            ret = get_phys_addr_lpae(env, ipa, access_type, ARMMMUIdx_Stage2,
                                     phys_ptr, attrs, &s2_prot,
                                     page_size, fi,
                                     cacheattrs != NULL ? &cacheattrs2 : NULL);
            fi->s2addr = ipa;
            /* Combine the S1 and S2 perms.  */
            *prot &= s2_prot;

            /* Combine the S1 and S2 cache attributes, if needed */
            if (!ret && cacheattrs != NULL) {
                if (env->cp15.hcr_el2 & HCR_DC) {
                    /*
                     * HCR.DC forces the first stage attributes to
                     *  Normal Non-Shareable,
                     *  Inner Write-Back Read-Allocate Write-Allocate,
                     *  Outer Write-Back Read-Allocate Write-Allocate.
                     */
                    cacheattrs->attrs = 0xff;
                    cacheattrs->shareability = 0;
                }
                *cacheattrs = combine_cacheattrs(*cacheattrs, cacheattrs2);
            }

            return ret;
        } else {
            /*
             * For non-EL2 CPUs a stage1+stage2 translation is just stage 1.
             */
            mmu_idx = stage_1_mmu_idx(mmu_idx);
        }
    }

    /* The page table entries may downgrade secure to non-secure, but
     * cannot upgrade an non-secure translation regime's attributes
     * to secure.
     */
    attrs->secure = regime_is_secure(env, mmu_idx);
    attrs->user = regime_is_user(env, mmu_idx);

    /* Fast Context Switch Extension. This doesn't exist at all in v8.
     * In v7 and earlier it affects all stage 1 translations.
     */
    if (address < 0x02000000 && mmu_idx != ARMMMUIdx_Stage2
        && !arm_feature(env, ARM_FEATURE_V8)) {
        if (regime_el(env, mmu_idx) == 3) {
            address += env->cp15.fcseidr_s;
        } else {
            address += env->cp15.fcseidr_ns;
        }
    }

    if (arm_feature(env, ARM_FEATURE_PMSA)) {
        bool ret;
        *page_size = TARGET_PAGE_SIZE;

        if (arm_feature(env, ARM_FEATURE_V8)) {
            /* PMSAv8 */
            ret = get_phys_addr_pmsav8(env, address, access_type, mmu_idx,
                                       phys_ptr, attrs, prot, page_size, fi);
        } else if (arm_feature(env, ARM_FEATURE_V7)) {
            /* PMSAv7 */
            ret = get_phys_addr_pmsav7(env, address, access_type, mmu_idx,
                                       phys_ptr, prot, page_size, fi);
        } else {
            /* Pre-v7 MPU */
            ret = get_phys_addr_pmsav5(env, address, access_type, mmu_idx,
                                       phys_ptr, prot, fi);
        }
        qemu_log_mask(CPU_LOG_MMU, "PMSA MPU lookup for %s at 0x%08" PRIx32
                      " mmu_idx %u -> %s (prot %c%c%c)\n",
                      access_type == MMU_DATA_LOAD ? "reading" :
                      (access_type == MMU_DATA_STORE ? "writing" : "execute"),
                      (uint32_t)address, mmu_idx,
                      ret ? "Miss" : "Hit",
                      *prot & PAGE_READ ? 'r' : '-',
                      *prot & PAGE_WRITE ? 'w' : '-',
                      *prot & PAGE_EXEC ? 'x' : '-');

        return ret;
    }

    /* Definitely a real MMU, not an MPU */

    if (regime_translation_disabled(env, mmu_idx)) {
        /*
         * MMU disabled.  S1 addresses within aa64 translation regimes are
         * still checked for bounds -- see AArch64.TranslateAddressS1Off.
         */
        if (mmu_idx != ARMMMUIdx_Stage2) {
            int r_el = regime_el(env, mmu_idx);
            if (arm_el_is_aa64(env, r_el)) {
                int pamax = arm_pamax(env_archcpu(env));
                uint64_t tcr = env->cp15.tcr_el[r_el].raw_tcr;
                int addrtop, tbi;

                tbi = aa64_va_parameter_tbi(tcr, mmu_idx);
                if (access_type == MMU_INST_FETCH) {
                    tbi &= ~aa64_va_parameter_tbid(tcr, mmu_idx);
                }
                tbi = (tbi >> extract64(address, 55, 1)) & 1;
                addrtop = (tbi ? 55 : 63);

                if (extract64(address, pamax, addrtop - pamax + 1) != 0) {
                    fi->type = ARMFault_AddressSize;
                    fi->level = 0;
                    fi->stage2 = false;
                    return 1;
                }

                /*
                 * When TBI is disabled, we've just validated that all of the
                 * bits above PAMax are zero, so logically we only need to
                 * clear the top byte for TBI.  But it's clearer to follow
                 * the pseudocode set of addrdesc.paddress.
                 */
                address = extract64(address, 0, 52);
            }
        }
        *phys_ptr = address;
        *prot = PAGE_READ | PAGE_WRITE | PAGE_EXEC;
        *page_size = TARGET_PAGE_SIZE;
        return 0;
    }

    if (regime_using_lpae_format(env, mmu_idx)) {
        return get_phys_addr_lpae(env, address, access_type, mmu_idx,
                                  phys_ptr, attrs, prot, page_size,
                                  fi, cacheattrs);
    } else if (regime_sctlr(env, mmu_idx) & SCTLR_XP) {
        return get_phys_addr_v6(env, address, access_type, mmu_idx,
                                phys_ptr, attrs, prot, page_size, fi);
    } else {
        return get_phys_addr_v5(env, address, access_type, mmu_idx,
                                    phys_ptr, prot, page_size, fi);
    }
}

hwaddr arm_cpu_get_phys_page_attrs_debug(CPUState *cs, vaddr addr,
                                         MemTxAttrs *attrs)
{
    ARMCPU *cpu = ARM_CPU(cs);
    CPUARMState *env = &cpu->env;
    hwaddr phys_addr;
    target_ulong page_size;
    int prot;
    bool ret;
    ARMMMUFaultInfo fi = {};
    ARMMMUIdx mmu_idx = arm_mmu_idx(env);

    *attrs = (MemTxAttrs) {};

    ret = get_phys_addr(env, addr, 0, mmu_idx, &phys_addr,
                        attrs, &prot, &page_size, &fi, NULL);

    if (ret) {
        return -1;
    }
    return phys_addr;
}

#endif

/* Note that signed overflow is undefined in C.  The following routines are
   careful to use unsigned types where modulo arithmetic is required.
   Failure to do so _will_ break on newer gcc.  */

/* Signed saturating arithmetic.  */

/* Perform 16-bit signed saturating addition.  */
static inline uint16_t add16_sat(uint16_t a, uint16_t b)
{
    uint16_t res;

    res = a + b;
    if (((res ^ a) & 0x8000) && !((a ^ b) & 0x8000)) {
        if (a & 0x8000)
            res = 0x8000;
        else
            res = 0x7fff;
    }
    return res;
}

/* Perform 8-bit signed saturating addition.  */
static inline uint8_t add8_sat(uint8_t a, uint8_t b)
{
    uint8_t res;

    res = a + b;
    if (((res ^ a) & 0x80) && !((a ^ b) & 0x80)) {
        if (a & 0x80)
            res = 0x80;
        else
            res = 0x7f;
    }
    return res;
}

/* Perform 16-bit signed saturating subtraction.  */
static inline uint16_t sub16_sat(uint16_t a, uint16_t b)
{
    uint16_t res;

    res = a - b;
    if (((res ^ a) & 0x8000) && ((a ^ b) & 0x8000)) {
        if (a & 0x8000)
            res = 0x8000;
        else
            res = 0x7fff;
    }
    return res;
}

/* Perform 8-bit signed saturating subtraction.  */
static inline uint8_t sub8_sat(uint8_t a, uint8_t b)
{
    uint8_t res;

    res = a - b;
    if (((res ^ a) & 0x80) && ((a ^ b) & 0x80)) {
        if (a & 0x80)
            res = 0x80;
        else
            res = 0x7f;
    }
    return res;
}

#define ADD16(a, b, n) RESULT(add16_sat(a, b), n, 16);
#define SUB16(a, b, n) RESULT(sub16_sat(a, b), n, 16);
#define ADD8(a, b, n)  RESULT(add8_sat(a, b), n, 8);
#define SUB8(a, b, n)  RESULT(sub8_sat(a, b), n, 8);
#define PFX q

#include "op_addsub.h"

/* Unsigned saturating arithmetic.  */
static inline uint16_t add16_usat(uint16_t a, uint16_t b)
{
    uint16_t res;
    res = a + b;
    if (res < a)
        res = 0xffff;
    return res;
}

static inline uint16_t sub16_usat(uint16_t a, uint16_t b)
{
    if (a > b)
        return a - b;
    else
        return 0;
}

static inline uint8_t add8_usat(uint8_t a, uint8_t b)
{
    uint8_t res;
    res = a + b;
    if (res < a)
        res = 0xff;
    return res;
}

static inline uint8_t sub8_usat(uint8_t a, uint8_t b)
{
    if (a > b)
        return a - b;
    else
        return 0;
}

#define ADD16(a, b, n) RESULT(add16_usat(a, b), n, 16);
#define SUB16(a, b, n) RESULT(sub16_usat(a, b), n, 16);
#define ADD8(a, b, n)  RESULT(add8_usat(a, b), n, 8);
#define SUB8(a, b, n)  RESULT(sub8_usat(a, b), n, 8);
#define PFX uq

#include "op_addsub.h"

/* Signed modulo arithmetic.  */
#define SARITH16(a, b, n, op) do { \
    int32_t sum; \
    sum = (int32_t)(int16_t)(a) op (int32_t)(int16_t)(b); \
    RESULT(sum, n, 16); \
    if (sum >= 0) \
        ge |= 3 << (n * 2); \
    } while(0)

#define SARITH8(a, b, n, op) do { \
    int32_t sum; \
    sum = (int32_t)(int8_t)(a) op (int32_t)(int8_t)(b); \
    RESULT(sum, n, 8); \
    if (sum >= 0) \
        ge |= 1 << n; \
    } while(0)


#define ADD16(a, b, n) SARITH16(a, b, n, +)
#define SUB16(a, b, n) SARITH16(a, b, n, -)
#define ADD8(a, b, n)  SARITH8(a, b, n, +)
#define SUB8(a, b, n)  SARITH8(a, b, n, -)
#define PFX s
#define ARITH_GE

#include "op_addsub.h"

/* Unsigned modulo arithmetic.  */
#define ADD16(a, b, n) do { \
    uint32_t sum; \
    sum = (uint32_t)(uint16_t)(a) + (uint32_t)(uint16_t)(b); \
    RESULT(sum, n, 16); \
    if ((sum >> 16) == 1) \
        ge |= 3 << (n * 2); \
    } while(0)

#define ADD8(a, b, n) do { \
    uint32_t sum; \
    sum = (uint32_t)(uint8_t)(a) + (uint32_t)(uint8_t)(b); \
    RESULT(sum, n, 8); \
    if ((sum >> 8) == 1) \
        ge |= 1 << n; \
    } while(0)

#define SUB16(a, b, n) do { \
    uint32_t sum; \
    sum = (uint32_t)(uint16_t)(a) - (uint32_t)(uint16_t)(b); \
    RESULT(sum, n, 16); \
    if ((sum >> 16) == 0) \
        ge |= 3 << (n * 2); \
    } while(0)

#define SUB8(a, b, n) do { \
    uint32_t sum; \
    sum = (uint32_t)(uint8_t)(a) - (uint32_t)(uint8_t)(b); \
    RESULT(sum, n, 8); \
    if ((sum >> 8) == 0) \
        ge |= 1 << n; \
    } while(0)

#define PFX u
#define ARITH_GE

#include "op_addsub.h"

/* Halved signed arithmetic.  */
#define ADD16(a, b, n) \
  RESULT(((int32_t)(int16_t)(a) + (int32_t)(int16_t)(b)) >> 1, n, 16)
#define SUB16(a, b, n) \
  RESULT(((int32_t)(int16_t)(a) - (int32_t)(int16_t)(b)) >> 1, n, 16)
#define ADD8(a, b, n) \
  RESULT(((int32_t)(int8_t)(a) + (int32_t)(int8_t)(b)) >> 1, n, 8)
#define SUB8(a, b, n) \
  RESULT(((int32_t)(int8_t)(a) - (int32_t)(int8_t)(b)) >> 1, n, 8)
#define PFX sh

#include "op_addsub.h"

/* Halved unsigned arithmetic.  */
#define ADD16(a, b, n) \
  RESULT(((uint32_t)(uint16_t)(a) + (uint32_t)(uint16_t)(b)) >> 1, n, 16)
#define SUB16(a, b, n) \
  RESULT(((uint32_t)(uint16_t)(a) - (uint32_t)(uint16_t)(b)) >> 1, n, 16)
#define ADD8(a, b, n) \
  RESULT(((uint32_t)(uint8_t)(a) + (uint32_t)(uint8_t)(b)) >> 1, n, 8)
#define SUB8(a, b, n) \
  RESULT(((uint32_t)(uint8_t)(a) - (uint32_t)(uint8_t)(b)) >> 1, n, 8)
#define PFX uh

#include "op_addsub.h"

static inline uint8_t do_usad(uint8_t a, uint8_t b)
{
    if (a > b)
        return a - b;
    else
        return b - a;
}

/* Unsigned sum of absolute byte differences.  */
uint32_t HELPER(usad8)(uint32_t a, uint32_t b)
{
    uint32_t sum;
    sum = do_usad(a, b);
    sum += do_usad(a >> 8, b >> 8);
    sum += do_usad(a >> 16, b >>16);
    sum += do_usad(a >> 24, b >> 24);
    return sum;
}

/* For ARMv6 SEL instruction.  */
uint32_t HELPER(sel_flags)(uint32_t flags, uint32_t a, uint32_t b)
{
    uint32_t mask;

    mask = 0;
    if (flags & 1)
        mask |= 0xff;
    if (flags & 2)
        mask |= 0xff00;
    if (flags & 4)
        mask |= 0xff0000;
    if (flags & 8)
        mask |= 0xff000000;
    return (a & mask) | (b & ~mask);
}

/* CRC helpers.
 * The upper bytes of val (above the number specified by 'bytes') must have
 * been zeroed out by the caller.
 */
uint32_t HELPER(crc32)(uint32_t acc, uint32_t val, uint32_t bytes)
{
    uint8_t buf[4];

    stl_le_p(buf, val);

    /* zlib crc32 converts the accumulator and output to one's complement.  */
    return crc32(acc ^ 0xffffffff, buf, bytes) ^ 0xffffffff;
}

uint32_t HELPER(crc32c)(uint32_t acc, uint32_t val, uint32_t bytes)
{
    uint8_t buf[4];

    stl_le_p(buf, val);

    /* Linux crc32c converts the output to one's complement.  */
    return crc32c(acc, buf, bytes) ^ 0xffffffff;
}

/* Return the exception level to which FP-disabled exceptions should
 * be taken, or 0 if FP is enabled.
 */
int fp_exception_el(CPUARMState *env, int cur_el)
{
#ifndef CONFIG_USER_ONLY
    /* CPACR and the CPTR registers don't exist before v6, so FP is
     * always accessible
     */
    if (!arm_feature(env, ARM_FEATURE_V6)) {
        return 0;
    }

    if (arm_feature(env, ARM_FEATURE_M)) {
        /* CPACR can cause a NOCP UsageFault taken to current security state */
        if (!v7m_cpacr_pass(env, env->v7m.secure, cur_el != 0)) {
            return 1;
        }

        if (arm_feature(env, ARM_FEATURE_M_SECURITY) && !env->v7m.secure) {
            if (!extract32(env->v7m.nsacr, 10, 1)) {
                /* FP insns cause a NOCP UsageFault taken to Secure */
                return 3;
            }
        }

        return 0;
    }

    /* The CPACR controls traps to EL1, or PL1 if we're 32 bit:
     * 0, 2 : trap EL0 and EL1/PL1 accesses
     * 1    : trap only EL0 accesses
     * 3    : trap no accesses
     * This register is ignored if E2H+TGE are both set.
     */
    if ((arm_hcr_el2_eff(env) & (HCR_E2H | HCR_TGE)) != (HCR_E2H | HCR_TGE)) {
        int fpen = extract32(env->cp15.cpacr_el1, 20, 2);

        switch (fpen) {
        case 0:
        case 2:
            if (cur_el == 0 || cur_el == 1) {
                /* Trap to PL1, which might be EL1 or EL3 */
                if (arm_is_secure(env) && !arm_el_is_aa64(env, 3)) {
                    return 3;
                }
                return 1;
            }
            if (cur_el == 3 && !is_a64(env)) {
                /* Secure PL1 running at EL3 */
                return 3;
            }
            break;
        case 1:
            if (cur_el == 0) {
                return 1;
            }
            break;
        case 3:
            break;
        }
    }

    /*
     * The NSACR allows A-profile AArch32 EL3 and M-profile secure mode
     * to control non-secure access to the FPU. It doesn't have any
     * effect if EL3 is AArch64 or if EL3 doesn't exist at all.
     */
    if ((arm_feature(env, ARM_FEATURE_EL3) && !arm_el_is_aa64(env, 3) &&
         cur_el <= 2 && !arm_is_secure_below_el3(env))) {
        if (!extract32(env->cp15.nsacr, 10, 1)) {
            /* FP insns act as UNDEF */
            return cur_el == 2 ? 2 : 1;
        }
    }

    /* For the CPTR registers we don't need to guard with an ARM_FEATURE
     * check because zero bits in the registers mean "don't trap".
     */

    /* CPTR_EL2 : present in v7VE or v8 */
    if (cur_el <= 2 && extract32(env->cp15.cptr_el[2], 10, 1)
        && !arm_is_secure_below_el3(env)) {
        /* Trap FP ops at EL2, NS-EL1 or NS-EL0 to EL2 */
        return 2;
    }

    /* CPTR_EL3 : present in v8 */
    if (extract32(env->cp15.cptr_el[3], 10, 1)) {
        /* Trap all FP ops to EL3 */
        return 3;
    }
#endif
    return 0;
}

/* Return the exception level we're running at if this is our mmu_idx */
int arm_mmu_idx_to_el(ARMMMUIdx mmu_idx)
{
    if (mmu_idx & ARM_MMU_IDX_M) {
        return mmu_idx & ARM_MMU_IDX_M_PRIV;
    }

    switch (mmu_idx) {
    case ARMMMUIdx_E10_0:
    case ARMMMUIdx_E20_0:
    case ARMMMUIdx_SE10_0:
        return 0;
    case ARMMMUIdx_E10_1:
    case ARMMMUIdx_E10_1_PAN:
    case ARMMMUIdx_SE10_1:
    case ARMMMUIdx_SE10_1_PAN:
        return 1;
    case ARMMMUIdx_E2:
    case ARMMMUIdx_E20_2:
    case ARMMMUIdx_E20_2_PAN:
        return 2;
    case ARMMMUIdx_SE3:
        return 3;
    default:
        g_assert_not_reached();
    }
}

#ifndef CONFIG_TCG
ARMMMUIdx arm_v7m_mmu_idx_for_secstate(CPUARMState *env, bool secstate)
{
    g_assert_not_reached();
}
#endif

ARMMMUIdx arm_mmu_idx_el(CPUARMState *env, int el)
{
    if (arm_feature(env, ARM_FEATURE_M)) {
        return arm_v7m_mmu_idx_for_secstate(env, env->v7m.secure);
    }

    /* See ARM pseudo-function ELIsInHost.  */
    switch (el) {
    case 0:
        if (arm_is_secure_below_el3(env)) {
            return ARMMMUIdx_SE10_0;
        }
        if ((env->cp15.hcr_el2 & (HCR_E2H | HCR_TGE)) == (HCR_E2H | HCR_TGE)
            && arm_el_is_aa64(env, 2)) {
            return ARMMMUIdx_E20_0;
        }
        return ARMMMUIdx_E10_0;
    case 1:
        if (arm_is_secure_below_el3(env)) {
            if (env->pstate & PSTATE_PAN) {
                return ARMMMUIdx_SE10_1_PAN;
            }
            return ARMMMUIdx_SE10_1;
        }
        if (env->pstate & PSTATE_PAN) {
            return ARMMMUIdx_E10_1_PAN;
        }
        return ARMMMUIdx_E10_1;
    case 2:
        /* TODO: ARMv8.4-SecEL2 */
        /* Note that TGE does not apply at EL2.  */
        if ((env->cp15.hcr_el2 & HCR_E2H) && arm_el_is_aa64(env, 2)) {
            if (env->pstate & PSTATE_PAN) {
                return ARMMMUIdx_E20_2_PAN;
            }
            return ARMMMUIdx_E20_2;
        }
        return ARMMMUIdx_E2;
    case 3:
        return ARMMMUIdx_SE3;
    default:
        g_assert_not_reached();
    }
}

ARMMMUIdx arm_mmu_idx(CPUARMState *env)
{
    return arm_mmu_idx_el(env, arm_current_el(env));
}

#ifndef CONFIG_USER_ONLY
ARMMMUIdx arm_stage1_mmu_idx(CPUARMState *env)
{
    return stage_1_mmu_idx(arm_mmu_idx(env));
}
#endif

static uint32_t rebuild_hflags_common(CPUARMState *env, int fp_el,
                                      ARMMMUIdx mmu_idx, uint32_t flags)
{
    flags = FIELD_DP32(flags, TBFLAG_ANY, FPEXC_EL, fp_el);
    flags = FIELD_DP32(flags, TBFLAG_ANY, MMUIDX,
                       arm_to_core_mmu_idx(mmu_idx));

    if (arm_singlestep_active(env)) {
        flags = FIELD_DP32(flags, TBFLAG_ANY, SS_ACTIVE, 1);
    }
    return flags;
}

static uint32_t rebuild_hflags_common_32(CPUARMState *env, int fp_el,
                                         ARMMMUIdx mmu_idx, uint32_t flags)
{
    bool sctlr_b = arm_sctlr_b(env);

    if (sctlr_b) {
        flags = FIELD_DP32(flags, TBFLAG_A32, SCTLR_B, 1);
    }
    if (arm_cpu_data_is_big_endian_a32(env, sctlr_b)) {
        flags = FIELD_DP32(flags, TBFLAG_ANY, BE_DATA, 1);
    }
    flags = FIELD_DP32(flags, TBFLAG_A32, NS, !access_secure_reg(env));

    return rebuild_hflags_common(env, fp_el, mmu_idx, flags);
}

static uint32_t rebuild_hflags_m32(CPUARMState *env, int fp_el,
                                   ARMMMUIdx mmu_idx)
{
    uint32_t flags = 0;

    if (arm_v7m_is_handler_mode(env)) {
        flags = FIELD_DP32(flags, TBFLAG_M32, HANDLER, 1);
    }

    /*
     * v8M always applies stack limit checks unless CCR.STKOFHFNMIGN
     * is suppressing them because the requested execution priority
     * is less than 0.
     */
    if (arm_feature(env, ARM_FEATURE_V8) &&
        !((mmu_idx & ARM_MMU_IDX_M_NEGPRI) &&
          (env->v7m.ccr[env->v7m.secure] & R_V7M_CCR_STKOFHFNMIGN_MASK))) {
        flags = FIELD_DP32(flags, TBFLAG_M32, STACKCHECK, 1);
    }

    return rebuild_hflags_common_32(env, fp_el, mmu_idx, flags);
}

static uint32_t rebuild_hflags_aprofile(CPUARMState *env)
{
    int flags = 0;

    flags = FIELD_DP32(flags, TBFLAG_ANY, DEBUG_TARGET_EL,
                       arm_debug_target_el(env));
    return flags;
}

static uint32_t rebuild_hflags_a32(CPUARMState *env, int fp_el,
                                   ARMMMUIdx mmu_idx)
{
    uint32_t flags = rebuild_hflags_aprofile(env);

    if (arm_el_is_aa64(env, 1)) {
        flags = FIELD_DP32(flags, TBFLAG_A32, VFPEN, 1);
    }

    if (arm_current_el(env) < 2 && env->cp15.hstr_el2 &&
        (arm_hcr_el2_eff(env) & (HCR_E2H | HCR_TGE)) != (HCR_E2H | HCR_TGE)) {
        flags = FIELD_DP32(flags, TBFLAG_A32, HSTR_ACTIVE, 1);
    }

    return rebuild_hflags_common_32(env, fp_el, mmu_idx, flags);
}

static uint32_t rebuild_hflags_a64(CPUARMState *env, int el, int fp_el,
                                   ARMMMUIdx mmu_idx)
{
    uint32_t flags = rebuild_hflags_aprofile(env);
    ARMMMUIdx stage1 = stage_1_mmu_idx(mmu_idx);
    uint64_t tcr = regime_tcr(env, mmu_idx)->raw_tcr;
    uint64_t sctlr;
    int tbii, tbid;

    flags = FIELD_DP32(flags, TBFLAG_ANY, AARCH64_STATE, 1);

    /* Get control bits for tagged addresses.  */
    tbid = aa64_va_parameter_tbi(tcr, mmu_idx);
    tbii = tbid & ~aa64_va_parameter_tbid(tcr, mmu_idx);

    flags = FIELD_DP32(flags, TBFLAG_A64, TBII, tbii);
    flags = FIELD_DP32(flags, TBFLAG_A64, TBID, tbid);

    if (cpu_isar_feature(aa64_sve, env_archcpu(env))) {
        int sve_el = sve_exception_el(env, el);
        uint32_t zcr_len;

        /*
         * If SVE is disabled, but FP is enabled,
         * then the effective len is 0.
         */
        if (sve_el != 0 && fp_el == 0) {
            zcr_len = 0;
        } else {
            zcr_len = sve_zcr_len_for_el(env, el);
        }
        flags = FIELD_DP32(flags, TBFLAG_A64, SVEEXC_EL, sve_el);
        flags = FIELD_DP32(flags, TBFLAG_A64, ZCR_LEN, zcr_len);
    }

    sctlr = regime_sctlr(env, stage1);

    if (arm_cpu_data_is_big_endian_a64(el, sctlr)) {
        flags = FIELD_DP32(flags, TBFLAG_ANY, BE_DATA, 1);
    }

    if (cpu_isar_feature(aa64_pauth, env_archcpu(env))) {
        /*
         * In order to save space in flags, we record only whether
         * pauth is "inactive", meaning all insns are implemented as
         * a nop, or "active" when some action must be performed.
         * The decision of which action to take is left to a helper.
         */
        if (sctlr & (SCTLR_EnIA | SCTLR_EnIB | SCTLR_EnDA | SCTLR_EnDB)) {
            flags = FIELD_DP32(flags, TBFLAG_A64, PAUTH_ACTIVE, 1);
        }
    }

    if (cpu_isar_feature(aa64_bti, env_archcpu(env))) {
        /* Note that SCTLR_EL[23].BT == SCTLR_BT1.  */
        if (sctlr & (el == 0 ? SCTLR_BT0 : SCTLR_BT1)) {
            flags = FIELD_DP32(flags, TBFLAG_A64, BT, 1);
        }
    }

    /* Compute the condition for using AccType_UNPRIV for LDTR et al. */
    if (!(env->pstate & PSTATE_UAO)) {
        switch (mmu_idx) {
        case ARMMMUIdx_E10_1:
        case ARMMMUIdx_E10_1_PAN:
        case ARMMMUIdx_SE10_1:
        case ARMMMUIdx_SE10_1_PAN:
            /* TODO: ARMv8.3-NV */
            flags = FIELD_DP32(flags, TBFLAG_A64, UNPRIV, 1);
            break;
        case ARMMMUIdx_E20_2:
        case ARMMMUIdx_E20_2_PAN:
            /* TODO: ARMv8.4-SecEL2 */
            /*
             * Note that EL20_2 is gated by HCR_EL2.E2H == 1, but EL20_0 is
             * gated by HCR_EL2.<E2H,TGE> == '11', and so is LDTR.
             */
            if (env->cp15.hcr_el2 & HCR_TGE) {
                flags = FIELD_DP32(flags, TBFLAG_A64, UNPRIV, 1);
            }
            break;
        default:
            break;
        }
    }

    return rebuild_hflags_common(env, fp_el, mmu_idx, flags);
}

static uint32_t rebuild_hflags_internal(CPUARMState *env)
{
    int el = arm_current_el(env);
    int fp_el = fp_exception_el(env, el);
    ARMMMUIdx mmu_idx = arm_mmu_idx_el(env, el);

    if (is_a64(env)) {
        return rebuild_hflags_a64(env, el, fp_el, mmu_idx);
    } else if (arm_feature(env, ARM_FEATURE_M)) {
        return rebuild_hflags_m32(env, fp_el, mmu_idx);
    } else {
        return rebuild_hflags_a32(env, fp_el, mmu_idx);
    }
}

void arm_rebuild_hflags(CPUARMState *env)
{
    env->hflags = rebuild_hflags_internal(env);
}

/*
 * If we have triggered a EL state change we can't rely on the
 * translator having passed it to us, we need to recompute.
 */
void HELPER(rebuild_hflags_m32_newel)(CPUARMState *env)
{
    int el = arm_current_el(env);
    int fp_el = fp_exception_el(env, el);
    ARMMMUIdx mmu_idx = arm_mmu_idx_el(env, el);
    env->hflags = rebuild_hflags_m32(env, fp_el, mmu_idx);
}

void HELPER(rebuild_hflags_m32)(CPUARMState *env, int el)
{
    int fp_el = fp_exception_el(env, el);
    ARMMMUIdx mmu_idx = arm_mmu_idx_el(env, el);

    env->hflags = rebuild_hflags_m32(env, fp_el, mmu_idx);
}

/*
 * If we have triggered a EL state change we can't rely on the
 * translator having passed it to us, we need to recompute.
 */
void HELPER(rebuild_hflags_a32_newel)(CPUARMState *env)
{
    int el = arm_current_el(env);
    int fp_el = fp_exception_el(env, el);
    ARMMMUIdx mmu_idx = arm_mmu_idx_el(env, el);
    env->hflags = rebuild_hflags_a32(env, fp_el, mmu_idx);
}

void HELPER(rebuild_hflags_a32)(CPUARMState *env, int el)
{
    int fp_el = fp_exception_el(env, el);
    ARMMMUIdx mmu_idx = arm_mmu_idx_el(env, el);

    env->hflags = rebuild_hflags_a32(env, fp_el, mmu_idx);
}

void HELPER(rebuild_hflags_a64)(CPUARMState *env, int el)
{
    int fp_el = fp_exception_el(env, el);
    ARMMMUIdx mmu_idx = arm_mmu_idx_el(env, el);

    env->hflags = rebuild_hflags_a64(env, el, fp_el, mmu_idx);
}

static inline void assert_hflags_rebuild_correctly(CPUARMState *env)
{
#ifdef CONFIG_DEBUG_TCG
    uint32_t env_flags_current = env->hflags;
    uint32_t env_flags_rebuilt = rebuild_hflags_internal(env);

    if (unlikely(env_flags_current != env_flags_rebuilt)) {
        fprintf(stderr, "TCG hflags mismatch (current:0x%08x rebuilt:0x%08x)\n",
                env_flags_current, env_flags_rebuilt);
        abort();
    }
#endif
}

void cpu_get_tb_cpu_state(CPUARMState *env, target_ulong *pc,
                          target_ulong *cs_base, uint32_t *pflags)
{
    uint32_t flags = env->hflags;
    uint32_t pstate_for_ss;

    *cs_base = 0;
    assert_hflags_rebuild_correctly(env);

    if (FIELD_EX32(flags, TBFLAG_ANY, AARCH64_STATE)) {
        *pc = env->pc;
        if (cpu_isar_feature(aa64_bti, env_archcpu(env))) {
            flags = FIELD_DP32(flags, TBFLAG_A64, BTYPE, env->btype);
        }
        pstate_for_ss = env->pstate;
    } else {
        *pc = env->regs[15];

        if (arm_feature(env, ARM_FEATURE_M)) {
            if (arm_feature(env, ARM_FEATURE_M_SECURITY) &&
                FIELD_EX32(env->v7m.fpccr[M_REG_S], V7M_FPCCR, S)
                != env->v7m.secure) {
                flags = FIELD_DP32(flags, TBFLAG_M32, FPCCR_S_WRONG, 1);
            }

            if ((env->v7m.fpccr[env->v7m.secure] & R_V7M_FPCCR_ASPEN_MASK) &&
                (!(env->v7m.control[M_REG_S] & R_V7M_CONTROL_FPCA_MASK) ||
                 (env->v7m.secure &&
                  !(env->v7m.control[M_REG_S] & R_V7M_CONTROL_SFPA_MASK)))) {
                /*
                 * ASPEN is set, but FPCA/SFPA indicate that there is no
                 * active FP context; we must create a new FP context before
                 * executing any FP insn.
                 */
                flags = FIELD_DP32(flags, TBFLAG_M32, NEW_FP_CTXT_NEEDED, 1);
            }

            bool is_secure = env->v7m.fpccr[M_REG_S] & R_V7M_FPCCR_S_MASK;
            if (env->v7m.fpccr[is_secure] & R_V7M_FPCCR_LSPACT_MASK) {
                flags = FIELD_DP32(flags, TBFLAG_M32, LSPACT, 1);
            }
        } else {
            /*
             * Note that XSCALE_CPAR shares bits with VECSTRIDE.
             * Note that VECLEN+VECSTRIDE are RES0 for M-profile.
             */
            if (arm_feature(env, ARM_FEATURE_XSCALE)) {
                flags = FIELD_DP32(flags, TBFLAG_A32,
                                   XSCALE_CPAR, env->cp15.c15_cpar);
            } else {
                flags = FIELD_DP32(flags, TBFLAG_A32, VECLEN,
                                   env->vfp.vec_len);
                flags = FIELD_DP32(flags, TBFLAG_A32, VECSTRIDE,
                                   env->vfp.vec_stride);
            }
            if (env->vfp.xregs[ARM_VFP_FPEXC] & (1 << 30)) {
                flags = FIELD_DP32(flags, TBFLAG_A32, VFPEN, 1);
            }
        }

        flags = FIELD_DP32(flags, TBFLAG_AM32, THUMB, env->thumb);
        flags = FIELD_DP32(flags, TBFLAG_AM32, CONDEXEC, env->condexec_bits);
        pstate_for_ss = env->uncached_cpsr;
    }

    /*
     * The SS_ACTIVE and PSTATE_SS bits correspond to the state machine
     * states defined in the ARM ARM for software singlestep:
     *  SS_ACTIVE   PSTATE.SS   State
     *     0            x       Inactive (the TB flag for SS is always 0)
     *     1            0       Active-pending
     *     1            1       Active-not-pending
     * SS_ACTIVE is set in hflags; PSTATE_SS is computed every TB.
     */
    if (FIELD_EX32(flags, TBFLAG_ANY, SS_ACTIVE) &&
        (pstate_for_ss & PSTATE_SS)) {
        flags = FIELD_DP32(flags, TBFLAG_ANY, PSTATE_SS, 1);
    }

    *pflags = flags;
}

#ifdef TARGET_AARCH64
/*
 * The manual says that when SVE is enabled and VQ is widened the
 * implementation is allowed to zero the previously inaccessible
 * portion of the registers.  The corollary to that is that when
 * SVE is enabled and VQ is narrowed we are also allowed to zero
 * the now inaccessible portion of the registers.
 *
 * The intent of this is that no predicate bit beyond VQ is ever set.
 * Which means that some operations on predicate registers themselves
 * may operate on full uint64_t or even unrolled across the maximum
 * uint64_t[4].  Performing 4 bits of host arithmetic unconditionally
 * may well be cheaper than conditionals to restrict the operation
 * to the relevant portion of a uint16_t[16].
 */
void aarch64_sve_narrow_vq(CPUARMState *env, unsigned vq)
{
    int i, j;
    uint64_t pmask;

    assert(vq >= 1 && vq <= ARM_MAX_VQ);
    assert(vq <= env_archcpu(env)->sve_max_vq);

    /* Zap the high bits of the zregs.  */
    for (i = 0; i < 32; i++) {
        memset(&env->vfp.zregs[i].d[2 * vq], 0, 16 * (ARM_MAX_VQ - vq));
    }

    /* Zap the high bits of the pregs and ffr.  */
    pmask = 0;
    if (vq & 3) {
        pmask = ~(-1ULL << (16 * (vq & 3)));
    }
    for (j = vq / 4; j < ARM_MAX_VQ / 4; j++) {
        for (i = 0; i < 17; ++i) {
            env->vfp.pregs[i].p[j] &= pmask;
        }
        pmask = 0;
    }
}

/*
 * Notice a change in SVE vector size when changing EL.
 */
void aarch64_sve_change_el(CPUARMState *env, int old_el,
                           int new_el, bool el0_a64)
{
    ARMCPU *cpu = env_archcpu(env);
    int old_len, new_len;
    bool old_a64, new_a64;

    /* Nothing to do if no SVE.  */
    if (!cpu_isar_feature(aa64_sve, cpu)) {
        return;
    }

    /* Nothing to do if FP is disabled in either EL.  */
    if (fp_exception_el(env, old_el) || fp_exception_el(env, new_el)) {
        return;
    }

    /*
     * DDI0584A.d sec 3.2: "If SVE instructions are disabled or trapped
     * at ELx, or not available because the EL is in AArch32 state, then
     * for all purposes other than a direct read, the ZCR_ELx.LEN field
     * has an effective value of 0".
     *
     * Consider EL2 (aa64, vq=4) -> EL0 (aa32) -> EL1 (aa64, vq=0).
     * If we ignore aa32 state, we would fail to see the vq4->vq0 transition
     * from EL2->EL1.  Thus we go ahead and narrow when entering aa32 so that
     * we already have the correct register contents when encountering the
     * vq0->vq0 transition between EL0->EL1.
     */
    old_a64 = old_el ? arm_el_is_aa64(env, old_el) : el0_a64;
    old_len = (old_a64 && !sve_exception_el(env, old_el)
               ? sve_zcr_len_for_el(env, old_el) : 0);
    new_a64 = new_el ? arm_el_is_aa64(env, new_el) : el0_a64;
    new_len = (new_a64 && !sve_exception_el(env, new_el)
               ? sve_zcr_len_for_el(env, new_el) : 0);

    /* When changing vector length, clear inaccessible state.  */
    if (new_len < old_len) {
        aarch64_sve_narrow_vq(env, new_len + 1);
    }
}
#endif<|MERGE_RESOLUTION|>--- conflicted
+++ resolved
@@ -99,50 +99,7 @@
     return 0;
 }
 
-<<<<<<< HEAD
-static int arm_sys_gdb_get_reg(CPUARMState *env, uint8_t *buf, int reg)
-{
-    switch (reg) {
-    case 0:
-        /* TTBCR Secure */
-        stl_p(buf, env->cp15.tcr_el[3].raw_tcr);
-        return 4;
-    case 1:
-        /* TTBR0 Secure */
-        stl_p(buf, env->cp15.ttbr0_s);
-        return 4;
-    case 2:
-        /* TTBR1 Secure */
-        stl_p(buf, env->cp15.ttbr1_s);
-        return 4;
-    default:
-        return 0;
-    }
-}
-
-static int arm_sys_gdb_set_reg(CPUARMState *env, uint8_t *buf, int reg)
-{
-    switch (reg) {
-    case 0:
-        /* TTBCR Secure */
-        return 0;
-    case 1:
-        /* TTBR0 Secure */
-        env->cp15.ttbr0_s = ldl_p(buf);
-        return 4;
-    case 2:
-        /* TTBR1 Secure */
-        env->cp15.ttbr1_s = ldl_p(buf);
-        return 4;
-    default:
-        return 0;
-    }
-}
-
-static int aarch64_fpu_gdb_get_reg(CPUARMState *env, uint8_t *buf, int reg)
-=======
 static int aarch64_fpu_gdb_get_reg(CPUARMState *env, GByteArray *buf, int reg)
->>>>>>> 17e1e498
 {
     switch (reg) {
     case 0 ... 31:
@@ -2855,11 +2812,7 @@
 {
     ARMCPU *cpu = env_archcpu(env);
 
-<<<<<<< HEAD
-    return gt_conv_qemu2arm(cpu, qemu_clock_get_ns(QEMU_CLOCK_VIRTUAL));
-=======
     return qemu_clock_get_ns(QEMU_CLOCK_VIRTUAL) / gt_cntfrq_period_ns(cpu);
->>>>>>> 17e1e498
 }
 
 static void gt_recalc_timer(ARMCPU *cpu, int timeridx)
@@ -2895,15 +2848,10 @@
          * set the timer for as far in the future as possible. When the
          * timer expires we will reset the timer for any remaining period.
          */
-<<<<<<< HEAD
-        if (nexttick > INT64_MAX) {
-            nexttick = INT64_MAX;
-=======
         if (nexttick > INT64_MAX / gt_cntfrq_period_ns(cpu)) {
             timer_mod_ns(cpu->gt_timer[timeridx], INT64_MAX);
         } else {
             timer_mod(cpu->gt_timer[timeridx], nexttick);
->>>>>>> 17e1e498
         }
         trace_arm_gt_recalc(timeridx, irqstate, nexttick);
     } else {
@@ -3337,10 +3285,7 @@
       .opc0 = 3, .opc1 = 3, .crn = 14, .crm = 0, .opc2 = 0,
       .access = PL1_RW | PL0_R, .accessfn = gt_cntfrq_access,
       .fieldoffset = offsetof(CPUARMState, cp15.c14_cntfrq),
-<<<<<<< HEAD
-=======
       .resetfn = arm_gt_cntfrq_reset,
->>>>>>> 17e1e498
     },
     /* overall control: mostly access permissions */
     { .name = "CNTKCTL", .state = ARM_CP_STATE_BOTH,
