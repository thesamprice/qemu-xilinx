/*
 * ARM generic helpers.
 *
 * This code is licensed under the GNU GPL v2 or later.
 *
 * SPDX-License-Identifier: GPL-2.0-or-later
 */

#include "qemu/osdep.h"
#include "qemu/log.h"
#include "trace.h"
#include "cpu.h"
#include "internals.h"
#include "exec/helper-proto.h"
#include "qemu/main-loop.h"
#include "qemu/timer.h"
#include "qemu/bitops.h"
#include "qemu/crc32c.h"
#include "qemu/qemu-print.h"
#include "exec/exec-all.h"
#include <zlib.h> /* For crc32 */
#include "hw/irq.h"
#include "sysemu/cpu-timers.h"
#include "sysemu/kvm.h"
#include "qapi/qapi-commands-machine-target.h"
#include "qapi/error.h"
#include "qemu/guest-random.h"
#ifdef CONFIG_TCG
#include "semihosting/common-semi.h"
#endif
#include "cpregs.h"

#define ARM_CPU_FREQ 1000000000 /* FIXME: 1 GHz, should be configurable */

static void switch_mode(CPUARMState *env, int mode);

static uint64_t raw_read(CPUARMState *env, const ARMCPRegInfo *ri)
{
    assert(ri->fieldoffset);
    if (cpreg_field_is_64bit(ri)) {
        return CPREG_FIELD64(env, ri);
    } else {
        return CPREG_FIELD32(env, ri);
    }
}

void raw_write(CPUARMState *env, const ARMCPRegInfo *ri, uint64_t value)
{
    assert(ri->fieldoffset);
    if (cpreg_field_is_64bit(ri)) {
        CPREG_FIELD64(env, ri) = value;
    } else {
        CPREG_FIELD32(env, ri) = value;
    }
}

static void *raw_ptr(CPUARMState *env, const ARMCPRegInfo *ri)
{
    return (char *)env + ri->fieldoffset;
}

uint64_t read_raw_cp_reg(CPUARMState *env, const ARMCPRegInfo *ri)
{
    /* Raw read of a coprocessor register (as needed for migration, etc). */
    if (ri->type & ARM_CP_CONST) {
        return ri->resetvalue;
    } else if (ri->raw_readfn) {
        return ri->raw_readfn(env, ri);
    } else if (ri->readfn) {
        return ri->readfn(env, ri);
    } else {
        return raw_read(env, ri);
    }
}

static void write_raw_cp_reg(CPUARMState *env, const ARMCPRegInfo *ri,
                             uint64_t v)
{
    /*
     * Raw write of a coprocessor register (as needed for migration, etc).
     * Note that constant registers are treated as write-ignored; the
     * caller should check for success by whether a readback gives the
     * value written.
     */
    if (ri->type & ARM_CP_CONST) {
        return;
    } else if (ri->raw_writefn) {
        ri->raw_writefn(env, ri, v);
    } else if (ri->writefn) {
        ri->writefn(env, ri, v);
    } else {
        raw_write(env, ri, v);
    }
}

static bool raw_accessors_invalid(const ARMCPRegInfo *ri)
{
   /*
    * Return true if the regdef would cause an assertion if you called
    * read_raw_cp_reg() or write_raw_cp_reg() on it (ie if it is a
    * program bug for it not to have the NO_RAW flag).
    * NB that returning false here doesn't necessarily mean that calling
    * read/write_raw_cp_reg() is safe, because we can't distinguish "has
    * read/write access functions which are safe for raw use" from "has
    * read/write access functions which have side effects but has forgotten
    * to provide raw access functions".
    * The tests here line up with the conditions in read/write_raw_cp_reg()
    * and assertions in raw_read()/raw_write().
    */
    if ((ri->type & ARM_CP_CONST) ||
        ri->fieldoffset ||
        ((ri->raw_writefn || ri->writefn) && (ri->raw_readfn || ri->readfn))) {
        return false;
    }
    return true;
}

bool write_cpustate_to_list(ARMCPU *cpu, bool kvm_sync)
{
    /* Write the coprocessor state from cpu->env to the (index,value) list. */
    int i;
    bool ok = true;

    for (i = 0; i < cpu->cpreg_array_len; i++) {
        uint32_t regidx = kvm_to_cpreg_id(cpu->cpreg_indexes[i]);
        const ARMCPRegInfo *ri;
        uint64_t newval;

        ri = get_arm_cp_reginfo(cpu->cp_regs, regidx);
        if (!ri) {
            ok = false;
            continue;
        }
        if (ri->type & ARM_CP_NO_RAW) {
            continue;
        }

        newval = read_raw_cp_reg(&cpu->env, ri);
        if (kvm_sync) {
            /*
             * Only sync if the previous list->cpustate sync succeeded.
             * Rather than tracking the success/failure state for every
             * item in the list, we just recheck "does the raw write we must
             * have made in write_list_to_cpustate() read back OK" here.
             */
            uint64_t oldval = cpu->cpreg_values[i];

            if (oldval == newval) {
                continue;
            }

            write_raw_cp_reg(&cpu->env, ri, oldval);
            if (read_raw_cp_reg(&cpu->env, ri) != oldval) {
                continue;
            }

            write_raw_cp_reg(&cpu->env, ri, newval);
        }
        cpu->cpreg_values[i] = newval;
    }
    return ok;
}

bool write_list_to_cpustate(ARMCPU *cpu)
{
    int i;
    bool ok = true;

    for (i = 0; i < cpu->cpreg_array_len; i++) {
        uint32_t regidx = kvm_to_cpreg_id(cpu->cpreg_indexes[i]);
        uint64_t v = cpu->cpreg_values[i];
        const ARMCPRegInfo *ri;

        ri = get_arm_cp_reginfo(cpu->cp_regs, regidx);
        if (!ri) {
            ok = false;
            continue;
        }
        if (ri->type & ARM_CP_NO_RAW) {
            continue;
        }
        /*
         * Write value and confirm it reads back as written
         * (to catch read-only registers and partially read-only
         * registers where the incoming migration value doesn't match)
         */
        write_raw_cp_reg(&cpu->env, ri, v);
        if (read_raw_cp_reg(&cpu->env, ri) != v) {
            ok = false;
        }
    }
    return ok;
}

static void add_cpreg_to_list(gpointer key, gpointer opaque)
{
    ARMCPU *cpu = opaque;
    uint32_t regidx = (uintptr_t)key;
    const ARMCPRegInfo *ri = get_arm_cp_reginfo(cpu->cp_regs, regidx);

    if (!(ri->type & (ARM_CP_NO_RAW | ARM_CP_ALIAS))) {
        cpu->cpreg_indexes[cpu->cpreg_array_len] = cpreg_to_kvm_id(regidx);
        /* The value array need not be initialized at this point */
        cpu->cpreg_array_len++;
    }
}

static void count_cpreg(gpointer key, gpointer opaque)
{
    ARMCPU *cpu = opaque;
    const ARMCPRegInfo *ri;

    ri = g_hash_table_lookup(cpu->cp_regs, key);

    if (!(ri->type & (ARM_CP_NO_RAW | ARM_CP_ALIAS))) {
        cpu->cpreg_array_len++;
    }
}

static gint cpreg_key_compare(gconstpointer a, gconstpointer b)
{
    uint64_t aidx = cpreg_to_kvm_id((uintptr_t)a);
    uint64_t bidx = cpreg_to_kvm_id((uintptr_t)b);

    if (aidx > bidx) {
        return 1;
    }
    if (aidx < bidx) {
        return -1;
    }
    return 0;
}

void init_cpreg_list(ARMCPU *cpu)
{
    /*
     * Initialise the cpreg_tuples[] array based on the cp_regs hash.
     * Note that we require cpreg_tuples[] to be sorted by key ID.
     */
    GList *keys;
    int arraylen;

    keys = g_hash_table_get_keys(cpu->cp_regs);
    keys = g_list_sort(keys, cpreg_key_compare);

    cpu->cpreg_array_len = 0;

    g_list_foreach(keys, count_cpreg, cpu);

    arraylen = cpu->cpreg_array_len;
    cpu->cpreg_indexes = g_new(uint64_t, arraylen);
    cpu->cpreg_values = g_new(uint64_t, arraylen);
    cpu->cpreg_vmstate_indexes = g_new(uint64_t, arraylen);
    cpu->cpreg_vmstate_values = g_new(uint64_t, arraylen);
    cpu->cpreg_vmstate_array_len = cpu->cpreg_array_len;
    cpu->cpreg_array_len = 0;

    g_list_foreach(keys, add_cpreg_to_list, cpu);

    assert(cpu->cpreg_array_len == arraylen);

    g_list_free(keys);
}

/*
 * Some registers are not accessible from AArch32 EL3 if SCR.NS == 0.
 */
static CPAccessResult access_el3_aa32ns(CPUARMState *env,
                                        const ARMCPRegInfo *ri,
                                        bool isread)
{
    if (!is_a64(env) && arm_current_el(env) == 3 &&
        arm_is_secure_below_el3(env)) {
        return CP_ACCESS_TRAP_UNCATEGORIZED;
    }
    return CP_ACCESS_OK;
}

/*
 * Some secure-only AArch32 registers trap to EL3 if used from
 * Secure EL1 (but are just ordinary UNDEF in other non-EL3 contexts).
 * Note that an access from Secure EL1 can only happen if EL3 is AArch64.
 * We assume that the .access field is set to PL1_RW.
 */
static CPAccessResult access_trap_aa32s_el1(CPUARMState *env,
                                            const ARMCPRegInfo *ri,
                                            bool isread)
{
    if (arm_current_el(env) == 3) {
        return CP_ACCESS_OK;
    }
    if (arm_is_secure_below_el3(env)) {
        if (env->cp15.scr_el3 & SCR_EEL2) {
            return CP_ACCESS_TRAP_EL2;
        }
        return CP_ACCESS_TRAP_EL3;
    }
    /* This will be EL1 NS and EL2 NS, which just UNDEF */
    return CP_ACCESS_TRAP_UNCATEGORIZED;
}

/*
 * Check for traps to performance monitor registers, which are controlled
 * by MDCR_EL2.TPM for EL2 and MDCR_EL3.TPM for EL3.
 */
static CPAccessResult access_tpm(CPUARMState *env, const ARMCPRegInfo *ri,
                                 bool isread)
{
    int el = arm_current_el(env);
    uint64_t mdcr_el2 = arm_mdcr_el2_eff(env);

    if (el < 2 && (mdcr_el2 & MDCR_TPM)) {
        return CP_ACCESS_TRAP_EL2;
    }
    if (el < 3 && (env->cp15.mdcr_el3 & MDCR_TPM)) {
        return CP_ACCESS_TRAP_EL3;
    }
    return CP_ACCESS_OK;
}

/* Check for traps from EL1 due to HCR_EL2.TVM and HCR_EL2.TRVM.  */
static CPAccessResult access_tvm_trvm(CPUARMState *env, const ARMCPRegInfo *ri,
                                      bool isread)
{
    if (arm_current_el(env) == 1) {
        uint64_t trap = isread ? HCR_TRVM : HCR_TVM;
        if (arm_hcr_el2_eff(env) & trap) {
            return CP_ACCESS_TRAP_EL2;
        }
    }
    return CP_ACCESS_OK;
}

/* Check for traps from EL1 due to HCR_EL2.TSW.  */
static CPAccessResult access_tsw(CPUARMState *env, const ARMCPRegInfo *ri,
                                 bool isread)
{
    if (arm_current_el(env) == 1 && (arm_hcr_el2_eff(env) & HCR_TSW)) {
        return CP_ACCESS_TRAP_EL2;
    }
    return CP_ACCESS_OK;
}

/* Check for traps from EL1 due to HCR_EL2.TACR.  */
static CPAccessResult access_tacr(CPUARMState *env, const ARMCPRegInfo *ri,
                                  bool isread)
{
    if (arm_current_el(env) == 1 && (arm_hcr_el2_eff(env) & HCR_TACR)) {
        return CP_ACCESS_TRAP_EL2;
    }
    return CP_ACCESS_OK;
}

/* Check for traps from EL1 due to HCR_EL2.TTLB. */
static CPAccessResult access_ttlb(CPUARMState *env, const ARMCPRegInfo *ri,
                                  bool isread)
{
    if (arm_current_el(env) == 1 && (arm_hcr_el2_eff(env) & HCR_TTLB)) {
        return CP_ACCESS_TRAP_EL2;
    }
    return CP_ACCESS_OK;
}

/* Check for traps from EL1 due to HCR_EL2.TTLB or TTLBIS. */
static CPAccessResult access_ttlbis(CPUARMState *env, const ARMCPRegInfo *ri,
                                    bool isread)
{
    if (arm_current_el(env) == 1 &&
        (arm_hcr_el2_eff(env) & (HCR_TTLB | HCR_TTLBIS))) {
        return CP_ACCESS_TRAP_EL2;
    }
    return CP_ACCESS_OK;
}

#ifdef TARGET_AARCH64
/* Check for traps from EL1 due to HCR_EL2.TTLB or TTLBOS. */
static CPAccessResult access_ttlbos(CPUARMState *env, const ARMCPRegInfo *ri,
                                    bool isread)
{
    if (arm_current_el(env) == 1 &&
        (arm_hcr_el2_eff(env) & (HCR_TTLB | HCR_TTLBOS))) {
        return CP_ACCESS_TRAP_EL2;
    }
    return CP_ACCESS_OK;
}
#endif

static void dacr_write(CPUARMState *env, const ARMCPRegInfo *ri, uint64_t value)
{
    ARMCPU *cpu = env_archcpu(env);

    raw_write(env, ri, value);
    tlb_flush(CPU(cpu)); /* Flush TLB as domain not tracked in TLB */
}

static void fcse_write(CPUARMState *env, const ARMCPRegInfo *ri, uint64_t value)
{
    ARMCPU *cpu = env_archcpu(env);

    if (raw_read(env, ri) != value) {
        /*
         * Unlike real hardware the qemu TLB uses virtual addresses,
         * not modified virtual addresses, so this causes a TLB flush.
         */
        tlb_flush(CPU(cpu));
        raw_write(env, ri, value);
    }
}

static void contextidr_write(CPUARMState *env, const ARMCPRegInfo *ri,
                             uint64_t value)
{
    ARMCPU *cpu = env_archcpu(env);

    if (raw_read(env, ri) != value && !arm_feature(env, ARM_FEATURE_PMSA)
        && !extended_addresses_enabled(env)) {
        /*
         * For VMSA (when not using the LPAE long descriptor page table
         * format) this register includes the ASID, so do a TLB flush.
         * For PMSA it is purely a process ID and no action is needed.
         */
        tlb_flush(CPU(cpu));
    }
    raw_write(env, ri, value);
}

static int alle1_tlbmask(CPUARMState *env)
{
    /*
     * Note that the 'ALL' scope must invalidate both stage 1 and
     * stage 2 translations, whereas most other scopes only invalidate
     * stage 1 translations.
     */
    return (ARMMMUIdxBit_E10_1 |
            ARMMMUIdxBit_E10_1_PAN |
            ARMMMUIdxBit_E10_0 |
            ARMMMUIdxBit_Stage2 |
            ARMMMUIdxBit_Stage2_S);
}


/* IS variants of TLB operations must affect all cores */
static void tlbiall_is_write(CPUARMState *env, const ARMCPRegInfo *ri,
                             uint64_t value)
{
    CPUState *cs = env_cpu(env);

    tlb_flush_all_cpus_synced(cs);
}

static void tlbiasid_is_write(CPUARMState *env, const ARMCPRegInfo *ri,
                             uint64_t value)
{
    CPUState *cs = env_cpu(env);

    tlb_flush_all_cpus_synced(cs);
}

static void tlbimva_is_write(CPUARMState *env, const ARMCPRegInfo *ri,
                             uint64_t value)
{
    CPUState *cs = env_cpu(env);

    tlb_flush_page_all_cpus_synced(cs, value & TARGET_PAGE_MASK);
}

static void tlbimvaa_is_write(CPUARMState *env, const ARMCPRegInfo *ri,
                             uint64_t value)
{
    CPUState *cs = env_cpu(env);

    tlb_flush_page_all_cpus_synced(cs, value & TARGET_PAGE_MASK);
}

/*
 * Non-IS variants of TLB operations are upgraded to
 * IS versions if we are at EL1 and HCR_EL2.FB is effectively set to
 * force broadcast of these operations.
 */
static bool tlb_force_broadcast(CPUARMState *env)
{
    return arm_current_el(env) == 1 && (arm_hcr_el2_eff(env) & HCR_FB);
}

static void tlbiall_write(CPUARMState *env, const ARMCPRegInfo *ri,
                          uint64_t value)
{
    /* Invalidate all (TLBIALL) */
    CPUState *cs = env_cpu(env);

    if (tlb_force_broadcast(env)) {
        tlb_flush_all_cpus_synced(cs);
    } else {
        tlb_flush(cs);
    }
}

static void tlbimva_write(CPUARMState *env, const ARMCPRegInfo *ri,
                          uint64_t value)
{
    /* Invalidate single TLB entry by MVA and ASID (TLBIMVA) */
    CPUState *cs = env_cpu(env);

    value &= TARGET_PAGE_MASK;
    if (tlb_force_broadcast(env)) {
        tlb_flush_page_all_cpus_synced(cs, value);
    } else {
        tlb_flush_page(cs, value);
    }
}

static void tlbiasid_write(CPUARMState *env, const ARMCPRegInfo *ri,
                           uint64_t value)
{
    /* Invalidate by ASID (TLBIASID) */
    CPUState *cs = env_cpu(env);

    if (tlb_force_broadcast(env)) {
        tlb_flush_all_cpus_synced(cs);
    } else {
        tlb_flush(cs);
    }
}

static void tlbimvaa_write(CPUARMState *env, const ARMCPRegInfo *ri,
                           uint64_t value)
{
    /* Invalidate single entry by MVA, all ASIDs (TLBIMVAA) */
    CPUState *cs = env_cpu(env);

    value &= TARGET_PAGE_MASK;
    if (tlb_force_broadcast(env)) {
        tlb_flush_page_all_cpus_synced(cs, value);
    } else {
        tlb_flush_page(cs, value);
    }
}

static void tlbiall_nsnh_write(CPUARMState *env, const ARMCPRegInfo *ri,
                               uint64_t value)
{
    CPUState *cs = env_cpu(env);

    tlb_flush_by_mmuidx(cs, alle1_tlbmask(env));
}

static void tlbiall_nsnh_is_write(CPUARMState *env, const ARMCPRegInfo *ri,
                                  uint64_t value)
{
    CPUState *cs = env_cpu(env);

    tlb_flush_by_mmuidx_all_cpus_synced(cs, alle1_tlbmask(env));
}


static void tlbiall_hyp_write(CPUARMState *env, const ARMCPRegInfo *ri,
                              uint64_t value)
{
    CPUState *cs = env_cpu(env);

    tlb_flush_by_mmuidx(cs, ARMMMUIdxBit_E2);
}

static void tlbiall_hyp_is_write(CPUARMState *env, const ARMCPRegInfo *ri,
                                 uint64_t value)
{
    CPUState *cs = env_cpu(env);

    tlb_flush_by_mmuidx_all_cpus_synced(cs, ARMMMUIdxBit_E2);
}

static void tlbimva_hyp_write(CPUARMState *env, const ARMCPRegInfo *ri,
                              uint64_t value)
{
    CPUState *cs = env_cpu(env);
    uint64_t pageaddr = value & ~MAKE_64BIT_MASK(0, 12);

    tlb_flush_page_by_mmuidx(cs, pageaddr, ARMMMUIdxBit_E2);
}

static void tlbimva_hyp_is_write(CPUARMState *env, const ARMCPRegInfo *ri,
                                 uint64_t value)
{
    CPUState *cs = env_cpu(env);
    uint64_t pageaddr = value & ~MAKE_64BIT_MASK(0, 12);

    tlb_flush_page_by_mmuidx_all_cpus_synced(cs, pageaddr,
                                             ARMMMUIdxBit_E2);
}

static void tlbiipas2_hyp_write(CPUARMState *env, const ARMCPRegInfo *ri,
                                uint64_t value)
{
    CPUState *cs = env_cpu(env);
    uint64_t pageaddr = (value & MAKE_64BIT_MASK(0, 28)) << 12;

    tlb_flush_page_by_mmuidx(cs, pageaddr, ARMMMUIdxBit_Stage2);
}

static void tlbiipas2is_hyp_write(CPUARMState *env, const ARMCPRegInfo *ri,
                                uint64_t value)
{
    CPUState *cs = env_cpu(env);
    uint64_t pageaddr = (value & MAKE_64BIT_MASK(0, 28)) << 12;

    tlb_flush_page_by_mmuidx_all_cpus_synced(cs, pageaddr, ARMMMUIdxBit_Stage2);
}

static const ARMCPRegInfo cp_reginfo[] = {
    /*
     * Define the secure and non-secure FCSE identifier CP registers
     * separately because there is no secure bank in V8 (no _EL3).  This allows
     * the secure register to be properly reset and migrated. There is also no
     * v8 EL1 version of the register so the non-secure instance stands alone.
     */
    { .name = "FCSEIDR",
      .cp = 15, .opc1 = 0, .crn = 13, .crm = 0, .opc2 = 0,
      .access = PL1_RW, .secure = ARM_CP_SECSTATE_NS,
      .fieldoffset = offsetof(CPUARMState, cp15.fcseidr_ns),
      .resetvalue = 0, .writefn = fcse_write, .raw_writefn = raw_write, },
    { .name = "FCSEIDR_S",
      .cp = 15, .opc1 = 0, .crn = 13, .crm = 0, .opc2 = 0,
      .access = PL1_RW, .secure = ARM_CP_SECSTATE_S,
      .fieldoffset = offsetof(CPUARMState, cp15.fcseidr_s),
      .resetvalue = 0, .writefn = fcse_write, .raw_writefn = raw_write, },
    /*
     * Define the secure and non-secure context identifier CP registers
     * separately because there is no secure bank in V8 (no _EL3).  This allows
     * the secure register to be properly reset and migrated.  In the
     * non-secure case, the 32-bit register will have reset and migration
     * disabled during registration as it is handled by the 64-bit instance.
     */
    { .name = "CONTEXTIDR_EL1", .state = ARM_CP_STATE_BOTH,
      .opc0 = 3, .opc1 = 0, .crn = 13, .crm = 0, .opc2 = 1,
      .access = PL1_RW, .accessfn = access_tvm_trvm,
      .secure = ARM_CP_SECSTATE_NS,
      .fieldoffset = offsetof(CPUARMState, cp15.contextidr_el[1]),
      .resetvalue = 0, .writefn = contextidr_write, .raw_writefn = raw_write, },
    { .name = "CONTEXTIDR_S", .state = ARM_CP_STATE_AA32,
      .cp = 15, .opc1 = 0, .crn = 13, .crm = 0, .opc2 = 1,
      .access = PL1_RW, .accessfn = access_tvm_trvm,
      .secure = ARM_CP_SECSTATE_S,
      .fieldoffset = offsetof(CPUARMState, cp15.contextidr_s),
      .resetvalue = 0, .writefn = contextidr_write, .raw_writefn = raw_write, },
};

static const ARMCPRegInfo not_v8_cp_reginfo[] = {
    /*
     * NB: Some of these registers exist in v8 but with more precise
     * definitions that don't use CP_ANY wildcards (mostly in v8_cp_reginfo[]).
     */
    /* MMU Domain access control / MPU write buffer control */
    { .name = "DACR",
      .cp = 15, .opc1 = CP_ANY, .crn = 3, .crm = CP_ANY, .opc2 = CP_ANY,
      .access = PL1_RW, .accessfn = access_tvm_trvm, .resetvalue = 0,
      .writefn = dacr_write, .raw_writefn = raw_write,
      .bank_fieldoffsets = { offsetoflow32(CPUARMState, cp15.dacr_s),
                             offsetoflow32(CPUARMState, cp15.dacr_ns) } },
    /*
     * ARMv7 allocates a range of implementation defined TLB LOCKDOWN regs.
     * For v6 and v5, these mappings are overly broad.
     */
    { .name = "TLB_LOCKDOWN", .cp = 15, .crn = 10, .crm = 0,
      .opc1 = CP_ANY, .opc2 = CP_ANY, .access = PL1_RW, .type = ARM_CP_NOP },
    { .name = "TLB_LOCKDOWN", .cp = 15, .crn = 10, .crm = 1,
      .opc1 = CP_ANY, .opc2 = CP_ANY, .access = PL1_RW, .type = ARM_CP_NOP },
    { .name = "TLB_LOCKDOWN", .cp = 15, .crn = 10, .crm = 4,
      .opc1 = CP_ANY, .opc2 = CP_ANY, .access = PL1_RW, .type = ARM_CP_NOP },
    { .name = "TLB_LOCKDOWN", .cp = 15, .crn = 10, .crm = 8,
      .opc1 = CP_ANY, .opc2 = CP_ANY, .access = PL1_RW, .type = ARM_CP_NOP },
    /* Cache maintenance ops; some of this space may be overridden later. */
    { .name = "CACHEMAINT", .cp = 15, .crn = 7, .crm = CP_ANY,
      .opc1 = 0, .opc2 = CP_ANY, .access = PL1_W,
      .type = ARM_CP_NOP | ARM_CP_OVERRIDE },
};

static const ARMCPRegInfo not_v6_cp_reginfo[] = {
    /*
     * Not all pre-v6 cores implemented this WFI, so this is slightly
     * over-broad.
     */
    { .name = "WFI_v5", .cp = 15, .crn = 7, .crm = 8, .opc1 = 0, .opc2 = 2,
      .access = PL1_W, .type = ARM_CP_WFI },
};

static const ARMCPRegInfo not_v7_cp_reginfo[] = {
    /*
     * Standard v6 WFI (also used in some pre-v6 cores); not in v7 (which
     * is UNPREDICTABLE; we choose to NOP as most implementations do).
     */
    { .name = "WFI_v6", .cp = 15, .crn = 7, .crm = 0, .opc1 = 0, .opc2 = 4,
      .access = PL1_W, .type = ARM_CP_WFI },
    /*
     * L1 cache lockdown. Not architectural in v6 and earlier but in practice
     * implemented in 926, 946, 1026, 1136, 1176 and 11MPCore. StrongARM and
     * OMAPCP will override this space.
     */
    { .name = "DLOCKDOWN", .cp = 15, .crn = 9, .crm = 0, .opc1 = 0, .opc2 = 0,
      .access = PL1_RW, .fieldoffset = offsetof(CPUARMState, cp15.c9_data),
      .resetvalue = 0 },
    { .name = "ILOCKDOWN", .cp = 15, .crn = 9, .crm = 0, .opc1 = 0, .opc2 = 1,
      .access = PL1_RW, .fieldoffset = offsetof(CPUARMState, cp15.c9_insn),
      .resetvalue = 0 },
    /* v6 doesn't have the cache ID registers but Linux reads them anyway */
    { .name = "DUMMY", .cp = 15, .crn = 0, .crm = 0, .opc1 = 1, .opc2 = CP_ANY,
      .access = PL1_R, .type = ARM_CP_CONST | ARM_CP_NO_RAW,
      .resetvalue = 0 },
    /*
     * We don't implement pre-v7 debug but most CPUs had at least a DBGDIDR;
     * implementing it as RAZ means the "debug architecture version" bits
     * will read as a reserved value, which should cause Linux to not try
     * to use the debug hardware.
     */
    { .name = "DBGDIDR", .cp = 14, .crn = 0, .crm = 0, .opc1 = 0, .opc2 = 0,
      .access = PL0_R, .type = ARM_CP_CONST, .resetvalue = 0 },
    /*
     * MMU TLB control. Note that the wildcarding means we cover not just
     * the unified TLB ops but also the dside/iside/inner-shareable variants.
     */
    { .name = "TLBIALL", .cp = 15, .crn = 8, .crm = CP_ANY,
      .opc1 = CP_ANY, .opc2 = 0, .access = PL1_W, .writefn = tlbiall_write,
      .type = ARM_CP_NO_RAW },
    { .name = "TLBIMVA", .cp = 15, .crn = 8, .crm = CP_ANY,
      .opc1 = CP_ANY, .opc2 = 1, .access = PL1_W, .writefn = tlbimva_write,
      .type = ARM_CP_NO_RAW },
    { .name = "TLBIASID", .cp = 15, .crn = 8, .crm = CP_ANY,
      .opc1 = CP_ANY, .opc2 = 2, .access = PL1_W, .writefn = tlbiasid_write,
      .type = ARM_CP_NO_RAW },
    { .name = "TLBIMVAA", .cp = 15, .crn = 8, .crm = CP_ANY,
      .opc1 = CP_ANY, .opc2 = 3, .access = PL1_W, .writefn = tlbimvaa_write,
      .type = ARM_CP_NO_RAW },
    { .name = "PRRR", .cp = 15, .crn = 10, .crm = 2,
      .opc1 = 0, .opc2 = 0, .access = PL1_RW, .type = ARM_CP_NOP },
    { .name = "NMRR", .cp = 15, .crn = 10, .crm = 2,
      .opc1 = 0, .opc2 = 1, .access = PL1_RW, .type = ARM_CP_NOP },
};

static void cpacr_write(CPUARMState *env, const ARMCPRegInfo *ri,
                        uint64_t value)
{
    uint32_t mask = 0;

    /* In ARMv8 most bits of CPACR_EL1 are RES0. */
    if (!arm_feature(env, ARM_FEATURE_V8)) {
        /*
         * ARMv7 defines bits for unimplemented coprocessors as RAZ/WI.
         * ASEDIS [31] and D32DIS [30] are both UNK/SBZP without VFP.
         * TRCDIS [28] is RAZ/WI since we do not implement a trace macrocell.
         */
        if (cpu_isar_feature(aa32_vfp_simd, env_archcpu(env))) {
            /* VFP coprocessor: cp10 & cp11 [23:20] */
            mask |= R_CPACR_ASEDIS_MASK |
                    R_CPACR_D32DIS_MASK |
                    R_CPACR_CP11_MASK |
                    R_CPACR_CP10_MASK;

            if (!arm_feature(env, ARM_FEATURE_NEON)) {
                /* ASEDIS [31] bit is RAO/WI */
                value |= R_CPACR_ASEDIS_MASK;
            }

            /*
             * VFPv3 and upwards with NEON implement 32 double precision
             * registers (D0-D31).
             */
            if (!cpu_isar_feature(aa32_simd_r32, env_archcpu(env))) {
                /* D32DIS [30] is RAO/WI if D16-31 are not implemented. */
                value |= R_CPACR_D32DIS_MASK;
            }
        }
        value &= mask;
    }

    /*
     * For A-profile AArch32 EL3 (but not M-profile secure mode), if NSACR.CP10
     * is 0 then CPACR.{CP11,CP10} ignore writes and read as 0b00.
     */
    if (arm_feature(env, ARM_FEATURE_EL3) && !arm_el_is_aa64(env, 3) &&
        !arm_is_secure(env) && !extract32(env->cp15.nsacr, 10, 1)) {
        mask = R_CPACR_CP11_MASK | R_CPACR_CP10_MASK;
        value = (value & ~mask) | (env->cp15.cpacr_el1 & mask);
    }

    env->cp15.cpacr_el1 = value;
}

static uint64_t cpacr_read(CPUARMState *env, const ARMCPRegInfo *ri)
{
    /*
     * For A-profile AArch32 EL3 (but not M-profile secure mode), if NSACR.CP10
     * is 0 then CPACR.{CP11,CP10} ignore writes and read as 0b00.
     */
    uint64_t value = env->cp15.cpacr_el1;

    if (arm_feature(env, ARM_FEATURE_EL3) && !arm_el_is_aa64(env, 3) &&
        !arm_is_secure(env) && !extract32(env->cp15.nsacr, 10, 1)) {
        value = ~(R_CPACR_CP11_MASK | R_CPACR_CP10_MASK);
    }
    return value;
}


static void cpacr_reset(CPUARMState *env, const ARMCPRegInfo *ri)
{
    /*
     * Call cpacr_write() so that we reset with the correct RAO bits set
     * for our CPU features.
     */
    cpacr_write(env, ri, 0);
}

static CPAccessResult cpacr_access(CPUARMState *env, const ARMCPRegInfo *ri,
                                   bool isread)
{
    if (arm_feature(env, ARM_FEATURE_V8)) {
        /* Check if CPACR accesses are to be trapped to EL2 */
        if (arm_current_el(env) == 1 && arm_is_el2_enabled(env) &&
            FIELD_EX64(env->cp15.cptr_el[2], CPTR_EL2, TCPAC)) {
            return CP_ACCESS_TRAP_EL2;
        /* Check if CPACR accesses are to be trapped to EL3 */
        } else if (arm_current_el(env) < 3 &&
                   FIELD_EX64(env->cp15.cptr_el[3], CPTR_EL3, TCPAC)) {
            return CP_ACCESS_TRAP_EL3;
        }
    }

    return CP_ACCESS_OK;
}

static CPAccessResult cptr_access(CPUARMState *env, const ARMCPRegInfo *ri,
                                  bool isread)
{
    /* Check if CPTR accesses are set to trap to EL3 */
    if (arm_current_el(env) == 2 &&
        FIELD_EX64(env->cp15.cptr_el[3], CPTR_EL3, TCPAC)) {
        return CP_ACCESS_TRAP_EL3;
    }

    return CP_ACCESS_OK;
}

static const ARMCPRegInfo v6_cp_reginfo[] = {
    /* prefetch by MVA in v6, NOP in v7 */
    { .name = "MVA_prefetch",
      .cp = 15, .crn = 7, .crm = 13, .opc1 = 0, .opc2 = 1,
      .access = PL1_W, .type = ARM_CP_NOP },
    /*
     * We need to break the TB after ISB to execute self-modifying code
     * correctly and also to take any pending interrupts immediately.
     * So use arm_cp_write_ignore() function instead of ARM_CP_NOP flag.
     */
    { .name = "ISB", .cp = 15, .crn = 7, .crm = 5, .opc1 = 0, .opc2 = 4,
      .access = PL0_W, .type = ARM_CP_NO_RAW, .writefn = arm_cp_write_ignore },
    { .name = "DSB", .cp = 15, .crn = 7, .crm = 10, .opc1 = 0, .opc2 = 4,
      .access = PL0_W, .type = ARM_CP_NOP },
    { .name = "DMB", .cp = 15, .crn = 7, .crm = 10, .opc1 = 0, .opc2 = 5,
      .access = PL0_W, .type = ARM_CP_NOP },
    { .name = "IFAR", .cp = 15, .crn = 6, .crm = 0, .opc1 = 0, .opc2 = 2,
      .access = PL1_RW, .accessfn = access_tvm_trvm,
      .bank_fieldoffsets = { offsetof(CPUARMState, cp15.ifar_s),
                             offsetof(CPUARMState, cp15.ifar_ns) },
      .resetvalue = 0, },
    /*
     * Watchpoint Fault Address Register : should actually only be present
     * for 1136, 1176, 11MPCore.
     */
    { .name = "WFAR", .cp = 15, .crn = 6, .crm = 0, .opc1 = 0, .opc2 = 1,
      .access = PL1_RW, .type = ARM_CP_CONST, .resetvalue = 0, },
    { .name = "CPACR", .state = ARM_CP_STATE_BOTH, .opc0 = 3,
      .crn = 1, .crm = 0, .opc1 = 0, .opc2 = 2, .accessfn = cpacr_access,
      .access = PL1_RW, .fieldoffset = offsetof(CPUARMState, cp15.cpacr_el1),
      .resetfn = cpacr_reset, .writefn = cpacr_write, .readfn = cpacr_read },
};

typedef struct pm_event {
    uint16_t number; /* PMEVTYPER.evtCount is 16 bits wide */
    /* If the event is supported on this CPU (used to generate PMCEID[01]) */
    bool (*supported)(CPUARMState *);
    /*
     * Retrieve the current count of the underlying event. The programmed
     * counters hold a difference from the return value from this function
     */
    uint64_t (*get_count)(CPUARMState *);
    /*
     * Return how many nanoseconds it will take (at a minimum) for count events
     * to occur. A negative value indicates the counter will never overflow, or
     * that the counter has otherwise arranged for the overflow bit to be set
     * and the PMU interrupt to be raised on overflow.
     */
    int64_t (*ns_per_count)(uint64_t);
} pm_event;

static bool event_always_supported(CPUARMState *env)
{
    return true;
}

static uint64_t swinc_get_count(CPUARMState *env)
{
    /*
     * SW_INCR events are written directly to the pmevcntr's by writes to
     * PMSWINC, so there is no underlying count maintained by the PMU itself
     */
    return 0;
}

static int64_t swinc_ns_per(uint64_t ignored)
{
    return -1;
}

/*
 * Return the underlying cycle count for the PMU cycle counters. If we're in
 * usermode, simply return 0.
 */
static uint64_t cycles_get_count(CPUARMState *env)
{
#ifndef CONFIG_USER_ONLY
    return muldiv64(qemu_clock_get_ns(QEMU_CLOCK_VIRTUAL),
                   ARM_CPU_FREQ, NANOSECONDS_PER_SECOND);
#else
    return cpu_get_host_ticks();
#endif
}

#ifndef CONFIG_USER_ONLY
static int64_t cycles_ns_per(uint64_t cycles)
{
    return (ARM_CPU_FREQ / NANOSECONDS_PER_SECOND) * cycles;
}

static bool instructions_supported(CPUARMState *env)
{
    return icount_enabled() == 1; /* Precise instruction counting */
}

static uint64_t instructions_get_count(CPUARMState *env)
{
    return (uint64_t)icount_get_raw();
}

static int64_t instructions_ns_per(uint64_t icount)
{
    return icount_to_ns((int64_t)icount);
}
#endif

static bool pmuv3p1_events_supported(CPUARMState *env)
{
    /* For events which are supported in any v8.1 PMU */
    return cpu_isar_feature(any_pmuv3p1, env_archcpu(env));
}

static bool pmuv3p4_events_supported(CPUARMState *env)
{
    /* For events which are supported in any v8.1 PMU */
    return cpu_isar_feature(any_pmuv3p4, env_archcpu(env));
}

static uint64_t zero_event_get_count(CPUARMState *env)
{
    /* For events which on QEMU never fire, so their count is always zero */
    return 0;
}

static int64_t zero_event_ns_per(uint64_t cycles)
{
    /* An event which never fires can never overflow */
    return -1;
}

static const pm_event pm_events[] = {
    { .number = 0x000, /* SW_INCR */
      .supported = event_always_supported,
      .get_count = swinc_get_count,
      .ns_per_count = swinc_ns_per,
    },
#ifndef CONFIG_USER_ONLY
    { .number = 0x008, /* INST_RETIRED, Instruction architecturally executed */
      .supported = instructions_supported,
      .get_count = instructions_get_count,
      .ns_per_count = instructions_ns_per,
    },
    { .number = 0x011, /* CPU_CYCLES, Cycle */
      .supported = event_always_supported,
      .get_count = cycles_get_count,
      .ns_per_count = cycles_ns_per,
    },
#endif
    { .number = 0x023, /* STALL_FRONTEND */
      .supported = pmuv3p1_events_supported,
      .get_count = zero_event_get_count,
      .ns_per_count = zero_event_ns_per,
    },
    { .number = 0x024, /* STALL_BACKEND */
      .supported = pmuv3p1_events_supported,
      .get_count = zero_event_get_count,
      .ns_per_count = zero_event_ns_per,
    },
    { .number = 0x03c, /* STALL */
      .supported = pmuv3p4_events_supported,
      .get_count = zero_event_get_count,
      .ns_per_count = zero_event_ns_per,
    },
};

/*
 * Note: Before increasing MAX_EVENT_ID beyond 0x3f into the 0x40xx range of
 * events (i.e. the statistical profiling extension), this implementation
 * should first be updated to something sparse instead of the current
 * supported_event_map[] array.
 */
#define MAX_EVENT_ID 0x3c
#define UNSUPPORTED_EVENT UINT16_MAX
static uint16_t supported_event_map[MAX_EVENT_ID + 1];

/*
 * Called upon CPU initialization to initialize PMCEID[01]_EL0 and build a map
 * of ARM event numbers to indices in our pm_events array.
 *
 * Note: Events in the 0x40XX range are not currently supported.
 */
void pmu_init(ARMCPU *cpu)
{
    unsigned int i;

    /*
     * Empty supported_event_map and cpu->pmceid[01] before adding supported
     * events to them
     */
    for (i = 0; i < ARRAY_SIZE(supported_event_map); i++) {
        supported_event_map[i] = UNSUPPORTED_EVENT;
    }
    cpu->pmceid0 = 0;
    cpu->pmceid1 = 0;

    for (i = 0; i < ARRAY_SIZE(pm_events); i++) {
        const pm_event *cnt = &pm_events[i];
        assert(cnt->number <= MAX_EVENT_ID);
        /* We do not currently support events in the 0x40xx range */
        assert(cnt->number <= 0x3f);

        if (cnt->supported(&cpu->env)) {
            supported_event_map[cnt->number] = i;
            uint64_t event_mask = 1ULL << (cnt->number & 0x1f);
            if (cnt->number & 0x20) {
                cpu->pmceid1 |= event_mask;
            } else {
                cpu->pmceid0 |= event_mask;
            }
        }
    }
}

/*
 * Check at runtime whether a PMU event is supported for the current machine
 */
static bool event_supported(uint16_t number)
{
    if (number > MAX_EVENT_ID) {
        return false;
    }
    return supported_event_map[number] != UNSUPPORTED_EVENT;
}

static CPAccessResult pmreg_access(CPUARMState *env, const ARMCPRegInfo *ri,
                                   bool isread)
{
    /*
     * Performance monitor registers user accessibility is controlled
     * by PMUSERENR. MDCR_EL2.TPM and MDCR_EL3.TPM allow configurable
     * trapping to EL2 or EL3 for other accesses.
     */
    int el = arm_current_el(env);
    uint64_t mdcr_el2 = arm_mdcr_el2_eff(env);

    if (el == 0 && !(env->cp15.c9_pmuserenr & 1)) {
        return CP_ACCESS_TRAP;
    }
    if (el < 2 && (mdcr_el2 & MDCR_TPM)) {
        return CP_ACCESS_TRAP_EL2;
    }
    if (el < 3 && (env->cp15.mdcr_el3 & MDCR_TPM)) {
        return CP_ACCESS_TRAP_EL3;
    }

    return CP_ACCESS_OK;
}

static CPAccessResult pmreg_access_xevcntr(CPUARMState *env,
                                           const ARMCPRegInfo *ri,
                                           bool isread)
{
    /* ER: event counter read trap control */
    if (arm_feature(env, ARM_FEATURE_V8)
        && arm_current_el(env) == 0
        && (env->cp15.c9_pmuserenr & (1 << 3)) != 0
        && isread) {
        return CP_ACCESS_OK;
    }

    return pmreg_access(env, ri, isread);
}

static CPAccessResult pmreg_access_swinc(CPUARMState *env,
                                         const ARMCPRegInfo *ri,
                                         bool isread)
{
    /* SW: software increment write trap control */
    if (arm_feature(env, ARM_FEATURE_V8)
        && arm_current_el(env) == 0
        && (env->cp15.c9_pmuserenr & (1 << 1)) != 0
        && !isread) {
        return CP_ACCESS_OK;
    }

    return pmreg_access(env, ri, isread);
}

static CPAccessResult pmreg_access_selr(CPUARMState *env,
                                        const ARMCPRegInfo *ri,
                                        bool isread)
{
    /* ER: event counter read trap control */
    if (arm_feature(env, ARM_FEATURE_V8)
        && arm_current_el(env) == 0
        && (env->cp15.c9_pmuserenr & (1 << 3)) != 0) {
        return CP_ACCESS_OK;
    }

    return pmreg_access(env, ri, isread);
}

static CPAccessResult pmreg_access_ccntr(CPUARMState *env,
                                         const ARMCPRegInfo *ri,
                                         bool isread)
{
    /* CR: cycle counter read trap control */
    if (arm_feature(env, ARM_FEATURE_V8)
        && arm_current_el(env) == 0
        && (env->cp15.c9_pmuserenr & (1 << 2)) != 0
        && isread) {
        return CP_ACCESS_OK;
    }

    return pmreg_access(env, ri, isread);
}

/*
 * Bits in MDCR_EL2 and MDCR_EL3 which pmu_counter_enabled() looks at.
 * We use these to decide whether we need to wrap a write to MDCR_EL2
 * or MDCR_EL3 in pmu_op_start()/pmu_op_finish() calls.
 */
#define MDCR_EL2_PMU_ENABLE_BITS \
    (MDCR_HPME | MDCR_HPMD | MDCR_HPMN | MDCR_HCCD | MDCR_HLP)
#define MDCR_EL3_PMU_ENABLE_BITS (MDCR_SPME | MDCR_SCCD)

/*
 * Returns true if the counter (pass 31 for PMCCNTR) should count events using
 * the current EL, security state, and register configuration.
 */
static bool pmu_counter_enabled(CPUARMState *env, uint8_t counter)
{
    uint64_t filter;
    bool e, p, u, nsk, nsu, nsh, m;
    bool enabled, prohibited = false, filtered;
    bool secure = arm_is_secure(env);
    int el = arm_current_el(env);
    uint64_t mdcr_el2 = arm_mdcr_el2_eff(env);
    uint8_t hpmn = mdcr_el2 & MDCR_HPMN;

    if (!arm_feature(env, ARM_FEATURE_PMU)) {
        return false;
    }

    if (!arm_feature(env, ARM_FEATURE_EL2) ||
            (counter < hpmn || counter == 31)) {
        e = env->cp15.c9_pmcr & PMCRE;
    } else {
        e = mdcr_el2 & MDCR_HPME;
    }
    enabled = e && (env->cp15.c9_pmcnten & (1 << counter));

    /* Is event counting prohibited? */
    if (el == 2 && (counter < hpmn || counter == 31)) {
        prohibited = mdcr_el2 & MDCR_HPMD;
    }
    if (secure) {
        prohibited = prohibited || !(env->cp15.mdcr_el3 & MDCR_SPME);
    }

    if (counter == 31) {
        /*
         * The cycle counter defaults to running. PMCR.DP says "disable
         * the cycle counter when event counting is prohibited".
         * Some MDCR bits disable the cycle counter specifically.
         */
        prohibited = prohibited && env->cp15.c9_pmcr & PMCRDP;
        if (cpu_isar_feature(any_pmuv3p5, env_archcpu(env))) {
            if (secure) {
                prohibited = prohibited || (env->cp15.mdcr_el3 & MDCR_SCCD);
            }
            if (el == 2) {
                prohibited = prohibited || (mdcr_el2 & MDCR_HCCD);
            }
        }
    }

    if (counter == 31) {
        filter = env->cp15.pmccfiltr_el0;
    } else {
        filter = env->cp15.c14_pmevtyper[counter];
    }

    p   = filter & PMXEVTYPER_P;
    u   = filter & PMXEVTYPER_U;
    nsk = arm_feature(env, ARM_FEATURE_EL3) && (filter & PMXEVTYPER_NSK);
    nsu = arm_feature(env, ARM_FEATURE_EL3) && (filter & PMXEVTYPER_NSU);
    nsh = arm_feature(env, ARM_FEATURE_EL2) && (filter & PMXEVTYPER_NSH);
    m   = arm_el_is_aa64(env, 1) &&
              arm_feature(env, ARM_FEATURE_EL3) && (filter & PMXEVTYPER_M);

    if (el == 0) {
        filtered = secure ? u : u != nsu;
    } else if (el == 1) {
        filtered = secure ? p : p != nsk;
    } else if (el == 2) {
        filtered = !nsh;
    } else { /* EL3 */
        filtered = m != p;
    }

    if (counter != 31) {
        /*
         * If not checking PMCCNTR, ensure the counter is setup to an event we
         * support
         */
        uint16_t event = filter & PMXEVTYPER_EVTCOUNT;
        if (!event_supported(event)) {
            return false;
        }
    }

    return enabled && !prohibited && !filtered;
}

static void pmu_update_irq(CPUARMState *env)
{
    ARMCPU *cpu = env_archcpu(env);
    qemu_set_irq(cpu->pmu_interrupt, (env->cp15.c9_pmcr & PMCRE) &&
            (env->cp15.c9_pminten & env->cp15.c9_pmovsr));
}

static bool pmccntr_clockdiv_enabled(CPUARMState *env)
{
    /*
     * Return true if the clock divider is enabled and the cycle counter
     * is supposed to tick only once every 64 clock cycles. This is
     * controlled by PMCR.D, but if PMCR.LC is set to enable the long
     * (64-bit) cycle counter PMCR.D has no effect.
     */
    return (env->cp15.c9_pmcr & (PMCRD | PMCRLC)) == PMCRD;
}

static bool pmevcntr_is_64_bit(CPUARMState *env, int counter)
{
    /* Return true if the specified event counter is configured to be 64 bit */

    /* This isn't intended to be used with the cycle counter */
    assert(counter < 31);

    if (!cpu_isar_feature(any_pmuv3p5, env_archcpu(env))) {
        return false;
    }

    if (arm_feature(env, ARM_FEATURE_EL2)) {
        /*
         * MDCR_EL2.HLP still applies even when EL2 is disabled in the
         * current security state, so we don't use arm_mdcr_el2_eff() here.
         */
        bool hlp = env->cp15.mdcr_el2 & MDCR_HLP;
        int hpmn = env->cp15.mdcr_el2 & MDCR_HPMN;

        if (hpmn != 0 && counter >= hpmn) {
            return hlp;
        }
    }
    return env->cp15.c9_pmcr & PMCRLP;
}

/*
 * Ensure c15_ccnt is the guest-visible count so that operations such as
 * enabling/disabling the counter or filtering, modifying the count itself,
 * etc. can be done logically. This is essentially a no-op if the counter is
 * not enabled at the time of the call.
 */
static void pmccntr_op_start(CPUARMState *env)
{
    uint64_t cycles = cycles_get_count(env);

    if (pmu_counter_enabled(env, 31)) {
        uint64_t eff_cycles = cycles;
        if (pmccntr_clockdiv_enabled(env)) {
            eff_cycles /= 64;
        }

        uint64_t new_pmccntr = eff_cycles - env->cp15.c15_ccnt_delta;

        uint64_t overflow_mask = env->cp15.c9_pmcr & PMCRLC ? \
                                 1ull << 63 : 1ull << 31;
        if (env->cp15.c15_ccnt & ~new_pmccntr & overflow_mask) {
            env->cp15.c9_pmovsr |= (1ULL << 31);
            pmu_update_irq(env);
        }

        env->cp15.c15_ccnt = new_pmccntr;
    }
    env->cp15.c15_ccnt_delta = cycles;
}

/*
 * If PMCCNTR is enabled, recalculate the delta between the clock and the
 * guest-visible count. A call to pmccntr_op_finish should follow every call to
 * pmccntr_op_start.
 */
static void pmccntr_op_finish(CPUARMState *env)
{
    if (pmu_counter_enabled(env, 31)) {
#ifndef CONFIG_USER_ONLY
        /* Calculate when the counter will next overflow */
        uint64_t remaining_cycles = -env->cp15.c15_ccnt;
        if (!(env->cp15.c9_pmcr & PMCRLC)) {
            remaining_cycles = (uint32_t)remaining_cycles;
        }
        int64_t overflow_in = cycles_ns_per(remaining_cycles);

        if (overflow_in > 0) {
            int64_t overflow_at;

            if (!sadd64_overflow(qemu_clock_get_ns(QEMU_CLOCK_VIRTUAL),
                                 overflow_in, &overflow_at)) {
                ARMCPU *cpu = env_archcpu(env);
                timer_mod_anticipate_ns(cpu->pmu_timer, overflow_at);
            }
        }
#endif

        uint64_t prev_cycles = env->cp15.c15_ccnt_delta;
        if (pmccntr_clockdiv_enabled(env)) {
            prev_cycles /= 64;
        }
        env->cp15.c15_ccnt_delta = prev_cycles - env->cp15.c15_ccnt;
    }
}

static void pmevcntr_op_start(CPUARMState *env, uint8_t counter)
{

    uint16_t event = env->cp15.c14_pmevtyper[counter] & PMXEVTYPER_EVTCOUNT;
    uint64_t count = 0;
    if (event_supported(event)) {
        uint16_t event_idx = supported_event_map[event];
        count = pm_events[event_idx].get_count(env);
    }

    if (pmu_counter_enabled(env, counter)) {
        uint64_t new_pmevcntr = count - env->cp15.c14_pmevcntr_delta[counter];
        uint64_t overflow_mask = pmevcntr_is_64_bit(env, counter) ?
            1ULL << 63 : 1ULL << 31;

        if (env->cp15.c14_pmevcntr[counter] & ~new_pmevcntr & overflow_mask) {
            env->cp15.c9_pmovsr |= (1 << counter);
            pmu_update_irq(env);
        }
        env->cp15.c14_pmevcntr[counter] = new_pmevcntr;
    }
    env->cp15.c14_pmevcntr_delta[counter] = count;
}

static void pmevcntr_op_finish(CPUARMState *env, uint8_t counter)
{
    if (pmu_counter_enabled(env, counter)) {
#ifndef CONFIG_USER_ONLY
        uint16_t event = env->cp15.c14_pmevtyper[counter] & PMXEVTYPER_EVTCOUNT;
        uint16_t event_idx = supported_event_map[event];
        uint64_t delta = -(env->cp15.c14_pmevcntr[counter] + 1);
        int64_t overflow_in;

        if (!pmevcntr_is_64_bit(env, counter)) {
            delta = (uint32_t)delta;
        }
        overflow_in = pm_events[event_idx].ns_per_count(delta);

        if (overflow_in > 0) {
            int64_t overflow_at;

            if (!sadd64_overflow(qemu_clock_get_ns(QEMU_CLOCK_VIRTUAL),
                                 overflow_in, &overflow_at)) {
                ARMCPU *cpu = env_archcpu(env);
                timer_mod_anticipate_ns(cpu->pmu_timer, overflow_at);
            }
        }
#endif

        env->cp15.c14_pmevcntr_delta[counter] -=
            env->cp15.c14_pmevcntr[counter];
    }
}

void pmu_op_start(CPUARMState *env)
{
    unsigned int i;
    pmccntr_op_start(env);
    for (i = 0; i < pmu_num_counters(env); i++) {
        pmevcntr_op_start(env, i);
    }
}

void pmu_op_finish(CPUARMState *env)
{
    unsigned int i;
    pmccntr_op_finish(env);
    for (i = 0; i < pmu_num_counters(env); i++) {
        pmevcntr_op_finish(env, i);
    }
}

void pmu_pre_el_change(ARMCPU *cpu, void *ignored)
{
    pmu_op_start(&cpu->env);
}

void pmu_post_el_change(ARMCPU *cpu, void *ignored)
{
    pmu_op_finish(&cpu->env);
}

void arm_pmu_timer_cb(void *opaque)
{
    ARMCPU *cpu = opaque;

    /*
     * Update all the counter values based on the current underlying counts,
     * triggering interrupts to be raised, if necessary. pmu_op_finish() also
     * has the effect of setting the cpu->pmu_timer to the next earliest time a
     * counter may expire.
     */
    pmu_op_start(&cpu->env);
    pmu_op_finish(&cpu->env);
}

static void pmcr_write(CPUARMState *env, const ARMCPRegInfo *ri,
                       uint64_t value)
{
    pmu_op_start(env);

    if (value & PMCRC) {
        /* The counter has been reset */
        env->cp15.c15_ccnt = 0;
    }

    if (value & PMCRP) {
        unsigned int i;
        for (i = 0; i < pmu_num_counters(env); i++) {
            env->cp15.c14_pmevcntr[i] = 0;
        }
    }

    env->cp15.c9_pmcr &= ~PMCR_WRITABLE_MASK;
    env->cp15.c9_pmcr |= (value & PMCR_WRITABLE_MASK);

    pmu_op_finish(env);
}

static void pmswinc_write(CPUARMState *env, const ARMCPRegInfo *ri,
                          uint64_t value)
{
    unsigned int i;
    uint64_t overflow_mask, new_pmswinc;

    for (i = 0; i < pmu_num_counters(env); i++) {
        /* Increment a counter's count iff: */
        if ((value & (1 << i)) && /* counter's bit is set */
                /* counter is enabled and not filtered */
                pmu_counter_enabled(env, i) &&
                /* counter is SW_INCR */
                (env->cp15.c14_pmevtyper[i] & PMXEVTYPER_EVTCOUNT) == 0x0) {
            pmevcntr_op_start(env, i);

            /*
             * Detect if this write causes an overflow since we can't predict
             * PMSWINC overflows like we can for other events
             */
            new_pmswinc = env->cp15.c14_pmevcntr[i] + 1;

            overflow_mask = pmevcntr_is_64_bit(env, i) ?
                1ULL << 63 : 1ULL << 31;

            if (env->cp15.c14_pmevcntr[i] & ~new_pmswinc & overflow_mask) {
                env->cp15.c9_pmovsr |= (1 << i);
                pmu_update_irq(env);
            }

            env->cp15.c14_pmevcntr[i] = new_pmswinc;

            pmevcntr_op_finish(env, i);
        }
    }
}

static uint64_t pmccntr_read(CPUARMState *env, const ARMCPRegInfo *ri)
{
    uint64_t ret;
    pmccntr_op_start(env);
    ret = env->cp15.c15_ccnt;
    pmccntr_op_finish(env);
    return ret;
}

static void pmselr_write(CPUARMState *env, const ARMCPRegInfo *ri,
                         uint64_t value)
{
    /*
     * The value of PMSELR.SEL affects the behavior of PMXEVTYPER and
     * PMXEVCNTR. We allow [0..31] to be written to PMSELR here; in the
     * meanwhile, we check PMSELR.SEL when PMXEVTYPER and PMXEVCNTR are
     * accessed.
     */
    env->cp15.c9_pmselr = value & 0x1f;
}

static void pmccntr_write(CPUARMState *env, const ARMCPRegInfo *ri,
                        uint64_t value)
{
    pmccntr_op_start(env);
    env->cp15.c15_ccnt = value;
    pmccntr_op_finish(env);
}

static void pmccntr_write32(CPUARMState *env, const ARMCPRegInfo *ri,
                            uint64_t value)
{
    uint64_t cur_val = pmccntr_read(env, NULL);

    pmccntr_write(env, ri, deposit64(cur_val, 0, 32, value));
}

static void pmccfiltr_write(CPUARMState *env, const ARMCPRegInfo *ri,
                            uint64_t value)
{
    pmccntr_op_start(env);
    env->cp15.pmccfiltr_el0 = value & PMCCFILTR_EL0;
    pmccntr_op_finish(env);
}

static void pmccfiltr_write_a32(CPUARMState *env, const ARMCPRegInfo *ri,
                            uint64_t value)
{
    pmccntr_op_start(env);
    /* M is not accessible from AArch32 */
    env->cp15.pmccfiltr_el0 = (env->cp15.pmccfiltr_el0 & PMCCFILTR_M) |
        (value & PMCCFILTR);
    pmccntr_op_finish(env);
}

static uint64_t pmccfiltr_read_a32(CPUARMState *env, const ARMCPRegInfo *ri)
{
    /* M is not visible in AArch32 */
    return env->cp15.pmccfiltr_el0 & PMCCFILTR;
}

static void pmcntenset_write(CPUARMState *env, const ARMCPRegInfo *ri,
                            uint64_t value)
{
    pmu_op_start(env);
    value &= pmu_counter_mask(env);
    env->cp15.c9_pmcnten |= value;
    pmu_op_finish(env);
}

static void pmcntenclr_write(CPUARMState *env, const ARMCPRegInfo *ri,
                             uint64_t value)
{
    pmu_op_start(env);
    value &= pmu_counter_mask(env);
    env->cp15.c9_pmcnten &= ~value;
    pmu_op_finish(env);
}

static void pmovsr_write(CPUARMState *env, const ARMCPRegInfo *ri,
                         uint64_t value)
{
    value &= pmu_counter_mask(env);
    env->cp15.c9_pmovsr &= ~value;
    pmu_update_irq(env);
}

static void pmovsset_write(CPUARMState *env, const ARMCPRegInfo *ri,
                         uint64_t value)
{
    value &= pmu_counter_mask(env);
    env->cp15.c9_pmovsr |= value;
    pmu_update_irq(env);
}

static void pmevtyper_write(CPUARMState *env, const ARMCPRegInfo *ri,
                             uint64_t value, const uint8_t counter)
{
    if (counter == 31) {
        pmccfiltr_write(env, ri, value);
    } else if (counter < pmu_num_counters(env)) {
        pmevcntr_op_start(env, counter);

        /*
         * If this counter's event type is changing, store the current
         * underlying count for the new type in c14_pmevcntr_delta[counter] so
         * pmevcntr_op_finish has the correct baseline when it converts back to
         * a delta.
         */
        uint16_t old_event = env->cp15.c14_pmevtyper[counter] &
            PMXEVTYPER_EVTCOUNT;
        uint16_t new_event = value & PMXEVTYPER_EVTCOUNT;
        if (old_event != new_event) {
            uint64_t count = 0;
            if (event_supported(new_event)) {
                uint16_t event_idx = supported_event_map[new_event];
                count = pm_events[event_idx].get_count(env);
            }
            env->cp15.c14_pmevcntr_delta[counter] = count;
        }

        env->cp15.c14_pmevtyper[counter] = value & PMXEVTYPER_MASK;
        pmevcntr_op_finish(env, counter);
    }
    /*
     * Attempts to access PMXEVTYPER are CONSTRAINED UNPREDICTABLE when
     * PMSELR value is equal to or greater than the number of implemented
     * counters, but not equal to 0x1f. We opt to behave as a RAZ/WI.
     */
}

static uint64_t pmevtyper_read(CPUARMState *env, const ARMCPRegInfo *ri,
                               const uint8_t counter)
{
    if (counter == 31) {
        return env->cp15.pmccfiltr_el0;
    } else if (counter < pmu_num_counters(env)) {
        return env->cp15.c14_pmevtyper[counter];
    } else {
      /*
       * We opt to behave as a RAZ/WI when attempts to access PMXEVTYPER
       * are CONSTRAINED UNPREDICTABLE. See comments in pmevtyper_write().
       */
        return 0;
    }
}

static void pmevtyper_writefn(CPUARMState *env, const ARMCPRegInfo *ri,
                              uint64_t value)
{
    uint8_t counter = ((ri->crm & 3) << 3) | (ri->opc2 & 7);
    pmevtyper_write(env, ri, value, counter);
}

static void pmevtyper_rawwrite(CPUARMState *env, const ARMCPRegInfo *ri,
                               uint64_t value)
{
    uint8_t counter = ((ri->crm & 3) << 3) | (ri->opc2 & 7);
    env->cp15.c14_pmevtyper[counter] = value;

    /*
     * pmevtyper_rawwrite is called between a pair of pmu_op_start and
     * pmu_op_finish calls when loading saved state for a migration. Because
     * we're potentially updating the type of event here, the value written to
     * c14_pmevcntr_delta by the preceeding pmu_op_start call may be for a
     * different counter type. Therefore, we need to set this value to the
     * current count for the counter type we're writing so that pmu_op_finish
     * has the correct count for its calculation.
     */
    uint16_t event = value & PMXEVTYPER_EVTCOUNT;
    if (event_supported(event)) {
        uint16_t event_idx = supported_event_map[event];
        env->cp15.c14_pmevcntr_delta[counter] =
            pm_events[event_idx].get_count(env);
    }
}

static uint64_t pmevtyper_readfn(CPUARMState *env, const ARMCPRegInfo *ri)
{
    uint8_t counter = ((ri->crm & 3) << 3) | (ri->opc2 & 7);
    return pmevtyper_read(env, ri, counter);
}

static void pmxevtyper_write(CPUARMState *env, const ARMCPRegInfo *ri,
                             uint64_t value)
{
    pmevtyper_write(env, ri, value, env->cp15.c9_pmselr & 31);
}

static uint64_t pmxevtyper_read(CPUARMState *env, const ARMCPRegInfo *ri)
{
    return pmevtyper_read(env, ri, env->cp15.c9_pmselr & 31);
}

static void pmevcntr_write(CPUARMState *env, const ARMCPRegInfo *ri,
                             uint64_t value, uint8_t counter)
{
    if (!cpu_isar_feature(any_pmuv3p5, env_archcpu(env))) {
        /* Before FEAT_PMUv3p5, top 32 bits of event counters are RES0 */
        value &= MAKE_64BIT_MASK(0, 32);
    }
    if (counter < pmu_num_counters(env)) {
        pmevcntr_op_start(env, counter);
        env->cp15.c14_pmevcntr[counter] = value;
        pmevcntr_op_finish(env, counter);
    }
    /*
     * We opt to behave as a RAZ/WI when attempts to access PM[X]EVCNTR
     * are CONSTRAINED UNPREDICTABLE.
     */
}

static uint64_t pmevcntr_read(CPUARMState *env, const ARMCPRegInfo *ri,
                              uint8_t counter)
{
    if (counter < pmu_num_counters(env)) {
        uint64_t ret;
        pmevcntr_op_start(env, counter);
        ret = env->cp15.c14_pmevcntr[counter];
        pmevcntr_op_finish(env, counter);
        if (!cpu_isar_feature(any_pmuv3p5, env_archcpu(env))) {
            /* Before FEAT_PMUv3p5, top 32 bits of event counters are RES0 */
            ret &= MAKE_64BIT_MASK(0, 32);
        }
        return ret;
    } else {
      /*
       * We opt to behave as a RAZ/WI when attempts to access PM[X]EVCNTR
       * are CONSTRAINED UNPREDICTABLE.
       */
        return 0;
    }
}

static void pmevcntr_writefn(CPUARMState *env, const ARMCPRegInfo *ri,
                             uint64_t value)
{
    uint8_t counter = ((ri->crm & 3) << 3) | (ri->opc2 & 7);
    pmevcntr_write(env, ri, value, counter);
}

static uint64_t pmevcntr_readfn(CPUARMState *env, const ARMCPRegInfo *ri)
{
    uint8_t counter = ((ri->crm & 3) << 3) | (ri->opc2 & 7);
    return pmevcntr_read(env, ri, counter);
}

static void pmevcntr_rawwrite(CPUARMState *env, const ARMCPRegInfo *ri,
                             uint64_t value)
{
    uint8_t counter = ((ri->crm & 3) << 3) | (ri->opc2 & 7);
    assert(counter < pmu_num_counters(env));
    env->cp15.c14_pmevcntr[counter] = value;
    pmevcntr_write(env, ri, value, counter);
}

static uint64_t pmevcntr_rawread(CPUARMState *env, const ARMCPRegInfo *ri)
{
    uint8_t counter = ((ri->crm & 3) << 3) | (ri->opc2 & 7);
    assert(counter < pmu_num_counters(env));
    return env->cp15.c14_pmevcntr[counter];
}

static void pmxevcntr_write(CPUARMState *env, const ARMCPRegInfo *ri,
                             uint64_t value)
{
    pmevcntr_write(env, ri, value, env->cp15.c9_pmselr & 31);
}

static uint64_t pmxevcntr_read(CPUARMState *env, const ARMCPRegInfo *ri)
{
    return pmevcntr_read(env, ri, env->cp15.c9_pmselr & 31);
}

static void pmuserenr_write(CPUARMState *env, const ARMCPRegInfo *ri,
                            uint64_t value)
{
    if (arm_feature(env, ARM_FEATURE_V8)) {
        env->cp15.c9_pmuserenr = value & 0xf;
    } else {
        env->cp15.c9_pmuserenr = value & 1;
    }
}

static void pmintenset_write(CPUARMState *env, const ARMCPRegInfo *ri,
                             uint64_t value)
{
    /* We have no event counters so only the C bit can be changed */
    value &= pmu_counter_mask(env);
    env->cp15.c9_pminten |= value;
    pmu_update_irq(env);
}

static void pmintenclr_write(CPUARMState *env, const ARMCPRegInfo *ri,
                             uint64_t value)
{
    value &= pmu_counter_mask(env);
    env->cp15.c9_pminten &= ~value;
    pmu_update_irq(env);
}

static void vbar_write(CPUARMState *env, const ARMCPRegInfo *ri,
                       uint64_t value)
{
    /*
     * Note that even though the AArch64 view of this register has bits
     * [10:0] all RES0 we can only mask the bottom 5, to comply with the
     * architectural requirements for bits which are RES0 only in some
     * contexts. (ARMv8 would permit us to do no masking at all, but ARMv7
     * requires the bottom five bits to be RAZ/WI because they're UNK/SBZP.)
     */
    raw_write(env, ri, value & ~0x1FULL);
}

static void scr_write(CPUARMState *env, const ARMCPRegInfo *ri, uint64_t value)
{
    /* Begin with base v8.0 state.  */
    uint64_t valid_mask = 0x3fff;
    ARMCPU *cpu = env_archcpu(env);
    uint64_t changed;

    /*
     * Because SCR_EL3 is the "real" cpreg and SCR is the alias, reset always
     * passes the reginfo for SCR_EL3, which has type ARM_CP_STATE_AA64.
     * Instead, choose the format based on the mode of EL3.
     */
    if (arm_el_is_aa64(env, 3)) {
        value |= SCR_FW | SCR_AW;      /* RES1 */
        valid_mask &= ~SCR_NET;        /* RES0 */

        if (!cpu_isar_feature(aa64_aa32_el1, cpu) &&
            !cpu_isar_feature(aa64_aa32_el2, cpu)) {
            value |= SCR_RW;           /* RAO/WI */
        }
        if (cpu_isar_feature(aa64_ras, cpu)) {
            valid_mask |= SCR_TERR;
        }
        if (cpu_isar_feature(aa64_lor, cpu)) {
            valid_mask |= SCR_TLOR;
        }
        if (cpu_isar_feature(aa64_pauth, cpu)) {
            valid_mask |= SCR_API | SCR_APK;
        }
        if (cpu_isar_feature(aa64_sel2, cpu)) {
            valid_mask |= SCR_EEL2;
        }
        if (cpu_isar_feature(aa64_mte, cpu)) {
            valid_mask |= SCR_ATA;
        }
        if (cpu_isar_feature(aa64_scxtnum, cpu)) {
            valid_mask |= SCR_ENSCXT;
        }
        if (cpu_isar_feature(aa64_doublefault, cpu)) {
            valid_mask |= SCR_EASE | SCR_NMEA;
        }
        if (cpu_isar_feature(aa64_sme, cpu)) {
            valid_mask |= SCR_ENTP2;
        }
    } else {
        valid_mask &= ~(SCR_RW | SCR_ST);
        if (cpu_isar_feature(aa32_ras, cpu)) {
            valid_mask |= SCR_TERR;
        }
    }

    if (!arm_feature(env, ARM_FEATURE_EL2)) {
        valid_mask &= ~SCR_HCE;

        /*
         * On ARMv7, SMD (or SCD as it is called in v7) is only
         * supported if EL2 exists. The bit is UNK/SBZP when
         * EL2 is unavailable. In QEMU ARMv7, we force it to always zero
         * when EL2 is unavailable.
         * On ARMv8, this bit is always available.
         */
        if (arm_feature(env, ARM_FEATURE_V7) &&
            !arm_feature(env, ARM_FEATURE_V8)) {
            valid_mask &= ~SCR_SMD;
        }
    }

    /* Clear all-context RES0 bits.  */
    value &= valid_mask;
    changed = env->cp15.scr_el3 ^ value;
    env->cp15.scr_el3 = value;

    /*
     * If SCR_EL3.NS changes, i.e. arm_is_secure_below_el3, then
     * we must invalidate all TLBs below EL3.
     */
    if (changed & SCR_NS) {
        tlb_flush_by_mmuidx(env_cpu(env), (ARMMMUIdxBit_E10_0 |
                                           ARMMMUIdxBit_E20_0 |
                                           ARMMMUIdxBit_E10_1 |
                                           ARMMMUIdxBit_E20_2 |
                                           ARMMMUIdxBit_E10_1_PAN |
                                           ARMMMUIdxBit_E20_2_PAN |
                                           ARMMMUIdxBit_E2));
    }
}

static void scr_reset(CPUARMState *env, const ARMCPRegInfo *ri)
{
    /*
     * scr_write will set the RES1 bits on an AArch64-only CPU.
     * The reset value will be 0x30 on an AArch64-only CPU and 0 otherwise.
     */
    scr_write(env, ri, 0);
}

static CPAccessResult access_tid4(CPUARMState *env,
                                  const ARMCPRegInfo *ri,
                                  bool isread)
{
    if (arm_current_el(env) == 1 &&
        (arm_hcr_el2_eff(env) & (HCR_TID2 | HCR_TID4))) {
        return CP_ACCESS_TRAP_EL2;
    }

    return CP_ACCESS_OK;
}

static uint64_t ccsidr_read(CPUARMState *env, const ARMCPRegInfo *ri)
{
    ARMCPU *cpu = env_archcpu(env);

    /*
     * Acquire the CSSELR index from the bank corresponding to the CCSIDR
     * bank
     */
    uint32_t index = A32_BANKED_REG_GET(env, csselr,
                                        ri->secure & ARM_CP_SECSTATE_S);

    return cpu->ccsidr[index];
}

static void csselr_write(CPUARMState *env, const ARMCPRegInfo *ri,
                         uint64_t value)
{
    raw_write(env, ri, value & 0xf);
}

static uint64_t isr_read(CPUARMState *env, const ARMCPRegInfo *ri)
{
    CPUState *cs = env_cpu(env);
    bool el1 = arm_current_el(env) == 1;
    uint64_t hcr_el2 = el1 ? arm_hcr_el2_eff(env) : 0;
    uint64_t ret = 0;

    if (hcr_el2 & HCR_IMO) {
        if (cs->interrupt_request & CPU_INTERRUPT_VIRQ) {
            ret |= CPSR_I;
        }
    } else {
        if (cs->interrupt_request & CPU_INTERRUPT_HARD) {
            ret |= CPSR_I;
        }
    }

    if (hcr_el2 & HCR_FMO) {
        if (cs->interrupt_request & CPU_INTERRUPT_VFIQ) {
            ret |= CPSR_F;
        }
    } else {
        if (cs->interrupt_request & CPU_INTERRUPT_FIQ) {
            ret |= CPSR_F;
        }
    }

    if (hcr_el2 & HCR_AMO) {
        if (cs->interrupt_request & CPU_INTERRUPT_VSERR) {
            ret |= CPSR_A;
        }
    }

    return ret;
}

static CPAccessResult access_aa64_tid1(CPUARMState *env, const ARMCPRegInfo *ri,
                                       bool isread)
{
    if (arm_current_el(env) == 1 && (arm_hcr_el2_eff(env) & HCR_TID1)) {
        return CP_ACCESS_TRAP_EL2;
    }

    return CP_ACCESS_OK;
}

static CPAccessResult access_aa32_tid1(CPUARMState *env, const ARMCPRegInfo *ri,
                                       bool isread)
{
    if (arm_feature(env, ARM_FEATURE_V8)) {
        return access_aa64_tid1(env, ri, isread);
    }

    return CP_ACCESS_OK;
}

static const ARMCPRegInfo v7_cp_reginfo[] = {
    /* the old v6 WFI, UNPREDICTABLE in v7 but we choose to NOP */
    { .name = "NOP", .cp = 15, .crn = 7, .crm = 0, .opc1 = 0, .opc2 = 4,
      .access = PL1_W, .type = ARM_CP_NOP },
    /*
     * Performance monitors are implementation defined in v7,
     * but with an ARM recommended set of registers, which we
     * follow.
     *
     * Performance registers fall into three categories:
     *  (a) always UNDEF in PL0, RW in PL1 (PMINTENSET, PMINTENCLR)
     *  (b) RO in PL0 (ie UNDEF on write), RW in PL1 (PMUSERENR)
     *  (c) UNDEF in PL0 if PMUSERENR.EN==0, otherwise accessible (all others)
     * For the cases controlled by PMUSERENR we must set .access to PL0_RW
     * or PL0_RO as appropriate and then check PMUSERENR in the helper fn.
     */
    { .name = "PMCNTENSET", .cp = 15, .crn = 9, .crm = 12, .opc1 = 0, .opc2 = 1,
      .access = PL0_RW, .type = ARM_CP_ALIAS | ARM_CP_IO,
      .fieldoffset = offsetoflow32(CPUARMState, cp15.c9_pmcnten),
      .writefn = pmcntenset_write,
      .accessfn = pmreg_access,
      .raw_writefn = raw_write },
    { .name = "PMCNTENSET_EL0", .state = ARM_CP_STATE_AA64, .type = ARM_CP_IO,
      .opc0 = 3, .opc1 = 3, .crn = 9, .crm = 12, .opc2 = 1,
      .access = PL0_RW, .accessfn = pmreg_access,
      .fieldoffset = offsetof(CPUARMState, cp15.c9_pmcnten), .resetvalue = 0,
      .writefn = pmcntenset_write, .raw_writefn = raw_write },
    { .name = "PMCNTENCLR", .cp = 15, .crn = 9, .crm = 12, .opc1 = 0, .opc2 = 2,
      .access = PL0_RW,
      .fieldoffset = offsetoflow32(CPUARMState, cp15.c9_pmcnten),
      .accessfn = pmreg_access,
      .writefn = pmcntenclr_write,
      .type = ARM_CP_ALIAS | ARM_CP_IO },
    { .name = "PMCNTENCLR_EL0", .state = ARM_CP_STATE_AA64,
      .opc0 = 3, .opc1 = 3, .crn = 9, .crm = 12, .opc2 = 2,
      .access = PL0_RW, .accessfn = pmreg_access,
      .type = ARM_CP_ALIAS | ARM_CP_IO,
      .fieldoffset = offsetof(CPUARMState, cp15.c9_pmcnten),
      .writefn = pmcntenclr_write },
    { .name = "PMOVSR", .cp = 15, .crn = 9, .crm = 12, .opc1 = 0, .opc2 = 3,
      .access = PL0_RW, .type = ARM_CP_IO,
      .fieldoffset = offsetoflow32(CPUARMState, cp15.c9_pmovsr),
      .accessfn = pmreg_access,
      .writefn = pmovsr_write,
      .raw_writefn = raw_write },
    { .name = "PMOVSCLR_EL0", .state = ARM_CP_STATE_AA64,
      .opc0 = 3, .opc1 = 3, .crn = 9, .crm = 12, .opc2 = 3,
      .access = PL0_RW, .accessfn = pmreg_access,
      .type = ARM_CP_ALIAS | ARM_CP_IO,
      .fieldoffset = offsetof(CPUARMState, cp15.c9_pmovsr),
      .writefn = pmovsr_write,
      .raw_writefn = raw_write },
    { .name = "PMSWINC", .cp = 15, .crn = 9, .crm = 12, .opc1 = 0, .opc2 = 4,
      .access = PL0_W, .accessfn = pmreg_access_swinc,
      .type = ARM_CP_NO_RAW | ARM_CP_IO,
      .writefn = pmswinc_write },
    { .name = "PMSWINC_EL0", .state = ARM_CP_STATE_AA64,
      .opc0 = 3, .opc1 = 3, .crn = 9, .crm = 12, .opc2 = 4,
      .access = PL0_W, .accessfn = pmreg_access_swinc,
      .type = ARM_CP_NO_RAW | ARM_CP_IO,
      .writefn = pmswinc_write },
    { .name = "PMSELR", .cp = 15, .crn = 9, .crm = 12, .opc1 = 0, .opc2 = 5,
      .access = PL0_RW, .type = ARM_CP_ALIAS,
      .fieldoffset = offsetoflow32(CPUARMState, cp15.c9_pmselr),
      .accessfn = pmreg_access_selr, .writefn = pmselr_write,
      .raw_writefn = raw_write},
    { .name = "PMSELR_EL0", .state = ARM_CP_STATE_AA64,
      .opc0 = 3, .opc1 = 3, .crn = 9, .crm = 12, .opc2 = 5,
      .access = PL0_RW, .accessfn = pmreg_access_selr,
      .fieldoffset = offsetof(CPUARMState, cp15.c9_pmselr),
      .writefn = pmselr_write, .raw_writefn = raw_write, },
    { .name = "PMCCNTR", .cp = 15, .crn = 9, .crm = 13, .opc1 = 0, .opc2 = 0,
      .access = PL0_RW, .resetvalue = 0, .type = ARM_CP_ALIAS | ARM_CP_IO,
      .readfn = pmccntr_read, .writefn = pmccntr_write32,
      .accessfn = pmreg_access_ccntr },
    { .name = "PMCCNTR_EL0", .state = ARM_CP_STATE_AA64,
      .opc0 = 3, .opc1 = 3, .crn = 9, .crm = 13, .opc2 = 0,
      .access = PL0_RW, .accessfn = pmreg_access_ccntr,
      .type = ARM_CP_IO,
      .fieldoffset = offsetof(CPUARMState, cp15.c15_ccnt),
      .readfn = pmccntr_read, .writefn = pmccntr_write,
      .raw_readfn = raw_read, .raw_writefn = raw_write, },
    { .name = "PMCCFILTR", .cp = 15, .opc1 = 0, .crn = 14, .crm = 15, .opc2 = 7,
      .writefn = pmccfiltr_write_a32, .readfn = pmccfiltr_read_a32,
      .access = PL0_RW, .accessfn = pmreg_access,
      .type = ARM_CP_ALIAS | ARM_CP_IO,
      .resetvalue = 0, },
    { .name = "PMCCFILTR_EL0", .state = ARM_CP_STATE_AA64,
      .opc0 = 3, .opc1 = 3, .crn = 14, .crm = 15, .opc2 = 7,
      .writefn = pmccfiltr_write, .raw_writefn = raw_write,
      .access = PL0_RW, .accessfn = pmreg_access,
      .type = ARM_CP_IO,
      .fieldoffset = offsetof(CPUARMState, cp15.pmccfiltr_el0),
      .resetvalue = 0, },
    { .name = "PMXEVTYPER", .cp = 15, .crn = 9, .crm = 13, .opc1 = 0, .opc2 = 1,
      .access = PL0_RW, .type = ARM_CP_NO_RAW | ARM_CP_IO,
      .accessfn = pmreg_access,
      .writefn = pmxevtyper_write, .readfn = pmxevtyper_read },
    { .name = "PMXEVTYPER_EL0", .state = ARM_CP_STATE_AA64,
      .opc0 = 3, .opc1 = 3, .crn = 9, .crm = 13, .opc2 = 1,
      .access = PL0_RW, .type = ARM_CP_NO_RAW | ARM_CP_IO,
      .accessfn = pmreg_access,
      .writefn = pmxevtyper_write, .readfn = pmxevtyper_read },
    { .name = "PMXEVCNTR", .cp = 15, .crn = 9, .crm = 13, .opc1 = 0, .opc2 = 2,
      .access = PL0_RW, .type = ARM_CP_NO_RAW | ARM_CP_IO,
      .accessfn = pmreg_access_xevcntr,
      .writefn = pmxevcntr_write, .readfn = pmxevcntr_read },
    { .name = "PMXEVCNTR_EL0", .state = ARM_CP_STATE_AA64,
      .opc0 = 3, .opc1 = 3, .crn = 9, .crm = 13, .opc2 = 2,
      .access = PL0_RW, .type = ARM_CP_NO_RAW | ARM_CP_IO,
      .accessfn = pmreg_access_xevcntr,
      .writefn = pmxevcntr_write, .readfn = pmxevcntr_read },
    { .name = "PMUSERENR", .cp = 15, .crn = 9, .crm = 14, .opc1 = 0, .opc2 = 0,
      .access = PL0_R | PL1_RW, .accessfn = access_tpm,
      .fieldoffset = offsetoflow32(CPUARMState, cp15.c9_pmuserenr),
      .resetvalue = 0,
      .writefn = pmuserenr_write, .raw_writefn = raw_write },
    { .name = "PMUSERENR_EL0", .state = ARM_CP_STATE_AA64,
      .opc0 = 3, .opc1 = 3, .crn = 9, .crm = 14, .opc2 = 0,
      .access = PL0_R | PL1_RW, .accessfn = access_tpm, .type = ARM_CP_ALIAS,
      .fieldoffset = offsetof(CPUARMState, cp15.c9_pmuserenr),
      .resetvalue = 0,
      .writefn = pmuserenr_write, .raw_writefn = raw_write },
    { .name = "PMINTENSET", .cp = 15, .crn = 9, .crm = 14, .opc1 = 0, .opc2 = 1,
      .access = PL1_RW, .accessfn = access_tpm,
      .type = ARM_CP_ALIAS | ARM_CP_IO,
      .fieldoffset = offsetoflow32(CPUARMState, cp15.c9_pminten),
      .resetvalue = 0,
      .writefn = pmintenset_write, .raw_writefn = raw_write },
    { .name = "PMINTENSET_EL1", .state = ARM_CP_STATE_AA64,
      .opc0 = 3, .opc1 = 0, .crn = 9, .crm = 14, .opc2 = 1,
      .access = PL1_RW, .accessfn = access_tpm,
      .type = ARM_CP_IO,
      .fieldoffset = offsetof(CPUARMState, cp15.c9_pminten),
      .writefn = pmintenset_write, .raw_writefn = raw_write,
      .resetvalue = 0x0 },
    { .name = "PMINTENCLR", .cp = 15, .crn = 9, .crm = 14, .opc1 = 0, .opc2 = 2,
      .access = PL1_RW, .accessfn = access_tpm,
      .type = ARM_CP_ALIAS | ARM_CP_IO | ARM_CP_NO_RAW,
      .fieldoffset = offsetof(CPUARMState, cp15.c9_pminten),
      .writefn = pmintenclr_write, },
    { .name = "PMINTENCLR_EL1", .state = ARM_CP_STATE_AA64,
      .opc0 = 3, .opc1 = 0, .crn = 9, .crm = 14, .opc2 = 2,
      .access = PL1_RW, .accessfn = access_tpm,
      .type = ARM_CP_ALIAS | ARM_CP_IO | ARM_CP_NO_RAW,
      .fieldoffset = offsetof(CPUARMState, cp15.c9_pminten),
      .writefn = pmintenclr_write },
    { .name = "CCSIDR", .state = ARM_CP_STATE_BOTH,
      .opc0 = 3, .crn = 0, .crm = 0, .opc1 = 1, .opc2 = 0,
      .access = PL1_R,
      .accessfn = access_tid4,
      .readfn = ccsidr_read, .type = ARM_CP_NO_RAW },
    { .name = "CSSELR", .state = ARM_CP_STATE_BOTH,
      .opc0 = 3, .crn = 0, .crm = 0, .opc1 = 2, .opc2 = 0,
      .access = PL1_RW,
      .accessfn = access_tid4,
      .writefn = csselr_write, .resetvalue = 0,
      .bank_fieldoffsets = { offsetof(CPUARMState, cp15.csselr_s),
                             offsetof(CPUARMState, cp15.csselr_ns) } },
    /*
     * Auxiliary ID register: this actually has an IMPDEF value but for now
     * just RAZ for all cores:
     */
    { .name = "AIDR", .state = ARM_CP_STATE_BOTH,
      .opc0 = 3, .opc1 = 1, .crn = 0, .crm = 0, .opc2 = 7,
      .access = PL1_R, .type = ARM_CP_CONST,
      .accessfn = access_aa64_tid1,
      .resetvalue = 0 },
    /*
     * Auxiliary fault status registers: these also are IMPDEF, and we
     * choose to RAZ/WI for all cores.
     */
    { .name = "AFSR0_EL1", .state = ARM_CP_STATE_BOTH,
      .opc0 = 3, .opc1 = 0, .crn = 5, .crm = 1, .opc2 = 0,
      .access = PL1_RW, .accessfn = access_tvm_trvm,
      .type = ARM_CP_CONST, .resetvalue = 0 },
    { .name = "AFSR1_EL1", .state = ARM_CP_STATE_BOTH,
      .opc0 = 3, .opc1 = 0, .crn = 5, .crm = 1, .opc2 = 1,
      .access = PL1_RW, .accessfn = access_tvm_trvm,
      .type = ARM_CP_CONST, .resetvalue = 0 },
    /*
     * MAIR can just read-as-written because we don't implement caches
     * and so don't need to care about memory attributes.
     */
    { .name = "MAIR_EL1", .state = ARM_CP_STATE_AA64,
      .opc0 = 3, .opc1 = 0, .crn = 10, .crm = 2, .opc2 = 0,
      .access = PL1_RW, .accessfn = access_tvm_trvm,
      .fieldoffset = offsetof(CPUARMState, cp15.mair_el[1]),
      .resetvalue = 0 },
    { .name = "MAIR_EL3", .state = ARM_CP_STATE_AA64,
      .opc0 = 3, .opc1 = 6, .crn = 10, .crm = 2, .opc2 = 0,
      .access = PL3_RW, .fieldoffset = offsetof(CPUARMState, cp15.mair_el[3]),
      .resetvalue = 0 },
    /*
     * For non-long-descriptor page tables these are PRRR and NMRR;
     * regardless they still act as reads-as-written for QEMU.
     */
     /*
      * MAIR0/1 are defined separately from their 64-bit counterpart which
      * allows them to assign the correct fieldoffset based on the endianness
      * handled in the field definitions.
      */
    { .name = "MAIR0", .state = ARM_CP_STATE_AA32,
      .cp = 15, .opc1 = 0, .crn = 10, .crm = 2, .opc2 = 0,
      .access = PL1_RW, .accessfn = access_tvm_trvm,
      .bank_fieldoffsets = { offsetof(CPUARMState, cp15.mair0_s),
                             offsetof(CPUARMState, cp15.mair0_ns) },
      .resetfn = arm_cp_reset_ignore },
    { .name = "MAIR1", .state = ARM_CP_STATE_AA32,
      .cp = 15, .opc1 = 0, .crn = 10, .crm = 2, .opc2 = 1,
      .access = PL1_RW, .accessfn = access_tvm_trvm,
      .bank_fieldoffsets = { offsetof(CPUARMState, cp15.mair1_s),
                             offsetof(CPUARMState, cp15.mair1_ns) },
      .resetfn = arm_cp_reset_ignore },
    { .name = "ISR_EL1", .state = ARM_CP_STATE_BOTH,
      .opc0 = 3, .opc1 = 0, .crn = 12, .crm = 1, .opc2 = 0,
      .type = ARM_CP_NO_RAW, .access = PL1_R, .readfn = isr_read },
    /* 32 bit ITLB invalidates */
    { .name = "ITLBIALL", .cp = 15, .opc1 = 0, .crn = 8, .crm = 5, .opc2 = 0,
      .type = ARM_CP_NO_RAW, .access = PL1_W, .accessfn = access_ttlb,
      .writefn = tlbiall_write },
    { .name = "ITLBIMVA", .cp = 15, .opc1 = 0, .crn = 8, .crm = 5, .opc2 = 1,
      .type = ARM_CP_NO_RAW, .access = PL1_W, .accessfn = access_ttlb,
      .writefn = tlbimva_write },
    { .name = "ITLBIASID", .cp = 15, .opc1 = 0, .crn = 8, .crm = 5, .opc2 = 2,
      .type = ARM_CP_NO_RAW, .access = PL1_W, .accessfn = access_ttlb,
      .writefn = tlbiasid_write },
    /* 32 bit DTLB invalidates */
    { .name = "DTLBIALL", .cp = 15, .opc1 = 0, .crn = 8, .crm = 6, .opc2 = 0,
      .type = ARM_CP_NO_RAW, .access = PL1_W, .accessfn = access_ttlb,
      .writefn = tlbiall_write },
    { .name = "DTLBIMVA", .cp = 15, .opc1 = 0, .crn = 8, .crm = 6, .opc2 = 1,
      .type = ARM_CP_NO_RAW, .access = PL1_W, .accessfn = access_ttlb,
      .writefn = tlbimva_write },
    { .name = "DTLBIASID", .cp = 15, .opc1 = 0, .crn = 8, .crm = 6, .opc2 = 2,
      .type = ARM_CP_NO_RAW, .access = PL1_W, .accessfn = access_ttlb,
      .writefn = tlbiasid_write },
    /* 32 bit TLB invalidates */
    { .name = "TLBIALL", .cp = 15, .opc1 = 0, .crn = 8, .crm = 7, .opc2 = 0,
      .type = ARM_CP_NO_RAW, .access = PL1_W, .accessfn = access_ttlb,
      .writefn = tlbiall_write },
    { .name = "TLBIMVA", .cp = 15, .opc1 = 0, .crn = 8, .crm = 7, .opc2 = 1,
      .type = ARM_CP_NO_RAW, .access = PL1_W, .accessfn = access_ttlb,
      .writefn = tlbimva_write },
    { .name = "TLBIASID", .cp = 15, .opc1 = 0, .crn = 8, .crm = 7, .opc2 = 2,
      .type = ARM_CP_NO_RAW, .access = PL1_W, .accessfn = access_ttlb,
      .writefn = tlbiasid_write },
    { .name = "TLBIMVAA", .cp = 15, .opc1 = 0, .crn = 8, .crm = 7, .opc2 = 3,
      .type = ARM_CP_NO_RAW, .access = PL1_W, .accessfn = access_ttlb,
      .writefn = tlbimvaa_write },
};

static const ARMCPRegInfo v7mp_cp_reginfo[] = {
    /* 32 bit TLB invalidates, Inner Shareable */
    { .name = "TLBIALLIS", .cp = 15, .opc1 = 0, .crn = 8, .crm = 3, .opc2 = 0,
      .type = ARM_CP_NO_RAW, .access = PL1_W, .accessfn = access_ttlbis,
      .writefn = tlbiall_is_write },
    { .name = "TLBIMVAIS", .cp = 15, .opc1 = 0, .crn = 8, .crm = 3, .opc2 = 1,
      .type = ARM_CP_NO_RAW, .access = PL1_W, .accessfn = access_ttlbis,
      .writefn = tlbimva_is_write },
    { .name = "TLBIASIDIS", .cp = 15, .opc1 = 0, .crn = 8, .crm = 3, .opc2 = 2,
      .type = ARM_CP_NO_RAW, .access = PL1_W, .accessfn = access_ttlbis,
      .writefn = tlbiasid_is_write },
    { .name = "TLBIMVAAIS", .cp = 15, .opc1 = 0, .crn = 8, .crm = 3, .opc2 = 3,
      .type = ARM_CP_NO_RAW, .access = PL1_W, .accessfn = access_ttlbis,
      .writefn = tlbimvaa_is_write },
};

static const ARMCPRegInfo pmovsset_cp_reginfo[] = {
    /* PMOVSSET is not implemented in v7 before v7ve */
    { .name = "PMOVSSET", .cp = 15, .opc1 = 0, .crn = 9, .crm = 14, .opc2 = 3,
      .access = PL0_RW, .accessfn = pmreg_access,
      .type = ARM_CP_ALIAS | ARM_CP_IO,
      .fieldoffset = offsetoflow32(CPUARMState, cp15.c9_pmovsr),
      .writefn = pmovsset_write,
      .raw_writefn = raw_write },
    { .name = "PMOVSSET_EL0", .state = ARM_CP_STATE_AA64,
      .opc0 = 3, .opc1 = 3, .crn = 9, .crm = 14, .opc2 = 3,
      .access = PL0_RW, .accessfn = pmreg_access,
      .type = ARM_CP_ALIAS | ARM_CP_IO,
      .fieldoffset = offsetof(CPUARMState, cp15.c9_pmovsr),
      .writefn = pmovsset_write,
      .raw_writefn = raw_write },
};

static void teecr_write(CPUARMState *env, const ARMCPRegInfo *ri,
                        uint64_t value)
{
    value &= 1;
    env->teecr = value;
}

static CPAccessResult teecr_access(CPUARMState *env, const ARMCPRegInfo *ri,
                                   bool isread)
{
    /*
     * HSTR.TTEE only exists in v7A, not v8A, but v8A doesn't have T2EE
     * at all, so we don't need to check whether we're v8A.
     */
    if (arm_current_el(env) < 2 && !arm_is_secure_below_el3(env) &&
        (env->cp15.hstr_el2 & HSTR_TTEE)) {
        return CP_ACCESS_TRAP_EL2;
    }
    return CP_ACCESS_OK;
}

static CPAccessResult teehbr_access(CPUARMState *env, const ARMCPRegInfo *ri,
                                    bool isread)
{
    if (arm_current_el(env) == 0 && (env->teecr & 1)) {
        return CP_ACCESS_TRAP;
    }
    return teecr_access(env, ri, isread);
}

static const ARMCPRegInfo t2ee_cp_reginfo[] = {
    { .name = "TEECR", .cp = 14, .crn = 0, .crm = 0, .opc1 = 6, .opc2 = 0,
      .access = PL1_RW, .fieldoffset = offsetof(CPUARMState, teecr),
      .resetvalue = 0,
      .writefn = teecr_write, .accessfn = teecr_access },
    { .name = "TEEHBR", .cp = 14, .crn = 1, .crm = 0, .opc1 = 6, .opc2 = 0,
      .access = PL0_RW, .fieldoffset = offsetof(CPUARMState, teehbr),
      .accessfn = teehbr_access, .resetvalue = 0 },
};

static const ARMCPRegInfo v6k_cp_reginfo[] = {
    { .name = "TPIDR_EL0", .state = ARM_CP_STATE_AA64,
      .opc0 = 3, .opc1 = 3, .opc2 = 2, .crn = 13, .crm = 0,
      .access = PL0_RW,
      .fieldoffset = offsetof(CPUARMState, cp15.tpidr_el[0]), .resetvalue = 0 },
    { .name = "TPIDRURW", .cp = 15, .crn = 13, .crm = 0, .opc1 = 0, .opc2 = 2,
      .access = PL0_RW,
      .bank_fieldoffsets = { offsetoflow32(CPUARMState, cp15.tpidrurw_s),
                             offsetoflow32(CPUARMState, cp15.tpidrurw_ns) },
      .resetfn = arm_cp_reset_ignore },
    { .name = "TPIDRRO_EL0", .state = ARM_CP_STATE_AA64,
      .opc0 = 3, .opc1 = 3, .opc2 = 3, .crn = 13, .crm = 0,
      .access = PL0_R | PL1_W,
      .fieldoffset = offsetof(CPUARMState, cp15.tpidrro_el[0]),
      .resetvalue = 0},
    { .name = "TPIDRURO", .cp = 15, .crn = 13, .crm = 0, .opc1 = 0, .opc2 = 3,
      .access = PL0_R | PL1_W,
      .bank_fieldoffsets = { offsetoflow32(CPUARMState, cp15.tpidruro_s),
                             offsetoflow32(CPUARMState, cp15.tpidruro_ns) },
      .resetfn = arm_cp_reset_ignore },
    { .name = "TPIDR_EL1", .state = ARM_CP_STATE_AA64,
      .opc0 = 3, .opc1 = 0, .opc2 = 4, .crn = 13, .crm = 0,
      .access = PL1_RW,
      .fieldoffset = offsetof(CPUARMState, cp15.tpidr_el[1]), .resetvalue = 0 },
    { .name = "TPIDRPRW", .opc1 = 0, .cp = 15, .crn = 13, .crm = 0, .opc2 = 4,
      .access = PL1_RW,
      .bank_fieldoffsets = { offsetoflow32(CPUARMState, cp15.tpidrprw_s),
                             offsetoflow32(CPUARMState, cp15.tpidrprw_ns) },
      .resetvalue = 0 },
};

#ifndef CONFIG_USER_ONLY

static CPAccessResult gt_cntfrq_access(CPUARMState *env, const ARMCPRegInfo *ri,
                                       bool isread)
{
    /*
     * CNTFRQ: not visible from PL0 if both PL0PCTEN and PL0VCTEN are zero.
     * Writable only at the highest implemented exception level.
     */
    int el = arm_current_el(env);
    uint64_t hcr;
    uint32_t cntkctl;

    switch (el) {
    case 0:
        hcr = arm_hcr_el2_eff(env);
        if ((hcr & (HCR_E2H | HCR_TGE)) == (HCR_E2H | HCR_TGE)) {
            cntkctl = env->cp15.cnthctl_el2;
        } else {
            cntkctl = env->cp15.c14_cntkctl;
        }
        if (!extract32(cntkctl, 0, 2)) {
            return CP_ACCESS_TRAP;
        }
        break;
    case 1:
        if (!isread && ri->state == ARM_CP_STATE_AA32 &&
            arm_is_secure_below_el3(env)) {
            /* Accesses from 32-bit Secure EL1 UNDEF (*not* trap to EL3!) */
            return CP_ACCESS_TRAP_UNCATEGORIZED;
        }
        break;
    case 2:
    case 3:
        break;
    }

    if (!isread && el < arm_highest_el(env)) {
        return CP_ACCESS_TRAP_UNCATEGORIZED;
    }

    return CP_ACCESS_OK;
}

static CPAccessResult gt_counter_access(CPUARMState *env, int timeridx,
                                        bool isread)
{
    unsigned int cur_el = arm_current_el(env);
    bool has_el2 = arm_is_el2_enabled(env);
    uint64_t hcr = arm_hcr_el2_eff(env);

    switch (cur_el) {
    case 0:
        /* If HCR_EL2.<E2H,TGE> == '11': check CNTHCTL_EL2.EL0[PV]CTEN. */
        if ((hcr & (HCR_E2H | HCR_TGE)) == (HCR_E2H | HCR_TGE)) {
            return (extract32(env->cp15.cnthctl_el2, timeridx, 1)
                    ? CP_ACCESS_OK : CP_ACCESS_TRAP_EL2);
        }

        /* CNT[PV]CT: not visible from PL0 if EL0[PV]CTEN is zero */
        if (!extract32(env->cp15.c14_cntkctl, timeridx, 1)) {
            return CP_ACCESS_TRAP;
        }

        /* If HCR_EL2.<E2H,TGE> == '10': check CNTHCTL_EL2.EL1PCTEN. */
        if (hcr & HCR_E2H) {
            if (timeridx == GTIMER_PHYS &&
                !extract32(env->cp15.cnthctl_el2, 10, 1)) {
                return CP_ACCESS_TRAP_EL2;
            }
        } else {
            /* If HCR_EL2.<E2H> == 0: check CNTHCTL_EL2.EL1PCEN. */
            if (has_el2 && timeridx == GTIMER_PHYS &&
                !extract32(env->cp15.cnthctl_el2, 1, 1)) {
                return CP_ACCESS_TRAP_EL2;
            }
        }
        break;

    case 1:
        /* Check CNTHCTL_EL2.EL1PCTEN, which changes location based on E2H. */
        if (has_el2 && timeridx == GTIMER_PHYS &&
            (hcr & HCR_E2H
             ? !extract32(env->cp15.cnthctl_el2, 10, 1)
             : !extract32(env->cp15.cnthctl_el2, 0, 1))) {
            return CP_ACCESS_TRAP_EL2;
        }
        break;
    }
    return CP_ACCESS_OK;
}

static CPAccessResult gt_timer_access(CPUARMState *env, int timeridx,
                                      bool isread)
{
    unsigned int cur_el = arm_current_el(env);
    bool has_el2 = arm_is_el2_enabled(env);
    uint64_t hcr = arm_hcr_el2_eff(env);

    switch (cur_el) {
    case 0:
        if ((hcr & (HCR_E2H | HCR_TGE)) == (HCR_E2H | HCR_TGE)) {
            /* If HCR_EL2.<E2H,TGE> == '11': check CNTHCTL_EL2.EL0[PV]TEN. */
            return (extract32(env->cp15.cnthctl_el2, 9 - timeridx, 1)
                    ? CP_ACCESS_OK : CP_ACCESS_TRAP_EL2);
        }

        /*
         * CNT[PV]_CVAL, CNT[PV]_CTL, CNT[PV]_TVAL: not visible from
         * EL0 if EL0[PV]TEN is zero.
         */
        if (!extract32(env->cp15.c14_cntkctl, 9 - timeridx, 1)) {
            return CP_ACCESS_TRAP;
        }
        /* fall through */

    case 1:
        if (has_el2 && timeridx == GTIMER_PHYS) {
            if (hcr & HCR_E2H) {
                /* If HCR_EL2.<E2H,TGE> == '10': check CNTHCTL_EL2.EL1PTEN. */
                if (!extract32(env->cp15.cnthctl_el2, 11, 1)) {
                    return CP_ACCESS_TRAP_EL2;
                }
            } else {
                /* If HCR_EL2.<E2H> == 0: check CNTHCTL_EL2.EL1PCEN. */
                if (!extract32(env->cp15.cnthctl_el2, 1, 1)) {
                    return CP_ACCESS_TRAP_EL2;
                }
            }
        }
        break;
    }
    return CP_ACCESS_OK;
}

static CPAccessResult gt_pct_access(CPUARMState *env,
                                    const ARMCPRegInfo *ri,
                                    bool isread)
{
    return gt_counter_access(env, GTIMER_PHYS, isread);
}

static CPAccessResult gt_vct_access(CPUARMState *env,
                                    const ARMCPRegInfo *ri,
                                    bool isread)
{
    return gt_counter_access(env, GTIMER_VIRT, isread);
}

static CPAccessResult gt_ptimer_access(CPUARMState *env, const ARMCPRegInfo *ri,
                                       bool isread)
{
    return gt_timer_access(env, GTIMER_PHYS, isread);
}

static CPAccessResult gt_vtimer_access(CPUARMState *env, const ARMCPRegInfo *ri,
                                       bool isread)
{
    return gt_timer_access(env, GTIMER_VIRT, isread);
}

static CPAccessResult gt_stimer_access(CPUARMState *env,
                                       const ARMCPRegInfo *ri,
                                       bool isread)
{
    /*
     * The AArch64 register view of the secure physical timer is
     * always accessible from EL3, and configurably accessible from
     * Secure EL1.
     */
    switch (arm_current_el(env)) {
    case 1:
        if (!arm_is_secure(env)) {
            return CP_ACCESS_TRAP;
        }
        if (!(env->cp15.scr_el3 & SCR_ST)) {
            return CP_ACCESS_TRAP_EL3;
        }
        return CP_ACCESS_OK;
    case 0:
    case 2:
        return CP_ACCESS_TRAP;
    case 3:
        return CP_ACCESS_OK;
    default:
        g_assert_not_reached();
    }
}

static uint64_t gt_get_countervalue(CPUARMState *env)
{
    ARMCPU *cpu = env_archcpu(env);

    return qemu_clock_get_ns(QEMU_CLOCK_VIRTUAL) / gt_cntfrq_period_ns(cpu);
}

static void gt_recalc_timer(ARMCPU *cpu, int timeridx)
{
    ARMGenericTimer *gt = &cpu->env.cp15.c14_timer[timeridx];

    if (gt->ctl & 1) {
        /*
         * Timer enabled: calculate and set current ISTATUS, irq, and
         * reset timer to when ISTATUS next has to change
         */
        uint64_t offset = timeridx == GTIMER_VIRT ?
                                      cpu->env.cp15.cntvoff_el2 : 0;
        uint64_t count = gt_get_countervalue(&cpu->env);
        /* Note that this must be unsigned 64 bit arithmetic: */
        int istatus = count - offset >= gt->cval;
        uint64_t nexttick;
        int irqstate;

        gt->ctl = deposit32(gt->ctl, 2, 1, istatus);

        irqstate = (istatus && !(gt->ctl & 2));
        qemu_set_irq(cpu->gt_timer_outputs[timeridx], irqstate);

        if (istatus) {
            /* Next transition is when count rolls back over to zero */
            nexttick = UINT64_MAX;
        } else {
            /* Next transition is when we hit cval */
            nexttick = gt->cval + offset;
        }
        /*
         * Note that the desired next expiry time might be beyond the
         * signed-64-bit range of a QEMUTimer -- in this case we just
         * set the timer for as far in the future as possible. When the
         * timer expires we will reset the timer for any remaining period.
         */
        if (nexttick > INT64_MAX / gt_cntfrq_period_ns(cpu)) {
            timer_mod_ns(cpu->gt_timer[timeridx], INT64_MAX);
        } else {
            timer_mod(cpu->gt_timer[timeridx], nexttick);
        }
        trace_arm_gt_recalc(timeridx, irqstate, nexttick);
    } else {
        /* Timer disabled: ISTATUS and timer output always clear */
        gt->ctl &= ~4;
        qemu_set_irq(cpu->gt_timer_outputs[timeridx], 0);
        timer_del(cpu->gt_timer[timeridx]);
        trace_arm_gt_recalc_disabled(timeridx);
    }
}

static void gt_timer_reset(CPUARMState *env, const ARMCPRegInfo *ri,
                           int timeridx)
{
    ARMCPU *cpu = env_archcpu(env);

    timer_del(cpu->gt_timer[timeridx]);
}

static uint64_t gt_cnt_read(CPUARMState *env, const ARMCPRegInfo *ri)
{
    return gt_get_countervalue(env);
}

static uint64_t gt_virt_cnt_offset(CPUARMState *env)
{
    uint64_t hcr;

    switch (arm_current_el(env)) {
    case 2:
        hcr = arm_hcr_el2_eff(env);
        if (hcr & HCR_E2H) {
            return 0;
        }
        break;
    case 0:
        hcr = arm_hcr_el2_eff(env);
        if ((hcr & (HCR_E2H | HCR_TGE)) == (HCR_E2H | HCR_TGE)) {
            return 0;
        }
        break;
    }

    return env->cp15.cntvoff_el2;
}

static uint64_t gt_virt_cnt_read(CPUARMState *env, const ARMCPRegInfo *ri)
{
    return gt_get_countervalue(env) - gt_virt_cnt_offset(env);
}

static void gt_cval_write(CPUARMState *env, const ARMCPRegInfo *ri,
                          int timeridx,
                          uint64_t value)
{
    trace_arm_gt_cval_write(timeridx, value);
    env->cp15.c14_timer[timeridx].cval = value;
    gt_recalc_timer(env_archcpu(env), timeridx);
}

static uint64_t gt_tval_read(CPUARMState *env, const ARMCPRegInfo *ri,
                             int timeridx)
{
    uint64_t offset = 0;

    switch (timeridx) {
    case GTIMER_VIRT:
    case GTIMER_HYPVIRT:
        offset = gt_virt_cnt_offset(env);
        break;
    }

    return (uint32_t)(env->cp15.c14_timer[timeridx].cval -
                      (gt_get_countervalue(env) - offset));
}

static void gt_tval_write(CPUARMState *env, const ARMCPRegInfo *ri,
                          int timeridx,
                          uint64_t value)
{
    uint64_t offset = 0;

    switch (timeridx) {
    case GTIMER_VIRT:
    case GTIMER_HYPVIRT:
        offset = gt_virt_cnt_offset(env);
        break;
    }

    trace_arm_gt_tval_write(timeridx, value);
    env->cp15.c14_timer[timeridx].cval = gt_get_countervalue(env) - offset +
                                         sextract64(value, 0, 32);
    gt_recalc_timer(env_archcpu(env), timeridx);
}

static void gt_ctl_write(CPUARMState *env, const ARMCPRegInfo *ri,
                         int timeridx,
                         uint64_t value)
{
    ARMCPU *cpu = env_archcpu(env);
    uint32_t oldval = env->cp15.c14_timer[timeridx].ctl;

    trace_arm_gt_ctl_write(timeridx, value);
    env->cp15.c14_timer[timeridx].ctl = deposit64(oldval, 0, 2, value);
    if ((oldval ^ value) & 1) {
        /* Enable toggled */
        gt_recalc_timer(cpu, timeridx);
    } else if ((oldval ^ value) & 2) {
        /*
         * IMASK toggled: don't need to recalculate,
         * just set the interrupt line based on ISTATUS
         */
        int irqstate = (oldval & 4) && !(value & 2);

        trace_arm_gt_imask_toggle(timeridx, irqstate);
        qemu_set_irq(cpu->gt_timer_outputs[timeridx], irqstate);
    }
}

static void gt_phys_timer_reset(CPUARMState *env, const ARMCPRegInfo *ri)
{
    gt_timer_reset(env, ri, GTIMER_PHYS);
}

static void gt_phys_cval_write(CPUARMState *env, const ARMCPRegInfo *ri,
                               uint64_t value)
{
    gt_cval_write(env, ri, GTIMER_PHYS, value);
}

static uint64_t gt_phys_tval_read(CPUARMState *env, const ARMCPRegInfo *ri)
{
    return gt_tval_read(env, ri, GTIMER_PHYS);
}

static void gt_phys_tval_write(CPUARMState *env, const ARMCPRegInfo *ri,
                               uint64_t value)
{
    gt_tval_write(env, ri, GTIMER_PHYS, value);
}

static void gt_phys_ctl_write(CPUARMState *env, const ARMCPRegInfo *ri,
                              uint64_t value)
{
    gt_ctl_write(env, ri, GTIMER_PHYS, value);
}

static int gt_phys_redir_timeridx(CPUARMState *env)
{
    switch (arm_mmu_idx(env)) {
    case ARMMMUIdx_E20_0:
    case ARMMMUIdx_E20_2:
    case ARMMMUIdx_E20_2_PAN:
        return GTIMER_HYP;
    default:
        return GTIMER_PHYS;
    }
}

static int gt_virt_redir_timeridx(CPUARMState *env)
{
    switch (arm_mmu_idx(env)) {
    case ARMMMUIdx_E20_0:
    case ARMMMUIdx_E20_2:
    case ARMMMUIdx_E20_2_PAN:
        return GTIMER_HYPVIRT;
    default:
        return GTIMER_VIRT;
    }
}

static uint64_t gt_phys_redir_cval_read(CPUARMState *env,
                                        const ARMCPRegInfo *ri)
{
    int timeridx = gt_phys_redir_timeridx(env);
    return env->cp15.c14_timer[timeridx].cval;
}

static void gt_phys_redir_cval_write(CPUARMState *env, const ARMCPRegInfo *ri,
                                     uint64_t value)
{
    int timeridx = gt_phys_redir_timeridx(env);
    gt_cval_write(env, ri, timeridx, value);
}

static uint64_t gt_phys_redir_tval_read(CPUARMState *env,
                                        const ARMCPRegInfo *ri)
{
    int timeridx = gt_phys_redir_timeridx(env);
    return gt_tval_read(env, ri, timeridx);
}

static void gt_phys_redir_tval_write(CPUARMState *env, const ARMCPRegInfo *ri,
                                     uint64_t value)
{
    int timeridx = gt_phys_redir_timeridx(env);
    gt_tval_write(env, ri, timeridx, value);
}

static uint64_t gt_phys_redir_ctl_read(CPUARMState *env,
                                       const ARMCPRegInfo *ri)
{
    int timeridx = gt_phys_redir_timeridx(env);
    return env->cp15.c14_timer[timeridx].ctl;
}

static void gt_phys_redir_ctl_write(CPUARMState *env, const ARMCPRegInfo *ri,
                                    uint64_t value)
{
    int timeridx = gt_phys_redir_timeridx(env);
    gt_ctl_write(env, ri, timeridx, value);
}

static void gt_virt_timer_reset(CPUARMState *env, const ARMCPRegInfo *ri)
{
    gt_timer_reset(env, ri, GTIMER_VIRT);
}

static void gt_virt_cval_write(CPUARMState *env, const ARMCPRegInfo *ri,
                               uint64_t value)
{
    gt_cval_write(env, ri, GTIMER_VIRT, value);
}

static uint64_t gt_virt_tval_read(CPUARMState *env, const ARMCPRegInfo *ri)
{
    return gt_tval_read(env, ri, GTIMER_VIRT);
}

static void gt_virt_tval_write(CPUARMState *env, const ARMCPRegInfo *ri,
                               uint64_t value)
{
    gt_tval_write(env, ri, GTIMER_VIRT, value);
}

static void gt_virt_ctl_write(CPUARMState *env, const ARMCPRegInfo *ri,
                              uint64_t value)
{
    gt_ctl_write(env, ri, GTIMER_VIRT, value);
}

static void gt_cntvoff_write(CPUARMState *env, const ARMCPRegInfo *ri,
                              uint64_t value)
{
    ARMCPU *cpu = env_archcpu(env);

    trace_arm_gt_cntvoff_write(value);
    raw_write(env, ri, value);
    gt_recalc_timer(cpu, GTIMER_VIRT);
}

static uint64_t gt_virt_redir_cval_read(CPUARMState *env,
                                        const ARMCPRegInfo *ri)
{
    int timeridx = gt_virt_redir_timeridx(env);
    return env->cp15.c14_timer[timeridx].cval;
}

static void gt_virt_redir_cval_write(CPUARMState *env, const ARMCPRegInfo *ri,
                                     uint64_t value)
{
    int timeridx = gt_virt_redir_timeridx(env);
    gt_cval_write(env, ri, timeridx, value);
}

static uint64_t gt_virt_redir_tval_read(CPUARMState *env,
                                        const ARMCPRegInfo *ri)
{
    int timeridx = gt_virt_redir_timeridx(env);
    return gt_tval_read(env, ri, timeridx);
}

static void gt_virt_redir_tval_write(CPUARMState *env, const ARMCPRegInfo *ri,
                                     uint64_t value)
{
    int timeridx = gt_virt_redir_timeridx(env);
    gt_tval_write(env, ri, timeridx, value);
}

static uint64_t gt_virt_redir_ctl_read(CPUARMState *env,
                                       const ARMCPRegInfo *ri)
{
    int timeridx = gt_virt_redir_timeridx(env);
    return env->cp15.c14_timer[timeridx].ctl;
}

static void gt_virt_redir_ctl_write(CPUARMState *env, const ARMCPRegInfo *ri,
                                    uint64_t value)
{
    int timeridx = gt_virt_redir_timeridx(env);
    gt_ctl_write(env, ri, timeridx, value);
}

static void gt_hyp_timer_reset(CPUARMState *env, const ARMCPRegInfo *ri)
{
    gt_timer_reset(env, ri, GTIMER_HYP);
}

static void gt_hyp_cval_write(CPUARMState *env, const ARMCPRegInfo *ri,
                              uint64_t value)
{
    gt_cval_write(env, ri, GTIMER_HYP, value);
}

static uint64_t gt_hyp_tval_read(CPUARMState *env, const ARMCPRegInfo *ri)
{
    return gt_tval_read(env, ri, GTIMER_HYP);
}

static void gt_hyp_tval_write(CPUARMState *env, const ARMCPRegInfo *ri,
                              uint64_t value)
{
    gt_tval_write(env, ri, GTIMER_HYP, value);
}

static void gt_hyp_ctl_write(CPUARMState *env, const ARMCPRegInfo *ri,
                              uint64_t value)
{
    gt_ctl_write(env, ri, GTIMER_HYP, value);
}

static void gt_sec_timer_reset(CPUARMState *env, const ARMCPRegInfo *ri)
{
    gt_timer_reset(env, ri, GTIMER_SEC);
}

static void gt_sec_cval_write(CPUARMState *env, const ARMCPRegInfo *ri,
                              uint64_t value)
{
    gt_cval_write(env, ri, GTIMER_SEC, value);
}

static uint64_t gt_sec_tval_read(CPUARMState *env, const ARMCPRegInfo *ri)
{
    return gt_tval_read(env, ri, GTIMER_SEC);
}

static void gt_sec_tval_write(CPUARMState *env, const ARMCPRegInfo *ri,
                              uint64_t value)
{
    gt_tval_write(env, ri, GTIMER_SEC, value);
}

static void gt_sec_ctl_write(CPUARMState *env, const ARMCPRegInfo *ri,
                              uint64_t value)
{
    gt_ctl_write(env, ri, GTIMER_SEC, value);
}

static void gt_hv_timer_reset(CPUARMState *env, const ARMCPRegInfo *ri)
{
    gt_timer_reset(env, ri, GTIMER_HYPVIRT);
}

static void gt_hv_cval_write(CPUARMState *env, const ARMCPRegInfo *ri,
                             uint64_t value)
{
    gt_cval_write(env, ri, GTIMER_HYPVIRT, value);
}

static uint64_t gt_hv_tval_read(CPUARMState *env, const ARMCPRegInfo *ri)
{
    return gt_tval_read(env, ri, GTIMER_HYPVIRT);
}

static void gt_hv_tval_write(CPUARMState *env, const ARMCPRegInfo *ri,
                             uint64_t value)
{
    gt_tval_write(env, ri, GTIMER_HYPVIRT, value);
}

static void gt_hv_ctl_write(CPUARMState *env, const ARMCPRegInfo *ri,
                            uint64_t value)
{
    gt_ctl_write(env, ri, GTIMER_HYPVIRT, value);
}

void arm_gt_ptimer_cb(void *opaque)
{
    ARMCPU *cpu = opaque;

    gt_recalc_timer(cpu, GTIMER_PHYS);
}

void arm_gt_vtimer_cb(void *opaque)
{
    ARMCPU *cpu = opaque;

    gt_recalc_timer(cpu, GTIMER_VIRT);
}

void arm_gt_htimer_cb(void *opaque)
{
    ARMCPU *cpu = opaque;

    gt_recalc_timer(cpu, GTIMER_HYP);
}

void arm_gt_stimer_cb(void *opaque)
{
    ARMCPU *cpu = opaque;

    gt_recalc_timer(cpu, GTIMER_SEC);
}

void arm_gt_hvtimer_cb(void *opaque)
{
    ARMCPU *cpu = opaque;

    gt_recalc_timer(cpu, GTIMER_HYPVIRT);
}

static void arm_gt_cntfrq_reset(CPUARMState *env, const ARMCPRegInfo *opaque)
{
    ARMCPU *cpu = env_archcpu(env);

    cpu->env.cp15.c14_cntfrq = cpu->gt_cntfrq_hz;
}

static const ARMCPRegInfo generic_timer_cp_reginfo[] = {
    /*
     * Note that CNTFRQ is purely reads-as-written for the benefit
     * of software; writing it doesn't actually change the timer frequency.
     * Our reset value matches the fixed frequency we implement the timer at.
     */
    { .name = "CNTFRQ", .cp = 15, .crn = 14, .crm = 0, .opc1 = 0, .opc2 = 0,
      .type = ARM_CP_ALIAS,
      .access = PL1_RW | PL0_R, .accessfn = gt_cntfrq_access,
      .fieldoffset = offsetoflow32(CPUARMState, cp15.c14_cntfrq),
    },
    /* timer frequency is set by arm_cpu_reset() */
    { .name = "CNTFRQ_EL0", .state = ARM_CP_STATE_AA64,
      .opc0 = 3, .opc1 = 3, .crn = 14, .crm = 0, .opc2 = 0,
      .access = PL1_RW | PL0_R, .accessfn = gt_cntfrq_access,
      .fieldoffset = offsetof(CPUARMState, cp15.c14_cntfrq),
      .resetfn = arm_gt_cntfrq_reset,
    },
    /* overall control: mostly access permissions */
    { .name = "CNTKCTL", .state = ARM_CP_STATE_BOTH,
      .opc0 = 3, .opc1 = 0, .crn = 14, .crm = 1, .opc2 = 0,
      .access = PL1_RW,
      .fieldoffset = offsetof(CPUARMState, cp15.c14_cntkctl),
      .resetvalue = 0,
    },
    /* per-timer control */
    { .name = "CNTP_CTL", .cp = 15, .crn = 14, .crm = 2, .opc1 = 0, .opc2 = 1,
      .secure = ARM_CP_SECSTATE_NS,
      .type = ARM_CP_IO | ARM_CP_ALIAS, .access = PL0_RW,
      .accessfn = gt_ptimer_access,
      .fieldoffset = offsetoflow32(CPUARMState,
                                   cp15.c14_timer[GTIMER_PHYS].ctl),
      .readfn = gt_phys_redir_ctl_read, .raw_readfn = raw_read,
      .writefn = gt_phys_redir_ctl_write, .raw_writefn = raw_write,
    },
    { .name = "CNTP_CTL_S",
      .cp = 15, .crn = 14, .crm = 2, .opc1 = 0, .opc2 = 1,
      .secure = ARM_CP_SECSTATE_S,
      .type = ARM_CP_IO | ARM_CP_ALIAS, .access = PL0_RW,
      .accessfn = gt_ptimer_access,
      .fieldoffset = offsetoflow32(CPUARMState,
                                   cp15.c14_timer[GTIMER_SEC].ctl),
      .writefn = gt_sec_ctl_write, .raw_writefn = raw_write,
    },
    { .name = "CNTP_CTL_EL0", .state = ARM_CP_STATE_AA64,
      .opc0 = 3, .opc1 = 3, .crn = 14, .crm = 2, .opc2 = 1,
      .type = ARM_CP_IO, .access = PL0_RW,
      .accessfn = gt_ptimer_access,
      .fieldoffset = offsetof(CPUARMState, cp15.c14_timer[GTIMER_PHYS].ctl),
      .resetvalue = 0,
      .readfn = gt_phys_redir_ctl_read, .raw_readfn = raw_read,
      .writefn = gt_phys_redir_ctl_write, .raw_writefn = raw_write,
    },
    { .name = "CNTV_CTL", .cp = 15, .crn = 14, .crm = 3, .opc1 = 0, .opc2 = 1,
      .type = ARM_CP_IO | ARM_CP_ALIAS, .access = PL0_RW,
      .accessfn = gt_vtimer_access,
      .fieldoffset = offsetoflow32(CPUARMState,
                                   cp15.c14_timer[GTIMER_VIRT].ctl),
      .readfn = gt_virt_redir_ctl_read, .raw_readfn = raw_read,
      .writefn = gt_virt_redir_ctl_write, .raw_writefn = raw_write,
    },
    { .name = "CNTV_CTL_EL0", .state = ARM_CP_STATE_AA64,
      .opc0 = 3, .opc1 = 3, .crn = 14, .crm = 3, .opc2 = 1,
      .type = ARM_CP_IO, .access = PL0_RW,
      .accessfn = gt_vtimer_access,
      .fieldoffset = offsetof(CPUARMState, cp15.c14_timer[GTIMER_VIRT].ctl),
      .resetvalue = 0,
      .readfn = gt_virt_redir_ctl_read, .raw_readfn = raw_read,
      .writefn = gt_virt_redir_ctl_write, .raw_writefn = raw_write,
    },
    /* TimerValue views: a 32 bit downcounting view of the underlying state */
    { .name = "CNTP_TVAL", .cp = 15, .crn = 14, .crm = 2, .opc1 = 0, .opc2 = 0,
      .secure = ARM_CP_SECSTATE_NS,
      .type = ARM_CP_NO_RAW | ARM_CP_IO, .access = PL0_RW,
      .accessfn = gt_ptimer_access,
      .readfn = gt_phys_redir_tval_read, .writefn = gt_phys_redir_tval_write,
    },
    { .name = "CNTP_TVAL_S",
      .cp = 15, .crn = 14, .crm = 2, .opc1 = 0, .opc2 = 0,
      .secure = ARM_CP_SECSTATE_S,
      .type = ARM_CP_NO_RAW | ARM_CP_IO, .access = PL0_RW,
      .accessfn = gt_ptimer_access,
      .readfn = gt_sec_tval_read, .writefn = gt_sec_tval_write,
    },
    { .name = "CNTP_TVAL_EL0", .state = ARM_CP_STATE_AA64,
      .opc0 = 3, .opc1 = 3, .crn = 14, .crm = 2, .opc2 = 0,
      .type = ARM_CP_NO_RAW | ARM_CP_IO, .access = PL0_RW,
      .accessfn = gt_ptimer_access, .resetfn = gt_phys_timer_reset,
      .readfn = gt_phys_redir_tval_read, .writefn = gt_phys_redir_tval_write,
    },
    { .name = "CNTV_TVAL", .cp = 15, .crn = 14, .crm = 3, .opc1 = 0, .opc2 = 0,
      .type = ARM_CP_NO_RAW | ARM_CP_IO, .access = PL0_RW,
      .accessfn = gt_vtimer_access,
      .readfn = gt_virt_redir_tval_read, .writefn = gt_virt_redir_tval_write,
    },
    { .name = "CNTV_TVAL_EL0", .state = ARM_CP_STATE_AA64,
      .opc0 = 3, .opc1 = 3, .crn = 14, .crm = 3, .opc2 = 0,
      .type = ARM_CP_NO_RAW | ARM_CP_IO, .access = PL0_RW,
      .accessfn = gt_vtimer_access, .resetfn = gt_virt_timer_reset,
      .readfn = gt_virt_redir_tval_read, .writefn = gt_virt_redir_tval_write,
    },
    /* The counter itself */
    { .name = "CNTPCT", .cp = 15, .crm = 14, .opc1 = 0,
      .access = PL0_R, .type = ARM_CP_64BIT | ARM_CP_NO_RAW | ARM_CP_IO,
      .accessfn = gt_pct_access,
      .readfn = gt_cnt_read, .resetfn = arm_cp_reset_ignore,
    },
    { .name = "CNTPCT_EL0", .state = ARM_CP_STATE_AA64,
      .opc0 = 3, .opc1 = 3, .crn = 14, .crm = 0, .opc2 = 1,
      .access = PL0_R, .type = ARM_CP_NO_RAW | ARM_CP_IO,
      .accessfn = gt_pct_access, .readfn = gt_cnt_read,
    },
    { .name = "CNTVCT", .cp = 15, .crm = 14, .opc1 = 1,
      .access = PL0_R, .type = ARM_CP_64BIT | ARM_CP_NO_RAW | ARM_CP_IO,
      .accessfn = gt_vct_access,
      .readfn = gt_virt_cnt_read, .resetfn = arm_cp_reset_ignore,
    },
    { .name = "CNTVCT_EL0", .state = ARM_CP_STATE_AA64,
      .opc0 = 3, .opc1 = 3, .crn = 14, .crm = 0, .opc2 = 2,
      .access = PL0_R, .type = ARM_CP_NO_RAW | ARM_CP_IO,
      .accessfn = gt_vct_access, .readfn = gt_virt_cnt_read,
    },
    /* Comparison value, indicating when the timer goes off */
    { .name = "CNTP_CVAL", .cp = 15, .crm = 14, .opc1 = 2,
      .secure = ARM_CP_SECSTATE_NS,
      .access = PL0_RW,
      .type = ARM_CP_64BIT | ARM_CP_IO | ARM_CP_ALIAS,
      .fieldoffset = offsetof(CPUARMState, cp15.c14_timer[GTIMER_PHYS].cval),
      .accessfn = gt_ptimer_access,
      .readfn = gt_phys_redir_cval_read, .raw_readfn = raw_read,
      .writefn = gt_phys_redir_cval_write, .raw_writefn = raw_write,
    },
    { .name = "CNTP_CVAL_S", .cp = 15, .crm = 14, .opc1 = 2,
      .secure = ARM_CP_SECSTATE_S,
      .access = PL0_RW,
      .type = ARM_CP_64BIT | ARM_CP_IO | ARM_CP_ALIAS,
      .fieldoffset = offsetof(CPUARMState, cp15.c14_timer[GTIMER_SEC].cval),
      .accessfn = gt_ptimer_access,
      .writefn = gt_sec_cval_write, .raw_writefn = raw_write,
    },
    { .name = "CNTP_CVAL_EL0", .state = ARM_CP_STATE_AA64,
      .opc0 = 3, .opc1 = 3, .crn = 14, .crm = 2, .opc2 = 2,
      .access = PL0_RW,
      .type = ARM_CP_IO,
      .fieldoffset = offsetof(CPUARMState, cp15.c14_timer[GTIMER_PHYS].cval),
      .resetvalue = 0, .accessfn = gt_ptimer_access,
      .readfn = gt_phys_redir_cval_read, .raw_readfn = raw_read,
      .writefn = gt_phys_redir_cval_write, .raw_writefn = raw_write,
    },
    { .name = "CNTV_CVAL", .cp = 15, .crm = 14, .opc1 = 3,
      .access = PL0_RW,
      .type = ARM_CP_64BIT | ARM_CP_IO | ARM_CP_ALIAS,
      .fieldoffset = offsetof(CPUARMState, cp15.c14_timer[GTIMER_VIRT].cval),
      .accessfn = gt_vtimer_access,
      .readfn = gt_virt_redir_cval_read, .raw_readfn = raw_read,
      .writefn = gt_virt_redir_cval_write, .raw_writefn = raw_write,
    },
    { .name = "CNTV_CVAL_EL0", .state = ARM_CP_STATE_AA64,
      .opc0 = 3, .opc1 = 3, .crn = 14, .crm = 3, .opc2 = 2,
      .access = PL0_RW,
      .type = ARM_CP_IO,
      .fieldoffset = offsetof(CPUARMState, cp15.c14_timer[GTIMER_VIRT].cval),
      .resetvalue = 0, .accessfn = gt_vtimer_access,
      .readfn = gt_virt_redir_cval_read, .raw_readfn = raw_read,
      .writefn = gt_virt_redir_cval_write, .raw_writefn = raw_write,
    },
    /*
     * Secure timer -- this is actually restricted to only EL3
     * and configurably Secure-EL1 via the accessfn.
     */
    { .name = "CNTPS_TVAL_EL1", .state = ARM_CP_STATE_AA64,
      .opc0 = 3, .opc1 = 7, .crn = 14, .crm = 2, .opc2 = 0,
      .type = ARM_CP_NO_RAW | ARM_CP_IO, .access = PL1_RW,
      .accessfn = gt_stimer_access,
      .readfn = gt_sec_tval_read,
      .writefn = gt_sec_tval_write,
      .resetfn = gt_sec_timer_reset,
    },
    { .name = "CNTPS_CTL_EL1", .state = ARM_CP_STATE_AA64,
      .opc0 = 3, .opc1 = 7, .crn = 14, .crm = 2, .opc2 = 1,
      .type = ARM_CP_IO, .access = PL1_RW,
      .accessfn = gt_stimer_access,
      .fieldoffset = offsetof(CPUARMState, cp15.c14_timer[GTIMER_SEC].ctl),
      .resetvalue = 0,
      .writefn = gt_sec_ctl_write, .raw_writefn = raw_write,
    },
    { .name = "CNTPS_CVAL_EL1", .state = ARM_CP_STATE_AA64,
      .opc0 = 3, .opc1 = 7, .crn = 14, .crm = 2, .opc2 = 2,
      .type = ARM_CP_IO, .access = PL1_RW,
      .accessfn = gt_stimer_access,
      .fieldoffset = offsetof(CPUARMState, cp15.c14_timer[GTIMER_SEC].cval),
      .writefn = gt_sec_cval_write, .raw_writefn = raw_write,
    },
};

static CPAccessResult e2h_access(CPUARMState *env, const ARMCPRegInfo *ri,
                                 bool isread)
{
    if (!(arm_hcr_el2_eff(env) & HCR_E2H)) {
        return CP_ACCESS_TRAP;
    }
    return CP_ACCESS_OK;
}

#else

/*
 * In user-mode most of the generic timer registers are inaccessible
 * however modern kernels (4.12+) allow access to cntvct_el0
 */

static uint64_t gt_virt_cnt_read(CPUARMState *env, const ARMCPRegInfo *ri)
{
    ARMCPU *cpu = env_archcpu(env);

    /*
     * Currently we have no support for QEMUTimer in linux-user so we
     * can't call gt_get_countervalue(env), instead we directly
     * call the lower level functions.
     */
    return cpu_get_clock() / gt_cntfrq_period_ns(cpu);
}

static const ARMCPRegInfo generic_timer_cp_reginfo[] = {
    { .name = "CNTFRQ_EL0", .state = ARM_CP_STATE_AA64,
      .opc0 = 3, .opc1 = 3, .crn = 14, .crm = 0, .opc2 = 0,
      .type = ARM_CP_CONST, .access = PL0_R /* no PL1_RW in linux-user */,
      .fieldoffset = offsetof(CPUARMState, cp15.c14_cntfrq),
      .resetvalue = NANOSECONDS_PER_SECOND / GTIMER_SCALE,
    },
    { .name = "CNTVCT_EL0", .state = ARM_CP_STATE_AA64,
      .opc0 = 3, .opc1 = 3, .crn = 14, .crm = 0, .opc2 = 2,
      .access = PL0_R, .type = ARM_CP_NO_RAW | ARM_CP_IO,
      .readfn = gt_virt_cnt_read,
    },
};

#endif

static void par_write(CPUARMState *env, const ARMCPRegInfo *ri, uint64_t value)
{
    if (arm_feature(env, ARM_FEATURE_LPAE)) {
        raw_write(env, ri, value);
    } else if (arm_feature(env, ARM_FEATURE_V7)) {
        raw_write(env, ri, value & 0xfffff6ff);
    } else {
        raw_write(env, ri, value & 0xfffff1ff);
    }
}

#ifndef CONFIG_USER_ONLY
/* get_phys_addr() isn't present for user-mode-only targets */

static CPAccessResult ats_access(CPUARMState *env, const ARMCPRegInfo *ri,
                                 bool isread)
{
    if (ri->opc2 & 4) {
        /*
         * The ATS12NSO* operations must trap to EL3 or EL2 if executed in
         * Secure EL1 (which can only happen if EL3 is AArch64).
         * They are simply UNDEF if executed from NS EL1.
         * They function normally from EL2 or EL3.
         */
        if (arm_current_el(env) == 1) {
            if (arm_is_secure_below_el3(env)) {
                if (env->cp15.scr_el3 & SCR_EEL2) {
                    return CP_ACCESS_TRAP_UNCATEGORIZED_EL2;
                }
                return CP_ACCESS_TRAP_UNCATEGORIZED_EL3;
            }
            return CP_ACCESS_TRAP_UNCATEGORIZED;
        }
    }
    return CP_ACCESS_OK;
}

#ifdef CONFIG_TCG
static uint64_t do_ats_write(CPUARMState *env, uint64_t value,
                             MMUAccessType access_type, ARMMMUIdx mmu_idx,
                             bool is_secure)
{
    bool ret;
    uint64_t par64;
    bool format64 = false;
    ARMMMUFaultInfo fi = {};
    GetPhysAddrResult res = {};

    ret = get_phys_addr_with_secure(env, value, access_type, mmu_idx,
                                    is_secure, &res, &fi);

    /*
     * ATS operations only do S1 or S1+S2 translations, so we never
     * have to deal with the ARMCacheAttrs format for S2 only.
     */
    assert(!res.cacheattrs.is_s2_format);

    if (ret) {
        /*
         * Some kinds of translation fault must cause exceptions rather
         * than being reported in the PAR.
         */
        int current_el = arm_current_el(env);
        int target_el;
        uint32_t syn, fsr, fsc;
        bool take_exc = false;

        if (fi.s1ptw && current_el == 1
            && arm_mmu_idx_is_stage1_of_2(mmu_idx)) {
            /*
             * Synchronous stage 2 fault on an access made as part of the
             * translation table walk for AT S1E0* or AT S1E1* insn
             * executed from NS EL1. If this is a synchronous external abort
             * and SCR_EL3.EA == 1, then we take a synchronous external abort
             * to EL3. Otherwise the fault is taken as an exception to EL2,
             * and HPFAR_EL2 holds the faulting IPA.
             */
            if (fi.type == ARMFault_SyncExternalOnWalk &&
                (env->cp15.scr_el3 & SCR_EA)) {
                target_el = 3;
            } else {
                env->cp15.hpfar_el2 = extract64(fi.s2addr, 12, 47) << 4;
                if (arm_is_secure_below_el3(env) && fi.s1ns) {
                    env->cp15.hpfar_el2 |= HPFAR_NS;
                }
                target_el = 2;
            }
            take_exc = true;
        } else if (fi.type == ARMFault_SyncExternalOnWalk) {
            /*
             * Synchronous external aborts during a translation table walk
             * are taken as Data Abort exceptions.
             */
            if (fi.stage2) {
                if (current_el == 3) {
                    target_el = 3;
                } else {
                    target_el = 2;
                }
            } else {
                target_el = exception_target_el(env);
            }
            take_exc = true;
        }

        if (take_exc) {
            /* Construct FSR and FSC using same logic as arm_deliver_fault() */
            if (target_el == 2 || arm_el_is_aa64(env, target_el) ||
                arm_s1_regime_using_lpae_format(env, mmu_idx)) {
                fsr = arm_fi_to_lfsc(&fi);
                fsc = extract32(fsr, 0, 6);
            } else {
                fsr = arm_fi_to_sfsc(&fi);
                fsc = 0x3f;
            }
            /*
             * Report exception with ESR indicating a fault due to a
             * translation table walk for a cache maintenance instruction.
             */
            syn = syn_data_abort_no_iss(current_el == target_el, 0,
                                        fi.ea, 1, fi.s1ptw, 1, fsc);
            env->exception.vaddress = value;
            env->exception.fsr = fsr;
            raise_exception(env, EXCP_DATA_ABORT, syn, target_el);
        }
    }

    if (is_a64(env)) {
        format64 = true;
    } else if (arm_feature(env, ARM_FEATURE_LPAE)) {
        /*
         * ATS1Cxx:
         * * TTBCR.EAE determines whether the result is returned using the
         *   32-bit or the 64-bit PAR format
         * * Instructions executed in Hyp mode always use the 64bit format
         *
         * ATS1S2NSOxx uses the 64bit format if any of the following is true:
         * * The Non-secure TTBCR.EAE bit is set to 1
         * * The implementation includes EL2, and the value of HCR.VM is 1
         *
         * (Note that HCR.DC makes HCR.VM behave as if it is 1.)
         *
         * ATS1Hx always uses the 64bit format.
         */
        format64 = arm_s1_regime_using_lpae_format(env, mmu_idx);

        if (arm_feature(env, ARM_FEATURE_EL2)) {
            if (mmu_idx == ARMMMUIdx_E10_0 ||
                mmu_idx == ARMMMUIdx_E10_1 ||
                mmu_idx == ARMMMUIdx_E10_1_PAN) {
                format64 |= env->cp15.hcr_el2 & (HCR_VM | HCR_DC);
            } else {
                format64 |= arm_current_el(env) == 2;
            }
        }
    }

    if (format64) {
        /* Create a 64-bit PAR */
        par64 = (1 << 11); /* LPAE bit always set */
        if (!ret) {
            par64 |= res.f.phys_addr & ~0xfffULL;
            if (!res.f.attrs.secure) {
                par64 |= (1 << 9); /* NS */
            }
            /* Xilinx: This breaks our random testing, comment it out.
             * We need to find the root cause here.
             * par64 |= (uint64_t)res.cacheattrs.attrs << 56; */ /* ATTR */
            /* par64 |= res.cacheattrs.shareability << 7; */ /* SH */
        } else {
            uint32_t fsr = arm_fi_to_lfsc(&fi);

            par64 |= 1; /* F */
            par64 |= (fsr & 0x3f) << 1; /* FS */
            if (fi.stage2) {
                par64 |= (1 << 9); /* S */
            }
            if (fi.s1ptw) {
                par64 |= (1 << 8); /* PTW */
            }
        }
    } else {
        /*
         * fsr is a DFSR/IFSR value for the short descriptor
         * translation table format (with WnR always clear).
         * Convert it to a 32-bit PAR.
         */
        if (!ret) {
            /* We do not set any attribute bits in the PAR */
            if (res.f.lg_page_size == 24
                && arm_feature(env, ARM_FEATURE_V7)) {
                par64 = (res.f.phys_addr & 0xff000000) | (1 << 1);
            } else {
                par64 = res.f.phys_addr & 0xfffff000;
            }
            if (!res.f.attrs.secure) {
                par64 |= (1 << 9); /* NS */
            }
        } else {
            uint32_t fsr = arm_fi_to_sfsc(&fi);

            par64 = ((fsr & (1 << 10)) >> 5) | ((fsr & (1 << 12)) >> 6) |
                    ((fsr & 0xf) << 1) | 1;
        }
    }
    return par64;
}
#endif /* CONFIG_TCG */

static void ats_write(CPUARMState *env, const ARMCPRegInfo *ri, uint64_t value)
{
#ifdef CONFIG_TCG
    MMUAccessType access_type = ri->opc2 & 1 ? MMU_DATA_STORE : MMU_DATA_LOAD;
    uint64_t par64;
    ARMMMUIdx mmu_idx;
    int el = arm_current_el(env);
    bool secure = arm_is_secure_below_el3(env);

    switch (ri->opc2 & 6) {
    case 0:
        /* stage 1 current state PL1: ATS1CPR, ATS1CPW, ATS1CPRP, ATS1CPWP */
        switch (el) {
        case 3:
            mmu_idx = ARMMMUIdx_E3;
            secure = true;
            break;
        case 2:
            g_assert(!secure);  /* ARMv8.4-SecEL2 is 64-bit only */
            /* fall through */
        case 1:
            if (ri->crm == 9 && (env->uncached_cpsr & CPSR_PAN)) {
                mmu_idx = ARMMMUIdx_Stage1_E1_PAN;
            } else {
                mmu_idx = ARMMMUIdx_Stage1_E1;
            }
            break;
        default:
            g_assert_not_reached();
        }
        break;
    case 2:
        /* stage 1 current state PL0: ATS1CUR, ATS1CUW */
        switch (el) {
        case 3:
            mmu_idx = ARMMMUIdx_E10_0;
            secure = true;
            break;
        case 2:
            g_assert(!secure);  /* ARMv8.4-SecEL2 is 64-bit only */
            mmu_idx = ARMMMUIdx_Stage1_E0;
            break;
        case 1:
            mmu_idx = ARMMMUIdx_Stage1_E0;
            break;
        default:
            g_assert_not_reached();
        }
        break;
    case 4:
        /* stage 1+2 NonSecure PL1: ATS12NSOPR, ATS12NSOPW */
        mmu_idx = ARMMMUIdx_E10_1;
        secure = false;
        break;
    case 6:
        /* stage 1+2 NonSecure PL0: ATS12NSOUR, ATS12NSOUW */
        mmu_idx = ARMMMUIdx_E10_0;
        secure = false;
        break;
    default:
        g_assert_not_reached();
    }

    par64 = do_ats_write(env, value, access_type, mmu_idx, secure);

    A32_BANKED_CURRENT_REG_SET(env, par, par64);
#else
    /* Handled by hardware accelerator. */
    g_assert_not_reached();
#endif /* CONFIG_TCG */
}

static void ats1h_write(CPUARMState *env, const ARMCPRegInfo *ri,
                        uint64_t value)
{
#ifdef CONFIG_TCG
    MMUAccessType access_type = ri->opc2 & 1 ? MMU_DATA_STORE : MMU_DATA_LOAD;
    uint64_t par64;

    /* There is no SecureEL2 for AArch32. */
    par64 = do_ats_write(env, value, access_type, ARMMMUIdx_E2, false);

    A32_BANKED_CURRENT_REG_SET(env, par, par64);
#else
    /* Handled by hardware accelerator. */
    g_assert_not_reached();
#endif /* CONFIG_TCG */
}

static CPAccessResult at_s1e2_access(CPUARMState *env, const ARMCPRegInfo *ri,
                                     bool isread)
{
    if (arm_current_el(env) == 3 &&
        !(env->cp15.scr_el3 & (SCR_NS | SCR_EEL2))) {
        return CP_ACCESS_TRAP;
    }
    return CP_ACCESS_OK;
}

static void ats_write64(CPUARMState *env, const ARMCPRegInfo *ri,
                        uint64_t value)
{
#ifdef CONFIG_TCG
    MMUAccessType access_type = ri->opc2 & 1 ? MMU_DATA_STORE : MMU_DATA_LOAD;
    ARMMMUIdx mmu_idx;
    int secure = arm_is_secure_below_el3(env);
    uint64_t hcr_el2 = arm_hcr_el2_eff(env);
    bool regime_e20 = (hcr_el2 & (HCR_E2H | HCR_TGE)) == (HCR_E2H | HCR_TGE);

    switch (ri->opc2 & 6) {
    case 0:
        switch (ri->opc1) {
        case 0: /* AT S1E1R, AT S1E1W, AT S1E1RP, AT S1E1WP */
            if (ri->crm == 9 && (env->pstate & PSTATE_PAN)) {
                mmu_idx = regime_e20 ?
                          ARMMMUIdx_E20_2_PAN : ARMMMUIdx_Stage1_E1_PAN;
            } else {
                mmu_idx = regime_e20 ? ARMMMUIdx_E20_2 : ARMMMUIdx_Stage1_E1;
            }
            break;
        case 4: /* AT S1E2R, AT S1E2W */
            mmu_idx = hcr_el2 & HCR_E2H ? ARMMMUIdx_E20_2 : ARMMMUIdx_E2;
            break;
        case 6: /* AT S1E3R, AT S1E3W */
            mmu_idx = ARMMMUIdx_E3;
            secure = true;
            break;
        default:
            g_assert_not_reached();
        }
        break;
    case 2: /* AT S1E0R, AT S1E0W */
        mmu_idx = regime_e20 ? ARMMMUIdx_E20_0 : ARMMMUIdx_Stage1_E0;
        break;
    case 4: /* AT S12E1R, AT S12E1W */
        mmu_idx = regime_e20 ? ARMMMUIdx_E20_2 : ARMMMUIdx_E10_1;
        break;
    case 6: /* AT S12E0R, AT S12E0W */
        mmu_idx = regime_e20 ? ARMMMUIdx_E20_0 : ARMMMUIdx_E10_0;
        break;
    default:
        g_assert_not_reached();
    }

    env->cp15.par_el[1] = do_ats_write(env, value, access_type,
                                       mmu_idx, secure);
#else
    /* Handled by hardware accelerator. */
    g_assert_not_reached();
#endif /* CONFIG_TCG */
}
#endif

static const ARMCPRegInfo vapa_cp_reginfo[] = {
    { .name = "PAR", .cp = 15, .crn = 7, .crm = 4, .opc1 = 0, .opc2 = 0,
      .access = PL1_RW, .resetvalue = 0,
      .bank_fieldoffsets = { offsetoflow32(CPUARMState, cp15.par_s),
                             offsetoflow32(CPUARMState, cp15.par_ns) },
      .writefn = par_write },
#ifndef CONFIG_USER_ONLY
    /* This underdecoding is safe because the reginfo is NO_RAW. */
    { .name = "ATS", .cp = 15, .crn = 7, .crm = 8, .opc1 = 0, .opc2 = CP_ANY,
      .access = PL1_W, .accessfn = ats_access,
      .writefn = ats_write, .type = ARM_CP_NO_RAW | ARM_CP_RAISES_EXC },
#endif
};

/* Return basic MPU access permission bits.  */
static uint32_t simple_mpu_ap_bits(uint32_t val)
{
    uint32_t ret;
    uint32_t mask;
    int i;
    ret = 0;
    mask = 3;
    for (i = 0; i < 16; i += 2) {
        ret |= (val >> i) & mask;
        mask <<= 2;
    }
    return ret;
}

/* Pad basic MPU access permission bits to extended format.  */
static uint32_t extended_mpu_ap_bits(uint32_t val)
{
    uint32_t ret;
    uint32_t mask;
    int i;
    ret = 0;
    mask = 3;
    for (i = 0; i < 16; i += 2) {
        ret |= (val & mask) << i;
        mask <<= 2;
    }
    return ret;
}

static void pmsav5_data_ap_write(CPUARMState *env, const ARMCPRegInfo *ri,
                                 uint64_t value)
{
    env->cp15.pmsav5_data_ap = extended_mpu_ap_bits(value);
}

static uint64_t pmsav5_data_ap_read(CPUARMState *env, const ARMCPRegInfo *ri)
{
    return simple_mpu_ap_bits(env->cp15.pmsav5_data_ap);
}

static void pmsav5_insn_ap_write(CPUARMState *env, const ARMCPRegInfo *ri,
                                 uint64_t value)
{
    env->cp15.pmsav5_insn_ap = extended_mpu_ap_bits(value);
}

static uint64_t pmsav5_insn_ap_read(CPUARMState *env, const ARMCPRegInfo *ri)
{
    return simple_mpu_ap_bits(env->cp15.pmsav5_insn_ap);
}

static uint64_t pmsav7_read(CPUARMState *env, const ARMCPRegInfo *ri)
{
    uint32_t *u32p = *(uint32_t **)raw_ptr(env, ri);

    if (!u32p) {
        return 0;
    }

    u32p += env->pmsav7.rnr[M_REG_NS];
    return *u32p;
}

static void pmsav7_write(CPUARMState *env, const ARMCPRegInfo *ri,
                         uint64_t value)
{
    ARMCPU *cpu = env_archcpu(env);
    uint32_t *u32p = *(uint32_t **)raw_ptr(env, ri);

    if (!u32p) {
        return;
    }

    u32p += env->pmsav7.rnr[M_REG_NS];
    tlb_flush(CPU(cpu)); /* Mappings may have changed - purge! */
    *u32p = value;
}

static void pmsav7_rgnr_write(CPUARMState *env, const ARMCPRegInfo *ri,
                              uint64_t value)
{
    ARMCPU *cpu = env_archcpu(env);
    uint32_t nrgs = cpu->pmsav7_dregion;

    if (value >= nrgs) {
        qemu_log_mask(LOG_GUEST_ERROR,
                      "PMSAv7 RGNR write >= # supported regions, %" PRIu32
                      " > %" PRIu32 "\n", (uint32_t)value, nrgs);
        return;
    }

    raw_write(env, ri, value);
}

<<<<<<< HEAD
static const ARMCPRegInfo pmsav8_cp_reginfo[] = {
    /* Reset for all these registers is handled in arm_cpu_reset(),
     * because the PMSAv8 is also used by M-profile CPUs, which do
     * not register cpregs but still need the state to be reset.
     */
    { .name = "PRSEL", .cp = 15, .crn = 6, .opc1 = 0, .crm = 2, .opc2 = 1,
      .access = PL1_RW, .type = ARM_CP_NO_RAW,
      .fieldoffset = offsetof(CPUARMState, pmsav7.rnr[M_REG_NS]),
      .writefn = pmsav7_rgnr_write,
      .resetfn = arm_cp_reset_ignore },
    { .name = "PRBAR", .cp = 15, .crn = 6, .opc1 = 0, .crm = 3, .opc2 = 0,
      .access = PL1_RW, .type = ARM_CP_NO_RAW,
      .fieldoffset = offsetof(CPUARMState, pmsav8.rbar),
      .readfn = pmsav7_read, .writefn = pmsav7_write,
      .resetfn = arm_cp_reset_ignore },
    { .name = "PRLAR", .cp = 15, .crn = 6, .opc1 = 0, .crm = 3, .opc2 = 1,
      .access = PL1_RW, .type = ARM_CP_NO_RAW,
      .fieldoffset = offsetof(CPUARMState, pmsav8.rlar),
      .readfn = pmsav7_read, .writefn = pmsav7_write,
      .resetfn = arm_cp_reset_ignore },
=======
static void prbar_write(CPUARMState *env, const ARMCPRegInfo *ri,
                          uint64_t value)
{
    ARMCPU *cpu = env_archcpu(env);

    tlb_flush(CPU(cpu)); /* Mappings may have changed - purge! */
    env->pmsav8.rbar[M_REG_NS][env->pmsav7.rnr[M_REG_NS]] = value;
}

static uint64_t prbar_read(CPUARMState *env, const ARMCPRegInfo *ri)
{
    return env->pmsav8.rbar[M_REG_NS][env->pmsav7.rnr[M_REG_NS]];
}

static void prlar_write(CPUARMState *env, const ARMCPRegInfo *ri,
                          uint64_t value)
{
    ARMCPU *cpu = env_archcpu(env);

    tlb_flush(CPU(cpu)); /* Mappings may have changed - purge! */
    env->pmsav8.rlar[M_REG_NS][env->pmsav7.rnr[M_REG_NS]] = value;
}

static uint64_t prlar_read(CPUARMState *env, const ARMCPRegInfo *ri)
{
    return env->pmsav8.rlar[M_REG_NS][env->pmsav7.rnr[M_REG_NS]];
}

static void prselr_write(CPUARMState *env, const ARMCPRegInfo *ri,
                           uint64_t value)
{
    ARMCPU *cpu = env_archcpu(env);

    /*
     * Ignore writes that would select not implemented region.
     * This is architecturally UNPREDICTABLE.
     */
    if (value >= cpu->pmsav7_dregion) {
        return;
    }

    env->pmsav7.rnr[M_REG_NS] = value;
}

static void hprbar_write(CPUARMState *env, const ARMCPRegInfo *ri,
                          uint64_t value)
{
    ARMCPU *cpu = env_archcpu(env);

    tlb_flush(CPU(cpu)); /* Mappings may have changed - purge! */
    env->pmsav8.hprbar[env->pmsav8.hprselr] = value;
}

static uint64_t hprbar_read(CPUARMState *env, const ARMCPRegInfo *ri)
{
    return env->pmsav8.hprbar[env->pmsav8.hprselr];
}

static void hprlar_write(CPUARMState *env, const ARMCPRegInfo *ri,
                          uint64_t value)
{
    ARMCPU *cpu = env_archcpu(env);

    tlb_flush(CPU(cpu)); /* Mappings may have changed - purge! */
    env->pmsav8.hprlar[env->pmsav8.hprselr] = value;
}

static uint64_t hprlar_read(CPUARMState *env, const ARMCPRegInfo *ri)
{
    return env->pmsav8.hprlar[env->pmsav8.hprselr];
}

static void hprenr_write(CPUARMState *env, const ARMCPRegInfo *ri,
                          uint64_t value)
{
    uint32_t n;
    uint32_t bit;
    ARMCPU *cpu = env_archcpu(env);

    /* Ignore writes to unimplemented regions */
    int rmax = MIN(cpu->pmsav8r_hdregion, 32);
    value &= MAKE_64BIT_MASK(0, rmax);

    tlb_flush(CPU(cpu)); /* Mappings may have changed - purge! */

    /* Register alias is only valid for first 32 indexes */
    for (n = 0; n < rmax; ++n) {
        bit = extract32(value, n, 1);
        env->pmsav8.hprlar[n] = deposit32(
                    env->pmsav8.hprlar[n], 0, 1, bit);
    }
}

static uint64_t hprenr_read(CPUARMState *env, const ARMCPRegInfo *ri)
{
    uint32_t n;
    uint32_t result = 0x0;
    ARMCPU *cpu = env_archcpu(env);

    /* Register alias is only valid for first 32 indexes */
    for (n = 0; n < MIN(cpu->pmsav8r_hdregion, 32); ++n) {
        if (env->pmsav8.hprlar[n] & 0x1) {
            result |= (0x1 << n);
        }
    }
    return result;
}

static void hprselr_write(CPUARMState *env, const ARMCPRegInfo *ri,
                           uint64_t value)
{
    ARMCPU *cpu = env_archcpu(env);

    /*
     * Ignore writes that would select not implemented region.
     * This is architecturally UNPREDICTABLE.
     */
    if (value >= cpu->pmsav8r_hdregion) {
        return;
    }

    env->pmsav8.hprselr = value;
}

static void pmsav8r_regn_write(CPUARMState *env, const ARMCPRegInfo *ri,
                          uint64_t value)
{
    ARMCPU *cpu = env_archcpu(env);
    uint8_t index = (extract32(ri->opc0, 0, 1) << 4) |
                    (extract32(ri->crm, 0, 3) << 1) | extract32(ri->opc2, 2, 1);

    tlb_flush(CPU(cpu)); /* Mappings may have changed - purge! */

    if (ri->opc1 & 4) {
        if (index >= cpu->pmsav8r_hdregion) {
            return;
        }
        if (ri->opc2 & 0x1) {
            env->pmsav8.hprlar[index] = value;
        } else {
            env->pmsav8.hprbar[index] = value;
        }
    } else {
        if (index >= cpu->pmsav7_dregion) {
            return;
        }
        if (ri->opc2 & 0x1) {
            env->pmsav8.rlar[M_REG_NS][index] = value;
        } else {
            env->pmsav8.rbar[M_REG_NS][index] = value;
        }
    }
}

static uint64_t pmsav8r_regn_read(CPUARMState *env, const ARMCPRegInfo *ri)
{
    ARMCPU *cpu = env_archcpu(env);
    uint8_t index = (extract32(ri->opc0, 0, 1) << 4) |
                    (extract32(ri->crm, 0, 3) << 1) | extract32(ri->opc2, 2, 1);

    if (ri->opc1 & 4) {
        if (index >= cpu->pmsav8r_hdregion) {
            return 0x0;
        }
        if (ri->opc2 & 0x1) {
            return env->pmsav8.hprlar[index];
        } else {
            return env->pmsav8.hprbar[index];
        }
    } else {
        if (index >= cpu->pmsav7_dregion) {
            return 0x0;
        }
        if (ri->opc2 & 0x1) {
            return env->pmsav8.rlar[M_REG_NS][index];
        } else {
            return env->pmsav8.rbar[M_REG_NS][index];
        }
    }
}

static const ARMCPRegInfo pmsav8r_cp_reginfo[] = {
    { .name = "PRBAR",
      .cp = 15, .opc1 = 0, .crn = 6, .crm = 3, .opc2 = 0,
      .access = PL1_RW, .type = ARM_CP_NO_RAW,
      .accessfn = access_tvm_trvm,
      .readfn = prbar_read, .writefn = prbar_write },
    { .name = "PRLAR",
      .cp = 15, .opc1 = 0, .crn = 6, .crm = 3, .opc2 = 1,
      .access = PL1_RW, .type = ARM_CP_NO_RAW,
      .accessfn = access_tvm_trvm,
      .readfn = prlar_read, .writefn = prlar_write },
    { .name = "PRSELR", .resetvalue = 0,
      .cp = 15, .opc1 = 0, .crn = 6, .crm = 2, .opc2 = 1,
      .access = PL1_RW, .accessfn = access_tvm_trvm,
      .writefn = prselr_write,
      .fieldoffset = offsetof(CPUARMState, pmsav7.rnr[M_REG_NS]) },
    { .name = "HPRBAR", .resetvalue = 0,
      .cp = 15, .opc1 = 4, .crn = 6, .crm = 3, .opc2 = 0,
      .access = PL2_RW, .type = ARM_CP_NO_RAW,
      .readfn = hprbar_read, .writefn = hprbar_write },
    { .name = "HPRLAR",
      .cp = 15, .opc1 = 4, .crn = 6, .crm = 3, .opc2 = 1,
      .access = PL2_RW, .type = ARM_CP_NO_RAW,
      .readfn = hprlar_read, .writefn = hprlar_write },
    { .name = "HPRSELR", .resetvalue = 0,
      .cp = 15, .opc1 = 4, .crn = 6, .crm = 2, .opc2 = 1,
      .access = PL2_RW,
      .writefn = hprselr_write,
      .fieldoffset = offsetof(CPUARMState, pmsav8.hprselr) },
    { .name = "HPRENR",
      .cp = 15, .opc1 = 4, .crn = 6, .crm = 1, .opc2 = 1,
      .access = PL2_RW, .type = ARM_CP_NO_RAW,
      .readfn = hprenr_read, .writefn = hprenr_write },
>>>>>>> d365cb0b
};

static const ARMCPRegInfo pmsav7_cp_reginfo[] = {
    /*
     * Reset for all these registers is handled in arm_cpu_reset(),
     * because the PMSAv7 is also used by M-profile CPUs, which do
     * not register cpregs but still need the state to be reset.
     */
    { .name = "DRBAR", .cp = 15, .crn = 6, .opc1 = 0, .crm = 1, .opc2 = 0,
      .access = PL1_RW, .type = ARM_CP_NO_RAW,
      .fieldoffset = offsetof(CPUARMState, pmsav7.drbar),
      .readfn = pmsav7_read, .writefn = pmsav7_write,
      .resetfn = arm_cp_reset_ignore },
    { .name = "DRSR", .cp = 15, .crn = 6, .opc1 = 0, .crm = 1, .opc2 = 2,
      .access = PL1_RW, .type = ARM_CP_NO_RAW,
      .fieldoffset = offsetof(CPUARMState, pmsav7.drsr),
      .readfn = pmsav7_read, .writefn = pmsav7_write,
      .resetfn = arm_cp_reset_ignore },
    { .name = "DRACR", .cp = 15, .crn = 6, .opc1 = 0, .crm = 1, .opc2 = 4,
      .access = PL1_RW, .type = ARM_CP_NO_RAW,
      .fieldoffset = offsetof(CPUARMState, pmsav7.dracr),
      .readfn = pmsav7_read, .writefn = pmsav7_write,
      .resetfn = arm_cp_reset_ignore },
    { .name = "RGNR", .cp = 15, .crn = 6, .opc1 = 0, .crm = 2, .opc2 = 0,
      .access = PL1_RW,
      .fieldoffset = offsetof(CPUARMState, pmsav7.rnr[M_REG_NS]),
      .writefn = pmsav7_rgnr_write,
      .resetfn = arm_cp_reset_ignore },
};

static const ARMCPRegInfo pmsav5_cp_reginfo[] = {
    { .name = "DATA_AP", .cp = 15, .crn = 5, .crm = 0, .opc1 = 0, .opc2 = 0,
      .access = PL1_RW, .type = ARM_CP_ALIAS,
      .fieldoffset = offsetof(CPUARMState, cp15.pmsav5_data_ap),
      .readfn = pmsav5_data_ap_read, .writefn = pmsav5_data_ap_write, },
    { .name = "INSN_AP", .cp = 15, .crn = 5, .crm = 0, .opc1 = 0, .opc2 = 1,
      .access = PL1_RW, .type = ARM_CP_ALIAS,
      .fieldoffset = offsetof(CPUARMState, cp15.pmsav5_insn_ap),
      .readfn = pmsav5_insn_ap_read, .writefn = pmsav5_insn_ap_write, },
    { .name = "DATA_EXT_AP", .cp = 15, .crn = 5, .crm = 0, .opc1 = 0, .opc2 = 2,
      .access = PL1_RW,
      .fieldoffset = offsetof(CPUARMState, cp15.pmsav5_data_ap),
      .resetvalue = 0, },
    { .name = "INSN_EXT_AP", .cp = 15, .crn = 5, .crm = 0, .opc1 = 0, .opc2 = 3,
      .access = PL1_RW,
      .fieldoffset = offsetof(CPUARMState, cp15.pmsav5_insn_ap),
      .resetvalue = 0, },
    { .name = "DCACHE_CFG", .cp = 15, .crn = 2, .crm = 0, .opc1 = 0, .opc2 = 0,
      .access = PL1_RW,
      .fieldoffset = offsetof(CPUARMState, cp15.c2_data), .resetvalue = 0, },
    { .name = "ICACHE_CFG", .cp = 15, .crn = 2, .crm = 0, .opc1 = 0, .opc2 = 1,
      .access = PL1_RW,
      .fieldoffset = offsetof(CPUARMState, cp15.c2_insn), .resetvalue = 0, },
    /* Protection region base and size registers */
    { .name = "946_PRBS0", .cp = 15, .crn = 6, .crm = 0, .opc1 = 0,
      .opc2 = CP_ANY, .access = PL1_RW, .resetvalue = 0,
      .fieldoffset = offsetof(CPUARMState, cp15.c6_region[0]) },
    { .name = "946_PRBS1", .cp = 15, .crn = 6, .crm = 1, .opc1 = 0,
      .opc2 = CP_ANY, .access = PL1_RW, .resetvalue = 0,
      .fieldoffset = offsetof(CPUARMState, cp15.c6_region[1]) },
    { .name = "946_PRBS2", .cp = 15, .crn = 6, .crm = 2, .opc1 = 0,
      .opc2 = CP_ANY, .access = PL1_RW, .resetvalue = 0,
      .fieldoffset = offsetof(CPUARMState, cp15.c6_region[2]) },
    { .name = "946_PRBS3", .cp = 15, .crn = 6, .crm = 3, .opc1 = 0,
      .opc2 = CP_ANY, .access = PL1_RW, .resetvalue = 0,
      .fieldoffset = offsetof(CPUARMState, cp15.c6_region[3]) },
    { .name = "946_PRBS4", .cp = 15, .crn = 6, .crm = 4, .opc1 = 0,
      .opc2 = CP_ANY, .access = PL1_RW, .resetvalue = 0,
      .fieldoffset = offsetof(CPUARMState, cp15.c6_region[4]) },
    { .name = "946_PRBS5", .cp = 15, .crn = 6, .crm = 5, .opc1 = 0,
      .opc2 = CP_ANY, .access = PL1_RW, .resetvalue = 0,
      .fieldoffset = offsetof(CPUARMState, cp15.c6_region[5]) },
    { .name = "946_PRBS6", .cp = 15, .crn = 6, .crm = 6, .opc1 = 0,
      .opc2 = CP_ANY, .access = PL1_RW, .resetvalue = 0,
      .fieldoffset = offsetof(CPUARMState, cp15.c6_region[6]) },
    { .name = "946_PRBS7", .cp = 15, .crn = 6, .crm = 7, .opc1 = 0,
      .opc2 = CP_ANY, .access = PL1_RW, .resetvalue = 0,
      .fieldoffset = offsetof(CPUARMState, cp15.c6_region[7]) },
};

static void vmsa_ttbcr_write(CPUARMState *env, const ARMCPRegInfo *ri,
                             uint64_t value)
{
    ARMCPU *cpu = env_archcpu(env);

    if (!arm_feature(env, ARM_FEATURE_V8)) {
        if (arm_feature(env, ARM_FEATURE_LPAE) && (value & TTBCR_EAE)) {
            /*
             * Pre ARMv8 bits [21:19], [15:14] and [6:3] are UNK/SBZP when
             * using Long-descriptor translation table format
             */
            value &= ~((7 << 19) | (3 << 14) | (0xf << 3));
        } else if (arm_feature(env, ARM_FEATURE_EL3)) {
            /*
             * In an implementation that includes the Security Extensions
             * TTBCR has additional fields PD0 [4] and PD1 [5] for
             * Short-descriptor translation table format.
             */
            value &= TTBCR_PD1 | TTBCR_PD0 | TTBCR_N;
        } else {
            value &= TTBCR_N;
        }
    }

    if (arm_feature(env, ARM_FEATURE_LPAE)) {
        /*
         * With LPAE the TTBCR could result in a change of ASID
         * via the TTBCR.A1 bit, so do a TLB flush.
         */
        tlb_flush(CPU(cpu));
    }
    raw_write(env, ri, value);
}

static void vmsa_tcr_el12_write(CPUARMState *env, const ARMCPRegInfo *ri,
                               uint64_t value)
{
    ARMCPU *cpu = env_archcpu(env);

    /* For AArch64 the A1 bit could result in a change of ASID, so TLB flush. */
    tlb_flush(CPU(cpu));
    raw_write(env, ri, value);
}

static void vmsa_ttbr_write(CPUARMState *env, const ARMCPRegInfo *ri,
                            uint64_t value)
{
    /* If the ASID changes (with a 64-bit write), we must flush the TLB.  */
    if (cpreg_field_is_64bit(ri) &&
        extract64(raw_read(env, ri) ^ value, 48, 16) != 0) {
        ARMCPU *cpu = env_archcpu(env);
        tlb_flush(CPU(cpu));
    }
    raw_write(env, ri, value);
}

static void vmsa_tcr_ttbr_el2_write(CPUARMState *env, const ARMCPRegInfo *ri,
                                    uint64_t value)
{
    /*
     * If we are running with E2&0 regime, then an ASID is active.
     * Flush if that might be changing.  Note we're not checking
     * TCR_EL2.A1 to know if this is really the TTBRx_EL2 that
     * holds the active ASID, only checking the field that might.
     */
    if (extract64(raw_read(env, ri) ^ value, 48, 16) &&
        (arm_hcr_el2_eff(env) & HCR_E2H)) {
        uint16_t mask = ARMMMUIdxBit_E20_2 |
                        ARMMMUIdxBit_E20_2_PAN |
                        ARMMMUIdxBit_E20_0;
        tlb_flush_by_mmuidx(env_cpu(env), mask);
    }
    raw_write(env, ri, value);
}

static void vttbr_write(CPUARMState *env, const ARMCPRegInfo *ri,
                        uint64_t value)
{
    ARMCPU *cpu = env_archcpu(env);
    CPUState *cs = CPU(cpu);

    /*
     * A change in VMID to the stage2 page table (Stage2) invalidates
     * the stage2 and combined stage 1&2 tlbs (EL10_1 and EL10_0).
     */
    if (extract64(raw_read(env, ri) ^ value, 48, 16) != 0) {
        tlb_flush_by_mmuidx(cs, alle1_tlbmask(env));
    }
    raw_write(env, ri, value);
}

static const ARMCPRegInfo vmsa_pmsa_cp_reginfo[] = {
    { .name = "DFSR", .cp = 15, .crn = 5, .crm = 0, .opc1 = 0, .opc2 = 0,
      .access = PL1_RW, .accessfn = access_tvm_trvm, .type = ARM_CP_ALIAS,
      .bank_fieldoffsets = { offsetoflow32(CPUARMState, cp15.dfsr_s),
                             offsetoflow32(CPUARMState, cp15.dfsr_ns) }, },
    { .name = "IFSR", .cp = 15, .crn = 5, .crm = 0, .opc1 = 0, .opc2 = 1,
      .access = PL1_RW, .accessfn = access_tvm_trvm, .resetvalue = 0,
      .bank_fieldoffsets = { offsetoflow32(CPUARMState, cp15.ifsr_s),
                             offsetoflow32(CPUARMState, cp15.ifsr_ns) } },
    { .name = "DFAR", .cp = 15, .opc1 = 0, .crn = 6, .crm = 0, .opc2 = 0,
      .access = PL1_RW, .accessfn = access_tvm_trvm, .resetvalue = 0,
      .bank_fieldoffsets = { offsetof(CPUARMState, cp15.dfar_s),
                             offsetof(CPUARMState, cp15.dfar_ns) } },
    { .name = "FAR_EL1", .state = ARM_CP_STATE_AA64,
      .opc0 = 3, .crn = 6, .crm = 0, .opc1 = 0, .opc2 = 0,
      .access = PL1_RW, .accessfn = access_tvm_trvm,
      .fieldoffset = offsetof(CPUARMState, cp15.far_el[1]),
      .resetvalue = 0, },
};

static const ARMCPRegInfo vmsa_cp_reginfo[] = {
    { .name = "ESR_EL1", .state = ARM_CP_STATE_AA64,
      .opc0 = 3, .crn = 5, .crm = 2, .opc1 = 0, .opc2 = 0,
      .access = PL1_RW, .accessfn = access_tvm_trvm,
      .fieldoffset = offsetof(CPUARMState, cp15.esr_el[1]), .resetvalue = 0, },
    { .name = "TTBR0_EL1", .state = ARM_CP_STATE_BOTH,
      .opc0 = 3, .opc1 = 0, .crn = 2, .crm = 0, .opc2 = 0,
      .access = PL1_RW, .accessfn = access_tvm_trvm,
      .writefn = vmsa_ttbr_write, .resetvalue = 0,
      .bank_fieldoffsets = { offsetof(CPUARMState, cp15.ttbr0_s),
                             offsetof(CPUARMState, cp15.ttbr0_ns) } },
    { .name = "TTBR1_EL1", .state = ARM_CP_STATE_BOTH,
      .opc0 = 3, .opc1 = 0, .crn = 2, .crm = 0, .opc2 = 1,
      .access = PL1_RW, .accessfn = access_tvm_trvm,
      .writefn = vmsa_ttbr_write, .resetvalue = 0,
      .bank_fieldoffsets = { offsetof(CPUARMState, cp15.ttbr1_s),
                             offsetof(CPUARMState, cp15.ttbr1_ns) } },
    { .name = "TCR_EL1", .state = ARM_CP_STATE_AA64,
      .opc0 = 3, .crn = 2, .crm = 0, .opc1 = 0, .opc2 = 2,
      .access = PL1_RW, .accessfn = access_tvm_trvm,
      .writefn = vmsa_tcr_el12_write,
      .raw_writefn = raw_write,
      .resetvalue = 0,
      .fieldoffset = offsetof(CPUARMState, cp15.tcr_el[1]) },
    { .name = "TTBCR", .cp = 15, .crn = 2, .crm = 0, .opc1 = 0, .opc2 = 2,
      .access = PL1_RW, .accessfn = access_tvm_trvm,
      .type = ARM_CP_ALIAS, .writefn = vmsa_ttbcr_write,
      .raw_writefn = raw_write,
      .bank_fieldoffsets = { offsetoflow32(CPUARMState, cp15.tcr_el[3]),
                             offsetoflow32(CPUARMState, cp15.tcr_el[1])} },
};

/*
 * Note that unlike TTBCR, writing to TTBCR2 does not require flushing
 * qemu tlbs nor adjusting cached masks.
 */
static const ARMCPRegInfo ttbcr2_reginfo = {
    .name = "TTBCR2", .cp = 15, .opc1 = 0, .crn = 2, .crm = 0, .opc2 = 3,
    .access = PL1_RW, .accessfn = access_tvm_trvm,
    .type = ARM_CP_ALIAS,
    .bank_fieldoffsets = {
        offsetofhigh32(CPUARMState, cp15.tcr_el[3]),
        offsetofhigh32(CPUARMState, cp15.tcr_el[1]),
    },
};

static void omap_ticonfig_write(CPUARMState *env, const ARMCPRegInfo *ri,
                                uint64_t value)
{
    env->cp15.c15_ticonfig = value & 0xe7;
    /* The OS_TYPE bit in this register changes the reported CPUID! */
    env->cp15.c0_cpuid = (value & (1 << 5)) ?
        ARM_CPUID_TI915T : ARM_CPUID_TI925T;
}

static void omap_threadid_write(CPUARMState *env, const ARMCPRegInfo *ri,
                                uint64_t value)
{
    env->cp15.c15_threadid = value & 0xffff;
}

static void omap_wfi_write(CPUARMState *env, const ARMCPRegInfo *ri,
                           uint64_t value)
{
    /* Wait-for-interrupt (deprecated) */
    cpu_interrupt(env_cpu(env), CPU_INTERRUPT_HALT);
}

static void omap_cachemaint_write(CPUARMState *env, const ARMCPRegInfo *ri,
                                  uint64_t value)
{
    /*
     * On OMAP there are registers indicating the max/min index of dcache lines
     * containing a dirty line; cache flush operations have to reset these.
     */
    env->cp15.c15_i_max = 0x000;
    env->cp15.c15_i_min = 0xff0;
}

static const ARMCPRegInfo omap_cp_reginfo[] = {
    { .name = "DFSR", .cp = 15, .crn = 5, .crm = CP_ANY,
      .opc1 = CP_ANY, .opc2 = CP_ANY, .access = PL1_RW, .type = ARM_CP_OVERRIDE,
      .fieldoffset = offsetoflow32(CPUARMState, cp15.esr_el[1]),
      .resetvalue = 0, },
    { .name = "", .cp = 15, .crn = 15, .crm = 0, .opc1 = 0, .opc2 = 0,
      .access = PL1_RW, .type = ARM_CP_NOP },
    { .name = "TICONFIG", .cp = 15, .crn = 15, .crm = 1, .opc1 = 0, .opc2 = 0,
      .access = PL1_RW,
      .fieldoffset = offsetof(CPUARMState, cp15.c15_ticonfig), .resetvalue = 0,
      .writefn = omap_ticonfig_write },
    { .name = "IMAX", .cp = 15, .crn = 15, .crm = 2, .opc1 = 0, .opc2 = 0,
      .access = PL1_RW,
      .fieldoffset = offsetof(CPUARMState, cp15.c15_i_max), .resetvalue = 0, },
    { .name = "IMIN", .cp = 15, .crn = 15, .crm = 3, .opc1 = 0, .opc2 = 0,
      .access = PL1_RW, .resetvalue = 0xff0,
      .fieldoffset = offsetof(CPUARMState, cp15.c15_i_min) },
    { .name = "THREADID", .cp = 15, .crn = 15, .crm = 4, .opc1 = 0, .opc2 = 0,
      .access = PL1_RW,
      .fieldoffset = offsetof(CPUARMState, cp15.c15_threadid), .resetvalue = 0,
      .writefn = omap_threadid_write },
    { .name = "TI925T_STATUS", .cp = 15, .crn = 15,
      .crm = 8, .opc1 = 0, .opc2 = 0, .access = PL1_RW,
      .type = ARM_CP_NO_RAW,
      .readfn = arm_cp_read_zero, .writefn = omap_wfi_write, },
    /*
     * TODO: Peripheral port remap register:
     * On OMAP2 mcr p15, 0, rn, c15, c2, 4 sets up the interrupt controller
     * base address at $rn & ~0xfff and map size of 0x200 << ($rn & 0xfff),
     * when MMU is off.
     */
    { .name = "OMAP_CACHEMAINT", .cp = 15, .crn = 7, .crm = CP_ANY,
      .opc1 = 0, .opc2 = CP_ANY, .access = PL1_W,
      .type = ARM_CP_OVERRIDE | ARM_CP_NO_RAW,
      .writefn = omap_cachemaint_write },
    { .name = "C9", .cp = 15, .crn = 9,
      .crm = CP_ANY, .opc1 = CP_ANY, .opc2 = CP_ANY, .access = PL1_RW,
      .type = ARM_CP_CONST | ARM_CP_OVERRIDE, .resetvalue = 0 },
};

static void xscale_cpar_write(CPUARMState *env, const ARMCPRegInfo *ri,
                              uint64_t value)
{
    env->cp15.c15_cpar = value & 0x3fff;
}

static const ARMCPRegInfo xscale_cp_reginfo[] = {
    { .name = "XSCALE_CPAR",
      .cp = 15, .crn = 15, .crm = 1, .opc1 = 0, .opc2 = 0, .access = PL1_RW,
      .fieldoffset = offsetof(CPUARMState, cp15.c15_cpar), .resetvalue = 0,
      .writefn = xscale_cpar_write, },
    { .name = "XSCALE_AUXCR",
      .cp = 15, .crn = 1, .crm = 0, .opc1 = 0, .opc2 = 1, .access = PL1_RW,
      .fieldoffset = offsetof(CPUARMState, cp15.c1_xscaleauxcr),
      .resetvalue = 0, },
    /*
     * XScale specific cache-lockdown: since we have no cache we NOP these
     * and hope the guest does not really rely on cache behaviour.
     */
    { .name = "XSCALE_LOCK_ICACHE_LINE",
      .cp = 15, .opc1 = 0, .crn = 9, .crm = 1, .opc2 = 0,
      .access = PL1_W, .type = ARM_CP_NOP },
    { .name = "XSCALE_UNLOCK_ICACHE",
      .cp = 15, .opc1 = 0, .crn = 9, .crm = 1, .opc2 = 1,
      .access = PL1_W, .type = ARM_CP_NOP },
    { .name = "XSCALE_DCACHE_LOCK",
      .cp = 15, .opc1 = 0, .crn = 9, .crm = 2, .opc2 = 0,
      .access = PL1_RW, .type = ARM_CP_NOP },
    { .name = "XSCALE_UNLOCK_DCACHE",
      .cp = 15, .opc1 = 0, .crn = 9, .crm = 2, .opc2 = 1,
      .access = PL1_W, .type = ARM_CP_NOP },
};

static const ARMCPRegInfo dummy_c15_cp_reginfo[] = {
    /*
     * RAZ/WI the whole crn=15 space, when we don't have a more specific
     * implementation of this implementation-defined space.
     * Ideally this should eventually disappear in favour of actually
     * implementing the correct behaviour for all cores.
     */
    { .name = "C15_IMPDEF", .cp = 15, .crn = 15,
      .crm = CP_ANY, .opc1 = CP_ANY, .opc2 = CP_ANY,
      .access = PL1_RW,
      .type = ARM_CP_CONST | ARM_CP_NO_RAW | ARM_CP_OVERRIDE,
      .resetvalue = 0 },
};

static const ARMCPRegInfo cache_dirty_status_cp_reginfo[] = {
    /* Cache status: RAZ because we have no cache so it's always clean */
    { .name = "CDSR", .cp = 15, .crn = 7, .crm = 10, .opc1 = 0, .opc2 = 6,
      .access = PL1_R, .type = ARM_CP_CONST | ARM_CP_NO_RAW,
      .resetvalue = 0 },
};

static const ARMCPRegInfo cache_block_ops_cp_reginfo[] = {
    /* We never have a block transfer operation in progress */
    { .name = "BXSR", .cp = 15, .crn = 7, .crm = 12, .opc1 = 0, .opc2 = 4,
      .access = PL0_R, .type = ARM_CP_CONST | ARM_CP_NO_RAW,
      .resetvalue = 0 },
    /* The cache ops themselves: these all NOP for QEMU */
    { .name = "IICR", .cp = 15, .crm = 5, .opc1 = 0,
      .access = PL1_W, .type = ARM_CP_NOP | ARM_CP_64BIT },
    { .name = "IDCR", .cp = 15, .crm = 6, .opc1 = 0,
      .access = PL1_W, .type = ARM_CP_NOP | ARM_CP_64BIT },
    { .name = "CDCR", .cp = 15, .crm = 12, .opc1 = 0,
      .access = PL0_W, .type = ARM_CP_NOP | ARM_CP_64BIT },
    { .name = "PIR", .cp = 15, .crm = 12, .opc1 = 1,
      .access = PL0_W, .type = ARM_CP_NOP | ARM_CP_64BIT },
    { .name = "PDR", .cp = 15, .crm = 12, .opc1 = 2,
      .access = PL0_W, .type = ARM_CP_NOP | ARM_CP_64BIT },
    { .name = "CIDCR", .cp = 15, .crm = 14, .opc1 = 0,
      .access = PL1_W, .type = ARM_CP_NOP | ARM_CP_64BIT },
};

static const ARMCPRegInfo cache_test_clean_cp_reginfo[] = {
    /*
     * The cache test-and-clean instructions always return (1 << 30)
     * to indicate that there are no dirty cache lines.
     */
    { .name = "TC_DCACHE", .cp = 15, .crn = 7, .crm = 10, .opc1 = 0, .opc2 = 3,
      .access = PL0_R, .type = ARM_CP_CONST | ARM_CP_NO_RAW,
      .resetvalue = (1 << 30) },
    { .name = "TCI_DCACHE", .cp = 15, .crn = 7, .crm = 14, .opc1 = 0, .opc2 = 3,
      .access = PL0_R, .type = ARM_CP_CONST | ARM_CP_NO_RAW,
      .resetvalue = (1 << 30) },
};

static const ARMCPRegInfo strongarm_cp_reginfo[] = {
    /* Ignore ReadBuffer accesses */
    { .name = "C9_READBUFFER", .cp = 15, .crn = 9,
      .crm = CP_ANY, .opc1 = CP_ANY, .opc2 = CP_ANY,
      .access = PL1_RW, .resetvalue = 0,
      .type = ARM_CP_CONST | ARM_CP_OVERRIDE | ARM_CP_NO_RAW },
};

static uint64_t midr_read(CPUARMState *env, const ARMCPRegInfo *ri)
{
    unsigned int cur_el = arm_current_el(env);

    if (arm_is_el2_enabled(env) && cur_el == 1) {
        return env->cp15.vpidr_el2;
    }
    return raw_read(env, ri);
}

uint64_t mpidr_read_val(CPUARMState *env)
{
    ARMCPU *cpu = env_archcpu(env);
    uint64_t mpidr = cpu->mp_affinity;

    if (arm_feature(env, ARM_FEATURE_V7MP)) {
        mpidr |= (1U << 31);
        /*
         * Cores which are uniprocessor (non-coherent)
         * but still implement the MP extensions set
         * bit 30. (For instance, Cortex-R5).
         */
        if (cpu->mp_is_up) {
            mpidr |= (1u << 30);
        }
    }
    return mpidr;
}

static uint64_t mpidr_read(CPUARMState *env, const ARMCPRegInfo *ri)
{
    unsigned int cur_el = arm_current_el(env);

    if (arm_is_el2_enabled(env) && cur_el == 1) {
        return env->cp15.vmpidr_el2;
    }
    return mpidr_read_val(env);
}

static const ARMCPRegInfo lpae_cp_reginfo[] = {
    /* NOP AMAIR0/1 */
    { .name = "AMAIR0", .state = ARM_CP_STATE_BOTH,
      .opc0 = 3, .crn = 10, .crm = 3, .opc1 = 0, .opc2 = 0,
      .access = PL1_RW, .accessfn = access_tvm_trvm,
      .type = ARM_CP_CONST, .resetvalue = 0 },
    /* AMAIR1 is mapped to AMAIR_EL1[63:32] */
    { .name = "AMAIR1", .cp = 15, .crn = 10, .crm = 3, .opc1 = 0, .opc2 = 1,
      .access = PL1_RW, .accessfn = access_tvm_trvm,
      .type = ARM_CP_CONST, .resetvalue = 0 },
    { .name = "PAR", .cp = 15, .crm = 7, .opc1 = 0,
      .access = PL1_RW, .type = ARM_CP_64BIT, .resetvalue = 0,
      .bank_fieldoffsets = { offsetof(CPUARMState, cp15.par_s),
                             offsetof(CPUARMState, cp15.par_ns)} },
    { .name = "TTBR0", .cp = 15, .crm = 2, .opc1 = 0,
      .access = PL1_RW, .accessfn = access_tvm_trvm,
      .type = ARM_CP_64BIT | ARM_CP_ALIAS,
      .bank_fieldoffsets = { offsetof(CPUARMState, cp15.ttbr0_s),
                             offsetof(CPUARMState, cp15.ttbr0_ns) },
      .writefn = vmsa_ttbr_write, },
    { .name = "TTBR1", .cp = 15, .crm = 2, .opc1 = 1,
      .access = PL1_RW, .accessfn = access_tvm_trvm,
      .type = ARM_CP_64BIT | ARM_CP_ALIAS,
      .bank_fieldoffsets = { offsetof(CPUARMState, cp15.ttbr1_s),
                             offsetof(CPUARMState, cp15.ttbr1_ns) },
      .writefn = vmsa_ttbr_write, },
};

static uint64_t aa64_fpcr_read(CPUARMState *env, const ARMCPRegInfo *ri)
{
    return vfp_get_fpcr(env);
}

static void aa64_fpcr_write(CPUARMState *env, const ARMCPRegInfo *ri,
                            uint64_t value)
{
    vfp_set_fpcr(env, value);
}

static uint64_t aa64_fpsr_read(CPUARMState *env, const ARMCPRegInfo *ri)
{
    return vfp_get_fpsr(env);
}

static void aa64_fpsr_write(CPUARMState *env, const ARMCPRegInfo *ri,
                            uint64_t value)
{
    vfp_set_fpsr(env, value);
}

static CPAccessResult aa64_daif_access(CPUARMState *env, const ARMCPRegInfo *ri,
                                       bool isread)
{
    if (arm_current_el(env) == 0 && !(arm_sctlr(env, 0) & SCTLR_UMA)) {
        return CP_ACCESS_TRAP;
    }
    return CP_ACCESS_OK;
}

static void aa64_daif_write(CPUARMState *env, const ARMCPRegInfo *ri,
                            uint64_t value)
{
    env->daif = value & PSTATE_DAIF;
}

static uint64_t aa64_pan_read(CPUARMState *env, const ARMCPRegInfo *ri)
{
    return env->pstate & PSTATE_PAN;
}

static void aa64_pan_write(CPUARMState *env, const ARMCPRegInfo *ri,
                           uint64_t value)
{
    env->pstate = (env->pstate & ~PSTATE_PAN) | (value & PSTATE_PAN);
}

static const ARMCPRegInfo pan_reginfo = {
    .name = "PAN", .state = ARM_CP_STATE_AA64,
    .opc0 = 3, .opc1 = 0, .crn = 4, .crm = 2, .opc2 = 3,
    .type = ARM_CP_NO_RAW, .access = PL1_RW,
    .readfn = aa64_pan_read, .writefn = aa64_pan_write
};

static uint64_t aa64_uao_read(CPUARMState *env, const ARMCPRegInfo *ri)
{
    return env->pstate & PSTATE_UAO;
}

static void aa64_uao_write(CPUARMState *env, const ARMCPRegInfo *ri,
                           uint64_t value)
{
    env->pstate = (env->pstate & ~PSTATE_UAO) | (value & PSTATE_UAO);
}

static const ARMCPRegInfo uao_reginfo = {
    .name = "UAO", .state = ARM_CP_STATE_AA64,
    .opc0 = 3, .opc1 = 0, .crn = 4, .crm = 2, .opc2 = 4,
    .type = ARM_CP_NO_RAW, .access = PL1_RW,
    .readfn = aa64_uao_read, .writefn = aa64_uao_write
};

static uint64_t aa64_dit_read(CPUARMState *env, const ARMCPRegInfo *ri)
{
    return env->pstate & PSTATE_DIT;
}

static void aa64_dit_write(CPUARMState *env, const ARMCPRegInfo *ri,
                           uint64_t value)
{
    env->pstate = (env->pstate & ~PSTATE_DIT) | (value & PSTATE_DIT);
}

static const ARMCPRegInfo dit_reginfo = {
    .name = "DIT", .state = ARM_CP_STATE_AA64,
    .opc0 = 3, .opc1 = 3, .crn = 4, .crm = 2, .opc2 = 5,
    .type = ARM_CP_NO_RAW, .access = PL0_RW,
    .readfn = aa64_dit_read, .writefn = aa64_dit_write
};

static uint64_t aa64_ssbs_read(CPUARMState *env, const ARMCPRegInfo *ri)
{
    return env->pstate & PSTATE_SSBS;
}

static void aa64_ssbs_write(CPUARMState *env, const ARMCPRegInfo *ri,
                           uint64_t value)
{
    env->pstate = (env->pstate & ~PSTATE_SSBS) | (value & PSTATE_SSBS);
}

static const ARMCPRegInfo ssbs_reginfo = {
    .name = "SSBS", .state = ARM_CP_STATE_AA64,
    .opc0 = 3, .opc1 = 3, .crn = 4, .crm = 2, .opc2 = 6,
    .type = ARM_CP_NO_RAW, .access = PL0_RW,
    .readfn = aa64_ssbs_read, .writefn = aa64_ssbs_write
};

static CPAccessResult aa64_cacheop_poc_access(CPUARMState *env,
                                              const ARMCPRegInfo *ri,
                                              bool isread)
{
    /* Cache invalidate/clean to Point of Coherency or Persistence...  */
    switch (arm_current_el(env)) {
    case 0:
        /* ... EL0 must UNDEF unless SCTLR_EL1.UCI is set.  */
        if (!(arm_sctlr(env, 0) & SCTLR_UCI)) {
            return CP_ACCESS_TRAP;
        }
        /* fall through */
    case 1:
        /* ... EL1 must trap to EL2 if HCR_EL2.TPCP is set.  */
        if (arm_hcr_el2_eff(env) & HCR_TPCP) {
            return CP_ACCESS_TRAP_EL2;
        }
        break;
    }
    return CP_ACCESS_OK;
}

static CPAccessResult do_cacheop_pou_access(CPUARMState *env, uint64_t hcrflags)
{
    /* Cache invalidate/clean to Point of Unification... */
    switch (arm_current_el(env)) {
    case 0:
        /* ... EL0 must UNDEF unless SCTLR_EL1.UCI is set.  */
        if (!(arm_sctlr(env, 0) & SCTLR_UCI)) {
            return CP_ACCESS_TRAP;
        }
        /* fall through */
    case 1:
        /* ... EL1 must trap to EL2 if relevant HCR_EL2 flags are set.  */
        if (arm_hcr_el2_eff(env) & hcrflags) {
            return CP_ACCESS_TRAP_EL2;
        }
        break;
    }
    return CP_ACCESS_OK;
}

static CPAccessResult access_ticab(CPUARMState *env, const ARMCPRegInfo *ri,
                                   bool isread)
{
    return do_cacheop_pou_access(env, HCR_TICAB | HCR_TPU);
}

static CPAccessResult access_tocu(CPUARMState *env, const ARMCPRegInfo *ri,
                                  bool isread)
{
    return do_cacheop_pou_access(env, HCR_TOCU | HCR_TPU);
}

/*
 * See: D4.7.2 TLB maintenance requirements and the TLB maintenance instructions
 * Page D4-1736 (DDI0487A.b)
 */

static int vae1_tlbmask(CPUARMState *env)
{
    uint64_t hcr = arm_hcr_el2_eff(env);
    uint16_t mask;

    if ((hcr & (HCR_E2H | HCR_TGE)) == (HCR_E2H | HCR_TGE)) {
        mask = ARMMMUIdxBit_E20_2 |
               ARMMMUIdxBit_E20_2_PAN |
               ARMMMUIdxBit_E20_0;
    } else {
        mask = ARMMMUIdxBit_E10_1 |
               ARMMMUIdxBit_E10_1_PAN |
               ARMMMUIdxBit_E10_0;
    }
    return mask;
}

/* Return 56 if TBI is enabled, 64 otherwise. */
static int tlbbits_for_regime(CPUARMState *env, ARMMMUIdx mmu_idx,
                              uint64_t addr)
{
    uint64_t tcr = regime_tcr(env, mmu_idx);
    int tbi = aa64_va_parameter_tbi(tcr, mmu_idx);
    int select = extract64(addr, 55, 1);

    return (tbi >> select) & 1 ? 56 : 64;
}

static int vae1_tlbbits(CPUARMState *env, uint64_t addr)
{
    uint64_t hcr = arm_hcr_el2_eff(env);
    ARMMMUIdx mmu_idx;

    /* Only the regime of the mmu_idx below is significant. */
    if ((hcr & (HCR_E2H | HCR_TGE)) == (HCR_E2H | HCR_TGE)) {
        mmu_idx = ARMMMUIdx_E20_0;
    } else {
        mmu_idx = ARMMMUIdx_E10_0;
    }

    return tlbbits_for_regime(env, mmu_idx, addr);
}

static void tlbi_aa64_vmalle1is_write(CPUARMState *env, const ARMCPRegInfo *ri,
                                      uint64_t value)
{
    CPUState *cs = env_cpu(env);
    int mask = vae1_tlbmask(env);

    tlb_flush_by_mmuidx_all_cpus_synced(cs, mask);
}

static void tlbi_aa64_vmalle1_write(CPUARMState *env, const ARMCPRegInfo *ri,
                                    uint64_t value)
{
    CPUState *cs = env_cpu(env);
    int mask = vae1_tlbmask(env);

    if (tlb_force_broadcast(env)) {
        tlb_flush_by_mmuidx_all_cpus_synced(cs, mask);
    } else {
        tlb_flush_by_mmuidx(cs, mask);
    }
}

static int e2_tlbmask(CPUARMState *env)
{
    return (ARMMMUIdxBit_E20_0 |
            ARMMMUIdxBit_E20_2 |
            ARMMMUIdxBit_E20_2_PAN |
            ARMMMUIdxBit_E2);
}

static void tlbi_aa64_alle1_write(CPUARMState *env, const ARMCPRegInfo *ri,
                                  uint64_t value)
{
    CPUState *cs = env_cpu(env);
    int mask = alle1_tlbmask(env);

    tlb_flush_by_mmuidx(cs, mask);
}

static void tlbi_aa64_alle2_write(CPUARMState *env, const ARMCPRegInfo *ri,
                                  uint64_t value)
{
    CPUState *cs = env_cpu(env);
    int mask = e2_tlbmask(env);

    tlb_flush_by_mmuidx(cs, mask);
}

static void tlbi_aa64_alle3_write(CPUARMState *env, const ARMCPRegInfo *ri,
                                  uint64_t value)
{
    ARMCPU *cpu = env_archcpu(env);
    CPUState *cs = CPU(cpu);

    tlb_flush_by_mmuidx(cs, ARMMMUIdxBit_E3);
}

static void tlbi_aa64_alle1is_write(CPUARMState *env, const ARMCPRegInfo *ri,
                                    uint64_t value)
{
    CPUState *cs = env_cpu(env);
    int mask = alle1_tlbmask(env);

    tlb_flush_by_mmuidx_all_cpus_synced(cs, mask);
}

static void tlbi_aa64_alle2is_write(CPUARMState *env, const ARMCPRegInfo *ri,
                                    uint64_t value)
{
    CPUState *cs = env_cpu(env);
    int mask = e2_tlbmask(env);

    tlb_flush_by_mmuidx_all_cpus_synced(cs, mask);
}

static void tlbi_aa64_alle3is_write(CPUARMState *env, const ARMCPRegInfo *ri,
                                    uint64_t value)
{
    CPUState *cs = env_cpu(env);

    tlb_flush_by_mmuidx_all_cpus_synced(cs, ARMMMUIdxBit_E3);
}

static void tlbi_aa64_vae2_write(CPUARMState *env, const ARMCPRegInfo *ri,
                                 uint64_t value)
{
    /*
     * Invalidate by VA, EL2
     * Currently handles both VAE2 and VALE2, since we don't support
     * flush-last-level-only.
     */
    CPUState *cs = env_cpu(env);
    int mask = e2_tlbmask(env);
    uint64_t pageaddr = sextract64(value << 12, 0, 56);

    tlb_flush_page_by_mmuidx(cs, pageaddr, mask);
}

static void tlbi_aa64_vae3_write(CPUARMState *env, const ARMCPRegInfo *ri,
                                 uint64_t value)
{
    /*
     * Invalidate by VA, EL3
     * Currently handles both VAE3 and VALE3, since we don't support
     * flush-last-level-only.
     */
    ARMCPU *cpu = env_archcpu(env);
    CPUState *cs = CPU(cpu);
    uint64_t pageaddr = sextract64(value << 12, 0, 56);

    tlb_flush_page_by_mmuidx(cs, pageaddr, ARMMMUIdxBit_E3);
}

static void tlbi_aa64_vae1is_write(CPUARMState *env, const ARMCPRegInfo *ri,
                                   uint64_t value)
{
    CPUState *cs = env_cpu(env);
    int mask = vae1_tlbmask(env);
    uint64_t pageaddr = sextract64(value << 12, 0, 56);
    int bits = vae1_tlbbits(env, pageaddr);

    tlb_flush_page_bits_by_mmuidx_all_cpus_synced(cs, pageaddr, mask, bits);
}

static void tlbi_aa64_vae1_write(CPUARMState *env, const ARMCPRegInfo *ri,
                                 uint64_t value)
{
    /*
     * Invalidate by VA, EL1&0 (AArch64 version).
     * Currently handles all of VAE1, VAAE1, VAALE1 and VALE1,
     * since we don't support flush-for-specific-ASID-only or
     * flush-last-level-only.
     */
    CPUState *cs = env_cpu(env);
    int mask = vae1_tlbmask(env);
    uint64_t pageaddr = sextract64(value << 12, 0, 56);
    int bits = vae1_tlbbits(env, pageaddr);

    if (tlb_force_broadcast(env)) {
        tlb_flush_page_bits_by_mmuidx_all_cpus_synced(cs, pageaddr, mask, bits);
    } else {
        tlb_flush_page_bits_by_mmuidx(cs, pageaddr, mask, bits);
    }
}

static void tlbi_aa64_vae2is_write(CPUARMState *env, const ARMCPRegInfo *ri,
                                   uint64_t value)
{
    CPUState *cs = env_cpu(env);
    uint64_t pageaddr = sextract64(value << 12, 0, 56);
    int bits = tlbbits_for_regime(env, ARMMMUIdx_E2, pageaddr);

    tlb_flush_page_bits_by_mmuidx_all_cpus_synced(cs, pageaddr,
                                                  ARMMMUIdxBit_E2, bits);
}

static void tlbi_aa64_vae3is_write(CPUARMState *env, const ARMCPRegInfo *ri,
                                   uint64_t value)
{
    CPUState *cs = env_cpu(env);
    uint64_t pageaddr = sextract64(value << 12, 0, 56);
    int bits = tlbbits_for_regime(env, ARMMMUIdx_E3, pageaddr);

    tlb_flush_page_bits_by_mmuidx_all_cpus_synced(cs, pageaddr,
                                                  ARMMMUIdxBit_E3, bits);
}

static int ipas2e1_tlbmask(CPUARMState *env, int64_t value)
{
    /*
     * The MSB of value is the NS field, which only applies if SEL2
     * is implemented and SCR_EL3.NS is not set (i.e. in secure mode).
     */
    return (value >= 0
            && cpu_isar_feature(aa64_sel2, env_archcpu(env))
            && arm_is_secure_below_el3(env)
            ? ARMMMUIdxBit_Stage2_S
            : ARMMMUIdxBit_Stage2);
}

static void tlbi_aa64_ipas2e1_write(CPUARMState *env, const ARMCPRegInfo *ri,
                                    uint64_t value)
{
    CPUState *cs = env_cpu(env);
    int mask = ipas2e1_tlbmask(env, value);
    uint64_t pageaddr = sextract64(value << 12, 0, 56);

    if (tlb_force_broadcast(env)) {
        tlb_flush_page_by_mmuidx_all_cpus_synced(cs, pageaddr, mask);
    } else {
        tlb_flush_page_by_mmuidx(cs, pageaddr, mask);
    }
}

static void tlbi_aa64_ipas2e1is_write(CPUARMState *env, const ARMCPRegInfo *ri,
                                      uint64_t value)
{
    CPUState *cs = env_cpu(env);
    int mask = ipas2e1_tlbmask(env, value);
    uint64_t pageaddr = sextract64(value << 12, 0, 56);

    tlb_flush_page_by_mmuidx_all_cpus_synced(cs, pageaddr, mask);
}

#ifdef TARGET_AARCH64
typedef struct {
    uint64_t base;
    uint64_t length;
} TLBIRange;

static ARMGranuleSize tlbi_range_tg_to_gran_size(int tg)
{
    /*
     * Note that the TLBI range TG field encoding differs from both
     * TG0 and TG1 encodings.
     */
    switch (tg) {
    case 1:
        return Gran4K;
    case 2:
        return Gran16K;
    case 3:
        return Gran64K;
    default:
        return GranInvalid;
    }
}

static TLBIRange tlbi_aa64_get_range(CPUARMState *env, ARMMMUIdx mmuidx,
                                     uint64_t value)
{
    unsigned int page_size_granule, page_shift, num, scale, exponent;
    /* Extract one bit to represent the va selector in use. */
    uint64_t select = sextract64(value, 36, 1);
    ARMVAParameters param = aa64_va_parameters(env, select, mmuidx, true);
    TLBIRange ret = { };
    ARMGranuleSize gran;

    page_size_granule = extract64(value, 46, 2);
    gran = tlbi_range_tg_to_gran_size(page_size_granule);

    /* The granule encoded in value must match the granule in use. */
    if (gran != param.gran) {
        qemu_log_mask(LOG_GUEST_ERROR, "Invalid tlbi page size granule %d\n",
                      page_size_granule);
        return ret;
    }

    page_shift = arm_granule_bits(gran);
    num = extract64(value, 39, 5);
    scale = extract64(value, 44, 2);
    exponent = (5 * scale) + 1;

    ret.length = (num + 1) << (exponent + page_shift);

    if (param.select) {
        ret.base = sextract64(value, 0, 37);
    } else {
        ret.base = extract64(value, 0, 37);
    }
    if (param.ds) {
        /*
         * With DS=1, BaseADDR is always shifted 16 so that it is able
         * to address all 52 va bits.  The input address is perforce
         * aligned on a 64k boundary regardless of translation granule.
         */
        page_shift = 16;
    }
    ret.base <<= page_shift;

    return ret;
}

static void do_rvae_write(CPUARMState *env, uint64_t value,
                          int idxmap, bool synced)
{
    ARMMMUIdx one_idx = ARM_MMU_IDX_A | ctz32(idxmap);
    TLBIRange range;
    int bits;

    range = tlbi_aa64_get_range(env, one_idx, value);
    bits = tlbbits_for_regime(env, one_idx, range.base);

    if (synced) {
        tlb_flush_range_by_mmuidx_all_cpus_synced(env_cpu(env),
                                                  range.base,
                                                  range.length,
                                                  idxmap,
                                                  bits);
    } else {
        tlb_flush_range_by_mmuidx(env_cpu(env), range.base,
                                  range.length, idxmap, bits);
    }
}

static void tlbi_aa64_rvae1_write(CPUARMState *env,
                                  const ARMCPRegInfo *ri,
                                  uint64_t value)
{
    /*
     * Invalidate by VA range, EL1&0.
     * Currently handles all of RVAE1, RVAAE1, RVAALE1 and RVALE1,
     * since we don't support flush-for-specific-ASID-only or
     * flush-last-level-only.
     */

    do_rvae_write(env, value, vae1_tlbmask(env),
                  tlb_force_broadcast(env));
}

static void tlbi_aa64_rvae1is_write(CPUARMState *env,
                                    const ARMCPRegInfo *ri,
                                    uint64_t value)
{
    /*
     * Invalidate by VA range, Inner/Outer Shareable EL1&0.
     * Currently handles all of RVAE1IS, RVAE1OS, RVAAE1IS, RVAAE1OS,
     * RVAALE1IS, RVAALE1OS, RVALE1IS and RVALE1OS, since we don't support
     * flush-for-specific-ASID-only, flush-last-level-only or inner/outer
     * shareable specific flushes.
     */

    do_rvae_write(env, value, vae1_tlbmask(env), true);
}

static int vae2_tlbmask(CPUARMState *env)
{
    return ARMMMUIdxBit_E2;
}

static void tlbi_aa64_rvae2_write(CPUARMState *env,
                                  const ARMCPRegInfo *ri,
                                  uint64_t value)
{
    /*
     * Invalidate by VA range, EL2.
     * Currently handles all of RVAE2 and RVALE2,
     * since we don't support flush-for-specific-ASID-only or
     * flush-last-level-only.
     */

    do_rvae_write(env, value, vae2_tlbmask(env),
                  tlb_force_broadcast(env));


}

static void tlbi_aa64_rvae2is_write(CPUARMState *env,
                                    const ARMCPRegInfo *ri,
                                    uint64_t value)
{
    /*
     * Invalidate by VA range, Inner/Outer Shareable, EL2.
     * Currently handles all of RVAE2IS, RVAE2OS, RVALE2IS and RVALE2OS,
     * since we don't support flush-for-specific-ASID-only,
     * flush-last-level-only or inner/outer shareable specific flushes.
     */

    do_rvae_write(env, value, vae2_tlbmask(env), true);

}

static void tlbi_aa64_rvae3_write(CPUARMState *env,
                                  const ARMCPRegInfo *ri,
                                  uint64_t value)
{
    /*
     * Invalidate by VA range, EL3.
     * Currently handles all of RVAE3 and RVALE3,
     * since we don't support flush-for-specific-ASID-only or
     * flush-last-level-only.
     */

    do_rvae_write(env, value, ARMMMUIdxBit_E3, tlb_force_broadcast(env));
}

static void tlbi_aa64_rvae3is_write(CPUARMState *env,
                                    const ARMCPRegInfo *ri,
                                    uint64_t value)
{
    /*
     * Invalidate by VA range, EL3, Inner/Outer Shareable.
     * Currently handles all of RVAE3IS, RVAE3OS, RVALE3IS and RVALE3OS,
     * since we don't support flush-for-specific-ASID-only,
     * flush-last-level-only or inner/outer specific flushes.
     */

    do_rvae_write(env, value, ARMMMUIdxBit_E3, true);
}

static void tlbi_aa64_ripas2e1_write(CPUARMState *env, const ARMCPRegInfo *ri,
                                     uint64_t value)
{
    do_rvae_write(env, value, ipas2e1_tlbmask(env, value),
                  tlb_force_broadcast(env));
}

static void tlbi_aa64_ripas2e1is_write(CPUARMState *env,
                                       const ARMCPRegInfo *ri,
                                       uint64_t value)
{
    do_rvae_write(env, value, ipas2e1_tlbmask(env, value), true);
}
#endif

static CPAccessResult aa64_zva_access(CPUARMState *env, const ARMCPRegInfo *ri,
                                      bool isread)
{
    int cur_el = arm_current_el(env);

    if (cur_el < 2) {
        uint64_t hcr = arm_hcr_el2_eff(env);

        if (cur_el == 0) {
            if ((hcr & (HCR_E2H | HCR_TGE)) == (HCR_E2H | HCR_TGE)) {
                if (!(env->cp15.sctlr_el[2] & SCTLR_DZE)) {
                    return CP_ACCESS_TRAP_EL2;
                }
            } else {
                if (!(env->cp15.sctlr_el[1] & SCTLR_DZE)) {
                    return CP_ACCESS_TRAP;
                }
                if (hcr & HCR_TDZ) {
                    return CP_ACCESS_TRAP_EL2;
                }
            }
        } else if (hcr & HCR_TDZ) {
            return CP_ACCESS_TRAP_EL2;
        }
    }
    return CP_ACCESS_OK;
}

static uint64_t aa64_dczid_read(CPUARMState *env, const ARMCPRegInfo *ri)
{
    ARMCPU *cpu = env_archcpu(env);
    int dzp_bit = 1 << 4;

    /* DZP indicates whether DC ZVA access is allowed */
    if (aa64_zva_access(env, NULL, false) == CP_ACCESS_OK) {
        dzp_bit = 0;
    }
    return cpu->dcz_blocksize | dzp_bit;
}

static CPAccessResult sp_el0_access(CPUARMState *env, const ARMCPRegInfo *ri,
                                    bool isread)
{
    if (!(env->pstate & PSTATE_SP)) {
        /*
         * Access to SP_EL0 is undefined if it's being used as
         * the stack pointer.
         */
        return CP_ACCESS_TRAP_UNCATEGORIZED;
    }
    return CP_ACCESS_OK;
}

static uint64_t spsel_read(CPUARMState *env, const ARMCPRegInfo *ri)
{
    return env->pstate & PSTATE_SP;
}

static void spsel_write(CPUARMState *env, const ARMCPRegInfo *ri, uint64_t val)
{
    update_spsel(env, val);
}

static void sctlr_write(CPUARMState *env, const ARMCPRegInfo *ri,
                        uint64_t value)
{
    ARMCPU *cpu = env_archcpu(env);

    if (arm_feature(env, ARM_FEATURE_PMSA) && !cpu->has_mpu) {
        /* M bit is RAZ/WI for PMSA with no MPU implemented */
        value &= ~SCTLR_M;
    }

    /* ??? Lots of these bits are not implemented.  */

    if (ri->state == ARM_CP_STATE_AA64 && !cpu_isar_feature(aa64_mte, cpu)) {
        if (ri->opc1 == 6) { /* SCTLR_EL3 */
            value &= ~(SCTLR_ITFSB | SCTLR_TCF | SCTLR_ATA);
        } else {
            value &= ~(SCTLR_ITFSB | SCTLR_TCF0 | SCTLR_TCF |
                       SCTLR_ATA0 | SCTLR_ATA);
        }
    }

    if (raw_read(env, ri) == value) {
        /*
         * Skip the TLB flush if nothing actually changed; Linux likes
         * to do a lot of pointless SCTLR writes.
         */
        return;
    }

    raw_write(env, ri, value);

    /* This may enable/disable the MMU, so do a TLB flush.  */
    tlb_flush(CPU(cpu));

    if (ri->type & ARM_CP_SUPPRESS_TB_END) {
        /*
         * Normally we would always end the TB on an SCTLR write; see the
         * comment in ARMCPRegInfo sctlr initialization below for why Xscale
         * is special.  Setting ARM_CP_SUPPRESS_TB_END also stops the rebuild
         * of hflags from the translator, so do it here.
         */
        arm_rebuild_hflags(env);
    }
}

static void mdcr_el3_write(CPUARMState *env, const ARMCPRegInfo *ri,
                           uint64_t value)
{
    /*
     * Some MDCR_EL3 bits affect whether PMU counters are running:
     * if we are trying to change any of those then we must
     * bracket this update with PMU start/finish calls.
     */
    bool pmu_op = (env->cp15.mdcr_el3 ^ value) & MDCR_EL3_PMU_ENABLE_BITS;

    if (pmu_op) {
        pmu_op_start(env);
    }
    env->cp15.mdcr_el3 = value;
    if (pmu_op) {
        pmu_op_finish(env);
    }
}

static void sdcr_write(CPUARMState *env, const ARMCPRegInfo *ri,
                       uint64_t value)
{
    /* Not all bits defined for MDCR_EL3 exist in the AArch32 SDCR */
    mdcr_el3_write(env, ri, value & SDCR_VALID_MASK);
}

static void mdcr_el2_write(CPUARMState *env, const ARMCPRegInfo *ri,
                           uint64_t value)
{
    /*
     * Some MDCR_EL2 bits affect whether PMU counters are running:
     * if we are trying to change any of those then we must
     * bracket this update with PMU start/finish calls.
     */
    bool pmu_op = (env->cp15.mdcr_el2 ^ value) & MDCR_EL2_PMU_ENABLE_BITS;

    if (pmu_op) {
        pmu_op_start(env);
    }
    env->cp15.mdcr_el2 = value;
    if (pmu_op) {
        pmu_op_finish(env);
    }
}

static const ARMCPRegInfo v8_cp_reginfo[] = {
    /*
     * Minimal set of EL0-visible registers. This will need to be expanded
     * significantly for system emulation of AArch64 CPUs.
     */
    { .name = "NZCV", .state = ARM_CP_STATE_AA64,
      .opc0 = 3, .opc1 = 3, .opc2 = 0, .crn = 4, .crm = 2,
      .access = PL0_RW, .type = ARM_CP_NZCV },
    { .name = "DAIF", .state = ARM_CP_STATE_AA64,
      .opc0 = 3, .opc1 = 3, .opc2 = 1, .crn = 4, .crm = 2,
      .type = ARM_CP_NO_RAW,
      .access = PL0_RW, .accessfn = aa64_daif_access,
      .fieldoffset = offsetof(CPUARMState, daif),
      .writefn = aa64_daif_write, .resetfn = arm_cp_reset_ignore },
    { .name = "FPCR", .state = ARM_CP_STATE_AA64,
      .opc0 = 3, .opc1 = 3, .opc2 = 0, .crn = 4, .crm = 4,
      .access = PL0_RW, .type = ARM_CP_FPU | ARM_CP_SUPPRESS_TB_END,
      .readfn = aa64_fpcr_read, .writefn = aa64_fpcr_write },
    { .name = "FPSR", .state = ARM_CP_STATE_AA64,
      .opc0 = 3, .opc1 = 3, .opc2 = 1, .crn = 4, .crm = 4,
      .access = PL0_RW, .type = ARM_CP_FPU | ARM_CP_SUPPRESS_TB_END,
      .readfn = aa64_fpsr_read, .writefn = aa64_fpsr_write },
    { .name = "DCZID_EL0", .state = ARM_CP_STATE_AA64,
      .opc0 = 3, .opc1 = 3, .opc2 = 7, .crn = 0, .crm = 0,
      .access = PL0_R, .type = ARM_CP_NO_RAW,
      .readfn = aa64_dczid_read },
    { .name = "DC_ZVA", .state = ARM_CP_STATE_AA64,
      .opc0 = 1, .opc1 = 3, .crn = 7, .crm = 4, .opc2 = 1,
      .access = PL0_W, .type = ARM_CP_DC_ZVA,
#ifndef CONFIG_USER_ONLY
      /* Avoid overhead of an access check that always passes in user-mode */
      .accessfn = aa64_zva_access,
#endif
    },
    { .name = "CURRENTEL", .state = ARM_CP_STATE_AA64,
      .opc0 = 3, .opc1 = 0, .opc2 = 2, .crn = 4, .crm = 2,
      .access = PL1_R, .type = ARM_CP_CURRENTEL },
    /* Cache ops: all NOPs since we don't emulate caches */
    { .name = "IC_IALLUIS", .state = ARM_CP_STATE_AA64,
      .opc0 = 1, .opc1 = 0, .crn = 7, .crm = 1, .opc2 = 0,
      .access = PL1_W, .type = ARM_CP_NOP,
      .accessfn = access_ticab },
    { .name = "IC_IALLU", .state = ARM_CP_STATE_AA64,
      .opc0 = 1, .opc1 = 0, .crn = 7, .crm = 5, .opc2 = 0,
      .access = PL1_W, .type = ARM_CP_NOP,
      .accessfn = access_tocu },
    { .name = "IC_IVAU", .state = ARM_CP_STATE_AA64,
      .opc0 = 1, .opc1 = 3, .crn = 7, .crm = 5, .opc2 = 1,
      .access = PL0_W, .type = ARM_CP_NOP,
      .accessfn = access_tocu },
    { .name = "DC_IVAC", .state = ARM_CP_STATE_AA64,
      .opc0 = 1, .opc1 = 0, .crn = 7, .crm = 6, .opc2 = 1,
      .access = PL1_W, .accessfn = aa64_cacheop_poc_access,
      .type = ARM_CP_NOP },
    { .name = "DC_ISW", .state = ARM_CP_STATE_AA64,
      .opc0 = 1, .opc1 = 0, .crn = 7, .crm = 6, .opc2 = 2,
      .access = PL1_W, .accessfn = access_tsw, .type = ARM_CP_NOP },
    { .name = "DC_CVAC", .state = ARM_CP_STATE_AA64,
      .opc0 = 1, .opc1 = 3, .crn = 7, .crm = 10, .opc2 = 1,
      .access = PL0_W, .type = ARM_CP_NOP,
      .accessfn = aa64_cacheop_poc_access },
    { .name = "DC_CSW", .state = ARM_CP_STATE_AA64,
      .opc0 = 1, .opc1 = 0, .crn = 7, .crm = 10, .opc2 = 2,
      .access = PL1_W, .accessfn = access_tsw, .type = ARM_CP_NOP },
    { .name = "DC_CVAU", .state = ARM_CP_STATE_AA64,
      .opc0 = 1, .opc1 = 3, .crn = 7, .crm = 11, .opc2 = 1,
      .access = PL0_W, .type = ARM_CP_NOP,
      .accessfn = access_tocu },
    { .name = "DC_CIVAC", .state = ARM_CP_STATE_AA64,
      .opc0 = 1, .opc1 = 3, .crn = 7, .crm = 14, .opc2 = 1,
      .access = PL0_W, .type = ARM_CP_NOP,
      .accessfn = aa64_cacheop_poc_access },
    { .name = "DC_CISW", .state = ARM_CP_STATE_AA64,
      .opc0 = 1, .opc1 = 0, .crn = 7, .crm = 14, .opc2 = 2,
      .access = PL1_W, .accessfn = access_tsw, .type = ARM_CP_NOP },
    /* TLBI operations */
    { .name = "TLBI_VMALLE1IS", .state = ARM_CP_STATE_AA64,
      .opc0 = 1, .opc1 = 0, .crn = 8, .crm = 3, .opc2 = 0,
      .access = PL1_W, .accessfn = access_ttlbis, .type = ARM_CP_NO_RAW,
      .writefn = tlbi_aa64_vmalle1is_write },
    { .name = "TLBI_VAE1IS", .state = ARM_CP_STATE_AA64,
      .opc0 = 1, .opc1 = 0, .crn = 8, .crm = 3, .opc2 = 1,
      .access = PL1_W, .accessfn = access_ttlbis, .type = ARM_CP_NO_RAW,
      .writefn = tlbi_aa64_vae1is_write },
    { .name = "TLBI_ASIDE1IS", .state = ARM_CP_STATE_AA64,
      .opc0 = 1, .opc1 = 0, .crn = 8, .crm = 3, .opc2 = 2,
      .access = PL1_W, .accessfn = access_ttlbis, .type = ARM_CP_NO_RAW,
      .writefn = tlbi_aa64_vmalle1is_write },
    { .name = "TLBI_VAAE1IS", .state = ARM_CP_STATE_AA64,
      .opc0 = 1, .opc1 = 0, .crn = 8, .crm = 3, .opc2 = 3,
      .access = PL1_W, .accessfn = access_ttlbis, .type = ARM_CP_NO_RAW,
      .writefn = tlbi_aa64_vae1is_write },
    { .name = "TLBI_VALE1IS", .state = ARM_CP_STATE_AA64,
      .opc0 = 1, .opc1 = 0, .crn = 8, .crm = 3, .opc2 = 5,
      .access = PL1_W, .accessfn = access_ttlbis, .type = ARM_CP_NO_RAW,
      .writefn = tlbi_aa64_vae1is_write },
    { .name = "TLBI_VAALE1IS", .state = ARM_CP_STATE_AA64,
      .opc0 = 1, .opc1 = 0, .crn = 8, .crm = 3, .opc2 = 7,
      .access = PL1_W, .accessfn = access_ttlbis, .type = ARM_CP_NO_RAW,
      .writefn = tlbi_aa64_vae1is_write },
    { .name = "TLBI_VMALLE1", .state = ARM_CP_STATE_AA64,
      .opc0 = 1, .opc1 = 0, .crn = 8, .crm = 7, .opc2 = 0,
      .access = PL1_W, .accessfn = access_ttlb, .type = ARM_CP_NO_RAW,
      .writefn = tlbi_aa64_vmalle1_write },
    { .name = "TLBI_VAE1", .state = ARM_CP_STATE_AA64,
      .opc0 = 1, .opc1 = 0, .crn = 8, .crm = 7, .opc2 = 1,
      .access = PL1_W, .accessfn = access_ttlb, .type = ARM_CP_NO_RAW,
      .writefn = tlbi_aa64_vae1_write },
    { .name = "TLBI_ASIDE1", .state = ARM_CP_STATE_AA64,
      .opc0 = 1, .opc1 = 0, .crn = 8, .crm = 7, .opc2 = 2,
      .access = PL1_W, .accessfn = access_ttlb, .type = ARM_CP_NO_RAW,
      .writefn = tlbi_aa64_vmalle1_write },
    { .name = "TLBI_VAAE1", .state = ARM_CP_STATE_AA64,
      .opc0 = 1, .opc1 = 0, .crn = 8, .crm = 7, .opc2 = 3,
      .access = PL1_W, .accessfn = access_ttlb, .type = ARM_CP_NO_RAW,
      .writefn = tlbi_aa64_vae1_write },
    { .name = "TLBI_VALE1", .state = ARM_CP_STATE_AA64,
      .opc0 = 1, .opc1 = 0, .crn = 8, .crm = 7, .opc2 = 5,
      .access = PL1_W, .accessfn = access_ttlb, .type = ARM_CP_NO_RAW,
      .writefn = tlbi_aa64_vae1_write },
    { .name = "TLBI_VAALE1", .state = ARM_CP_STATE_AA64,
      .opc0 = 1, .opc1 = 0, .crn = 8, .crm = 7, .opc2 = 7,
      .access = PL1_W, .accessfn = access_ttlb, .type = ARM_CP_NO_RAW,
      .writefn = tlbi_aa64_vae1_write },
    { .name = "TLBI_IPAS2E1IS", .state = ARM_CP_STATE_AA64,
      .opc0 = 1, .opc1 = 4, .crn = 8, .crm = 0, .opc2 = 1,
      .access = PL2_W, .type = ARM_CP_NO_RAW,
      .writefn = tlbi_aa64_ipas2e1is_write },
    { .name = "TLBI_IPAS2LE1IS", .state = ARM_CP_STATE_AA64,
      .opc0 = 1, .opc1 = 4, .crn = 8, .crm = 0, .opc2 = 5,
      .access = PL2_W, .type = ARM_CP_NO_RAW,
      .writefn = tlbi_aa64_ipas2e1is_write },
    { .name = "TLBI_ALLE1IS", .state = ARM_CP_STATE_AA64,
      .opc0 = 1, .opc1 = 4, .crn = 8, .crm = 3, .opc2 = 4,
      .access = PL2_W, .type = ARM_CP_NO_RAW,
      .writefn = tlbi_aa64_alle1is_write },
    { .name = "TLBI_VMALLS12E1IS", .state = ARM_CP_STATE_AA64,
      .opc0 = 1, .opc1 = 4, .crn = 8, .crm = 3, .opc2 = 6,
      .access = PL2_W, .type = ARM_CP_NO_RAW,
      .writefn = tlbi_aa64_alle1is_write },
    { .name = "TLBI_IPAS2E1", .state = ARM_CP_STATE_AA64,
      .opc0 = 1, .opc1 = 4, .crn = 8, .crm = 4, .opc2 = 1,
      .access = PL2_W, .type = ARM_CP_NO_RAW,
      .writefn = tlbi_aa64_ipas2e1_write },
    { .name = "TLBI_IPAS2LE1", .state = ARM_CP_STATE_AA64,
      .opc0 = 1, .opc1 = 4, .crn = 8, .crm = 4, .opc2 = 5,
      .access = PL2_W, .type = ARM_CP_NO_RAW,
      .writefn = tlbi_aa64_ipas2e1_write },
    { .name = "TLBI_ALLE1", .state = ARM_CP_STATE_AA64,
      .opc0 = 1, .opc1 = 4, .crn = 8, .crm = 7, .opc2 = 4,
      .access = PL2_W, .type = ARM_CP_NO_RAW,
      .writefn = tlbi_aa64_alle1_write },
    { .name = "TLBI_VMALLS12E1", .state = ARM_CP_STATE_AA64,
      .opc0 = 1, .opc1 = 4, .crn = 8, .crm = 7, .opc2 = 6,
      .access = PL2_W, .type = ARM_CP_NO_RAW,
      .writefn = tlbi_aa64_alle1is_write },
#ifndef CONFIG_USER_ONLY
    /* 64 bit address translation operations */
    { .name = "AT_S1E1R", .state = ARM_CP_STATE_AA64,
      .opc0 = 1, .opc1 = 0, .crn = 7, .crm = 8, .opc2 = 0,
      .access = PL1_W, .type = ARM_CP_NO_RAW | ARM_CP_RAISES_EXC,
      .writefn = ats_write64 },
    { .name = "AT_S1E1W", .state = ARM_CP_STATE_AA64,
      .opc0 = 1, .opc1 = 0, .crn = 7, .crm = 8, .opc2 = 1,
      .access = PL1_W, .type = ARM_CP_NO_RAW | ARM_CP_RAISES_EXC,
      .writefn = ats_write64 },
    { .name = "AT_S1E0R", .state = ARM_CP_STATE_AA64,
      .opc0 = 1, .opc1 = 0, .crn = 7, .crm = 8, .opc2 = 2,
      .access = PL1_W, .type = ARM_CP_NO_RAW | ARM_CP_RAISES_EXC,
      .writefn = ats_write64 },
    { .name = "AT_S1E0W", .state = ARM_CP_STATE_AA64,
      .opc0 = 1, .opc1 = 0, .crn = 7, .crm = 8, .opc2 = 3,
      .access = PL1_W, .type = ARM_CP_NO_RAW | ARM_CP_RAISES_EXC,
      .writefn = ats_write64 },
    { .name = "AT_S12E1R", .state = ARM_CP_STATE_AA64,
      .opc0 = 1, .opc1 = 4, .crn = 7, .crm = 8, .opc2 = 4,
      .access = PL2_W, .type = ARM_CP_NO_RAW | ARM_CP_RAISES_EXC,
      .writefn = ats_write64 },
    { .name = "AT_S12E1W", .state = ARM_CP_STATE_AA64,
      .opc0 = 1, .opc1 = 4, .crn = 7, .crm = 8, .opc2 = 5,
      .access = PL2_W, .type = ARM_CP_NO_RAW | ARM_CP_RAISES_EXC,
      .writefn = ats_write64 },
    { .name = "AT_S12E0R", .state = ARM_CP_STATE_AA64,
      .opc0 = 1, .opc1 = 4, .crn = 7, .crm = 8, .opc2 = 6,
      .access = PL2_W, .type = ARM_CP_NO_RAW | ARM_CP_RAISES_EXC,
      .writefn = ats_write64 },
    { .name = "AT_S12E0W", .state = ARM_CP_STATE_AA64,
      .opc0 = 1, .opc1 = 4, .crn = 7, .crm = 8, .opc2 = 7,
      .access = PL2_W, .type = ARM_CP_NO_RAW | ARM_CP_RAISES_EXC,
      .writefn = ats_write64 },
    /* AT S1E2* are elsewhere as they UNDEF from EL3 if EL2 is not present */
    { .name = "AT_S1E3R", .state = ARM_CP_STATE_AA64,
      .opc0 = 1, .opc1 = 6, .crn = 7, .crm = 8, .opc2 = 0,
      .access = PL3_W, .type = ARM_CP_NO_RAW | ARM_CP_RAISES_EXC,
      .writefn = ats_write64 },
    { .name = "AT_S1E3W", .state = ARM_CP_STATE_AA64,
      .opc0 = 1, .opc1 = 6, .crn = 7, .crm = 8, .opc2 = 1,
      .access = PL3_W, .type = ARM_CP_NO_RAW | ARM_CP_RAISES_EXC,
      .writefn = ats_write64 },
    { .name = "PAR_EL1", .state = ARM_CP_STATE_AA64,
      .type = ARM_CP_ALIAS,
      .opc0 = 3, .opc1 = 0, .crn = 7, .crm = 4, .opc2 = 0,
      .access = PL1_RW, .resetvalue = 0,
      .fieldoffset = offsetof(CPUARMState, cp15.par_el[1]),
      .writefn = par_write },
#endif
    /* TLB invalidate last level of translation table walk */
    { .name = "TLBIMVALIS", .cp = 15, .opc1 = 0, .crn = 8, .crm = 3, .opc2 = 5,
      .type = ARM_CP_NO_RAW, .access = PL1_W, .accessfn = access_ttlbis,
      .writefn = tlbimva_is_write },
    { .name = "TLBIMVAALIS", .cp = 15, .opc1 = 0, .crn = 8, .crm = 3, .opc2 = 7,
      .type = ARM_CP_NO_RAW, .access = PL1_W, .accessfn = access_ttlbis,
      .writefn = tlbimvaa_is_write },
    { .name = "TLBIMVAL", .cp = 15, .opc1 = 0, .crn = 8, .crm = 7, .opc2 = 5,
      .type = ARM_CP_NO_RAW, .access = PL1_W, .accessfn = access_ttlb,
      .writefn = tlbimva_write },
    { .name = "TLBIMVAAL", .cp = 15, .opc1 = 0, .crn = 8, .crm = 7, .opc2 = 7,
      .type = ARM_CP_NO_RAW, .access = PL1_W, .accessfn = access_ttlb,
      .writefn = tlbimvaa_write },
    { .name = "TLBIMVALH", .cp = 15, .opc1 = 4, .crn = 8, .crm = 7, .opc2 = 5,
      .type = ARM_CP_NO_RAW, .access = PL2_W,
      .writefn = tlbimva_hyp_write },
    { .name = "TLBIMVALHIS",
      .cp = 15, .opc1 = 4, .crn = 8, .crm = 3, .opc2 = 5,
      .type = ARM_CP_NO_RAW, .access = PL2_W,
      .writefn = tlbimva_hyp_is_write },
    { .name = "TLBIIPAS2",
      .cp = 15, .opc1 = 4, .crn = 8, .crm = 4, .opc2 = 1,
      .type = ARM_CP_NO_RAW, .access = PL2_W,
      .writefn = tlbiipas2_hyp_write },
    { .name = "TLBIIPAS2IS",
      .cp = 15, .opc1 = 4, .crn = 8, .crm = 0, .opc2 = 1,
      .type = ARM_CP_NO_RAW, .access = PL2_W,
      .writefn = tlbiipas2is_hyp_write },
    { .name = "TLBIIPAS2L",
      .cp = 15, .opc1 = 4, .crn = 8, .crm = 4, .opc2 = 5,
      .type = ARM_CP_NO_RAW, .access = PL2_W,
      .writefn = tlbiipas2_hyp_write },
    { .name = "TLBIIPAS2LIS",
      .cp = 15, .opc1 = 4, .crn = 8, .crm = 0, .opc2 = 5,
      .type = ARM_CP_NO_RAW, .access = PL2_W,
      .writefn = tlbiipas2is_hyp_write },
    /* 32 bit cache operations */
    { .name = "ICIALLUIS", .cp = 15, .opc1 = 0, .crn = 7, .crm = 1, .opc2 = 0,
      .type = ARM_CP_NOP, .access = PL1_W, .accessfn = access_ticab },
    { .name = "BPIALLUIS", .cp = 15, .opc1 = 0, .crn = 7, .crm = 1, .opc2 = 6,
      .type = ARM_CP_NOP, .access = PL1_W },
    { .name = "ICIALLU", .cp = 15, .opc1 = 0, .crn = 7, .crm = 5, .opc2 = 0,
      .type = ARM_CP_NOP, .access = PL1_W, .accessfn = access_tocu },
    { .name = "ICIMVAU", .cp = 15, .opc1 = 0, .crn = 7, .crm = 5, .opc2 = 1,
      .type = ARM_CP_NOP, .access = PL1_W, .accessfn = access_tocu },
    { .name = "BPIALL", .cp = 15, .opc1 = 0, .crn = 7, .crm = 5, .opc2 = 6,
      .type = ARM_CP_NOP, .access = PL1_W },
    { .name = "BPIMVA", .cp = 15, .opc1 = 0, .crn = 7, .crm = 5, .opc2 = 7,
      .type = ARM_CP_NOP, .access = PL1_W },
    { .name = "DCIMVAC", .cp = 15, .opc1 = 0, .crn = 7, .crm = 6, .opc2 = 1,
      .type = ARM_CP_NOP, .access = PL1_W, .accessfn = aa64_cacheop_poc_access },
    { .name = "DCISW", .cp = 15, .opc1 = 0, .crn = 7, .crm = 6, .opc2 = 2,
      .type = ARM_CP_NOP, .access = PL1_W, .accessfn = access_tsw },
    { .name = "DCCMVAC", .cp = 15, .opc1 = 0, .crn = 7, .crm = 10, .opc2 = 1,
      .type = ARM_CP_NOP, .access = PL1_W, .accessfn = aa64_cacheop_poc_access },
    { .name = "DCCSW", .cp = 15, .opc1 = 0, .crn = 7, .crm = 10, .opc2 = 2,
      .type = ARM_CP_NOP, .access = PL1_W, .accessfn = access_tsw },
    { .name = "DCCMVAU", .cp = 15, .opc1 = 0, .crn = 7, .crm = 11, .opc2 = 1,
      .type = ARM_CP_NOP, .access = PL1_W, .accessfn = access_tocu },
    { .name = "DCCIMVAC", .cp = 15, .opc1 = 0, .crn = 7, .crm = 14, .opc2 = 1,
      .type = ARM_CP_NOP, .access = PL1_W, .accessfn = aa64_cacheop_poc_access },
    { .name = "DCCISW", .cp = 15, .opc1 = 0, .crn = 7, .crm = 14, .opc2 = 2,
      .type = ARM_CP_NOP, .access = PL1_W, .accessfn = access_tsw },
    /* MMU Domain access control / MPU write buffer control */
    { .name = "DACR", .cp = 15, .opc1 = 0, .crn = 3, .crm = 0, .opc2 = 0,
      .access = PL1_RW, .accessfn = access_tvm_trvm, .resetvalue = 0,
      .writefn = dacr_write, .raw_writefn = raw_write,
      .bank_fieldoffsets = { offsetoflow32(CPUARMState, cp15.dacr_s),
                             offsetoflow32(CPUARMState, cp15.dacr_ns) } },
    { .name = "ELR_EL1", .state = ARM_CP_STATE_AA64,
      .type = ARM_CP_ALIAS,
      .opc0 = 3, .opc1 = 0, .crn = 4, .crm = 0, .opc2 = 1,
      .access = PL1_RW,
      .fieldoffset = offsetof(CPUARMState, elr_el[1]) },
    { .name = "SPSR_EL1", .state = ARM_CP_STATE_AA64,
      .type = ARM_CP_ALIAS,
      .opc0 = 3, .opc1 = 0, .crn = 4, .crm = 0, .opc2 = 0,
      .access = PL1_RW,
      .fieldoffset = offsetof(CPUARMState, banked_spsr[BANK_SVC]) },
    /*
     * We rely on the access checks not allowing the guest to write to the
     * state field when SPSel indicates that it's being used as the stack
     * pointer.
     */
    { .name = "SP_EL0", .state = ARM_CP_STATE_AA64,
      .opc0 = 3, .opc1 = 0, .crn = 4, .crm = 1, .opc2 = 0,
      .access = PL1_RW, .accessfn = sp_el0_access,
      .type = ARM_CP_ALIAS,
      .fieldoffset = offsetof(CPUARMState, sp_el[0]) },
    { .name = "SP_EL1", .state = ARM_CP_STATE_AA64,
      .opc0 = 3, .opc1 = 4, .crn = 4, .crm = 1, .opc2 = 0,
      .access = PL2_RW, .type = ARM_CP_ALIAS | ARM_CP_EL3_NO_EL2_KEEP,
      .fieldoffset = offsetof(CPUARMState, sp_el[1]) },
    { .name = "SPSel", .state = ARM_CP_STATE_AA64,
      .opc0 = 3, .opc1 = 0, .crn = 4, .crm = 2, .opc2 = 0,
      .type = ARM_CP_NO_RAW,
      .access = PL1_RW, .readfn = spsel_read, .writefn = spsel_write },
    { .name = "FPEXC32_EL2", .state = ARM_CP_STATE_AA64,
      .opc0 = 3, .opc1 = 4, .crn = 5, .crm = 3, .opc2 = 0,
      .access = PL2_RW,
      .type = ARM_CP_ALIAS | ARM_CP_FPU | ARM_CP_EL3_NO_EL2_KEEP,
      .fieldoffset = offsetof(CPUARMState, vfp.xregs[ARM_VFP_FPEXC]) },
    { .name = "DACR32_EL2", .state = ARM_CP_STATE_AA64,
      .opc0 = 3, .opc1 = 4, .crn = 3, .crm = 0, .opc2 = 0,
      .access = PL2_RW, .resetvalue = 0, .type = ARM_CP_EL3_NO_EL2_KEEP,
      .writefn = dacr_write, .raw_writefn = raw_write,
      .fieldoffset = offsetof(CPUARMState, cp15.dacr32_el2) },
    { .name = "IFSR32_EL2", .state = ARM_CP_STATE_AA64,
      .opc0 = 3, .opc1 = 4, .crn = 5, .crm = 0, .opc2 = 1,
      .access = PL2_RW, .resetvalue = 0, .type = ARM_CP_EL3_NO_EL2_KEEP,
      .fieldoffset = offsetof(CPUARMState, cp15.ifsr32_el2) },
    { .name = "SPSR_IRQ", .state = ARM_CP_STATE_AA64,
      .type = ARM_CP_ALIAS,
      .opc0 = 3, .opc1 = 4, .crn = 4, .crm = 3, .opc2 = 0,
      .access = PL2_RW,
      .fieldoffset = offsetof(CPUARMState, banked_spsr[BANK_IRQ]) },
    { .name = "SPSR_ABT", .state = ARM_CP_STATE_AA64,
      .type = ARM_CP_ALIAS,
      .opc0 = 3, .opc1 = 4, .crn = 4, .crm = 3, .opc2 = 1,
      .access = PL2_RW,
      .fieldoffset = offsetof(CPUARMState, banked_spsr[BANK_ABT]) },
    { .name = "SPSR_UND", .state = ARM_CP_STATE_AA64,
      .type = ARM_CP_ALIAS,
      .opc0 = 3, .opc1 = 4, .crn = 4, .crm = 3, .opc2 = 2,
      .access = PL2_RW,
      .fieldoffset = offsetof(CPUARMState, banked_spsr[BANK_UND]) },
    { .name = "SPSR_FIQ", .state = ARM_CP_STATE_AA64,
      .type = ARM_CP_ALIAS,
      .opc0 = 3, .opc1 = 4, .crn = 4, .crm = 3, .opc2 = 3,
      .access = PL2_RW,
      .fieldoffset = offsetof(CPUARMState, banked_spsr[BANK_FIQ]) },
    { .name = "MDCR_EL3", .state = ARM_CP_STATE_AA64,
      .type = ARM_CP_IO,
      .opc0 = 3, .opc1 = 6, .crn = 1, .crm = 3, .opc2 = 1,
      .resetvalue = 0,
      .access = PL3_RW,
      .writefn = mdcr_el3_write,
      .fieldoffset = offsetof(CPUARMState, cp15.mdcr_el3) },
    { .name = "SDCR", .type = ARM_CP_ALIAS | ARM_CP_IO,
      .cp = 15, .opc1 = 0, .crn = 1, .crm = 3, .opc2 = 1,
      .access = PL1_RW, .accessfn = access_trap_aa32s_el1,
      .writefn = sdcr_write,
      .fieldoffset = offsetoflow32(CPUARMState, cp15.mdcr_el3) },
};

static void do_hcr_write(CPUARMState *env, uint64_t value, uint64_t valid_mask)
{
    ARMCPU *cpu = env_archcpu(env);

    if (arm_feature(env, ARM_FEATURE_V8)) {
        valid_mask |= MAKE_64BIT_MASK(0, 34);  /* ARMv8.0 */
    } else {
        valid_mask |= MAKE_64BIT_MASK(0, 28);  /* ARMv7VE */
    }

    if (arm_feature(env, ARM_FEATURE_EL3)) {
        valid_mask &= ~HCR_HCD;
    } else if (cpu->psci_conduit != QEMU_PSCI_CONDUIT_SMC) {
        /*
         * Architecturally HCR.TSC is RES0 if EL3 is not implemented.
         * However, if we're using the SMC PSCI conduit then QEMU is
         * effectively acting like EL3 firmware and so the guest at
         * EL2 should retain the ability to prevent EL1 from being
         * able to make SMC calls into the ersatz firmware, so in
         * that case HCR.TSC should be read/write.
         */
        valid_mask &= ~HCR_TSC;
    }

    if (arm_feature(env, ARM_FEATURE_AARCH64)) {
        if (cpu_isar_feature(aa64_vh, cpu)) {
            valid_mask |= HCR_E2H;
        }
        if (cpu_isar_feature(aa64_ras, cpu)) {
            valid_mask |= HCR_TERR | HCR_TEA;
        }
        if (cpu_isar_feature(aa64_lor, cpu)) {
            valid_mask |= HCR_TLOR;
        }
        if (cpu_isar_feature(aa64_pauth, cpu)) {
            valid_mask |= HCR_API | HCR_APK;
        }
        if (cpu_isar_feature(aa64_mte, cpu)) {
            valid_mask |= HCR_ATA | HCR_DCT | HCR_TID5;
        }
        if (cpu_isar_feature(aa64_scxtnum, cpu)) {
            valid_mask |= HCR_ENSCXT;
        }
        if (cpu_isar_feature(aa64_fwb, cpu)) {
            valid_mask |= HCR_FWB;
        }
    }

    if (cpu_isar_feature(any_evt, cpu)) {
        valid_mask |= HCR_TTLBIS | HCR_TTLBOS | HCR_TICAB | HCR_TOCU | HCR_TID4;
    } else if (cpu_isar_feature(any_half_evt, cpu)) {
        valid_mask |= HCR_TICAB | HCR_TOCU | HCR_TID4;
    }

    /* Clear RES0 bits.  */
    value &= valid_mask;

    /*
     * These bits change the MMU setup:
     * HCR_VM enables stage 2 translation
     * HCR_PTW forbids certain page-table setups
     * HCR_DC disables stage1 and enables stage2 translation
     * HCR_DCT enables tagging on (disabled) stage1 translation
     * HCR_FWB changes the interpretation of stage2 descriptor bits
     */
    if ((env->cp15.hcr_el2 ^ value) &
        (HCR_VM | HCR_PTW | HCR_DC | HCR_DCT | HCR_FWB)) {
        tlb_flush(CPU(cpu));
    }
    env->cp15.hcr_el2 = value;

    /*
     * Updates to VI and VF require us to update the status of
     * virtual interrupts, which are the logical OR of these bits
     * and the state of the input lines from the GIC. (This requires
     * that we have the iothread lock, which is done by marking the
     * reginfo structs as ARM_CP_IO.)
     * Note that if a write to HCR pends a VIRQ or VFIQ it is never
     * possible for it to be taken immediately, because VIRQ and
     * VFIQ are masked unless running at EL0 or EL1, and HCR
     * can only be written at EL2.
     */
    g_assert(qemu_mutex_iothread_locked());
    arm_cpu_update_virq(cpu);
    arm_cpu_update_vfiq(cpu);
    arm_cpu_update_vserr(cpu);
}

static void hcr_write(CPUARMState *env, const ARMCPRegInfo *ri, uint64_t value)
{
    do_hcr_write(env, value, 0);
}

static void hcr_writehigh(CPUARMState *env, const ARMCPRegInfo *ri,
                          uint64_t value)
{
    /* Handle HCR2 write, i.e. write to high half of HCR_EL2 */
    value = deposit64(env->cp15.hcr_el2, 32, 32, value);
    do_hcr_write(env, value, MAKE_64BIT_MASK(0, 32));
}

static void hcr_writelow(CPUARMState *env, const ARMCPRegInfo *ri,
                         uint64_t value)
{
    /* Handle HCR write, i.e. write to low half of HCR_EL2 */
    value = deposit64(env->cp15.hcr_el2, 0, 32, value);
    do_hcr_write(env, value, MAKE_64BIT_MASK(32, 32));
}

/*
 * Return the effective value of HCR_EL2, at the given security state.
 * Bits that are not included here:
 * RW       (read from SCR_EL3.RW as needed)
 */
uint64_t arm_hcr_el2_eff_secstate(CPUARMState *env, bool secure)
{
    uint64_t ret = env->cp15.hcr_el2;

    if (!arm_is_el2_enabled_secstate(env, secure)) {
        /*
         * "This register has no effect if EL2 is not enabled in the
         * current Security state".  This is ARMv8.4-SecEL2 speak for
         * !(SCR_EL3.NS==1 || SCR_EL3.EEL2==1).
         *
         * Prior to that, the language was "In an implementation that
         * includes EL3, when the value of SCR_EL3.NS is 0 the PE behaves
         * as if this field is 0 for all purposes other than a direct
         * read or write access of HCR_EL2".  With lots of enumeration
         * on a per-field basis.  In current QEMU, this is condition
         * is arm_is_secure_below_el3.
         *
         * Since the v8.4 language applies to the entire register, and
         * appears to be backward compatible, use that.
         */
        return 0;
    }

    /*
     * For a cpu that supports both aarch64 and aarch32, we can set bits
     * in HCR_EL2 (e.g. via EL3) that are RES0 when we enter EL2 as aa32.
     * Ignore all of the bits in HCR+HCR2 that are not valid for aarch32.
     */
    if (!arm_el_is_aa64(env, 2)) {
        uint64_t aa32_valid;

        /*
         * These bits are up-to-date as of ARMv8.6.
         * For HCR, it's easiest to list just the 2 bits that are invalid.
         * For HCR2, list those that are valid.
         */
        aa32_valid = MAKE_64BIT_MASK(0, 32) & ~(HCR_RW | HCR_TDZ);
        aa32_valid |= (HCR_CD | HCR_ID | HCR_TERR | HCR_TEA | HCR_MIOCNCE |
                       HCR_TID4 | HCR_TICAB | HCR_TOCU | HCR_TTLBIS);
        ret &= aa32_valid;
    }

    if (ret & HCR_TGE) {
        /* These bits are up-to-date as of ARMv8.6.  */
        if (ret & HCR_E2H) {
            ret &= ~(HCR_VM | HCR_FMO | HCR_IMO | HCR_AMO |
                     HCR_BSU_MASK | HCR_DC | HCR_TWI | HCR_TWE |
                     HCR_TID0 | HCR_TID2 | HCR_TPCP | HCR_TPU |
                     HCR_TDZ | HCR_CD | HCR_ID | HCR_MIOCNCE |
                     HCR_TID4 | HCR_TICAB | HCR_TOCU | HCR_ENSCXT |
                     HCR_TTLBIS | HCR_TTLBOS | HCR_TID5);
        } else {
            ret |= HCR_FMO | HCR_IMO | HCR_AMO;
        }
        ret &= ~(HCR_SWIO | HCR_PTW | HCR_VF | HCR_VI | HCR_VSE |
                 HCR_FB | HCR_TID1 | HCR_TID3 | HCR_TSC | HCR_TACR |
                 HCR_TSW | HCR_TTLB | HCR_TVM | HCR_HCD | HCR_TRVM |
                 HCR_TLOR);
    }

    return ret;
}

uint64_t arm_hcr_el2_eff(CPUARMState *env)
{
    return arm_hcr_el2_eff_secstate(env, arm_is_secure_below_el3(env));
}

/*
 * Corresponds to ARM pseudocode function ELIsInHost().
 */
bool el_is_in_host(CPUARMState *env, int el)
{
    uint64_t mask;

    /*
     * Since we only care about E2H and TGE, we can skip arm_hcr_el2_eff().
     * Perform the simplest bit tests first, and validate EL2 afterward.
     */
    if (el & 1) {
        return false; /* EL1 or EL3 */
    }

    /*
     * Note that hcr_write() checks isar_feature_aa64_vh(),
     * aka HaveVirtHostExt(), in allowing HCR_E2H to be set.
     */
    mask = el ? HCR_E2H : HCR_E2H | HCR_TGE;
    if ((env->cp15.hcr_el2 & mask) != mask) {
        return false;
    }

    /* TGE and/or E2H set: double check those bits are currently legal. */
    return arm_is_el2_enabled(env) && arm_el_is_aa64(env, 2);
}

static void hcrx_write(CPUARMState *env, const ARMCPRegInfo *ri,
                       uint64_t value)
{
    uint64_t valid_mask = 0;

    /* No features adding bits to HCRX are implemented. */

    /* Clear RES0 bits.  */
    env->cp15.hcrx_el2 = value & valid_mask;
}

static CPAccessResult access_hxen(CPUARMState *env, const ARMCPRegInfo *ri,
                                  bool isread)
{
    if (arm_current_el(env) < 3
        && arm_feature(env, ARM_FEATURE_EL3)
        && !(env->cp15.scr_el3 & SCR_HXEN)) {
        return CP_ACCESS_TRAP_EL3;
    }
    return CP_ACCESS_OK;
}

static const ARMCPRegInfo hcrx_el2_reginfo = {
    .name = "HCRX_EL2", .state = ARM_CP_STATE_AA64,
    .opc0 = 3, .opc1 = 4, .crn = 1, .crm = 2, .opc2 = 2,
    .access = PL2_RW, .writefn = hcrx_write, .accessfn = access_hxen,
    .fieldoffset = offsetof(CPUARMState, cp15.hcrx_el2),
};

/* Return the effective value of HCRX_EL2.  */
uint64_t arm_hcrx_el2_eff(CPUARMState *env)
{
    /*
     * The bits in this register behave as 0 for all purposes other than
     * direct reads of the register if:
     *   - EL2 is not enabled in the current security state,
     *   - SCR_EL3.HXEn is 0.
     */
    if (!arm_is_el2_enabled(env)
        || (arm_feature(env, ARM_FEATURE_EL3)
            && !(env->cp15.scr_el3 & SCR_HXEN))) {
        return 0;
    }
    return env->cp15.hcrx_el2;
}

static void cptr_el2_write(CPUARMState *env, const ARMCPRegInfo *ri,
                           uint64_t value)
{
    /*
     * For A-profile AArch32 EL3, if NSACR.CP10
     * is 0 then HCPTR.{TCP11,TCP10} ignore writes and read as 1.
     */
    if (arm_feature(env, ARM_FEATURE_EL3) && !arm_el_is_aa64(env, 3) &&
        !arm_is_secure(env) && !extract32(env->cp15.nsacr, 10, 1)) {
        uint64_t mask = R_HCPTR_TCP11_MASK | R_HCPTR_TCP10_MASK;
        value = (value & ~mask) | (env->cp15.cptr_el[2] & mask);
    }
    env->cp15.cptr_el[2] = value;
}

static uint64_t cptr_el2_read(CPUARMState *env, const ARMCPRegInfo *ri)
{
    /*
     * For A-profile AArch32 EL3, if NSACR.CP10
     * is 0 then HCPTR.{TCP11,TCP10} ignore writes and read as 1.
     */
    uint64_t value = env->cp15.cptr_el[2];

    if (arm_feature(env, ARM_FEATURE_EL3) && !arm_el_is_aa64(env, 3) &&
        !arm_is_secure(env) && !extract32(env->cp15.nsacr, 10, 1)) {
        value |= R_HCPTR_TCP11_MASK | R_HCPTR_TCP10_MASK;
    }
    return value;
}

static const ARMCPRegInfo el2_cp_reginfo[] = {
    { .name = "HCR_EL2", .state = ARM_CP_STATE_AA64,
      .type = ARM_CP_IO,
      .opc0 = 3, .opc1 = 4, .crn = 1, .crm = 1, .opc2 = 0,
      .access = PL2_RW, .fieldoffset = offsetof(CPUARMState, cp15.hcr_el2),
      .writefn = hcr_write },
    { .name = "HCR", .state = ARM_CP_STATE_AA32,
      .type = ARM_CP_ALIAS | ARM_CP_IO,
      .cp = 15, .opc1 = 4, .crn = 1, .crm = 1, .opc2 = 0,
      .access = PL2_RW, .fieldoffset = offsetof(CPUARMState, cp15.hcr_el2),
      .writefn = hcr_writelow },
    { .name = "HACR_EL2", .state = ARM_CP_STATE_BOTH,
      .opc0 = 3, .opc1 = 4, .crn = 1, .crm = 1, .opc2 = 7,
      .access = PL2_RW, .type = ARM_CP_CONST, .resetvalue = 0 },
    { .name = "ELR_EL2", .state = ARM_CP_STATE_AA64,
      .type = ARM_CP_ALIAS,
      .opc0 = 3, .opc1 = 4, .crn = 4, .crm = 0, .opc2 = 1,
      .access = PL2_RW,
      .fieldoffset = offsetof(CPUARMState, elr_el[2]) },
    { .name = "ESR_EL2", .state = ARM_CP_STATE_BOTH,
      .opc0 = 3, .opc1 = 4, .crn = 5, .crm = 2, .opc2 = 0,
      .access = PL2_RW, .fieldoffset = offsetof(CPUARMState, cp15.esr_el[2]) },
    { .name = "FAR_EL2", .state = ARM_CP_STATE_BOTH,
      .opc0 = 3, .opc1 = 4, .crn = 6, .crm = 0, .opc2 = 0,
      .access = PL2_RW, .fieldoffset = offsetof(CPUARMState, cp15.far_el[2]) },
    { .name = "HIFAR", .state = ARM_CP_STATE_AA32,
      .type = ARM_CP_ALIAS,
      .cp = 15, .opc1 = 4, .crn = 6, .crm = 0, .opc2 = 2,
      .access = PL2_RW,
      .fieldoffset = offsetofhigh32(CPUARMState, cp15.far_el[2]) },
    { .name = "SPSR_EL2", .state = ARM_CP_STATE_AA64,
      .type = ARM_CP_ALIAS,
      .opc0 = 3, .opc1 = 4, .crn = 4, .crm = 0, .opc2 = 0,
      .access = PL2_RW,
      .fieldoffset = offsetof(CPUARMState, banked_spsr[BANK_HYP]) },
    { .name = "VBAR_EL2", .state = ARM_CP_STATE_BOTH,
      .opc0 = 3, .opc1 = 4, .crn = 12, .crm = 0, .opc2 = 0,
      .access = PL2_RW, .writefn = vbar_write,
      .fieldoffset = offsetof(CPUARMState, cp15.vbar_el[2]),
      .resetvalue = 0 },
    { .name = "SP_EL2", .state = ARM_CP_STATE_AA64,
      .opc0 = 3, .opc1 = 6, .crn = 4, .crm = 1, .opc2 = 0,
      .access = PL3_RW, .type = ARM_CP_ALIAS,
      .fieldoffset = offsetof(CPUARMState, sp_el[2]) },
    { .name = "CPTR_EL2", .state = ARM_CP_STATE_BOTH,
      .opc0 = 3, .opc1 = 4, .crn = 1, .crm = 1, .opc2 = 2,
      .access = PL2_RW, .accessfn = cptr_access, .resetvalue = 0,
      .fieldoffset = offsetof(CPUARMState, cp15.cptr_el[2]),
      .readfn = cptr_el2_read, .writefn = cptr_el2_write },
    { .name = "MAIR_EL2", .state = ARM_CP_STATE_BOTH,
      .opc0 = 3, .opc1 = 4, .crn = 10, .crm = 2, .opc2 = 0,
      .access = PL2_RW, .fieldoffset = offsetof(CPUARMState, cp15.mair_el[2]),
      .resetvalue = 0 },
    { .name = "HMAIR1", .state = ARM_CP_STATE_AA32,
      .cp = 15, .opc1 = 4, .crn = 10, .crm = 2, .opc2 = 1,
      .access = PL2_RW, .type = ARM_CP_ALIAS,
      .fieldoffset = offsetofhigh32(CPUARMState, cp15.mair_el[2]) },
    { .name = "AMAIR_EL2", .state = ARM_CP_STATE_BOTH,
      .opc0 = 3, .opc1 = 4, .crn = 10, .crm = 3, .opc2 = 0,
      .access = PL2_RW, .type = ARM_CP_CONST,
      .resetvalue = 0 },
    /* HAMAIR1 is mapped to AMAIR_EL2[63:32] */
    { .name = "HAMAIR1", .state = ARM_CP_STATE_AA32,
      .cp = 15, .opc1 = 4, .crn = 10, .crm = 3, .opc2 = 1,
      .access = PL2_RW, .type = ARM_CP_CONST,
      .resetvalue = 0 },
    { .name = "AFSR0_EL2", .state = ARM_CP_STATE_BOTH,
      .opc0 = 3, .opc1 = 4, .crn = 5, .crm = 1, .opc2 = 0,
      .access = PL2_RW, .type = ARM_CP_CONST,
      .resetvalue = 0 },
    { .name = "AFSR1_EL2", .state = ARM_CP_STATE_BOTH,
      .opc0 = 3, .opc1 = 4, .crn = 5, .crm = 1, .opc2 = 1,
      .access = PL2_RW, .type = ARM_CP_CONST,
      .resetvalue = 0 },
    { .name = "TCR_EL2", .state = ARM_CP_STATE_BOTH,
      .opc0 = 3, .opc1 = 4, .crn = 2, .crm = 0, .opc2 = 2,
      .access = PL2_RW, .writefn = vmsa_tcr_el12_write,
      .fieldoffset = offsetof(CPUARMState, cp15.tcr_el[2]) },
    { .name = "VTCR", .state = ARM_CP_STATE_AA32,
      .cp = 15, .opc1 = 4, .crn = 2, .crm = 1, .opc2 = 2,
      .type = ARM_CP_ALIAS,
      .access = PL2_RW, .accessfn = access_el3_aa32ns,
      .fieldoffset = offsetoflow32(CPUARMState, cp15.vtcr_el2) },
    { .name = "VTCR_EL2", .state = ARM_CP_STATE_AA64,
      .opc0 = 3, .opc1 = 4, .crn = 2, .crm = 1, .opc2 = 2,
      .access = PL2_RW,
      /* no .writefn needed as this can't cause an ASID change */
      .fieldoffset = offsetof(CPUARMState, cp15.vtcr_el2) },
    { .name = "VTTBR", .state = ARM_CP_STATE_AA32,
      .cp = 15, .opc1 = 6, .crm = 2,
      .type = ARM_CP_64BIT | ARM_CP_ALIAS,
      .access = PL2_RW, .accessfn = access_el3_aa32ns,
      .fieldoffset = offsetof(CPUARMState, cp15.vttbr_el2),
      .writefn = vttbr_write },
    { .name = "VTTBR_EL2", .state = ARM_CP_STATE_AA64,
      .opc0 = 3, .opc1 = 4, .crn = 2, .crm = 1, .opc2 = 0,
      .access = PL2_RW, .writefn = vttbr_write,
      .fieldoffset = offsetof(CPUARMState, cp15.vttbr_el2) },
    { .name = "SCTLR_EL2", .state = ARM_CP_STATE_BOTH,
      .opc0 = 3, .opc1 = 4, .crn = 1, .crm = 0, .opc2 = 0,
      .access = PL2_RW, .raw_writefn = raw_write, .writefn = sctlr_write,
      .fieldoffset = offsetof(CPUARMState, cp15.sctlr_el[2]) },
    { .name = "TPIDR_EL2", .state = ARM_CP_STATE_BOTH,
      .opc0 = 3, .opc1 = 4, .crn = 13, .crm = 0, .opc2 = 2,
      .access = PL2_RW, .resetvalue = 0,
      .fieldoffset = offsetof(CPUARMState, cp15.tpidr_el[2]) },
    { .name = "TTBR0_EL2", .state = ARM_CP_STATE_AA64,
      .opc0 = 3, .opc1 = 4, .crn = 2, .crm = 0, .opc2 = 0,
      .access = PL2_RW, .resetvalue = 0, .writefn = vmsa_tcr_ttbr_el2_write,
      .fieldoffset = offsetof(CPUARMState, cp15.ttbr0_el[2]) },
    { .name = "HTTBR", .cp = 15, .opc1 = 4, .crm = 2,
      .access = PL2_RW, .type = ARM_CP_64BIT | ARM_CP_ALIAS,
      .fieldoffset = offsetof(CPUARMState, cp15.ttbr0_el[2]) },
    { .name = "TLBIALLNSNH",
      .cp = 15, .opc1 = 4, .crn = 8, .crm = 7, .opc2 = 4,
      .type = ARM_CP_NO_RAW, .access = PL2_W,
      .writefn = tlbiall_nsnh_write },
    { .name = "TLBIALLNSNHIS",
      .cp = 15, .opc1 = 4, .crn = 8, .crm = 3, .opc2 = 4,
      .type = ARM_CP_NO_RAW, .access = PL2_W,
      .writefn = tlbiall_nsnh_is_write },
    { .name = "TLBIALLH", .cp = 15, .opc1 = 4, .crn = 8, .crm = 7, .opc2 = 0,
      .type = ARM_CP_NO_RAW, .access = PL2_W,
      .writefn = tlbiall_hyp_write },
    { .name = "TLBIALLHIS", .cp = 15, .opc1 = 4, .crn = 8, .crm = 3, .opc2 = 0,
      .type = ARM_CP_NO_RAW, .access = PL2_W,
      .writefn = tlbiall_hyp_is_write },
    { .name = "TLBIMVAH", .cp = 15, .opc1 = 4, .crn = 8, .crm = 7, .opc2 = 1,
      .type = ARM_CP_NO_RAW, .access = PL2_W,
      .writefn = tlbimva_hyp_write },
    { .name = "TLBIMVAHIS", .cp = 15, .opc1 = 4, .crn = 8, .crm = 3, .opc2 = 1,
      .type = ARM_CP_NO_RAW, .access = PL2_W,
      .writefn = tlbimva_hyp_is_write },
    { .name = "TLBI_ALLE2", .state = ARM_CP_STATE_AA64,
      .opc0 = 1, .opc1 = 4, .crn = 8, .crm = 7, .opc2 = 0,
      .access = PL2_W, .type = ARM_CP_NO_RAW | ARM_CP_EL3_NO_EL2_UNDEF,
      .writefn = tlbi_aa64_alle2_write },
    { .name = "TLBI_VAE2", .state = ARM_CP_STATE_AA64,
      .opc0 = 1, .opc1 = 4, .crn = 8, .crm = 7, .opc2 = 1,
      .access = PL2_W, .type = ARM_CP_NO_RAW | ARM_CP_EL3_NO_EL2_UNDEF,
      .writefn = tlbi_aa64_vae2_write },
    { .name = "TLBI_VALE2", .state = ARM_CP_STATE_AA64,
      .opc0 = 1, .opc1 = 4, .crn = 8, .crm = 7, .opc2 = 5,
      .access = PL2_W, .type = ARM_CP_NO_RAW | ARM_CP_EL3_NO_EL2_UNDEF,
      .writefn = tlbi_aa64_vae2_write },
    { .name = "TLBI_ALLE2IS", .state = ARM_CP_STATE_AA64,
      .opc0 = 1, .opc1 = 4, .crn = 8, .crm = 3, .opc2 = 0,
      .access = PL2_W, .type = ARM_CP_NO_RAW | ARM_CP_EL3_NO_EL2_UNDEF,
      .writefn = tlbi_aa64_alle2is_write },
    { .name = "TLBI_VAE2IS", .state = ARM_CP_STATE_AA64,
      .opc0 = 1, .opc1 = 4, .crn = 8, .crm = 3, .opc2 = 1,
      .access = PL2_W, .type = ARM_CP_NO_RAW | ARM_CP_EL3_NO_EL2_UNDEF,
      .writefn = tlbi_aa64_vae2is_write },
    { .name = "TLBI_VALE2IS", .state = ARM_CP_STATE_AA64,
      .opc0 = 1, .opc1 = 4, .crn = 8, .crm = 3, .opc2 = 5,
      .access = PL2_W, .type = ARM_CP_NO_RAW | ARM_CP_EL3_NO_EL2_UNDEF,
      .writefn = tlbi_aa64_vae2is_write },
#ifndef CONFIG_USER_ONLY
    /*
     * Unlike the other EL2-related AT operations, these must
     * UNDEF from EL3 if EL2 is not implemented, which is why we
     * define them here rather than with the rest of the AT ops.
     */
    { .name = "AT_S1E2R", .state = ARM_CP_STATE_AA64,
      .opc0 = 1, .opc1 = 4, .crn = 7, .crm = 8, .opc2 = 0,
      .access = PL2_W, .accessfn = at_s1e2_access,
      .type = ARM_CP_NO_RAW | ARM_CP_RAISES_EXC | ARM_CP_EL3_NO_EL2_UNDEF,
      .writefn = ats_write64 },
    { .name = "AT_S1E2W", .state = ARM_CP_STATE_AA64,
      .opc0 = 1, .opc1 = 4, .crn = 7, .crm = 8, .opc2 = 1,
      .access = PL2_W, .accessfn = at_s1e2_access,
      .type = ARM_CP_NO_RAW | ARM_CP_RAISES_EXC | ARM_CP_EL3_NO_EL2_UNDEF,
      .writefn = ats_write64 },
    /*
     * The AArch32 ATS1H* operations are CONSTRAINED UNPREDICTABLE
     * if EL2 is not implemented; we choose to UNDEF. Behaviour at EL3
     * with SCR.NS == 0 outside Monitor mode is UNPREDICTABLE; we choose
     * to behave as if SCR.NS was 1.
     */
    { .name = "ATS1HR", .cp = 15, .opc1 = 4, .crn = 7, .crm = 8, .opc2 = 0,
      .access = PL2_W,
      .writefn = ats1h_write, .type = ARM_CP_NO_RAW | ARM_CP_RAISES_EXC },
    { .name = "ATS1HW", .cp = 15, .opc1 = 4, .crn = 7, .crm = 8, .opc2 = 1,
      .access = PL2_W,
      .writefn = ats1h_write, .type = ARM_CP_NO_RAW | ARM_CP_RAISES_EXC },
    { .name = "CNTHCTL_EL2", .state = ARM_CP_STATE_BOTH,
      .opc0 = 3, .opc1 = 4, .crn = 14, .crm = 1, .opc2 = 0,
      /*
       * ARMv7 requires bit 0 and 1 to reset to 1. ARMv8 defines the
       * reset values as IMPDEF. We choose to reset to 3 to comply with
       * both ARMv7 and ARMv8.
       */
      .access = PL2_RW, .resetvalue = 3,
      .fieldoffset = offsetof(CPUARMState, cp15.cnthctl_el2) },
    { .name = "CNTVOFF_EL2", .state = ARM_CP_STATE_AA64,
      .opc0 = 3, .opc1 = 4, .crn = 14, .crm = 0, .opc2 = 3,
      .access = PL2_RW, .type = ARM_CP_IO, .resetvalue = 0,
      .writefn = gt_cntvoff_write,
      .fieldoffset = offsetof(CPUARMState, cp15.cntvoff_el2) },
    { .name = "CNTVOFF", .cp = 15, .opc1 = 4, .crm = 14,
      .access = PL2_RW, .type = ARM_CP_64BIT | ARM_CP_ALIAS | ARM_CP_IO,
      .writefn = gt_cntvoff_write,
      .fieldoffset = offsetof(CPUARMState, cp15.cntvoff_el2) },
    { .name = "CNTHP_CVAL_EL2", .state = ARM_CP_STATE_AA64,
      .opc0 = 3, .opc1 = 4, .crn = 14, .crm = 2, .opc2 = 2,
      .fieldoffset = offsetof(CPUARMState, cp15.c14_timer[GTIMER_HYP].cval),
      .type = ARM_CP_IO, .access = PL2_RW,
      .writefn = gt_hyp_cval_write, .raw_writefn = raw_write },
    { .name = "CNTHP_CVAL", .cp = 15, .opc1 = 6, .crm = 14,
      .fieldoffset = offsetof(CPUARMState, cp15.c14_timer[GTIMER_HYP].cval),
      .access = PL2_RW, .type = ARM_CP_64BIT | ARM_CP_IO,
      .writefn = gt_hyp_cval_write, .raw_writefn = raw_write },
    { .name = "CNTHP_TVAL_EL2", .state = ARM_CP_STATE_BOTH,
      .opc0 = 3, .opc1 = 4, .crn = 14, .crm = 2, .opc2 = 0,
      .type = ARM_CP_NO_RAW | ARM_CP_IO, .access = PL2_RW,
      .resetfn = gt_hyp_timer_reset,
      .readfn = gt_hyp_tval_read, .writefn = gt_hyp_tval_write },
    { .name = "CNTHP_CTL_EL2", .state = ARM_CP_STATE_BOTH,
      .type = ARM_CP_IO,
      .opc0 = 3, .opc1 = 4, .crn = 14, .crm = 2, .opc2 = 1,
      .access = PL2_RW,
      .fieldoffset = offsetof(CPUARMState, cp15.c14_timer[GTIMER_HYP].ctl),
      .resetvalue = 0,
      .writefn = gt_hyp_ctl_write, .raw_writefn = raw_write },
#endif
    { .name = "HPFAR", .state = ARM_CP_STATE_AA32,
      .cp = 15, .opc1 = 4, .crn = 6, .crm = 0, .opc2 = 4,
      .access = PL2_RW, .accessfn = access_el3_aa32ns,
      .fieldoffset = offsetof(CPUARMState, cp15.hpfar_el2) },
    { .name = "HPFAR_EL2", .state = ARM_CP_STATE_AA64,
      .opc0 = 3, .opc1 = 4, .crn = 6, .crm = 0, .opc2 = 4,
      .access = PL2_RW,
      .fieldoffset = offsetof(CPUARMState, cp15.hpfar_el2) },
    { .name = "HSTR_EL2", .state = ARM_CP_STATE_BOTH,
      .cp = 15, .opc0 = 3, .opc1 = 4, .crn = 1, .crm = 1, .opc2 = 3,
      .access = PL2_RW,
      .fieldoffset = offsetof(CPUARMState, cp15.hstr_el2) },
};

static const ARMCPRegInfo el2_v8_cp_reginfo[] = {
    { .name = "HCR2", .state = ARM_CP_STATE_AA32,
      .type = ARM_CP_ALIAS | ARM_CP_IO,
      .cp = 15, .opc1 = 4, .crn = 1, .crm = 1, .opc2 = 4,
      .access = PL2_RW,
      .fieldoffset = offsetofhigh32(CPUARMState, cp15.hcr_el2),
      .writefn = hcr_writehigh },
};

static CPAccessResult sel2_access(CPUARMState *env, const ARMCPRegInfo *ri,
                                  bool isread)
{
    if (arm_current_el(env) == 3 || arm_is_secure_below_el3(env)) {
        return CP_ACCESS_OK;
    }
    return CP_ACCESS_TRAP_UNCATEGORIZED;
}

static const ARMCPRegInfo el2_sec_cp_reginfo[] = {
    { .name = "VSTTBR_EL2", .state = ARM_CP_STATE_AA64,
      .opc0 = 3, .opc1 = 4, .crn = 2, .crm = 6, .opc2 = 0,
      .access = PL2_RW, .accessfn = sel2_access,
      .fieldoffset = offsetof(CPUARMState, cp15.vsttbr_el2) },
    { .name = "VSTCR_EL2", .state = ARM_CP_STATE_AA64,
      .opc0 = 3, .opc1 = 4, .crn = 2, .crm = 6, .opc2 = 2,
      .access = PL2_RW, .accessfn = sel2_access,
      .fieldoffset = offsetof(CPUARMState, cp15.vstcr_el2) },
};

static CPAccessResult nsacr_access(CPUARMState *env, const ARMCPRegInfo *ri,
                                   bool isread)
{
    /*
     * The NSACR is RW at EL3, and RO for NS EL1 and NS EL2.
     * At Secure EL1 it traps to EL3 or EL2.
     */
    if (arm_current_el(env) == 3) {
        return CP_ACCESS_OK;
    }
    if (arm_is_secure_below_el3(env)) {
        if (env->cp15.scr_el3 & SCR_EEL2) {
            return CP_ACCESS_TRAP_EL2;
        }
        return CP_ACCESS_TRAP_EL3;
    }
    /* Accesses from EL1 NS and EL2 NS are UNDEF for write but allow reads. */
    if (isread) {
        return CP_ACCESS_OK;
    }
    return CP_ACCESS_TRAP_UNCATEGORIZED;
}

static const ARMCPRegInfo el3_cp_reginfo[] = {
    { .name = "SCR_EL3", .state = ARM_CP_STATE_AA64,
      .opc0 = 3, .opc1 = 6, .crn = 1, .crm = 1, .opc2 = 0,
      .access = PL3_RW, .fieldoffset = offsetof(CPUARMState, cp15.scr_el3),
      .resetfn = scr_reset, .writefn = scr_write },
    { .name = "SCR",  .type = ARM_CP_ALIAS | ARM_CP_NEWEL,
      .cp = 15, .opc1 = 0, .crn = 1, .crm = 1, .opc2 = 0,
      .access = PL1_RW, .accessfn = access_trap_aa32s_el1,
      .fieldoffset = offsetoflow32(CPUARMState, cp15.scr_el3),
      .writefn = scr_write },
    { .name = "SDER32_EL3", .state = ARM_CP_STATE_AA64,
      .opc0 = 3, .opc1 = 6, .crn = 1, .crm = 1, .opc2 = 1,
      .access = PL3_RW, .resetvalue = 0,
      .fieldoffset = offsetof(CPUARMState, cp15.sder) },
    { .name = "SDER",
      .cp = 15, .opc1 = 0, .crn = 1, .crm = 1, .opc2 = 1,
      .access = PL3_RW, .resetvalue = 0,
      .fieldoffset = offsetoflow32(CPUARMState, cp15.sder) },
    { .name = "MVBAR", .cp = 15, .opc1 = 0, .crn = 12, .crm = 0, .opc2 = 1,
      .access = PL1_RW, .accessfn = access_trap_aa32s_el1,
      .writefn = vbar_write, .resetvalue = 0,
      .fieldoffset = offsetof(CPUARMState, cp15.mvbar) },
    { .name = "TTBR0_EL3", .state = ARM_CP_STATE_AA64,
      .opc0 = 3, .opc1 = 6, .crn = 2, .crm = 0, .opc2 = 0,
      .access = PL3_RW, .resetvalue = 0,
      .fieldoffset = offsetof(CPUARMState, cp15.ttbr0_el[3]) },
    { .name = "TCR_EL3", .state = ARM_CP_STATE_AA64,
      .opc0 = 3, .opc1 = 6, .crn = 2, .crm = 0, .opc2 = 2,
      .access = PL3_RW,
      /* no .writefn needed as this can't cause an ASID change */
      .resetvalue = 0,
      .fieldoffset = offsetof(CPUARMState, cp15.tcr_el[3]) },
    { .name = "ELR_EL3", .state = ARM_CP_STATE_AA64,
      .type = ARM_CP_ALIAS,
      .opc0 = 3, .opc1 = 6, .crn = 4, .crm = 0, .opc2 = 1,
      .access = PL3_RW,
      .fieldoffset = offsetof(CPUARMState, elr_el[3]) },
    { .name = "ESR_EL3", .state = ARM_CP_STATE_AA64,
      .opc0 = 3, .opc1 = 6, .crn = 5, .crm = 2, .opc2 = 0,
      .access = PL3_RW, .fieldoffset = offsetof(CPUARMState, cp15.esr_el[3]) },
    { .name = "FAR_EL3", .state = ARM_CP_STATE_AA64,
      .opc0 = 3, .opc1 = 6, .crn = 6, .crm = 0, .opc2 = 0,
      .access = PL3_RW, .fieldoffset = offsetof(CPUARMState, cp15.far_el[3]) },
    { .name = "SPSR_EL3", .state = ARM_CP_STATE_AA64,
      .type = ARM_CP_ALIAS,
      .opc0 = 3, .opc1 = 6, .crn = 4, .crm = 0, .opc2 = 0,
      .access = PL3_RW,
      .fieldoffset = offsetof(CPUARMState, banked_spsr[BANK_MON]) },
    { .name = "VBAR_EL3", .state = ARM_CP_STATE_AA64,
      .opc0 = 3, .opc1 = 6, .crn = 12, .crm = 0, .opc2 = 0,
      .access = PL3_RW, .writefn = vbar_write,
      .fieldoffset = offsetof(CPUARMState, cp15.vbar_el[3]),
      .resetvalue = 0 },
    { .name = "CPTR_EL3", .state = ARM_CP_STATE_AA64,
      .opc0 = 3, .opc1 = 6, .crn = 1, .crm = 1, .opc2 = 2,
      .access = PL3_RW, .accessfn = cptr_access, .resetvalue = 0,
      .fieldoffset = offsetof(CPUARMState, cp15.cptr_el[3]) },
    { .name = "TPIDR_EL3", .state = ARM_CP_STATE_AA64,
      .opc0 = 3, .opc1 = 6, .crn = 13, .crm = 0, .opc2 = 2,
      .access = PL3_RW, .resetvalue = 0,
      .fieldoffset = offsetof(CPUARMState, cp15.tpidr_el[3]) },
    { .name = "AMAIR_EL3", .state = ARM_CP_STATE_AA64,
      .opc0 = 3, .opc1 = 6, .crn = 10, .crm = 3, .opc2 = 0,
      .access = PL3_RW, .type = ARM_CP_CONST,
      .resetvalue = 0 },
    { .name = "AFSR0_EL3", .state = ARM_CP_STATE_BOTH,
      .opc0 = 3, .opc1 = 6, .crn = 5, .crm = 1, .opc2 = 0,
      .access = PL3_RW, .type = ARM_CP_CONST,
      .resetvalue = 0 },
    { .name = "AFSR1_EL3", .state = ARM_CP_STATE_BOTH,
      .opc0 = 3, .opc1 = 6, .crn = 5, .crm = 1, .opc2 = 1,
      .access = PL3_RW, .type = ARM_CP_CONST,
      .resetvalue = 0 },
    { .name = "TLBI_ALLE3IS", .state = ARM_CP_STATE_AA64,
      .opc0 = 1, .opc1 = 6, .crn = 8, .crm = 3, .opc2 = 0,
      .access = PL3_W, .type = ARM_CP_NO_RAW,
      .writefn = tlbi_aa64_alle3is_write },
    { .name = "TLBI_VAE3IS", .state = ARM_CP_STATE_AA64,
      .opc0 = 1, .opc1 = 6, .crn = 8, .crm = 3, .opc2 = 1,
      .access = PL3_W, .type = ARM_CP_NO_RAW,
      .writefn = tlbi_aa64_vae3is_write },
    { .name = "TLBI_VALE3IS", .state = ARM_CP_STATE_AA64,
      .opc0 = 1, .opc1 = 6, .crn = 8, .crm = 3, .opc2 = 5,
      .access = PL3_W, .type = ARM_CP_NO_RAW,
      .writefn = tlbi_aa64_vae3is_write },
    { .name = "TLBI_ALLE3", .state = ARM_CP_STATE_AA64,
      .opc0 = 1, .opc1 = 6, .crn = 8, .crm = 7, .opc2 = 0,
      .access = PL3_W, .type = ARM_CP_NO_RAW,
      .writefn = tlbi_aa64_alle3_write },
    { .name = "TLBI_VAE3", .state = ARM_CP_STATE_AA64,
      .opc0 = 1, .opc1 = 6, .crn = 8, .crm = 7, .opc2 = 1,
      .access = PL3_W, .type = ARM_CP_NO_RAW,
      .writefn = tlbi_aa64_vae3_write },
    { .name = "TLBI_VALE3", .state = ARM_CP_STATE_AA64,
      .opc0 = 1, .opc1 = 6, .crn = 8, .crm = 7, .opc2 = 5,
      .access = PL3_W, .type = ARM_CP_NO_RAW,
      .writefn = tlbi_aa64_vae3_write },
};

#ifndef CONFIG_USER_ONLY
/* Test if system register redirection is to occur in the current state.  */
static bool redirect_for_e2h(CPUARMState *env)
{
    return arm_current_el(env) == 2 && (arm_hcr_el2_eff(env) & HCR_E2H);
}

static uint64_t el2_e2h_read(CPUARMState *env, const ARMCPRegInfo *ri)
{
    CPReadFn *readfn;

    if (redirect_for_e2h(env)) {
        /* Switch to the saved EL2 version of the register.  */
        ri = ri->opaque;
        readfn = ri->readfn;
    } else {
        readfn = ri->orig_readfn;
    }
    if (readfn == NULL) {
        readfn = raw_read;
    }
    return readfn(env, ri);
}

static void el2_e2h_write(CPUARMState *env, const ARMCPRegInfo *ri,
                          uint64_t value)
{
    CPWriteFn *writefn;

    if (redirect_for_e2h(env)) {
        /* Switch to the saved EL2 version of the register.  */
        ri = ri->opaque;
        writefn = ri->writefn;
    } else {
        writefn = ri->orig_writefn;
    }
    if (writefn == NULL) {
        writefn = raw_write;
    }
    writefn(env, ri, value);
}

static void define_arm_vh_e2h_redirects_aliases(ARMCPU *cpu)
{
    struct E2HAlias {
        uint32_t src_key, dst_key, new_key;
        const char *src_name, *dst_name, *new_name;
        bool (*feature)(const ARMISARegisters *id);
    };

#define K(op0, op1, crn, crm, op2) \
    ENCODE_AA64_CP_REG(CP_REG_ARM64_SYSREG_CP, crn, crm, op0, op1, op2)

    static const struct E2HAlias aliases[] = {
        { K(3, 0,  1, 0, 0), K(3, 4,  1, 0, 0), K(3, 5, 1, 0, 0),
          "SCTLR", "SCTLR_EL2", "SCTLR_EL12" },
        { K(3, 0,  1, 0, 2), K(3, 4,  1, 1, 2), K(3, 5, 1, 0, 2),
          "CPACR", "CPTR_EL2", "CPACR_EL12" },
        { K(3, 0,  2, 0, 0), K(3, 4,  2, 0, 0), K(3, 5, 2, 0, 0),
          "TTBR0_EL1", "TTBR0_EL2", "TTBR0_EL12" },
        { K(3, 0,  2, 0, 1), K(3, 4,  2, 0, 1), K(3, 5, 2, 0, 1),
          "TTBR1_EL1", "TTBR1_EL2", "TTBR1_EL12" },
        { K(3, 0,  2, 0, 2), K(3, 4,  2, 0, 2), K(3, 5, 2, 0, 2),
          "TCR_EL1", "TCR_EL2", "TCR_EL12" },
        { K(3, 0,  4, 0, 0), K(3, 4,  4, 0, 0), K(3, 5, 4, 0, 0),
          "SPSR_EL1", "SPSR_EL2", "SPSR_EL12" },
        { K(3, 0,  4, 0, 1), K(3, 4,  4, 0, 1), K(3, 5, 4, 0, 1),
          "ELR_EL1", "ELR_EL2", "ELR_EL12" },
        { K(3, 0,  5, 1, 0), K(3, 4,  5, 1, 0), K(3, 5, 5, 1, 0),
          "AFSR0_EL1", "AFSR0_EL2", "AFSR0_EL12" },
        { K(3, 0,  5, 1, 1), K(3, 4,  5, 1, 1), K(3, 5, 5, 1, 1),
          "AFSR1_EL1", "AFSR1_EL2", "AFSR1_EL12" },
        { K(3, 0,  5, 2, 0), K(3, 4,  5, 2, 0), K(3, 5, 5, 2, 0),
          "ESR_EL1", "ESR_EL2", "ESR_EL12" },
        { K(3, 0,  6, 0, 0), K(3, 4,  6, 0, 0), K(3, 5, 6, 0, 0),
          "FAR_EL1", "FAR_EL2", "FAR_EL12" },
        { K(3, 0, 10, 2, 0), K(3, 4, 10, 2, 0), K(3, 5, 10, 2, 0),
          "MAIR_EL1", "MAIR_EL2", "MAIR_EL12" },
        { K(3, 0, 10, 3, 0), K(3, 4, 10, 3, 0), K(3, 5, 10, 3, 0),
          "AMAIR0", "AMAIR_EL2", "AMAIR_EL12" },
        { K(3, 0, 12, 0, 0), K(3, 4, 12, 0, 0), K(3, 5, 12, 0, 0),
          "VBAR", "VBAR_EL2", "VBAR_EL12" },
        { K(3, 0, 13, 0, 1), K(3, 4, 13, 0, 1), K(3, 5, 13, 0, 1),
          "CONTEXTIDR_EL1", "CONTEXTIDR_EL2", "CONTEXTIDR_EL12" },
        { K(3, 0, 14, 1, 0), K(3, 4, 14, 1, 0), K(3, 5, 14, 1, 0),
          "CNTKCTL", "CNTHCTL_EL2", "CNTKCTL_EL12" },

        /*
         * Note that redirection of ZCR is mentioned in the description
         * of ZCR_EL2, and aliasing in the description of ZCR_EL1, but
         * not in the summary table.
         */
        { K(3, 0,  1, 2, 0), K(3, 4,  1, 2, 0), K(3, 5, 1, 2, 0),
          "ZCR_EL1", "ZCR_EL2", "ZCR_EL12", isar_feature_aa64_sve },
        { K(3, 0,  1, 2, 6), K(3, 4,  1, 2, 6), K(3, 5, 1, 2, 6),
          "SMCR_EL1", "SMCR_EL2", "SMCR_EL12", isar_feature_aa64_sme },

        { K(3, 0,  5, 6, 0), K(3, 4,  5, 6, 0), K(3, 5, 5, 6, 0),
          "TFSR_EL1", "TFSR_EL2", "TFSR_EL12", isar_feature_aa64_mte },

        { K(3, 0, 13, 0, 7), K(3, 4, 13, 0, 7), K(3, 5, 13, 0, 7),
          "SCXTNUM_EL1", "SCXTNUM_EL2", "SCXTNUM_EL12",
          isar_feature_aa64_scxtnum },

        /* TODO: ARMv8.2-SPE -- PMSCR_EL2 */
        /* TODO: ARMv8.4-Trace -- TRFCR_EL2 */
    };
#undef K

    size_t i;

    for (i = 0; i < ARRAY_SIZE(aliases); i++) {
        const struct E2HAlias *a = &aliases[i];
        ARMCPRegInfo *src_reg, *dst_reg, *new_reg;
        bool ok;

        if (a->feature && !a->feature(&cpu->isar)) {
            continue;
        }

        src_reg = g_hash_table_lookup(cpu->cp_regs,
                                      (gpointer)(uintptr_t)a->src_key);
        dst_reg = g_hash_table_lookup(cpu->cp_regs,
                                      (gpointer)(uintptr_t)a->dst_key);
        g_assert(src_reg != NULL);
        g_assert(dst_reg != NULL);

        /* Cross-compare names to detect typos in the keys.  */
        g_assert(strcmp(src_reg->name, a->src_name) == 0);
        g_assert(strcmp(dst_reg->name, a->dst_name) == 0);

        /* None of the core system registers use opaque; we will.  */
        g_assert(src_reg->opaque == NULL);

        /* Create alias before redirection so we dup the right data. */
        new_reg = g_memdup(src_reg, sizeof(ARMCPRegInfo));

        new_reg->name = a->new_name;
        new_reg->type |= ARM_CP_ALIAS;
        /* Remove PL1/PL0 access, leaving PL2/PL3 R/W in place.  */
        new_reg->access &= PL2_RW | PL3_RW;

        ok = g_hash_table_insert(cpu->cp_regs,
                                 (gpointer)(uintptr_t)a->new_key, new_reg);
        g_assert(ok);

        src_reg->opaque = dst_reg;
        src_reg->orig_readfn = src_reg->readfn ?: raw_read;
        src_reg->orig_writefn = src_reg->writefn ?: raw_write;
        if (!src_reg->raw_readfn) {
            src_reg->raw_readfn = raw_read;
        }
        if (!src_reg->raw_writefn) {
            src_reg->raw_writefn = raw_write;
        }
        src_reg->readfn = el2_e2h_read;
        src_reg->writefn = el2_e2h_write;
    }
}
#endif

static CPAccessResult ctr_el0_access(CPUARMState *env, const ARMCPRegInfo *ri,
                                     bool isread)
{
    int cur_el = arm_current_el(env);

    if (cur_el < 2) {
        uint64_t hcr = arm_hcr_el2_eff(env);

        if (cur_el == 0) {
            if ((hcr & (HCR_E2H | HCR_TGE)) == (HCR_E2H | HCR_TGE)) {
                if (!(env->cp15.sctlr_el[2] & SCTLR_UCT)) {
                    return CP_ACCESS_TRAP_EL2;
                }
            } else {
                if (!(env->cp15.sctlr_el[1] & SCTLR_UCT)) {
                    return CP_ACCESS_TRAP;
                }
                if (hcr & HCR_TID2) {
                    return CP_ACCESS_TRAP_EL2;
                }
            }
        } else if (hcr & HCR_TID2) {
            return CP_ACCESS_TRAP_EL2;
        }
    }

    if (arm_current_el(env) < 2 && arm_hcr_el2_eff(env) & HCR_TID2) {
        return CP_ACCESS_TRAP_EL2;
    }

    return CP_ACCESS_OK;
}

/*
 * Check for traps to RAS registers, which are controlled
 * by HCR_EL2.TERR and SCR_EL3.TERR.
 */
static CPAccessResult access_terr(CPUARMState *env, const ARMCPRegInfo *ri,
                                  bool isread)
{
    int el = arm_current_el(env);

    if (el < 2 && (arm_hcr_el2_eff(env) & HCR_TERR)) {
        return CP_ACCESS_TRAP_EL2;
    }
    if (el < 3 && (env->cp15.scr_el3 & SCR_TERR)) {
        return CP_ACCESS_TRAP_EL3;
    }
    return CP_ACCESS_OK;
}

static uint64_t disr_read(CPUARMState *env, const ARMCPRegInfo *ri)
{
    int el = arm_current_el(env);

    if (el < 2 && (arm_hcr_el2_eff(env) & HCR_AMO)) {
        return env->cp15.vdisr_el2;
    }
    if (el < 3 && (env->cp15.scr_el3 & SCR_EA)) {
        return 0; /* RAZ/WI */
    }
    return env->cp15.disr_el1;
}

static void disr_write(CPUARMState *env, const ARMCPRegInfo *ri, uint64_t val)
{
    int el = arm_current_el(env);

    if (el < 2 && (arm_hcr_el2_eff(env) & HCR_AMO)) {
        env->cp15.vdisr_el2 = val;
        return;
    }
    if (el < 3 && (env->cp15.scr_el3 & SCR_EA)) {
        return; /* RAZ/WI */
    }
    env->cp15.disr_el1 = val;
}

/*
 * Minimal RAS implementation with no Error Records.
 * Which means that all of the Error Record registers:
 *   ERXADDR_EL1
 *   ERXCTLR_EL1
 *   ERXFR_EL1
 *   ERXMISC0_EL1
 *   ERXMISC1_EL1
 *   ERXMISC2_EL1
 *   ERXMISC3_EL1
 *   ERXPFGCDN_EL1  (RASv1p1)
 *   ERXPFGCTL_EL1  (RASv1p1)
 *   ERXPFGF_EL1    (RASv1p1)
 *   ERXSTATUS_EL1
 * and
 *   ERRSELR_EL1
 * may generate UNDEFINED, which is the effect we get by not
 * listing them at all.
 */
static const ARMCPRegInfo minimal_ras_reginfo[] = {
    { .name = "DISR_EL1", .state = ARM_CP_STATE_BOTH,
      .opc0 = 3, .opc1 = 0, .crn = 12, .crm = 1, .opc2 = 1,
      .access = PL1_RW, .fieldoffset = offsetof(CPUARMState, cp15.disr_el1),
      .readfn = disr_read, .writefn = disr_write, .raw_writefn = raw_write },
    { .name = "ERRIDR_EL1", .state = ARM_CP_STATE_BOTH,
      .opc0 = 3, .opc1 = 0, .crn = 5, .crm = 3, .opc2 = 0,
      .access = PL1_R, .accessfn = access_terr,
      .type = ARM_CP_CONST, .resetvalue = 0 },
    { .name = "VDISR_EL2", .state = ARM_CP_STATE_BOTH,
      .opc0 = 3, .opc1 = 4, .crn = 12, .crm = 1, .opc2 = 1,
      .access = PL2_RW, .fieldoffset = offsetof(CPUARMState, cp15.vdisr_el2) },
    { .name = "VSESR_EL2", .state = ARM_CP_STATE_BOTH,
      .opc0 = 3, .opc1 = 4, .crn = 5, .crm = 2, .opc2 = 3,
      .access = PL2_RW, .fieldoffset = offsetof(CPUARMState, cp15.vsesr_el2) },
};

/*
 * Return the exception level to which exceptions should be taken
 * via SVEAccessTrap.  This excludes the check for whether the exception
 * should be routed through AArch64.AdvSIMDFPAccessTrap.  That can easily
 * be found by testing 0 < fp_exception_el < sve_exception_el.
 *
 * C.f. the ARM pseudocode function CheckSVEEnabled.  Note that the
 * pseudocode does *not* separate out the FP trap checks, but has them
 * all in one function.
 */
int sve_exception_el(CPUARMState *env, int el)
{
#ifndef CONFIG_USER_ONLY
    if (el <= 1 && !el_is_in_host(env, el)) {
        switch (FIELD_EX64(env->cp15.cpacr_el1, CPACR_EL1, ZEN)) {
        case 1:
            if (el != 0) {
                break;
            }
            /* fall through */
        case 0:
        case 2:
            return 1;
        }
    }

    if (el <= 2 && arm_is_el2_enabled(env)) {
        /* CPTR_EL2 changes format with HCR_EL2.E2H (regardless of TGE). */
        if (env->cp15.hcr_el2 & HCR_E2H) {
            switch (FIELD_EX64(env->cp15.cptr_el[2], CPTR_EL2, ZEN)) {
            case 1:
                if (el != 0 || !(env->cp15.hcr_el2 & HCR_TGE)) {
                    break;
                }
                /* fall through */
            case 0:
            case 2:
                return 2;
            }
        } else {
            if (FIELD_EX64(env->cp15.cptr_el[2], CPTR_EL2, TZ)) {
                return 2;
            }
        }
    }

    /* CPTR_EL3.  Since EZ is negative we must check for EL3.  */
    if (arm_feature(env, ARM_FEATURE_EL3)
        && !FIELD_EX64(env->cp15.cptr_el[3], CPTR_EL3, EZ)) {
        return 3;
    }
#endif
    return 0;
}

/*
 * Return the exception level to which exceptions should be taken for SME.
 * C.f. the ARM pseudocode function CheckSMEAccess.
 */
int sme_exception_el(CPUARMState *env, int el)
{
#ifndef CONFIG_USER_ONLY
    if (el <= 1 && !el_is_in_host(env, el)) {
        switch (FIELD_EX64(env->cp15.cpacr_el1, CPACR_EL1, SMEN)) {
        case 1:
            if (el != 0) {
                break;
            }
            /* fall through */
        case 0:
        case 2:
            return 1;
        }
    }

    if (el <= 2 && arm_is_el2_enabled(env)) {
        /* CPTR_EL2 changes format with HCR_EL2.E2H (regardless of TGE). */
        if (env->cp15.hcr_el2 & HCR_E2H) {
            switch (FIELD_EX64(env->cp15.cptr_el[2], CPTR_EL2, SMEN)) {
            case 1:
                if (el != 0 || !(env->cp15.hcr_el2 & HCR_TGE)) {
                    break;
                }
                /* fall through */
            case 0:
            case 2:
                return 2;
            }
        } else {
            if (FIELD_EX64(env->cp15.cptr_el[2], CPTR_EL2, TSM)) {
                return 2;
            }
        }
    }

    /* CPTR_EL3.  Since ESM is negative we must check for EL3.  */
    if (arm_feature(env, ARM_FEATURE_EL3)
        && !FIELD_EX64(env->cp15.cptr_el[3], CPTR_EL3, ESM)) {
        return 3;
    }
#endif
    return 0;
}

/* This corresponds to the ARM pseudocode function IsFullA64Enabled(). */
static bool sme_fa64(CPUARMState *env, int el)
{
    if (!cpu_isar_feature(aa64_sme_fa64, env_archcpu(env))) {
        return false;
    }

    if (el <= 1 && !el_is_in_host(env, el)) {
        if (!FIELD_EX64(env->vfp.smcr_el[1], SMCR, FA64)) {
            return false;
        }
    }
    if (el <= 2 && arm_is_el2_enabled(env)) {
        if (!FIELD_EX64(env->vfp.smcr_el[2], SMCR, FA64)) {
            return false;
        }
    }
    if (arm_feature(env, ARM_FEATURE_EL3)) {
        if (!FIELD_EX64(env->vfp.smcr_el[3], SMCR, FA64)) {
            return false;
        }
    }

    return true;
}

/*
 * Given that SVE is enabled, return the vector length for EL.
 */
uint32_t sve_vqm1_for_el_sm(CPUARMState *env, int el, bool sm)
{
    ARMCPU *cpu = env_archcpu(env);
    uint64_t *cr = env->vfp.zcr_el;
    uint32_t map = cpu->sve_vq.map;
    uint32_t len = ARM_MAX_VQ - 1;

    if (sm) {
        cr = env->vfp.smcr_el;
        map = cpu->sme_vq.map;
    }

    if (el <= 1 && !el_is_in_host(env, el)) {
        len = MIN(len, 0xf & (uint32_t)cr[1]);
    }
    if (el <= 2 && arm_feature(env, ARM_FEATURE_EL2)) {
        len = MIN(len, 0xf & (uint32_t)cr[2]);
    }
    if (arm_feature(env, ARM_FEATURE_EL3)) {
        len = MIN(len, 0xf & (uint32_t)cr[3]);
    }

    map &= MAKE_64BIT_MASK(0, len + 1);
    if (map != 0) {
        return 31 - clz32(map);
    }

    /* Bit 0 is always set for Normal SVE -- not so for Streaming SVE. */
    assert(sm);
    return ctz32(cpu->sme_vq.map);
}

uint32_t sve_vqm1_for_el(CPUARMState *env, int el)
{
    return sve_vqm1_for_el_sm(env, el, FIELD_EX64(env->svcr, SVCR, SM));
}

static void zcr_write(CPUARMState *env, const ARMCPRegInfo *ri,
                      uint64_t value)
{
    int cur_el = arm_current_el(env);
    int old_len = sve_vqm1_for_el(env, cur_el);
    int new_len;

    /* Bits other than [3:0] are RAZ/WI.  */
    QEMU_BUILD_BUG_ON(ARM_MAX_VQ > 16);
    raw_write(env, ri, value & 0xf);

    /*
     * Because we arrived here, we know both FP and SVE are enabled;
     * otherwise we would have trapped access to the ZCR_ELn register.
     */
    new_len = sve_vqm1_for_el(env, cur_el);
    if (new_len < old_len) {
        aarch64_sve_narrow_vq(env, new_len + 1);
    }
}

static const ARMCPRegInfo zcr_reginfo[] = {
    { .name = "ZCR_EL1", .state = ARM_CP_STATE_AA64,
      .opc0 = 3, .opc1 = 0, .crn = 1, .crm = 2, .opc2 = 0,
      .access = PL1_RW, .type = ARM_CP_SVE,
      .fieldoffset = offsetof(CPUARMState, vfp.zcr_el[1]),
      .writefn = zcr_write, .raw_writefn = raw_write },
    { .name = "ZCR_EL2", .state = ARM_CP_STATE_AA64,
      .opc0 = 3, .opc1 = 4, .crn = 1, .crm = 2, .opc2 = 0,
      .access = PL2_RW, .type = ARM_CP_SVE,
      .fieldoffset = offsetof(CPUARMState, vfp.zcr_el[2]),
      .writefn = zcr_write, .raw_writefn = raw_write },
    { .name = "ZCR_EL3", .state = ARM_CP_STATE_AA64,
      .opc0 = 3, .opc1 = 6, .crn = 1, .crm = 2, .opc2 = 0,
      .access = PL3_RW, .type = ARM_CP_SVE,
      .fieldoffset = offsetof(CPUARMState, vfp.zcr_el[3]),
      .writefn = zcr_write, .raw_writefn = raw_write },
};

#ifdef TARGET_AARCH64
static CPAccessResult access_tpidr2(CPUARMState *env, const ARMCPRegInfo *ri,
                                    bool isread)
{
    int el = arm_current_el(env);

    if (el == 0) {
        uint64_t sctlr = arm_sctlr(env, el);
        if (!(sctlr & SCTLR_EnTP2)) {
            return CP_ACCESS_TRAP;
        }
    }
    /* TODO: FEAT_FGT */
    if (el < 3
        && arm_feature(env, ARM_FEATURE_EL3)
        && !(env->cp15.scr_el3 & SCR_ENTP2)) {
        return CP_ACCESS_TRAP_EL3;
    }
    return CP_ACCESS_OK;
}

static CPAccessResult access_esm(CPUARMState *env, const ARMCPRegInfo *ri,
                                 bool isread)
{
    /* TODO: FEAT_FGT for SMPRI_EL1 but not SMPRIMAP_EL2 */
    if (arm_current_el(env) < 3
        && arm_feature(env, ARM_FEATURE_EL3)
        && !FIELD_EX64(env->cp15.cptr_el[3], CPTR_EL3, ESM)) {
        return CP_ACCESS_TRAP_EL3;
    }
    return CP_ACCESS_OK;
}

static void svcr_write(CPUARMState *env, const ARMCPRegInfo *ri,
                       uint64_t value)
{
    helper_set_pstate_sm(env, FIELD_EX64(value, SVCR, SM));
    helper_set_pstate_za(env, FIELD_EX64(value, SVCR, ZA));
    arm_rebuild_hflags(env);
}

static void smcr_write(CPUARMState *env, const ARMCPRegInfo *ri,
                       uint64_t value)
{
    int cur_el = arm_current_el(env);
    int old_len = sve_vqm1_for_el(env, cur_el);
    int new_len;

    QEMU_BUILD_BUG_ON(ARM_MAX_VQ > R_SMCR_LEN_MASK + 1);
    value &= R_SMCR_LEN_MASK | R_SMCR_FA64_MASK;
    raw_write(env, ri, value);

    /*
     * Note that it is CONSTRAINED UNPREDICTABLE what happens to ZA storage
     * when SVL is widened (old values kept, or zeros).  Choose to keep the
     * current values for simplicity.  But for QEMU internals, we must still
     * apply the narrower SVL to the Zregs and Pregs -- see the comment
     * above aarch64_sve_narrow_vq.
     */
    new_len = sve_vqm1_for_el(env, cur_el);
    if (new_len < old_len) {
        aarch64_sve_narrow_vq(env, new_len + 1);
    }
}

static const ARMCPRegInfo sme_reginfo[] = {
    { .name = "TPIDR2_EL0", .state = ARM_CP_STATE_AA64,
      .opc0 = 3, .opc1 = 3, .crn = 13, .crm = 0, .opc2 = 5,
      .access = PL0_RW, .accessfn = access_tpidr2,
      .fieldoffset = offsetof(CPUARMState, cp15.tpidr2_el0) },
    { .name = "SVCR", .state = ARM_CP_STATE_AA64,
      .opc0 = 3, .opc1 = 3, .crn = 4, .crm = 2, .opc2 = 2,
      .access = PL0_RW, .type = ARM_CP_SME,
      .fieldoffset = offsetof(CPUARMState, svcr),
      .writefn = svcr_write, .raw_writefn = raw_write },
    { .name = "SMCR_EL1", .state = ARM_CP_STATE_AA64,
      .opc0 = 3, .opc1 = 0, .crn = 1, .crm = 2, .opc2 = 6,
      .access = PL1_RW, .type = ARM_CP_SME,
      .fieldoffset = offsetof(CPUARMState, vfp.smcr_el[1]),
      .writefn = smcr_write, .raw_writefn = raw_write },
    { .name = "SMCR_EL2", .state = ARM_CP_STATE_AA64,
      .opc0 = 3, .opc1 = 4, .crn = 1, .crm = 2, .opc2 = 6,
      .access = PL2_RW, .type = ARM_CP_SME,
      .fieldoffset = offsetof(CPUARMState, vfp.smcr_el[2]),
      .writefn = smcr_write, .raw_writefn = raw_write },
    { .name = "SMCR_EL3", .state = ARM_CP_STATE_AA64,
      .opc0 = 3, .opc1 = 6, .crn = 1, .crm = 2, .opc2 = 6,
      .access = PL3_RW, .type = ARM_CP_SME,
      .fieldoffset = offsetof(CPUARMState, vfp.smcr_el[3]),
      .writefn = smcr_write, .raw_writefn = raw_write },
    { .name = "SMIDR_EL1", .state = ARM_CP_STATE_AA64,
      .opc0 = 3, .opc1 = 1, .crn = 0, .crm = 0, .opc2 = 6,
      .access = PL1_R, .accessfn = access_aa64_tid1,
      /*
       * IMPLEMENTOR = 0 (software)
       * REVISION    = 0 (implementation defined)
       * SMPS        = 0 (no streaming execution priority in QEMU)
       * AFFINITY    = 0 (streaming sve mode not shared with other PEs)
       */
      .type = ARM_CP_CONST, .resetvalue = 0, },
    /*
     * Because SMIDR_EL1.SMPS is 0, SMPRI_EL1 and SMPRIMAP_EL2 are RES 0.
     */
    { .name = "SMPRI_EL1", .state = ARM_CP_STATE_AA64,
      .opc0 = 3, .opc1 = 0, .crn = 1, .crm = 2, .opc2 = 4,
      .access = PL1_RW, .accessfn = access_esm,
      .type = ARM_CP_CONST, .resetvalue = 0 },
    { .name = "SMPRIMAP_EL2", .state = ARM_CP_STATE_AA64,
      .opc0 = 3, .opc1 = 4, .crn = 1, .crm = 2, .opc2 = 5,
      .access = PL2_RW, .accessfn = access_esm,
      .type = ARM_CP_CONST, .resetvalue = 0 },
};
#endif /* TARGET_AARCH64 */

static void define_pmu_regs(ARMCPU *cpu)
{
    /*
     * v7 performance monitor control register: same implementor
     * field as main ID register, and we implement four counters in
     * addition to the cycle count register.
     */
    unsigned int i, pmcrn = pmu_num_counters(&cpu->env);
    ARMCPRegInfo pmcr = {
        .name = "PMCR", .cp = 15, .crn = 9, .crm = 12, .opc1 = 0, .opc2 = 0,
        .access = PL0_RW,
        .type = ARM_CP_IO | ARM_CP_ALIAS,
        .fieldoffset = offsetoflow32(CPUARMState, cp15.c9_pmcr),
        .accessfn = pmreg_access, .writefn = pmcr_write,
        .raw_writefn = raw_write,
    };
    ARMCPRegInfo pmcr64 = {
        .name = "PMCR_EL0", .state = ARM_CP_STATE_AA64,
        .opc0 = 3, .opc1 = 3, .crn = 9, .crm = 12, .opc2 = 0,
        .access = PL0_RW, .accessfn = pmreg_access,
        .type = ARM_CP_IO,
        .fieldoffset = offsetof(CPUARMState, cp15.c9_pmcr),
        .resetvalue = cpu->isar.reset_pmcr_el0,
        .writefn = pmcr_write, .raw_writefn = raw_write,
    };

    define_one_arm_cp_reg(cpu, &pmcr);
    define_one_arm_cp_reg(cpu, &pmcr64);
    for (i = 0; i < pmcrn; i++) {
        char *pmevcntr_name = g_strdup_printf("PMEVCNTR%d", i);
        char *pmevcntr_el0_name = g_strdup_printf("PMEVCNTR%d_EL0", i);
        char *pmevtyper_name = g_strdup_printf("PMEVTYPER%d", i);
        char *pmevtyper_el0_name = g_strdup_printf("PMEVTYPER%d_EL0", i);
        ARMCPRegInfo pmev_regs[] = {
            { .name = pmevcntr_name, .cp = 15, .crn = 14,
              .crm = 8 | (3 & (i >> 3)), .opc1 = 0, .opc2 = i & 7,
              .access = PL0_RW, .type = ARM_CP_IO | ARM_CP_ALIAS,
              .readfn = pmevcntr_readfn, .writefn = pmevcntr_writefn,
              .accessfn = pmreg_access_xevcntr },
            { .name = pmevcntr_el0_name, .state = ARM_CP_STATE_AA64,
              .opc0 = 3, .opc1 = 3, .crn = 14, .crm = 8 | (3 & (i >> 3)),
              .opc2 = i & 7, .access = PL0_RW, .accessfn = pmreg_access_xevcntr,
              .type = ARM_CP_IO,
              .readfn = pmevcntr_readfn, .writefn = pmevcntr_writefn,
              .raw_readfn = pmevcntr_rawread,
              .raw_writefn = pmevcntr_rawwrite },
            { .name = pmevtyper_name, .cp = 15, .crn = 14,
              .crm = 12 | (3 & (i >> 3)), .opc1 = 0, .opc2 = i & 7,
              .access = PL0_RW, .type = ARM_CP_IO | ARM_CP_ALIAS,
              .readfn = pmevtyper_readfn, .writefn = pmevtyper_writefn,
              .accessfn = pmreg_access },
            { .name = pmevtyper_el0_name, .state = ARM_CP_STATE_AA64,
              .opc0 = 3, .opc1 = 3, .crn = 14, .crm = 12 | (3 & (i >> 3)),
              .opc2 = i & 7, .access = PL0_RW, .accessfn = pmreg_access,
              .type = ARM_CP_IO,
              .readfn = pmevtyper_readfn, .writefn = pmevtyper_writefn,
              .raw_writefn = pmevtyper_rawwrite },
        };
        define_arm_cp_regs(cpu, pmev_regs);
        g_free(pmevcntr_name);
        g_free(pmevcntr_el0_name);
        g_free(pmevtyper_name);
        g_free(pmevtyper_el0_name);
    }
    if (cpu_isar_feature(aa32_pmuv3p1, cpu)) {
        ARMCPRegInfo v81_pmu_regs[] = {
            { .name = "PMCEID2", .state = ARM_CP_STATE_AA32,
              .cp = 15, .opc1 = 0, .crn = 9, .crm = 14, .opc2 = 4,
              .access = PL0_R, .accessfn = pmreg_access, .type = ARM_CP_CONST,
              .resetvalue = extract64(cpu->pmceid0, 32, 32) },
            { .name = "PMCEID3", .state = ARM_CP_STATE_AA32,
              .cp = 15, .opc1 = 0, .crn = 9, .crm = 14, .opc2 = 5,
              .access = PL0_R, .accessfn = pmreg_access, .type = ARM_CP_CONST,
              .resetvalue = extract64(cpu->pmceid1, 32, 32) },
        };
        define_arm_cp_regs(cpu, v81_pmu_regs);
    }
    if (cpu_isar_feature(any_pmuv3p4, cpu)) {
        static const ARMCPRegInfo v84_pmmir = {
            .name = "PMMIR_EL1", .state = ARM_CP_STATE_BOTH,
            .opc0 = 3, .opc1 = 0, .crn = 9, .crm = 14, .opc2 = 6,
            .access = PL1_R, .accessfn = pmreg_access, .type = ARM_CP_CONST,
            .resetvalue = 0
        };
        define_one_arm_cp_reg(cpu, &v84_pmmir);
    }
}

/*
 * We don't know until after realize whether there's a GICv3
 * attached, and that is what registers the gicv3 sysregs.
 * So we have to fill in the GIC fields in ID_PFR/ID_PFR1_EL1/ID_AA64PFR0_EL1
 * at runtime.
 */
static uint64_t id_pfr1_read(CPUARMState *env, const ARMCPRegInfo *ri)
{
    ARMCPU *cpu = env_archcpu(env);
    uint64_t pfr1 = cpu->isar.id_pfr1;

    if (env->gicv3state) {
        pfr1 |= 1 << 28;
    }
    return pfr1;
}

#ifndef CONFIG_USER_ONLY
static uint64_t id_aa64pfr0_read(CPUARMState *env, const ARMCPRegInfo *ri)
{
    ARMCPU *cpu = env_archcpu(env);
    uint64_t pfr0 = cpu->isar.id_aa64pfr0;

    if (env->gicv3state) {
        pfr0 |= 1 << 24;
    }
    return pfr0;
}
#endif

/*
 * Shared logic between LORID and the rest of the LOR* registers.
 * Secure state exclusion has already been dealt with.
 */
static CPAccessResult access_lor_ns(CPUARMState *env,
                                    const ARMCPRegInfo *ri, bool isread)
{
    int el = arm_current_el(env);

    if (el < 2 && (arm_hcr_el2_eff(env) & HCR_TLOR)) {
        return CP_ACCESS_TRAP_EL2;
    }
    if (el < 3 && (env->cp15.scr_el3 & SCR_TLOR)) {
        return CP_ACCESS_TRAP_EL3;
    }
    return CP_ACCESS_OK;
}

static CPAccessResult access_lor_other(CPUARMState *env,
                                       const ARMCPRegInfo *ri, bool isread)
{
    if (arm_is_secure_below_el3(env)) {
        /* Access denied in secure mode.  */
        return CP_ACCESS_TRAP;
    }
    return access_lor_ns(env, ri, isread);
}

/*
 * A trivial implementation of ARMv8.1-LOR leaves all of these
 * registers fixed at 0, which indicates that there are zero
 * supported Limited Ordering regions.
 */
static const ARMCPRegInfo lor_reginfo[] = {
    { .name = "LORSA_EL1", .state = ARM_CP_STATE_AA64,
      .opc0 = 3, .opc1 = 0, .crn = 10, .crm = 4, .opc2 = 0,
      .access = PL1_RW, .accessfn = access_lor_other,
      .type = ARM_CP_CONST, .resetvalue = 0 },
    { .name = "LOREA_EL1", .state = ARM_CP_STATE_AA64,
      .opc0 = 3, .opc1 = 0, .crn = 10, .crm = 4, .opc2 = 1,
      .access = PL1_RW, .accessfn = access_lor_other,
      .type = ARM_CP_CONST, .resetvalue = 0 },
    { .name = "LORN_EL1", .state = ARM_CP_STATE_AA64,
      .opc0 = 3, .opc1 = 0, .crn = 10, .crm = 4, .opc2 = 2,
      .access = PL1_RW, .accessfn = access_lor_other,
      .type = ARM_CP_CONST, .resetvalue = 0 },
    { .name = "LORC_EL1", .state = ARM_CP_STATE_AA64,
      .opc0 = 3, .opc1 = 0, .crn = 10, .crm = 4, .opc2 = 3,
      .access = PL1_RW, .accessfn = access_lor_other,
      .type = ARM_CP_CONST, .resetvalue = 0 },
    { .name = "LORID_EL1", .state = ARM_CP_STATE_AA64,
      .opc0 = 3, .opc1 = 0, .crn = 10, .crm = 4, .opc2 = 7,
      .access = PL1_R, .accessfn = access_lor_ns,
      .type = ARM_CP_CONST, .resetvalue = 0 },
};

#ifdef TARGET_AARCH64
static CPAccessResult access_pauth(CPUARMState *env, const ARMCPRegInfo *ri,
                                   bool isread)
{
    int el = arm_current_el(env);

    if (el < 2 &&
        arm_is_el2_enabled(env) &&
        !(arm_hcr_el2_eff(env) & HCR_APK)) {
        return CP_ACCESS_TRAP_EL2;
    }
    if (el < 3 &&
        arm_feature(env, ARM_FEATURE_EL3) &&
        !(env->cp15.scr_el3 & SCR_APK)) {
        return CP_ACCESS_TRAP_EL3;
    }
    return CP_ACCESS_OK;
}

static const ARMCPRegInfo pauth_reginfo[] = {
    { .name = "APDAKEYLO_EL1", .state = ARM_CP_STATE_AA64,
      .opc0 = 3, .opc1 = 0, .crn = 2, .crm = 2, .opc2 = 0,
      .access = PL1_RW, .accessfn = access_pauth,
      .fieldoffset = offsetof(CPUARMState, keys.apda.lo) },
    { .name = "APDAKEYHI_EL1", .state = ARM_CP_STATE_AA64,
      .opc0 = 3, .opc1 = 0, .crn = 2, .crm = 2, .opc2 = 1,
      .access = PL1_RW, .accessfn = access_pauth,
      .fieldoffset = offsetof(CPUARMState, keys.apda.hi) },
    { .name = "APDBKEYLO_EL1", .state = ARM_CP_STATE_AA64,
      .opc0 = 3, .opc1 = 0, .crn = 2, .crm = 2, .opc2 = 2,
      .access = PL1_RW, .accessfn = access_pauth,
      .fieldoffset = offsetof(CPUARMState, keys.apdb.lo) },
    { .name = "APDBKEYHI_EL1", .state = ARM_CP_STATE_AA64,
      .opc0 = 3, .opc1 = 0, .crn = 2, .crm = 2, .opc2 = 3,
      .access = PL1_RW, .accessfn = access_pauth,
      .fieldoffset = offsetof(CPUARMState, keys.apdb.hi) },
    { .name = "APGAKEYLO_EL1", .state = ARM_CP_STATE_AA64,
      .opc0 = 3, .opc1 = 0, .crn = 2, .crm = 3, .opc2 = 0,
      .access = PL1_RW, .accessfn = access_pauth,
      .fieldoffset = offsetof(CPUARMState, keys.apga.lo) },
    { .name = "APGAKEYHI_EL1", .state = ARM_CP_STATE_AA64,
      .opc0 = 3, .opc1 = 0, .crn = 2, .crm = 3, .opc2 = 1,
      .access = PL1_RW, .accessfn = access_pauth,
      .fieldoffset = offsetof(CPUARMState, keys.apga.hi) },
    { .name = "APIAKEYLO_EL1", .state = ARM_CP_STATE_AA64,
      .opc0 = 3, .opc1 = 0, .crn = 2, .crm = 1, .opc2 = 0,
      .access = PL1_RW, .accessfn = access_pauth,
      .fieldoffset = offsetof(CPUARMState, keys.apia.lo) },
    { .name = "APIAKEYHI_EL1", .state = ARM_CP_STATE_AA64,
      .opc0 = 3, .opc1 = 0, .crn = 2, .crm = 1, .opc2 = 1,
      .access = PL1_RW, .accessfn = access_pauth,
      .fieldoffset = offsetof(CPUARMState, keys.apia.hi) },
    { .name = "APIBKEYLO_EL1", .state = ARM_CP_STATE_AA64,
      .opc0 = 3, .opc1 = 0, .crn = 2, .crm = 1, .opc2 = 2,
      .access = PL1_RW, .accessfn = access_pauth,
      .fieldoffset = offsetof(CPUARMState, keys.apib.lo) },
    { .name = "APIBKEYHI_EL1", .state = ARM_CP_STATE_AA64,
      .opc0 = 3, .opc1 = 0, .crn = 2, .crm = 1, .opc2 = 3,
      .access = PL1_RW, .accessfn = access_pauth,
      .fieldoffset = offsetof(CPUARMState, keys.apib.hi) },
};

static const ARMCPRegInfo tlbirange_reginfo[] = {
    { .name = "TLBI_RVAE1IS", .state = ARM_CP_STATE_AA64,
      .opc0 = 1, .opc1 = 0, .crn = 8, .crm = 2, .opc2 = 1,
      .access = PL1_W, .accessfn = access_ttlbis, .type = ARM_CP_NO_RAW,
      .writefn = tlbi_aa64_rvae1is_write },
    { .name = "TLBI_RVAAE1IS", .state = ARM_CP_STATE_AA64,
      .opc0 = 1, .opc1 = 0, .crn = 8, .crm = 2, .opc2 = 3,
      .access = PL1_W, .accessfn = access_ttlbis, .type = ARM_CP_NO_RAW,
      .writefn = tlbi_aa64_rvae1is_write },
   { .name = "TLBI_RVALE1IS", .state = ARM_CP_STATE_AA64,
      .opc0 = 1, .opc1 = 0, .crn = 8, .crm = 2, .opc2 = 5,
      .access = PL1_W, .accessfn = access_ttlbis, .type = ARM_CP_NO_RAW,
      .writefn = tlbi_aa64_rvae1is_write },
    { .name = "TLBI_RVAALE1IS", .state = ARM_CP_STATE_AA64,
      .opc0 = 1, .opc1 = 0, .crn = 8, .crm = 2, .opc2 = 7,
      .access = PL1_W, .accessfn = access_ttlbis, .type = ARM_CP_NO_RAW,
      .writefn = tlbi_aa64_rvae1is_write },
    { .name = "TLBI_RVAE1OS", .state = ARM_CP_STATE_AA64,
      .opc0 = 1, .opc1 = 0, .crn = 8, .crm = 5, .opc2 = 1,
      .access = PL1_W, .accessfn = access_ttlbos, .type = ARM_CP_NO_RAW,
      .writefn = tlbi_aa64_rvae1is_write },
    { .name = "TLBI_RVAAE1OS", .state = ARM_CP_STATE_AA64,
      .opc0 = 1, .opc1 = 0, .crn = 8, .crm = 5, .opc2 = 3,
      .access = PL1_W, .accessfn = access_ttlbos, .type = ARM_CP_NO_RAW,
      .writefn = tlbi_aa64_rvae1is_write },
   { .name = "TLBI_RVALE1OS", .state = ARM_CP_STATE_AA64,
      .opc0 = 1, .opc1 = 0, .crn = 8, .crm = 5, .opc2 = 5,
      .access = PL1_W, .accessfn = access_ttlbos, .type = ARM_CP_NO_RAW,
      .writefn = tlbi_aa64_rvae1is_write },
    { .name = "TLBI_RVAALE1OS", .state = ARM_CP_STATE_AA64,
      .opc0 = 1, .opc1 = 0, .crn = 8, .crm = 5, .opc2 = 7,
      .access = PL1_W, .accessfn = access_ttlbos, .type = ARM_CP_NO_RAW,
      .writefn = tlbi_aa64_rvae1is_write },
    { .name = "TLBI_RVAE1", .state = ARM_CP_STATE_AA64,
      .opc0 = 1, .opc1 = 0, .crn = 8, .crm = 6, .opc2 = 1,
      .access = PL1_W, .accessfn = access_ttlb, .type = ARM_CP_NO_RAW,
      .writefn = tlbi_aa64_rvae1_write },
    { .name = "TLBI_RVAAE1", .state = ARM_CP_STATE_AA64,
      .opc0 = 1, .opc1 = 0, .crn = 8, .crm = 6, .opc2 = 3,
      .access = PL1_W, .accessfn = access_ttlb, .type = ARM_CP_NO_RAW,
      .writefn = tlbi_aa64_rvae1_write },
   { .name = "TLBI_RVALE1", .state = ARM_CP_STATE_AA64,
      .opc0 = 1, .opc1 = 0, .crn = 8, .crm = 6, .opc2 = 5,
      .access = PL1_W, .accessfn = access_ttlb, .type = ARM_CP_NO_RAW,
      .writefn = tlbi_aa64_rvae1_write },
    { .name = "TLBI_RVAALE1", .state = ARM_CP_STATE_AA64,
      .opc0 = 1, .opc1 = 0, .crn = 8, .crm = 6, .opc2 = 7,
      .access = PL1_W, .accessfn = access_ttlb, .type = ARM_CP_NO_RAW,
      .writefn = tlbi_aa64_rvae1_write },
    { .name = "TLBI_RIPAS2E1IS", .state = ARM_CP_STATE_AA64,
      .opc0 = 1, .opc1 = 4, .crn = 8, .crm = 0, .opc2 = 2,
      .access = PL2_W, .type = ARM_CP_NO_RAW,
      .writefn = tlbi_aa64_ripas2e1is_write },
    { .name = "TLBI_RIPAS2LE1IS", .state = ARM_CP_STATE_AA64,
      .opc0 = 1, .opc1 = 4, .crn = 8, .crm = 0, .opc2 = 6,
      .access = PL2_W, .type = ARM_CP_NO_RAW,
      .writefn = tlbi_aa64_ripas2e1is_write },
    { .name = "TLBI_RVAE2IS", .state = ARM_CP_STATE_AA64,
      .opc0 = 1, .opc1 = 4, .crn = 8, .crm = 2, .opc2 = 1,
      .access = PL2_W, .type = ARM_CP_NO_RAW | ARM_CP_EL3_NO_EL2_UNDEF,
      .writefn = tlbi_aa64_rvae2is_write },
   { .name = "TLBI_RVALE2IS", .state = ARM_CP_STATE_AA64,
      .opc0 = 1, .opc1 = 4, .crn = 8, .crm = 2, .opc2 = 5,
      .access = PL2_W, .type = ARM_CP_NO_RAW | ARM_CP_EL3_NO_EL2_UNDEF,
      .writefn = tlbi_aa64_rvae2is_write },
    { .name = "TLBI_RIPAS2E1", .state = ARM_CP_STATE_AA64,
      .opc0 = 1, .opc1 = 4, .crn = 8, .crm = 4, .opc2 = 2,
      .access = PL2_W, .type = ARM_CP_NO_RAW,
      .writefn = tlbi_aa64_ripas2e1_write },
    { .name = "TLBI_RIPAS2LE1", .state = ARM_CP_STATE_AA64,
      .opc0 = 1, .opc1 = 4, .crn = 8, .crm = 4, .opc2 = 6,
      .access = PL2_W, .type = ARM_CP_NO_RAW,
      .writefn = tlbi_aa64_ripas2e1_write },
   { .name = "TLBI_RVAE2OS", .state = ARM_CP_STATE_AA64,
      .opc0 = 1, .opc1 = 4, .crn = 8, .crm = 5, .opc2 = 1,
      .access = PL2_W, .type = ARM_CP_NO_RAW | ARM_CP_EL3_NO_EL2_UNDEF,
      .writefn = tlbi_aa64_rvae2is_write },
   { .name = "TLBI_RVALE2OS", .state = ARM_CP_STATE_AA64,
      .opc0 = 1, .opc1 = 4, .crn = 8, .crm = 5, .opc2 = 5,
      .access = PL2_W, .type = ARM_CP_NO_RAW | ARM_CP_EL3_NO_EL2_UNDEF,
      .writefn = tlbi_aa64_rvae2is_write },
    { .name = "TLBI_RVAE2", .state = ARM_CP_STATE_AA64,
      .opc0 = 1, .opc1 = 4, .crn = 8, .crm = 6, .opc2 = 1,
      .access = PL2_W, .type = ARM_CP_NO_RAW | ARM_CP_EL3_NO_EL2_UNDEF,
      .writefn = tlbi_aa64_rvae2_write },
   { .name = "TLBI_RVALE2", .state = ARM_CP_STATE_AA64,
      .opc0 = 1, .opc1 = 4, .crn = 8, .crm = 6, .opc2 = 5,
      .access = PL2_W, .type = ARM_CP_NO_RAW | ARM_CP_EL3_NO_EL2_UNDEF,
      .writefn = tlbi_aa64_rvae2_write },
   { .name = "TLBI_RVAE3IS", .state = ARM_CP_STATE_AA64,
      .opc0 = 1, .opc1 = 6, .crn = 8, .crm = 2, .opc2 = 1,
      .access = PL3_W, .type = ARM_CP_NO_RAW,
      .writefn = tlbi_aa64_rvae3is_write },
   { .name = "TLBI_RVALE3IS", .state = ARM_CP_STATE_AA64,
      .opc0 = 1, .opc1 = 6, .crn = 8, .crm = 2, .opc2 = 5,
      .access = PL3_W, .type = ARM_CP_NO_RAW,
      .writefn = tlbi_aa64_rvae3is_write },
   { .name = "TLBI_RVAE3OS", .state = ARM_CP_STATE_AA64,
      .opc0 = 1, .opc1 = 6, .crn = 8, .crm = 5, .opc2 = 1,
      .access = PL3_W, .type = ARM_CP_NO_RAW,
      .writefn = tlbi_aa64_rvae3is_write },
   { .name = "TLBI_RVALE3OS", .state = ARM_CP_STATE_AA64,
      .opc0 = 1, .opc1 = 6, .crn = 8, .crm = 5, .opc2 = 5,
      .access = PL3_W, .type = ARM_CP_NO_RAW,
      .writefn = tlbi_aa64_rvae3is_write },
   { .name = "TLBI_RVAE3", .state = ARM_CP_STATE_AA64,
      .opc0 = 1, .opc1 = 6, .crn = 8, .crm = 6, .opc2 = 1,
      .access = PL3_W, .type = ARM_CP_NO_RAW,
      .writefn = tlbi_aa64_rvae3_write },
   { .name = "TLBI_RVALE3", .state = ARM_CP_STATE_AA64,
      .opc0 = 1, .opc1 = 6, .crn = 8, .crm = 6, .opc2 = 5,
      .access = PL3_W, .type = ARM_CP_NO_RAW,
      .writefn = tlbi_aa64_rvae3_write },
};

static const ARMCPRegInfo tlbios_reginfo[] = {
    { .name = "TLBI_VMALLE1OS", .state = ARM_CP_STATE_AA64,
      .opc0 = 1, .opc1 = 0, .crn = 8, .crm = 1, .opc2 = 0,
      .access = PL1_W, .accessfn = access_ttlbos, .type = ARM_CP_NO_RAW,
      .writefn = tlbi_aa64_vmalle1is_write },
    { .name = "TLBI_VAE1OS", .state = ARM_CP_STATE_AA64,
      .opc0 = 1, .opc1 = 0, .crn = 8, .crm = 1, .opc2 = 1,
      .access = PL1_W, .accessfn = access_ttlbos, .type = ARM_CP_NO_RAW,
      .writefn = tlbi_aa64_vae1is_write },
    { .name = "TLBI_ASIDE1OS", .state = ARM_CP_STATE_AA64,
      .opc0 = 1, .opc1 = 0, .crn = 8, .crm = 1, .opc2 = 2,
      .access = PL1_W, .accessfn = access_ttlbos, .type = ARM_CP_NO_RAW,
      .writefn = tlbi_aa64_vmalle1is_write },
    { .name = "TLBI_VAAE1OS", .state = ARM_CP_STATE_AA64,
      .opc0 = 1, .opc1 = 0, .crn = 8, .crm = 1, .opc2 = 3,
      .access = PL1_W, .accessfn = access_ttlbos, .type = ARM_CP_NO_RAW,
      .writefn = tlbi_aa64_vae1is_write },
    { .name = "TLBI_VALE1OS", .state = ARM_CP_STATE_AA64,
      .opc0 = 1, .opc1 = 0, .crn = 8, .crm = 1, .opc2 = 5,
      .access = PL1_W, .accessfn = access_ttlbos, .type = ARM_CP_NO_RAW,
      .writefn = tlbi_aa64_vae1is_write },
    { .name = "TLBI_VAALE1OS", .state = ARM_CP_STATE_AA64,
      .opc0 = 1, .opc1 = 0, .crn = 8, .crm = 1, .opc2 = 7,
      .access = PL1_W, .accessfn = access_ttlbos, .type = ARM_CP_NO_RAW,
      .writefn = tlbi_aa64_vae1is_write },
    { .name = "TLBI_ALLE2OS", .state = ARM_CP_STATE_AA64,
      .opc0 = 1, .opc1 = 4, .crn = 8, .crm = 1, .opc2 = 0,
      .access = PL2_W, .type = ARM_CP_NO_RAW | ARM_CP_EL3_NO_EL2_UNDEF,
      .writefn = tlbi_aa64_alle2is_write },
    { .name = "TLBI_VAE2OS", .state = ARM_CP_STATE_AA64,
      .opc0 = 1, .opc1 = 4, .crn = 8, .crm = 1, .opc2 = 1,
      .access = PL2_W, .type = ARM_CP_NO_RAW | ARM_CP_EL3_NO_EL2_UNDEF,
      .writefn = tlbi_aa64_vae2is_write },
   { .name = "TLBI_ALLE1OS", .state = ARM_CP_STATE_AA64,
      .opc0 = 1, .opc1 = 4, .crn = 8, .crm = 1, .opc2 = 4,
      .access = PL2_W, .type = ARM_CP_NO_RAW,
      .writefn = tlbi_aa64_alle1is_write },
    { .name = "TLBI_VALE2OS", .state = ARM_CP_STATE_AA64,
      .opc0 = 1, .opc1 = 4, .crn = 8, .crm = 1, .opc2 = 5,
      .access = PL2_W, .type = ARM_CP_NO_RAW | ARM_CP_EL3_NO_EL2_UNDEF,
      .writefn = tlbi_aa64_vae2is_write },
    { .name = "TLBI_VMALLS12E1OS", .state = ARM_CP_STATE_AA64,
      .opc0 = 1, .opc1 = 4, .crn = 8, .crm = 1, .opc2 = 6,
      .access = PL2_W, .type = ARM_CP_NO_RAW,
      .writefn = tlbi_aa64_alle1is_write },
    { .name = "TLBI_IPAS2E1OS", .state = ARM_CP_STATE_AA64,
      .opc0 = 1, .opc1 = 4, .crn = 8, .crm = 4, .opc2 = 0,
      .access = PL2_W, .type = ARM_CP_NOP },
    { .name = "TLBI_RIPAS2E1OS", .state = ARM_CP_STATE_AA64,
      .opc0 = 1, .opc1 = 4, .crn = 8, .crm = 4, .opc2 = 3,
      .access = PL2_W, .type = ARM_CP_NOP },
    { .name = "TLBI_IPAS2LE1OS", .state = ARM_CP_STATE_AA64,
      .opc0 = 1, .opc1 = 4, .crn = 8, .crm = 4, .opc2 = 4,
      .access = PL2_W, .type = ARM_CP_NOP },
    { .name = "TLBI_RIPAS2LE1OS", .state = ARM_CP_STATE_AA64,
      .opc0 = 1, .opc1 = 4, .crn = 8, .crm = 4, .opc2 = 7,
      .access = PL2_W, .type = ARM_CP_NOP },
    { .name = "TLBI_ALLE3OS", .state = ARM_CP_STATE_AA64,
      .opc0 = 1, .opc1 = 6, .crn = 8, .crm = 1, .opc2 = 0,
      .access = PL3_W, .type = ARM_CP_NO_RAW,
      .writefn = tlbi_aa64_alle3is_write },
    { .name = "TLBI_VAE3OS", .state = ARM_CP_STATE_AA64,
      .opc0 = 1, .opc1 = 6, .crn = 8, .crm = 1, .opc2 = 1,
      .access = PL3_W, .type = ARM_CP_NO_RAW,
      .writefn = tlbi_aa64_vae3is_write },
    { .name = "TLBI_VALE3OS", .state = ARM_CP_STATE_AA64,
      .opc0 = 1, .opc1 = 6, .crn = 8, .crm = 1, .opc2 = 5,
      .access = PL3_W, .type = ARM_CP_NO_RAW,
      .writefn = tlbi_aa64_vae3is_write },
};

static uint64_t rndr_readfn(CPUARMState *env, const ARMCPRegInfo *ri)
{
    Error *err = NULL;
    uint64_t ret;

    /* Success sets NZCV = 0000.  */
    env->NF = env->CF = env->VF = 0, env->ZF = 1;

    if (qemu_guest_getrandom(&ret, sizeof(ret), &err) < 0) {
        /*
         * ??? Failed, for unknown reasons in the crypto subsystem.
         * The best we can do is log the reason and return the
         * timed-out indication to the guest.  There is no reason
         * we know to expect this failure to be transitory, so the
         * guest may well hang retrying the operation.
         */
        qemu_log_mask(LOG_UNIMP, "%s: Crypto failure: %s",
                      ri->name, error_get_pretty(err));
        error_free(err);

        env->ZF = 0; /* NZCF = 0100 */
        return 0;
    }
    return ret;
}

/* We do not support re-seeding, so the two registers operate the same.  */
static const ARMCPRegInfo rndr_reginfo[] = {
    { .name = "RNDR", .state = ARM_CP_STATE_AA64,
      .type = ARM_CP_NO_RAW | ARM_CP_SUPPRESS_TB_END | ARM_CP_IO,
      .opc0 = 3, .opc1 = 3, .crn = 2, .crm = 4, .opc2 = 0,
      .access = PL0_R, .readfn = rndr_readfn },
    { .name = "RNDRRS", .state = ARM_CP_STATE_AA64,
      .type = ARM_CP_NO_RAW | ARM_CP_SUPPRESS_TB_END | ARM_CP_IO,
      .opc0 = 3, .opc1 = 3, .crn = 2, .crm = 4, .opc2 = 1,
      .access = PL0_R, .readfn = rndr_readfn },
};

#ifndef CONFIG_USER_ONLY
static void dccvap_writefn(CPUARMState *env, const ARMCPRegInfo *opaque,
                          uint64_t value)
{
    ARMCPU *cpu = env_archcpu(env);
    /* CTR_EL0 System register -> DminLine, bits [19:16] */
    uint64_t dline_size = 4 << ((cpu->ctr >> 16) & 0xF);
    uint64_t vaddr_in = (uint64_t) value;
    uint64_t vaddr = vaddr_in & ~(dline_size - 1);
    void *haddr;
    int mem_idx = cpu_mmu_index(env, false);

    /* This won't be crossing page boundaries */
    haddr = probe_read(env, vaddr, dline_size, mem_idx, GETPC());
    if (haddr) {

        ram_addr_t offset;
        MemoryRegion *mr;

        /* RCU lock is already being held */
        mr = memory_region_from_host(haddr, &offset);

        if (mr) {
            memory_region_writeback(mr, offset, dline_size);
        }
    }
}

static const ARMCPRegInfo dcpop_reg[] = {
    { .name = "DC_CVAP", .state = ARM_CP_STATE_AA64,
      .opc0 = 1, .opc1 = 3, .crn = 7, .crm = 12, .opc2 = 1,
      .access = PL0_W, .type = ARM_CP_NO_RAW | ARM_CP_SUPPRESS_TB_END,
      .accessfn = aa64_cacheop_poc_access, .writefn = dccvap_writefn },
};

static const ARMCPRegInfo dcpodp_reg[] = {
    { .name = "DC_CVADP", .state = ARM_CP_STATE_AA64,
      .opc0 = 1, .opc1 = 3, .crn = 7, .crm = 13, .opc2 = 1,
      .access = PL0_W, .type = ARM_CP_NO_RAW | ARM_CP_SUPPRESS_TB_END,
      .accessfn = aa64_cacheop_poc_access, .writefn = dccvap_writefn },
};
#endif /*CONFIG_USER_ONLY*/

static CPAccessResult access_aa64_tid5(CPUARMState *env, const ARMCPRegInfo *ri,
                                       bool isread)
{
    if ((arm_current_el(env) < 2) && (arm_hcr_el2_eff(env) & HCR_TID5)) {
        return CP_ACCESS_TRAP_EL2;
    }

    return CP_ACCESS_OK;
}

static CPAccessResult access_mte(CPUARMState *env, const ARMCPRegInfo *ri,
                                 bool isread)
{
    int el = arm_current_el(env);

    if (el < 2 && arm_is_el2_enabled(env)) {
        uint64_t hcr = arm_hcr_el2_eff(env);
        if (!(hcr & HCR_ATA) && (!(hcr & HCR_E2H) || !(hcr & HCR_TGE))) {
            return CP_ACCESS_TRAP_EL2;
        }
    }
    if (el < 3 &&
        arm_feature(env, ARM_FEATURE_EL3) &&
        !(env->cp15.scr_el3 & SCR_ATA)) {
        return CP_ACCESS_TRAP_EL3;
    }
    return CP_ACCESS_OK;
}

static uint64_t tco_read(CPUARMState *env, const ARMCPRegInfo *ri)
{
    return env->pstate & PSTATE_TCO;
}

static void tco_write(CPUARMState *env, const ARMCPRegInfo *ri, uint64_t val)
{
    env->pstate = (env->pstate & ~PSTATE_TCO) | (val & PSTATE_TCO);
}

static const ARMCPRegInfo mte_reginfo[] = {
    { .name = "TFSRE0_EL1", .state = ARM_CP_STATE_AA64,
      .opc0 = 3, .opc1 = 0, .crn = 5, .crm = 6, .opc2 = 1,
      .access = PL1_RW, .accessfn = access_mte,
      .fieldoffset = offsetof(CPUARMState, cp15.tfsr_el[0]) },
    { .name = "TFSR_EL1", .state = ARM_CP_STATE_AA64,
      .opc0 = 3, .opc1 = 0, .crn = 5, .crm = 6, .opc2 = 0,
      .access = PL1_RW, .accessfn = access_mte,
      .fieldoffset = offsetof(CPUARMState, cp15.tfsr_el[1]) },
    { .name = "TFSR_EL2", .state = ARM_CP_STATE_AA64,
      .opc0 = 3, .opc1 = 4, .crn = 5, .crm = 6, .opc2 = 0,
      .access = PL2_RW, .accessfn = access_mte,
      .fieldoffset = offsetof(CPUARMState, cp15.tfsr_el[2]) },
    { .name = "TFSR_EL3", .state = ARM_CP_STATE_AA64,
      .opc0 = 3, .opc1 = 6, .crn = 5, .crm = 6, .opc2 = 0,
      .access = PL3_RW,
      .fieldoffset = offsetof(CPUARMState, cp15.tfsr_el[3]) },
    { .name = "RGSR_EL1", .state = ARM_CP_STATE_AA64,
      .opc0 = 3, .opc1 = 0, .crn = 1, .crm = 0, .opc2 = 5,
      .access = PL1_RW, .accessfn = access_mte,
      .fieldoffset = offsetof(CPUARMState, cp15.rgsr_el1) },
    { .name = "GCR_EL1", .state = ARM_CP_STATE_AA64,
      .opc0 = 3, .opc1 = 0, .crn = 1, .crm = 0, .opc2 = 6,
      .access = PL1_RW, .accessfn = access_mte,
      .fieldoffset = offsetof(CPUARMState, cp15.gcr_el1) },
    { .name = "GMID_EL1", .state = ARM_CP_STATE_AA64,
      .opc0 = 3, .opc1 = 1, .crn = 0, .crm = 0, .opc2 = 4,
      .access = PL1_R, .accessfn = access_aa64_tid5,
      .type = ARM_CP_CONST, .resetvalue = GMID_EL1_BS },
    { .name = "TCO", .state = ARM_CP_STATE_AA64,
      .opc0 = 3, .opc1 = 3, .crn = 4, .crm = 2, .opc2 = 7,
      .type = ARM_CP_NO_RAW,
      .access = PL0_RW, .readfn = tco_read, .writefn = tco_write },
    { .name = "DC_IGVAC", .state = ARM_CP_STATE_AA64,
      .opc0 = 1, .opc1 = 0, .crn = 7, .crm = 6, .opc2 = 3,
      .type = ARM_CP_NOP, .access = PL1_W,
      .accessfn = aa64_cacheop_poc_access },
    { .name = "DC_IGSW", .state = ARM_CP_STATE_AA64,
      .opc0 = 1, .opc1 = 0, .crn = 7, .crm = 6, .opc2 = 4,
      .type = ARM_CP_NOP, .access = PL1_W, .accessfn = access_tsw },
    { .name = "DC_IGDVAC", .state = ARM_CP_STATE_AA64,
      .opc0 = 1, .opc1 = 0, .crn = 7, .crm = 6, .opc2 = 5,
      .type = ARM_CP_NOP, .access = PL1_W,
      .accessfn = aa64_cacheop_poc_access },
    { .name = "DC_IGDSW", .state = ARM_CP_STATE_AA64,
      .opc0 = 1, .opc1 = 0, .crn = 7, .crm = 6, .opc2 = 6,
      .type = ARM_CP_NOP, .access = PL1_W, .accessfn = access_tsw },
    { .name = "DC_CGSW", .state = ARM_CP_STATE_AA64,
      .opc0 = 1, .opc1 = 0, .crn = 7, .crm = 10, .opc2 = 4,
      .type = ARM_CP_NOP, .access = PL1_W, .accessfn = access_tsw },
    { .name = "DC_CGDSW", .state = ARM_CP_STATE_AA64,
      .opc0 = 1, .opc1 = 0, .crn = 7, .crm = 10, .opc2 = 6,
      .type = ARM_CP_NOP, .access = PL1_W, .accessfn = access_tsw },
    { .name = "DC_CIGSW", .state = ARM_CP_STATE_AA64,
      .opc0 = 1, .opc1 = 0, .crn = 7, .crm = 14, .opc2 = 4,
      .type = ARM_CP_NOP, .access = PL1_W, .accessfn = access_tsw },
    { .name = "DC_CIGDSW", .state = ARM_CP_STATE_AA64,
      .opc0 = 1, .opc1 = 0, .crn = 7, .crm = 14, .opc2 = 6,
      .type = ARM_CP_NOP, .access = PL1_W, .accessfn = access_tsw },
};

static const ARMCPRegInfo mte_tco_ro_reginfo[] = {
    { .name = "TCO", .state = ARM_CP_STATE_AA64,
      .opc0 = 3, .opc1 = 3, .crn = 4, .crm = 2, .opc2 = 7,
      .type = ARM_CP_CONST, .access = PL0_RW, },
};

static const ARMCPRegInfo mte_el0_cacheop_reginfo[] = {
    { .name = "DC_CGVAC", .state = ARM_CP_STATE_AA64,
      .opc0 = 1, .opc1 = 3, .crn = 7, .crm = 10, .opc2 = 3,
      .type = ARM_CP_NOP, .access = PL0_W,
      .accessfn = aa64_cacheop_poc_access },
    { .name = "DC_CGDVAC", .state = ARM_CP_STATE_AA64,
      .opc0 = 1, .opc1 = 3, .crn = 7, .crm = 10, .opc2 = 5,
      .type = ARM_CP_NOP, .access = PL0_W,
      .accessfn = aa64_cacheop_poc_access },
    { .name = "DC_CGVAP", .state = ARM_CP_STATE_AA64,
      .opc0 = 1, .opc1 = 3, .crn = 7, .crm = 12, .opc2 = 3,
      .type = ARM_CP_NOP, .access = PL0_W,
      .accessfn = aa64_cacheop_poc_access },
    { .name = "DC_CGDVAP", .state = ARM_CP_STATE_AA64,
      .opc0 = 1, .opc1 = 3, .crn = 7, .crm = 12, .opc2 = 5,
      .type = ARM_CP_NOP, .access = PL0_W,
      .accessfn = aa64_cacheop_poc_access },
    { .name = "DC_CGVADP", .state = ARM_CP_STATE_AA64,
      .opc0 = 1, .opc1 = 3, .crn = 7, .crm = 13, .opc2 = 3,
      .type = ARM_CP_NOP, .access = PL0_W,
      .accessfn = aa64_cacheop_poc_access },
    { .name = "DC_CGDVADP", .state = ARM_CP_STATE_AA64,
      .opc0 = 1, .opc1 = 3, .crn = 7, .crm = 13, .opc2 = 5,
      .type = ARM_CP_NOP, .access = PL0_W,
      .accessfn = aa64_cacheop_poc_access },
    { .name = "DC_CIGVAC", .state = ARM_CP_STATE_AA64,
      .opc0 = 1, .opc1 = 3, .crn = 7, .crm = 14, .opc2 = 3,
      .type = ARM_CP_NOP, .access = PL0_W,
      .accessfn = aa64_cacheop_poc_access },
    { .name = "DC_CIGDVAC", .state = ARM_CP_STATE_AA64,
      .opc0 = 1, .opc1 = 3, .crn = 7, .crm = 14, .opc2 = 5,
      .type = ARM_CP_NOP, .access = PL0_W,
      .accessfn = aa64_cacheop_poc_access },
    { .name = "DC_GVA", .state = ARM_CP_STATE_AA64,
      .opc0 = 1, .opc1 = 3, .crn = 7, .crm = 4, .opc2 = 3,
      .access = PL0_W, .type = ARM_CP_DC_GVA,
#ifndef CONFIG_USER_ONLY
      /* Avoid overhead of an access check that always passes in user-mode */
      .accessfn = aa64_zva_access,
#endif
    },
    { .name = "DC_GZVA", .state = ARM_CP_STATE_AA64,
      .opc0 = 1, .opc1 = 3, .crn = 7, .crm = 4, .opc2 = 4,
      .access = PL0_W, .type = ARM_CP_DC_GZVA,
#ifndef CONFIG_USER_ONLY
      /* Avoid overhead of an access check that always passes in user-mode */
      .accessfn = aa64_zva_access,
#endif
    },
};

static CPAccessResult access_scxtnum(CPUARMState *env, const ARMCPRegInfo *ri,
                                     bool isread)
{
    uint64_t hcr = arm_hcr_el2_eff(env);
    int el = arm_current_el(env);

    if (el == 0 && !((hcr & HCR_E2H) && (hcr & HCR_TGE))) {
        if (env->cp15.sctlr_el[1] & SCTLR_TSCXT) {
            if (hcr & HCR_TGE) {
                return CP_ACCESS_TRAP_EL2;
            }
            return CP_ACCESS_TRAP;
        }
    } else if (el < 2 && (env->cp15.sctlr_el[2] & SCTLR_TSCXT)) {
        return CP_ACCESS_TRAP_EL2;
    }
    if (el < 2 && arm_is_el2_enabled(env) && !(hcr & HCR_ENSCXT)) {
        return CP_ACCESS_TRAP_EL2;
    }
    if (el < 3
        && arm_feature(env, ARM_FEATURE_EL3)
        && !(env->cp15.scr_el3 & SCR_ENSCXT)) {
        return CP_ACCESS_TRAP_EL3;
    }
    return CP_ACCESS_OK;
}

static const ARMCPRegInfo scxtnum_reginfo[] = {
    { .name = "SCXTNUM_EL0", .state = ARM_CP_STATE_AA64,
      .opc0 = 3, .opc1 = 3, .crn = 13, .crm = 0, .opc2 = 7,
      .access = PL0_RW, .accessfn = access_scxtnum,
      .fieldoffset = offsetof(CPUARMState, scxtnum_el[0]) },
    { .name = "SCXTNUM_EL1", .state = ARM_CP_STATE_AA64,
      .opc0 = 3, .opc1 = 0, .crn = 13, .crm = 0, .opc2 = 7,
      .access = PL1_RW, .accessfn = access_scxtnum,
      .fieldoffset = offsetof(CPUARMState, scxtnum_el[1]) },
    { .name = "SCXTNUM_EL2", .state = ARM_CP_STATE_AA64,
      .opc0 = 3, .opc1 = 4, .crn = 13, .crm = 0, .opc2 = 7,
      .access = PL2_RW, .accessfn = access_scxtnum,
      .fieldoffset = offsetof(CPUARMState, scxtnum_el[2]) },
    { .name = "SCXTNUM_EL3", .state = ARM_CP_STATE_AA64,
      .opc0 = 3, .opc1 = 6, .crn = 13, .crm = 0, .opc2 = 7,
      .access = PL3_RW,
      .fieldoffset = offsetof(CPUARMState, scxtnum_el[3]) },
};
#endif /* TARGET_AARCH64 */

static CPAccessResult access_predinv(CPUARMState *env, const ARMCPRegInfo *ri,
                                     bool isread)
{
    int el = arm_current_el(env);

    if (el == 0) {
        uint64_t sctlr = arm_sctlr(env, el);
        if (!(sctlr & SCTLR_EnRCTX)) {
            return CP_ACCESS_TRAP;
        }
    } else if (el == 1) {
        uint64_t hcr = arm_hcr_el2_eff(env);
        if (hcr & HCR_NV) {
            return CP_ACCESS_TRAP_EL2;
        }
    }
    return CP_ACCESS_OK;
}

static const ARMCPRegInfo predinv_reginfo[] = {
    { .name = "CFP_RCTX", .state = ARM_CP_STATE_AA64,
      .opc0 = 1, .opc1 = 3, .crn = 7, .crm = 3, .opc2 = 4,
      .type = ARM_CP_NOP, .access = PL0_W, .accessfn = access_predinv },
    { .name = "DVP_RCTX", .state = ARM_CP_STATE_AA64,
      .opc0 = 1, .opc1 = 3, .crn = 7, .crm = 3, .opc2 = 5,
      .type = ARM_CP_NOP, .access = PL0_W, .accessfn = access_predinv },
    { .name = "CPP_RCTX", .state = ARM_CP_STATE_AA64,
      .opc0 = 1, .opc1 = 3, .crn = 7, .crm = 3, .opc2 = 7,
      .type = ARM_CP_NOP, .access = PL0_W, .accessfn = access_predinv },
    /*
     * Note the AArch32 opcodes have a different OPC1.
     */
    { .name = "CFPRCTX", .state = ARM_CP_STATE_AA32,
      .cp = 15, .opc1 = 0, .crn = 7, .crm = 3, .opc2 = 4,
      .type = ARM_CP_NOP, .access = PL0_W, .accessfn = access_predinv },
    { .name = "DVPRCTX", .state = ARM_CP_STATE_AA32,
      .cp = 15, .opc1 = 0, .crn = 7, .crm = 3, .opc2 = 5,
      .type = ARM_CP_NOP, .access = PL0_W, .accessfn = access_predinv },
    { .name = "CPPRCTX", .state = ARM_CP_STATE_AA32,
      .cp = 15, .opc1 = 0, .crn = 7, .crm = 3, .opc2 = 7,
      .type = ARM_CP_NOP, .access = PL0_W, .accessfn = access_predinv },
};

static uint64_t ccsidr2_read(CPUARMState *env, const ARMCPRegInfo *ri)
{
    /* Read the high 32 bits of the current CCSIDR */
    return extract64(ccsidr_read(env, ri), 32, 32);
}

static const ARMCPRegInfo ccsidr2_reginfo[] = {
    { .name = "CCSIDR2", .state = ARM_CP_STATE_BOTH,
      .opc0 = 3, .opc1 = 1, .crn = 0, .crm = 0, .opc2 = 2,
      .access = PL1_R,
      .accessfn = access_tid4,
      .readfn = ccsidr2_read, .type = ARM_CP_NO_RAW },
};

static CPAccessResult access_aa64_tid3(CPUARMState *env, const ARMCPRegInfo *ri,
                                       bool isread)
{
    if ((arm_current_el(env) < 2) && (arm_hcr_el2_eff(env) & HCR_TID3)) {
        return CP_ACCESS_TRAP_EL2;
    }

    return CP_ACCESS_OK;
}

static CPAccessResult access_aa32_tid3(CPUARMState *env, const ARMCPRegInfo *ri,
                                       bool isread)
{
    if (arm_feature(env, ARM_FEATURE_V8)) {
        return access_aa64_tid3(env, ri, isread);
    }

    return CP_ACCESS_OK;
}

static CPAccessResult access_jazelle(CPUARMState *env, const ARMCPRegInfo *ri,
                                     bool isread)
{
    if (arm_current_el(env) == 1 && (arm_hcr_el2_eff(env) & HCR_TID0)) {
        return CP_ACCESS_TRAP_EL2;
    }

    return CP_ACCESS_OK;
}

static CPAccessResult access_joscr_jmcr(CPUARMState *env,
                                        const ARMCPRegInfo *ri, bool isread)
{
    /*
     * HSTR.TJDBX traps JOSCR and JMCR accesses, but it exists only
     * in v7A, not in v8A.
     */
    if (!arm_feature(env, ARM_FEATURE_V8) &&
        arm_current_el(env) < 2 && !arm_is_secure_below_el3(env) &&
        (env->cp15.hstr_el2 & HSTR_TJDBX)) {
        return CP_ACCESS_TRAP_EL2;
    }
    return CP_ACCESS_OK;
}

static const ARMCPRegInfo jazelle_regs[] = {
    { .name = "JIDR",
      .cp = 14, .crn = 0, .crm = 0, .opc1 = 7, .opc2 = 0,
      .access = PL1_R, .accessfn = access_jazelle,
      .type = ARM_CP_CONST, .resetvalue = 0 },
    { .name = "JOSCR",
      .cp = 14, .crn = 1, .crm = 0, .opc1 = 7, .opc2 = 0,
      .accessfn = access_joscr_jmcr,
      .access = PL1_RW, .type = ARM_CP_CONST, .resetvalue = 0 },
    { .name = "JMCR",
      .cp = 14, .crn = 2, .crm = 0, .opc1 = 7, .opc2 = 0,
      .accessfn = access_joscr_jmcr,
      .access = PL1_RW, .type = ARM_CP_CONST, .resetvalue = 0 },
};

static const ARMCPRegInfo contextidr_el2 = {
    .name = "CONTEXTIDR_EL2", .state = ARM_CP_STATE_AA64,
    .opc0 = 3, .opc1 = 4, .crn = 13, .crm = 0, .opc2 = 1,
    .access = PL2_RW,
    .fieldoffset = offsetof(CPUARMState, cp15.contextidr_el[2])
};

static const ARMCPRegInfo vhe_reginfo[] = {
    { .name = "TTBR1_EL2", .state = ARM_CP_STATE_AA64,
      .opc0 = 3, .opc1 = 4, .crn = 2, .crm = 0, .opc2 = 1,
      .access = PL2_RW, .writefn = vmsa_tcr_ttbr_el2_write,
      .fieldoffset = offsetof(CPUARMState, cp15.ttbr1_el[2]) },
#ifndef CONFIG_USER_ONLY
    { .name = "CNTHV_CVAL_EL2", .state = ARM_CP_STATE_AA64,
      .opc0 = 3, .opc1 = 4, .crn = 14, .crm = 3, .opc2 = 2,
      .fieldoffset =
        offsetof(CPUARMState, cp15.c14_timer[GTIMER_HYPVIRT].cval),
      .type = ARM_CP_IO, .access = PL2_RW,
      .writefn = gt_hv_cval_write, .raw_writefn = raw_write },
    { .name = "CNTHV_TVAL_EL2", .state = ARM_CP_STATE_BOTH,
      .opc0 = 3, .opc1 = 4, .crn = 14, .crm = 3, .opc2 = 0,
      .type = ARM_CP_NO_RAW | ARM_CP_IO, .access = PL2_RW,
      .resetfn = gt_hv_timer_reset,
      .readfn = gt_hv_tval_read, .writefn = gt_hv_tval_write },
    { .name = "CNTHV_CTL_EL2", .state = ARM_CP_STATE_BOTH,
      .type = ARM_CP_IO,
      .opc0 = 3, .opc1 = 4, .crn = 14, .crm = 3, .opc2 = 1,
      .access = PL2_RW,
      .fieldoffset = offsetof(CPUARMState, cp15.c14_timer[GTIMER_HYPVIRT].ctl),
      .writefn = gt_hv_ctl_write, .raw_writefn = raw_write },
    { .name = "CNTP_CTL_EL02", .state = ARM_CP_STATE_AA64,
      .opc0 = 3, .opc1 = 5, .crn = 14, .crm = 2, .opc2 = 1,
      .type = ARM_CP_IO | ARM_CP_ALIAS,
      .access = PL2_RW, .accessfn = e2h_access,
      .fieldoffset = offsetof(CPUARMState, cp15.c14_timer[GTIMER_PHYS].ctl),
      .writefn = gt_phys_ctl_write, .raw_writefn = raw_write },
    { .name = "CNTV_CTL_EL02", .state = ARM_CP_STATE_AA64,
      .opc0 = 3, .opc1 = 5, .crn = 14, .crm = 3, .opc2 = 1,
      .type = ARM_CP_IO | ARM_CP_ALIAS,
      .access = PL2_RW, .accessfn = e2h_access,
      .fieldoffset = offsetof(CPUARMState, cp15.c14_timer[GTIMER_VIRT].ctl),
      .writefn = gt_virt_ctl_write, .raw_writefn = raw_write },
    { .name = "CNTP_TVAL_EL02", .state = ARM_CP_STATE_AA64,
      .opc0 = 3, .opc1 = 5, .crn = 14, .crm = 2, .opc2 = 0,
      .type = ARM_CP_NO_RAW | ARM_CP_IO | ARM_CP_ALIAS,
      .access = PL2_RW, .accessfn = e2h_access,
      .readfn = gt_phys_tval_read, .writefn = gt_phys_tval_write },
    { .name = "CNTV_TVAL_EL02", .state = ARM_CP_STATE_AA64,
      .opc0 = 3, .opc1 = 5, .crn = 14, .crm = 3, .opc2 = 0,
      .type = ARM_CP_NO_RAW | ARM_CP_IO | ARM_CP_ALIAS,
      .access = PL2_RW, .accessfn = e2h_access,
      .readfn = gt_virt_tval_read, .writefn = gt_virt_tval_write },
    { .name = "CNTP_CVAL_EL02", .state = ARM_CP_STATE_AA64,
      .opc0 = 3, .opc1 = 5, .crn = 14, .crm = 2, .opc2 = 2,
      .type = ARM_CP_IO | ARM_CP_ALIAS,
      .fieldoffset = offsetof(CPUARMState, cp15.c14_timer[GTIMER_PHYS].cval),
      .access = PL2_RW, .accessfn = e2h_access,
      .writefn = gt_phys_cval_write, .raw_writefn = raw_write },
    { .name = "CNTV_CVAL_EL02", .state = ARM_CP_STATE_AA64,
      .opc0 = 3, .opc1 = 5, .crn = 14, .crm = 3, .opc2 = 2,
      .type = ARM_CP_IO | ARM_CP_ALIAS,
      .fieldoffset = offsetof(CPUARMState, cp15.c14_timer[GTIMER_VIRT].cval),
      .access = PL2_RW, .accessfn = e2h_access,
      .writefn = gt_virt_cval_write, .raw_writefn = raw_write },
#endif
};

#ifndef CONFIG_USER_ONLY
static const ARMCPRegInfo ats1e1_reginfo[] = {
    { .name = "AT_S1E1R", .state = ARM_CP_STATE_AA64,
      .opc0 = 1, .opc1 = 0, .crn = 7, .crm = 9, .opc2 = 0,
      .access = PL1_W, .type = ARM_CP_NO_RAW | ARM_CP_RAISES_EXC,
      .writefn = ats_write64 },
    { .name = "AT_S1E1W", .state = ARM_CP_STATE_AA64,
      .opc0 = 1, .opc1 = 0, .crn = 7, .crm = 9, .opc2 = 1,
      .access = PL1_W, .type = ARM_CP_NO_RAW | ARM_CP_RAISES_EXC,
      .writefn = ats_write64 },
};

static const ARMCPRegInfo ats1cp_reginfo[] = {
    { .name = "ATS1CPRP",
      .cp = 15, .opc1 = 0, .crn = 7, .crm = 9, .opc2 = 0,
      .access = PL1_W, .type = ARM_CP_NO_RAW | ARM_CP_RAISES_EXC,
      .writefn = ats_write },
    { .name = "ATS1CPWP",
      .cp = 15, .opc1 = 0, .crn = 7, .crm = 9, .opc2 = 1,
      .access = PL1_W, .type = ARM_CP_NO_RAW | ARM_CP_RAISES_EXC,
      .writefn = ats_write },
};
#endif

/*
 * ACTLR2 and HACTLR2 map to ACTLR_EL1[63:32] and
 * ACTLR_EL2[63:32]. They exist only if the ID_MMFR4.AC2 field
 * is non-zero, which is never for ARMv7, optionally in ARMv8
 * and mandatorily for ARMv8.2 and up.
 * ACTLR2 is banked for S and NS if EL3 is AArch32. Since QEMU's
 * implementation is RAZ/WI we can ignore this detail, as we
 * do for ACTLR.
 */
static const ARMCPRegInfo actlr2_hactlr2_reginfo[] = {
    { .name = "ACTLR2", .state = ARM_CP_STATE_AA32,
      .cp = 15, .opc1 = 0, .crn = 1, .crm = 0, .opc2 = 3,
      .access = PL1_RW, .accessfn = access_tacr,
      .type = ARM_CP_CONST, .resetvalue = 0 },
    { .name = "HACTLR2", .state = ARM_CP_STATE_AA32,
      .cp = 15, .opc1 = 4, .crn = 1, .crm = 0, .opc2 = 3,
      .access = PL2_RW, .type = ARM_CP_CONST,
      .resetvalue = 0 },
};

void register_cp_regs_for_features(ARMCPU *cpu)
{
    /* Register all the coprocessor registers based on feature bits */
    CPUARMState *env = &cpu->env;
    if (arm_feature(env, ARM_FEATURE_M)) {
        /* M profile has no coprocessor registers */
        return;
    }

    define_arm_cp_regs(cpu, cp_reginfo);
    if (!arm_feature(env, ARM_FEATURE_V8)) {
        /*
         * Must go early as it is full of wildcards that may be
         * overridden by later definitions.
         */
        define_arm_cp_regs(cpu, not_v8_cp_reginfo);
    }

    if (arm_feature(env, ARM_FEATURE_V6)) {
        /* The ID registers all have impdef reset values */
        ARMCPRegInfo v6_idregs[] = {
            { .name = "ID_PFR0", .state = ARM_CP_STATE_BOTH,
              .opc0 = 3, .opc1 = 0, .crn = 0, .crm = 1, .opc2 = 0,
              .access = PL1_R, .type = ARM_CP_CONST,
              .accessfn = access_aa32_tid3,
              .resetvalue = cpu->isar.id_pfr0 },
            /*
             * ID_PFR1 is not a plain ARM_CP_CONST because we don't know
             * the value of the GIC field until after we define these regs.
             */
            { .name = "ID_PFR1", .state = ARM_CP_STATE_BOTH,
              .opc0 = 3, .opc1 = 0, .crn = 0, .crm = 1, .opc2 = 1,
              .access = PL1_R, .type = ARM_CP_NO_RAW,
              .accessfn = access_aa32_tid3,
              .readfn = id_pfr1_read,
              .writefn = arm_cp_write_ignore },
            { .name = "ID_DFR0", .state = ARM_CP_STATE_BOTH,
              .opc0 = 3, .opc1 = 0, .crn = 0, .crm = 1, .opc2 = 2,
              .access = PL1_R, .type = ARM_CP_CONST,
              .accessfn = access_aa32_tid3,
              .resetvalue = cpu->isar.id_dfr0 },
            { .name = "ID_AFR0", .state = ARM_CP_STATE_BOTH,
              .opc0 = 3, .opc1 = 0, .crn = 0, .crm = 1, .opc2 = 3,
              .access = PL1_R, .type = ARM_CP_CONST,
              .accessfn = access_aa32_tid3,
              .resetvalue = cpu->id_afr0 },
            { .name = "ID_MMFR0", .state = ARM_CP_STATE_BOTH,
              .opc0 = 3, .opc1 = 0, .crn = 0, .crm = 1, .opc2 = 4,
              .access = PL1_R, .type = ARM_CP_CONST,
              .accessfn = access_aa32_tid3,
              .resetvalue = cpu->isar.id_mmfr0 },
            { .name = "ID_MMFR1", .state = ARM_CP_STATE_BOTH,
              .opc0 = 3, .opc1 = 0, .crn = 0, .crm = 1, .opc2 = 5,
              .access = PL1_R, .type = ARM_CP_CONST,
              .accessfn = access_aa32_tid3,
              .resetvalue = cpu->isar.id_mmfr1 },
            { .name = "ID_MMFR2", .state = ARM_CP_STATE_BOTH,
              .opc0 = 3, .opc1 = 0, .crn = 0, .crm = 1, .opc2 = 6,
              .access = PL1_R, .type = ARM_CP_CONST,
              .accessfn = access_aa32_tid3,
              .resetvalue = cpu->isar.id_mmfr2 },
            { .name = "ID_MMFR3", .state = ARM_CP_STATE_BOTH,
              .opc0 = 3, .opc1 = 0, .crn = 0, .crm = 1, .opc2 = 7,
              .access = PL1_R, .type = ARM_CP_CONST,
              .accessfn = access_aa32_tid3,
              .resetvalue = cpu->isar.id_mmfr3 },
            { .name = "ID_ISAR0", .state = ARM_CP_STATE_BOTH,
              .opc0 = 3, .opc1 = 0, .crn = 0, .crm = 2, .opc2 = 0,
              .access = PL1_R, .type = ARM_CP_CONST,
              .accessfn = access_aa32_tid3,
              .resetvalue = cpu->isar.id_isar0 },
            { .name = "ID_ISAR1", .state = ARM_CP_STATE_BOTH,
              .opc0 = 3, .opc1 = 0, .crn = 0, .crm = 2, .opc2 = 1,
              .access = PL1_R, .type = ARM_CP_CONST,
              .accessfn = access_aa32_tid3,
              .resetvalue = cpu->isar.id_isar1 },
            { .name = "ID_ISAR2", .state = ARM_CP_STATE_BOTH,
              .opc0 = 3, .opc1 = 0, .crn = 0, .crm = 2, .opc2 = 2,
              .access = PL1_R, .type = ARM_CP_CONST,
              .accessfn = access_aa32_tid3,
              .resetvalue = cpu->isar.id_isar2 },
            { .name = "ID_ISAR3", .state = ARM_CP_STATE_BOTH,
              .opc0 = 3, .opc1 = 0, .crn = 0, .crm = 2, .opc2 = 3,
              .access = PL1_R, .type = ARM_CP_CONST,
              .accessfn = access_aa32_tid3,
              .resetvalue = cpu->isar.id_isar3 },
            { .name = "ID_ISAR4", .state = ARM_CP_STATE_BOTH,
              .opc0 = 3, .opc1 = 0, .crn = 0, .crm = 2, .opc2 = 4,
              .access = PL1_R, .type = ARM_CP_CONST,
              .accessfn = access_aa32_tid3,
              .resetvalue = cpu->isar.id_isar4 },
            { .name = "ID_ISAR5", .state = ARM_CP_STATE_BOTH,
              .opc0 = 3, .opc1 = 0, .crn = 0, .crm = 2, .opc2 = 5,
              .access = PL1_R, .type = ARM_CP_CONST,
              .accessfn = access_aa32_tid3,
              .resetvalue = cpu->isar.id_isar5 },
            { .name = "ID_MMFR4", .state = ARM_CP_STATE_BOTH,
              .opc0 = 3, .opc1 = 0, .crn = 0, .crm = 2, .opc2 = 6,
              .access = PL1_R, .type = ARM_CP_CONST,
              .accessfn = access_aa32_tid3,
              .resetvalue = cpu->isar.id_mmfr4 },
            { .name = "ID_ISAR6", .state = ARM_CP_STATE_BOTH,
              .opc0 = 3, .opc1 = 0, .crn = 0, .crm = 2, .opc2 = 7,
              .access = PL1_R, .type = ARM_CP_CONST,
              .accessfn = access_aa32_tid3,
              .resetvalue = cpu->isar.id_isar6 },
        };
        define_arm_cp_regs(cpu, v6_idregs);
        define_arm_cp_regs(cpu, v6_cp_reginfo);
    } else {
        define_arm_cp_regs(cpu, not_v6_cp_reginfo);
    }
    if (arm_feature(env, ARM_FEATURE_V6K)) {
        define_arm_cp_regs(cpu, v6k_cp_reginfo);
    }
    if (arm_feature(env, ARM_FEATURE_V7MP) &&
        !arm_feature(env, ARM_FEATURE_PMSA)) {
        define_arm_cp_regs(cpu, v7mp_cp_reginfo);
    }
    if (arm_feature(env, ARM_FEATURE_V7VE)) {
        define_arm_cp_regs(cpu, pmovsset_cp_reginfo);
    }
    if (arm_feature(env, ARM_FEATURE_V7)) {
        ARMCPRegInfo clidr = {
            .name = "CLIDR", .state = ARM_CP_STATE_BOTH,
            .opc0 = 3, .crn = 0, .crm = 0, .opc1 = 1, .opc2 = 1,
            .access = PL1_R, .type = ARM_CP_CONST,
            .accessfn = access_tid4,
            .resetvalue = cpu->clidr
        };
        define_one_arm_cp_reg(cpu, &clidr);
        define_arm_cp_regs(cpu, v7_cp_reginfo);
        define_debug_regs(cpu);
        define_pmu_regs(cpu);
    } else {
        define_arm_cp_regs(cpu, not_v7_cp_reginfo);
    }
    if (arm_feature(env, ARM_FEATURE_V8)) {
        /*
         * v8 ID registers, which all have impdef reset values.
         * Note that within the ID register ranges the unused slots
         * must all RAZ, not UNDEF; future architecture versions may
         * define new registers here.
         * ID registers which are AArch64 views of the AArch32 ID registers
         * which already existed in v6 and v7 are handled elsewhere,
         * in v6_idregs[].
         */
        int i;
        ARMCPRegInfo v8_idregs[] = {
            /*
             * ID_AA64PFR0_EL1 is not a plain ARM_CP_CONST in system
             * emulation because we don't know the right value for the
             * GIC field until after we define these regs.
             */
            { .name = "ID_AA64PFR0_EL1", .state = ARM_CP_STATE_AA64,
              .opc0 = 3, .opc1 = 0, .crn = 0, .crm = 4, .opc2 = 0,
              .access = PL1_R,
#ifdef CONFIG_USER_ONLY
              .type = ARM_CP_CONST,
              .resetvalue = cpu->isar.id_aa64pfr0
#else
              .type = ARM_CP_NO_RAW,
              .accessfn = access_aa64_tid3,
              .readfn = id_aa64pfr0_read,
              .writefn = arm_cp_write_ignore
#endif
            },
            { .name = "ID_AA64PFR1_EL1", .state = ARM_CP_STATE_AA64,
              .opc0 = 3, .opc1 = 0, .crn = 0, .crm = 4, .opc2 = 1,
              .access = PL1_R, .type = ARM_CP_CONST,
              .accessfn = access_aa64_tid3,
              .resetvalue = cpu->isar.id_aa64pfr1},
            { .name = "ID_AA64PFR2_EL1_RESERVED", .state = ARM_CP_STATE_AA64,
              .opc0 = 3, .opc1 = 0, .crn = 0, .crm = 4, .opc2 = 2,
              .access = PL1_R, .type = ARM_CP_CONST,
              .accessfn = access_aa64_tid3,
              .resetvalue = 0 },
            { .name = "ID_AA64PFR3_EL1_RESERVED", .state = ARM_CP_STATE_AA64,
              .opc0 = 3, .opc1 = 0, .crn = 0, .crm = 4, .opc2 = 3,
              .access = PL1_R, .type = ARM_CP_CONST,
              .accessfn = access_aa64_tid3,
              .resetvalue = 0 },
            { .name = "ID_AA64ZFR0_EL1", .state = ARM_CP_STATE_AA64,
              .opc0 = 3, .opc1 = 0, .crn = 0, .crm = 4, .opc2 = 4,
              .access = PL1_R, .type = ARM_CP_CONST,
              .accessfn = access_aa64_tid3,
              .resetvalue = cpu->isar.id_aa64zfr0 },
            { .name = "ID_AA64SMFR0_EL1", .state = ARM_CP_STATE_AA64,
              .opc0 = 3, .opc1 = 0, .crn = 0, .crm = 4, .opc2 = 5,
              .access = PL1_R, .type = ARM_CP_CONST,
              .accessfn = access_aa64_tid3,
              .resetvalue = cpu->isar.id_aa64smfr0 },
            { .name = "ID_AA64PFR6_EL1_RESERVED", .state = ARM_CP_STATE_AA64,
              .opc0 = 3, .opc1 = 0, .crn = 0, .crm = 4, .opc2 = 6,
              .access = PL1_R, .type = ARM_CP_CONST,
              .accessfn = access_aa64_tid3,
              .resetvalue = 0 },
            { .name = "ID_AA64PFR7_EL1_RESERVED", .state = ARM_CP_STATE_AA64,
              .opc0 = 3, .opc1 = 0, .crn = 0, .crm = 4, .opc2 = 7,
              .access = PL1_R, .type = ARM_CP_CONST,
              .accessfn = access_aa64_tid3,
              .resetvalue = 0 },
            { .name = "ID_AA64DFR0_EL1", .state = ARM_CP_STATE_AA64,
              .opc0 = 3, .opc1 = 0, .crn = 0, .crm = 5, .opc2 = 0,
              .access = PL1_R, .type = ARM_CP_CONST,
              .accessfn = access_aa64_tid3,
              .resetvalue = cpu->isar.id_aa64dfr0 },
            { .name = "ID_AA64DFR1_EL1", .state = ARM_CP_STATE_AA64,
              .opc0 = 3, .opc1 = 0, .crn = 0, .crm = 5, .opc2 = 1,
              .access = PL1_R, .type = ARM_CP_CONST,
              .accessfn = access_aa64_tid3,
              .resetvalue = cpu->isar.id_aa64dfr1 },
            { .name = "ID_AA64DFR2_EL1_RESERVED", .state = ARM_CP_STATE_AA64,
              .opc0 = 3, .opc1 = 0, .crn = 0, .crm = 5, .opc2 = 2,
              .access = PL1_R, .type = ARM_CP_CONST,
              .accessfn = access_aa64_tid3,
              .resetvalue = 0 },
            { .name = "ID_AA64DFR3_EL1_RESERVED", .state = ARM_CP_STATE_AA64,
              .opc0 = 3, .opc1 = 0, .crn = 0, .crm = 5, .opc2 = 3,
              .access = PL1_R, .type = ARM_CP_CONST,
              .accessfn = access_aa64_tid3,
              .resetvalue = 0 },
            { .name = "ID_AA64AFR0_EL1", .state = ARM_CP_STATE_AA64,
              .opc0 = 3, .opc1 = 0, .crn = 0, .crm = 5, .opc2 = 4,
              .access = PL1_R, .type = ARM_CP_CONST,
              .accessfn = access_aa64_tid3,
              .resetvalue = cpu->id_aa64afr0 },
            { .name = "ID_AA64AFR1_EL1", .state = ARM_CP_STATE_AA64,
              .opc0 = 3, .opc1 = 0, .crn = 0, .crm = 5, .opc2 = 5,
              .access = PL1_R, .type = ARM_CP_CONST,
              .accessfn = access_aa64_tid3,
              .resetvalue = cpu->id_aa64afr1 },
            { .name = "ID_AA64AFR2_EL1_RESERVED", .state = ARM_CP_STATE_AA64,
              .opc0 = 3, .opc1 = 0, .crn = 0, .crm = 5, .opc2 = 6,
              .access = PL1_R, .type = ARM_CP_CONST,
              .accessfn = access_aa64_tid3,
              .resetvalue = 0 },
            { .name = "ID_AA64AFR3_EL1_RESERVED", .state = ARM_CP_STATE_AA64,
              .opc0 = 3, .opc1 = 0, .crn = 0, .crm = 5, .opc2 = 7,
              .access = PL1_R, .type = ARM_CP_CONST,
              .accessfn = access_aa64_tid3,
              .resetvalue = 0 },
            { .name = "ID_AA64ISAR0_EL1", .state = ARM_CP_STATE_AA64,
              .opc0 = 3, .opc1 = 0, .crn = 0, .crm = 6, .opc2 = 0,
              .access = PL1_R, .type = ARM_CP_CONST,
              .accessfn = access_aa64_tid3,
              .resetvalue = cpu->isar.id_aa64isar0 },
            { .name = "ID_AA64ISAR1_EL1", .state = ARM_CP_STATE_AA64,
              .opc0 = 3, .opc1 = 0, .crn = 0, .crm = 6, .opc2 = 1,
              .access = PL1_R, .type = ARM_CP_CONST,
              .accessfn = access_aa64_tid3,
              .resetvalue = cpu->isar.id_aa64isar1 },
            { .name = "ID_AA64ISAR2_EL1_RESERVED", .state = ARM_CP_STATE_AA64,
              .opc0 = 3, .opc1 = 0, .crn = 0, .crm = 6, .opc2 = 2,
              .access = PL1_R, .type = ARM_CP_CONST,
              .accessfn = access_aa64_tid3,
              .resetvalue = 0 },
            { .name = "ID_AA64ISAR3_EL1_RESERVED", .state = ARM_CP_STATE_AA64,
              .opc0 = 3, .opc1 = 0, .crn = 0, .crm = 6, .opc2 = 3,
              .access = PL1_R, .type = ARM_CP_CONST,
              .accessfn = access_aa64_tid3,
              .resetvalue = 0 },
            { .name = "ID_AA64ISAR4_EL1_RESERVED", .state = ARM_CP_STATE_AA64,
              .opc0 = 3, .opc1 = 0, .crn = 0, .crm = 6, .opc2 = 4,
              .access = PL1_R, .type = ARM_CP_CONST,
              .accessfn = access_aa64_tid3,
              .resetvalue = 0 },
            { .name = "ID_AA64ISAR5_EL1_RESERVED", .state = ARM_CP_STATE_AA64,
              .opc0 = 3, .opc1 = 0, .crn = 0, .crm = 6, .opc2 = 5,
              .access = PL1_R, .type = ARM_CP_CONST,
              .accessfn = access_aa64_tid3,
              .resetvalue = 0 },
            { .name = "ID_AA64ISAR6_EL1_RESERVED", .state = ARM_CP_STATE_AA64,
              .opc0 = 3, .opc1 = 0, .crn = 0, .crm = 6, .opc2 = 6,
              .access = PL1_R, .type = ARM_CP_CONST,
              .accessfn = access_aa64_tid3,
              .resetvalue = 0 },
            { .name = "ID_AA64ISAR7_EL1_RESERVED", .state = ARM_CP_STATE_AA64,
              .opc0 = 3, .opc1 = 0, .crn = 0, .crm = 6, .opc2 = 7,
              .access = PL1_R, .type = ARM_CP_CONST,
              .accessfn = access_aa64_tid3,
              .resetvalue = 0 },
            { .name = "ID_AA64MMFR0_EL1", .state = ARM_CP_STATE_AA64,
              .opc0 = 3, .opc1 = 0, .crn = 0, .crm = 7, .opc2 = 0,
              .access = PL1_R, .type = ARM_CP_CONST,
              .accessfn = access_aa64_tid3,
              .resetvalue = cpu->isar.id_aa64mmfr0 },
            { .name = "ID_AA64MMFR1_EL1", .state = ARM_CP_STATE_AA64,
              .opc0 = 3, .opc1 = 0, .crn = 0, .crm = 7, .opc2 = 1,
              .access = PL1_R, .type = ARM_CP_CONST,
              .accessfn = access_aa64_tid3,
              .resetvalue = cpu->isar.id_aa64mmfr1 },
            { .name = "ID_AA64MMFR2_EL1", .state = ARM_CP_STATE_AA64,
              .opc0 = 3, .opc1 = 0, .crn = 0, .crm = 7, .opc2 = 2,
              .access = PL1_R, .type = ARM_CP_CONST,
              .accessfn = access_aa64_tid3,
              .resetvalue = cpu->isar.id_aa64mmfr2 },
            { .name = "ID_AA64MMFR3_EL1_RESERVED", .state = ARM_CP_STATE_AA64,
              .opc0 = 3, .opc1 = 0, .crn = 0, .crm = 7, .opc2 = 3,
              .access = PL1_R, .type = ARM_CP_CONST,
              .accessfn = access_aa64_tid3,
              .resetvalue = 0 },
            { .name = "ID_AA64MMFR4_EL1_RESERVED", .state = ARM_CP_STATE_AA64,
              .opc0 = 3, .opc1 = 0, .crn = 0, .crm = 7, .opc2 = 4,
              .access = PL1_R, .type = ARM_CP_CONST,
              .accessfn = access_aa64_tid3,
              .resetvalue = 0 },
            { .name = "ID_AA64MMFR5_EL1_RESERVED", .state = ARM_CP_STATE_AA64,
              .opc0 = 3, .opc1 = 0, .crn = 0, .crm = 7, .opc2 = 5,
              .access = PL1_R, .type = ARM_CP_CONST,
              .accessfn = access_aa64_tid3,
              .resetvalue = 0 },
            { .name = "ID_AA64MMFR6_EL1_RESERVED", .state = ARM_CP_STATE_AA64,
              .opc0 = 3, .opc1 = 0, .crn = 0, .crm = 7, .opc2 = 6,
              .access = PL1_R, .type = ARM_CP_CONST,
              .accessfn = access_aa64_tid3,
              .resetvalue = 0 },
            { .name = "ID_AA64MMFR7_EL1_RESERVED", .state = ARM_CP_STATE_AA64,
              .opc0 = 3, .opc1 = 0, .crn = 0, .crm = 7, .opc2 = 7,
              .access = PL1_R, .type = ARM_CP_CONST,
              .accessfn = access_aa64_tid3,
              .resetvalue = 0 },
            { .name = "MVFR0_EL1", .state = ARM_CP_STATE_AA64,
              .opc0 = 3, .opc1 = 0, .crn = 0, .crm = 3, .opc2 = 0,
              .access = PL1_R, .type = ARM_CP_CONST,
              .accessfn = access_aa64_tid3,
              .resetvalue = cpu->isar.mvfr0 },
            { .name = "MVFR1_EL1", .state = ARM_CP_STATE_AA64,
              .opc0 = 3, .opc1 = 0, .crn = 0, .crm = 3, .opc2 = 1,
              .access = PL1_R, .type = ARM_CP_CONST,
              .accessfn = access_aa64_tid3,
              .resetvalue = cpu->isar.mvfr1 },
            { .name = "MVFR2_EL1", .state = ARM_CP_STATE_AA64,
              .opc0 = 3, .opc1 = 0, .crn = 0, .crm = 3, .opc2 = 2,
              .access = PL1_R, .type = ARM_CP_CONST,
              .accessfn = access_aa64_tid3,
              .resetvalue = cpu->isar.mvfr2 },
            /*
             * "0, c0, c3, {0,1,2}" are the encodings corresponding to
             * AArch64 MVFR[012]_EL1. Define the STATE_AA32 encoding
             * as RAZ, since it is in the "reserved for future ID
             * registers, RAZ" part of the AArch32 encoding space.
             */
            { .name = "RES_0_C0_C3_0", .state = ARM_CP_STATE_AA32,
              .cp = 15, .opc1 = 0, .crn = 0, .crm = 3, .opc2 = 0,
              .access = PL1_R, .type = ARM_CP_CONST,
              .accessfn = access_aa64_tid3,
              .resetvalue = 0 },
            { .name = "RES_0_C0_C3_1", .state = ARM_CP_STATE_AA32,
              .cp = 15, .opc1 = 0, .crn = 0, .crm = 3, .opc2 = 1,
              .access = PL1_R, .type = ARM_CP_CONST,
              .accessfn = access_aa64_tid3,
              .resetvalue = 0 },
            { .name = "RES_0_C0_C3_2", .state = ARM_CP_STATE_AA32,
              .cp = 15, .opc1 = 0, .crn = 0, .crm = 3, .opc2 = 2,
              .access = PL1_R, .type = ARM_CP_CONST,
              .accessfn = access_aa64_tid3,
              .resetvalue = 0 },
            /*
             * Other encodings in "0, c0, c3, ..." are STATE_BOTH because
             * they're also RAZ for AArch64, and in v8 are gradually
             * being filled with AArch64-view-of-AArch32-ID-register
             * for new ID registers.
             */
            { .name = "RES_0_C0_C3_3", .state = ARM_CP_STATE_BOTH,
              .opc0 = 3, .opc1 = 0, .crn = 0, .crm = 3, .opc2 = 3,
              .access = PL1_R, .type = ARM_CP_CONST,
              .accessfn = access_aa64_tid3,
              .resetvalue = 0 },
            { .name = "ID_PFR2", .state = ARM_CP_STATE_BOTH,
              .opc0 = 3, .opc1 = 0, .crn = 0, .crm = 3, .opc2 = 4,
              .access = PL1_R, .type = ARM_CP_CONST,
              .accessfn = access_aa64_tid3,
              .resetvalue = cpu->isar.id_pfr2 },
            { .name = "ID_DFR1", .state = ARM_CP_STATE_BOTH,
              .opc0 = 3, .opc1 = 0, .crn = 0, .crm = 3, .opc2 = 5,
              .access = PL1_R, .type = ARM_CP_CONST,
              .accessfn = access_aa64_tid3,
              .resetvalue = cpu->isar.id_dfr1 },
            { .name = "ID_MMFR5", .state = ARM_CP_STATE_BOTH,
              .opc0 = 3, .opc1 = 0, .crn = 0, .crm = 3, .opc2 = 6,
              .access = PL1_R, .type = ARM_CP_CONST,
              .accessfn = access_aa64_tid3,
              .resetvalue = cpu->isar.id_mmfr5 },
            { .name = "RES_0_C0_C3_7", .state = ARM_CP_STATE_BOTH,
              .opc0 = 3, .opc1 = 0, .crn = 0, .crm = 3, .opc2 = 7,
              .access = PL1_R, .type = ARM_CP_CONST,
              .accessfn = access_aa64_tid3,
              .resetvalue = 0 },
            { .name = "PMCEID0", .state = ARM_CP_STATE_AA32,
              .cp = 15, .opc1 = 0, .crn = 9, .crm = 12, .opc2 = 6,
              .access = PL0_R, .accessfn = pmreg_access, .type = ARM_CP_CONST,
              .resetvalue = extract64(cpu->pmceid0, 0, 32) },
            { .name = "PMCEID0_EL0", .state = ARM_CP_STATE_AA64,
              .opc0 = 3, .opc1 = 3, .crn = 9, .crm = 12, .opc2 = 6,
              .access = PL0_R, .accessfn = pmreg_access, .type = ARM_CP_CONST,
              .resetvalue = cpu->pmceid0 },
            { .name = "PMCEID1", .state = ARM_CP_STATE_AA32,
              .cp = 15, .opc1 = 0, .crn = 9, .crm = 12, .opc2 = 7,
              .access = PL0_R, .accessfn = pmreg_access, .type = ARM_CP_CONST,
              .resetvalue = extract64(cpu->pmceid1, 0, 32) },
            { .name = "PMCEID1_EL0", .state = ARM_CP_STATE_AA64,
              .opc0 = 3, .opc1 = 3, .crn = 9, .crm = 12, .opc2 = 7,
              .access = PL0_R, .accessfn = pmreg_access, .type = ARM_CP_CONST,
              .resetvalue = cpu->pmceid1 },
        };
#ifdef CONFIG_USER_ONLY
        static const ARMCPRegUserSpaceInfo v8_user_idregs[] = {
            { .name = "ID_AA64PFR0_EL1",
              .exported_bits = R_ID_AA64PFR0_FP_MASK |
                               R_ID_AA64PFR0_ADVSIMD_MASK |
                               R_ID_AA64PFR0_SVE_MASK |
                               R_ID_AA64PFR0_DIT_MASK,
              .fixed_bits = (0x1u << R_ID_AA64PFR0_EL0_SHIFT) |
                            (0x1u << R_ID_AA64PFR0_EL1_SHIFT) },
            { .name = "ID_AA64PFR1_EL1",
              .exported_bits = R_ID_AA64PFR1_BT_MASK |
                               R_ID_AA64PFR1_SSBS_MASK |
                               R_ID_AA64PFR1_MTE_MASK |
                               R_ID_AA64PFR1_SME_MASK },
            { .name = "ID_AA64PFR*_EL1_RESERVED",
              .is_glob = true },
            { .name = "ID_AA64ZFR0_EL1",
              .exported_bits = R_ID_AA64ZFR0_SVEVER_MASK |
                               R_ID_AA64ZFR0_AES_MASK |
                               R_ID_AA64ZFR0_BITPERM_MASK |
                               R_ID_AA64ZFR0_BFLOAT16_MASK |
                               R_ID_AA64ZFR0_SHA3_MASK |
                               R_ID_AA64ZFR0_SM4_MASK |
                               R_ID_AA64ZFR0_I8MM_MASK |
                               R_ID_AA64ZFR0_F32MM_MASK |
                               R_ID_AA64ZFR0_F64MM_MASK },
            { .name = "ID_AA64SMFR0_EL1",
              .exported_bits = R_ID_AA64SMFR0_F32F32_MASK |
                               R_ID_AA64SMFR0_B16F32_MASK |
                               R_ID_AA64SMFR0_F16F32_MASK |
                               R_ID_AA64SMFR0_I8I32_MASK |
                               R_ID_AA64SMFR0_F64F64_MASK |
                               R_ID_AA64SMFR0_I16I64_MASK |
                               R_ID_AA64SMFR0_FA64_MASK },
            { .name = "ID_AA64MMFR0_EL1",
              .exported_bits = R_ID_AA64MMFR0_ECV_MASK,
              .fixed_bits = (0xfu << R_ID_AA64MMFR0_TGRAN64_SHIFT) |
                            (0xfu << R_ID_AA64MMFR0_TGRAN4_SHIFT) },
            { .name = "ID_AA64MMFR1_EL1",
              .exported_bits = R_ID_AA64MMFR1_AFP_MASK },
            { .name = "ID_AA64MMFR2_EL1",
              .exported_bits = R_ID_AA64MMFR2_AT_MASK },
            { .name = "ID_AA64MMFR*_EL1_RESERVED",
              .is_glob = true },
            { .name = "ID_AA64DFR0_EL1",
              .fixed_bits = (0x6u << R_ID_AA64DFR0_DEBUGVER_SHIFT) },
            { .name = "ID_AA64DFR1_EL1" },
            { .name = "ID_AA64DFR*_EL1_RESERVED",
              .is_glob = true },
            { .name = "ID_AA64AFR*",
              .is_glob = true },
            { .name = "ID_AA64ISAR0_EL1",
              .exported_bits = R_ID_AA64ISAR0_AES_MASK |
                               R_ID_AA64ISAR0_SHA1_MASK |
                               R_ID_AA64ISAR0_SHA2_MASK |
                               R_ID_AA64ISAR0_CRC32_MASK |
                               R_ID_AA64ISAR0_ATOMIC_MASK |
                               R_ID_AA64ISAR0_RDM_MASK |
                               R_ID_AA64ISAR0_SHA3_MASK |
                               R_ID_AA64ISAR0_SM3_MASK |
                               R_ID_AA64ISAR0_SM4_MASK |
                               R_ID_AA64ISAR0_DP_MASK |
                               R_ID_AA64ISAR0_FHM_MASK |
                               R_ID_AA64ISAR0_TS_MASK |
                               R_ID_AA64ISAR0_RNDR_MASK },
            { .name = "ID_AA64ISAR1_EL1",
              .exported_bits = R_ID_AA64ISAR1_DPB_MASK |
                               R_ID_AA64ISAR1_APA_MASK |
                               R_ID_AA64ISAR1_API_MASK |
                               R_ID_AA64ISAR1_JSCVT_MASK |
                               R_ID_AA64ISAR1_FCMA_MASK |
                               R_ID_AA64ISAR1_LRCPC_MASK |
                               R_ID_AA64ISAR1_GPA_MASK |
                               R_ID_AA64ISAR1_GPI_MASK |
                               R_ID_AA64ISAR1_FRINTTS_MASK |
                               R_ID_AA64ISAR1_SB_MASK |
                               R_ID_AA64ISAR1_BF16_MASK |
                               R_ID_AA64ISAR1_DGH_MASK |
                               R_ID_AA64ISAR1_I8MM_MASK },
            { .name = "ID_AA64ISAR2_EL1",
              .exported_bits = R_ID_AA64ISAR2_WFXT_MASK |
                               R_ID_AA64ISAR2_RPRES_MASK |
                               R_ID_AA64ISAR2_GPA3_MASK |
                               R_ID_AA64ISAR2_APA3_MASK },
            { .name = "ID_AA64ISAR*_EL1_RESERVED",
              .is_glob = true },
        };
        modify_arm_cp_regs(v8_idregs, v8_user_idregs);
#endif
        /* RVBAR_EL1 is only implemented if EL1 is the highest EL */
        if (!arm_feature(env, ARM_FEATURE_EL3) &&
            !arm_feature(env, ARM_FEATURE_EL2)) {
            ARMCPRegInfo rvbar = {
                .name = "RVBAR_EL1", .state = ARM_CP_STATE_BOTH,
                .opc0 = 3, .opc1 = 0, .crn = 12, .crm = 0, .opc2 = 1,
                .access = PL1_R,
                .fieldoffset = offsetof(CPUARMState, cp15.rvbar),
            };
            define_one_arm_cp_reg(cpu, &rvbar);
        }
        define_arm_cp_regs(cpu, v8_idregs);
        define_arm_cp_regs(cpu, v8_cp_reginfo);

        for (i = 4; i < 16; i++) {
            /*
             * Encodings in "0, c0, {c4-c7}, {0-7}" are RAZ for AArch32.
             * For pre-v8 cores there are RAZ patterns for these in
             * id_pre_v8_midr_cp_reginfo[]; for v8 we do that here.
             * v8 extends the "must RAZ" part of the ID register space
             * to also cover c0, 0, c{8-15}, {0-7}.
             * These are STATE_AA32 because in the AArch64 sysreg space
             * c4-c7 is where the AArch64 ID registers live (and we've
             * already defined those in v8_idregs[]), and c8-c15 are not
             * "must RAZ" for AArch64.
             */
            g_autofree char *name = g_strdup_printf("RES_0_C0_C%d_X", i);
            ARMCPRegInfo v8_aa32_raz_idregs = {
                .name = name,
                .state = ARM_CP_STATE_AA32,
                .cp = 15, .opc1 = 0, .crn = 0, .crm = i, .opc2 = CP_ANY,
                .access = PL1_R, .type = ARM_CP_CONST,
                .accessfn = access_aa64_tid3,
                .resetvalue = 0 };
            define_one_arm_cp_reg(cpu, &v8_aa32_raz_idregs);
        }
    }

    /*
     * Register the base EL2 cpregs.
     * Pre v8, these registers are implemented only as part of the
     * Virtualization Extensions (EL2 present).  Beginning with v8,
     * if EL2 is missing but EL3 is enabled, mostly these become
     * RES0 from EL3, with some specific exceptions.
     */
    if (arm_feature(env, ARM_FEATURE_EL2)
        || (arm_feature(env, ARM_FEATURE_EL3)
            && arm_feature(env, ARM_FEATURE_V8))) {
        uint64_t vmpidr_def = mpidr_read_val(env);
        ARMCPRegInfo vpidr_regs[] = {
            { .name = "VPIDR", .state = ARM_CP_STATE_AA32,
              .cp = 15, .opc1 = 4, .crn = 0, .crm = 0, .opc2 = 0,
              .access = PL2_RW, .accessfn = access_el3_aa32ns,
              .resetvalue = cpu->midr,
              .type = ARM_CP_ALIAS | ARM_CP_EL3_NO_EL2_C_NZ,
              .fieldoffset = offsetoflow32(CPUARMState, cp15.vpidr_el2) },
            { .name = "VPIDR_EL2", .state = ARM_CP_STATE_AA64,
              .opc0 = 3, .opc1 = 4, .crn = 0, .crm = 0, .opc2 = 0,
              .access = PL2_RW, .resetvalue = cpu->midr,
              .type = ARM_CP_EL3_NO_EL2_C_NZ,
              .fieldoffset = offsetof(CPUARMState, cp15.vpidr_el2) },
            { .name = "VMPIDR", .state = ARM_CP_STATE_AA32,
              .cp = 15, .opc1 = 4, .crn = 0, .crm = 0, .opc2 = 5,
              .access = PL2_RW, .accessfn = access_el3_aa32ns,
              .resetvalue = vmpidr_def,
              .type = ARM_CP_ALIAS | ARM_CP_EL3_NO_EL2_C_NZ,
              .fieldoffset = offsetoflow32(CPUARMState, cp15.vmpidr_el2) },
            { .name = "VMPIDR_EL2", .state = ARM_CP_STATE_AA64,
              .opc0 = 3, .opc1 = 4, .crn = 0, .crm = 0, .opc2 = 5,
              .access = PL2_RW, .resetvalue = vmpidr_def,
              .type = ARM_CP_EL3_NO_EL2_C_NZ,
              .fieldoffset = offsetof(CPUARMState, cp15.vmpidr_el2) },
        };
        /*
         * The only field of MDCR_EL2 that has a defined architectural reset
         * value is MDCR_EL2.HPMN which should reset to the value of PMCR_EL0.N.
         */
        ARMCPRegInfo mdcr_el2 = {
            .name = "MDCR_EL2", .state = ARM_CP_STATE_BOTH, .type = ARM_CP_IO,
            .opc0 = 3, .opc1 = 4, .crn = 1, .crm = 1, .opc2 = 1,
            .writefn = mdcr_el2_write,
            .access = PL2_RW, .resetvalue = pmu_num_counters(env),
            .fieldoffset = offsetof(CPUARMState, cp15.mdcr_el2),
        };
        define_one_arm_cp_reg(cpu, &mdcr_el2);
        define_arm_cp_regs(cpu, vpidr_regs);
        define_arm_cp_regs(cpu, el2_cp_reginfo);
        if (arm_feature(env, ARM_FEATURE_V8)) {
            define_arm_cp_regs(cpu, el2_v8_cp_reginfo);
        }
        if (cpu_isar_feature(aa64_sel2, cpu)) {
            define_arm_cp_regs(cpu, el2_sec_cp_reginfo);
        }
        /* RVBAR_EL2 is only implemented if EL2 is the highest EL */
        if (!arm_feature(env, ARM_FEATURE_EL3)) {
            ARMCPRegInfo rvbar[] = {
                {
                    .name = "RVBAR_EL2", .state = ARM_CP_STATE_AA64,
                    .opc0 = 3, .opc1 = 4, .crn = 12, .crm = 0, .opc2 = 1,
                    .access = PL2_R,
                    .fieldoffset = offsetof(CPUARMState, cp15.rvbar),
                },
                {   .name = "RVBAR", .type = ARM_CP_ALIAS,
                    .cp = 15, .opc1 = 0, .crn = 12, .crm = 0, .opc2 = 1,
                    .access = PL2_R,
                    .fieldoffset = offsetof(CPUARMState, cp15.rvbar),
                },
            };
            define_arm_cp_regs(cpu, rvbar);
        }
    }

    /* Register the base EL3 cpregs. */
    if (arm_feature(env, ARM_FEATURE_EL3)) {
        define_arm_cp_regs(cpu, el3_cp_reginfo);
        ARMCPRegInfo el3_regs[] = {
            { .name = "RVBAR_EL3", .state = ARM_CP_STATE_AA64,
              .opc0 = 3, .opc1 = 6, .crn = 12, .crm = 0, .opc2 = 1,
              .access = PL3_R,
              .fieldoffset = offsetof(CPUARMState, cp15.rvbar),
            },
            { .name = "SCTLR_EL3", .state = ARM_CP_STATE_AA64,
              .opc0 = 3, .opc1 = 6, .crn = 1, .crm = 0, .opc2 = 0,
              .access = PL3_RW,
              .raw_writefn = raw_write, .writefn = sctlr_write,
              .fieldoffset = offsetof(CPUARMState, cp15.sctlr_el[3]),
              .resetvalue = cpu->reset_sctlr },
        };

        define_arm_cp_regs(cpu, el3_regs);
    }
    /*
     * The behaviour of NSACR is sufficiently various that we don't
     * try to describe it in a single reginfo:
     *  if EL3 is 64 bit, then trap to EL3 from S EL1,
     *     reads as constant 0xc00 from NS EL1 and NS EL2
     *  if EL3 is 32 bit, then RW at EL3, RO at NS EL1 and NS EL2
     *  if v7 without EL3, register doesn't exist
     *  if v8 without EL3, reads as constant 0xc00 from NS EL1 and NS EL2
     */
    if (arm_feature(env, ARM_FEATURE_EL3)) {
        if (arm_feature(env, ARM_FEATURE_AARCH64)) {
            static const ARMCPRegInfo nsacr = {
                .name = "NSACR", .type = ARM_CP_CONST,
                .cp = 15, .opc1 = 0, .crn = 1, .crm = 1, .opc2 = 2,
                .access = PL1_RW, .accessfn = nsacr_access,
                .resetvalue = 0xc00
            };
            define_one_arm_cp_reg(cpu, &nsacr);
        } else {
            static const ARMCPRegInfo nsacr = {
                .name = "NSACR",
                .cp = 15, .opc1 = 0, .crn = 1, .crm = 1, .opc2 = 2,
                .access = PL3_RW | PL1_R,
                .resetvalue = 0,
                .fieldoffset = offsetof(CPUARMState, cp15.nsacr)
            };
            define_one_arm_cp_reg(cpu, &nsacr);
        }
    } else {
        if (arm_feature(env, ARM_FEATURE_V8)) {
            static const ARMCPRegInfo nsacr = {
                .name = "NSACR", .type = ARM_CP_CONST,
                .cp = 15, .opc1 = 0, .crn = 1, .crm = 1, .opc2 = 2,
                .access = PL1_R,
                .resetvalue = 0xc00
            };
            define_one_arm_cp_reg(cpu, &nsacr);
        }
    }

    if (arm_feature(env, ARM_FEATURE_PMSA)) {
        if (arm_feature(env, ARM_FEATURE_V8)) {
            define_arm_cp_regs(cpu, vmsa_pmsa_cp_reginfo);
            define_arm_cp_regs(cpu, pmsav8_cp_reginfo);
        } else if (arm_feature(env, ARM_FEATURE_V6)) {
            /* PMSAv6 not implemented */
            assert(arm_feature(env, ARM_FEATURE_V7));
            define_arm_cp_regs(cpu, vmsa_pmsa_cp_reginfo);
            define_arm_cp_regs(cpu, pmsav7_cp_reginfo);
        } else {
            define_arm_cp_regs(cpu, pmsav5_cp_reginfo);
        }
    } else {
        define_arm_cp_regs(cpu, vmsa_pmsa_cp_reginfo);
        define_arm_cp_regs(cpu, vmsa_cp_reginfo);
        /* TTCBR2 is introduced with ARMv8.2-AA32HPD.  */
        if (cpu_isar_feature(aa32_hpd, cpu)) {
            define_one_arm_cp_reg(cpu, &ttbcr2_reginfo);
        }
    }
    if (arm_feature(env, ARM_FEATURE_THUMB2EE)) {
        define_arm_cp_regs(cpu, t2ee_cp_reginfo);
    }
    if (arm_feature(env, ARM_FEATURE_GENERIC_TIMER)) {
        define_arm_cp_regs(cpu, generic_timer_cp_reginfo);
    }
    if (arm_feature(env, ARM_FEATURE_VAPA)) {
        define_arm_cp_regs(cpu, vapa_cp_reginfo);
    }
    if (arm_feature(env, ARM_FEATURE_CACHE_TEST_CLEAN)) {
        define_arm_cp_regs(cpu, cache_test_clean_cp_reginfo);
    }
    if (arm_feature(env, ARM_FEATURE_CACHE_DIRTY_REG)) {
        define_arm_cp_regs(cpu, cache_dirty_status_cp_reginfo);
    }
    if (arm_feature(env, ARM_FEATURE_CACHE_BLOCK_OPS)) {
        define_arm_cp_regs(cpu, cache_block_ops_cp_reginfo);
    }
    if (arm_feature(env, ARM_FEATURE_OMAPCP)) {
        define_arm_cp_regs(cpu, omap_cp_reginfo);
    }
    if (arm_feature(env, ARM_FEATURE_STRONGARM)) {
        define_arm_cp_regs(cpu, strongarm_cp_reginfo);
    }
    if (arm_feature(env, ARM_FEATURE_XSCALE)) {
        define_arm_cp_regs(cpu, xscale_cp_reginfo);
    }
    if (arm_feature(env, ARM_FEATURE_DUMMY_C15_REGS)) {
        define_arm_cp_regs(cpu, dummy_c15_cp_reginfo);
    }
    if (arm_feature(env, ARM_FEATURE_LPAE)) {
        define_arm_cp_regs(cpu, lpae_cp_reginfo);
    }
    if (cpu_isar_feature(aa32_jazelle, cpu)) {
        define_arm_cp_regs(cpu, jazelle_regs);
    }
    /*
     * Slightly awkwardly, the OMAP and StrongARM cores need all of
     * cp15 crn=0 to be writes-ignored, whereas for other cores they should
     * be read-only (ie write causes UNDEF exception).
     */
    {
        ARMCPRegInfo id_pre_v8_midr_cp_reginfo[] = {
            /*
             * Pre-v8 MIDR space.
             * Note that the MIDR isn't a simple constant register because
             * of the TI925 behaviour where writes to another register can
             * cause the MIDR value to change.
             *
             * Unimplemented registers in the c15 0 0 0 space default to
             * MIDR. Define MIDR first as this entire space, then CTR, TCMTR
             * and friends override accordingly.
             */
            { .name = "MIDR",
              .cp = 15, .crn = 0, .crm = 0, .opc1 = 0, .opc2 = CP_ANY,
              .access = PL1_R, .resetvalue = cpu->midr,
              .writefn = arm_cp_write_ignore, .raw_writefn = raw_write,
              .readfn = midr_read,
              .fieldoffset = offsetof(CPUARMState, cp15.c0_cpuid),
              .type = ARM_CP_OVERRIDE },
            /* crn = 0 op1 = 0 crm = 3..7 : currently unassigned; we RAZ. */
            { .name = "DUMMY",
              .cp = 15, .crn = 0, .crm = 3, .opc1 = 0, .opc2 = CP_ANY,
              .access = PL1_R, .type = ARM_CP_CONST, .resetvalue = 0 },
            { .name = "DUMMY",
              .cp = 15, .crn = 0, .crm = 4, .opc1 = 0, .opc2 = CP_ANY,
              .access = PL1_R, .type = ARM_CP_CONST, .resetvalue = 0 },
            { .name = "DUMMY",
              .cp = 15, .crn = 0, .crm = 5, .opc1 = 0, .opc2 = CP_ANY,
              .access = PL1_R, .type = ARM_CP_CONST, .resetvalue = 0 },
            { .name = "DUMMY",
              .cp = 15, .crn = 0, .crm = 6, .opc1 = 0, .opc2 = CP_ANY,
              .access = PL1_R, .type = ARM_CP_CONST, .resetvalue = 0 },
            { .name = "DUMMY",
              .cp = 15, .crn = 0, .crm = 7, .opc1 = 0, .opc2 = CP_ANY,
              .access = PL1_R, .type = ARM_CP_CONST, .resetvalue = 0 },
        };
        ARMCPRegInfo id_v8_midr_cp_reginfo[] = {
            { .name = "MIDR_EL1", .state = ARM_CP_STATE_BOTH,
              .opc0 = 3, .opc1 = 0, .crn = 0, .crm = 0, .opc2 = 0,
              .access = PL1_R, .type = ARM_CP_NO_RAW, .resetvalue = cpu->midr,
              .fieldoffset = offsetof(CPUARMState, cp15.c0_cpuid),
              .readfn = midr_read },
<<<<<<< HEAD
            /* crn = 0 op1 = 0 crm = 0 op2 = 4,7 : AArch32 aliases of MIDR */
=======
            /* crn = 0 op1 = 0 crm = 0 op2 = 7 : AArch32 aliases of MIDR */
>>>>>>> d365cb0b
            { .name = "MIDR", .type = ARM_CP_ALIAS | ARM_CP_CONST,
              .cp = 15, .crn = 0, .crm = 0, .opc1 = 0, .opc2 = 7,
              .access = PL1_R, .resetvalue = cpu->midr },
            { .name = "REVIDR_EL1", .state = ARM_CP_STATE_BOTH,
              .opc0 = 3, .opc1 = 0, .crn = 0, .crm = 0, .opc2 = 6,
              .access = PL1_R,
              .accessfn = access_aa64_tid1,
              .type = ARM_CP_CONST, .resetvalue = cpu->revidr },
        };
        ARMCPRegInfo id_v8_midr_alias_cp_reginfo = {
            .name = "MIDR", .type = ARM_CP_ALIAS | ARM_CP_CONST,
            .cp = 15, .crn = 0, .crm = 0, .opc1 = 0, .opc2 = 4,
            .access = PL1_R, .resetvalue = cpu->midr
        };
        ARMCPRegInfo id_cp_reginfo[] = {
            /* These are common to v8 and pre-v8 */
            { .name = "CTR",
              .cp = 15, .crn = 0, .crm = 0, .opc1 = 0, .opc2 = 1,
              .access = PL1_R, .accessfn = ctr_el0_access,
              .type = ARM_CP_CONST, .resetvalue = cpu->ctr },
            { .name = "CTR_EL0", .state = ARM_CP_STATE_AA64,
              .opc0 = 3, .opc1 = 3, .opc2 = 1, .crn = 0, .crm = 0,
              .access = PL0_R, .accessfn = ctr_el0_access,
              .type = ARM_CP_CONST, .resetvalue = cpu->ctr },
            /* TCMTR and TLBTR exist in v8 but have no 64-bit versions */
            { .name = "TCMTR",
              .cp = 15, .crn = 0, .crm = 0, .opc1 = 0, .opc2 = 2,
              .access = PL1_R,
              .accessfn = access_aa32_tid1,
              .type = ARM_CP_CONST, .resetvalue = cpu->tcmtr },
        };
        /* MIDR opc=4 alias is specific to VMSA < v8 */
        ARMCPRegInfo id_midr_opc4_non_pmsav8_reginfo = {
              .name = "MIDR", .type = ARM_CP_ALIAS | ARM_CP_CONST,
              .cp = 15, .crn = 0, .crm = 0, .opc1 = 0, .opc2 = 4,
              .access = PL1_R, .resetvalue = cpu->midr,
        };
        /* TLBTR is specific to VMSA */
        ARMCPRegInfo id_tlbtr_reginfo = {
              .name = "TLBTR",
              .cp = 15, .crn = 0, .crm = 0, .opc1 = 0, .opc2 = 3,
              .access = PL1_R,
              .accessfn = access_aa32_tid1,
              .type = ARM_CP_CONST, .resetvalue = 0,
        };
        /* MPUIR is specific to PMSA V6+ */
        ARMCPRegInfo id_mpuir_reginfo = {
              .name = "MPUIR",
              .cp = 15, .crn = 0, .crm = 0, .opc1 = 0, .opc2 = 4,
              .access = PL1_R, .type = ARM_CP_CONST,
              .resetvalue = cpu->pmsav7_dregion << 8
        };
        /* HMPUIR is specific to PMSA V8 */
        ARMCPRegInfo id_hmpuir_reginfo = {
            .name = "HMPUIR",
            .cp = 15, .opc1 = 4, .crn = 0, .crm = 0, .opc2 = 4,
            .access = PL2_R, .type = ARM_CP_CONST,
            .resetvalue = cpu->pmsav8r_hdregion
        };
        static const ARMCPRegInfo crn0_wi_reginfo = {
            .name = "CRN0_WI", .cp = 15, .crn = 0, .crm = CP_ANY,
            .opc1 = CP_ANY, .opc2 = CP_ANY, .access = PL1_W,
            .type = ARM_CP_NOP | ARM_CP_OVERRIDE
        };
#ifdef CONFIG_USER_ONLY
        static const ARMCPRegUserSpaceInfo id_v8_user_midr_cp_reginfo[] = {
            { .name = "MIDR_EL1",
              .exported_bits = R_MIDR_EL1_REVISION_MASK |
                               R_MIDR_EL1_PARTNUM_MASK |
                               R_MIDR_EL1_ARCHITECTURE_MASK |
                               R_MIDR_EL1_VARIANT_MASK |
                               R_MIDR_EL1_IMPLEMENTER_MASK },
            { .name = "REVIDR_EL1" },
        };
        modify_arm_cp_regs(id_v8_midr_cp_reginfo, id_v8_user_midr_cp_reginfo);
#endif
        if (arm_feature(env, ARM_FEATURE_OMAPCP) ||
            arm_feature(env, ARM_FEATURE_STRONGARM)) {
            size_t i;
            /*
             * Register the blanket "writes ignored" value first to cover the
             * whole space. Then update the specific ID registers to allow write
             * access, so that they ignore writes rather than causing them to
             * UNDEF.
             */
            define_one_arm_cp_reg(cpu, &crn0_wi_reginfo);
            for (i = 0; i < ARRAY_SIZE(id_pre_v8_midr_cp_reginfo); ++i) {
                id_pre_v8_midr_cp_reginfo[i].access = PL1_RW;
            }
            for (i = 0; i < ARRAY_SIZE(id_cp_reginfo); ++i) {
                id_cp_reginfo[i].access = PL1_RW;
            }
            id_mpuir_reginfo.access = PL1_RW;
            id_tlbtr_reginfo.access = PL1_RW;
        }
        if (arm_feature(env, ARM_FEATURE_V8)) {
            define_arm_cp_regs(cpu, id_v8_midr_cp_reginfo);
            if (!arm_feature(env, ARM_FEATURE_PMSA)) {
                define_one_arm_cp_reg(cpu, &id_v8_midr_alias_cp_reginfo);
            }
        } else {
            define_arm_cp_regs(cpu, id_pre_v8_midr_cp_reginfo);
            if (!arm_feature(env, ARM_FEATURE_PMSA)) {
                define_one_arm_cp_reg(cpu, &id_midr_opc4_non_pmsav8_reginfo);
            }
        }
        define_arm_cp_regs(cpu, id_cp_reginfo);
        if (!arm_feature(env, ARM_FEATURE_PMSA)) {
            define_one_arm_cp_reg(cpu, &id_tlbtr_reginfo);
        } else if (arm_feature(env, ARM_FEATURE_PMSA) &&
                   arm_feature(env, ARM_FEATURE_V8)) {
            uint32_t i = 0;
            char *tmp_string;

            define_one_arm_cp_reg(cpu, &id_mpuir_reginfo);
            define_one_arm_cp_reg(cpu, &id_hmpuir_reginfo);
            define_arm_cp_regs(cpu, pmsav8r_cp_reginfo);

            /* Register alias is only valid for first 32 indexes */
            for (i = 0; i < MIN(cpu->pmsav7_dregion, 32); ++i) {
                uint8_t crm = 0b1000 | extract32(i, 1, 3);
                uint8_t opc1 = extract32(i, 4, 1);
                uint8_t opc2 = extract32(i, 0, 1) << 2;

                tmp_string = g_strdup_printf("PRBAR%u", i);
                ARMCPRegInfo tmp_prbarn_reginfo = {
                    .name = tmp_string, .type = ARM_CP_ALIAS | ARM_CP_NO_RAW,
                    .cp = 15, .opc1 = opc1, .crn = 6, .crm = crm, .opc2 = opc2,
                    .access = PL1_RW, .resetvalue = 0,
                    .accessfn = access_tvm_trvm,
                    .writefn = pmsav8r_regn_write, .readfn = pmsav8r_regn_read
                };
                define_one_arm_cp_reg(cpu, &tmp_prbarn_reginfo);
                g_free(tmp_string);

                opc2 = extract32(i, 0, 1) << 2 | 0x1;
                tmp_string = g_strdup_printf("PRLAR%u", i);
                ARMCPRegInfo tmp_prlarn_reginfo = {
                    .name = tmp_string, .type = ARM_CP_ALIAS | ARM_CP_NO_RAW,
                    .cp = 15, .opc1 = opc1, .crn = 6, .crm = crm, .opc2 = opc2,
                    .access = PL1_RW, .resetvalue = 0,
                    .accessfn = access_tvm_trvm,
                    .writefn = pmsav8r_regn_write, .readfn = pmsav8r_regn_read
                };
                define_one_arm_cp_reg(cpu, &tmp_prlarn_reginfo);
                g_free(tmp_string);
            }

            /* Register alias is only valid for first 32 indexes */
            for (i = 0; i < MIN(cpu->pmsav8r_hdregion, 32); ++i) {
                uint8_t crm = 0b1000 | extract32(i, 1, 3);
                uint8_t opc1 = 0b100 | extract32(i, 4, 1);
                uint8_t opc2 = extract32(i, 0, 1) << 2;

                tmp_string = g_strdup_printf("HPRBAR%u", i);
                ARMCPRegInfo tmp_hprbarn_reginfo = {
                    .name = tmp_string,
                    .type = ARM_CP_NO_RAW,
                    .cp = 15, .opc1 = opc1, .crn = 6, .crm = crm, .opc2 = opc2,
                    .access = PL2_RW, .resetvalue = 0,
                    .writefn = pmsav8r_regn_write, .readfn = pmsav8r_regn_read
                };
                define_one_arm_cp_reg(cpu, &tmp_hprbarn_reginfo);
                g_free(tmp_string);

                opc2 = extract32(i, 0, 1) << 2 | 0x1;
                tmp_string = g_strdup_printf("HPRLAR%u", i);
                ARMCPRegInfo tmp_hprlarn_reginfo = {
                    .name = tmp_string,
                    .type = ARM_CP_NO_RAW,
                    .cp = 15, .opc1 = opc1, .crn = 6, .crm = crm, .opc2 = opc2,
                    .access = PL2_RW, .resetvalue = 0,
                    .writefn = pmsav8r_regn_write, .readfn = pmsav8r_regn_read
                };
                define_one_arm_cp_reg(cpu, &tmp_hprlarn_reginfo);
                g_free(tmp_string);
            }
        } else if (arm_feature(env, ARM_FEATURE_V7)) {
            define_one_arm_cp_reg(cpu, &id_mpuir_reginfo);
        }
    }

    if (arm_feature(env, ARM_FEATURE_MPIDR)) {
        ARMCPRegInfo mpidr_cp_reginfo[] = {
            { .name = "MPIDR_EL1", .state = ARM_CP_STATE_BOTH,
              .opc0 = 3, .crn = 0, .crm = 0, .opc1 = 0, .opc2 = 5,
              .access = PL1_R, .readfn = mpidr_read, .type = ARM_CP_NO_RAW },
        };
#ifdef CONFIG_USER_ONLY
        static const ARMCPRegUserSpaceInfo mpidr_user_cp_reginfo[] = {
            { .name = "MPIDR_EL1",
              .fixed_bits = 0x0000000080000000 },
        };
        modify_arm_cp_regs(mpidr_cp_reginfo, mpidr_user_cp_reginfo);
#endif
        define_arm_cp_regs(cpu, mpidr_cp_reginfo);
    }

    if (arm_feature(env, ARM_FEATURE_AUXCR)) {
        ARMCPRegInfo auxcr_reginfo[] = {
            { .name = "ACTLR_EL1", .state = ARM_CP_STATE_BOTH,
              .opc0 = 3, .opc1 = 0, .crn = 1, .crm = 0, .opc2 = 1,
              .access = PL1_RW, .accessfn = access_tacr,
              .type = ARM_CP_CONST, .resetvalue = cpu->reset_auxcr },
            { .name = "ACTLR_EL2", .state = ARM_CP_STATE_BOTH,
              .opc0 = 3, .opc1 = 4, .crn = 1, .crm = 0, .opc2 = 1,
              .access = PL2_RW, .type = ARM_CP_CONST,
              .resetvalue = 0 },
            { .name = "ACTLR_EL3", .state = ARM_CP_STATE_AA64,
              .opc0 = 3, .opc1 = 6, .crn = 1, .crm = 0, .opc2 = 1,
              .access = PL3_RW, .type = ARM_CP_CONST,
              .resetvalue = 0 },
        };
        define_arm_cp_regs(cpu, auxcr_reginfo);
        if (cpu_isar_feature(aa32_ac2, cpu)) {
            define_arm_cp_regs(cpu, actlr2_hactlr2_reginfo);
        }
    }

    if (arm_feature(env, ARM_FEATURE_CBAR)) {
        /*
         * CBAR is IMPDEF, but common on Arm Cortex-A implementations.
         * There are two flavours:
         *  (1) older 32-bit only cores have a simple 32-bit CBAR
         *  (2) 64-bit cores have a 64-bit CBAR visible to AArch64, plus a
         *      32-bit register visible to AArch32 at a different encoding
         *      to the "flavour 1" register and with the bits rearranged to
         *      be able to squash a 64-bit address into the 32-bit view.
         * We distinguish the two via the ARM_FEATURE_AARCH64 flag, but
         * in future if we support AArch32-only configs of some of the
         * AArch64 cores we might need to add a specific feature flag
         * to indicate cores with "flavour 2" CBAR.
         */
        if (arm_feature(env, ARM_FEATURE_AARCH64)) {
            /* 32 bit view is [31:18] 0...0 [43:32]. */
            uint32_t cbar32 = (extract64(cpu->reset_cbar, 18, 14) << 18)
                | extract64(cpu->reset_cbar, 32, 12);
            ARMCPRegInfo cbar_reginfo[] = {
                { .name = "CBAR",
                  .type = ARM_CP_CONST,
                  .cp = 15, .crn = 15, .crm = 3, .opc1 = 1, .opc2 = 0,
                  .access = PL1_R, .resetvalue = cbar32 },
                { .name = "CBAR_EL1", .state = ARM_CP_STATE_AA64,
                  .type = ARM_CP_CONST,
                  .opc0 = 3, .opc1 = 1, .crn = 15, .crm = 3, .opc2 = 0,
                  .access = PL1_R, .resetvalue = cpu->reset_cbar },
            };
            /* We don't implement a r/w 64 bit CBAR currently */
            assert(arm_feature(env, ARM_FEATURE_CBAR_RO));
            define_arm_cp_regs(cpu, cbar_reginfo);
        } else {
<<<<<<< HEAD
            if (arm_feature(env, ARM_FEATURE_V8)) {
                ARMCPRegInfo cbar = {
                    .name = "CBAR",
                    .type = ARM_CP_CONST,
                    .cp = 15, .crn = 15, .crm = 3, .opc1 = 1, .opc2 = 0,
                    .access = PL1_R | PL2_R, .resetvalue = cpu->reset_cbar
                };
                define_one_arm_cp_reg(cpu, &cbar);
            } else {
                ARMCPRegInfo cbar = {
                    .name = "CBAR",
                    .cp = 15, .crn = 15, .crm = 0, .opc1 = 4, .opc2 = 0,
                    .access = PL1_R|PL3_W, .resetvalue = cpu->reset_cbar,
                    .fieldoffset = offsetof(CPUARMState,
                                            cp15.c15_config_base_address)
                };
                if (arm_feature(env, ARM_FEATURE_CBAR_RO)) {
                    cbar.access = PL1_R;
                    cbar.fieldoffset = 0;
                    cbar.type = ARM_CP_CONST;
                }
                define_one_arm_cp_reg(cpu, &cbar);
=======
            ARMCPRegInfo cbar = {
                .name = "CBAR",
                .cp = 15, .crn = 15, .crm = 0, .opc1 = 4, .opc2 = 0,
                .access = PL1_R | PL3_W, .resetvalue = cpu->reset_cbar,
                .fieldoffset = offsetof(CPUARMState,
                                        cp15.c15_config_base_address)
            };
            if (arm_feature(env, ARM_FEATURE_CBAR_RO)) {
                cbar.access = PL1_R;
                cbar.fieldoffset = 0;
                cbar.type = ARM_CP_CONST;
>>>>>>> d365cb0b
            }
        }
    }

    if (arm_feature(env, ARM_FEATURE_VBAR)) {
        static const ARMCPRegInfo vbar_cp_reginfo[] = {
            { .name = "VBAR", .state = ARM_CP_STATE_BOTH,
              .opc0 = 3, .crn = 12, .crm = 0, .opc1 = 0, .opc2 = 0,
              .access = PL1_RW, .writefn = vbar_write,
              .bank_fieldoffsets = { offsetof(CPUARMState, cp15.vbar_s),
                                     offsetof(CPUARMState, cp15.vbar_ns) },
              .resetvalue = 0 },
        };
        define_arm_cp_regs(cpu, vbar_cp_reginfo);
    }

    /* Generic registers whose values depend on the implementation */
    {
        ARMCPRegInfo sctlr = {
            .name = "SCTLR", .state = ARM_CP_STATE_BOTH,
            .opc0 = 3, .opc1 = 0, .crn = 1, .crm = 0, .opc2 = 0,
            .access = PL1_RW, .accessfn = access_tvm_trvm,
            .bank_fieldoffsets = { offsetof(CPUARMState, cp15.sctlr_s),
                                   offsetof(CPUARMState, cp15.sctlr_ns) },
            .writefn = sctlr_write, .resetvalue = cpu->reset_sctlr,
            .raw_writefn = raw_write,
        };
        if (arm_feature(env, ARM_FEATURE_XSCALE)) {
            /*
             * Normally we would always end the TB on an SCTLR write, but Linux
             * arch/arm/mach-pxa/sleep.S expects two instructions following
             * an MMU enable to execute from cache.  Imitate this behaviour.
             */
            sctlr.type |= ARM_CP_SUPPRESS_TB_END;
        }
        define_one_arm_cp_reg(cpu, &sctlr);

        if (arm_feature(env, ARM_FEATURE_PMSA) &&
            arm_feature(env, ARM_FEATURE_V8)) {
            ARMCPRegInfo vsctlr = {
                .name = "VSCTLR", .state = ARM_CP_STATE_AA32,
                .cp = 15, .opc1 = 4, .crn = 2, .crm = 0, .opc2 = 0,
                .access = PL2_RW, .resetvalue = 0x0,
                .fieldoffset = offsetoflow32(CPUARMState, cp15.vsctlr),
            };
            define_one_arm_cp_reg(cpu, &vsctlr);
        }
    }

    if (cpu_isar_feature(aa64_lor, cpu)) {
        define_arm_cp_regs(cpu, lor_reginfo);
    }
    if (cpu_isar_feature(aa64_pan, cpu)) {
        define_one_arm_cp_reg(cpu, &pan_reginfo);
    }
#ifndef CONFIG_USER_ONLY
    if (cpu_isar_feature(aa64_ats1e1, cpu)) {
        define_arm_cp_regs(cpu, ats1e1_reginfo);
    }
    if (cpu_isar_feature(aa32_ats1e1, cpu)) {
        define_arm_cp_regs(cpu, ats1cp_reginfo);
    }
#endif
    if (cpu_isar_feature(aa64_uao, cpu)) {
        define_one_arm_cp_reg(cpu, &uao_reginfo);
    }

    if (cpu_isar_feature(aa64_dit, cpu)) {
        define_one_arm_cp_reg(cpu, &dit_reginfo);
    }
    if (cpu_isar_feature(aa64_ssbs, cpu)) {
        define_one_arm_cp_reg(cpu, &ssbs_reginfo);
    }
    if (cpu_isar_feature(any_ras, cpu)) {
        define_arm_cp_regs(cpu, minimal_ras_reginfo);
    }

    if (cpu_isar_feature(aa64_vh, cpu) ||
        cpu_isar_feature(aa64_debugv8p2, cpu)) {
        define_one_arm_cp_reg(cpu, &contextidr_el2);
    }
    if (arm_feature(env, ARM_FEATURE_EL2) && cpu_isar_feature(aa64_vh, cpu)) {
        define_arm_cp_regs(cpu, vhe_reginfo);
    }

    if (cpu_isar_feature(aa64_sve, cpu)) {
        define_arm_cp_regs(cpu, zcr_reginfo);
    }

    if (cpu_isar_feature(aa64_hcx, cpu)) {
        define_one_arm_cp_reg(cpu, &hcrx_el2_reginfo);
    }

#ifdef TARGET_AARCH64
    if (cpu_isar_feature(aa64_sme, cpu)) {
        define_arm_cp_regs(cpu, sme_reginfo);
    }
    if (cpu_isar_feature(aa64_pauth, cpu)) {
        define_arm_cp_regs(cpu, pauth_reginfo);
    }
    if (cpu_isar_feature(aa64_rndr, cpu)) {
        define_arm_cp_regs(cpu, rndr_reginfo);
    }
    if (cpu_isar_feature(aa64_tlbirange, cpu)) {
        define_arm_cp_regs(cpu, tlbirange_reginfo);
    }
    if (cpu_isar_feature(aa64_tlbios, cpu)) {
        define_arm_cp_regs(cpu, tlbios_reginfo);
    }
#ifndef CONFIG_USER_ONLY
    /* Data Cache clean instructions up to PoP */
    if (cpu_isar_feature(aa64_dcpop, cpu)) {
        define_one_arm_cp_reg(cpu, dcpop_reg);

        if (cpu_isar_feature(aa64_dcpodp, cpu)) {
            define_one_arm_cp_reg(cpu, dcpodp_reg);
        }
    }
#endif /*CONFIG_USER_ONLY*/

    /*
     * If full MTE is enabled, add all of the system registers.
     * If only "instructions available at EL0" are enabled,
     * then define only a RAZ/WI version of PSTATE.TCO.
     */
    if (cpu_isar_feature(aa64_mte, cpu)) {
        define_arm_cp_regs(cpu, mte_reginfo);
        define_arm_cp_regs(cpu, mte_el0_cacheop_reginfo);
    } else if (cpu_isar_feature(aa64_mte_insn_reg, cpu)) {
        define_arm_cp_regs(cpu, mte_tco_ro_reginfo);
        define_arm_cp_regs(cpu, mte_el0_cacheop_reginfo);
    }

    if (cpu_isar_feature(aa64_scxtnum, cpu)) {
        define_arm_cp_regs(cpu, scxtnum_reginfo);
    }
#endif

    if (cpu_isar_feature(any_predinv, cpu)) {
        define_arm_cp_regs(cpu, predinv_reginfo);
    }

    if (cpu_isar_feature(any_ccidx, cpu)) {
        define_arm_cp_regs(cpu, ccsidr2_reginfo);
    }

#ifndef CONFIG_USER_ONLY
    /*
     * Register redirections and aliases must be done last,
     * after the registers from the other extensions have been defined.
     */
    if (arm_feature(env, ARM_FEATURE_EL2) && cpu_isar_feature(aa64_vh, cpu)) {
        define_arm_vh_e2h_redirects_aliases(cpu);
    }
#endif
}

/* Sort alphabetically by type name, except for "any". */
static gint arm_cpu_list_compare(gconstpointer a, gconstpointer b)
{
    ObjectClass *class_a = (ObjectClass *)a;
    ObjectClass *class_b = (ObjectClass *)b;
    const char *name_a, *name_b;

    name_a = object_class_get_name(class_a);
    name_b = object_class_get_name(class_b);
    if (strcmp(name_a, "any-" TYPE_ARM_CPU) == 0) {
        return 1;
    } else if (strcmp(name_b, "any-" TYPE_ARM_CPU) == 0) {
        return -1;
    } else {
        return strcmp(name_a, name_b);
    }
}

static void arm_cpu_list_entry(gpointer data, gpointer user_data)
{
    ObjectClass *oc = data;
    CPUClass *cc = CPU_CLASS(oc);
    const char *typename;
    char *name;

    typename = object_class_get_name(oc);
    name = g_strndup(typename, strlen(typename) - strlen("-" TYPE_ARM_CPU));
    if (cc->deprecation_note) {
        qemu_printf("  %s (deprecated)\n", name);
    } else {
        qemu_printf("  %s\n", name);
    }
    g_free(name);
}

void arm_cpu_list(void)
{
    GSList *list;

    list = object_class_get_list(TYPE_ARM_CPU, false);
    list = g_slist_sort(list, arm_cpu_list_compare);
    qemu_printf("Available CPUs:\n");
    g_slist_foreach(list, arm_cpu_list_entry, NULL);
    g_slist_free(list);
}

static void arm_cpu_add_definition(gpointer data, gpointer user_data)
{
    ObjectClass *oc = data;
    CpuDefinitionInfoList **cpu_list = user_data;
    CpuDefinitionInfo *info;
    const char *typename;

    typename = object_class_get_name(oc);
    info = g_malloc0(sizeof(*info));
    info->name = g_strndup(typename,
                           strlen(typename) - strlen("-" TYPE_ARM_CPU));
    info->q_typename = g_strdup(typename);

    QAPI_LIST_PREPEND(*cpu_list, info);
}

CpuDefinitionInfoList *qmp_query_cpu_definitions(Error **errp)
{
    CpuDefinitionInfoList *cpu_list = NULL;
    GSList *list;

    list = object_class_get_list(TYPE_ARM_CPU, false);
    g_slist_foreach(list, arm_cpu_add_definition, &cpu_list);
    g_slist_free(list);

    return cpu_list;
}

/*
 * Private utility function for define_one_arm_cp_reg_with_opaque():
 * add a single reginfo struct to the hash table.
 */
static void add_cpreg_to_hashtable(ARMCPU *cpu, const ARMCPRegInfo *r,
                                   void *opaque, CPState state,
                                   CPSecureState secstate,
                                   int crm, int opc1, int opc2,
                                   const char *name)
{
    CPUARMState *env = &cpu->env;
    uint32_t key;
    ARMCPRegInfo *r2;
    bool is64 = r->type & ARM_CP_64BIT;
    bool ns = secstate & ARM_CP_SECSTATE_NS;
    int cp = r->cp;
    size_t name_len;
    bool make_const;

    switch (state) {
    case ARM_CP_STATE_AA32:
        /* We assume it is a cp15 register if the .cp field is left unset. */
        if (cp == 0 && r->state == ARM_CP_STATE_BOTH) {
            cp = 15;
        }
        key = ENCODE_CP_REG(cp, is64, ns, r->crn, crm, opc1, opc2);
        break;
    case ARM_CP_STATE_AA64:
        /*
         * To allow abbreviation of ARMCPRegInfo definitions, we treat
         * cp == 0 as equivalent to the value for "standard guest-visible
         * sysreg".  STATE_BOTH definitions are also always "standard sysreg"
         * in their AArch64 view (the .cp value may be non-zero for the
         * benefit of the AArch32 view).
         */
        if (cp == 0 || r->state == ARM_CP_STATE_BOTH) {
            cp = CP_REG_ARM64_SYSREG_CP;
        }
        key = ENCODE_AA64_CP_REG(cp, r->crn, crm, r->opc0, opc1, opc2);
        break;
    default:
        g_assert_not_reached();
    }

    /* Overriding of an existing definition must be explicitly requested. */
    if (!(r->type & ARM_CP_OVERRIDE)) {
        const ARMCPRegInfo *oldreg = get_arm_cp_reginfo(cpu->cp_regs, key);
        if (oldreg) {
            assert(oldreg->type & ARM_CP_OVERRIDE);
        }
    }

    /*
     * Eliminate registers that are not present because the EL is missing.
     * Doing this here makes it easier to put all registers for a given
     * feature into the same ARMCPRegInfo array and define them all at once.
     */
    make_const = false;
    if (arm_feature(env, ARM_FEATURE_EL3)) {
        /*
         * An EL2 register without EL2 but with EL3 is (usually) RES0.
         * See rule RJFFP in section D1.1.3 of DDI0487H.a.
         */
        int min_el = ctz32(r->access) / 2;
        if (min_el == 2 && !arm_feature(env, ARM_FEATURE_EL2)) {
            if (r->type & ARM_CP_EL3_NO_EL2_UNDEF) {
                return;
            }
            make_const = !(r->type & ARM_CP_EL3_NO_EL2_KEEP);
        }
    } else {
        CPAccessRights max_el = (arm_feature(env, ARM_FEATURE_EL2)
                                 ? PL2_RW : PL1_RW);
        if ((r->access & max_el) == 0) {
            return;
        }
    }

    /* Combine cpreg and name into one allocation. */
    name_len = strlen(name) + 1;
    r2 = g_malloc(sizeof(*r2) + name_len);
    *r2 = *r;
    r2->name = memcpy(r2 + 1, name, name_len);

    /*
     * Update fields to match the instantiation, overwiting wildcards
     * such as CP_ANY, ARM_CP_STATE_BOTH, or ARM_CP_SECSTATE_BOTH.
     */
    r2->cp = cp;
    r2->crm = crm;
    r2->opc1 = opc1;
    r2->opc2 = opc2;
    r2->state = state;
    r2->secure = secstate;
    if (opaque) {
        r2->opaque = opaque;
    }

    if (make_const) {
        /* This should not have been a very special register to begin. */
        int old_special = r2->type & ARM_CP_SPECIAL_MASK;
        assert(old_special == 0 || old_special == ARM_CP_NOP);
        /*
         * Set the special function to CONST, retaining the other flags.
         * This is important for e.g. ARM_CP_SVE so that we still
         * take the SVE trap if CPTR_EL3.EZ == 0.
         */
        r2->type = (r2->type & ~ARM_CP_SPECIAL_MASK) | ARM_CP_CONST;
        /*
         * Usually, these registers become RES0, but there are a few
         * special cases like VPIDR_EL2 which have a constant non-zero
         * value with writes ignored.
         */
        if (!(r->type & ARM_CP_EL3_NO_EL2_C_NZ)) {
            r2->resetvalue = 0;
        }
        /*
         * ARM_CP_CONST has precedence, so removing the callbacks and
         * offsets are not strictly necessary, but it is potentially
         * less confusing to debug later.
         */
        r2->readfn = NULL;
        r2->writefn = NULL;
        r2->raw_readfn = NULL;
        r2->raw_writefn = NULL;
        r2->resetfn = NULL;
        r2->fieldoffset = 0;
        r2->bank_fieldoffsets[0] = 0;
        r2->bank_fieldoffsets[1] = 0;
    } else {
        bool isbanked = r->bank_fieldoffsets[0] && r->bank_fieldoffsets[1];

        if (isbanked) {
            /*
             * Register is banked (using both entries in array).
             * Overwriting fieldoffset as the array is only used to define
             * banked registers but later only fieldoffset is used.
             */
            r2->fieldoffset = r->bank_fieldoffsets[ns];
        }
        if (state == ARM_CP_STATE_AA32) {
            if (isbanked) {
                /*
                 * If the register is banked then we don't need to migrate or
                 * reset the 32-bit instance in certain cases:
                 *
                 * 1) If the register has both 32-bit and 64-bit instances
                 *    then we can count on the 64-bit instance taking care
                 *    of the non-secure bank.
                 * 2) If ARMv8 is enabled then we can count on a 64-bit
                 *    version taking care of the secure bank.  This requires
                 *    that separate 32 and 64-bit definitions are provided.
                 */
                if ((r->state == ARM_CP_STATE_BOTH && ns) ||
                    (arm_feature(env, ARM_FEATURE_V8) && !ns)) {
                    r2->type |= ARM_CP_ALIAS;
                }
            } else if ((secstate != r->secure) && !ns) {
                /*
                 * The register is not banked so we only want to allow
                 * migration of the non-secure instance.
                 */
                r2->type |= ARM_CP_ALIAS;
            }

            if (HOST_BIG_ENDIAN &&
                r->state == ARM_CP_STATE_BOTH && r2->fieldoffset) {
                r2->fieldoffset += sizeof(uint32_t);
            }
        }
    }

    /*
     * By convention, for wildcarded registers only the first
     * entry is used for migration; the others are marked as
     * ALIAS so we don't try to transfer the register
     * multiple times. Special registers (ie NOP/WFI) are
     * never migratable and not even raw-accessible.
     */
    if (r2->type & ARM_CP_SPECIAL_MASK) {
        r2->type |= ARM_CP_NO_RAW;
    }
    if (((r->crm == CP_ANY) && crm != 0) ||
        ((r->opc1 == CP_ANY) && opc1 != 0) ||
        ((r->opc2 == CP_ANY) && opc2 != 0)) {
        r2->type |= ARM_CP_ALIAS | ARM_CP_NO_GDB;
    }

    /*
     * Check that raw accesses are either forbidden or handled. Note that
     * we can't assert this earlier because the setup of fieldoffset for
     * banked registers has to be done first.
     */
    if (!(r2->type & ARM_CP_NO_RAW)) {
        assert(!raw_accessors_invalid(r2));
    }

    g_hash_table_insert(cpu->cp_regs, (gpointer)(uintptr_t)key, r2);
}


void define_one_arm_cp_reg_with_opaque(ARMCPU *cpu,
                                       const ARMCPRegInfo *r, void *opaque)
{
    /*
     * Define implementations of coprocessor registers.
     * We store these in a hashtable because typically
     * there are less than 150 registers in a space which
     * is 16*16*16*8*8 = 262144 in size.
     * Wildcarding is supported for the crm, opc1 and opc2 fields.
     * If a register is defined twice then the second definition is
     * used, so this can be used to define some generic registers and
     * then override them with implementation specific variations.
     * At least one of the original and the second definition should
     * include ARM_CP_OVERRIDE in its type bits -- this is just a guard
     * against accidental use.
     *
     * The state field defines whether the register is to be
     * visible in the AArch32 or AArch64 execution state. If the
     * state is set to ARM_CP_STATE_BOTH then we synthesise a
     * reginfo structure for the AArch32 view, which sees the lower
     * 32 bits of the 64 bit register.
     *
     * Only registers visible in AArch64 may set r->opc0; opc0 cannot
     * be wildcarded. AArch64 registers are always considered to be 64
     * bits; the ARM_CP_64BIT* flag applies only to the AArch32 view of
     * the register, if any.
     */
    int crm, opc1, opc2;
    int crmmin = (r->crm == CP_ANY) ? 0 : r->crm;
    int crmmax = (r->crm == CP_ANY) ? 15 : r->crm;
    int opc1min = (r->opc1 == CP_ANY) ? 0 : r->opc1;
    int opc1max = (r->opc1 == CP_ANY) ? 7 : r->opc1;
    int opc2min = (r->opc2 == CP_ANY) ? 0 : r->opc2;
    int opc2max = (r->opc2 == CP_ANY) ? 7 : r->opc2;
    CPState state;

    /* 64 bit registers have only CRm and Opc1 fields */
    assert(!((r->type & ARM_CP_64BIT) && (r->opc2 || r->crn)));
    /* op0 only exists in the AArch64 encodings */
    assert((r->state != ARM_CP_STATE_AA32) || (r->opc0 == 0));
    /* AArch64 regs are all 64 bit so ARM_CP_64BIT is meaningless */
    assert((r->state != ARM_CP_STATE_AA64) || !(r->type & ARM_CP_64BIT));
    /*
     * This API is only for Arm's system coprocessors (14 and 15) or
     * (M-profile or v7A-and-earlier only) for implementation defined
     * coprocessors in the range 0..7.  Our decode assumes this, since
     * 8..13 can be used for other insns including VFP and Neon. See
     * valid_cp() in translate.c.  Assert here that we haven't tried
     * to use an invalid coprocessor number.
     */
    switch (r->state) {
    case ARM_CP_STATE_BOTH:
        /* 0 has a special meaning, but otherwise the same rules as AA32. */
        if (r->cp == 0) {
            break;
        }
        /* fall through */
    case ARM_CP_STATE_AA32:
        if (arm_feature(&cpu->env, ARM_FEATURE_V8) &&
            !arm_feature(&cpu->env, ARM_FEATURE_M)) {
            assert(r->cp >= 14 && r->cp <= 15);
        } else {
            assert(r->cp < 8 || (r->cp >= 14 && r->cp <= 15));
        }
        break;
    case ARM_CP_STATE_AA64:
        assert(r->cp == 0 || r->cp == CP_REG_ARM64_SYSREG_CP);
        break;
    default:
        g_assert_not_reached();
    }
    /*
     * The AArch64 pseudocode CheckSystemAccess() specifies that op1
     * encodes a minimum access level for the register. We roll this
     * runtime check into our general permission check code, so check
     * here that the reginfo's specified permissions are strict enough
     * to encompass the generic architectural permission check.
     */
    if (r->state != ARM_CP_STATE_AA32) {
        CPAccessRights mask;
        switch (r->opc1) {
        case 0:
            /* min_EL EL1, but some accessible to EL0 via kernel ABI */
            mask = PL0U_R | PL1_RW;
            break;
        case 1: case 2:
            /* min_EL EL1 */
            mask = PL1_RW;
            break;
        case 3:
            /* min_EL EL0 */
            mask = PL0_RW;
            break;
        case 4:
        case 5:
            /* min_EL EL2 */
            mask = PL2_RW;
            break;
        case 6:
            /* min_EL EL3 */
            mask = PL3_RW;
            break;
        case 7:
            /* min_EL EL1, secure mode only (we don't check the latter) */
            mask = PL1_RW;
            break;
        default:
            /* broken reginfo with out-of-range opc1 */
            g_assert_not_reached();
        }
        /* assert our permissions are not too lax (stricter is fine) */
        assert((r->access & ~mask) == 0);
    }

    /*
     * Check that the register definition has enough info to handle
     * reads and writes if they are permitted.
     */
    if (!(r->type & (ARM_CP_SPECIAL_MASK | ARM_CP_CONST))) {
        if (r->access & PL3_R) {
            assert((r->fieldoffset ||
                   (r->bank_fieldoffsets[0] && r->bank_fieldoffsets[1])) ||
                   r->readfn);
        }
        if (r->access & PL3_W) {
            assert((r->fieldoffset ||
                   (r->bank_fieldoffsets[0] && r->bank_fieldoffsets[1])) ||
                   r->writefn);
        }
    }

    for (crm = crmmin; crm <= crmmax; crm++) {
        for (opc1 = opc1min; opc1 <= opc1max; opc1++) {
            for (opc2 = opc2min; opc2 <= opc2max; opc2++) {
                for (state = ARM_CP_STATE_AA32;
                     state <= ARM_CP_STATE_AA64; state++) {
                    if (r->state != state && r->state != ARM_CP_STATE_BOTH) {
                        continue;
                    }
                    if (state == ARM_CP_STATE_AA32) {
                        /*
                         * Under AArch32 CP registers can be common
                         * (same for secure and non-secure world) or banked.
                         */
                        char *name;

                        switch (r->secure) {
                        case ARM_CP_SECSTATE_S:
                        case ARM_CP_SECSTATE_NS:
                            add_cpreg_to_hashtable(cpu, r, opaque, state,
                                                   r->secure, crm, opc1, opc2,
                                                   r->name);
                            break;
                        case ARM_CP_SECSTATE_BOTH:
                            name = g_strdup_printf("%s_S", r->name);
                            add_cpreg_to_hashtable(cpu, r, opaque, state,
                                                   ARM_CP_SECSTATE_S,
                                                   crm, opc1, opc2, name);
                            g_free(name);
                            add_cpreg_to_hashtable(cpu, r, opaque, state,
                                                   ARM_CP_SECSTATE_NS,
                                                   crm, opc1, opc2, r->name);
                            break;
                        default:
                            g_assert_not_reached();
                        }
                    } else {
                        /*
                         * AArch64 registers get mapped to non-secure instance
                         * of AArch32
                         */
                        add_cpreg_to_hashtable(cpu, r, opaque, state,
                                               ARM_CP_SECSTATE_NS,
                                               crm, opc1, opc2, r->name);
                    }
                }
            }
        }
    }
}

/* Define a whole list of registers */
void define_arm_cp_regs_with_opaque_len(ARMCPU *cpu, const ARMCPRegInfo *regs,
                                        void *opaque, size_t len)
{
    size_t i;
    for (i = 0; i < len; ++i) {
        define_one_arm_cp_reg_with_opaque(cpu, regs + i, opaque);
    }
}

/*
 * Modify ARMCPRegInfo for access from userspace.
 *
 * This is a data driven modification directed by
 * ARMCPRegUserSpaceInfo. All registers become ARM_CP_CONST as
 * user-space cannot alter any values and dynamic values pertaining to
 * execution state are hidden from user space view anyway.
 */
void modify_arm_cp_regs_with_len(ARMCPRegInfo *regs, size_t regs_len,
                                 const ARMCPRegUserSpaceInfo *mods,
                                 size_t mods_len)
{
    for (size_t mi = 0; mi < mods_len; ++mi) {
        const ARMCPRegUserSpaceInfo *m = mods + mi;
        GPatternSpec *pat = NULL;

        if (m->is_glob) {
            pat = g_pattern_spec_new(m->name);
        }
        for (size_t ri = 0; ri < regs_len; ++ri) {
            ARMCPRegInfo *r = regs + ri;

            if (pat && g_pattern_match_string(pat, r->name)) {
                r->type = ARM_CP_CONST;
                r->access = PL0U_R;
                r->resetvalue = 0;
                /* continue */
            } else if (strcmp(r->name, m->name) == 0) {
                r->type = ARM_CP_CONST;
                r->access = PL0U_R;
                r->resetvalue &= m->exported_bits;
                r->resetvalue |= m->fixed_bits;
                break;
            }
        }
        if (pat) {
            g_pattern_spec_free(pat);
        }
    }
}

const ARMCPRegInfo *get_arm_cp_reginfo(GHashTable *cpregs, uint32_t encoded_cp)
{
    return g_hash_table_lookup(cpregs, (gpointer)(uintptr_t)encoded_cp);
}

void arm_cp_write_ignore(CPUARMState *env, const ARMCPRegInfo *ri,
                         uint64_t value)
{
    /* Helper coprocessor write function for write-ignore registers */
}

uint64_t arm_cp_read_zero(CPUARMState *env, const ARMCPRegInfo *ri)
{
    /* Helper coprocessor write function for read-as-zero registers */
    return 0;
}

void arm_cp_reset_ignore(CPUARMState *env, const ARMCPRegInfo *opaque)
{
    /* Helper coprocessor reset function for do-nothing-on-reset registers */
}

static int bad_mode_switch(CPUARMState *env, int mode, CPSRWriteType write_type)
{
    /*
     * Return true if it is not valid for us to switch to
     * this CPU mode (ie all the UNPREDICTABLE cases in
     * the ARM ARM CPSRWriteByInstr pseudocode).
     */

    /* Changes to or from Hyp via MSR and CPS are illegal. */
    if (write_type == CPSRWriteByInstr &&
        ((env->uncached_cpsr & CPSR_M) == ARM_CPU_MODE_HYP ||
         mode == ARM_CPU_MODE_HYP)) {
        return 1;
    }

    switch (mode) {
    case ARM_CPU_MODE_USR:
        return 0;
    case ARM_CPU_MODE_SYS:
    case ARM_CPU_MODE_SVC:
    case ARM_CPU_MODE_ABT:
    case ARM_CPU_MODE_UND:
    case ARM_CPU_MODE_IRQ:
    case ARM_CPU_MODE_FIQ:
        /*
         * Note that we don't implement the IMPDEF NSACR.RFR which in v7
         * allows FIQ mode to be Secure-only. (In v8 this doesn't exist.)
         */
        /*
         * If HCR.TGE is set then changes from Monitor to NS PL1 via MSR
         * and CPS are treated as illegal mode changes.
         */
        if (write_type == CPSRWriteByInstr &&
            (env->uncached_cpsr & CPSR_M) == ARM_CPU_MODE_MON &&
            (arm_hcr_el2_eff(env) & HCR_TGE)) {
            return 1;
        }
        return 0;
    case ARM_CPU_MODE_HYP:
        return !arm_is_el2_enabled(env) || arm_current_el(env) < 2;
    case ARM_CPU_MODE_MON:
        return arm_current_el(env) < 3;
    default:
        return 1;
    }
}

uint32_t cpsr_read(CPUARMState *env)
{
    int ZF;
    ZF = (env->ZF == 0);
    return env->uncached_cpsr | (env->NF & 0x80000000) | (ZF << 30) |
        (env->CF << 29) | ((env->VF & 0x80000000) >> 3) | (env->QF << 27)
        | (env->thumb << 5) | ((env->condexec_bits & 3) << 25)
        | ((env->condexec_bits & 0xfc) << 8)
        | (env->GE << 16) | (env->daif & CPSR_AIF);
}

void cpsr_write(CPUARMState *env, uint32_t val, uint32_t mask,
                CPSRWriteType write_type)
{
    uint32_t changed_daif;
    bool rebuild_hflags = (write_type != CPSRWriteRaw) &&
        (mask & (CPSR_M | CPSR_E | CPSR_IL));

    if (mask & CPSR_NZCV) {
        env->ZF = (~val) & CPSR_Z;
        env->NF = val;
        env->CF = (val >> 29) & 1;
        env->VF = (val << 3) & 0x80000000;
    }
    if (mask & CPSR_Q) {
        env->QF = ((val & CPSR_Q) != 0);
    }
    if (mask & CPSR_T) {
        env->thumb = ((val & CPSR_T) != 0);
    }
    if (mask & CPSR_IT_0_1) {
        env->condexec_bits &= ~3;
        env->condexec_bits |= (val >> 25) & 3;
    }
    if (mask & CPSR_IT_2_7) {
        env->condexec_bits &= 3;
        env->condexec_bits |= (val >> 8) & 0xfc;
    }
    if (mask & CPSR_GE) {
        env->GE = (val >> 16) & 0xf;
    }

    /*
     * In a V7 implementation that includes the security extensions but does
     * not include Virtualization Extensions the SCR.FW and SCR.AW bits control
     * whether non-secure software is allowed to change the CPSR_F and CPSR_A
     * bits respectively.
     *
     * In a V8 implementation, it is permitted for privileged software to
     * change the CPSR A/F bits regardless of the SCR.AW/FW bits.
     */
    if (write_type != CPSRWriteRaw && !arm_feature(env, ARM_FEATURE_V8) &&
        arm_feature(env, ARM_FEATURE_EL3) &&
        !arm_feature(env, ARM_FEATURE_EL2) &&
        !arm_is_secure(env)) {

        changed_daif = (env->daif ^ val) & mask;

        if (changed_daif & CPSR_A) {
            /*
             * Check to see if we are allowed to change the masking of async
             * abort exceptions from a non-secure state.
             */
            if (!(env->cp15.scr_el3 & SCR_AW)) {
                qemu_log_mask(LOG_GUEST_ERROR,
                              "Ignoring attempt to switch CPSR_A flag from "
                              "non-secure world with SCR.AW bit clear\n");
                mask &= ~CPSR_A;
            }
        }

        if (changed_daif & CPSR_F) {
            /*
             * Check to see if we are allowed to change the masking of FIQ
             * exceptions from a non-secure state.
             */
            if (!(env->cp15.scr_el3 & SCR_FW)) {
                qemu_log_mask(LOG_GUEST_ERROR,
                              "Ignoring attempt to switch CPSR_F flag from "
                              "non-secure world with SCR.FW bit clear\n");
                mask &= ~CPSR_F;
            }

            /*
             * Check whether non-maskable FIQ (NMFI) support is enabled.
             * If this bit is set software is not allowed to mask
             * FIQs, but is allowed to set CPSR_F to 0.
             */
            if ((A32_BANKED_CURRENT_REG_GET(env, sctlr) & SCTLR_NMFI) &&
                (val & CPSR_F)) {
                qemu_log_mask(LOG_GUEST_ERROR,
                              "Ignoring attempt to enable CPSR_F flag "
                              "(non-maskable FIQ [NMFI] support enabled)\n");
                mask &= ~CPSR_F;
            }
        }
    }

    env->daif &= ~(CPSR_AIF & mask);
    env->daif |= val & CPSR_AIF & mask;

    if (write_type != CPSRWriteRaw &&
        ((env->uncached_cpsr ^ val) & mask & CPSR_M)) {
        if ((env->uncached_cpsr & CPSR_M) == ARM_CPU_MODE_USR) {
            /*
             * Note that we can only get here in USR mode if this is a
             * gdb stub write; for this case we follow the architectural
             * behaviour for guest writes in USR mode of ignoring an attempt
             * to switch mode. (Those are caught by translate.c for writes
             * triggered by guest instructions.)
             */
            mask &= ~CPSR_M;
        } else if (bad_mode_switch(env, val & CPSR_M, write_type)) {
            /*
             * Attempt to switch to an invalid mode: this is UNPREDICTABLE in
             * v7, and has defined behaviour in v8:
             *  + leave CPSR.M untouched
             *  + allow changes to the other CPSR fields
             *  + set PSTATE.IL
             * For user changes via the GDB stub, we don't set PSTATE.IL,
             * as this would be unnecessarily harsh for a user error.
             */
            mask &= ~CPSR_M;
            if (write_type != CPSRWriteByGDBStub &&
                arm_feature(env, ARM_FEATURE_V8)) {
                mask |= CPSR_IL;
                val |= CPSR_IL;
            }
            qemu_log_mask(LOG_GUEST_ERROR,
                          "Illegal AArch32 mode switch attempt from %s to %s\n",
                          aarch32_mode_name(env->uncached_cpsr),
                          aarch32_mode_name(val));
        } else {
            qemu_log_mask(CPU_LOG_INT, "%s %s to %s PC 0x%" PRIx32 "\n",
                          write_type == CPSRWriteExceptionReturn ?
                          "Exception return from AArch32" :
                          "AArch32 mode switch from",
                          aarch32_mode_name(env->uncached_cpsr),
                          aarch32_mode_name(val), env->regs[15]);
            switch_mode(env, val & CPSR_M);
        }
    }
    mask &= ~CACHED_CPSR_BITS;
    env->uncached_cpsr = (env->uncached_cpsr & ~mask) | (val & mask);
    if (rebuild_hflags) {
        arm_rebuild_hflags(env);
    }
}

/* Sign/zero extend */
uint32_t HELPER(sxtb16)(uint32_t x)
{
    uint32_t res;
    res = (uint16_t)(int8_t)x;
    res |= (uint32_t)(int8_t)(x >> 16) << 16;
    return res;
}

static void handle_possible_div0_trap(CPUARMState *env, uintptr_t ra)
{
    /*
     * Take a division-by-zero exception if necessary; otherwise return
     * to get the usual non-trapping division behaviour (result of 0)
     */
    if (arm_feature(env, ARM_FEATURE_M)
        && (env->v7m.ccr[env->v7m.secure] & R_V7M_CCR_DIV_0_TRP_MASK)) {
        raise_exception_ra(env, EXCP_DIVBYZERO, 0, 1, ra);
    }
}

uint32_t HELPER(uxtb16)(uint32_t x)
{
    uint32_t res;
    res = (uint16_t)(uint8_t)x;
    res |= (uint32_t)(uint8_t)(x >> 16) << 16;
    return res;
}

int32_t HELPER(sdiv)(CPUARMState *env, int32_t num, int32_t den)
{
    if (den == 0) {
        handle_possible_div0_trap(env, GETPC());
        return 0;
    }
    if (num == INT_MIN && den == -1) {
        return INT_MIN;
    }
    return num / den;
}

uint32_t HELPER(udiv)(CPUARMState *env, uint32_t num, uint32_t den)
{
    if (den == 0) {
        handle_possible_div0_trap(env, GETPC());
        return 0;
    }
    return num / den;
}

uint32_t HELPER(rbit)(uint32_t x)
{
    return revbit32(x);
}

#ifdef CONFIG_USER_ONLY

static void switch_mode(CPUARMState *env, int mode)
{
    ARMCPU *cpu = env_archcpu(env);

    if (mode != ARM_CPU_MODE_USR) {
        cpu_abort(CPU(cpu), "Tried to switch out of user mode\n");
    }
}

uint32_t arm_phys_excp_target_el(CPUState *cs, uint32_t excp_idx,
                                 uint32_t cur_el, bool secure)
{
    return 1;
}

void aarch64_sync_64_to_32(CPUARMState *env)
{
    g_assert_not_reached();
}

#else

static void switch_mode(CPUARMState *env, int mode)
{
    int old_mode;
    int i;

    old_mode = env->uncached_cpsr & CPSR_M;
    if (mode == old_mode) {
        return;
    }

    if (old_mode == ARM_CPU_MODE_FIQ) {
        memcpy(env->fiq_regs, env->regs + 8, 5 * sizeof(uint32_t));
        memcpy(env->regs + 8, env->usr_regs, 5 * sizeof(uint32_t));
    } else if (mode == ARM_CPU_MODE_FIQ) {
        memcpy(env->usr_regs, env->regs + 8, 5 * sizeof(uint32_t));
        memcpy(env->regs + 8, env->fiq_regs, 5 * sizeof(uint32_t));
    }

    i = bank_number(old_mode);
    env->banked_r13[i] = env->regs[13];
    env->banked_spsr[i] = env->spsr;

    i = bank_number(mode);
    env->regs[13] = env->banked_r13[i];
    env->spsr = env->banked_spsr[i];

    env->banked_r14[r14_bank_number(old_mode)] = env->regs[14];
    env->regs[14] = env->banked_r14[r14_bank_number(mode)];
}

/*
 * Physical Interrupt Target EL Lookup Table
 *
 * [ From ARM ARM section G1.13.4 (Table G1-15) ]
 *
 * The below multi-dimensional table is used for looking up the target
 * exception level given numerous condition criteria.  Specifically, the
 * target EL is based on SCR and HCR routing controls as well as the
 * currently executing EL and secure state.
 *
 *    Dimensions:
 *    target_el_table[2][2][2][2][2][4]
 *                    |  |  |  |  |  +--- Current EL
 *                    |  |  |  |  +------ Non-secure(0)/Secure(1)
 *                    |  |  |  +--------- HCR mask override
 *                    |  |  +------------ SCR exec state control
 *                    |  +--------------- SCR mask override
 *                    +------------------ 32-bit(0)/64-bit(1) EL3
 *
 *    The table values are as such:
 *    0-3 = EL0-EL3
 *     -1 = Cannot occur
 *
 * The ARM ARM target EL table includes entries indicating that an "exception
 * is not taken".  The two cases where this is applicable are:
 *    1) An exception is taken from EL3 but the SCR does not have the exception
 *    routed to EL3.
 *    2) An exception is taken from EL2 but the HCR does not have the exception
 *    routed to EL2.
 * In these two cases, the below table contain a target of EL1.  This value is
 * returned as it is expected that the consumer of the table data will check
 * for "target EL >= current EL" to ensure the exception is not taken.
 *
 *            SCR     HCR
 *         64  EA     AMO                 From
 *        BIT IRQ     IMO      Non-secure         Secure
 *        EL3 FIQ  RW FMO   EL0 EL1 EL2 EL3   EL0 EL1 EL2 EL3
 */
static const int8_t target_el_table[2][2][2][2][2][4] = {
    {{{{/* 0   0   0   0 */{ 1,  1,  2, -1 },{ 3, -1, -1,  3 },},
       {/* 0   0   0   1 */{ 2,  2,  2, -1 },{ 3, -1, -1,  3 },},},
      {{/* 0   0   1   0 */{ 1,  1,  2, -1 },{ 3, -1, -1,  3 },},
       {/* 0   0   1   1 */{ 2,  2,  2, -1 },{ 3, -1, -1,  3 },},},},
     {{{/* 0   1   0   0 */{ 3,  3,  3, -1 },{ 3, -1, -1,  3 },},
       {/* 0   1   0   1 */{ 3,  3,  3, -1 },{ 3, -1, -1,  3 },},},
      {{/* 0   1   1   0 */{ 3,  3,  3, -1 },{ 3, -1, -1,  3 },},
       {/* 0   1   1   1 */{ 3,  3,  3, -1 },{ 3, -1, -1,  3 },},},},},
    {{{{/* 1   0   0   0 */{ 1,  1,  2, -1 },{ 1,  1, -1,  1 },},
       {/* 1   0   0   1 */{ 2,  2,  2, -1 },{ 2,  2, -1,  1 },},},
      {{/* 1   0   1   0 */{ 1,  1,  1, -1 },{ 1,  1,  1,  1 },},
       {/* 1   0   1   1 */{ 2,  2,  2, -1 },{ 2,  2,  2,  1 },},},},
     {{{/* 1   1   0   0 */{ 3,  3,  3, -1 },{ 3,  3, -1,  3 },},
       {/* 1   1   0   1 */{ 3,  3,  3, -1 },{ 3,  3, -1,  3 },},},
      {{/* 1   1   1   0 */{ 3,  3,  3, -1 },{ 3,  3,  3,  3 },},
       {/* 1   1   1   1 */{ 3,  3,  3, -1 },{ 3,  3,  3,  3 },},},},},
};

/*
 * Determine the target EL for physical exceptions
 */
uint32_t arm_phys_excp_target_el(CPUState *cs, uint32_t excp_idx,
                                 uint32_t cur_el, bool secure)
{
    CPUARMState *env = cs->env_ptr;
    bool rw;
    bool scr;
    bool hcr;
    int target_el;
    /* Is the highest EL AArch64? */
    bool is64 = arm_feature(env, ARM_FEATURE_AARCH64);
    uint64_t hcr_el2;

    if (arm_feature(env, ARM_FEATURE_EL3)) {
        rw = ((env->cp15.scr_el3 & SCR_RW) == SCR_RW);
    } else {
        /*
         * Either EL2 is the highest EL (and so the EL2 register width
         * is given by is64); or there is no EL2 or EL3, in which case
         * the value of 'rw' does not affect the table lookup anyway.
         */
        rw = is64;
    }

    hcr_el2 = arm_hcr_el2_eff(env);
    switch (excp_idx) {
    case EXCP_IRQ:
        scr = ((env->cp15.scr_el3 & SCR_IRQ) == SCR_IRQ);
        hcr = hcr_el2 & HCR_IMO;
        break;
    case EXCP_FIQ:
        scr = ((env->cp15.scr_el3 & SCR_FIQ) == SCR_FIQ);
        hcr = hcr_el2 & HCR_FMO;
        break;
    default:
        scr = ((env->cp15.scr_el3 & SCR_EA) == SCR_EA);
        hcr = hcr_el2 & HCR_AMO;
        break;
    };

    /*
     * For these purposes, TGE and AMO/IMO/FMO both force the
     * interrupt to EL2.  Fold TGE into the bit extracted above.
     */
    hcr |= (hcr_el2 & HCR_TGE) != 0;

    /* Perform a table-lookup for the target EL given the current state */
    target_el = target_el_table[is64][scr][rw][hcr][secure][cur_el];

    assert(target_el > 0);

    return target_el;
}

void arm_log_exception(CPUState *cs)
{
    int idx = cs->exception_index;

    if (qemu_loglevel_mask(CPU_LOG_INT)) {
        const char *exc = NULL;
        static const char * const excnames[] = {
            [EXCP_UDEF] = "Undefined Instruction",
            [EXCP_SWI] = "SVC",
            [EXCP_PREFETCH_ABORT] = "Prefetch Abort",
            [EXCP_DATA_ABORT] = "Data Abort",
            [EXCP_IRQ] = "IRQ",
            [EXCP_FIQ] = "FIQ",
            [EXCP_BKPT] = "Breakpoint",
            [EXCP_EXCEPTION_EXIT] = "QEMU v7M exception exit",
            [EXCP_KERNEL_TRAP] = "QEMU intercept of kernel commpage",
            [EXCP_HVC] = "Hypervisor Call",
            [EXCP_HYP_TRAP] = "Hypervisor Trap",
            [EXCP_SMC] = "Secure Monitor Call",
            [EXCP_VIRQ] = "Virtual IRQ",
            [EXCP_VFIQ] = "Virtual FIQ",
            [EXCP_SEMIHOST] = "Semihosting call",
            [EXCP_NOCP] = "v7M NOCP UsageFault",
            [EXCP_INVSTATE] = "v7M INVSTATE UsageFault",
            [EXCP_STKOF] = "v8M STKOF UsageFault",
            [EXCP_LAZYFP] = "v7M exception during lazy FP stacking",
            [EXCP_LSERR] = "v8M LSERR UsageFault",
            [EXCP_UNALIGNED] = "v7M UNALIGNED UsageFault",
            [EXCP_DIVBYZERO] = "v7M DIVBYZERO UsageFault",
            [EXCP_VSERR] = "Virtual SERR",
        };

        if (idx >= 0 && idx < ARRAY_SIZE(excnames)) {
            exc = excnames[idx];
        }
        if (!exc) {
            exc = "unknown";
        }
        qemu_log_mask(CPU_LOG_INT, "Taking exception %d [%s] on CPU %d\n",
                      idx, exc, cs->cpu_index);
    }
}

/*
 * Function used to synchronize QEMU's AArch64 register set with AArch32
 * register set.  This is necessary when switching between AArch32 and AArch64
 * execution state.
 */
void aarch64_sync_32_to_64(CPUARMState *env)
{
    int i;
    uint32_t mode = env->uncached_cpsr & CPSR_M;

    /* We can blanket copy R[0:7] to X[0:7] */
    for (i = 0; i < 8; i++) {
        env->xregs[i] = env->regs[i];
    }

    /*
     * Unless we are in FIQ mode, x8-x12 come from the user registers r8-r12.
     * Otherwise, they come from the banked user regs.
     */
    if (mode == ARM_CPU_MODE_FIQ) {
        for (i = 8; i < 13; i++) {
            env->xregs[i] = env->usr_regs[i - 8];
        }
    } else {
        for (i = 8; i < 13; i++) {
            env->xregs[i] = env->regs[i];
        }
    }

    /*
     * Registers x13-x23 are the various mode SP and FP registers. Registers
     * r13 and r14 are only copied if we are in that mode, otherwise we copy
     * from the mode banked register.
     */
    if (mode == ARM_CPU_MODE_USR || mode == ARM_CPU_MODE_SYS) {
        env->xregs[13] = env->regs[13];
        env->xregs[14] = env->regs[14];
    } else {
        env->xregs[13] = env->banked_r13[bank_number(ARM_CPU_MODE_USR)];
        /* HYP is an exception in that it is copied from r14 */
        if (mode == ARM_CPU_MODE_HYP) {
            env->xregs[14] = env->regs[14];
        } else {
            env->xregs[14] = env->banked_r14[r14_bank_number(ARM_CPU_MODE_USR)];
        }
    }

    if (mode == ARM_CPU_MODE_HYP) {
        env->xregs[15] = env->regs[13];
    } else {
        env->xregs[15] = env->banked_r13[bank_number(ARM_CPU_MODE_HYP)];
    }

    if (mode == ARM_CPU_MODE_IRQ) {
        env->xregs[16] = env->regs[14];
        env->xregs[17] = env->regs[13];
    } else {
        env->xregs[16] = env->banked_r14[r14_bank_number(ARM_CPU_MODE_IRQ)];
        env->xregs[17] = env->banked_r13[bank_number(ARM_CPU_MODE_IRQ)];
    }

    if (mode == ARM_CPU_MODE_SVC) {
        env->xregs[18] = env->regs[14];
        env->xregs[19] = env->regs[13];
    } else {
        env->xregs[18] = env->banked_r14[r14_bank_number(ARM_CPU_MODE_SVC)];
        env->xregs[19] = env->banked_r13[bank_number(ARM_CPU_MODE_SVC)];
    }

    if (mode == ARM_CPU_MODE_ABT) {
        env->xregs[20] = env->regs[14];
        env->xregs[21] = env->regs[13];
    } else {
        env->xregs[20] = env->banked_r14[r14_bank_number(ARM_CPU_MODE_ABT)];
        env->xregs[21] = env->banked_r13[bank_number(ARM_CPU_MODE_ABT)];
    }

    if (mode == ARM_CPU_MODE_UND) {
        env->xregs[22] = env->regs[14];
        env->xregs[23] = env->regs[13];
    } else {
        env->xregs[22] = env->banked_r14[r14_bank_number(ARM_CPU_MODE_UND)];
        env->xregs[23] = env->banked_r13[bank_number(ARM_CPU_MODE_UND)];
    }

    /*
     * Registers x24-x30 are mapped to r8-r14 in FIQ mode.  If we are in FIQ
     * mode, then we can copy from r8-r14.  Otherwise, we copy from the
     * FIQ bank for r8-r14.
     */
    if (mode == ARM_CPU_MODE_FIQ) {
        for (i = 24; i < 31; i++) {
            env->xregs[i] = env->regs[i - 16];   /* X[24:30] <- R[8:14] */
        }
    } else {
        for (i = 24; i < 29; i++) {
            env->xregs[i] = env->fiq_regs[i - 24];
        }
        env->xregs[29] = env->banked_r13[bank_number(ARM_CPU_MODE_FIQ)];
        env->xregs[30] = env->banked_r14[r14_bank_number(ARM_CPU_MODE_FIQ)];
    }

    env->pc = env->regs[15];
}

/*
 * Function used to synchronize QEMU's AArch32 register set with AArch64
 * register set.  This is necessary when switching between AArch32 and AArch64
 * execution state.
 */
void aarch64_sync_64_to_32(CPUARMState *env)
{
    int i;
    uint32_t mode = env->uncached_cpsr & CPSR_M;

    /* We can blanket copy X[0:7] to R[0:7] */
    for (i = 0; i < 8; i++) {
        env->regs[i] = env->xregs[i];
    }

    /*
     * Unless we are in FIQ mode, r8-r12 come from the user registers x8-x12.
     * Otherwise, we copy x8-x12 into the banked user regs.
     */
    if (mode == ARM_CPU_MODE_FIQ) {
        for (i = 8; i < 13; i++) {
            env->usr_regs[i - 8] = env->xregs[i];
        }
    } else {
        for (i = 8; i < 13; i++) {
            env->regs[i] = env->xregs[i];
        }
    }

    /*
     * Registers r13 & r14 depend on the current mode.
     * If we are in a given mode, we copy the corresponding x registers to r13
     * and r14.  Otherwise, we copy the x register to the banked r13 and r14
     * for the mode.
     */
    if (mode == ARM_CPU_MODE_USR || mode == ARM_CPU_MODE_SYS) {
        env->regs[13] = env->xregs[13];
        env->regs[14] = env->xregs[14];
    } else {
        env->banked_r13[bank_number(ARM_CPU_MODE_USR)] = env->xregs[13];

        /*
         * HYP is an exception in that it does not have its own banked r14 but
         * shares the USR r14
         */
        if (mode == ARM_CPU_MODE_HYP) {
            env->regs[14] = env->xregs[14];
        } else {
            env->banked_r14[r14_bank_number(ARM_CPU_MODE_USR)] = env->xregs[14];
        }
    }

    if (mode == ARM_CPU_MODE_HYP) {
        env->regs[13] = env->xregs[15];
    } else {
        env->banked_r13[bank_number(ARM_CPU_MODE_HYP)] = env->xregs[15];
    }

    if (mode == ARM_CPU_MODE_IRQ) {
        env->regs[14] = env->xregs[16];
        env->regs[13] = env->xregs[17];
    } else {
        env->banked_r14[r14_bank_number(ARM_CPU_MODE_IRQ)] = env->xregs[16];
        env->banked_r13[bank_number(ARM_CPU_MODE_IRQ)] = env->xregs[17];
    }

    if (mode == ARM_CPU_MODE_SVC) {
        env->regs[14] = env->xregs[18];
        env->regs[13] = env->xregs[19];
    } else {
        env->banked_r14[r14_bank_number(ARM_CPU_MODE_SVC)] = env->xregs[18];
        env->banked_r13[bank_number(ARM_CPU_MODE_SVC)] = env->xregs[19];
    }

    if (mode == ARM_CPU_MODE_ABT) {
        env->regs[14] = env->xregs[20];
        env->regs[13] = env->xregs[21];
    } else {
        env->banked_r14[r14_bank_number(ARM_CPU_MODE_ABT)] = env->xregs[20];
        env->banked_r13[bank_number(ARM_CPU_MODE_ABT)] = env->xregs[21];
    }

    if (mode == ARM_CPU_MODE_UND) {
        env->regs[14] = env->xregs[22];
        env->regs[13] = env->xregs[23];
    } else {
        env->banked_r14[r14_bank_number(ARM_CPU_MODE_UND)] = env->xregs[22];
        env->banked_r13[bank_number(ARM_CPU_MODE_UND)] = env->xregs[23];
    }

    /*
     * Registers x24-x30 are mapped to r8-r14 in FIQ mode.  If we are in FIQ
     * mode, then we can copy to r8-r14.  Otherwise, we copy to the
     * FIQ bank for r8-r14.
     */
    if (mode == ARM_CPU_MODE_FIQ) {
        for (i = 24; i < 31; i++) {
            env->regs[i - 16] = env->xregs[i];   /* X[24:30] -> R[8:14] */
        }
    } else {
        for (i = 24; i < 29; i++) {
            env->fiq_regs[i - 24] = env->xregs[i];
        }
        env->banked_r13[bank_number(ARM_CPU_MODE_FIQ)] = env->xregs[29];
        env->banked_r14[r14_bank_number(ARM_CPU_MODE_FIQ)] = env->xregs[30];
    }

    env->regs[15] = env->pc;
}

static void take_aarch32_exception(CPUARMState *env, int new_mode,
                                   uint32_t mask, uint32_t offset,
                                   uint32_t newpc)
{
    int new_el;

    /* Change the CPU state so as to actually take the exception. */
    switch_mode(env, new_mode);

    /*
     * For exceptions taken to AArch32 we must clear the SS bit in both
     * PSTATE and in the old-state value we save to SPSR_<mode>, so zero it now.
     */
    env->pstate &= ~PSTATE_SS;
    env->spsr = cpsr_read(env);
    /* Clear IT bits.  */
    env->condexec_bits = 0;
    /* Switch to the new mode, and to the correct instruction set.  */
    env->uncached_cpsr = (env->uncached_cpsr & ~CPSR_M) | new_mode;

    /* This must be after mode switching. */
    new_el = arm_current_el(env);

    /* Set new mode endianness */
    env->uncached_cpsr &= ~CPSR_E;
    if (env->cp15.sctlr_el[new_el] & SCTLR_EE) {
        env->uncached_cpsr |= CPSR_E;
    }
    /* J and IL must always be cleared for exception entry */
    env->uncached_cpsr &= ~(CPSR_IL | CPSR_J);
    env->daif |= mask;

    if (cpu_isar_feature(aa32_ssbs, env_archcpu(env))) {
        if (env->cp15.sctlr_el[new_el] & SCTLR_DSSBS_32) {
            env->uncached_cpsr |= CPSR_SSBS;
        } else {
            env->uncached_cpsr &= ~CPSR_SSBS;
        }
    }

    if (new_mode == ARM_CPU_MODE_HYP) {
        env->thumb = (env->cp15.sctlr_el[2] & SCTLR_TE) != 0;
        env->elr_el[2] = env->regs[15];
    } else {
        /* CPSR.PAN is normally preserved preserved unless...  */
        if (cpu_isar_feature(aa32_pan, env_archcpu(env))) {
            switch (new_el) {
            case 3:
                if (!arm_is_secure_below_el3(env)) {
                    /* ... the target is EL3, from non-secure state.  */
                    env->uncached_cpsr &= ~CPSR_PAN;
                    break;
                }
                /* ... the target is EL3, from secure state ... */
                /* fall through */
            case 1:
                /* ... the target is EL1 and SCTLR.SPAN is 0.  */
                if (!(env->cp15.sctlr_el[new_el] & SCTLR_SPAN)) {
                    env->uncached_cpsr |= CPSR_PAN;
                }
                break;
            }
        }
        /*
         * this is a lie, as there was no c1_sys on V4T/V5, but who cares
         * and we should just guard the thumb mode on V4
         */
        if (arm_feature(env, ARM_FEATURE_V4T)) {
            env->thumb =
                (A32_BANKED_CURRENT_REG_GET(env, sctlr) & SCTLR_TE) != 0;
        }
        env->regs[14] = env->regs[15] + offset;
    }
    env->regs[15] = newpc;
    arm_rebuild_hflags(env);
}

static void arm_cpu_do_interrupt_aarch32_hyp(CPUState *cs)
{
    /*
     * Handle exception entry to Hyp mode; this is sufficiently
     * different to entry to other AArch32 modes that we handle it
     * separately here.
     *
     * The vector table entry used is always the 0x14 Hyp mode entry point,
     * unless this is an UNDEF/SVC/HVC/abort taken from Hyp to Hyp.
     * The offset applied to the preferred return address is always zero
     * (see DDI0487C.a section G1.12.3).
     * PSTATE A/I/F masks are set based only on the SCR.EA/IRQ/FIQ values.
     */
    uint32_t addr, mask;
    ARMCPU *cpu = ARM_CPU(cs);
    CPUARMState *env = &cpu->env;

    switch (cs->exception_index) {
    case EXCP_UDEF:
        addr = 0x04;
        break;
    case EXCP_SWI:
        addr = 0x08;
        break;
    case EXCP_BKPT:
        /* Fall through to prefetch abort.  */
    case EXCP_PREFETCH_ABORT:
        env->cp15.ifar_s = env->exception.vaddress;
        qemu_log_mask(CPU_LOG_INT, "...with HIFAR 0x%x\n",
                      (uint32_t)env->exception.vaddress);
        addr = 0x0c;
        break;
    case EXCP_DATA_ABORT:
        env->cp15.dfar_s = env->exception.vaddress;
        qemu_log_mask(CPU_LOG_INT, "...with HDFAR 0x%x\n",
                      (uint32_t)env->exception.vaddress);
        addr = 0x10;
        break;
    case EXCP_IRQ:
        addr = 0x18;
        break;
    case EXCP_FIQ:
        addr = 0x1c;
        break;
    case EXCP_HVC:
        addr = 0x08;
        break;
    case EXCP_HYP_TRAP:
        addr = 0x14;
        break;
    default:
        cpu_abort(cs, "Unhandled exception 0x%x\n", cs->exception_index);
    }

    if (cs->exception_index != EXCP_IRQ && cs->exception_index != EXCP_FIQ) {
        if (!arm_feature(env, ARM_FEATURE_V8)) {
            /*
             * QEMU syndrome values are v8-style. v7 has the IL bit
             * UNK/SBZP for "field not valid" cases, where v8 uses RES1.
             * If this is a v7 CPU, squash the IL bit in those cases.
             */
            if (cs->exception_index == EXCP_PREFETCH_ABORT ||
                (cs->exception_index == EXCP_DATA_ABORT &&
                 !(env->exception.syndrome & ARM_EL_ISV)) ||
                syn_get_ec(env->exception.syndrome) == EC_UNCATEGORIZED) {
                env->exception.syndrome &= ~ARM_EL_IL;
            }
        }
        env->cp15.esr_el[2] = env->exception.syndrome;
    }

    if (arm_current_el(env) != 2 && addr < 0x14) {
        addr = 0x14;
    }

    mask = 0;
    if (!(env->cp15.scr_el3 & SCR_EA)) {
        mask |= CPSR_A;
    }
    if (!(env->cp15.scr_el3 & SCR_IRQ)) {
        mask |= CPSR_I;
    }
    if (!(env->cp15.scr_el3 & SCR_FIQ)) {
        mask |= CPSR_F;
    }

    addr += env->cp15.hvbar;

    take_aarch32_exception(env, ARM_CPU_MODE_HYP, mask, 0, addr);
}

static void arm_cpu_do_interrupt_aarch32(CPUState *cs)
{
    ARMCPU *cpu = ARM_CPU(cs);
    CPUARMState *env = &cpu->env;
    uint32_t addr;
    uint32_t mask;
    int new_mode;
    uint32_t offset;
    uint32_t moe;

    /* If this is a debug exception we must update the DBGDSCR.MOE bits */
    switch (syn_get_ec(env->exception.syndrome)) {
    case EC_BREAKPOINT:
    case EC_BREAKPOINT_SAME_EL:
        moe = 1;
        break;
    case EC_WATCHPOINT:
    case EC_WATCHPOINT_SAME_EL:
        moe = 10;
        break;
    case EC_AA32_BKPT:
        moe = 3;
        break;
    case EC_VECTORCATCH:
        moe = 5;
        break;
    default:
        moe = 0;
        break;
    }

    if (moe) {
        env->cp15.mdscr_el1 = deposit64(env->cp15.mdscr_el1, 2, 4, moe);
    }

    if (env->exception.target_el == 2) {
        arm_cpu_do_interrupt_aarch32_hyp(cs);
        return;
    }

    switch (cs->exception_index) {
    case EXCP_UDEF:
        new_mode = ARM_CPU_MODE_UND;
        addr = 0x04;
        mask = CPSR_I;
        if (env->thumb) {
            offset = 2;
        } else {
            offset = 4;
        }
        break;
    case EXCP_SWI:
        new_mode = ARM_CPU_MODE_SVC;
        addr = 0x08;
        mask = CPSR_I;
        /* The PC already points to the next instruction.  */
        offset = 0;
        break;
    case EXCP_BKPT:
        /* Fall through to prefetch abort.  */
    case EXCP_PREFETCH_ABORT:
        A32_BANKED_CURRENT_REG_SET(env, ifsr, env->exception.fsr);
        A32_BANKED_CURRENT_REG_SET(env, ifar, env->exception.vaddress);
        qemu_log_mask(CPU_LOG_INT, "...with IFSR 0x%x IFAR 0x%x\n",
                      env->exception.fsr, (uint32_t)env->exception.vaddress);
        new_mode = ARM_CPU_MODE_ABT;
        addr = 0x0c;
        mask = CPSR_A | CPSR_I;
        offset = 4;
        break;
    case EXCP_DATA_ABORT:
        A32_BANKED_CURRENT_REG_SET(env, dfsr, env->exception.fsr);
        A32_BANKED_CURRENT_REG_SET(env, dfar, env->exception.vaddress);
        qemu_log_mask(CPU_LOG_INT, "...with DFSR 0x%x DFAR 0x%x\n",
                      env->exception.fsr,
                      (uint32_t)env->exception.vaddress);
        new_mode = ARM_CPU_MODE_ABT;
        addr = 0x10;
        mask = CPSR_A | CPSR_I;
        offset = 8;
        break;
    case EXCP_IRQ:
        new_mode = ARM_CPU_MODE_IRQ;
        addr = 0x18;
        /* Disable IRQ and imprecise data aborts.  */
        mask = CPSR_A | CPSR_I;
        offset = 4;
        if (env->cp15.scr_el3 & SCR_IRQ) {
            /* IRQ routed to monitor mode */
            new_mode = ARM_CPU_MODE_MON;
            mask |= CPSR_F;
        }
        break;
    case EXCP_FIQ:
        new_mode = ARM_CPU_MODE_FIQ;
        addr = 0x1c;
        /* Disable FIQ, IRQ and imprecise data aborts.  */
        mask = CPSR_A | CPSR_I | CPSR_F;
        if (env->cp15.scr_el3 & SCR_FIQ) {
            /* FIQ routed to monitor mode */
            new_mode = ARM_CPU_MODE_MON;
        }
        offset = 4;
        break;
    case EXCP_VIRQ:
        new_mode = ARM_CPU_MODE_IRQ;
        addr = 0x18;
        /* Disable IRQ and imprecise data aborts.  */
        mask = CPSR_A | CPSR_I;
        offset = 4;
        break;
    case EXCP_VFIQ:
        new_mode = ARM_CPU_MODE_FIQ;
        addr = 0x1c;
        /* Disable FIQ, IRQ and imprecise data aborts.  */
        mask = CPSR_A | CPSR_I | CPSR_F;
        offset = 4;
        break;
    case EXCP_VSERR:
        {
            /*
             * Note that this is reported as a data abort, but the DFAR
             * has an UNKNOWN value.  Construct the SError syndrome from
             * AET and ExT fields.
             */
            ARMMMUFaultInfo fi = { .type = ARMFault_AsyncExternal, };

            if (extended_addresses_enabled(env)) {
                env->exception.fsr = arm_fi_to_lfsc(&fi);
            } else {
                env->exception.fsr = arm_fi_to_sfsc(&fi);
            }
            env->exception.fsr |= env->cp15.vsesr_el2 & 0xd000;
            A32_BANKED_CURRENT_REG_SET(env, dfsr, env->exception.fsr);
            qemu_log_mask(CPU_LOG_INT, "...with IFSR 0x%x\n",
                          env->exception.fsr);

            new_mode = ARM_CPU_MODE_ABT;
            addr = 0x10;
            mask = CPSR_A | CPSR_I;
            offset = 8;
        }
        break;
    case EXCP_SMC:
        new_mode = ARM_CPU_MODE_MON;
        addr = 0x08;
        mask = CPSR_A | CPSR_I | CPSR_F;
        offset = 0;
        break;
    default:
        cpu_abort(cs, "Unhandled exception 0x%x\n", cs->exception_index);
        return; /* Never happens.  Keep compiler happy.  */
    }

    if (new_mode == ARM_CPU_MODE_MON) {
        addr += env->cp15.mvbar;
    } else if (A32_BANKED_CURRENT_REG_GET(env, sctlr) & SCTLR_V) {
        /* High vectors. When enabled, base address cannot be remapped. */
        addr += 0xffff0000;
    } else {
        /*
         * ARM v7 architectures provide a vector base address register to remap
         * the interrupt vector table.
         * This register is only followed in non-monitor mode, and is banked.
         * Note: only bits 31:5 are valid.
         */
        addr += A32_BANKED_CURRENT_REG_GET(env, vbar);
    }

    if ((env->uncached_cpsr & CPSR_M) == ARM_CPU_MODE_MON) {
        env->cp15.scr_el3 &= ~SCR_NS;
    }

    take_aarch32_exception(env, new_mode, mask, offset, addr);
}

static int aarch64_regnum(CPUARMState *env, int aarch32_reg)
{
    /*
     * Return the register number of the AArch64 view of the AArch32
     * register @aarch32_reg. The CPUARMState CPSR is assumed to still
     * be that of the AArch32 mode the exception came from.
     */
    int mode = env->uncached_cpsr & CPSR_M;

    switch (aarch32_reg) {
    case 0 ... 7:
        return aarch32_reg;
    case 8 ... 12:
        return mode == ARM_CPU_MODE_FIQ ? aarch32_reg + 16 : aarch32_reg;
    case 13:
        switch (mode) {
        case ARM_CPU_MODE_USR:
        case ARM_CPU_MODE_SYS:
            return 13;
        case ARM_CPU_MODE_HYP:
            return 15;
        case ARM_CPU_MODE_IRQ:
            return 17;
        case ARM_CPU_MODE_SVC:
            return 19;
        case ARM_CPU_MODE_ABT:
            return 21;
        case ARM_CPU_MODE_UND:
            return 23;
        case ARM_CPU_MODE_FIQ:
            return 29;
        default:
            g_assert_not_reached();
        }
    case 14:
        switch (mode) {
        case ARM_CPU_MODE_USR:
        case ARM_CPU_MODE_SYS:
        case ARM_CPU_MODE_HYP:
            return 14;
        case ARM_CPU_MODE_IRQ:
            return 16;
        case ARM_CPU_MODE_SVC:
            return 18;
        case ARM_CPU_MODE_ABT:
            return 20;
        case ARM_CPU_MODE_UND:
            return 22;
        case ARM_CPU_MODE_FIQ:
            return 30;
        default:
            g_assert_not_reached();
        }
    case 15:
        return 31;
    default:
        g_assert_not_reached();
    }
}

static uint32_t cpsr_read_for_spsr_elx(CPUARMState *env)
{
    uint32_t ret = cpsr_read(env);

    /* Move DIT to the correct location for SPSR_ELx */
    if (ret & CPSR_DIT) {
        ret &= ~CPSR_DIT;
        ret |= PSTATE_DIT;
    }
    /* Merge PSTATE.SS into SPSR_ELx */
    ret |= env->pstate & PSTATE_SS;

    return ret;
}

static bool syndrome_is_sync_extabt(uint32_t syndrome)
{
    /* Return true if this syndrome value is a synchronous external abort */
    switch (syn_get_ec(syndrome)) {
    case EC_INSNABORT:
    case EC_INSNABORT_SAME_EL:
    case EC_DATAABORT:
    case EC_DATAABORT_SAME_EL:
        /* Look at fault status code for all the synchronous ext abort cases */
        switch (syndrome & 0x3f) {
        case 0x10:
        case 0x13:
        case 0x14:
        case 0x15:
        case 0x16:
        case 0x17:
            return true;
        default:
            return false;
        }
    default:
        return false;
    }
}

/* Handle exception entry to a target EL which is using AArch64 */
static void arm_cpu_do_interrupt_aarch64(CPUState *cs)
{
    ARMCPU *cpu = ARM_CPU(cs);
    CPUARMState *env = &cpu->env;
    unsigned int new_el = env->exception.target_el;
    target_ulong addr = env->cp15.vbar_el[new_el];
    unsigned int new_mode = aarch64_pstate_mode(new_el, true);
    unsigned int old_mode;
    unsigned int cur_el = arm_current_el(env);
    int rt;

    /*
     * Note that new_el can never be 0.  If cur_el is 0, then
     * el0_a64 is is_a64(), else el0_a64 is ignored.
     */
    aarch64_sve_change_el(env, cur_el, new_el, is_a64(env));

    if (cur_el < new_el) {
        /*
         * Entry vector offset depends on whether the implemented EL
         * immediately lower than the target level is using AArch32 or AArch64
         */
        bool is_aa64;
        uint64_t hcr;

        switch (new_el) {
        case 3:
            is_aa64 = (env->cp15.scr_el3 & SCR_RW) != 0;
            break;
        case 2:
            hcr = arm_hcr_el2_eff(env);
            if ((hcr & (HCR_E2H | HCR_TGE)) != (HCR_E2H | HCR_TGE)) {
                is_aa64 = (hcr & HCR_RW) != 0;
                break;
            }
            /* fall through */
        case 1:
            is_aa64 = is_a64(env);
            break;
        default:
            g_assert_not_reached();
        }

        if (is_aa64) {
            addr += 0x400;
        } else {
            addr += 0x600;
        }
    } else if (pstate_read(env) & PSTATE_SP) {
        addr += 0x200;
    }

    switch (cs->exception_index) {
    case EXCP_PREFETCH_ABORT:
    case EXCP_DATA_ABORT:
        /*
         * FEAT_DoubleFault allows synchronous external aborts taken to EL3
         * to be taken to the SError vector entrypoint.
         */
        if (new_el == 3 && (env->cp15.scr_el3 & SCR_EASE) &&
            syndrome_is_sync_extabt(env->exception.syndrome)) {
            addr += 0x180;
        }
        env->cp15.far_el[new_el] = env->exception.vaddress;
        qemu_log_mask(CPU_LOG_INT, "...with FAR 0x%" PRIx64 "\n",
                      env->cp15.far_el[new_el]);
        /* fall through */
    case EXCP_BKPT:
    case EXCP_UDEF:
    case EXCP_SWI:
    case EXCP_HVC:
    case EXCP_HYP_TRAP:
    case EXCP_SMC:
        switch (syn_get_ec(env->exception.syndrome)) {
        case EC_ADVSIMDFPACCESSTRAP:
            /*
             * QEMU internal FP/SIMD syndromes from AArch32 include the
             * TA and coproc fields which are only exposed if the exception
             * is taken to AArch32 Hyp mode. Mask them out to get a valid
             * AArch64 format syndrome.
             */
            env->exception.syndrome &= ~MAKE_64BIT_MASK(0, 20);
            break;
        case EC_CP14RTTRAP:
        case EC_CP15RTTRAP:
        case EC_CP14DTTRAP:
            /*
             * For a trap on AArch32 MRC/MCR/LDC/STC the Rt field is currently
             * the raw register field from the insn; when taking this to
             * AArch64 we must convert it to the AArch64 view of the register
             * number. Notice that we read a 4-bit AArch32 register number and
             * write back a 5-bit AArch64 one.
             */
            rt = extract32(env->exception.syndrome, 5, 4);
            rt = aarch64_regnum(env, rt);
            env->exception.syndrome = deposit32(env->exception.syndrome,
                                                5, 5, rt);
            break;
        case EC_CP15RRTTRAP:
        case EC_CP14RRTTRAP:
            /* Similarly for MRRC/MCRR traps for Rt and Rt2 fields */
            rt = extract32(env->exception.syndrome, 5, 4);
            rt = aarch64_regnum(env, rt);
            env->exception.syndrome = deposit32(env->exception.syndrome,
                                                5, 5, rt);
            rt = extract32(env->exception.syndrome, 10, 4);
            rt = aarch64_regnum(env, rt);
            env->exception.syndrome = deposit32(env->exception.syndrome,
                                                10, 5, rt);
            break;
        }
        env->cp15.esr_el[new_el] = env->exception.syndrome;
        break;
    case EXCP_IRQ:
    case EXCP_VIRQ:
        addr += 0x80;
        break;
    case EXCP_FIQ:
    case EXCP_VFIQ:
        addr += 0x100;
        break;
    case EXCP_VSERR:
        addr += 0x180;
        /* Construct the SError syndrome from IDS and ISS fields. */
        env->exception.syndrome = syn_serror(env->cp15.vsesr_el2 & 0x1ffffff);
        env->cp15.esr_el[new_el] = env->exception.syndrome;
        break;
    default:
        cpu_abort(cs, "Unhandled exception 0x%x\n", cs->exception_index);
    }

    if (is_a64(env)) {
        old_mode = pstate_read(env);
        aarch64_save_sp(env, arm_current_el(env));
        env->elr_el[new_el] = env->pc;
    } else {
        old_mode = cpsr_read_for_spsr_elx(env);
        env->elr_el[new_el] = env->regs[15];

        aarch64_sync_32_to_64(env);

        env->condexec_bits = 0;
    }
    env->banked_spsr[aarch64_banked_spsr_index(new_el)] = old_mode;

    qemu_log_mask(CPU_LOG_INT, "...with ELR 0x%" PRIx64 "\n",
                  env->elr_el[new_el]);

    if (cpu_isar_feature(aa64_pan, cpu)) {
        /* The value of PSTATE.PAN is normally preserved, except when ... */
        new_mode |= old_mode & PSTATE_PAN;
        switch (new_el) {
        case 2:
            /* ... the target is EL2 with HCR_EL2.{E2H,TGE} == '11' ...  */
            if ((arm_hcr_el2_eff(env) & (HCR_E2H | HCR_TGE))
                != (HCR_E2H | HCR_TGE)) {
                break;
            }
            /* fall through */
        case 1:
            /* ... the target is EL1 ... */
            /* ... and SCTLR_ELx.SPAN == 0, then set to 1.  */
            if ((env->cp15.sctlr_el[new_el] & SCTLR_SPAN) == 0) {
                new_mode |= PSTATE_PAN;
            }
            break;
        }
    }
    if (cpu_isar_feature(aa64_mte, cpu)) {
        new_mode |= PSTATE_TCO;
    }

    if (cpu_isar_feature(aa64_ssbs, cpu)) {
        if (env->cp15.sctlr_el[new_el] & SCTLR_DSSBS_64) {
            new_mode |= PSTATE_SSBS;
        } else {
            new_mode &= ~PSTATE_SSBS;
        }
    }

    pstate_write(env, PSTATE_DAIF | new_mode);
    env->aarch64 = true;
    aarch64_restore_sp(env, new_el);
    helper_rebuild_hflags_a64(env, new_el);

    env->pc = addr;

    qemu_log_mask(CPU_LOG_INT, "...to EL%d PC 0x%" PRIx64 " PSTATE 0x%x\n",
                  new_el, env->pc, pstate_read(env));
}

/*
 * Do semihosting call and set the appropriate return value. All the
 * permission and validity checks have been done at translate time.
 *
 * We only see semihosting exceptions in TCG only as they are not
 * trapped to the hypervisor in KVM.
 */
#ifdef CONFIG_TCG
static void handle_semihosting(CPUState *cs)
{
    ARMCPU *cpu = ARM_CPU(cs);
    CPUARMState *env = &cpu->env;

    if (is_a64(env)) {
        qemu_log_mask(CPU_LOG_INT,
                      "...handling as semihosting call 0x%" PRIx64 "\n",
                      env->xregs[0]);
        do_common_semihosting(cs);
        env->pc += 4;
    } else {
        qemu_log_mask(CPU_LOG_INT,
                      "...handling as semihosting call 0x%x\n",
                      env->regs[0]);
        do_common_semihosting(cs);
        env->regs[15] += env->thumb ? 2 : 4;
    }
}
#endif

/*
 * Handle a CPU exception for A and R profile CPUs.
 * Do any appropriate logging, handle PSCI calls, and then hand off
 * to the AArch64-entry or AArch32-entry function depending on the
 * target exception level's register width.
 *
 * Note: this is used for both TCG (as the do_interrupt tcg op),
 *       and KVM to re-inject guest debug exceptions, and to
 *       inject a Synchronous-External-Abort.
 */
void arm_cpu_do_interrupt(CPUState *cs)
{
    ARMCPU *cpu = ARM_CPU(cs);
    CPUARMState *env = &cpu->env;
    unsigned int new_el = env->exception.target_el;

    assert(!arm_feature(env, ARM_FEATURE_M));

    arm_log_exception(cs);
    qemu_log_mask(CPU_LOG_INT, "...from EL%d to EL%d\n", arm_current_el(env),
                  new_el);
    if (qemu_loglevel_mask(CPU_LOG_INT)
        && !excp_is_internal(cs->exception_index)) {
        qemu_log_mask(CPU_LOG_INT, "...with ESR 0x%x/0x%" PRIx32 "\n",
                      syn_get_ec(env->exception.syndrome),
                      env->exception.syndrome);
    }

    if (arm_is_psci_call(cpu, cs->exception_index)) {
        arm_handle_psci_call(cpu);
        qemu_log_mask(CPU_LOG_INT, "...handled as PSCI call\n");
        return;
    }

    /*
     * Semihosting semantics depend on the register width of the code
     * that caused the exception, not the target exception level, so
     * must be handled here.
     */
#ifdef CONFIG_TCG
    if (cs->exception_index == EXCP_SEMIHOST) {
        handle_semihosting(cs);
        return;
    }
#endif

    /*
     * Hooks may change global state so BQL should be held, also the
     * BQL needs to be held for any modification of
     * cs->interrupt_request.
     */
    g_assert(qemu_mutex_iothread_locked());

    arm_call_pre_el_change_hook(cpu);

    assert(!excp_is_internal(cs->exception_index));
    if (arm_el_is_aa64(env, new_el)) {
        arm_cpu_do_interrupt_aarch64(cs);
    } else {
        arm_cpu_do_interrupt_aarch32(cs);
    }

    arm_call_el_change_hook(cpu);

    if (!kvm_enabled()) {
        cs->interrupt_request |= CPU_INTERRUPT_EXITTB;
    }
}
#endif /* !CONFIG_USER_ONLY */

uint64_t arm_sctlr(CPUARMState *env, int el)
{
    /* Only EL0 needs to be adjusted for EL1&0 or EL2&0. */
    if (el == 0) {
        ARMMMUIdx mmu_idx = arm_mmu_idx_el(env, 0);
        el = mmu_idx == ARMMMUIdx_E20_0 ? 2 : 1;
    }
    return env->cp15.sctlr_el[el];
}

int aa64_va_parameter_tbi(uint64_t tcr, ARMMMUIdx mmu_idx)
{
    if (regime_has_2_ranges(mmu_idx)) {
        return extract64(tcr, 37, 2);
    } else if (regime_is_stage2(mmu_idx)) {
        return 0; /* VTCR_EL2 */
    } else {
        /* Replicate the single TBI bit so we always have 2 bits.  */
        return extract32(tcr, 20, 1) * 3;
    }
}

int aa64_va_parameter_tbid(uint64_t tcr, ARMMMUIdx mmu_idx)
{
    if (regime_has_2_ranges(mmu_idx)) {
        return extract64(tcr, 51, 2);
    } else if (regime_is_stage2(mmu_idx)) {
        return 0; /* VTCR_EL2 */
    } else {
        /* Replicate the single TBID bit so we always have 2 bits.  */
        return extract32(tcr, 29, 1) * 3;
    }
}

static int aa64_va_parameter_tcma(uint64_t tcr, ARMMMUIdx mmu_idx)
{
    if (regime_has_2_ranges(mmu_idx)) {
        return extract64(tcr, 57, 2);
    } else {
        /* Replicate the single TCMA bit so we always have 2 bits.  */
        return extract32(tcr, 30, 1) * 3;
    }
}

static ARMGranuleSize tg0_to_gran_size(int tg)
{
    switch (tg) {
    case 0:
        return Gran4K;
    case 1:
        return Gran64K;
    case 2:
        return Gran16K;
    default:
        return GranInvalid;
    }
}

static ARMGranuleSize tg1_to_gran_size(int tg)
{
    switch (tg) {
    case 1:
        return Gran16K;
    case 2:
        return Gran4K;
    case 3:
        return Gran64K;
    default:
        return GranInvalid;
    }
}

static inline bool have4k(ARMCPU *cpu, bool stage2)
{
    return stage2 ? cpu_isar_feature(aa64_tgran4_2, cpu)
        : cpu_isar_feature(aa64_tgran4, cpu);
}

static inline bool have16k(ARMCPU *cpu, bool stage2)
{
    return stage2 ? cpu_isar_feature(aa64_tgran16_2, cpu)
        : cpu_isar_feature(aa64_tgran16, cpu);
}

static inline bool have64k(ARMCPU *cpu, bool stage2)
{
    return stage2 ? cpu_isar_feature(aa64_tgran64_2, cpu)
        : cpu_isar_feature(aa64_tgran64, cpu);
}

static ARMGranuleSize sanitize_gran_size(ARMCPU *cpu, ARMGranuleSize gran,
                                         bool stage2)
{
    switch (gran) {
    case Gran4K:
        if (have4k(cpu, stage2)) {
            return gran;
        }
        break;
    case Gran16K:
        if (have16k(cpu, stage2)) {
            return gran;
        }
        break;
    case Gran64K:
        if (have64k(cpu, stage2)) {
            return gran;
        }
        break;
    case GranInvalid:
        break;
    }
    /*
     * If the guest selects a granule size that isn't implemented,
     * the architecture requires that we behave as if it selected one
     * that is (with an IMPDEF choice of which one to pick). We choose
     * to implement the smallest supported granule size.
     */
    if (have4k(cpu, stage2)) {
        return Gran4K;
    }
    if (have16k(cpu, stage2)) {
        return Gran16K;
    }
    assert(have64k(cpu, stage2));
    return Gran64K;
}

ARMVAParameters aa64_va_parameters(CPUARMState *env, uint64_t va,
                                   ARMMMUIdx mmu_idx, bool data)
{
    uint64_t tcr = regime_tcr(env, mmu_idx);
    bool epd, hpd, tsz_oob, ds, ha, hd;
    int select, tsz, tbi, max_tsz, min_tsz, ps, sh;
    ARMGranuleSize gran;
    ARMCPU *cpu = env_archcpu(env);
    bool stage2 = regime_is_stage2(mmu_idx);

    if (!regime_has_2_ranges(mmu_idx)) {
        select = 0;
        tsz = extract32(tcr, 0, 6);
        gran = tg0_to_gran_size(extract32(tcr, 14, 2));
        if (stage2) {
            /* VTCR_EL2 */
            hpd = false;
        } else {
            hpd = extract32(tcr, 24, 1);
        }
        epd = false;
        sh = extract32(tcr, 12, 2);
        ps = extract32(tcr, 16, 3);
        ha = extract32(tcr, 21, 1) && cpu_isar_feature(aa64_hafs, cpu);
        hd = extract32(tcr, 22, 1) && cpu_isar_feature(aa64_hdbs, cpu);
        ds = extract64(tcr, 32, 1);
    } else {
        bool e0pd;

        /*
         * Bit 55 is always between the two regions, and is canonical for
         * determining if address tagging is enabled.
         */
        select = extract64(va, 55, 1);
        if (!select) {
            tsz = extract32(tcr, 0, 6);
            gran = tg0_to_gran_size(extract32(tcr, 14, 2));
            epd = extract32(tcr, 7, 1);
            sh = extract32(tcr, 12, 2);
            hpd = extract64(tcr, 41, 1);
            e0pd = extract64(tcr, 55, 1);
        } else {
            tsz = extract32(tcr, 16, 6);
            gran = tg1_to_gran_size(extract32(tcr, 30, 2));
            epd = extract32(tcr, 23, 1);
            sh = extract32(tcr, 28, 2);
            hpd = extract64(tcr, 42, 1);
            e0pd = extract64(tcr, 56, 1);
        }
        ps = extract64(tcr, 32, 3);
        ha = extract64(tcr, 39, 1) && cpu_isar_feature(aa64_hafs, cpu);
        hd = extract64(tcr, 40, 1) && cpu_isar_feature(aa64_hdbs, cpu);
        ds = extract64(tcr, 59, 1);

        if (e0pd && cpu_isar_feature(aa64_e0pd, cpu) &&
            regime_is_user(env, mmu_idx)) {
            epd = true;
        }
    }

    gran = sanitize_gran_size(cpu, gran, stage2);

    if (cpu_isar_feature(aa64_st, cpu)) {
        max_tsz = 48 - (gran == Gran64K);
    } else {
        max_tsz = 39;
    }

    /*
     * DS is RES0 unless FEAT_LPA2 is supported for the given page size;
     * adjust the effective value of DS, as documented.
     */
    min_tsz = 16;
    if (gran == Gran64K) {
        if (cpu_isar_feature(aa64_lva, cpu)) {
            min_tsz = 12;
        }
        ds = false;
    } else if (ds) {
        if (regime_is_stage2(mmu_idx)) {
            if (gran == Gran16K) {
                ds = cpu_isar_feature(aa64_tgran16_2_lpa2, cpu);
            } else {
                ds = cpu_isar_feature(aa64_tgran4_2_lpa2, cpu);
            }
        } else {
            if (gran == Gran16K) {
                ds = cpu_isar_feature(aa64_tgran16_lpa2, cpu);
            } else {
                ds = cpu_isar_feature(aa64_tgran4_lpa2, cpu);
            }
        }
        if (ds) {
            min_tsz = 12;
        }
    }

    if (tsz > max_tsz) {
        tsz = max_tsz;
        tsz_oob = true;
    } else if (tsz < min_tsz) {
        tsz = min_tsz;
        tsz_oob = true;
    } else {
        tsz_oob = false;
    }

    /* Xilinx */
    if (!cpu_isar_feature(aa64_lva, cpu)) {
        tsz_oob = false;
    }

    /* Present TBI as a composite with TBID.  */
    tbi = aa64_va_parameter_tbi(tcr, mmu_idx);
    if (!data) {
        tbi &= ~aa64_va_parameter_tbid(tcr, mmu_idx);
    }
    tbi = (tbi >> select) & 1;

    return (ARMVAParameters) {
        .tsz = tsz,
        .ps = ps,
        .sh = sh,
        .select = select,
        .tbi = tbi,
        .epd = epd,
        .hpd = hpd,
        .tsz_oob = tsz_oob,
        .ds = ds,
        .ha = ha,
        .hd = ha && hd,
        .gran = gran,
    };
}

/*
 * Note that signed overflow is undefined in C.  The following routines are
 * careful to use unsigned types where modulo arithmetic is required.
 * Failure to do so _will_ break on newer gcc.
 */

/* Signed saturating arithmetic.  */

/* Perform 16-bit signed saturating addition.  */
static inline uint16_t add16_sat(uint16_t a, uint16_t b)
{
    uint16_t res;

    res = a + b;
    if (((res ^ a) & 0x8000) && !((a ^ b) & 0x8000)) {
        if (a & 0x8000) {
            res = 0x8000;
        } else {
            res = 0x7fff;
        }
    }
    return res;
}

/* Perform 8-bit signed saturating addition.  */
static inline uint8_t add8_sat(uint8_t a, uint8_t b)
{
    uint8_t res;

    res = a + b;
    if (((res ^ a) & 0x80) && !((a ^ b) & 0x80)) {
        if (a & 0x80) {
            res = 0x80;
        } else {
            res = 0x7f;
        }
    }
    return res;
}

/* Perform 16-bit signed saturating subtraction.  */
static inline uint16_t sub16_sat(uint16_t a, uint16_t b)
{
    uint16_t res;

    res = a - b;
    if (((res ^ a) & 0x8000) && ((a ^ b) & 0x8000)) {
        if (a & 0x8000) {
            res = 0x8000;
        } else {
            res = 0x7fff;
        }
    }
    return res;
}

/* Perform 8-bit signed saturating subtraction.  */
static inline uint8_t sub8_sat(uint8_t a, uint8_t b)
{
    uint8_t res;

    res = a - b;
    if (((res ^ a) & 0x80) && ((a ^ b) & 0x80)) {
        if (a & 0x80) {
            res = 0x80;
        } else {
            res = 0x7f;
        }
    }
    return res;
}

#define ADD16(a, b, n) RESULT(add16_sat(a, b), n, 16);
#define SUB16(a, b, n) RESULT(sub16_sat(a, b), n, 16);
#define ADD8(a, b, n)  RESULT(add8_sat(a, b), n, 8);
#define SUB8(a, b, n)  RESULT(sub8_sat(a, b), n, 8);
#define PFX q

#include "op_addsub.h"

/* Unsigned saturating arithmetic.  */
static inline uint16_t add16_usat(uint16_t a, uint16_t b)
{
    uint16_t res;
    res = a + b;
    if (res < a) {
        res = 0xffff;
    }
    return res;
}

static inline uint16_t sub16_usat(uint16_t a, uint16_t b)
{
    if (a > b) {
        return a - b;
    } else {
        return 0;
    }
}

static inline uint8_t add8_usat(uint8_t a, uint8_t b)
{
    uint8_t res;
    res = a + b;
    if (res < a) {
        res = 0xff;
    }
    return res;
}

static inline uint8_t sub8_usat(uint8_t a, uint8_t b)
{
    if (a > b) {
        return a - b;
    } else {
        return 0;
    }
}

#define ADD16(a, b, n) RESULT(add16_usat(a, b), n, 16);
#define SUB16(a, b, n) RESULT(sub16_usat(a, b), n, 16);
#define ADD8(a, b, n)  RESULT(add8_usat(a, b), n, 8);
#define SUB8(a, b, n)  RESULT(sub8_usat(a, b), n, 8);
#define PFX uq

#include "op_addsub.h"

/* Signed modulo arithmetic.  */
#define SARITH16(a, b, n, op) do { \
    int32_t sum; \
    sum = (int32_t)(int16_t)(a) op (int32_t)(int16_t)(b); \
    RESULT(sum, n, 16); \
    if (sum >= 0) \
        ge |= 3 << (n * 2); \
    } while (0)

#define SARITH8(a, b, n, op) do { \
    int32_t sum; \
    sum = (int32_t)(int8_t)(a) op (int32_t)(int8_t)(b); \
    RESULT(sum, n, 8); \
    if (sum >= 0) \
        ge |= 1 << n; \
    } while (0)


#define ADD16(a, b, n) SARITH16(a, b, n, +)
#define SUB16(a, b, n) SARITH16(a, b, n, -)
#define ADD8(a, b, n)  SARITH8(a, b, n, +)
#define SUB8(a, b, n)  SARITH8(a, b, n, -)
#define PFX s
#define ARITH_GE

#include "op_addsub.h"

/* Unsigned modulo arithmetic.  */
#define ADD16(a, b, n) do { \
    uint32_t sum; \
    sum = (uint32_t)(uint16_t)(a) + (uint32_t)(uint16_t)(b); \
    RESULT(sum, n, 16); \
    if ((sum >> 16) == 1) \
        ge |= 3 << (n * 2); \
    } while (0)

#define ADD8(a, b, n) do { \
    uint32_t sum; \
    sum = (uint32_t)(uint8_t)(a) + (uint32_t)(uint8_t)(b); \
    RESULT(sum, n, 8); \
    if ((sum >> 8) == 1) \
        ge |= 1 << n; \
    } while (0)

#define SUB16(a, b, n) do { \
    uint32_t sum; \
    sum = (uint32_t)(uint16_t)(a) - (uint32_t)(uint16_t)(b); \
    RESULT(sum, n, 16); \
    if ((sum >> 16) == 0) \
        ge |= 3 << (n * 2); \
    } while (0)

#define SUB8(a, b, n) do { \
    uint32_t sum; \
    sum = (uint32_t)(uint8_t)(a) - (uint32_t)(uint8_t)(b); \
    RESULT(sum, n, 8); \
    if ((sum >> 8) == 0) \
        ge |= 1 << n; \
    } while (0)

#define PFX u
#define ARITH_GE

#include "op_addsub.h"

/* Halved signed arithmetic.  */
#define ADD16(a, b, n) \
  RESULT(((int32_t)(int16_t)(a) + (int32_t)(int16_t)(b)) >> 1, n, 16)
#define SUB16(a, b, n) \
  RESULT(((int32_t)(int16_t)(a) - (int32_t)(int16_t)(b)) >> 1, n, 16)
#define ADD8(a, b, n) \
  RESULT(((int32_t)(int8_t)(a) + (int32_t)(int8_t)(b)) >> 1, n, 8)
#define SUB8(a, b, n) \
  RESULT(((int32_t)(int8_t)(a) - (int32_t)(int8_t)(b)) >> 1, n, 8)
#define PFX sh

#include "op_addsub.h"

/* Halved unsigned arithmetic.  */
#define ADD16(a, b, n) \
  RESULT(((uint32_t)(uint16_t)(a) + (uint32_t)(uint16_t)(b)) >> 1, n, 16)
#define SUB16(a, b, n) \
  RESULT(((uint32_t)(uint16_t)(a) - (uint32_t)(uint16_t)(b)) >> 1, n, 16)
#define ADD8(a, b, n) \
  RESULT(((uint32_t)(uint8_t)(a) + (uint32_t)(uint8_t)(b)) >> 1, n, 8)
#define SUB8(a, b, n) \
  RESULT(((uint32_t)(uint8_t)(a) - (uint32_t)(uint8_t)(b)) >> 1, n, 8)
#define PFX uh

#include "op_addsub.h"

static inline uint8_t do_usad(uint8_t a, uint8_t b)
{
    if (a > b) {
        return a - b;
    } else {
        return b - a;
    }
}

/* Unsigned sum of absolute byte differences.  */
uint32_t HELPER(usad8)(uint32_t a, uint32_t b)
{
    uint32_t sum;
    sum = do_usad(a, b);
    sum += do_usad(a >> 8, b >> 8);
    sum += do_usad(a >> 16, b >> 16);
    sum += do_usad(a >> 24, b >> 24);
    return sum;
}

/* For ARMv6 SEL instruction.  */
uint32_t HELPER(sel_flags)(uint32_t flags, uint32_t a, uint32_t b)
{
    uint32_t mask;

    mask = 0;
    if (flags & 1) {
        mask |= 0xff;
    }
    if (flags & 2) {
        mask |= 0xff00;
    }
    if (flags & 4) {
        mask |= 0xff0000;
    }
    if (flags & 8) {
        mask |= 0xff000000;
    }
    return (a & mask) | (b & ~mask);
}

/*
 * CRC helpers.
 * The upper bytes of val (above the number specified by 'bytes') must have
 * been zeroed out by the caller.
 */
uint32_t HELPER(crc32)(uint32_t acc, uint32_t val, uint32_t bytes)
{
    uint8_t buf[4];

    stl_le_p(buf, val);

    /* zlib crc32 converts the accumulator and output to one's complement.  */
    return crc32(acc ^ 0xffffffff, buf, bytes) ^ 0xffffffff;
}

uint32_t HELPER(crc32c)(uint32_t acc, uint32_t val, uint32_t bytes)
{
    uint8_t buf[4];

    stl_le_p(buf, val);

    /* Linux crc32c converts the output to one's complement.  */
    return crc32c(acc, buf, bytes) ^ 0xffffffff;
}

/*
 * Return the exception level to which FP-disabled exceptions should
 * be taken, or 0 if FP is enabled.
 */
int fp_exception_el(CPUARMState *env, int cur_el)
{
#ifndef CONFIG_USER_ONLY
    uint64_t hcr_el2;

    /*
     * CPACR and the CPTR registers don't exist before v6, so FP is
     * always accessible
     */
    if (!arm_feature(env, ARM_FEATURE_V6)) {
        return 0;
    }

    if (arm_feature(env, ARM_FEATURE_M)) {
        /* CPACR can cause a NOCP UsageFault taken to current security state */
        if (!v7m_cpacr_pass(env, env->v7m.secure, cur_el != 0)) {
            return 1;
        }

        if (arm_feature(env, ARM_FEATURE_M_SECURITY) && !env->v7m.secure) {
            if (!extract32(env->v7m.nsacr, 10, 1)) {
                /* FP insns cause a NOCP UsageFault taken to Secure */
                return 3;
            }
        }

        return 0;
    }

    hcr_el2 = arm_hcr_el2_eff(env);

    /*
     * The CPACR controls traps to EL1, or PL1 if we're 32 bit:
     * 0, 2 : trap EL0 and EL1/PL1 accesses
     * 1    : trap only EL0 accesses
     * 3    : trap no accesses
     * This register is ignored if E2H+TGE are both set.
     */
    if ((hcr_el2 & (HCR_E2H | HCR_TGE)) != (HCR_E2H | HCR_TGE)) {
        int fpen = FIELD_EX64(env->cp15.cpacr_el1, CPACR_EL1, FPEN);

        switch (fpen) {
        case 1:
            if (cur_el != 0) {
                break;
            }
            /* fall through */
        case 0:
        case 2:
            /* Trap from Secure PL0 or PL1 to Secure PL1. */
            if (!arm_el_is_aa64(env, 3)
                && (cur_el == 3 || arm_is_secure_below_el3(env))) {
                return 3;
            }
            if (cur_el <= 1) {
                return 1;
            }
            break;
        }
    }

    /*
     * The NSACR allows A-profile AArch32 EL3 and M-profile secure mode
     * to control non-secure access to the FPU. It doesn't have any
     * effect if EL3 is AArch64 or if EL3 doesn't exist at all.
     */
    if ((arm_feature(env, ARM_FEATURE_EL3) && !arm_el_is_aa64(env, 3) &&
         cur_el <= 2 && !arm_is_secure_below_el3(env))) {
        if (!extract32(env->cp15.nsacr, 10, 1)) {
            /* FP insns act as UNDEF */
            return cur_el == 2 ? 2 : 1;
        }
    }

    /*
     * CPTR_EL2 is present in v7VE or v8, and changes format
     * with HCR_EL2.E2H (regardless of TGE).
     */
    if (cur_el <= 2) {
        if (hcr_el2 & HCR_E2H) {
            switch (FIELD_EX64(env->cp15.cptr_el[2], CPTR_EL2, FPEN)) {
            case 1:
                if (cur_el != 0 || !(hcr_el2 & HCR_TGE)) {
                    break;
                }
                /* fall through */
            case 0:
            case 2:
                return 2;
            }
        } else if (arm_is_el2_enabled(env)) {
            if (FIELD_EX64(env->cp15.cptr_el[2], CPTR_EL2, TFP)) {
                return 2;
            }
        }
    }

    /* CPTR_EL3 : present in v8 */
    if (FIELD_EX64(env->cp15.cptr_el[3], CPTR_EL3, TFP)) {
        /* Trap all FP ops to EL3 */
        return 3;
    }
#endif
    return 0;
}

/* Return the exception level we're running at if this is our mmu_idx */
int arm_mmu_idx_to_el(ARMMMUIdx mmu_idx)
{
    if (mmu_idx & ARM_MMU_IDX_M) {
        return mmu_idx & ARM_MMU_IDX_M_PRIV;
    }

    switch (mmu_idx) {
    case ARMMMUIdx_E10_0:
    case ARMMMUIdx_E20_0:
        return 0;
    case ARMMMUIdx_E10_1:
    case ARMMMUIdx_E10_1_PAN:
        return 1;
    case ARMMMUIdx_E2:
    case ARMMMUIdx_E20_2:
    case ARMMMUIdx_E20_2_PAN:
        return 2;
    case ARMMMUIdx_E3:
        return 3;
    default:
        g_assert_not_reached();
    }
}

#ifndef CONFIG_TCG
ARMMMUIdx arm_v7m_mmu_idx_for_secstate(CPUARMState *env, bool secstate)
{
    g_assert_not_reached();
}
#endif

static bool arm_pan_enabled(CPUARMState *env)
{
    if (is_a64(env)) {
        return env->pstate & PSTATE_PAN;
    } else {
        return env->uncached_cpsr & CPSR_PAN;
    }
}

ARMMMUIdx arm_mmu_idx_el(CPUARMState *env, int el)
{
    ARMMMUIdx idx;
    uint64_t hcr;

    if (arm_feature(env, ARM_FEATURE_M)) {
        return arm_v7m_mmu_idx_for_secstate(env, env->v7m.secure);
    }

    /* See ARM pseudo-function ELIsInHost.  */
    switch (el) {
    case 0:
        hcr = arm_hcr_el2_eff(env);
        if ((hcr & (HCR_E2H | HCR_TGE)) == (HCR_E2H | HCR_TGE)) {
            idx = ARMMMUIdx_E20_0;
        } else {
            idx = ARMMMUIdx_E10_0;
        }
        break;
    case 1:
        if (arm_pan_enabled(env)) {
            idx = ARMMMUIdx_E10_1_PAN;
        } else {
            idx = ARMMMUIdx_E10_1;
        }
        break;
    case 2:
        /* Note that TGE does not apply at EL2.  */
        if (arm_hcr_el2_eff(env) & HCR_E2H) {
            if (arm_pan_enabled(env)) {
                idx = ARMMMUIdx_E20_2_PAN;
            } else {
                idx = ARMMMUIdx_E20_2;
            }
        } else {
            idx = ARMMMUIdx_E2;
        }
        break;
    case 3:
        return ARMMMUIdx_E3;
    default:
        g_assert_not_reached();
    }

    return idx;
}

ARMMMUIdx arm_mmu_idx(CPUARMState *env)
{
    return arm_mmu_idx_el(env, arm_current_el(env));
}

static CPUARMTBFlags rebuild_hflags_common(CPUARMState *env, int fp_el,
                                           ARMMMUIdx mmu_idx,
                                           CPUARMTBFlags flags)
{
    DP_TBFLAG_ANY(flags, FPEXC_EL, fp_el);
    DP_TBFLAG_ANY(flags, MMUIDX, arm_to_core_mmu_idx(mmu_idx));

    if (arm_singlestep_active(env)) {
        DP_TBFLAG_ANY(flags, SS_ACTIVE, 1);
    }
    return flags;
}

static CPUARMTBFlags rebuild_hflags_common_32(CPUARMState *env, int fp_el,
                                              ARMMMUIdx mmu_idx,
                                              CPUARMTBFlags flags)
{
    bool sctlr_b = arm_sctlr_b(env);

    if (sctlr_b) {
        DP_TBFLAG_A32(flags, SCTLR__B, 1);
    }
    if (arm_cpu_data_is_big_endian_a32(env, sctlr_b)) {
        DP_TBFLAG_ANY(flags, BE_DATA, 1);
    }
    DP_TBFLAG_A32(flags, NS, !access_secure_reg(env));

    return rebuild_hflags_common(env, fp_el, mmu_idx, flags);
}

static CPUARMTBFlags rebuild_hflags_m32(CPUARMState *env, int fp_el,
                                        ARMMMUIdx mmu_idx)
{
    CPUARMTBFlags flags = {};
    uint32_t ccr = env->v7m.ccr[env->v7m.secure];

    /* Without HaveMainExt, CCR.UNALIGN_TRP is RES1. */
    if (ccr & R_V7M_CCR_UNALIGN_TRP_MASK) {
        DP_TBFLAG_ANY(flags, ALIGN_MEM, 1);
    }

    if (arm_v7m_is_handler_mode(env)) {
        DP_TBFLAG_M32(flags, HANDLER, 1);
    }

    /*
     * v8M always applies stack limit checks unless CCR.STKOFHFNMIGN
     * is suppressing them because the requested execution priority
     * is less than 0.
     */
    if (arm_feature(env, ARM_FEATURE_V8) &&
        !((mmu_idx & ARM_MMU_IDX_M_NEGPRI) &&
          (ccr & R_V7M_CCR_STKOFHFNMIGN_MASK))) {
        DP_TBFLAG_M32(flags, STACKCHECK, 1);
    }

    if (arm_feature(env, ARM_FEATURE_M_SECURITY) && env->v7m.secure) {
        DP_TBFLAG_M32(flags, SECURE, 1);
    }

    return rebuild_hflags_common_32(env, fp_el, mmu_idx, flags);
}

static CPUARMTBFlags rebuild_hflags_a32(CPUARMState *env, int fp_el,
                                        ARMMMUIdx mmu_idx)
{
    CPUARMTBFlags flags = {};
    int el = arm_current_el(env);

    if (arm_sctlr(env, el) & SCTLR_A) {
        DP_TBFLAG_ANY(flags, ALIGN_MEM, 1);
    }

    if (arm_el_is_aa64(env, 1)) {
        DP_TBFLAG_A32(flags, VFPEN, 1);
    }

    if (el < 2 && env->cp15.hstr_el2 &&
        (arm_hcr_el2_eff(env) & (HCR_E2H | HCR_TGE)) != (HCR_E2H | HCR_TGE)) {
        DP_TBFLAG_A32(flags, HSTR_ACTIVE, 1);
    }

    if (env->uncached_cpsr & CPSR_IL) {
        DP_TBFLAG_ANY(flags, PSTATE__IL, 1);
    }

    /*
     * The SME exception we are testing for is raised via
     * AArch64.CheckFPAdvSIMDEnabled(), as called from
     * AArch32.CheckAdvSIMDOrFPEnabled().
     */
    if (el == 0
        && FIELD_EX64(env->svcr, SVCR, SM)
        && (!arm_is_el2_enabled(env)
            || (arm_el_is_aa64(env, 2) && !(env->cp15.hcr_el2 & HCR_TGE)))
        && arm_el_is_aa64(env, 1)
        && !sme_fa64(env, el)) {
        DP_TBFLAG_A32(flags, SME_TRAP_NONSTREAMING, 1);
    }

    return rebuild_hflags_common_32(env, fp_el, mmu_idx, flags);
}

static CPUARMTBFlags rebuild_hflags_a64(CPUARMState *env, int el, int fp_el,
                                        ARMMMUIdx mmu_idx)
{
    CPUARMTBFlags flags = {};
    ARMMMUIdx stage1 = stage_1_mmu_idx(mmu_idx);
    uint64_t tcr = regime_tcr(env, mmu_idx);
    uint64_t sctlr;
    int tbii, tbid;

    DP_TBFLAG_ANY(flags, AARCH64_STATE, 1);

    /* Get control bits for tagged addresses.  */
    tbid = aa64_va_parameter_tbi(tcr, mmu_idx);
    tbii = tbid & ~aa64_va_parameter_tbid(tcr, mmu_idx);

    DP_TBFLAG_A64(flags, TBII, tbii);
    DP_TBFLAG_A64(flags, TBID, tbid);

    if (cpu_isar_feature(aa64_sve, env_archcpu(env))) {
        int sve_el = sve_exception_el(env, el);

        /*
         * If either FP or SVE are disabled, translator does not need len.
         * If SVE EL > FP EL, FP exception has precedence, and translator
         * does not need SVE EL.  Save potential re-translations by forcing
         * the unneeded data to zero.
         */
        if (fp_el != 0) {
            if (sve_el > fp_el) {
                sve_el = 0;
            }
        } else if (sve_el == 0) {
            DP_TBFLAG_A64(flags, VL, sve_vqm1_for_el(env, el));
        }
        DP_TBFLAG_A64(flags, SVEEXC_EL, sve_el);
    }
    if (cpu_isar_feature(aa64_sme, env_archcpu(env))) {
        int sme_el = sme_exception_el(env, el);
        bool sm = FIELD_EX64(env->svcr, SVCR, SM);

        DP_TBFLAG_A64(flags, SMEEXC_EL, sme_el);
        if (sme_el == 0) {
            /* Similarly, do not compute SVL if SME is disabled. */
            int svl = sve_vqm1_for_el_sm(env, el, true);
            DP_TBFLAG_A64(flags, SVL, svl);
            if (sm) {
                /* If SVE is disabled, we will not have set VL above. */
                DP_TBFLAG_A64(flags, VL, svl);
            }
        }
        if (sm) {
            DP_TBFLAG_A64(flags, PSTATE_SM, 1);
            DP_TBFLAG_A64(flags, SME_TRAP_NONSTREAMING, !sme_fa64(env, el));
        }
        DP_TBFLAG_A64(flags, PSTATE_ZA, FIELD_EX64(env->svcr, SVCR, ZA));
    }

    sctlr = regime_sctlr(env, stage1);

    if (sctlr & SCTLR_A) {
        DP_TBFLAG_ANY(flags, ALIGN_MEM, 1);
    }

    if (arm_cpu_data_is_big_endian_a64(el, sctlr)) {
        DP_TBFLAG_ANY(flags, BE_DATA, 1);
    }

    if (cpu_isar_feature(aa64_pauth, env_archcpu(env))) {
        /*
         * In order to save space in flags, we record only whether
         * pauth is "inactive", meaning all insns are implemented as
         * a nop, or "active" when some action must be performed.
         * The decision of which action to take is left to a helper.
         */
        if (sctlr & (SCTLR_EnIA | SCTLR_EnIB | SCTLR_EnDA | SCTLR_EnDB)) {
            DP_TBFLAG_A64(flags, PAUTH_ACTIVE, 1);
        }
    }

    if (cpu_isar_feature(aa64_bti, env_archcpu(env))) {
        /* Note that SCTLR_EL[23].BT == SCTLR_BT1.  */
        if (sctlr & (el == 0 ? SCTLR_BT0 : SCTLR_BT1)) {
            DP_TBFLAG_A64(flags, BT, 1);
        }
    }

    /* Compute the condition for using AccType_UNPRIV for LDTR et al. */
    if (!(env->pstate & PSTATE_UAO)) {
        switch (mmu_idx) {
        case ARMMMUIdx_E10_1:
        case ARMMMUIdx_E10_1_PAN:
            /* TODO: ARMv8.3-NV */
            DP_TBFLAG_A64(flags, UNPRIV, 1);
            break;
        case ARMMMUIdx_E20_2:
        case ARMMMUIdx_E20_2_PAN:
            /*
             * Note that EL20_2 is gated by HCR_EL2.E2H == 1, but EL20_0 is
             * gated by HCR_EL2.<E2H,TGE> == '11', and so is LDTR.
             */
            if (env->cp15.hcr_el2 & HCR_TGE) {
                DP_TBFLAG_A64(flags, UNPRIV, 1);
            }
            break;
        default:
            break;
        }
    }

    if (env->pstate & PSTATE_IL) {
        DP_TBFLAG_ANY(flags, PSTATE__IL, 1);
    }

    if (cpu_isar_feature(aa64_mte, env_archcpu(env))) {
        /*
         * Set MTE_ACTIVE if any access may be Checked, and leave clear
         * if all accesses must be Unchecked:
         * 1) If no TBI, then there are no tags in the address to check,
         * 2) If Tag Check Override, then all accesses are Unchecked,
         * 3) If Tag Check Fail == 0, then Checked access have no effect,
         * 4) If no Allocation Tag Access, then all accesses are Unchecked.
         */
        if (allocation_tag_access_enabled(env, el, sctlr)) {
            DP_TBFLAG_A64(flags, ATA, 1);
            if (tbid
                && !(env->pstate & PSTATE_TCO)
                && (sctlr & (el == 0 ? SCTLR_TCF0 : SCTLR_TCF))) {
                DP_TBFLAG_A64(flags, MTE_ACTIVE, 1);
            }
        }
        /* And again for unprivileged accesses, if required.  */
        if (EX_TBFLAG_A64(flags, UNPRIV)
            && tbid
            && !(env->pstate & PSTATE_TCO)
            && (sctlr & SCTLR_TCF0)
            && allocation_tag_access_enabled(env, 0, sctlr)) {
            DP_TBFLAG_A64(flags, MTE0_ACTIVE, 1);
        }
        /* Cache TCMA as well as TBI. */
        DP_TBFLAG_A64(flags, TCMA, aa64_va_parameter_tcma(tcr, mmu_idx));
    }

    return rebuild_hflags_common(env, fp_el, mmu_idx, flags);
}

static CPUARMTBFlags rebuild_hflags_internal(CPUARMState *env)
{
    int el = arm_current_el(env);
    int fp_el = fp_exception_el(env, el);
    ARMMMUIdx mmu_idx = arm_mmu_idx_el(env, el);

    if (is_a64(env)) {
        return rebuild_hflags_a64(env, el, fp_el, mmu_idx);
    } else if (arm_feature(env, ARM_FEATURE_M)) {
        return rebuild_hflags_m32(env, fp_el, mmu_idx);
    } else {
        return rebuild_hflags_a32(env, fp_el, mmu_idx);
    }
}

void arm_rebuild_hflags(CPUARMState *env)
{
    env->hflags = rebuild_hflags_internal(env);
}

/*
 * If we have triggered a EL state change we can't rely on the
 * translator having passed it to us, we need to recompute.
 */
void HELPER(rebuild_hflags_m32_newel)(CPUARMState *env)
{
    int el = arm_current_el(env);
    int fp_el = fp_exception_el(env, el);
    ARMMMUIdx mmu_idx = arm_mmu_idx_el(env, el);

    env->hflags = rebuild_hflags_m32(env, fp_el, mmu_idx);
}

void HELPER(rebuild_hflags_m32)(CPUARMState *env, int el)
{
    int fp_el = fp_exception_el(env, el);
    ARMMMUIdx mmu_idx = arm_mmu_idx_el(env, el);

    env->hflags = rebuild_hflags_m32(env, fp_el, mmu_idx);
}

/*
 * If we have triggered a EL state change we can't rely on the
 * translator having passed it to us, we need to recompute.
 */
void HELPER(rebuild_hflags_a32_newel)(CPUARMState *env)
{
    int el = arm_current_el(env);
    int fp_el = fp_exception_el(env, el);
    ARMMMUIdx mmu_idx = arm_mmu_idx_el(env, el);
    env->hflags = rebuild_hflags_a32(env, fp_el, mmu_idx);
}

void HELPER(rebuild_hflags_a32)(CPUARMState *env, int el)
{
    int fp_el = fp_exception_el(env, el);
    ARMMMUIdx mmu_idx = arm_mmu_idx_el(env, el);

    env->hflags = rebuild_hflags_a32(env, fp_el, mmu_idx);
}

void HELPER(rebuild_hflags_a64)(CPUARMState *env, int el)
{
    int fp_el = fp_exception_el(env, el);
    ARMMMUIdx mmu_idx = arm_mmu_idx_el(env, el);

    env->hflags = rebuild_hflags_a64(env, el, fp_el, mmu_idx);
}

static inline void assert_hflags_rebuild_correctly(CPUARMState *env)
{
#ifdef CONFIG_DEBUG_TCG
    CPUARMTBFlags c = env->hflags;
    CPUARMTBFlags r = rebuild_hflags_internal(env);

    if (unlikely(c.flags != r.flags || c.flags2 != r.flags2)) {
        fprintf(stderr, "TCG hflags mismatch "
                        "(current:(0x%08x,0x" TARGET_FMT_lx ")"
                        " rebuilt:(0x%08x,0x" TARGET_FMT_lx ")\n",
                c.flags, c.flags2, r.flags, r.flags2);
        abort();
    }
#endif
}

static bool mve_no_pred(CPUARMState *env)
{
    /*
     * Return true if there is definitely no predication of MVE
     * instructions by VPR or LTPSIZE. (Returning false even if there
     * isn't any predication is OK; generated code will just be
     * a little worse.)
     * If the CPU does not implement MVE then this TB flag is always 0.
     *
     * NOTE: if you change this logic, the "recalculate s->mve_no_pred"
     * logic in gen_update_fp_context() needs to be updated to match.
     *
     * We do not include the effect of the ECI bits here -- they are
     * tracked in other TB flags. This simplifies the logic for
     * "when did we emit code that changes the MVE_NO_PRED TB flag
     * and thus need to end the TB?".
     */
    if (cpu_isar_feature(aa32_mve, env_archcpu(env))) {
        return false;
    }
    if (env->v7m.vpr) {
        return false;
    }
    if (env->v7m.ltpsize < 4) {
        return false;
    }
    return true;
}

void cpu_get_tb_cpu_state(CPUARMState *env, target_ulong *pc,
                          target_ulong *cs_base, uint32_t *pflags)
{
    CPUARMTBFlags flags;

    assert_hflags_rebuild_correctly(env);
    flags = env->hflags;

    if (EX_TBFLAG_ANY(flags, AARCH64_STATE)) {
        *pc = env->pc;
        if (cpu_isar_feature(aa64_bti, env_archcpu(env))) {
            DP_TBFLAG_A64(flags, BTYPE, env->btype);
        }
    } else {
        *pc = env->regs[15];

        if (arm_feature(env, ARM_FEATURE_M)) {
            if (arm_feature(env, ARM_FEATURE_M_SECURITY) &&
                FIELD_EX32(env->v7m.fpccr[M_REG_S], V7M_FPCCR, S)
                != env->v7m.secure) {
                DP_TBFLAG_M32(flags, FPCCR_S_WRONG, 1);
            }

            if ((env->v7m.fpccr[env->v7m.secure] & R_V7M_FPCCR_ASPEN_MASK) &&
                (!(env->v7m.control[M_REG_S] & R_V7M_CONTROL_FPCA_MASK) ||
                 (env->v7m.secure &&
                  !(env->v7m.control[M_REG_S] & R_V7M_CONTROL_SFPA_MASK)))) {
                /*
                 * ASPEN is set, but FPCA/SFPA indicate that there is no
                 * active FP context; we must create a new FP context before
                 * executing any FP insn.
                 */
                DP_TBFLAG_M32(flags, NEW_FP_CTXT_NEEDED, 1);
            }

            bool is_secure = env->v7m.fpccr[M_REG_S] & R_V7M_FPCCR_S_MASK;
            if (env->v7m.fpccr[is_secure] & R_V7M_FPCCR_LSPACT_MASK) {
                DP_TBFLAG_M32(flags, LSPACT, 1);
            }

            if (mve_no_pred(env)) {
                DP_TBFLAG_M32(flags, MVE_NO_PRED, 1);
            }
        } else {
            /*
             * Note that XSCALE_CPAR shares bits with VECSTRIDE.
             * Note that VECLEN+VECSTRIDE are RES0 for M-profile.
             */
            if (arm_feature(env, ARM_FEATURE_XSCALE)) {
                DP_TBFLAG_A32(flags, XSCALE_CPAR, env->cp15.c15_cpar);
            } else {
                DP_TBFLAG_A32(flags, VECLEN, env->vfp.vec_len);
                DP_TBFLAG_A32(flags, VECSTRIDE, env->vfp.vec_stride);
            }
            if (env->vfp.xregs[ARM_VFP_FPEXC] & (1 << 30)) {
                DP_TBFLAG_A32(flags, VFPEN, 1);
            }
        }

        DP_TBFLAG_AM32(flags, THUMB, env->thumb);
        DP_TBFLAG_AM32(flags, CONDEXEC, env->condexec_bits);
    }

    /*
     * The SS_ACTIVE and PSTATE_SS bits correspond to the state machine
     * states defined in the ARM ARM for software singlestep:
     *  SS_ACTIVE   PSTATE.SS   State
     *     0            x       Inactive (the TB flag for SS is always 0)
     *     1            0       Active-pending
     *     1            1       Active-not-pending
     * SS_ACTIVE is set in hflags; PSTATE__SS is computed every TB.
     */
    if (EX_TBFLAG_ANY(flags, SS_ACTIVE) && (env->pstate & PSTATE_SS)) {
        DP_TBFLAG_ANY(flags, PSTATE__SS, 1);
    }

    *pflags = flags.flags;
    *cs_base = flags.flags2;
}

#ifdef TARGET_AARCH64
/*
 * The manual says that when SVE is enabled and VQ is widened the
 * implementation is allowed to zero the previously inaccessible
 * portion of the registers.  The corollary to that is that when
 * SVE is enabled and VQ is narrowed we are also allowed to zero
 * the now inaccessible portion of the registers.
 *
 * The intent of this is that no predicate bit beyond VQ is ever set.
 * Which means that some operations on predicate registers themselves
 * may operate on full uint64_t or even unrolled across the maximum
 * uint64_t[4].  Performing 4 bits of host arithmetic unconditionally
 * may well be cheaper than conditionals to restrict the operation
 * to the relevant portion of a uint16_t[16].
 */
void aarch64_sve_narrow_vq(CPUARMState *env, unsigned vq)
{
    int i, j;
    uint64_t pmask;

    assert(vq >= 1 && vq <= ARM_MAX_VQ);
    assert(vq <= env_archcpu(env)->sve_max_vq);

    /* Zap the high bits of the zregs.  */
    for (i = 0; i < 32; i++) {
        memset(&env->vfp.zregs[i].d[2 * vq], 0, 16 * (ARM_MAX_VQ - vq));
    }

    /* Zap the high bits of the pregs and ffr.  */
    pmask = 0;
    if (vq & 3) {
        pmask = ~(-1ULL << (16 * (vq & 3)));
    }
    for (j = vq / 4; j < ARM_MAX_VQ / 4; j++) {
        for (i = 0; i < 17; ++i) {
            env->vfp.pregs[i].p[j] &= pmask;
        }
        pmask = 0;
    }
}

static uint32_t sve_vqm1_for_el_sm_ena(CPUARMState *env, int el, bool sm)
{
    int exc_el;

    if (sm) {
        exc_el = sme_exception_el(env, el);
    } else {
        exc_el = sve_exception_el(env, el);
    }
    if (exc_el) {
        return 0; /* disabled */
    }
    return sve_vqm1_for_el_sm(env, el, sm);
}

/*
 * Notice a change in SVE vector size when changing EL.
 */
void aarch64_sve_change_el(CPUARMState *env, int old_el,
                           int new_el, bool el0_a64)
{
    ARMCPU *cpu = env_archcpu(env);
    int old_len, new_len;
    bool old_a64, new_a64, sm;

    /* Nothing to do if no SVE.  */
    if (!cpu_isar_feature(aa64_sve, cpu)) {
        return;
    }

    /* Nothing to do if FP is disabled in either EL.  */
    if (fp_exception_el(env, old_el) || fp_exception_el(env, new_el)) {
        return;
    }

    old_a64 = old_el ? arm_el_is_aa64(env, old_el) : el0_a64;
    new_a64 = new_el ? arm_el_is_aa64(env, new_el) : el0_a64;

    /*
     * Both AArch64.TakeException and AArch64.ExceptionReturn
     * invoke ResetSVEState when taking an exception from, or
     * returning to, AArch32 state when PSTATE.SM is enabled.
     */
    sm = FIELD_EX64(env->svcr, SVCR, SM);
    if (old_a64 != new_a64 && sm) {
        arm_reset_sve_state(env);
        return;
    }

    /*
     * DDI0584A.d sec 3.2: "If SVE instructions are disabled or trapped
     * at ELx, or not available because the EL is in AArch32 state, then
     * for all purposes other than a direct read, the ZCR_ELx.LEN field
     * has an effective value of 0".
     *
     * Consider EL2 (aa64, vq=4) -> EL0 (aa32) -> EL1 (aa64, vq=0).
     * If we ignore aa32 state, we would fail to see the vq4->vq0 transition
     * from EL2->EL1.  Thus we go ahead and narrow when entering aa32 so that
     * we already have the correct register contents when encountering the
     * vq0->vq0 transition between EL0->EL1.
     */
    old_len = new_len = 0;
    if (old_a64) {
        old_len = sve_vqm1_for_el_sm_ena(env, old_el, sm);
    }
    if (new_a64) {
        new_len = sve_vqm1_for_el_sm_ena(env, new_el, sm);
    }

    /* When changing vector length, clear inaccessible state.  */
    if (new_len < old_len) {
        aarch64_sve_narrow_vq(env, new_len + 1);
    }
}
#endif<|MERGE_RESOLUTION|>--- conflicted
+++ resolved
@@ -3726,28 +3726,6 @@
     raw_write(env, ri, value);
 }
 
-<<<<<<< HEAD
-static const ARMCPRegInfo pmsav8_cp_reginfo[] = {
-    /* Reset for all these registers is handled in arm_cpu_reset(),
-     * because the PMSAv8 is also used by M-profile CPUs, which do
-     * not register cpregs but still need the state to be reset.
-     */
-    { .name = "PRSEL", .cp = 15, .crn = 6, .opc1 = 0, .crm = 2, .opc2 = 1,
-      .access = PL1_RW, .type = ARM_CP_NO_RAW,
-      .fieldoffset = offsetof(CPUARMState, pmsav7.rnr[M_REG_NS]),
-      .writefn = pmsav7_rgnr_write,
-      .resetfn = arm_cp_reset_ignore },
-    { .name = "PRBAR", .cp = 15, .crn = 6, .opc1 = 0, .crm = 3, .opc2 = 0,
-      .access = PL1_RW, .type = ARM_CP_NO_RAW,
-      .fieldoffset = offsetof(CPUARMState, pmsav8.rbar),
-      .readfn = pmsav7_read, .writefn = pmsav7_write,
-      .resetfn = arm_cp_reset_ignore },
-    { .name = "PRLAR", .cp = 15, .crn = 6, .opc1 = 0, .crm = 3, .opc2 = 1,
-      .access = PL1_RW, .type = ARM_CP_NO_RAW,
-      .fieldoffset = offsetof(CPUARMState, pmsav8.rlar),
-      .readfn = pmsav7_read, .writefn = pmsav7_write,
-      .resetfn = arm_cp_reset_ignore },
-=======
 static void prbar_write(CPUARMState *env, const ARMCPRegInfo *ri,
                           uint64_t value)
 {
@@ -3962,7 +3940,6 @@
       .cp = 15, .opc1 = 4, .crn = 6, .crm = 1, .opc2 = 1,
       .access = PL2_RW, .type = ARM_CP_NO_RAW,
       .readfn = hprenr_read, .writefn = hprenr_write },
->>>>>>> d365cb0b
 };
 
 static const ARMCPRegInfo pmsav7_cp_reginfo[] = {
@@ -8433,7 +8410,6 @@
     if (arm_feature(env, ARM_FEATURE_PMSA)) {
         if (arm_feature(env, ARM_FEATURE_V8)) {
             define_arm_cp_regs(cpu, vmsa_pmsa_cp_reginfo);
-            define_arm_cp_regs(cpu, pmsav8_cp_reginfo);
         } else if (arm_feature(env, ARM_FEATURE_V6)) {
             /* PMSAv6 not implemented */
             assert(arm_feature(env, ARM_FEATURE_V7));
@@ -8533,11 +8509,7 @@
               .access = PL1_R, .type = ARM_CP_NO_RAW, .resetvalue = cpu->midr,
               .fieldoffset = offsetof(CPUARMState, cp15.c0_cpuid),
               .readfn = midr_read },
-<<<<<<< HEAD
-            /* crn = 0 op1 = 0 crm = 0 op2 = 4,7 : AArch32 aliases of MIDR */
-=======
             /* crn = 0 op1 = 0 crm = 0 op2 = 7 : AArch32 aliases of MIDR */
->>>>>>> d365cb0b
             { .name = "MIDR", .type = ARM_CP_ALIAS | ARM_CP_CONST,
               .cp = 15, .crn = 0, .crm = 0, .opc1 = 0, .opc2 = 7,
               .access = PL1_R, .resetvalue = cpu->midr },
@@ -8789,7 +8761,6 @@
             assert(arm_feature(env, ARM_FEATURE_CBAR_RO));
             define_arm_cp_regs(cpu, cbar_reginfo);
         } else {
-<<<<<<< HEAD
             if (arm_feature(env, ARM_FEATURE_V8)) {
                 ARMCPRegInfo cbar = {
                     .name = "CBAR",
@@ -8812,19 +8783,6 @@
                     cbar.type = ARM_CP_CONST;
                 }
                 define_one_arm_cp_reg(cpu, &cbar);
-=======
-            ARMCPRegInfo cbar = {
-                .name = "CBAR",
-                .cp = 15, .crn = 15, .crm = 0, .opc1 = 4, .opc2 = 0,
-                .access = PL1_R | PL3_W, .resetvalue = cpu->reset_cbar,
-                .fieldoffset = offsetof(CPUARMState,
-                                        cp15.c15_config_base_address)
-            };
-            if (arm_feature(env, ARM_FEATURE_CBAR_RO)) {
-                cbar.access = PL1_R;
-                cbar.fieldoffset = 0;
-                cbar.type = ARM_CP_CONST;
->>>>>>> d365cb0b
             }
         }
     }
