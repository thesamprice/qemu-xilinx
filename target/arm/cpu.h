/*
 * ARM virtual CPU header
 *
 *  Copyright (c) 2003 Fabrice Bellard
 *
 * This library is free software; you can redistribute it and/or
 * modify it under the terms of the GNU Lesser General Public
 * License as published by the Free Software Foundation; either
 * version 2 of the License, or (at your option) any later version.
 *
 * This library is distributed in the hope that it will be useful,
 * but WITHOUT ANY WARRANTY; without even the implied warranty of
 * MERCHANTABILITY or FITNESS FOR A PARTICULAR PURPOSE.  See the GNU
 * Lesser General Public License for more details.
 *
 * You should have received a copy of the GNU Lesser General Public
 * License along with this library; if not, see <http://www.gnu.org/licenses/>.
 */

#ifndef ARM_CPU_H
#define ARM_CPU_H

#include "kvm-consts.h"
#include "hw/registerfields.h"

#if defined(TARGET_AARCH64)
  /* AArch64 definitions */
#  define TARGET_LONG_BITS 64
#else
#  define TARGET_LONG_BITS 32
#endif

/* ARM processors have a weak memory model */
#define TCG_GUEST_DEFAULT_MO      (0)

#define CPUArchState struct CPUARMState

#include "qemu-common.h"
#include "cpu-qom.h"
#include "exec/cpu-defs.h"

#include "fpu/softfloat.h"

#define EXCP_UDEF            1   /* undefined instruction */
#define EXCP_SWI             2   /* software interrupt */
#define EXCP_PREFETCH_ABORT  3
#define EXCP_DATA_ABORT      4
#define EXCP_IRQ             5
#define EXCP_FIQ             6
#define EXCP_BKPT            7
#define EXCP_EXCEPTION_EXIT  8   /* Return from v7M exception.  */
#define EXCP_KERNEL_TRAP     9   /* Jumped to kernel code page.  */
#define EXCP_HVC            11   /* HyperVisor Call */
#define EXCP_HYP_TRAP       12
#define EXCP_SMC            13   /* Secure Monitor Call */
#define EXCP_VIRQ           14
#define EXCP_VFIQ           15
#define EXCP_SEMIHOST       16   /* semihosting call */
#define EXCP_NOCP           17   /* v7M NOCP UsageFault */
#define EXCP_INVSTATE       18   /* v7M INVSTATE UsageFault */
#define EXCP_WFI            19
/* NB: add new EXCP_ defines to the array in arm_log_exception() too */

#define ARMV7M_EXCP_RESET   1
#define ARMV7M_EXCP_NMI     2
#define ARMV7M_EXCP_HARD    3
#define ARMV7M_EXCP_MEM     4
#define ARMV7M_EXCP_BUS     5
#define ARMV7M_EXCP_USAGE   6
#define ARMV7M_EXCP_SECURE  7
#define ARMV7M_EXCP_SVC     11
#define ARMV7M_EXCP_DEBUG   12
#define ARMV7M_EXCP_PENDSV  14
#define ARMV7M_EXCP_SYSTICK 15

/* For M profile, some registers are banked secure vs non-secure;
 * these are represented as a 2-element array where the first element
 * is the non-secure copy and the second is the secure copy.
 * When the CPU does not have implement the security extension then
 * only the first element is used.
 * This means that the copy for the current security state can be
 * accessed via env->registerfield[env->v7m.secure] (whether the security
 * extension is implemented or not).
 */
enum {
    M_REG_NS = 0,
    M_REG_S = 1,
    M_REG_NUM_BANKS = 2,
};

/* ARM-specific interrupt pending bits.  */
#define CPU_INTERRUPT_FIQ   CPU_INTERRUPT_TGT_EXT_1
#define CPU_INTERRUPT_VIRQ  CPU_INTERRUPT_TGT_EXT_2
#define CPU_INTERRUPT_VFIQ  CPU_INTERRUPT_TGT_EXT_3

/* The usual mapping for an AArch64 system register to its AArch32
 * counterpart is for the 32 bit world to have access to the lower
 * half only (with writes leaving the upper half untouched). It's
 * therefore useful to be able to pass TCG the offset of the least
 * significant half of a uint64_t struct member.
 */
#ifdef HOST_WORDS_BIGENDIAN
#define offsetoflow32(S, M) (offsetof(S, M) + sizeof(uint32_t))
#define offsetofhigh32(S, M) offsetof(S, M)
#else
#define offsetoflow32(S, M) offsetof(S, M)
#define offsetofhigh32(S, M) (offsetof(S, M) + sizeof(uint32_t))
#endif

/* Meanings of the ARMCPU object's four inbound GPIO lines */
#define ARM_CPU_IRQ 0
#define ARM_CPU_FIQ 1
#define ARM_CPU_VIRQ 2
#define ARM_CPU_VFIQ 3

#define NB_MMU_MODES 7
#undef NB_MEM_ATTR
#define NB_MEM_ATTR 2
#define MEM_ATTR_NS 0
#define MEM_ATTR_SEC 1

/* ARM-specific extra insn start words:
 * 1: Conditional execution bits
 * 2: Partial exception syndrome for data aborts
 */
#define TARGET_INSN_START_EXTRA_WORDS 2

/* The 2nd extra word holding syndrome info for data aborts does not use
 * the upper 6 bits nor the lower 14 bits. We mask and shift it down to
 * help the sleb128 encoder do a better job.
 * When restoring the CPU state, we shift it back up.
 */
#define ARM_INSN_START_WORD2_MASK ((1 << 26) - 1)
#define ARM_INSN_START_WORD2_SHIFT 14

/* We currently assume float and double are IEEE single and double
   precision respectively.
   Doing runtime conversions is tricky because VFP registers may contain
   integer values (eg. as the result of a FTOSI instruction).
   s<2n> maps to the least significant half of d<n>
   s<2n+1> maps to the most significant half of d<n>
 */

/* CPU state for each instance of a generic timer (in cp15 c14) */
typedef struct ARMGenericTimer {
    uint64_t cval; /* Timer CompareValue register */
    uint64_t ctl; /* Timer Control register */
} ARMGenericTimer;

#define GTIMER_PHYS 0
#define GTIMER_VIRT 1
#define GTIMER_HYP  2
#define GTIMER_SEC  3
#define NUM_GTIMERS 4

typedef struct {
    uint64_t raw_tcr;
    uint32_t mask;
    uint32_t base_mask;
} TCR;

typedef struct CPUARMState {
    /* Regs for current mode.  */
    uint32_t regs[16];

    /* 32/64 switch only happens when taking and returning from
     * exceptions so the overlap semantics are taken care of then
     * instead of having a complicated union.
     */
    /* Regs for A64 mode.  */
    uint64_t xregs[32];
    uint64_t pc;
    /* PSTATE isn't an architectural register for ARMv8. However, it is
     * convenient for us to assemble the underlying state into a 32 bit format
     * identical to the architectural format used for the SPSR. (This is also
     * what the Linux kernel's 'pstate' field in signal handlers and KVM's
     * 'pstate' register are.) Of the PSTATE bits:
     *  NZCV are kept in the split out env->CF/VF/NF/ZF, (which have the same
     *    semantics as for AArch32, as described in the comments on each field)
     *  nRW (also known as M[4]) is kept, inverted, in env->aarch64
     *  DAIF (exception masks) are kept in env->daif
     *  all other bits are stored in their correct places in env->pstate
     */
    uint32_t pstate;
    uint32_t aarch64; /* 1 if CPU is in aarch64 state; inverse of PSTATE.nRW */

    /* Frequently accessed CPSR bits are stored separately for efficiency.
       This contains all the other bits.  Use cpsr_{read,write} to access
       the whole CPSR.  */
    uint32_t uncached_cpsr;
    uint32_t spsr;

    /* Banked registers.  */
    uint64_t banked_spsr[8];
    uint32_t banked_r13[8];
    uint32_t banked_r14[8];

    /* These hold r8-r12.  */
    uint32_t usr_regs[5];
    uint32_t fiq_regs[5];

    /* cpsr flag cache for faster execution */
    uint32_t CF; /* 0 or 1 */
    uint32_t VF; /* V is the bit 31. All other bits are undefined */
    uint32_t NF; /* N is bit 31. All other bits are undefined.  */
    uint32_t ZF; /* Z set if zero.  */
    uint32_t QF; /* 0 or 1 */
    uint32_t GE; /* cpsr[19:16] */
    uint32_t thumb; /* cpsr[5]. 0 = arm mode, 1 = thumb mode. */
    uint32_t condexec_bits; /* IT bits.  cpsr[15:10,26:25].  */
    uint64_t daif; /* exception masks, in the bits they are in PSTATE */

    uint64_t elr_el[4]; /* AArch64 exception link regs  */
    uint64_t sp_el[4]; /* AArch64 banked stack pointers */

    /* System control coprocessor (cp15) */
    struct {
        uint32_t c0_cpuid;
        union { /* Cache size selection */
            struct {
                uint64_t _unused_csselr0;
                uint64_t csselr_ns;
                uint64_t _unused_csselr1;
                uint64_t csselr_s;
            };
            uint64_t csselr_el[4];
        };
        union { /* System control register. */
            struct {
                uint64_t _unused_sctlr;
                uint64_t sctlr_ns;
                uint64_t hsctlr;
                uint64_t sctlr_s;
            };
            uint64_t sctlr_el[4];
        };
        uint64_t cpacr_el1; /* Architectural feature access control register */
        uint64_t cptr_el[4];  /* ARMv8 feature trap registers */
        uint32_t c1_xscaleauxcr; /* XScale auxiliary control register.  */
        uint64_t sder; /* Secure debug enable register. */
        uint32_t nsacr; /* Non-secure access control register. */
        union { /* MMU translation table base 0. */
            struct {
                uint64_t _unused_ttbr0_0;
                uint64_t ttbr0_ns;
                uint64_t _unused_ttbr0_1;
                uint64_t ttbr0_s;
            };
            uint64_t ttbr0_el[4];
        };
        union { /* MMU translation table base 1. */
            struct {
                uint64_t _unused_ttbr1_0;
                uint64_t ttbr1_ns;
                uint64_t _unused_ttbr1_1;
                uint64_t ttbr1_s;
            };
            uint64_t ttbr1_el[4];
        };
        uint64_t vttbr_el2; /* Virtualization Translation Table Base.  */
        /* MMU translation table base control. */
        TCR tcr_el[4];
        TCR vtcr_el2; /* Virtualization Translation Control.  */
        uint32_t c2_data; /* MPU data cacheable bits.  */
        uint32_t c2_insn; /* MPU instruction cacheable bits.  */
        union { /* MMU domain access control register
                 * MPU write buffer control.
                 */
            struct {
                uint64_t dacr_ns;
                uint64_t dacr_s;
            };
            struct {
                uint64_t dacr32_el2;
            };
        };
        uint32_t pmsav5_data_ap; /* PMSAv5 MPU data access permissions */
        uint32_t pmsav5_insn_ap; /* PMSAv5 MPU insn access permissions */
        uint64_t hcr_el2; /* Hypervisor configuration register */
        uint64_t scr_el3; /* Secure configuration register.  */
        union { /* Fault status registers.  */
            struct {
                uint64_t ifsr_ns;
                uint64_t ifsr_s;
            };
            struct {
                uint64_t ifsr32_el2;
            };
        };
        union {
            struct {
                uint64_t _unused_dfsr;
                uint64_t dfsr_ns;
                uint64_t hsr;
                uint64_t dfsr_s;
            };
            uint64_t esr_el[4];
        };
        uint32_t c6_region[8]; /* MPU base/size registers.  */
        union { /* Fault address registers. */
            struct {
                uint64_t _unused_far0;
#ifdef HOST_WORDS_BIGENDIAN
                uint32_t ifar_ns;
                uint32_t dfar_ns;
                uint32_t ifar_s;
                uint32_t dfar_s;
#else
                uint32_t dfar_ns;
                uint32_t ifar_ns;
                uint32_t dfar_s;
                uint32_t ifar_s;
#endif
                uint64_t _unused_far3;
            };
            uint64_t far_el[4];
        };
        uint64_t hpfar_el2;
        uint64_t hstr_el2;
        union { /* Translation result. */
            struct {
                uint64_t _unused_par_0;
                uint64_t par_ns;
                uint64_t _unused_par_1;
                uint64_t par_s;
            };
            uint64_t par_el[4];
        };

        uint32_t c9_insn; /* Cache lockdown registers.  */
        uint32_t c9_data;
        uint64_t c9_pmcr; /* performance monitor control register */
        uint64_t c9_pmcnten; /* perf monitor counter enables */
        uint32_t c9_pmovsr; /* perf monitor overflow status */
        uint32_t c9_pmuserenr; /* perf monitor user enable */
        uint64_t c9_pmselr; /* perf monitor counter selection register */
        uint64_t c9_pminten; /* perf monitor interrupt enables */
        uint32_t c9_pmxevtyper; /* perf monitor event type */
        union { /* Memory attribute redirection */
            struct {
#ifdef HOST_WORDS_BIGENDIAN
                uint64_t _unused_mair_0;
                uint32_t mair1_ns;
                uint32_t mair0_ns;
                uint64_t _unused_mair_1;
                uint32_t mair1_s;
                uint32_t mair0_s;
#else
                uint64_t _unused_mair_0;
                uint32_t mair0_ns;
                uint32_t mair1_ns;
                uint64_t _unused_mair_1;
                uint32_t mair0_s;
                uint32_t mair1_s;
#endif
            };
            uint64_t mair_el[4];
        };
        union { /* vector base address register */
            struct {
                uint64_t _unused_vbar;
                uint64_t vbar_ns;
                uint64_t hvbar;
                uint64_t vbar_s;
            };
            uint64_t vbar_el[4];
        };
        uint32_t mvbar; /* (monitor) vector base address register */
        struct { /* FCSE PID. */
            uint32_t fcseidr_ns;
            uint32_t fcseidr_s;
        };
        union { /* Context ID. */
            struct {
                uint64_t _unused_contextidr_0;
                uint64_t contextidr_ns;
                uint64_t _unused_contextidr_1;
                uint64_t contextidr_s;
            };
            uint64_t contextidr_el[4];
        };
        union { /* User RW Thread register. */
            struct {
                uint64_t tpidrurw_ns;
                uint64_t tpidrprw_ns;
                uint64_t htpidr;
                uint64_t _tpidr_el3;
            };
            uint64_t tpidr_el[4];
        };
        /* The secure banks of these registers don't map anywhere */
        uint64_t tpidrurw_s;
        uint64_t tpidrprw_s;
        uint64_t tpidruro_s;

        union { /* User RO Thread register. */
            uint64_t tpidruro_ns;
            uint64_t tpidrro_el[1];
        };
        uint64_t c14_cntfrq; /* Counter Frequency register */
        uint64_t c14_cntkctl; /* Timer Control register */
        uint32_t cnthctl_el2; /* Counter/Timer Hyp Control register */
        uint64_t cntvoff_el2; /* Counter Virtual Offset register */
        ARMGenericTimer c14_timer[NUM_GTIMERS];
        uint32_t c15_cpar; /* XScale Coprocessor Access Register */
        uint32_t c15_ticonfig; /* TI925T configuration byte.  */
        uint32_t c15_i_max; /* Maximum D-cache dirty line index.  */
        uint32_t c15_i_min; /* Minimum D-cache dirty line index.  */
        uint32_t c15_threadid; /* TI debugger thread-ID.  */
        uint32_t c15_config_base_address; /* SCU base address.  */
        uint32_t c15_diagnostic; /* diagnostic register */
        uint32_t c15_power_diagnostic;
        uint32_t c15_power_control; /* power control */
        uint64_t dbgbvr[16]; /* breakpoint value registers */
        uint64_t dbgbcr[16]; /* breakpoint control registers */
        uint64_t dbgwvr[16]; /* watchpoint value registers */
        uint64_t dbgwcr[16]; /* watchpoint control registers */
        uint64_t mdscr_el1;
        uint64_t oslsr_el1; /* OS Lock Status */
        uint64_t mdcr_el2;
        uint64_t mdcr_el3;
        /* If the counter is enabled, this stores the last time the counter
         * was reset. Otherwise it stores the counter value
         */
        uint64_t c15_ccnt;
        uint64_t pmccfiltr_el0; /* Performance Monitor Filter Register */
        uint64_t vpidr_el2; /* Virtualization Processor ID Register */
        uint64_t vmpidr_el2; /* Virtualization Multiprocessor ID Register */
    } cp15;

    struct {
        /* M profile has up to 4 stack pointers:
         * a Main Stack Pointer and a Process Stack Pointer for each
         * of the Secure and Non-Secure states. (If the CPU doesn't support
         * the security extension then it has only two SPs.)
         * In QEMU we always store the currently active SP in regs[13],
         * and the non-active SP for the current security state in
         * v7m.other_sp. The stack pointers for the inactive security state
         * are stored in other_ss_msp and other_ss_psp.
         * switch_v7m_security_state() is responsible for rearranging them
         * when we change security state.
         */
        uint32_t other_sp;
        uint32_t other_ss_msp;
        uint32_t other_ss_psp;
        uint32_t vecbase[M_REG_NUM_BANKS];
        uint32_t basepri[M_REG_NUM_BANKS];
        uint32_t control[M_REG_NUM_BANKS];
        uint32_t ccr[M_REG_NUM_BANKS]; /* Configuration and Control */
        uint32_t cfsr[M_REG_NUM_BANKS]; /* Configurable Fault Status */
        uint32_t hfsr; /* HardFault Status */
        uint32_t dfsr; /* Debug Fault Status Register */
        uint32_t sfsr; /* Secure Fault Status Register */
        uint32_t mmfar[M_REG_NUM_BANKS]; /* MemManage Fault Address */
        uint32_t bfar; /* BusFault Address */
        uint32_t sfar; /* Secure Fault Address Register */
        unsigned mpu_ctrl[M_REG_NUM_BANKS]; /* MPU_CTRL */
        int exception;
        uint32_t primask[M_REG_NUM_BANKS];
        uint32_t faultmask[M_REG_NUM_BANKS];
        uint32_t aircr; /* only holds r/w state if security extn implemented */
        uint32_t secure; /* Is CPU in Secure state? (not guest visible) */
    } v7m;

    /* Information associated with an exception about to be taken:
     * code which raises an exception must set cs->exception_index and
     * the relevant parts of this structure; the cpu_do_interrupt function
     * will then set the guest-visible registers as part of the exception
     * entry process.
     */
    struct {
        uint32_t syndrome; /* AArch64 format syndrome register */
        uint32_t fsr; /* AArch32 format fault status register info */
        uint64_t vaddress; /* virtual addr associated with exception, if any */
        uint32_t target_el; /* EL the exception should be targeted for */
        /* If we implement EL2 we will also need to store information
         * about the intermediate physical address for stage 2 faults.
         */
    } exception;

    /* Thumb-2 EE state.  */
    uint32_t teecr;
    uint32_t teehbr;

    /* VFP coprocessor state.  */
    struct {
        /* VFP/Neon register state. Note that the mapping between S, D and Q
         * views of the register bank differs between AArch64 and AArch32:
         * In AArch32:
         *  Qn = regs[2n+1]:regs[2n]
         *  Dn = regs[n]
         *  Sn = regs[n/2] bits 31..0 for even n, and bits 63..32 for odd n
         * (and regs[32] to regs[63] are inaccessible)
         * In AArch64:
         *  Qn = regs[2n+1]:regs[2n]
         *  Dn = regs[2n]
         *  Sn = regs[2n] bits 31..0
         * This corresponds to the architecturally defined mapping between
         * the two execution states, and means we do not need to explicitly
         * map these registers when changing states.
         */
        float64 regs[64];

        uint32_t xregs[16];
        /* We store these fpcsr fields separately for convenience.  */
        int vec_len;
        int vec_stride;

        /* scratch space when Tn are not sufficient.  */
        uint32_t scratch[8];

        /* fp_status is the "normal" fp status. standard_fp_status retains
         * values corresponding to the ARM "Standard FPSCR Value", ie
         * default-NaN, flush-to-zero, round-to-nearest and is used by
         * any operations (generally Neon) which the architecture defines
         * as controlled by the standard FPSCR value rather than the FPSCR.
         *
         * To avoid having to transfer exception bits around, we simply
         * say that the FPSCR cumulative exception flags are the logical
         * OR of the flags in the two fp statuses. This relies on the
         * only thing which needs to read the exception flags being
         * an explicit FPSCR read.
         */
        float_status fp_status;
        float_status standard_fp_status;
    } vfp;
    uint64_t exclusive_addr;
    uint64_t exclusive_val;
    uint64_t exclusive_high;

    uint32_t debug_ctx;

    /* iwMMXt coprocessor state.  */
    struct {
        uint64_t regs[16];
        uint64_t val;

        uint32_t cregs[16];
    } iwmmxt;

#if defined(CONFIG_USER_ONLY)
    /* For usermode syscall translation.  */
    int eabi;
#endif

    struct CPUBreakpoint *cpu_breakpoint[16];
    struct CPUWatchpoint *cpu_watchpoint[16];

    /* Fields up to this point are cleared by a CPU reset */
    struct {} end_reset_fields;

    CPU_COMMON

    /* Fields after CPU_COMMON are preserved across CPU reset. */

    /* Internal CPU feature flags.  */
    uint64_t features;

    /* Controls the reset value of SCTLR_V.  */
    bool vinithi;

    /* PMSAv7 MPU */
    struct {
        uint32_t *drbar;
        uint32_t *drsr;
        uint32_t *dracr;
        uint32_t rnr[M_REG_NUM_BANKS];
    } pmsav7;

<<<<<<< HEAD
    MemTxAttrs *memattr_ns;
    MemTxAttrs *memattr_s;
=======
    /* PMSAv8 MPU */
    struct {
        /* The PMSAv8 implementation also shares some PMSAv7 config
         * and state:
         *  pmsav7.rnr (region number register)
         *  pmsav7_dregion (number of configured regions)
         */
        uint32_t *rbar[M_REG_NUM_BANKS];
        uint32_t *rlar[M_REG_NUM_BANKS];
        uint32_t mair0[M_REG_NUM_BANKS];
        uint32_t mair1[M_REG_NUM_BANKS];
    } pmsav8;

    /* v8M SAU */
    struct {
        uint32_t *rbar;
        uint32_t *rlar;
        uint32_t rnr;
        uint32_t ctrl;
    } sau;
>>>>>>> 0a0dc59d

    void *nvic;
    const struct arm_boot_info *boot_info;
    /* Store GICv3CPUState to access from this struct */
    void *gicv3state;
} CPUARMState;

enum {
        DEBUG_CURRENT_EL = 0,
        DEBUG_EL0 = 1,
        DEBUG_EL1 = 2,
        DEBUG_EL2 = 3,
        DEBUG_EL3 = 4,
        DEBUG_PHYS = 5,
};

/**
 * ARMELChangeHook:
 * type of a function which can be registered via arm_register_el_change_hook()
 * to get callbacks when the CPU changes its exception level or mode.
 */
typedef void ARMELChangeHook(ARMCPU *cpu, void *opaque);


/* These values map onto the return values for
 * QEMU_PSCI_0_2_FN_AFFINITY_INFO */
typedef enum ARMPSCIState {
    PSCI_ON = 0,
    PSCI_OFF = 1,
    PSCI_ON_PENDING = 2
} ARMPSCIState;

/**
 * ARMCPU:
 * @env: #CPUARMState
 *
 * An ARM CPU core.
 */
struct ARMCPU {
    /*< private >*/
    CPUState parent_obj;
    /*< public >*/

    CPUARMState env;

    bool is_in_wfi;

    /* Coprocessor information */
    GHashTable *cp_regs;
    /* For marshalling (mostly coprocessor) register state between the
     * kernel and QEMU (for KVM) and between two QEMUs (for migration),
     * we use these arrays.
     */
    /* List of register indexes managed via these arrays; (full KVM style
     * 64 bit indexes, not CPRegInfo 32 bit indexes)
     */
    uint64_t *cpreg_indexes;
    /* Values of the registers (cpreg_indexes[i]'s value is cpreg_values[i]) */
    uint64_t *cpreg_values;
    /* Length of the indexes, values, reset_values arrays */
    int32_t cpreg_array_len;
    /* These are used only for migration: incoming data arrives in
     * these fields and is sanity checked in post_load before copying
     * to the working data structures above.
     */
    uint64_t *cpreg_vmstate_indexes;
    uint64_t *cpreg_vmstate_values;
    int32_t cpreg_vmstate_array_len;

    /* Timers used by the generic (architected) timer */
    QEMUTimer *gt_timer[NUM_GTIMERS];
    /* GPIO outputs for generic timer */
    qemu_irq gt_timer_outputs[NUM_GTIMERS];
    /* GPIO output for GICv3 maintenance interrupt signal */
    qemu_irq gicv3_maintenance_interrupt;
    /* GPIO output for the PMU interrupt */
    qemu_irq pmu_interrupt;

    /* WFI notification */
    qemu_irq wfi;

    /* MemoryRegion to use for secure physical accesses */
    MemoryRegion *secure_memory;

    /* 'compatible' string for this CPU for Linux device trees */
    const char *dtb_compatible;

    /* PSCI version for this CPU
     * Bits[31:16] = Major Version
     * Bits[15:0] = Minor Version
     */
    uint32_t psci_version;

    /* Should CPU start in PSCI powered-off state? */
    bool start_powered_off;

    /* Current power state, access guarded by BQL */
    ARMPSCIState power_state;

    /* CPU has virtualization extension */
    bool has_el2;
    /* CPU has security extension */
    bool has_el3;
    /* CPU has PMU (Performance Monitor Unit) */
    bool has_pmu;

    /* CPU has memory protection unit */
    bool has_mpu;
    /* PMSAv7 MPU number of supported regions */
    uint32_t pmsav7_dregion;
    /* v8M SAU number of supported regions */
    uint32_t sau_sregion;

    /* PSCI conduit used to invoke PSCI methods
     * 0 - disabled, 1 - smc, 2 - hvc
     */
    uint32_t psci_conduit;

    /* [QEMU_]KVM_ARM_TARGET_* constant for this CPU, or
     * QEMU_KVM_ARM_TARGET_NONE if the kernel doesn't support this CPU type.
     */
    uint32_t kvm_target;

    /* KVM init features for this CPU */
    uint32_t kvm_init_features[7];

    /* Uniprocessor system with MP extensions */
    bool mp_is_up;

    /* The instance init functions for implementation-specific subclasses
     * set these fields to specify the implementation-dependent values of
     * various constant registers and reset values of non-constant
     * registers.
     * Some of these might become QOM properties eventually.
     * Field names match the official register names as defined in the
     * ARMv7AR ARM Architecture Reference Manual. A reset_ prefix
     * is used for reset values of non-constant registers; no reset_
     * prefix means a constant register.
     */
    uint32_t midr;
    uint32_t revidr;
    uint32_t reset_fpsid;
    uint32_t mvfr0;
    uint32_t mvfr1;
    uint32_t mvfr2;
    uint32_t ctr;
    uint32_t reset_sctlr;
    uint32_t id_pfr0;
    uint32_t id_pfr1;
    uint32_t id_dfr0;
    uint32_t pmceid0;
    uint32_t pmceid1;
    uint32_t id_afr0;
    uint32_t id_mmfr0;
    uint32_t id_mmfr1;
    uint32_t id_mmfr2;
    uint32_t id_mmfr3;
    uint32_t id_mmfr4;
    uint32_t id_isar0;
    uint32_t id_isar1;
    uint32_t id_isar2;
    uint32_t id_isar3;
    uint32_t id_isar4;
    uint32_t id_isar5;
    uint64_t id_aa64pfr0;
    uint64_t id_aa64pfr1;
    uint64_t id_aa64dfr0;
    uint64_t id_aa64dfr1;
    uint64_t id_aa64afr0;
    uint64_t id_aa64afr1;
    uint64_t id_aa64isar0;
    uint64_t id_aa64isar1;
    uint64_t id_aa64mmfr0;
    uint64_t id_aa64mmfr1;
    uint32_t dbgdidr;
    uint32_t clidr;
    uint64_t mp_affinity; /* MP ID without feature bits */
    /* The elements of this array are the CCSIDR values for each cache,
     * in the order L1DCache, L1ICache, L2DCache, L2ICache, etc.
     */
    uint32_t ccsidr[16];
    uint64_t reset_cbar;
    uint32_t reset_auxcr;
    bool reset_hivecs;
    /* DCZ blocksize, in log_2(words), ie low 4 bits of DCZID_EL0 */
    uint32_t dcz_blocksize;
    uint64_t rvbar;
    int pe;

    /* Configurable aspects of GIC cpu interface (which is part of the CPU) */
    int gic_num_lrs; /* number of list registers */
    int gic_vpribits; /* number of virtual priority bits */
    int gic_vprebits; /* number of virtual preemption bits */

    /* Whether the cfgend input is high (i.e. this CPU should reset into
     * big-endian mode).  This setting isn't used directly: instead it modifies
     * the reset_sctlr value to have SCTLR_B or SCTLR_EE set, depending on the
     * architecture version.
     */
    bool cfgend;

    MemoryRegion *mr_secure;
    AddressSpace *as_secure;
    AddressSpace *as_ns;

    ARMELChangeHook *el_change_hook;
    void *el_change_hook_opaque;

    int32_t node_id; /* NUMA node this CPU belongs to */

    /* Used to synchronize KVM and QEMU in-kernel device levels */
    uint8_t device_irq_level;
};

static inline ARMCPU *arm_env_get_cpu(CPUARMState *env)
{
    return container_of(env, ARMCPU, env);
}

uint64_t arm_cpu_mp_affinity(int idx, uint8_t clustersz);

#define ENV_GET_CPU(e) CPU(arm_env_get_cpu(e))

#define ENV_OFFSET offsetof(ARMCPU, env)

#ifndef CONFIG_USER_ONLY
extern const struct VMStateDescription vmstate_arm_cpu;
#endif

void arm_cpu_do_interrupt(CPUState *cpu);
void arm_v7m_cpu_do_interrupt(CPUState *cpu);
bool arm_cpu_exec_interrupt(CPUState *cpu, int int_req);

void arm_cpu_dump_state(CPUState *cs, FILE *f, fprintf_function cpu_fprintf,
                        int flags);

hwaddr arm_cpu_get_phys_page_attrs_debug(CPUState *cpu, vaddr addr,
                                         MemTxAttrs *attrs);

int arm_cpu_gdb_read_register(CPUState *cpu, uint8_t *buf, int reg);
int arm_cpu_gdb_write_register(CPUState *cpu, uint8_t *buf, int reg);

int arm_cpu_write_elf64_note(WriteCoreDumpFunction f, CPUState *cs,
                             int cpuid, void *opaque);
int arm_cpu_write_elf32_note(WriteCoreDumpFunction f, CPUState *cs,
                             int cpuid, void *opaque);

#ifdef TARGET_AARCH64
int aarch64_cpu_gdb_read_register(CPUState *cpu, uint8_t *buf, int reg);
int aarch64_cpu_gdb_write_register(CPUState *cpu, uint8_t *buf, int reg);
#endif

target_ulong do_arm_semihosting(CPUARMState *env);
void aarch64_sync_32_to_64(CPUARMState *env);
void aarch64_sync_64_to_32(CPUARMState *env);

static inline bool is_a64(CPUARMState *env)
{
    return env->aarch64;
}

/* you can call this signal handler from your SIGBUS and SIGSEGV
   signal handlers to inform the virtual CPU of exceptions. non zero
   is returned if the signal was handled by the virtual CPU.  */
int cpu_arm_signal_handler(int host_signum, void *pinfo,
                           void *puc);

/**
 * pmccntr_sync
 * @env: CPUARMState
 *
 * Synchronises the counter in the PMCCNTR. This must always be called twice,
 * once before any action that might affect the timer and again afterwards.
 * The function is used to swap the state of the register if required.
 * This only happens when not in user mode (!CONFIG_USER_ONLY)
 */
void pmccntr_sync(CPUARMState *env);

/* SCTLR bit meanings. Several bits have been reused in newer
 * versions of the architecture; in that case we define constants
 * for both old and new bit meanings. Code which tests against those
 * bits should probably check or otherwise arrange that the CPU
 * is the architectural version it expects.
 */
#define SCTLR_M       (1U << 0)
#define SCTLR_A       (1U << 1)
#define SCTLR_C       (1U << 2)
#define SCTLR_W       (1U << 3) /* up to v6; RAO in v7 */
#define SCTLR_SA      (1U << 3)
#define SCTLR_P       (1U << 4) /* up to v5; RAO in v6 and v7 */
#define SCTLR_SA0     (1U << 4) /* v8 onward, AArch64 only */
#define SCTLR_D       (1U << 5) /* up to v5; RAO in v6 */
#define SCTLR_CP15BEN (1U << 5) /* v7 onward */
#define SCTLR_L       (1U << 6) /* up to v5; RAO in v6 and v7; RAZ in v8 */
#define SCTLR_B       (1U << 7) /* up to v6; RAZ in v7 */
#define SCTLR_ITD     (1U << 7) /* v8 onward */
#define SCTLR_S       (1U << 8) /* up to v6; RAZ in v7 */
#define SCTLR_SED     (1U << 8) /* v8 onward */
#define SCTLR_R       (1U << 9) /* up to v6; RAZ in v7 */
#define SCTLR_UMA     (1U << 9) /* v8 onward, AArch64 only */
#define SCTLR_F       (1U << 10) /* up to v6 */
#define SCTLR_SW      (1U << 10) /* v7 onward */
#define SCTLR_Z       (1U << 11)
#define SCTLR_I       (1U << 12)
#define SCTLR_V       (1U << 13)
#define SCTLR_RR      (1U << 14) /* up to v7 */
#define SCTLR_DZE     (1U << 14) /* v8 onward, AArch64 only */
#define SCTLR_L4      (1U << 15) /* up to v6; RAZ in v7 */
#define SCTLR_UCT     (1U << 15) /* v8 onward, AArch64 only */
#define SCTLR_DT      (1U << 16) /* up to ??, RAO in v6 and v7 */
#define SCTLR_nTWI    (1U << 16) /* v8 onward */
#define SCTLR_HA      (1U << 17)
#define SCTLR_BR      (1U << 17) /* PMSA only */
#define SCTLR_IT      (1U << 18) /* up to ??, RAO in v6 and v7 */
#define SCTLR_nTWE    (1U << 18) /* v8 onward */
#define SCTLR_WXN     (1U << 19)
#define SCTLR_ST      (1U << 20) /* up to ??, RAZ in v6 */
#define SCTLR_UWXN    (1U << 20) /* v7 onward */
#define SCTLR_FI      (1U << 21)
#define SCTLR_U       (1U << 22)
#define SCTLR_XP      (1U << 23) /* up to v6; v7 onward RAO */
#define SCTLR_VE      (1U << 24) /* up to v7 */
#define SCTLR_E0E     (1U << 24) /* v8 onward, AArch64 only */
#define SCTLR_EE      (1U << 25)
#define SCTLR_L2      (1U << 26) /* up to v6, RAZ in v7 */
#define SCTLR_UCI     (1U << 26) /* v8 onward, AArch64 only */
#define SCTLR_NMFI    (1U << 27)
#define SCTLR_TRE     (1U << 28)
#define SCTLR_AFE     (1U << 29)
#define SCTLR_TE      (1U << 30)

#define CPTR_TCPAC    (1U << 31)
#define CPTR_TTA      (1U << 20)
#define CPTR_TFP      (1U << 10)

#define MDCR_EPMAD    (1U << 21)
#define MDCR_EDAD     (1U << 20)
#define MDCR_SPME     (1U << 17)
#define MDCR_SDD      (1U << 16)
#define MDCR_SPD      (3U << 14)
#define MDCR_TDRA     (1U << 11)
#define MDCR_TDOSA    (1U << 10)
#define MDCR_TDA      (1U << 9)
#define MDCR_TDE      (1U << 8)
#define MDCR_HPME     (1U << 7)
#define MDCR_TPM      (1U << 6)
#define MDCR_TPMCR    (1U << 5)

/* Not all of the MDCR_EL3 bits are present in the 32-bit SDCR */
#define SDCR_VALID_MASK (MDCR_EPMAD | MDCR_EDAD | MDCR_SPME | MDCR_SPD)

#define CPSR_M (0x1fU)
#define CPSR_T (1U << 5)
#define CPSR_F (1U << 6)
#define CPSR_I (1U << 7)
#define CPSR_A (1U << 8)
#define CPSR_E (1U << 9)
#define CPSR_IT_2_7 (0xfc00U)
#define CPSR_GE (0xfU << 16)
#define CPSR_IL (1U << 20)
/* Note that the RESERVED bits include bit 21, which is PSTATE_SS in
 * an AArch64 SPSR but RES0 in AArch32 SPSR and CPSR. In QEMU we use
 * env->uncached_cpsr bit 21 to store PSTATE.SS when executing in AArch32,
 * where it is live state but not accessible to the AArch32 code.
 */
#define CPSR_RESERVED (0x7U << 21)
#define CPSR_J (1U << 24)
#define CPSR_IT_0_1 (3U << 25)
#define CPSR_Q (1U << 27)
#define CPSR_V (1U << 28)
#define CPSR_C (1U << 29)
#define CPSR_Z (1U << 30)
#define CPSR_N (1U << 31)
#define CPSR_NZCV (CPSR_N | CPSR_Z | CPSR_C | CPSR_V)
#define CPSR_AIF (CPSR_A | CPSR_I | CPSR_F)

#define CPSR_IT (CPSR_IT_0_1 | CPSR_IT_2_7)
#define CACHED_CPSR_BITS (CPSR_T | CPSR_AIF | CPSR_GE | CPSR_IT | CPSR_Q \
    | CPSR_NZCV)
/* Bits writable in user mode.  */
#define CPSR_USER (CPSR_NZCV | CPSR_Q | CPSR_GE)
/* Execution state bits.  MRS read as zero, MSR writes ignored.  */
#define CPSR_EXEC (CPSR_T | CPSR_IT | CPSR_J | CPSR_IL)
/* Mask of bits which may be set by exception return copying them from SPSR */
#define CPSR_ERET_MASK (~CPSR_RESERVED)

/* Bit definitions for M profile XPSR. Most are the same as CPSR. */
#define XPSR_EXCP 0x1ffU
#define XPSR_SPREALIGN (1U << 9) /* Only set in exception stack frames */
#define XPSR_IT_2_7 CPSR_IT_2_7
#define XPSR_GE CPSR_GE
#define XPSR_SFPA (1U << 20) /* Only set in exception stack frames */
#define XPSR_T (1U << 24) /* Not the same as CPSR_T ! */
#define XPSR_IT_0_1 CPSR_IT_0_1
#define XPSR_Q CPSR_Q
#define XPSR_V CPSR_V
#define XPSR_C CPSR_C
#define XPSR_Z CPSR_Z
#define XPSR_N CPSR_N
#define XPSR_NZCV CPSR_NZCV
#define XPSR_IT CPSR_IT

#define TTBCR_N      (7U << 0) /* TTBCR.EAE==0 */
#define TTBCR_T0SZ   (7U << 0) /* TTBCR.EAE==1 */
#define TTBCR_PD0    (1U << 4)
#define TTBCR_PD1    (1U << 5)
#define TTBCR_EPD0   (1U << 7)
#define TTBCR_IRGN0  (3U << 8)
#define TTBCR_ORGN0  (3U << 10)
#define TTBCR_SH0    (3U << 12)
#define TTBCR_T1SZ   (3U << 16)
#define TTBCR_A1     (1U << 22)
#define TTBCR_EPD1   (1U << 23)
#define TTBCR_IRGN1  (3U << 24)
#define TTBCR_ORGN1  (3U << 26)
#define TTBCR_SH1    (1U << 28)
#define TTBCR_EAE    (1U << 31)

/* Bit definitions for ARMv8 SPSR (PSTATE) format.
 * Only these are valid when in AArch64 mode; in
 * AArch32 mode SPSRs are basically CPSR-format.
 */
#define PSTATE_SP (1U)
#define PSTATE_M (0xFU)
#define PSTATE_nRW (1U << 4)
#define PSTATE_F (1U << 6)
#define PSTATE_I (1U << 7)
#define PSTATE_A (1U << 8)
#define PSTATE_D (1U << 9)
#define PSTATE_IL (1U << 20)
#define PSTATE_SS (1U << 21)
#define PSTATE_V (1U << 28)
#define PSTATE_C (1U << 29)
#define PSTATE_Z (1U << 30)
#define PSTATE_N (1U << 31)
#define PSTATE_NZCV (PSTATE_N | PSTATE_Z | PSTATE_C | PSTATE_V)
#define PSTATE_DAIF (PSTATE_D | PSTATE_A | PSTATE_I | PSTATE_F)
#define CACHED_PSTATE_BITS (PSTATE_NZCV | PSTATE_DAIF)
/* Mode values for AArch64 */
#define PSTATE_MODE_EL3h 13
#define PSTATE_MODE_EL3t 12
#define PSTATE_MODE_EL2h 9
#define PSTATE_MODE_EL2t 8
#define PSTATE_MODE_EL1h 5
#define PSTATE_MODE_EL1t 4
#define PSTATE_MODE_EL0t 0

/* Write a new value to v7m.exception, thus transitioning into or out
 * of Handler mode; this may result in a change of active stack pointer.
 */
void write_v7m_exception(CPUARMState *env, uint32_t new_exc);

/* Map EL and handler into a PSTATE_MODE.  */
static inline unsigned int aarch64_pstate_mode(unsigned int el, bool handler)
{
    return (el << 2) | handler;
}

/* Return the current PSTATE value. For the moment we don't support 32<->64 bit
 * interprocessing, so we don't attempt to sync with the cpsr state used by
 * the 32 bit decoder.
 */
static inline uint32_t pstate_read(CPUARMState *env)
{
    int ZF;

    ZF = (env->ZF == 0);
    return (env->NF & 0x80000000) | (ZF << 30)
        | (env->CF << 29) | ((env->VF & 0x80000000) >> 3)
        | env->pstate | env->daif;
}

static inline void pstate_write(CPUARMState *env, uint32_t val)
{
    env->ZF = (~val) & PSTATE_Z;
    env->NF = val;
    env->CF = (val >> 29) & 1;
    env->VF = (val << 3) & 0x80000000;
    env->daif = val & PSTATE_DAIF;
    env->pstate = val & ~CACHED_PSTATE_BITS;
}

/* Return the current CPSR value.  */
uint32_t cpsr_read(CPUARMState *env);

typedef enum CPSRWriteType {
    CPSRWriteByInstr = 0,         /* from guest MSR or CPS */
    CPSRWriteExceptionReturn = 1, /* from guest exception return insn */
    CPSRWriteRaw = 2,             /* trust values, do not switch reg banks */
    CPSRWriteByGDBStub = 3,       /* from the GDB stub */
} CPSRWriteType;

/* Set the CPSR.  Note that some bits of mask must be all-set or all-clear.*/
void cpsr_write(CPUARMState *env, uint32_t val, uint32_t mask,
                CPSRWriteType write_type);
uint64_t mpidr_read_val(CPUARMState *env);

/* Return the current xPSR value.  */
static inline uint32_t xpsr_read(CPUARMState *env)
{
    int ZF;
    ZF = (env->ZF == 0);
    return (env->NF & 0x80000000) | (ZF << 30)
        | (env->CF << 29) | ((env->VF & 0x80000000) >> 3) | (env->QF << 27)
        | (env->thumb << 24) | ((env->condexec_bits & 3) << 25)
        | ((env->condexec_bits & 0xfc) << 8)
        | env->v7m.exception;
}

/* Set the xPSR.  Note that some bits of mask must be all-set or all-clear.  */
static inline void xpsr_write(CPUARMState *env, uint32_t val, uint32_t mask)
{
    if (mask & XPSR_NZCV) {
        env->ZF = (~val) & XPSR_Z;
        env->NF = val;
        env->CF = (val >> 29) & 1;
        env->VF = (val << 3) & 0x80000000;
    }
    if (mask & XPSR_Q) {
        env->QF = ((val & XPSR_Q) != 0);
    }
    if (mask & XPSR_T) {
        env->thumb = ((val & XPSR_T) != 0);
    }
    if (mask & XPSR_IT_0_1) {
        env->condexec_bits &= ~3;
        env->condexec_bits |= (val >> 25) & 3;
    }
    if (mask & XPSR_IT_2_7) {
        env->condexec_bits &= 3;
        env->condexec_bits |= (val >> 8) & 0xfc;
    }
    if (mask & XPSR_EXCP) {
        /* Note that this only happens on exception exit */
        write_v7m_exception(env, val & XPSR_EXCP);
    }
}

#define HCR_VM        (1ULL << 0)
#define HCR_SWIO      (1ULL << 1)
#define HCR_PTW       (1ULL << 2)
#define HCR_FMO       (1ULL << 3)
#define HCR_IMO       (1ULL << 4)
#define HCR_AMO       (1ULL << 5)
#define HCR_VF        (1ULL << 6)
#define HCR_VI        (1ULL << 7)
#define HCR_VSE       (1ULL << 8)
#define HCR_FB        (1ULL << 9)
#define HCR_BSU_MASK  (3ULL << 10)
#define HCR_DC        (1ULL << 12)
#define HCR_TWI       (1ULL << 13)
#define HCR_TWE       (1ULL << 14)
#define HCR_TID0      (1ULL << 15)
#define HCR_TID1      (1ULL << 16)
#define HCR_TID2      (1ULL << 17)
#define HCR_TID3      (1ULL << 18)
#define HCR_TSC       (1ULL << 19)
#define HCR_TIDCP     (1ULL << 20)
#define HCR_TACR      (1ULL << 21)
#define HCR_TSW       (1ULL << 22)
#define HCR_TPC       (1ULL << 23)
#define HCR_TPU       (1ULL << 24)
#define HCR_TTLB      (1ULL << 25)
#define HCR_TVM       (1ULL << 26)
#define HCR_TGE       (1ULL << 27)
#define HCR_TDZ       (1ULL << 28)
#define HCR_HCD       (1ULL << 29)
#define HCR_TRVM      (1ULL << 30)
#define HCR_RW        (1ULL << 31)
#define HCR_CD        (1ULL << 32)
#define HCR_ID        (1ULL << 33)
#define HCR_MASK      ((1ULL << 34) - 1)

#define SCR_NS                (1U << 0)
#define SCR_IRQ               (1U << 1)
#define SCR_FIQ               (1U << 2)
#define SCR_EA                (1U << 3)
#define SCR_FW                (1U << 4)
#define SCR_AW                (1U << 5)
#define SCR_NET               (1U << 6)
#define SCR_SMD               (1U << 7)
#define SCR_HCE               (1U << 8)
#define SCR_SIF               (1U << 9)
#define SCR_RW                (1U << 10)
#define SCR_ST                (1U << 11)
#define SCR_TWI               (1U << 12)
#define SCR_TWE               (1U << 13)
#define SCR_AARCH32_MASK      (0x3fff & ~(SCR_RW | SCR_ST))
#define SCR_AARCH64_MASK      (0x3fff & ~SCR_NET)

/* Return the current FPSCR value.  */
uint32_t vfp_get_fpscr(CPUARMState *env);
void vfp_set_fpscr(CPUARMState *env, uint32_t val);

/* For A64 the FPSCR is split into two logically distinct registers,
 * FPCR and FPSR. However since they still use non-overlapping bits
 * we store the underlying state in fpscr and just mask on read/write.
 */
#define FPSR_MASK 0xf800009f
#define FPCR_MASK 0x07f79f00
static inline uint32_t vfp_get_fpsr(CPUARMState *env)
{
    return vfp_get_fpscr(env) & FPSR_MASK;
}

static inline void vfp_set_fpsr(CPUARMState *env, uint32_t val)
{
    uint32_t new_fpscr = (vfp_get_fpscr(env) & ~FPSR_MASK) | (val & FPSR_MASK);
    vfp_set_fpscr(env, new_fpscr);
}

static inline uint32_t vfp_get_fpcr(CPUARMState *env)
{
    return vfp_get_fpscr(env) & FPCR_MASK;
}

static inline void vfp_set_fpcr(CPUARMState *env, uint32_t val)
{
    uint32_t new_fpscr = (vfp_get_fpscr(env) & ~FPCR_MASK) | (val & FPCR_MASK);
    vfp_set_fpscr(env, new_fpscr);
}

enum arm_cpu_mode {
  ARM_CPU_MODE_USR = 0x10,
  ARM_CPU_MODE_FIQ = 0x11,
  ARM_CPU_MODE_IRQ = 0x12,
  ARM_CPU_MODE_SVC = 0x13,
  ARM_CPU_MODE_MON = 0x16,
  ARM_CPU_MODE_ABT = 0x17,
  ARM_CPU_MODE_HYP = 0x1a,
  ARM_CPU_MODE_UND = 0x1b,
  ARM_CPU_MODE_SYS = 0x1f
};

/* VFP system registers.  */
#define ARM_VFP_FPSID   0
#define ARM_VFP_FPSCR   1
#define ARM_VFP_MVFR2   5
#define ARM_VFP_MVFR1   6
#define ARM_VFP_MVFR0   7
#define ARM_VFP_FPEXC   8
#define ARM_VFP_FPINST  9
#define ARM_VFP_FPINST2 10

/* iwMMXt coprocessor control registers.  */
#define ARM_IWMMXT_wCID		0
#define ARM_IWMMXT_wCon		1
#define ARM_IWMMXT_wCSSF	2
#define ARM_IWMMXT_wCASF	3
#define ARM_IWMMXT_wCGR0	8
#define ARM_IWMMXT_wCGR1	9
#define ARM_IWMMXT_wCGR2	10
#define ARM_IWMMXT_wCGR3	11

/* V7M CCR bits */
FIELD(V7M_CCR, NONBASETHRDENA, 0, 1)
FIELD(V7M_CCR, USERSETMPEND, 1, 1)
FIELD(V7M_CCR, UNALIGN_TRP, 3, 1)
FIELD(V7M_CCR, DIV_0_TRP, 4, 1)
FIELD(V7M_CCR, BFHFNMIGN, 8, 1)
FIELD(V7M_CCR, STKALIGN, 9, 1)
FIELD(V7M_CCR, DC, 16, 1)
FIELD(V7M_CCR, IC, 17, 1)

/* V7M AIRCR bits */
FIELD(V7M_AIRCR, VECTRESET, 0, 1)
FIELD(V7M_AIRCR, VECTCLRACTIVE, 1, 1)
FIELD(V7M_AIRCR, SYSRESETREQ, 2, 1)
FIELD(V7M_AIRCR, SYSRESETREQS, 3, 1)
FIELD(V7M_AIRCR, PRIGROUP, 8, 3)
FIELD(V7M_AIRCR, BFHFNMINS, 13, 1)
FIELD(V7M_AIRCR, PRIS, 14, 1)
FIELD(V7M_AIRCR, ENDIANNESS, 15, 1)
FIELD(V7M_AIRCR, VECTKEY, 16, 16)

/* V7M CFSR bits for MMFSR */
FIELD(V7M_CFSR, IACCVIOL, 0, 1)
FIELD(V7M_CFSR, DACCVIOL, 1, 1)
FIELD(V7M_CFSR, MUNSTKERR, 3, 1)
FIELD(V7M_CFSR, MSTKERR, 4, 1)
FIELD(V7M_CFSR, MLSPERR, 5, 1)
FIELD(V7M_CFSR, MMARVALID, 7, 1)

/* V7M CFSR bits for BFSR */
FIELD(V7M_CFSR, IBUSERR, 8 + 0, 1)
FIELD(V7M_CFSR, PRECISERR, 8 + 1, 1)
FIELD(V7M_CFSR, IMPRECISERR, 8 + 2, 1)
FIELD(V7M_CFSR, UNSTKERR, 8 + 3, 1)
FIELD(V7M_CFSR, STKERR, 8 + 4, 1)
FIELD(V7M_CFSR, LSPERR, 8 + 5, 1)
FIELD(V7M_CFSR, BFARVALID, 8 + 7, 1)

/* V7M CFSR bits for UFSR */
FIELD(V7M_CFSR, UNDEFINSTR, 16 + 0, 1)
FIELD(V7M_CFSR, INVSTATE, 16 + 1, 1)
FIELD(V7M_CFSR, INVPC, 16 + 2, 1)
FIELD(V7M_CFSR, NOCP, 16 + 3, 1)
FIELD(V7M_CFSR, UNALIGNED, 16 + 8, 1)
FIELD(V7M_CFSR, DIVBYZERO, 16 + 9, 1)

/* V7M CFSR bit masks covering all of the subregister bits */
FIELD(V7M_CFSR, MMFSR, 0, 8)
FIELD(V7M_CFSR, BFSR, 8, 8)
FIELD(V7M_CFSR, UFSR, 16, 16)

/* V7M HFSR bits */
FIELD(V7M_HFSR, VECTTBL, 1, 1)
FIELD(V7M_HFSR, FORCED, 30, 1)
FIELD(V7M_HFSR, DEBUGEVT, 31, 1)

/* V7M DFSR bits */
FIELD(V7M_DFSR, HALTED, 0, 1)
FIELD(V7M_DFSR, BKPT, 1, 1)
FIELD(V7M_DFSR, DWTTRAP, 2, 1)
FIELD(V7M_DFSR, VCATCH, 3, 1)
FIELD(V7M_DFSR, EXTERNAL, 4, 1)

/* V7M SFSR bits */
FIELD(V7M_SFSR, INVEP, 0, 1)
FIELD(V7M_SFSR, INVIS, 1, 1)
FIELD(V7M_SFSR, INVER, 2, 1)
FIELD(V7M_SFSR, AUVIOL, 3, 1)
FIELD(V7M_SFSR, INVTRAN, 4, 1)
FIELD(V7M_SFSR, LSPERR, 5, 1)
FIELD(V7M_SFSR, SFARVALID, 6, 1)
FIELD(V7M_SFSR, LSERR, 7, 1)

/* v7M MPU_CTRL bits */
FIELD(V7M_MPU_CTRL, ENABLE, 0, 1)
FIELD(V7M_MPU_CTRL, HFNMIENA, 1, 1)
FIELD(V7M_MPU_CTRL, PRIVDEFENA, 2, 1)

/* If adding a feature bit which corresponds to a Linux ELF
 * HWCAP bit, remember to update the feature-bit-to-hwcap
 * mapping in linux-user/elfload.c:get_elf_hwcap().
 */
enum arm_features {
    ARM_FEATURE_VFP,
    ARM_FEATURE_AUXCR,  /* ARM1026 Auxiliary control register.  */
    ARM_FEATURE_XSCALE, /* Intel XScale extensions.  */
    ARM_FEATURE_IWMMXT, /* Intel iwMMXt extension.  */
    ARM_FEATURE_V6,
    ARM_FEATURE_V6K,
    ARM_FEATURE_V7,
    ARM_FEATURE_THUMB2,
    ARM_FEATURE_PMSA,   /* no MMU; may have Memory Protection Unit */
    ARM_FEATURE_VFP3,
    ARM_FEATURE_VFP_FP16,
    ARM_FEATURE_NEON,
    ARM_FEATURE_THUMB_DIV, /* divide supported in Thumb encoding */
    ARM_FEATURE_M, /* Microcontroller profile.  */
    ARM_FEATURE_OMAPCP, /* OMAP specific CP15 ops handling.  */
    ARM_FEATURE_THUMB2EE,
    ARM_FEATURE_V7MP,    /* v7 Multiprocessing Extensions */
    ARM_FEATURE_V4T,
    ARM_FEATURE_V5,
    ARM_FEATURE_STRONGARM,
    ARM_FEATURE_VAPA, /* cp15 VA to PA lookups */
    ARM_FEATURE_ARM_DIV, /* divide supported in ARM encoding */
    ARM_FEATURE_VFP4, /* VFPv4 (implies that NEON is v2) */
    ARM_FEATURE_GENERIC_TIMER,
    ARM_FEATURE_MVFR, /* Media and VFP Feature Registers 0 and 1 */
    ARM_FEATURE_DUMMY_C15_REGS, /* RAZ/WI all of cp15 crn=15 */
    ARM_FEATURE_CACHE_TEST_CLEAN, /* 926/1026 style test-and-clean ops */
    ARM_FEATURE_CACHE_DIRTY_REG, /* 1136/1176 cache dirty status register */
    ARM_FEATURE_CACHE_BLOCK_OPS, /* v6 optional cache block operations */
    ARM_FEATURE_MPIDR, /* has cp15 MPIDR */
    ARM_FEATURE_PXN, /* has Privileged Execute Never bit */
    ARM_FEATURE_LPAE, /* has Large Physical Address Extension */
    ARM_FEATURE_V8,
    ARM_FEATURE_AARCH64, /* supports 64 bit mode */
    ARM_FEATURE_V8_AES, /* implements AES part of v8 Crypto Extensions */
    ARM_FEATURE_CBAR, /* has cp15 CBAR */
    ARM_FEATURE_CRC, /* ARMv8 CRC instructions */
    ARM_FEATURE_CBAR_RO, /* has cp15 CBAR and it is read-only */
    ARM_FEATURE_EL2, /* has EL2 Virtualization support */
    ARM_FEATURE_EL3, /* has EL3 Secure monitor support */
    ARM_FEATURE_V8_SHA1, /* implements SHA1 part of v8 Crypto Extensions */
    ARM_FEATURE_V8_SHA256, /* implements SHA256 part of v8 Crypto Extensions */
    ARM_FEATURE_V8_PMULL, /* implements PMULL part of v8 Crypto Extensions */
    ARM_FEATURE_THUMB_DSP, /* DSP insns supported in the Thumb encodings */
    ARM_FEATURE_PMU, /* has PMU support */
    ARM_FEATURE_VBAR, /* has cp15 VBAR */
    ARM_FEATURE_M_SECURITY, /* M profile Security Extension */
    ARM_FEATURE_JAZELLE, /* has (trivial) Jazelle implementation */
};

static inline int arm_feature(CPUARMState *env, int feature)
{
    return (env->features & (1ULL << feature)) != 0;
}

#if !defined(CONFIG_USER_ONLY)
/* Return true if exception levels below EL3 are in secure state,
 * or would be following an exception return to that level.
 * Unlike arm_is_secure() (which is always a question about the
 * _current_ state of the CPU) this doesn't care about the current
 * EL or mode.
 */
static inline bool arm_is_secure_below_el3(CPUARMState *env)
{
    if (arm_feature(env, ARM_FEATURE_EL3)) {
        return !(env->cp15.scr_el3 & SCR_NS);
    } else {
        /* If EL3 is not supported then the secure state is implementation
         * defined, in which case QEMU defaults to non-secure.
         */
        return false;
    }
}

/* Return true if the CPU is AArch64 EL3 or AArch32 Mon */
static inline bool arm_is_el3_or_mon(CPUARMState *env)
{
    if (arm_feature(env, ARM_FEATURE_EL3)) {
        if (is_a64(env) && extract32(env->pstate, 2, 2) == 3) {
            /* CPU currently in AArch64 state and EL3 */
            return true;
        } else if (!is_a64(env) &&
                (env->uncached_cpsr & CPSR_M) == ARM_CPU_MODE_MON) {
            /* CPU currently in AArch32 state and monitor mode */
            return true;
        }
    }
    return false;
}

/* Return true if the processor is in secure state */
static inline bool arm_is_secure(CPUARMState *env)
{
    if (arm_is_el3_or_mon(env)) {
        return true;
    }
    return arm_is_secure_below_el3(env);
}

#else
static inline bool arm_is_secure_below_el3(CPUARMState *env)
{
    return false;
}

static inline bool arm_is_secure(CPUARMState *env)
{
    return false;
}
#endif

/* Return true if the specified exception level is running in AArch64 state. */
static inline bool arm_el_is_aa64(CPUARMState *env, int el)
{
    /* This isn't valid for EL0 (if we're in EL0, is_a64() is what you want,
     * and if we're not in EL0 then the state of EL0 isn't well defined.)
     */
    assert(el >= 1 && el <= 3);
    bool aa64 = arm_feature(env, ARM_FEATURE_AARCH64);

    /* The highest exception level is always at the maximum supported
     * register width, and then lower levels have a register width controlled
     * by bits in the SCR or HCR registers.
     */
    if (el == 3) {
        return aa64;
    }

    if (arm_feature(env, ARM_FEATURE_EL3)) {
        aa64 = aa64 && (env->cp15.scr_el3 & SCR_RW);
    }

    if (el == 2) {
        return aa64;
    }

    if (arm_feature(env, ARM_FEATURE_EL2) && !arm_is_secure_below_el3(env)) {
        aa64 = aa64 && (env->cp15.hcr_el2 & HCR_RW);
    }

    return aa64;
}

/* Function for determing whether guest cp register reads and writes should
 * access the secure or non-secure bank of a cp register.  When EL3 is
 * operating in AArch32 state, the NS-bit determines whether the secure
 * instance of a cp register should be used. When EL3 is AArch64 (or if
 * it doesn't exist at all) then there is no register banking, and all
 * accesses are to the non-secure version.
 */
static inline bool access_secure_reg(CPUARMState *env)
{
    bool ret = (arm_feature(env, ARM_FEATURE_EL3) &&
                !arm_el_is_aa64(env, 3) &&
                !(env->cp15.scr_el3 & SCR_NS));

    return ret;
}

/* Macros for accessing a specified CP register bank */
#define A32_BANKED_REG_GET(_env, _regname, _secure)    \
    ((_secure) ? (_env)->cp15._regname##_s : (_env)->cp15._regname##_ns)

#define A32_BANKED_REG_SET(_env, _regname, _secure, _val)   \
    do {                                                \
        if (_secure) {                                   \
            (_env)->cp15._regname##_s = (_val);            \
        } else {                                        \
            (_env)->cp15._regname##_ns = (_val);           \
        }                                               \
    } while (0)

/* Macros for automatically accessing a specific CP register bank depending on
 * the current secure state of the system.  These macros are not intended for
 * supporting instruction translation reads/writes as these are dependent
 * solely on the SCR.NS bit and not the mode.
 */
#define A32_BANKED_CURRENT_REG_GET(_env, _regname)        \
    A32_BANKED_REG_GET((_env), _regname,                \
                       (arm_is_secure(_env) && !arm_el_is_aa64((_env), 3)))

#define A32_BANKED_CURRENT_REG_SET(_env, _regname, _val)                       \
    A32_BANKED_REG_SET((_env), _regname,                                    \
                       (arm_is_secure(_env) && !arm_el_is_aa64((_env), 3)), \
                       (_val))

void arm_cpu_list(FILE *f, fprintf_function cpu_fprintf);
uint32_t arm_phys_excp_target_el(CPUState *cs, uint32_t excp_idx,
                                 uint32_t cur_el, bool secure);

/* Interface between CPU and Interrupt controller.  */
#ifndef CONFIG_USER_ONLY
bool armv7m_nvic_can_take_pending_exception(void *opaque);
#else
static inline bool armv7m_nvic_can_take_pending_exception(void *opaque)
{
    return true;
}
#endif
/**
 * armv7m_nvic_set_pending: mark the specified exception as pending
 * @opaque: the NVIC
 * @irq: the exception number to mark pending
 * @secure: false for non-banked exceptions or for the nonsecure
 * version of a banked exception, true for the secure version of a banked
 * exception.
 *
 * Marks the specified exception as pending. Note that we will assert()
 * if @secure is true and @irq does not specify one of the fixed set
 * of architecturally banked exceptions.
 */
void armv7m_nvic_set_pending(void *opaque, int irq, bool secure);
/**
 * armv7m_nvic_acknowledge_irq: make highest priority pending exception active
 * @opaque: the NVIC
 *
 * Move the current highest priority pending exception from the pending
 * state to the active state, and update v7m.exception to indicate that
 * it is the exception currently being handled.
 *
 * Returns: true if exception should be taken to Secure state, false for NS
 */
bool armv7m_nvic_acknowledge_irq(void *opaque);
/**
 * armv7m_nvic_complete_irq: complete specified interrupt or exception
 * @opaque: the NVIC
 * @irq: the exception number to complete
 * @secure: true if this exception was secure
 *
 * Returns: -1 if the irq was not active
 *           1 if completing this irq brought us back to base (no active irqs)
 *           0 if there is still an irq active after this one was completed
 * (Ignoring -1, this is the same as the RETTOBASE value before completion.)
 */
int armv7m_nvic_complete_irq(void *opaque, int irq, bool secure);
/**
 * armv7m_nvic_raw_execution_priority: return the raw execution priority
 * @opaque: the NVIC
 *
 * Returns: the raw execution priority as defined by the v8M architecture.
 * This is the execution priority minus the effects of AIRCR.PRIS,
 * and minus any PRIMASK/FAULTMASK/BASEPRI priority boosting.
 * (v8M ARM ARM I_PKLD.)
 */
int armv7m_nvic_raw_execution_priority(void *opaque);
/**
 * armv7m_nvic_neg_prio_requested: return true if the requested execution
 * priority is negative for the specified security state.
 * @opaque: the NVIC
 * @secure: the security state to test
 * This corresponds to the pseudocode IsReqExecPriNeg().
 */
#ifndef CONFIG_USER_ONLY
bool armv7m_nvic_neg_prio_requested(void *opaque, bool secure);
#else
static inline bool armv7m_nvic_neg_prio_requested(void *opaque, bool secure)
{
    return false;
}
#endif

/* Interface for defining coprocessor registers.
 * Registers are defined in tables of arm_cp_reginfo structs
 * which are passed to define_arm_cp_regs().
 */

/* When looking up a coprocessor register we look for it
 * via an integer which encodes all of:
 *  coprocessor number
 *  Crn, Crm, opc1, opc2 fields
 *  32 or 64 bit register (ie is it accessed via MRC/MCR
 *    or via MRRC/MCRR?)
 *  non-secure/secure bank (AArch32 only)
 * We allow 4 bits for opc1 because MRRC/MCRR have a 4 bit field.
 * (In this case crn and opc2 should be zero.)
 * For AArch64, there is no 32/64 bit size distinction;
 * instead all registers have a 2 bit op0, 3 bit op1 and op2,
 * and 4 bit CRn and CRm. The encoding patterns are chosen
 * to be easy to convert to and from the KVM encodings, and also
 * so that the hashtable can contain both AArch32 and AArch64
 * registers (to allow for interprocessing where we might run
 * 32 bit code on a 64 bit core).
 */
/* This bit is private to our hashtable cpreg; in KVM register
 * IDs the AArch64/32 distinction is the KVM_REG_ARM/ARM64
 * in the upper bits of the 64 bit ID.
 */
#define CP_REG_AA64_SHIFT 28
#define CP_REG_AA64_MASK (1 << CP_REG_AA64_SHIFT)

/* To enable banking of coprocessor registers depending on ns-bit we
 * add a bit to distinguish between secure and non-secure cpregs in the
 * hashtable.
 */
#define CP_REG_NS_SHIFT 29
#define CP_REG_NS_MASK (1 << CP_REG_NS_SHIFT)

#define ENCODE_CP_REG(cp, is64, ns, crn, crm, opc1, opc2)   \
    ((ns) << CP_REG_NS_SHIFT | ((cp) << 16) | ((is64) << 15) |   \
     ((crn) << 11) | ((crm) << 7) | ((opc1) << 3) | (opc2))

#define ENCODE_AA64_CP_REG(cp, crn, crm, op0, op1, op2) \
    (CP_REG_AA64_MASK |                                 \
     ((cp) << CP_REG_ARM_COPROC_SHIFT) |                \
     ((op0) << CP_REG_ARM64_SYSREG_OP0_SHIFT) |         \
     ((op1) << CP_REG_ARM64_SYSREG_OP1_SHIFT) |         \
     ((crn) << CP_REG_ARM64_SYSREG_CRN_SHIFT) |         \
     ((crm) << CP_REG_ARM64_SYSREG_CRM_SHIFT) |         \
     ((op2) << CP_REG_ARM64_SYSREG_OP2_SHIFT))

/* Convert a full 64 bit KVM register ID to the truncated 32 bit
 * version used as a key for the coprocessor register hashtable
 */
static inline uint32_t kvm_to_cpreg_id(uint64_t kvmid)
{
    uint32_t cpregid = kvmid;
    if ((kvmid & CP_REG_ARCH_MASK) == CP_REG_ARM64) {
        cpregid |= CP_REG_AA64_MASK;
    } else {
        if ((kvmid & CP_REG_SIZE_MASK) == CP_REG_SIZE_U64) {
            cpregid |= (1 << 15);
        }

        /* KVM is always non-secure so add the NS flag on AArch32 register
         * entries.
         */
         cpregid |= 1 << CP_REG_NS_SHIFT;
    }
    return cpregid;
}

/* Convert a truncated 32 bit hashtable key into the full
 * 64 bit KVM register ID.
 */
static inline uint64_t cpreg_to_kvm_id(uint32_t cpregid)
{
    uint64_t kvmid;

    if (cpregid & CP_REG_AA64_MASK) {
        kvmid = cpregid & ~CP_REG_AA64_MASK;
        kvmid |= CP_REG_SIZE_U64 | CP_REG_ARM64;
    } else {
        kvmid = cpregid & ~(1 << 15);
        if (cpregid & (1 << 15)) {
            kvmid |= CP_REG_SIZE_U64 | CP_REG_ARM;
        } else {
            kvmid |= CP_REG_SIZE_U32 | CP_REG_ARM;
        }
    }
    return kvmid;
}

/* ARMCPRegInfo type field bits. If the SPECIAL bit is set this is a
 * special-behaviour cp reg and bits [15..8] indicate what behaviour
 * it has. Otherwise it is a simple cp reg, where CONST indicates that
 * TCG can assume the value to be constant (ie load at translate time)
 * and 64BIT indicates a 64 bit wide coprocessor register. SUPPRESS_TB_END
 * indicates that the TB should not be ended after a write to this register
 * (the default is that the TB ends after cp writes). OVERRIDE permits
 * a register definition to override a previous definition for the
 * same (cp, is64, crn, crm, opc1, opc2) tuple: either the new or the
 * old must have the OVERRIDE bit set.
 * ALIAS indicates that this register is an alias view of some underlying
 * state which is also visible via another register, and that the other
 * register is handling migration and reset; registers marked ALIAS will not be
 * migrated but may have their state set by syncing of register state from KVM.
 * NO_RAW indicates that this register has no underlying state and does not
 * support raw access for state saving/loading; it will not be used for either
 * migration or KVM state synchronization. (Typically this is for "registers"
 * which are actually used as instructions for cache maintenance and so on.)
 * IO indicates that this register does I/O and therefore its accesses
 * need to be surrounded by gen_io_start()/gen_io_end(). In particular,
 * registers which implement clocks or timers require this.
 */
#define ARM_CP_SPECIAL 1
#define ARM_CP_CONST 2
#define ARM_CP_64BIT 4
#define ARM_CP_SUPPRESS_TB_END 8
#define ARM_CP_OVERRIDE 16
#define ARM_CP_ALIAS 32
#define ARM_CP_IO 64
#define ARM_CP_NO_RAW 128
#define ARM_CP_NOP (ARM_CP_SPECIAL | (1 << 8))
#define ARM_CP_WFI (ARM_CP_SPECIAL | (2 << 8))
#define ARM_CP_NZCV (ARM_CP_SPECIAL | (3 << 8))
#define ARM_CP_CURRENTEL (ARM_CP_SPECIAL | (4 << 8))
#define ARM_CP_DC_ZVA (ARM_CP_SPECIAL | (5 << 8))
#define ARM_LAST_SPECIAL ARM_CP_DC_ZVA
/* Used only as a terminator for ARMCPRegInfo lists */
#define ARM_CP_SENTINEL 0xffff
/* Mask of only the flag bits in a type field */
#define ARM_CP_FLAG_MASK 0xff

/* Valid values for ARMCPRegInfo state field, indicating which of
 * the AArch32 and AArch64 execution states this register is visible in.
 * If the reginfo doesn't explicitly specify then it is AArch32 only.
 * If the reginfo is declared to be visible in both states then a second
 * reginfo is synthesised for the AArch32 view of the AArch64 register,
 * such that the AArch32 view is the lower 32 bits of the AArch64 one.
 * Note that we rely on the values of these enums as we iterate through
 * the various states in some places.
 */
enum {
    ARM_CP_STATE_AA32 = 0,
    ARM_CP_STATE_AA64 = 1,
    ARM_CP_STATE_BOTH = 2,
};

/* ARM CP register secure state flags.  These flags identify security state
 * attributes for a given CP register entry.
 * The existence of both or neither secure and non-secure flags indicates that
 * the register has both a secure and non-secure hash entry.  A single one of
 * these flags causes the register to only be hashed for the specified
 * security state.
 * Although definitions may have any combination of the S/NS bits, each
 * registered entry will only have one to identify whether the entry is secure
 * or non-secure.
 */
enum {
    ARM_CP_SECSTATE_S =   (1 << 0), /* bit[0]: Secure state register */
    ARM_CP_SECSTATE_NS =  (1 << 1), /* bit[1]: Non-secure state register */
};

/* Return true if cptype is a valid type field. This is used to try to
 * catch errors where the sentinel has been accidentally left off the end
 * of a list of registers.
 */
static inline bool cptype_valid(int cptype)
{
    return ((cptype & ~ARM_CP_FLAG_MASK) == 0)
        || ((cptype & ARM_CP_SPECIAL) &&
            ((cptype & ~ARM_CP_FLAG_MASK) <= ARM_LAST_SPECIAL));
}

/* Access rights:
 * We define bits for Read and Write access for what rev C of the v7-AR ARM ARM
 * defines as PL0 (user), PL1 (fiq/irq/svc/abt/und/sys, ie privileged), and
 * PL2 (hyp). The other level which has Read and Write bits is Secure PL1
 * (ie any of the privileged modes in Secure state, or Monitor mode).
 * If a register is accessible in one privilege level it's always accessible
 * in higher privilege levels too. Since "Secure PL1" also follows this rule
 * (ie anything visible in PL2 is visible in S-PL1, some things are only
 * visible in S-PL1) but "Secure PL1" is a bit of a mouthful, we bend the
 * terminology a little and call this PL3.
 * In AArch64 things are somewhat simpler as the PLx bits line up exactly
 * with the ELx exception levels.
 *
 * If access permissions for a register are more complex than can be
 * described with these bits, then use a laxer set of restrictions, and
 * do the more restrictive/complex check inside a helper function.
 */
#define PL3_R 0x80
#define PL3_W 0x40
#define PL2_R (0x20 | PL3_R)
#define PL2_W (0x10 | PL3_W)
#define PL1_R (0x08 | PL2_R)
#define PL1_W (0x04 | PL2_W)
#define PL0_R (0x02 | PL1_R)
#define PL0_W (0x01 | PL1_W)

#define PL3_RW (PL3_R | PL3_W)
#define PL2_RW (PL2_R | PL2_W)
#define PL1_RW (PL1_R | PL1_W)
#define PL0_RW (PL0_R | PL0_W)

/* Return the highest implemented Exception Level */
static inline int arm_highest_el(CPUARMState *env)
{
    if (arm_feature(env, ARM_FEATURE_EL3)) {
        return 3;
    }
    if (arm_feature(env, ARM_FEATURE_EL2)) {
        return 2;
    }
    return 1;
}

/* Return true if a v7M CPU is in Handler mode */
static inline bool arm_v7m_is_handler_mode(CPUARMState *env)
{
    return env->v7m.exception != 0;
}

/* Return the current Exception Level (as per ARMv8; note that this differs
 * from the ARMv7 Privilege Level).
 */
static inline int arm_current_el(CPUARMState *env)
{
    if (arm_feature(env, ARM_FEATURE_M)) {
        return arm_v7m_is_handler_mode(env) ||
            !(env->v7m.control[env->v7m.secure] & 1);
    }

    if (is_a64(env)) {
        return extract32(env->pstate, 2, 2);
    }

    switch (env->uncached_cpsr & 0x1f) {
    case ARM_CPU_MODE_USR:
        return 0;
    case ARM_CPU_MODE_HYP:
        return 2;
    case ARM_CPU_MODE_MON:
        return 3;
    default:
        if (arm_is_secure(env) && !arm_el_is_aa64(env, 3)) {
            /* If EL3 is 32-bit then all secure privileged modes run in
             * EL3
             */
            return 3;
        }

        return 1;
    }
}

typedef struct ARMCPRegInfo ARMCPRegInfo;

typedef enum CPAccessResult {
    /* Access is permitted */
    CP_ACCESS_OK = 0,
    /* Access fails due to a configurable trap or enable which would
     * result in a categorized exception syndrome giving information about
     * the failing instruction (ie syndrome category 0x3, 0x4, 0x5, 0x6,
     * 0xc or 0x18). The exception is taken to the usual target EL (EL1 or
     * PL1 if in EL0, otherwise to the current EL).
     */
    CP_ACCESS_TRAP = 1,
    /* Access fails and results in an exception syndrome 0x0 ("uncategorized").
     * Note that this is not a catch-all case -- the set of cases which may
     * result in this failure is specifically defined by the architecture.
     */
    CP_ACCESS_TRAP_UNCATEGORIZED = 2,
    /* As CP_ACCESS_TRAP, but for traps directly to EL2 or EL3 */
    CP_ACCESS_TRAP_EL2 = 3,
    CP_ACCESS_TRAP_EL3 = 4,
    /* As CP_ACCESS_UNCATEGORIZED, but for traps directly to EL2 or EL3 */
    CP_ACCESS_TRAP_UNCATEGORIZED_EL2 = 5,
    CP_ACCESS_TRAP_UNCATEGORIZED_EL3 = 6,
    /* Access fails and results in an exception syndrome for an FP access,
     * trapped directly to EL2 or EL3
     */
    CP_ACCESS_TRAP_FP_EL2 = 7,
    CP_ACCESS_TRAP_FP_EL3 = 8,
} CPAccessResult;

/* Access functions for coprocessor registers. These cannot fail and
 * may not raise exceptions.
 */
typedef uint64_t CPReadFn(CPUARMState *env, const ARMCPRegInfo *opaque);
typedef void CPWriteFn(CPUARMState *env, const ARMCPRegInfo *opaque,
                       uint64_t value);
/* Access permission check functions for coprocessor registers. */
typedef CPAccessResult CPAccessFn(CPUARMState *env,
                                  const ARMCPRegInfo *opaque,
                                  bool isread);
/* Hook function for register reset */
typedef void CPResetFn(CPUARMState *env, const ARMCPRegInfo *opaque);

#define CP_ANY 0xff

/* Definition of an ARM coprocessor register */
struct ARMCPRegInfo {
    /* Name of register (useful mainly for debugging, need not be unique) */
    const char *name;
    /* Location of register: coprocessor number and (crn,crm,opc1,opc2)
     * tuple. Any of crm, opc1 and opc2 may be CP_ANY to indicate a
     * 'wildcard' field -- any value of that field in the MRC/MCR insn
     * will be decoded to this register. The register read and write
     * callbacks will be passed an ARMCPRegInfo with the crn/crm/opc1/opc2
     * used by the program, so it is possible to register a wildcard and
     * then behave differently on read/write if necessary.
     * For 64 bit registers, only crm and opc1 are relevant; crn and opc2
     * must both be zero.
     * For AArch64-visible registers, opc0 is also used.
     * Since there are no "coprocessors" in AArch64, cp is purely used as a
     * way to distinguish (for KVM's benefit) guest-visible system registers
     * from demuxed ones provided to preserve the "no side effects on
     * KVM register read/write from QEMU" semantics. cp==0x13 is guest
     * visible (to match KVM's encoding); cp==0 will be converted to
     * cp==0x13 when the ARMCPRegInfo is registered, for convenience.
     */
    uint8_t cp;
    uint8_t crn;
    uint8_t crm;
    uint8_t opc0;
    uint8_t opc1;
    uint8_t opc2;
    /* Execution state in which this register is visible: ARM_CP_STATE_* */
    int state;
    /* Register type: ARM_CP_* bits/values */
    int type;
    /* Access rights: PL*_[RW] */
    int access;
    /* Security state: ARM_CP_SECSTATE_* bits/values */
    int secure;
    /* The opaque pointer passed to define_arm_cp_regs_with_opaque() when
     * this register was defined: can be used to hand data through to the
     * register read/write functions, since they are passed the ARMCPRegInfo*.
     */
    void *opaque;
    /* Value of this register, if it is ARM_CP_CONST. Otherwise, if
     * fieldoffset is non-zero, the reset value of the register.
     */
    uint64_t resetvalue;
    /* Offset of the field in CPUARMState for this register.
     *
     * This is not needed if either:
     *  1. type is ARM_CP_CONST or one of the ARM_CP_SPECIALs
     *  2. both readfn and writefn are specified
     */
    ptrdiff_t fieldoffset; /* offsetof(CPUARMState, field) */

    /* Offsets of the secure and non-secure fields in CPUARMState for the
     * register if it is banked.  These fields are only used during the static
     * registration of a register.  During hashing the bank associated
     * with a given security state is copied to fieldoffset which is used from
     * there on out.
     *
     * It is expected that register definitions use either fieldoffset or
     * bank_fieldoffsets in the definition but not both.  It is also expected
     * that both bank offsets are set when defining a banked register.  This
     * use indicates that a register is banked.
     */
    ptrdiff_t bank_fieldoffsets[2];

    /* Function for making any access checks for this register in addition to
     * those specified by the 'access' permissions bits. If NULL, no extra
     * checks required. The access check is performed at runtime, not at
     * translate time.
     */
    CPAccessFn *accessfn;
    /* Function for handling reads of this register. If NULL, then reads
     * will be done by loading from the offset into CPUARMState specified
     * by fieldoffset.
     */
    CPReadFn *readfn;
    /* Function for handling writes of this register. If NULL, then writes
     * will be done by writing to the offset into CPUARMState specified
     * by fieldoffset.
     */
    CPWriteFn *writefn;
    /* Function for doing a "raw" read; used when we need to copy
     * coprocessor state to the kernel for KVM or out for
     * migration. This only needs to be provided if there is also a
     * readfn and it has side effects (for instance clear-on-read bits).
     */
    CPReadFn *raw_readfn;
    /* Function for doing a "raw" write; used when we need to copy KVM
     * kernel coprocessor state into userspace, or for inbound
     * migration. This only needs to be provided if there is also a
     * writefn and it masks out "unwritable" bits or has write-one-to-clear
     * or similar behaviour.
     */
    CPWriteFn *raw_writefn;
    /* Function for resetting the register. If NULL, then reset will be done
     * by writing resetvalue to the field specified in fieldoffset. If
     * fieldoffset is 0 then no reset will be done.
     */
    CPResetFn *resetfn;
};

/* Macros which are lvalues for the field in CPUARMState for the
 * ARMCPRegInfo *ri.
 */
#define CPREG_FIELD32(env, ri) \
    (*(uint32_t *)((char *)(env) + (ri)->fieldoffset))
#define CPREG_FIELD64(env, ri) \
    (*(uint64_t *)((char *)(env) + (ri)->fieldoffset))

#define REGINFO_SENTINEL { .type = ARM_CP_SENTINEL }

void define_arm_cp_regs_with_opaque(ARMCPU *cpu,
                                    const ARMCPRegInfo *regs, void *opaque);
void define_one_arm_cp_reg_with_opaque(ARMCPU *cpu,
                                       const ARMCPRegInfo *regs, void *opaque);
static inline void define_arm_cp_regs(ARMCPU *cpu, const ARMCPRegInfo *regs)
{
    define_arm_cp_regs_with_opaque(cpu, regs, 0);
}
static inline void define_one_arm_cp_reg(ARMCPU *cpu, const ARMCPRegInfo *regs)
{
    define_one_arm_cp_reg_with_opaque(cpu, regs, 0);
}
const ARMCPRegInfo *get_arm_cp_reginfo(GHashTable *cpregs, uint32_t encoded_cp);

/* CPWriteFn that can be used to implement writes-ignored behaviour */
void arm_cp_write_ignore(CPUARMState *env, const ARMCPRegInfo *ri,
                         uint64_t value);
/* CPReadFn that can be used for read-as-zero behaviour */
uint64_t arm_cp_read_zero(CPUARMState *env, const ARMCPRegInfo *ri);

/* CPResetFn that does nothing, for use if no reset is required even
 * if fieldoffset is non zero.
 */
void arm_cp_reset_ignore(CPUARMState *env, const ARMCPRegInfo *opaque);

/* Return true if this reginfo struct's field in the cpu state struct
 * is 64 bits wide.
 */
static inline bool cpreg_field_is_64bit(const ARMCPRegInfo *ri)
{
    return (ri->state == ARM_CP_STATE_AA64) || (ri->type & ARM_CP_64BIT);
}

static inline bool cp_access_ok(int current_el,
                                const ARMCPRegInfo *ri, int isread)
{
    return (ri->access >> ((current_el * 2) + isread)) & 1;
}

/* Raw read of a coprocessor register (as needed for migration, etc) */
uint64_t read_raw_cp_reg(CPUARMState *env, const ARMCPRegInfo *ri);

/**
 * write_list_to_cpustate
 * @cpu: ARMCPU
 *
 * For each register listed in the ARMCPU cpreg_indexes list, write
 * its value from the cpreg_values list into the ARMCPUState structure.
 * This updates TCG's working data structures from KVM data or
 * from incoming migration state.
 *
 * Returns: true if all register values were updated correctly,
 * false if some register was unknown or could not be written.
 * Note that we do not stop early on failure -- we will attempt
 * writing all registers in the list.
 */
bool write_list_to_cpustate(ARMCPU *cpu);

/**
 * write_cpustate_to_list:
 * @cpu: ARMCPU
 *
 * For each register listed in the ARMCPU cpreg_indexes list, write
 * its value from the ARMCPUState structure into the cpreg_values list.
 * This is used to copy info from TCG's working data structures into
 * KVM or for outbound migration.
 *
 * Returns: true if all register values were read correctly,
 * false if some register was unknown or could not be read.
 * Note that we do not stop early on failure -- we will attempt
 * reading all registers in the list.
 */
bool write_cpustate_to_list(ARMCPU *cpu);

#define ARM_CPUID_TI915T      0x54029152
#define ARM_CPUID_TI925T      0x54029252

#if defined(CONFIG_USER_ONLY)
#define TARGET_PAGE_BITS 12
#else
/* ARMv7 and later CPUs have 4K pages minimum, but ARMv5 and v6
 * have to support 1K tiny pages.
 */
#define TARGET_PAGE_BITS_VARY
#define TARGET_PAGE_BITS_MIN 10
#endif

#if defined(TARGET_AARCH64)
#  define TARGET_PHYS_ADDR_SPACE_BITS 48
#  define TARGET_VIRT_ADDR_SPACE_BITS 64
#else
#  define TARGET_PHYS_ADDR_SPACE_BITS 40
#  define TARGET_VIRT_ADDR_SPACE_BITS 32
#endif

static inline bool arm_excp_unmasked(CPUState *cs, unsigned int excp_idx,
                                     unsigned int target_el)
{
    CPUARMState *env = cs->env_ptr;
    unsigned int cur_el = arm_current_el(env);
    bool secure = arm_is_secure(env);
    bool pstate_unmasked;
    int8_t unmasked = 0;

    /* Don't take exceptions if they target a lower EL.
     * This check should catch any exceptions that would not be taken but left
     * pending.
     */
    if (cur_el > target_el) {
        return false;
    }

    switch (excp_idx) {
    case EXCP_FIQ:
        pstate_unmasked = !(env->daif & PSTATE_F);
        break;

    case EXCP_IRQ:
        pstate_unmasked = !(env->daif & PSTATE_I);
        break;

    case EXCP_VFIQ:
        if (secure || !(env->cp15.hcr_el2 & HCR_FMO)) {
            /* VFIQs are only taken when hypervized and non-secure.  */
            return false;
        }
        return !(env->daif & PSTATE_F);
    case EXCP_VIRQ:
        if (secure || !(env->cp15.hcr_el2 & HCR_IMO)) {
            /* VIRQs are only taken when hypervized and non-secure.  */
            return false;
        }
        return !(env->daif & PSTATE_I);
    default:
        g_assert_not_reached();
    }

    /* Use the target EL, current execution state and SCR/HCR settings to
     * determine whether the corresponding CPSR bit is used to mask the
     * interrupt.
     */
    if ((target_el > cur_el) && (target_el != 1)) {
        /* Exceptions targeting a higher EL may not be maskable */
        if (arm_feature(env, ARM_FEATURE_AARCH64)) {
            /* 64-bit masking rules are simple: exceptions to EL3
             * can't be masked, and exceptions to EL2 can only be
             * masked from Secure state. The HCR and SCR settings
             * don't affect the masking logic, only the interrupt routing.
             */
            if (target_el == 3 || !secure) {
                unmasked = 1;
            }
        } else {
            /* The old 32-bit-only environment has a more complicated
             * masking setup. HCR and SCR bits not only affect interrupt
             * routing but also change the behaviour of masking.
             */
            bool hcr, scr;

            switch (excp_idx) {
            case EXCP_FIQ:
                /* If FIQs are routed to EL3 or EL2 then there are cases where
                 * we override the CPSR.F in determining if the exception is
                 * masked or not. If neither of these are set then we fall back
                 * to the CPSR.F setting otherwise we further assess the state
                 * below.
                 */
                hcr = (env->cp15.hcr_el2 & HCR_FMO);
                scr = (env->cp15.scr_el3 & SCR_FIQ);

                /* When EL3 is 32-bit, the SCR.FW bit controls whether the
                 * CPSR.F bit masks FIQ interrupts when taken in non-secure
                 * state. If SCR.FW is set then FIQs can be masked by CPSR.F
                 * when non-secure but only when FIQs are only routed to EL3.
                 */
                scr = scr && !((env->cp15.scr_el3 & SCR_FW) && !hcr);
                break;
            case EXCP_IRQ:
                /* When EL3 execution state is 32-bit, if HCR.IMO is set then
                 * we may override the CPSR.I masking when in non-secure state.
                 * The SCR.IRQ setting has already been taken into consideration
                 * when setting the target EL, so it does not have a further
                 * affect here.
                 */
                hcr = (env->cp15.hcr_el2 & HCR_IMO);
                scr = false;
                break;
            default:
                g_assert_not_reached();
            }

            if ((scr || hcr) && !secure) {
                unmasked = 1;
            }
        }
    }

    /* The PSTATE bits only mask the interrupt if we have not overriden the
     * ability above.
     */
    return unmasked || pstate_unmasked;
}

#define cpu_init(cpu_model) cpu_generic_init(TYPE_ARM_CPU, cpu_model)

#define ARM_CPU_TYPE_SUFFIX "-" TYPE_ARM_CPU
#define ARM_CPU_TYPE_NAME(name) (name ARM_CPU_TYPE_SUFFIX)

#define cpu_signal_handler cpu_arm_signal_handler
#define cpu_list arm_cpu_list

/* ARM has the following "translation regimes" (as the ARM ARM calls them):
 *
 * If EL3 is 64-bit:
 *  + NonSecure EL1 & 0 stage 1
 *  + NonSecure EL1 & 0 stage 2
 *  + NonSecure EL2
 *  + Secure EL1 & EL0
 *  + Secure EL3
 * If EL3 is 32-bit:
 *  + NonSecure PL1 & 0 stage 1
 *  + NonSecure PL1 & 0 stage 2
 *  + NonSecure PL2
 *  + Secure PL0 & PL1
 * (reminder: for 32 bit EL3, Secure PL1 is *EL3*, not EL1.)
 *
 * For QEMU, an mmu_idx is not quite the same as a translation regime because:
 *  1. we need to split the "EL1 & 0" regimes into two mmu_idxes, because they
 *     may differ in access permissions even if the VA->PA map is the same
 *  2. we want to cache in our TLB the full VA->IPA->PA lookup for a stage 1+2
 *     translation, which means that we have one mmu_idx that deals with two
 *     concatenated translation regimes [this sort of combined s1+2 TLB is
 *     architecturally permitted]
 *  3. we don't need to allocate an mmu_idx to translations that we won't be
 *     handling via the TLB. The only way to do a stage 1 translation without
 *     the immediate stage 2 translation is via the ATS or AT system insns,
 *     which can be slow-pathed and always do a page table walk.
 *  4. we can also safely fold together the "32 bit EL3" and "64 bit EL3"
 *     translation regimes, because they map reasonably well to each other
 *     and they can't both be active at the same time.
 * This gives us the following list of mmu_idx values:
 *
 * NS EL0 (aka NS PL0) stage 1+2
 * NS EL1 (aka NS PL1) stage 1+2
 * NS EL2 (aka NS PL2)
 * S EL3 (aka S PL1)
 * S EL0 (aka S PL0)
 * S EL1 (not used if EL3 is 32 bit)
 * NS EL0+1 stage 2
 *
 * (The last of these is an mmu_idx because we want to be able to use the TLB
 * for the accesses done as part of a stage 1 page table walk, rather than
 * having to walk the stage 2 page table over and over.)
 *
 * R profile CPUs have an MPU, but can use the same set of MMU indexes
 * as A profile. They only need to distinguish NS EL0 and NS EL1 (and
 * NS EL2 if we ever model a Cortex-R52).
 *
 * M profile CPUs are rather different as they do not have a true MMU.
 * They have the following different MMU indexes:
 *  User
 *  Privileged
 *  Execution priority negative (this is like privileged, but the
 *  MPU HFNMIENA bit means that it may have different access permission
 *  check results to normal privileged code, so can't share a TLB).
 * If the CPU supports the v8M Security Extension then there are also:
 *  Secure User
 *  Secure Privileged
 *  Secure, execution priority negative
 *
 * The ARMMMUIdx and the mmu index value used by the core QEMU TLB code
 * are not quite the same -- different CPU types (most notably M profile
 * vs A/R profile) would like to use MMU indexes with different semantics,
 * but since we don't ever need to use all of those in a single CPU we
 * can avoid setting NB_MMU_MODES to more than 8. The lower bits of
 * ARMMMUIdx are the core TLB mmu index, and the higher bits are always
 * the same for any particular CPU.
 * Variables of type ARMMUIdx are always full values, and the core
 * index values are in variables of type 'int'.
 *
 * Our enumeration includes at the end some entries which are not "true"
 * mmu_idx values in that they don't have corresponding TLBs and are only
 * valid for doing slow path page table walks.
 *
 * The constant names here are patterned after the general style of the names
 * of the AT/ATS operations.
 * The values used are carefully arranged to make mmu_idx => EL lookup easy.
 */
#define ARM_MMU_IDX_A 0x10 /* A profile */
#define ARM_MMU_IDX_NOTLB 0x20 /* does not have a TLB */
#define ARM_MMU_IDX_M 0x40 /* M profile */

#define ARM_MMU_IDX_TYPE_MASK (~0x7)
#define ARM_MMU_IDX_COREIDX_MASK 0x7

typedef enum ARMMMUIdx {
    ARMMMUIdx_S12NSE0 = 0 | ARM_MMU_IDX_A,
    ARMMMUIdx_S12NSE1 = 1 | ARM_MMU_IDX_A,
    ARMMMUIdx_S1E2 = 2 | ARM_MMU_IDX_A,
    ARMMMUIdx_S1E3 = 3 | ARM_MMU_IDX_A,
    ARMMMUIdx_S1SE0 = 4 | ARM_MMU_IDX_A,
    ARMMMUIdx_S1SE1 = 5 | ARM_MMU_IDX_A,
    ARMMMUIdx_S2NS = 6 | ARM_MMU_IDX_A,
    ARMMMUIdx_MUser = 0 | ARM_MMU_IDX_M,
    ARMMMUIdx_MPriv = 1 | ARM_MMU_IDX_M,
    ARMMMUIdx_MNegPri = 2 | ARM_MMU_IDX_M,
    ARMMMUIdx_MSUser = 3 | ARM_MMU_IDX_M,
    ARMMMUIdx_MSPriv = 4 | ARM_MMU_IDX_M,
    ARMMMUIdx_MSNegPri = 5 | ARM_MMU_IDX_M,
    /* Indexes below here don't have TLBs and are used only for AT system
     * instructions or for the first stage of an S12 page table walk.
     */
    ARMMMUIdx_S1NSE0 = 0 | ARM_MMU_IDX_NOTLB,
    ARMMMUIdx_S1NSE1 = 1 | ARM_MMU_IDX_NOTLB,
} ARMMMUIdx;

/* Bit macros for the core-mmu-index values for each index,
 * for use when calling tlb_flush_by_mmuidx() and friends.
 */
typedef enum ARMMMUIdxBit {
    ARMMMUIdxBit_S12NSE0 = 1 << 0,
    ARMMMUIdxBit_S12NSE1 = 1 << 1,
    ARMMMUIdxBit_S1E2 = 1 << 2,
    ARMMMUIdxBit_S1E3 = 1 << 3,
    ARMMMUIdxBit_S1SE0 = 1 << 4,
    ARMMMUIdxBit_S1SE1 = 1 << 5,
    ARMMMUIdxBit_S2NS = 1 << 6,
    ARMMMUIdxBit_MUser = 1 << 0,
    ARMMMUIdxBit_MPriv = 1 << 1,
    ARMMMUIdxBit_MNegPri = 1 << 2,
    ARMMMUIdxBit_MSUser = 1 << 3,
    ARMMMUIdxBit_MSPriv = 1 << 4,
    ARMMMUIdxBit_MSNegPri = 1 << 5,
} ARMMMUIdxBit;

#define MMU_USER_IDX 0

static inline int arm_to_core_mmu_idx(ARMMMUIdx mmu_idx)
{
    return mmu_idx & ARM_MMU_IDX_COREIDX_MASK;
}

static inline ARMMMUIdx core_to_arm_mmu_idx(CPUARMState *env, int mmu_idx)
{
    if (arm_feature(env, ARM_FEATURE_M)) {
        return mmu_idx | ARM_MMU_IDX_M;
    } else {
        return mmu_idx | ARM_MMU_IDX_A;
    }
}

/* Return the exception level we're running at if this is our mmu_idx */
static inline int arm_mmu_idx_to_el(ARMMMUIdx mmu_idx)
{
    switch (mmu_idx & ARM_MMU_IDX_TYPE_MASK) {
    case ARM_MMU_IDX_A:
        return mmu_idx & 3;
    case ARM_MMU_IDX_M:
        return (mmu_idx == ARMMMUIdx_MUser || mmu_idx == ARMMMUIdx_MSUser)
            ? 0 : 1;
    default:
        g_assert_not_reached();
    }
}

/* Return the MMU index for a v7M CPU in the specified security state */
static inline ARMMMUIdx arm_v7m_mmu_idx_for_secstate(CPUARMState *env,
                                                     bool secstate)
{
    int el = arm_current_el(env);
    ARMMMUIdx mmu_idx;

    if (el == 0) {
        mmu_idx = secstate ? ARMMMUIdx_MSUser : ARMMMUIdx_MUser;
    } else {
        mmu_idx = secstate ? ARMMMUIdx_MSPriv : ARMMMUIdx_MPriv;
    }

    if (armv7m_nvic_neg_prio_requested(env->nvic, secstate)) {
        mmu_idx = secstate ? ARMMMUIdx_MSNegPri : ARMMMUIdx_MNegPri;
    }

    return mmu_idx;
}

/* Determine the current mmu_idx to use for normal loads/stores */
static inline int cpu_mmu_index(CPUARMState *env, bool ifetch)
{
    int el = arm_current_el(env);

    if (arm_feature(env, ARM_FEATURE_M)) {
        ARMMMUIdx mmu_idx = arm_v7m_mmu_idx_for_secstate(env, env->v7m.secure);

        return arm_to_core_mmu_idx(mmu_idx);
    }

    if (el < 2 && arm_is_secure_below_el3(env)) {
        return arm_to_core_mmu_idx(ARMMMUIdx_S1SE0 + el);
    }
    return el;
}

/* Indexes used when registering address spaces with cpu_address_space_init */
typedef enum ARMASIdx {
    ARMASIdx_NS = 0,
    ARMASIdx_S = 1,
} ARMASIdx;

/* Return the Exception Level targeted by debug exceptions. */
static inline int arm_debug_target_el(CPUARMState *env)
{
    bool secure = arm_is_secure(env);
    bool route_to_el2 = false;

    if (arm_feature(env, ARM_FEATURE_EL2) && !secure) {
        route_to_el2 = env->cp15.hcr_el2 & HCR_TGE ||
                       env->cp15.mdcr_el2 & (1 << 8);
    }

    if (route_to_el2) {
        return 2;
    } else if (arm_feature(env, ARM_FEATURE_EL3) &&
               !arm_el_is_aa64(env, 3) && secure) {
        return 3;
    } else {
        return 1;
    }
}

static inline bool aa64_generate_debug_exceptions(CPUARMState *env)
{
    if (arm_is_secure(env)) {
        /* MDCR_EL3.SDD disables debug events from Secure state */
        if (extract32(env->cp15.mdcr_el3, 16, 1) != 0
            || arm_current_el(env) == 3) {
            return false;
        }
    }

    if (arm_current_el(env) == arm_debug_target_el(env)) {
        if ((extract32(env->cp15.mdscr_el1, 13, 1) == 0)
            || (env->daif & PSTATE_D)) {
            return false;
        }
    }
    return true;
}

static inline bool aa32_generate_debug_exceptions(CPUARMState *env)
{
    int el = arm_current_el(env);

    if (el == 0 && arm_el_is_aa64(env, 1)) {
        return aa64_generate_debug_exceptions(env);
    }

    if (arm_is_secure(env)) {
        int spd;

        if (el == 0 && (env->cp15.sder & 1)) {
            /* SDER.SUIDEN means debug exceptions from Secure EL0
             * are always enabled. Otherwise they are controlled by
             * SDCR.SPD like those from other Secure ELs.
             */
            return true;
        }

        spd = extract32(env->cp15.mdcr_el3, 14, 2);
        switch (spd) {
        case 1:
            /* SPD == 0b01 is reserved, but behaves as 0b00. */
        case 0:
            /* For 0b00 we return true if external secure invasive debug
             * is enabled. On real hardware this is controlled by external
             * signals to the core. QEMU always permits debug, and behaves
             * as if DBGEN, SPIDEN, NIDEN and SPNIDEN are all tied high.
             */
            return true;
        case 2:
            return false;
        case 3:
            return true;
        }
    }

    return el != 2;
}

/* Return true if debugging exceptions are currently enabled.
 * This corresponds to what in ARM ARM pseudocode would be
 *    if UsingAArch32() then
 *        return AArch32.GenerateDebugExceptions()
 *    else
 *        return AArch64.GenerateDebugExceptions()
 * We choose to push the if() down into this function for clarity,
 * since the pseudocode has it at all callsites except for the one in
 * CheckSoftwareStep(), where it is elided because both branches would
 * always return the same value.
 *
 * Parts of the pseudocode relating to EL2 and EL3 are omitted because we
 * don't yet implement those exception levels or their associated trap bits.
 */
static inline bool arm_generate_debug_exceptions(CPUARMState *env)
{
    if (env->aarch64) {
        return aa64_generate_debug_exceptions(env);
    } else {
        return aa32_generate_debug_exceptions(env);
    }
}

/* Is single-stepping active? (Note that the "is EL_D AArch64?" check
 * implicitly means this always returns false in pre-v8 CPUs.)
 */
static inline bool arm_singlestep_active(CPUARMState *env)
{
    return extract32(env->cp15.mdscr_el1, 0, 1)
        && arm_el_is_aa64(env, arm_debug_target_el(env))
        && arm_generate_debug_exceptions(env);
}

static inline bool arm_sctlr_b(CPUARMState *env)
{
    return
        /* We need not implement SCTLR.ITD in user-mode emulation, so
         * let linux-user ignore the fact that it conflicts with SCTLR_B.
         * This lets people run BE32 binaries with "-cpu any".
         */
#ifndef CONFIG_USER_ONLY
        !arm_feature(env, ARM_FEATURE_V7) &&
#endif
        (env->cp15.sctlr_el[1] & SCTLR_B) != 0;
}

/* Return true if the processor is in big-endian mode. */
static inline bool arm_cpu_data_is_big_endian(CPUARMState *env)
{
    int cur_el;

    /* In 32bit endianness is determined by looking at CPSR's E bit */
    if (!is_a64(env)) {
        return
#ifdef CONFIG_USER_ONLY
            /* In system mode, BE32 is modelled in line with the
             * architecture (as word-invariant big-endianness), where loads
             * and stores are done little endian but from addresses which
             * are adjusted by XORing with the appropriate constant. So the
             * endianness to use for the raw data access is not affected by
             * SCTLR.B.
             * In user mode, however, we model BE32 as byte-invariant
             * big-endianness (because user-only code cannot tell the
             * difference), and so we need to use a data access endianness
             * that depends on SCTLR.B.
             */
            arm_sctlr_b(env) ||
#endif
                ((env->uncached_cpsr & CPSR_E) ? 1 : 0);
    }

    cur_el = arm_current_el(env);

    if (cur_el == 0) {
        return (env->cp15.sctlr_el[1] & SCTLR_E0E) != 0;
    }

    return (env->cp15.sctlr_el[cur_el] & SCTLR_EE) != 0;
}

#include "exec/cpu-all.h"

/* Bit usage in the TB flags field: bit 31 indicates whether we are
 * in 32 or 64 bit mode. The meaning of the other bits depends on that.
 * We put flags which are shared between 32 and 64 bit mode at the top
 * of the word, and flags which apply to only one mode at the bottom.
 */
#define ARM_TBFLAG_AARCH64_STATE_SHIFT 31
#define ARM_TBFLAG_AARCH64_STATE_MASK  (1U << ARM_TBFLAG_AARCH64_STATE_SHIFT)
#define ARM_TBFLAG_MMUIDX_SHIFT 28
#define ARM_TBFLAG_MMUIDX_MASK (0x7 << ARM_TBFLAG_MMUIDX_SHIFT)
#define ARM_TBFLAG_SS_ACTIVE_SHIFT 27
#define ARM_TBFLAG_SS_ACTIVE_MASK (1 << ARM_TBFLAG_SS_ACTIVE_SHIFT)
#define ARM_TBFLAG_PSTATE_SS_SHIFT 26
#define ARM_TBFLAG_PSTATE_SS_MASK (1 << ARM_TBFLAG_PSTATE_SS_SHIFT)
/* Target EL if we take a floating-point-disabled exception */
#define ARM_TBFLAG_FPEXC_EL_SHIFT 24
#define ARM_TBFLAG_FPEXC_EL_MASK (0x3 << ARM_TBFLAG_FPEXC_EL_SHIFT)

/* Bit usage when in AArch32 state: */
#define ARM_TBFLAG_THUMB_SHIFT      0
#define ARM_TBFLAG_THUMB_MASK       (1 << ARM_TBFLAG_THUMB_SHIFT)
#define ARM_TBFLAG_VECLEN_SHIFT     1
#define ARM_TBFLAG_VECLEN_MASK      (0x7 << ARM_TBFLAG_VECLEN_SHIFT)
#define ARM_TBFLAG_VECSTRIDE_SHIFT  4
#define ARM_TBFLAG_VECSTRIDE_MASK   (0x3 << ARM_TBFLAG_VECSTRIDE_SHIFT)
#define ARM_TBFLAG_VFPEN_SHIFT      7
#define ARM_TBFLAG_VFPEN_MASK       (1 << ARM_TBFLAG_VFPEN_SHIFT)
#define ARM_TBFLAG_CONDEXEC_SHIFT   8
#define ARM_TBFLAG_CONDEXEC_MASK    (0xff << ARM_TBFLAG_CONDEXEC_SHIFT)
#define ARM_TBFLAG_SCTLR_B_SHIFT    16
#define ARM_TBFLAG_SCTLR_B_MASK     (1 << ARM_TBFLAG_SCTLR_B_SHIFT)
/* We store the bottom two bits of the CPAR as TB flags and handle
 * checks on the other bits at runtime
 */
#define ARM_TBFLAG_XSCALE_CPAR_SHIFT 17
#define ARM_TBFLAG_XSCALE_CPAR_MASK (3 << ARM_TBFLAG_XSCALE_CPAR_SHIFT)
/* Indicates whether cp register reads and writes by guest code should access
 * the secure or nonsecure bank of banked registers; note that this is not
 * the same thing as the current security state of the processor!
 */
#define ARM_TBFLAG_NS_SHIFT         19
#define ARM_TBFLAG_NS_MASK          (1 << ARM_TBFLAG_NS_SHIFT)
#define ARM_TBFLAG_BE_DATA_SHIFT    20
#define ARM_TBFLAG_BE_DATA_MASK     (1 << ARM_TBFLAG_BE_DATA_SHIFT)
/* For M profile only, Handler (ie not Thread) mode */
#define ARM_TBFLAG_HANDLER_SHIFT    21
#define ARM_TBFLAG_HANDLER_MASK     (1 << ARM_TBFLAG_HANDLER_SHIFT)

/* Bit usage when in AArch64 state */
#define ARM_TBFLAG_TBI0_SHIFT 0        /* TBI0 for EL0/1 or TBI for EL2/3 */
#define ARM_TBFLAG_TBI0_MASK (0x1ull << ARM_TBFLAG_TBI0_SHIFT)
#define ARM_TBFLAG_TBI1_SHIFT 1        /* TBI1 for EL0/1  */
#define ARM_TBFLAG_TBI1_MASK (0x1ull << ARM_TBFLAG_TBI1_SHIFT)

/* some convenience accessor macros */
#define ARM_TBFLAG_AARCH64_STATE(F) \
    (((F) & ARM_TBFLAG_AARCH64_STATE_MASK) >> ARM_TBFLAG_AARCH64_STATE_SHIFT)
#define ARM_TBFLAG_MMUIDX(F) \
    (((F) & ARM_TBFLAG_MMUIDX_MASK) >> ARM_TBFLAG_MMUIDX_SHIFT)
#define ARM_TBFLAG_SS_ACTIVE(F) \
    (((F) & ARM_TBFLAG_SS_ACTIVE_MASK) >> ARM_TBFLAG_SS_ACTIVE_SHIFT)
#define ARM_TBFLAG_PSTATE_SS(F) \
    (((F) & ARM_TBFLAG_PSTATE_SS_MASK) >> ARM_TBFLAG_PSTATE_SS_SHIFT)
#define ARM_TBFLAG_FPEXC_EL(F) \
    (((F) & ARM_TBFLAG_FPEXC_EL_MASK) >> ARM_TBFLAG_FPEXC_EL_SHIFT)
#define ARM_TBFLAG_THUMB(F) \
    (((F) & ARM_TBFLAG_THUMB_MASK) >> ARM_TBFLAG_THUMB_SHIFT)
#define ARM_TBFLAG_VECLEN(F) \
    (((F) & ARM_TBFLAG_VECLEN_MASK) >> ARM_TBFLAG_VECLEN_SHIFT)
#define ARM_TBFLAG_VECSTRIDE(F) \
    (((F) & ARM_TBFLAG_VECSTRIDE_MASK) >> ARM_TBFLAG_VECSTRIDE_SHIFT)
#define ARM_TBFLAG_VFPEN(F) \
    (((F) & ARM_TBFLAG_VFPEN_MASK) >> ARM_TBFLAG_VFPEN_SHIFT)
#define ARM_TBFLAG_CONDEXEC(F) \
    (((F) & ARM_TBFLAG_CONDEXEC_MASK) >> ARM_TBFLAG_CONDEXEC_SHIFT)
#define ARM_TBFLAG_SCTLR_B(F) \
    (((F) & ARM_TBFLAG_SCTLR_B_MASK) >> ARM_TBFLAG_SCTLR_B_SHIFT)
#define ARM_TBFLAG_XSCALE_CPAR(F) \
    (((F) & ARM_TBFLAG_XSCALE_CPAR_MASK) >> ARM_TBFLAG_XSCALE_CPAR_SHIFT)
#define ARM_TBFLAG_NS(F) \
    (((F) & ARM_TBFLAG_NS_MASK) >> ARM_TBFLAG_NS_SHIFT)
#define ARM_TBFLAG_BE_DATA(F) \
    (((F) & ARM_TBFLAG_BE_DATA_MASK) >> ARM_TBFLAG_BE_DATA_SHIFT)
#define ARM_TBFLAG_HANDLER(F) \
    (((F) & ARM_TBFLAG_HANDLER_MASK) >> ARM_TBFLAG_HANDLER_SHIFT)
#define ARM_TBFLAG_TBI0(F) \
    (((F) & ARM_TBFLAG_TBI0_MASK) >> ARM_TBFLAG_TBI0_SHIFT)
#define ARM_TBFLAG_TBI1(F) \
    (((F) & ARM_TBFLAG_TBI1_MASK) >> ARM_TBFLAG_TBI1_SHIFT)

static inline bool bswap_code(bool sctlr_b)
{
#ifdef CONFIG_USER_ONLY
    /* BE8 (SCTLR.B = 0, TARGET_WORDS_BIGENDIAN = 1) is mixed endian.
     * The invalid combination SCTLR.B=1/CPSR.E=1/TARGET_WORDS_BIGENDIAN=0
     * would also end up as a mixed-endian mode with BE code, LE data.
     */
    return
#ifdef TARGET_WORDS_BIGENDIAN
        1 ^
#endif
        sctlr_b;
#else
    /* All code access in ARM is little endian, and there are no loaders
     * doing swaps that need to be reversed
     */
    return 0;
#endif
}

/* Return the exception level to which FP-disabled exceptions should
 * be taken, or 0 if FP is enabled.
 */
static inline int fp_exception_el(CPUARMState *env)
{
    int fpen;
    int cur_el = arm_current_el(env);

    /* CPACR and the CPTR registers don't exist before v6, so FP is
     * always accessible
     */
    if (!arm_feature(env, ARM_FEATURE_V6)) {
        return 0;
    }

    /* The CPACR controls traps to EL1, or PL1 if we're 32 bit:
     * 0, 2 : trap EL0 and EL1/PL1 accesses
     * 1    : trap only EL0 accesses
     * 3    : trap no accesses
     */
    fpen = extract32(env->cp15.cpacr_el1, 20, 2);
    switch (fpen) {
    case 0:
    case 2:
        if (cur_el == 0 || cur_el == 1) {
            /* Trap to PL1, which might be EL1 or EL3 */
            if (arm_is_secure(env) && !arm_el_is_aa64(env, 3)) {
                return 3;
            }
            return 1;
        }
        if (cur_el == 3 && !is_a64(env)) {
            /* Secure PL1 running at EL3 */
            return 3;
        }
        break;
    case 1:
        if (cur_el == 0) {
            return 1;
        }
        break;
    case 3:
        break;
    }

    /* For the CPTR registers we don't need to guard with an ARM_FEATURE
     * check because zero bits in the registers mean "don't trap".
     */

    /* CPTR_EL2 : present in v7VE or v8 */
    if (cur_el <= 2 && extract32(env->cp15.cptr_el[2], 10, 1)
        && !arm_is_secure_below_el3(env)) {
        /* Trap FP ops at EL2, NS-EL1 or NS-EL0 to EL2 */
        return 2;
    }

    /* CPTR_EL3 : present in v8 */
    if (extract32(env->cp15.cptr_el[3], 10, 1)) {
        /* Trap all FP ops to EL3 */
        return 3;
    }

    return 0;
}

#ifdef CONFIG_USER_ONLY
static inline bool arm_cpu_bswap_data(CPUARMState *env)
{
    return
#ifdef TARGET_WORDS_BIGENDIAN
       1 ^
#endif
       arm_cpu_data_is_big_endian(env);
}
#endif

#ifndef CONFIG_USER_ONLY
/**
 * arm_regime_tbi0:
 * @env: CPUARMState
 * @mmu_idx: MMU index indicating required translation regime
 *
 * Extracts the TBI0 value from the appropriate TCR for the current EL
 *
 * Returns: the TBI0 value.
 */
uint32_t arm_regime_tbi0(CPUARMState *env, ARMMMUIdx mmu_idx);

/**
 * arm_regime_tbi1:
 * @env: CPUARMState
 * @mmu_idx: MMU index indicating required translation regime
 *
 * Extracts the TBI1 value from the appropriate TCR for the current EL
 *
 * Returns: the TBI1 value.
 */
uint32_t arm_regime_tbi1(CPUARMState *env, ARMMMUIdx mmu_idx);
#else
/* We can't handle tagged addresses properly in user-only mode */
static inline uint32_t arm_regime_tbi0(CPUARMState *env, ARMMMUIdx mmu_idx)
{
    return 0;
}

static inline uint32_t arm_regime_tbi1(CPUARMState *env, ARMMMUIdx mmu_idx)
{
    return 0;
}
#endif

static inline void cpu_get_tb_cpu_state(CPUARMState *env, target_ulong *pc,
                                        target_ulong *cs_base, uint32_t *flags)
{
    ARMMMUIdx mmu_idx = core_to_arm_mmu_idx(env, cpu_mmu_index(env, false));
    if (is_a64(env)) {
        *pc = env->pc;
        *flags = ARM_TBFLAG_AARCH64_STATE_MASK;
        /* Get control bits for tagged addresses */
        *flags |= (arm_regime_tbi0(env, mmu_idx) << ARM_TBFLAG_TBI0_SHIFT);
        *flags |= (arm_regime_tbi1(env, mmu_idx) << ARM_TBFLAG_TBI1_SHIFT);
    } else {
        *pc = env->regs[15];
        *flags = (env->thumb << ARM_TBFLAG_THUMB_SHIFT)
            | (env->vfp.vec_len << ARM_TBFLAG_VECLEN_SHIFT)
            | (env->vfp.vec_stride << ARM_TBFLAG_VECSTRIDE_SHIFT)
            | (env->condexec_bits << ARM_TBFLAG_CONDEXEC_SHIFT)
            | (arm_sctlr_b(env) << ARM_TBFLAG_SCTLR_B_SHIFT);
        if (!(access_secure_reg(env))) {
            *flags |= ARM_TBFLAG_NS_MASK;
        }
        if (env->vfp.xregs[ARM_VFP_FPEXC] & (1 << 30)
            || arm_el_is_aa64(env, 1)) {
            *flags |= ARM_TBFLAG_VFPEN_MASK;
        }
        *flags |= (extract32(env->cp15.c15_cpar, 0, 2)
                   << ARM_TBFLAG_XSCALE_CPAR_SHIFT);
    }

    *flags |= (arm_to_core_mmu_idx(mmu_idx) << ARM_TBFLAG_MMUIDX_SHIFT);

    /* The SS_ACTIVE and PSTATE_SS bits correspond to the state machine
     * states defined in the ARM ARM for software singlestep:
     *  SS_ACTIVE   PSTATE.SS   State
     *     0            x       Inactive (the TB flag for SS is always 0)
     *     1            0       Active-pending
     *     1            1       Active-not-pending
     */
    if (arm_singlestep_active(env)) {
        *flags |= ARM_TBFLAG_SS_ACTIVE_MASK;
        if (is_a64(env)) {
            if (env->pstate & PSTATE_SS) {
                *flags |= ARM_TBFLAG_PSTATE_SS_MASK;
            }
        } else {
            if (env->uncached_cpsr & PSTATE_SS) {
                *flags |= ARM_TBFLAG_PSTATE_SS_MASK;
            }
        }
    }
    if (arm_cpu_data_is_big_endian(env)) {
        *flags |= ARM_TBFLAG_BE_DATA_MASK;
    }
    *flags |= fp_exception_el(env) << ARM_TBFLAG_FPEXC_EL_SHIFT;

    if (arm_v7m_is_handler_mode(env)) {
        *flags |= ARM_TBFLAG_HANDLER_MASK;
    }

    *cs_base = 0;
}

enum {
    QEMU_PSCI_CONDUIT_DISABLED = 0,
    QEMU_PSCI_CONDUIT_SMC = 1,
    QEMU_PSCI_CONDUIT_HVC = 2,
};

#ifndef CONFIG_USER_ONLY
/* Return the address space index to use for a memory access */
static inline int arm_asidx_from_attrs(CPUState *cs, MemTxAttrs attrs)
{
    return attrs.secure ? ARMASIdx_S : ARMASIdx_NS;
}

/* Return the AddressSpace to use for a memory access
 * (which depends on whether the access is S or NS, and whether
 * the board gave us a separate AddressSpace for S accesses).
 */
static inline AddressSpace *arm_addressspace(CPUState *cs, MemTxAttrs attrs)
{
    return cpu_get_address_space(cs, arm_asidx_from_attrs(cs, attrs));
}
#endif

/**
 * arm_register_el_change_hook:
 * Register a hook function which will be called back whenever this
 * CPU changes exception level or mode. The hook function will be
 * passed a pointer to the ARMCPU and the opaque data pointer passed
 * to this function when the hook was registered.
 *
 * Note that we currently only support registering a single hook function,
 * and will assert if this function is called twice.
 * This facility is intended for the use of the GICv3 emulation.
 */
void arm_register_el_change_hook(ARMCPU *cpu, ARMELChangeHook *hook,
                                 void *opaque);

/**
 * arm_get_el_change_hook_opaque:
 * Return the opaque data that will be used by the el_change_hook
 * for this CPU.
 */
static inline void *arm_get_el_change_hook_opaque(ARMCPU *cpu)
{
    return cpu->el_change_hook_opaque;
}

#endif<|MERGE_RESOLUTION|>--- conflicted
+++ resolved
@@ -567,10 +567,9 @@
         uint32_t rnr[M_REG_NUM_BANKS];
     } pmsav7;
 
-<<<<<<< HEAD
     MemTxAttrs *memattr_ns;
     MemTxAttrs *memattr_s;
-=======
+
     /* PMSAv8 MPU */
     struct {
         /* The PMSAv8 implementation also shares some PMSAv7 config
@@ -591,7 +590,6 @@
         uint32_t rnr;
         uint32_t ctrl;
     } sau;
->>>>>>> 0a0dc59d
 
     void *nvic;
     const struct arm_boot_info *boot_info;
