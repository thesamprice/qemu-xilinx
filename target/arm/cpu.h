/*
 * ARM virtual CPU header
 *
 *  Copyright (c) 2003 Fabrice Bellard
 *
 * This library is free software; you can redistribute it and/or
 * modify it under the terms of the GNU Lesser General Public
 * License as published by the Free Software Foundation; either
 * version 2 of the License, or (at your option) any later version.
 *
 * This library is distributed in the hope that it will be useful,
 * but WITHOUT ANY WARRANTY; without even the implied warranty of
 * MERCHANTABILITY or FITNESS FOR A PARTICULAR PURPOSE.  See the GNU
 * Lesser General Public License for more details.
 *
 * You should have received a copy of the GNU Lesser General Public
 * License along with this library; if not, see <http://www.gnu.org/licenses/>.
 */

#ifndef ARM_CPU_H
#define ARM_CPU_H

#include "kvm-consts.h"
#include "hw/registerfields.h"
#include "cpu-qom.h"
#include "exec/cpu-defs.h"

/* ARM processors have a weak memory model */
#define TCG_GUEST_DEFAULT_MO      (0)

#define EXCP_UDEF            1   /* undefined instruction */
#define EXCP_SWI             2   /* software interrupt */
#define EXCP_PREFETCH_ABORT  3
#define EXCP_DATA_ABORT      4
#define EXCP_IRQ             5
#define EXCP_FIQ             6
#define EXCP_BKPT            7
#define EXCP_EXCEPTION_EXIT  8   /* Return from v7M exception.  */
#define EXCP_KERNEL_TRAP     9   /* Jumped to kernel code page.  */
#define EXCP_HVC            11   /* HyperVisor Call */
#define EXCP_HYP_TRAP       12
#define EXCP_SMC            13   /* Secure Monitor Call */
#define EXCP_VIRQ           14
#define EXCP_VFIQ           15
#define EXCP_SEMIHOST       16   /* semihosting call */
#define EXCP_NOCP           17   /* v7M NOCP UsageFault */
#define EXCP_INVSTATE       18   /* v7M INVSTATE UsageFault */
#define EXCP_STKOF          19   /* v8M STKOF UsageFault */
#define EXCP_LAZYFP         20   /* v7M fault during lazy FP stacking */
#define EXCP_LSERR          21   /* v8M LSERR SecureFault */
#define EXCP_UNALIGNED      22   /* v7M UNALIGNED UsageFault */
/* NB: add new EXCP_ defines to the array in arm_log_exception() too */

#define ARMV7M_EXCP_RESET   1
#define ARMV7M_EXCP_NMI     2
#define ARMV7M_EXCP_HARD    3
#define ARMV7M_EXCP_MEM     4
#define ARMV7M_EXCP_BUS     5
#define ARMV7M_EXCP_USAGE   6
#define ARMV7M_EXCP_SECURE  7
#define ARMV7M_EXCP_SVC     11
#define ARMV7M_EXCP_DEBUG   12
#define ARMV7M_EXCP_PENDSV  14
#define ARMV7M_EXCP_SYSTICK 15

/* For M profile, some registers are banked secure vs non-secure;
 * these are represented as a 2-element array where the first element
 * is the non-secure copy and the second is the secure copy.
 * When the CPU does not have implement the security extension then
 * only the first element is used.
 * This means that the copy for the current security state can be
 * accessed via env->registerfield[env->v7m.secure] (whether the security
 * extension is implemented or not).
 */
enum {
    M_REG_NS = 0,
    M_REG_S = 1,
    M_REG_NUM_BANKS = 2,
};

/* ARM-specific interrupt pending bits.  */
#define CPU_INTERRUPT_FIQ   CPU_INTERRUPT_TGT_EXT_1
#define CPU_INTERRUPT_VIRQ  CPU_INTERRUPT_TGT_EXT_2
#define CPU_INTERRUPT_VFIQ  CPU_INTERRUPT_TGT_EXT_3

/* The usual mapping for an AArch64 system register to its AArch32
 * counterpart is for the 32 bit world to have access to the lower
 * half only (with writes leaving the upper half untouched). It's
 * therefore useful to be able to pass TCG the offset of the least
 * significant half of a uint64_t struct member.
 */
#ifdef HOST_WORDS_BIGENDIAN
#define offsetoflow32(S, M) (offsetof(S, M) + sizeof(uint32_t))
#define offsetofhigh32(S, M) offsetof(S, M)
#else
#define offsetoflow32(S, M) offsetof(S, M)
#define offsetofhigh32(S, M) (offsetof(S, M) + sizeof(uint32_t))
#endif

/* Meanings of the ARMCPU object's four inbound GPIO lines */
#define ARM_CPU_IRQ 0
#define ARM_CPU_FIQ 1
#define ARM_CPU_VIRQ 2
#define ARM_CPU_VFIQ 3

#undef NB_MEM_ATTR
#define NB_MEM_ATTR 2
#define MEM_ATTR_NS 0
#define MEM_ATTR_SEC 1

/* ARM-specific extra insn start words:
 * 1: Conditional execution bits
 * 2: Partial exception syndrome for data aborts
 */
#define TARGET_INSN_START_EXTRA_WORDS 2

/* The 2nd extra word holding syndrome info for data aborts does not use
 * the upper 6 bits nor the lower 14 bits. We mask and shift it down to
 * help the sleb128 encoder do a better job.
 * When restoring the CPU state, we shift it back up.
 */
#define ARM_INSN_START_WORD2_MASK ((1 << 26) - 1)
#define ARM_INSN_START_WORD2_SHIFT 14

/* We currently assume float and double are IEEE single and double
   precision respectively.
   Doing runtime conversions is tricky because VFP registers may contain
   integer values (eg. as the result of a FTOSI instruction).
   s<2n> maps to the least significant half of d<n>
   s<2n+1> maps to the most significant half of d<n>
 */

/**
 * DynamicGDBXMLInfo:
 * @desc: Contains the XML descriptions.
 * @num: Number of the registers in this XML seen by GDB.
 * @data: A union with data specific to the set of registers
 *    @cpregs_keys: Array that contains the corresponding Key of
 *                  a given cpreg with the same order of the cpreg
 *                  in the XML description.
 */
typedef struct DynamicGDBXMLInfo {
    char *desc;
    int num;
    union {
        struct {
            uint32_t *keys;
        } cpregs;
    } data;
} DynamicGDBXMLInfo;

/* CPU state for each instance of a generic timer (in cp15 c14) */
typedef struct ARMGenericTimer {
    uint64_t cval; /* Timer CompareValue register */
    uint64_t ctl; /* Timer Control register */
} ARMGenericTimer;

#define GTIMER_PHYS     0
#define GTIMER_VIRT     1
#define GTIMER_HYP      2
#define GTIMER_SEC      3
#define GTIMER_HYPVIRT  4
#define NUM_GTIMERS     5

typedef struct {
    uint64_t raw_tcr;
    uint32_t mask;
    uint32_t base_mask;
} TCR;

/* Define a maximum sized vector register.
 * For 32-bit, this is a 128-bit NEON/AdvSIMD register.
 * For 64-bit, this is a 2048-bit SVE register.
 *
 * Note that the mapping between S, D, and Q views of the register bank
 * differs between AArch64 and AArch32.
 * In AArch32:
 *  Qn = regs[n].d[1]:regs[n].d[0]
 *  Dn = regs[n / 2].d[n & 1]
 *  Sn = regs[n / 4].d[n % 4 / 2],
 *       bits 31..0 for even n, and bits 63..32 for odd n
 *       (and regs[16] to regs[31] are inaccessible)
 * In AArch64:
 *  Zn = regs[n].d[*]
 *  Qn = regs[n].d[1]:regs[n].d[0]
 *  Dn = regs[n].d[0]
 *  Sn = regs[n].d[0] bits 31..0
 *  Hn = regs[n].d[0] bits 15..0
 *
 * This corresponds to the architecturally defined mapping between
 * the two execution states, and means we do not need to explicitly
 * map these registers when changing states.
 *
 * Align the data for use with TCG host vector operations.
 */

#ifdef TARGET_AARCH64
# define ARM_MAX_VQ    16
void arm_cpu_sve_finalize(ARMCPU *cpu, Error **errp);
#else
# define ARM_MAX_VQ    1
static inline void arm_cpu_sve_finalize(ARMCPU *cpu, Error **errp) { }
#endif

typedef struct ARMVectorReg {
    uint64_t d[2 * ARM_MAX_VQ] QEMU_ALIGNED(16);
} ARMVectorReg;

#ifdef TARGET_AARCH64
/* In AArch32 mode, predicate registers do not exist at all.  */
typedef struct ARMPredicateReg {
    uint64_t p[DIV_ROUND_UP(2 * ARM_MAX_VQ, 8)] QEMU_ALIGNED(16);
} ARMPredicateReg;

/* In AArch32 mode, PAC keys do not exist at all.  */
typedef struct ARMPACKey {
    uint64_t lo, hi;
} ARMPACKey;
#endif


typedef struct CPUARMState {
    /* Regs for current mode.  */
    uint32_t regs[16];

    /* 32/64 switch only happens when taking and returning from
     * exceptions so the overlap semantics are taken care of then
     * instead of having a complicated union.
     */
    /* Regs for A64 mode.  */
    uint64_t xregs[32];
    uint64_t pc;
    /* PSTATE isn't an architectural register for ARMv8. However, it is
     * convenient for us to assemble the underlying state into a 32 bit format
     * identical to the architectural format used for the SPSR. (This is also
     * what the Linux kernel's 'pstate' field in signal handlers and KVM's
     * 'pstate' register are.) Of the PSTATE bits:
     *  NZCV are kept in the split out env->CF/VF/NF/ZF, (which have the same
     *    semantics as for AArch32, as described in the comments on each field)
     *  nRW (also known as M[4]) is kept, inverted, in env->aarch64
     *  DAIF (exception masks) are kept in env->daif
     *  BTYPE is kept in env->btype
     *  all other bits are stored in their correct places in env->pstate
     */
    uint32_t pstate;
    uint32_t aarch64; /* 1 if CPU is in aarch64 state; inverse of PSTATE.nRW */

    /* Cached TBFLAGS state.  See below for which bits are included.  */
    uint32_t hflags;

    /* Frequently accessed CPSR bits are stored separately for efficiency.
       This contains all the other bits.  Use cpsr_{read,write} to access
       the whole CPSR.  */
    uint32_t uncached_cpsr;
    uint32_t spsr;

    /* Banked registers.  */
    uint64_t banked_spsr[8];
    uint32_t banked_r13[8];
    uint32_t banked_r14[8];

    /* These hold r8-r12.  */
    uint32_t usr_regs[5];
    uint32_t fiq_regs[5];

    /* cpsr flag cache for faster execution */
    uint32_t CF; /* 0 or 1 */
    uint32_t VF; /* V is the bit 31. All other bits are undefined */
    uint32_t NF; /* N is bit 31. All other bits are undefined.  */
    uint32_t ZF; /* Z set if zero.  */
    uint32_t QF; /* 0 or 1 */
    uint32_t GE; /* cpsr[19:16] */
    uint32_t thumb; /* cpsr[5]. 0 = arm mode, 1 = thumb mode. */
    uint32_t condexec_bits; /* IT bits.  cpsr[15:10,26:25].  */
    uint32_t btype;  /* BTI branch type.  spsr[11:10].  */
    uint64_t daif; /* exception masks, in the bits they are in PSTATE */

    uint64_t elr_el[4]; /* AArch64 exception link regs  */
    uint64_t sp_el[4]; /* AArch64 banked stack pointers */

    /* System control coprocessor (cp15) */
    struct {
        uint32_t c0_cpuid;
        union { /* Cache size selection */
            struct {
                uint64_t _unused_csselr0;
                uint64_t csselr_ns;
                uint64_t _unused_csselr1;
                uint64_t csselr_s;
            };
            uint64_t csselr_el[4];
        };
        union { /* System control register. */
            struct {
                uint64_t _unused_sctlr;
                uint64_t sctlr_ns;
                uint64_t hsctlr;
                uint64_t sctlr_s;
            };
            uint64_t sctlr_el[4];
        };
        uint64_t cpacr_el1; /* Architectural feature access control register */
        uint64_t cptr_el[4];  /* ARMv8 feature trap registers */
        uint32_t c1_xscaleauxcr; /* XScale auxiliary control register.  */
        uint64_t sder; /* Secure debug enable register. */
        uint32_t nsacr; /* Non-secure access control register. */
        union { /* MMU translation table base 0. */
            struct {
                uint64_t _unused_ttbr0_0;
                uint64_t ttbr0_ns;
                uint64_t _unused_ttbr0_1;
                uint64_t ttbr0_s;
            };
            uint64_t ttbr0_el[4];
        };
        union { /* MMU translation table base 1. */
            struct {
                uint64_t _unused_ttbr1_0;
                uint64_t ttbr1_ns;
                uint64_t _unused_ttbr1_1;
                uint64_t ttbr1_s;
            };
            uint64_t ttbr1_el[4];
        };
        uint64_t vttbr_el2; /* Virtualization Translation Table Base.  */
        /* MMU translation table base control. */
        TCR tcr_el[4];
        TCR vtcr_el2; /* Virtualization Translation Control.  */
        uint32_t c2_data; /* MPU data cacheable bits.  */
        uint32_t c2_insn; /* MPU instruction cacheable bits.  */
        union { /* MMU domain access control register
                 * MPU write buffer control.
                 */
            struct {
                uint64_t dacr_ns;
                uint64_t dacr_s;
            };
            struct {
                uint64_t dacr32_el2;
            };
        };
        uint32_t pmsav5_data_ap; /* PMSAv5 MPU data access permissions */
        uint32_t pmsav5_insn_ap; /* PMSAv5 MPU insn access permissions */
        uint64_t hcr_el2; /* Hypervisor configuration register */
        uint64_t scr_el3; /* Secure configuration register.  */
        union { /* Fault status registers.  */
            struct {
                uint64_t ifsr_ns;
                uint64_t ifsr_s;
            };
            struct {
                uint64_t ifsr32_el2;
            };
        };
        union {
            struct {
                uint64_t _unused_dfsr;
                uint64_t dfsr_ns;
                uint64_t hsr;
                uint64_t dfsr_s;
            };
            uint64_t esr_el[4];
        };
        uint32_t c6_region[8]; /* MPU base/size registers.  */
        union { /* Fault address registers. */
            struct {
                uint64_t _unused_far0;
#ifdef HOST_WORDS_BIGENDIAN
                uint32_t ifar_ns;
                uint32_t dfar_ns;
                uint32_t ifar_s;
                uint32_t dfar_s;
#else
                uint32_t dfar_ns;
                uint32_t ifar_ns;
                uint32_t dfar_s;
                uint32_t ifar_s;
#endif
                uint64_t _unused_far3;
            };
            uint64_t far_el[4];
        };
        uint64_t hpfar_el2;
        uint64_t hstr_el2;
        union { /* Translation result. */
            struct {
                uint64_t _unused_par_0;
                uint64_t par_ns;
                uint64_t _unused_par_1;
                uint64_t par_s;
            };
            uint64_t par_el[4];
        };

        uint32_t c9_insn; /* Cache lockdown registers.  */
        uint32_t c9_data;
        uint64_t c9_pmcr; /* performance monitor control register */
        uint64_t c9_pmcnten; /* perf monitor counter enables */
        uint64_t c9_pmovsr; /* perf monitor overflow status */
        uint64_t c9_pmuserenr; /* perf monitor user enable */
        uint64_t c9_pmselr; /* perf monitor counter selection register */
        uint64_t c9_pminten; /* perf monitor interrupt enables */
        uint32_t c9_pmxevtyper; /* perf monitor event type */
        union { /* Memory attribute redirection */
            struct {
#ifdef HOST_WORDS_BIGENDIAN
                uint64_t _unused_mair_0;
                uint32_t mair1_ns;
                uint32_t mair0_ns;
                uint64_t _unused_mair_1;
                uint32_t mair1_s;
                uint32_t mair0_s;
#else
                uint64_t _unused_mair_0;
                uint32_t mair0_ns;
                uint32_t mair1_ns;
                uint64_t _unused_mair_1;
                uint32_t mair0_s;
                uint32_t mair1_s;
#endif
            };
            uint64_t mair_el[4];
        };
        union { /* vector base address register */
            struct {
                uint64_t _unused_vbar;
                uint64_t vbar_ns;
                uint64_t hvbar;
                uint64_t vbar_s;
            };
            uint64_t vbar_el[4];
        };
        uint32_t mvbar; /* (monitor) vector base address register */
        struct { /* FCSE PID. */
            uint32_t fcseidr_ns;
            uint32_t fcseidr_s;
        };
        union { /* Context ID. */
            struct {
                uint64_t _unused_contextidr_0;
                uint64_t contextidr_ns;
                uint64_t _unused_contextidr_1;
                uint64_t contextidr_s;
            };
            uint64_t contextidr_el[4];
        };
        union { /* User RW Thread register. */
            struct {
                uint64_t tpidrurw_ns;
                uint64_t tpidrprw_ns;
                uint64_t htpidr;
                uint64_t _tpidr_el3;
            };
            uint64_t tpidr_el[4];
        };
        /* The secure banks of these registers don't map anywhere */
        uint64_t tpidrurw_s;
        uint64_t tpidrprw_s;
        uint64_t tpidruro_s;

        union { /* User RO Thread register. */
            uint64_t tpidruro_ns;
            uint64_t tpidrro_el[1];
        };
        uint64_t c14_cntfrq; /* Counter Frequency register */
        uint64_t c14_cntkctl; /* Timer Control register */
        uint32_t cnthctl_el2; /* Counter/Timer Hyp Control register */
        uint64_t cntvoff_el2; /* Counter Virtual Offset register */
        ARMGenericTimer c14_timer[NUM_GTIMERS];
        uint32_t c15_cpar; /* XScale Coprocessor Access Register */
        uint32_t c15_ticonfig; /* TI925T configuration byte.  */
        uint32_t c15_i_max; /* Maximum D-cache dirty line index.  */
        uint32_t c15_i_min; /* Minimum D-cache dirty line index.  */
        uint32_t c15_threadid; /* TI debugger thread-ID.  */
        uint32_t c15_config_base_address; /* SCU base address.  */
        uint32_t c15_diagnostic; /* diagnostic register */
        uint32_t c15_power_diagnostic;
        uint32_t c15_power_control; /* power control */
        uint64_t dbgbvr[16]; /* breakpoint value registers */
        uint64_t dbgbcr[16]; /* breakpoint control registers */
        uint64_t dbgwvr[16]; /* watchpoint value registers */
        uint64_t dbgwcr[16]; /* watchpoint control registers */
        uint64_t mdscr_el1;
        uint64_t oslsr_el1; /* OS Lock Status */
        uint64_t mdcr_el2;
        uint64_t mdcr_el3;
        /* Stores the architectural value of the counter *the last time it was
         * updated* by pmccntr_op_start. Accesses should always be surrounded
         * by pmccntr_op_start/pmccntr_op_finish to guarantee the latest
         * architecturally-correct value is being read/set.
         */
        uint64_t c15_ccnt;
        /* Stores the delta between the architectural value and the underlying
         * cycle count during normal operation. It is used to update c15_ccnt
         * to be the correct architectural value before accesses. During
         * accesses, c15_ccnt_delta contains the underlying count being used
         * for the access, after which it reverts to the delta value in
         * pmccntr_op_finish.
         */
        uint64_t c15_ccnt_delta;
        uint64_t c14_pmevcntr[31];
        uint64_t c14_pmevcntr_delta[31];
        uint64_t c14_pmevtyper[31];
        uint64_t pmccfiltr_el0; /* Performance Monitor Filter Register */
        uint64_t vpidr_el2; /* Virtualization Processor ID Register */
        uint64_t vmpidr_el2; /* Virtualization Multiprocessor ID Register */
    } cp15;

    struct {
        /* M profile has up to 4 stack pointers:
         * a Main Stack Pointer and a Process Stack Pointer for each
         * of the Secure and Non-Secure states. (If the CPU doesn't support
         * the security extension then it has only two SPs.)
         * In QEMU we always store the currently active SP in regs[13],
         * and the non-active SP for the current security state in
         * v7m.other_sp. The stack pointers for the inactive security state
         * are stored in other_ss_msp and other_ss_psp.
         * switch_v7m_security_state() is responsible for rearranging them
         * when we change security state.
         */
        uint32_t other_sp;
        uint32_t other_ss_msp;
        uint32_t other_ss_psp;
        uint32_t vecbase[M_REG_NUM_BANKS];
        uint32_t basepri[M_REG_NUM_BANKS];
        uint32_t control[M_REG_NUM_BANKS];
        uint32_t ccr[M_REG_NUM_BANKS]; /* Configuration and Control */
        uint32_t cfsr[M_REG_NUM_BANKS]; /* Configurable Fault Status */
        uint32_t hfsr; /* HardFault Status */
        uint32_t dfsr; /* Debug Fault Status Register */
        uint32_t sfsr; /* Secure Fault Status Register */
        uint32_t mmfar[M_REG_NUM_BANKS]; /* MemManage Fault Address */
        uint32_t bfar; /* BusFault Address */
        uint32_t sfar; /* Secure Fault Address Register */
        unsigned mpu_ctrl[M_REG_NUM_BANKS]; /* MPU_CTRL */
        int exception;
        uint32_t primask[M_REG_NUM_BANKS];
        uint32_t faultmask[M_REG_NUM_BANKS];
        uint32_t aircr; /* only holds r/w state if security extn implemented */
        uint32_t secure; /* Is CPU in Secure state? (not guest visible) */
        uint32_t csselr[M_REG_NUM_BANKS];
        uint32_t scr[M_REG_NUM_BANKS];
        uint32_t msplim[M_REG_NUM_BANKS];
        uint32_t psplim[M_REG_NUM_BANKS];
        uint32_t fpcar[M_REG_NUM_BANKS];
        uint32_t fpccr[M_REG_NUM_BANKS];
        uint32_t fpdscr[M_REG_NUM_BANKS];
        uint32_t cpacr[M_REG_NUM_BANKS];
        uint32_t nsacr;
    } v7m;

    /* Information associated with an exception about to be taken:
     * code which raises an exception must set cs->exception_index and
     * the relevant parts of this structure; the cpu_do_interrupt function
     * will then set the guest-visible registers as part of the exception
     * entry process.
     */
    struct {
        uint32_t syndrome; /* AArch64 format syndrome register */
        uint32_t fsr; /* AArch32 format fault status register info */
        uint64_t vaddress; /* virtual addr associated with exception, if any */
        uint32_t target_el; /* EL the exception should be targeted for */
        /* If we implement EL2 we will also need to store information
         * about the intermediate physical address for stage 2 faults.
         */
    } exception;

    /* Information associated with an SError */
    struct {
        uint8_t pending;
        uint8_t has_esr;
        uint64_t esr;
    } serror;

    /* State of our input IRQ/FIQ/VIRQ/VFIQ lines */
    uint32_t irq_line_state;

    /* Thumb-2 EE state.  */
    uint32_t teecr;
    uint32_t teehbr;

    /* VFP coprocessor state.  */
    struct {
        ARMVectorReg zregs[32];

#ifdef TARGET_AARCH64
        /* Store FFR as pregs[16] to make it easier to treat as any other.  */
#define FFR_PRED_NUM 16
        ARMPredicateReg pregs[17];
        /* Scratch space for aa64 sve predicate temporary.  */
        ARMPredicateReg preg_tmp;
#endif

        /* We store these fpcsr fields separately for convenience.  */
        uint32_t qc[4] QEMU_ALIGNED(16);
        int vec_len;
        int vec_stride;

        uint32_t xregs[16];

        /* Scratch space for aa32 neon expansion.  */
        uint32_t scratch[8];

        /* There are a number of distinct float control structures:
         *
         *  fp_status: is the "normal" fp status.
         *  fp_status_fp16: used for half-precision calculations
         *  standard_fp_status : the ARM "Standard FPSCR Value"
         *
         * Half-precision operations are governed by a separate
         * flush-to-zero control bit in FPSCR:FZ16. We pass a separate
         * status structure to control this.
         *
         * The "Standard FPSCR", ie default-NaN, flush-to-zero,
         * round-to-nearest and is used by any operations (generally
         * Neon) which the architecture defines as controlled by the
         * standard FPSCR value rather than the FPSCR.
         *
         * To avoid having to transfer exception bits around, we simply
         * say that the FPSCR cumulative exception flags are the logical
         * OR of the flags in the three fp statuses. This relies on the
         * only thing which needs to read the exception flags being
         * an explicit FPSCR read.
         */
        float_status fp_status;
        float_status fp_status_f16;
        float_status standard_fp_status;

        /* ZCR_EL[1-3] */
        uint64_t zcr_el[4];
    } vfp;
    uint64_t exclusive_addr;
    uint64_t exclusive_val;
    uint64_t exclusive_high;

    uint32_t debug_ctx;

    /* iwMMXt coprocessor state.  */
    struct {
        uint64_t regs[16];
        uint64_t val;

        uint32_t cregs[16];
    } iwmmxt;

#ifdef TARGET_AARCH64
    struct {
        ARMPACKey apia;
        ARMPACKey apib;
        ARMPACKey apda;
        ARMPACKey apdb;
        ARMPACKey apga;
    } keys;
#endif

#if defined(CONFIG_USER_ONLY)
    /* For usermode syscall translation.  */
    int eabi;
#endif

    struct CPUBreakpoint *cpu_breakpoint[16];
    struct CPUWatchpoint *cpu_watchpoint[16];

    /* Fields up to this point are cleared by a CPU reset */
    struct {} end_reset_fields;

    /* Fields after this point are preserved across CPU reset. */
    bool irq_wires[4];

    /* Internal CPU feature flags.  */
    uint64_t features;

    /* Controls the reset value of SCTLR_V.  */
    bool vinithi;

    /* PMSAv7 MPU */
    struct {
        uint32_t *drbar;
        uint32_t *drsr;
        uint32_t *dracr;
        uint32_t rnr[M_REG_NUM_BANKS];
    } pmsav7;

    MemTxAttrs *memattr_ns;
    MemTxAttrs *memattr_s;

    /* PMSAv8 MPU */
    struct {
        /* The PMSAv8 implementation also shares some PMSAv7 config
         * and state:
         *  pmsav7.rnr (region number register)
         *  pmsav7_dregion (number of configured regions)
         */
        uint32_t *rbar[M_REG_NUM_BANKS];
        uint32_t *rlar[M_REG_NUM_BANKS];
        uint32_t mair0[M_REG_NUM_BANKS];
        uint32_t mair1[M_REG_NUM_BANKS];
    } pmsav8;

    /* v8M SAU */
    struct {
        uint32_t *rbar;
        uint32_t *rlar;
        uint32_t rnr;
        uint32_t ctrl;
    } sau;

    void *nvic;
    const struct arm_boot_info *boot_info;
    /* Store GICv3CPUState to access from this struct */
    void *gicv3state;
} CPUARMState;

<<<<<<< HEAD
enum {
        DEBUG_CURRENT_EL = 0,
        DEBUG_EL0 = 1,
        DEBUG_EL1 = 2,
        DEBUG_EL2 = 3,
        DEBUG_EL3 = 4,
        DEBUG_PHYS = 5,
};
=======
static inline void set_feature(CPUARMState *env, int feature)
{
    env->features |= 1ULL << feature;
}

static inline void unset_feature(CPUARMState *env, int feature)
{
    env->features &= ~(1ULL << feature);
}
>>>>>>> 0ffd3d64

/**
 * ARMELChangeHookFn:
 * type of a function which can be registered via arm_register_el_change_hook()
 * to get callbacks when the CPU changes its exception level or mode.
 */
typedef void ARMELChangeHookFn(ARMCPU *cpu, void *opaque);
typedef struct ARMELChangeHook ARMELChangeHook;
struct ARMELChangeHook {
    ARMELChangeHookFn *hook;
    void *opaque;
    QLIST_ENTRY(ARMELChangeHook) node;
};

/* These values map onto the return values for
 * QEMU_PSCI_0_2_FN_AFFINITY_INFO */
typedef enum ARMPSCIState {
    PSCI_ON = 0,
    PSCI_OFF = 1,
    PSCI_ON_PENDING = 2
} ARMPSCIState;

typedef struct ARMISARegisters ARMISARegisters;

/**
 * ARMCPU:
 * @env: #CPUARMState
 *
 * An ARM CPU core.
 */
struct ARMCPU {
    /*< private >*/
    CPUState parent_obj;
    /*< public >*/

    CPUNegativeOffsetState neg;
    CPUARMState env;

    bool is_in_wfi;

    /* Coprocessor information */
    GHashTable *cp_regs;
    /* For marshalling (mostly coprocessor) register state between the
     * kernel and QEMU (for KVM) and between two QEMUs (for migration),
     * we use these arrays.
     */
    /* List of register indexes managed via these arrays; (full KVM style
     * 64 bit indexes, not CPRegInfo 32 bit indexes)
     */
    uint64_t *cpreg_indexes;
    /* Values of the registers (cpreg_indexes[i]'s value is cpreg_values[i]) */
    uint64_t *cpreg_values;
    /* Length of the indexes, values, reset_values arrays */
    int32_t cpreg_array_len;
    /* These are used only for migration: incoming data arrives in
     * these fields and is sanity checked in post_load before copying
     * to the working data structures above.
     */
    uint64_t *cpreg_vmstate_indexes;
    uint64_t *cpreg_vmstate_values;
    int32_t cpreg_vmstate_array_len;

    DynamicGDBXMLInfo dyn_sysreg_xml;
    DynamicGDBXMLInfo dyn_svereg_xml;

    /* Timers used by the generic (architected) timer */
    QEMUTimer *gt_timer[NUM_GTIMERS];
    /*
     * Timer used by the PMU. Its state is restored after migration by
     * pmu_op_finish() - it does not need other handling during migration
     */
    QEMUTimer *pmu_timer;
    /* GPIO outputs for generic timer */
    qemu_irq gt_timer_outputs[NUM_GTIMERS];
    /* GPIO output for GICv3 maintenance interrupt signal */
    qemu_irq gicv3_maintenance_interrupt;
    /* GPIO output for the PMU interrupt */
    qemu_irq pmu_interrupt;

    /* WFI notification */
    qemu_irq wfi;

    /* MemoryRegion to use for secure physical accesses */
    MemoryRegion *secure_memory;

    /* For v8M, pointer to the IDAU interface provided by board/SoC */
    Object *idau;

    /* 'compatible' string for this CPU for Linux device trees */
    const char *dtb_compatible;

    /* PSCI version for this CPU
     * Bits[31:16] = Major Version
     * Bits[15:0] = Minor Version
     */
    uint32_t psci_version;

    /* Should CPU start in PSCI powered-off state? */
    bool start_powered_off;

    /* Current power state, access guarded by BQL */
    ARMPSCIState power_state;

    /* CPU has virtualization extension */
    bool has_el2;
    /* CPU has security extension */
    bool has_el3;
    /* CPU has PMU (Performance Monitor Unit) */
    bool has_pmu;
    /* CPU has VFP */
    bool has_vfp;
    /* CPU has Neon */
    bool has_neon;
    /* CPU has M-profile DSP extension */
    bool has_dsp;

    /* CPU has memory protection unit */
    bool has_mpu;
    /* PMSAv7 MPU number of supported regions */
    uint32_t pmsav7_dregion;
    /* v8M SAU number of supported regions */
    uint32_t sau_sregion;

    /* PSCI conduit used to invoke PSCI methods
     * 0 - disabled, 1 - smc, 2 - hvc
     */
    uint32_t psci_conduit;

    /* For v8M, initial value of the Secure VTOR */
    uint32_t init_svtor;

    /* [QEMU_]KVM_ARM_TARGET_* constant for this CPU, or
     * QEMU_KVM_ARM_TARGET_NONE if the kernel doesn't support this CPU type.
     */
    uint32_t kvm_target;

    /* KVM init features for this CPU */
    uint32_t kvm_init_features[7];

    /* KVM CPU state */

    /* KVM virtual time adjustment */
    bool kvm_adjvtime;
    bool kvm_vtime_dirty;
    uint64_t kvm_vtime;

    /* Uniprocessor system with MP extensions */
    bool mp_is_up;

    /* True if we tried kvm_arm_host_cpu_features() during CPU instance_init
     * and the probe failed (so we need to report the error in realize)
     */
    bool host_cpu_probe_failed;

    /* Specify the number of cores in this CPU cluster. Used for the L2CTLR
     * register.
     */
    int32_t core_count;

    /* The instance init functions for implementation-specific subclasses
     * set these fields to specify the implementation-dependent values of
     * various constant registers and reset values of non-constant
     * registers.
     * Some of these might become QOM properties eventually.
     * Field names match the official register names as defined in the
     * ARMv7AR ARM Architecture Reference Manual. A reset_ prefix
     * is used for reset values of non-constant registers; no reset_
     * prefix means a constant register.
     * Some of these registers are split out into a substructure that
     * is shared with the translators to control the ISA.
     *
     * Note that if you add an ID register to the ARMISARegisters struct
     * you need to also update the 32-bit and 64-bit versions of the
     * kvm_arm_get_host_cpu_features() function to correctly populate the
     * field by reading the value from the KVM vCPU.
     */
    struct ARMISARegisters {
        uint32_t id_isar0;
        uint32_t id_isar1;
        uint32_t id_isar2;
        uint32_t id_isar3;
        uint32_t id_isar4;
        uint32_t id_isar5;
        uint32_t id_isar6;
        uint32_t id_mmfr0;
        uint32_t id_mmfr1;
        uint32_t id_mmfr2;
        uint32_t id_mmfr3;
        uint32_t id_mmfr4;
        uint32_t mvfr0;
        uint32_t mvfr1;
        uint32_t mvfr2;
        uint32_t id_dfr0;
        uint32_t dbgdidr;
        uint64_t id_aa64isar0;
        uint64_t id_aa64isar1;
        uint64_t id_aa64pfr0;
        uint64_t id_aa64pfr1;
        uint64_t id_aa64mmfr0;
        uint64_t id_aa64mmfr1;
        uint64_t id_aa64mmfr2;
        uint64_t id_aa64dfr0;
        uint64_t id_aa64dfr1;
    } isar;
    uint64_t midr;
    uint32_t revidr;
    uint32_t reset_fpsid;
    uint32_t ctr;
    uint32_t reset_sctlr;
    uint32_t id_pfr0;
    uint32_t id_pfr1;
    uint64_t pmceid0;
    uint64_t pmceid1;
    uint32_t id_afr0;
    uint64_t id_aa64afr0;
    uint64_t id_aa64afr1;
    uint32_t clidr;
    uint64_t mp_affinity; /* MP ID without feature bits */
    /* The elements of this array are the CCSIDR values for each cache,
     * in the order L1DCache, L1ICache, L2DCache, L2ICache, etc.
     */
    uint64_t ccsidr[16];
    uint64_t reset_cbar;
    uint32_t reset_auxcr;
    bool reset_hivecs;
    /* DCZ blocksize, in log_2(words), ie low 4 bits of DCZID_EL0 */
    uint32_t dcz_blocksize;
    uint64_t rvbar;
    int pe;

    /* Configurable aspects of GIC cpu interface (which is part of the CPU) */
    int gic_num_lrs; /* number of list registers */
    int gic_vpribits; /* number of virtual priority bits */
    int gic_vprebits; /* number of virtual preemption bits */

    /* Whether the cfgend input is high (i.e. this CPU should reset into
     * big-endian mode).  This setting isn't used directly: instead it modifies
     * the reset_sctlr value to have SCTLR_B or SCTLR_EE set, depending on the
     * architecture version.
     */
    bool cfgend;

    MemoryRegion *mr_secure;

    QLIST_HEAD(, ARMELChangeHook) pre_el_change_hooks;
    QLIST_HEAD(, ARMELChangeHook) el_change_hooks;

    int32_t node_id; /* NUMA node this CPU belongs to */

    /* Used to synchronize KVM and QEMU in-kernel device levels */
    uint8_t device_irq_level;

    /* Used to set the maximum vector length the cpu will support.  */
    uint32_t sve_max_vq;

    /*
     * In sve_vq_map each set bit is a supported vector length of
     * (bit-number + 1) * 16 bytes, i.e. each bit number + 1 is the vector
     * length in quadwords.
     *
     * While processing properties during initialization, corresponding
     * sve_vq_init bits are set for bits in sve_vq_map that have been
     * set by properties.
     */
    DECLARE_BITMAP(sve_vq_map, ARM_MAX_VQ);
    DECLARE_BITMAP(sve_vq_init, ARM_MAX_VQ);

    /* Generic timer counter frequency, in Hz */
    uint64_t gt_cntfrq_hz;
};

unsigned int gt_cntfrq_period_ns(ARMCPU *cpu);

void arm_cpu_post_init(Object *obj);

uint64_t arm_cpu_mp_affinity(int idx, uint8_t clustersz);

#ifndef CONFIG_USER_ONLY
extern const VMStateDescription vmstate_arm_cpu;
#endif

void arm_cpu_do_interrupt(CPUState *cpu);
void arm_v7m_cpu_do_interrupt(CPUState *cpu);
bool arm_cpu_exec_interrupt(CPUState *cpu, int int_req);

hwaddr arm_cpu_get_phys_page_attrs_debug(CPUState *cpu, vaddr addr,
                                         MemTxAttrs *attrs);

int arm_cpu_gdb_read_register(CPUState *cpu, GByteArray *buf, int reg);
int arm_cpu_gdb_write_register(CPUState *cpu, uint8_t *buf, int reg);

/*
 * Helpers to dynamically generates XML descriptions of the sysregs
 * and SVE registers. Returns the number of registers in each set.
 */
int arm_gen_dynamic_sysreg_xml(CPUState *cpu, int base_reg);
int arm_gen_dynamic_svereg_xml(CPUState *cpu, int base_reg);

/* Returns the dynamically generated XML for the gdb stub.
 * Returns a pointer to the XML contents for the specified XML file or NULL
 * if the XML name doesn't match the predefined one.
 */
const char *arm_gdb_get_dynamic_xml(CPUState *cpu, const char *xmlname);

int arm_cpu_write_elf64_note(WriteCoreDumpFunction f, CPUState *cs,
                             int cpuid, void *opaque);
int arm_cpu_write_elf32_note(WriteCoreDumpFunction f, CPUState *cs,
                             int cpuid, void *opaque);

#ifdef TARGET_AARCH64
int aarch64_cpu_gdb_read_register(CPUState *cpu, GByteArray *buf, int reg);
int aarch64_cpu_gdb_write_register(CPUState *cpu, uint8_t *buf, int reg);
void aarch64_sve_narrow_vq(CPUARMState *env, unsigned vq);
void aarch64_sve_change_el(CPUARMState *env, int old_el,
                           int new_el, bool el0_a64);
void aarch64_add_sve_properties(Object *obj);

/*
 * SVE registers are encoded in KVM's memory in an endianness-invariant format.
 * The byte at offset i from the start of the in-memory representation contains
 * the bits [(7 + 8 * i) : (8 * i)] of the register value. As this means the
 * lowest offsets are stored in the lowest memory addresses, then that nearly
 * matches QEMU's representation, which is to use an array of host-endian
 * uint64_t's, where the lower offsets are at the lower indices. To complete
 * the translation we just need to byte swap the uint64_t's on big-endian hosts.
 */
static inline uint64_t *sve_bswap64(uint64_t *dst, uint64_t *src, int nr)
{
#ifdef HOST_WORDS_BIGENDIAN
    int i;

    for (i = 0; i < nr; ++i) {
        dst[i] = bswap64(src[i]);
    }

    return dst;
#else
    return src;
#endif
}

#else
static inline void aarch64_sve_narrow_vq(CPUARMState *env, unsigned vq) { }
static inline void aarch64_sve_change_el(CPUARMState *env, int o,
                                         int n, bool a)
{ }
static inline void aarch64_add_sve_properties(Object *obj) { }
#endif

#if !defined(CONFIG_TCG)
static inline target_ulong do_arm_semihosting(CPUARMState *env)
{
    g_assert_not_reached();
}
#else
target_ulong do_arm_semihosting(CPUARMState *env);
#endif
void aarch64_sync_32_to_64(CPUARMState *env);
void aarch64_sync_64_to_32(CPUARMState *env);

int fp_exception_el(CPUARMState *env, int cur_el);
int sve_exception_el(CPUARMState *env, int cur_el);
uint32_t sve_zcr_len_for_el(CPUARMState *env, int el);

static inline bool is_a64(CPUARMState *env)
{
    return env->aarch64;
}

/* you can call this signal handler from your SIGBUS and SIGSEGV
   signal handlers to inform the virtual CPU of exceptions. non zero
   is returned if the signal was handled by the virtual CPU.  */
int cpu_arm_signal_handler(int host_signum, void *pinfo,
                           void *puc);

/**
 * pmu_op_start/finish
 * @env: CPUARMState
 *
 * Convert all PMU counters between their delta form (the typical mode when
 * they are enabled) and the guest-visible values. These two calls must
 * surround any action which might affect the counters.
 */
void pmu_op_start(CPUARMState *env);
void pmu_op_finish(CPUARMState *env);

/*
 * Called when a PMU counter is due to overflow
 */
void arm_pmu_timer_cb(void *opaque);

/**
 * Functions to register as EL change hooks for PMU mode filtering
 */
void pmu_pre_el_change(ARMCPU *cpu, void *ignored);
void pmu_post_el_change(ARMCPU *cpu, void *ignored);

/*
 * pmu_init
 * @cpu: ARMCPU
 *
 * Initialize the CPU's PMCEID[01]_EL0 registers and associated internal state
 * for the current configuration
 */
void pmu_init(ARMCPU *cpu);

/* SCTLR bit meanings. Several bits have been reused in newer
 * versions of the architecture; in that case we define constants
 * for both old and new bit meanings. Code which tests against those
 * bits should probably check or otherwise arrange that the CPU
 * is the architectural version it expects.
 */
#define SCTLR_M       (1U << 0)
#define SCTLR_A       (1U << 1)
#define SCTLR_C       (1U << 2)
#define SCTLR_W       (1U << 3) /* up to v6; RAO in v7 */
#define SCTLR_nTLSMD_32 (1U << 3) /* v8.2-LSMAOC, AArch32 only */
#define SCTLR_SA      (1U << 3) /* AArch64 only */
#define SCTLR_P       (1U << 4) /* up to v5; RAO in v6 and v7 */
#define SCTLR_LSMAOE_32 (1U << 4) /* v8.2-LSMAOC, AArch32 only */
#define SCTLR_SA0     (1U << 4) /* v8 onward, AArch64 only */
#define SCTLR_D       (1U << 5) /* up to v5; RAO in v6 */
#define SCTLR_CP15BEN (1U << 5) /* v7 onward */
#define SCTLR_L       (1U << 6) /* up to v5; RAO in v6 and v7; RAZ in v8 */
#define SCTLR_nAA     (1U << 6) /* when v8.4-LSE is implemented */
#define SCTLR_B       (1U << 7) /* up to v6; RAZ in v7 */
#define SCTLR_ITD     (1U << 7) /* v8 onward */
#define SCTLR_S       (1U << 8) /* up to v6; RAZ in v7 */
#define SCTLR_SED     (1U << 8) /* v8 onward */
#define SCTLR_R       (1U << 9) /* up to v6; RAZ in v7 */
#define SCTLR_UMA     (1U << 9) /* v8 onward, AArch64 only */
#define SCTLR_F       (1U << 10) /* up to v6 */
#define SCTLR_SW      (1U << 10) /* v7 */
#define SCTLR_EnRCTX  (1U << 10) /* in v8.0-PredInv */
#define SCTLR_Z       (1U << 11) /* in v7, RES1 in v8 */
#define SCTLR_EOS     (1U << 11) /* v8.5-ExS */
#define SCTLR_I       (1U << 12)
#define SCTLR_V       (1U << 13) /* AArch32 only */
#define SCTLR_EnDB    (1U << 13) /* v8.3, AArch64 only */
#define SCTLR_RR      (1U << 14) /* up to v7 */
#define SCTLR_DZE     (1U << 14) /* v8 onward, AArch64 only */
#define SCTLR_L4      (1U << 15) /* up to v6; RAZ in v7 */
#define SCTLR_UCT     (1U << 15) /* v8 onward, AArch64 only */
#define SCTLR_DT      (1U << 16) /* up to ??, RAO in v6 and v7 */
#define SCTLR_nTWI    (1U << 16) /* v8 onward */
#define SCTLR_HA      (1U << 17) /* up to v7, RES0 in v8 */
#define SCTLR_BR      (1U << 17) /* PMSA only */
#define SCTLR_IT      (1U << 18) /* up to ??, RAO in v6 and v7 */
#define SCTLR_nTWE    (1U << 18) /* v8 onward */
#define SCTLR_WXN     (1U << 19)
#define SCTLR_ST      (1U << 20) /* up to ??, RAZ in v6 */
#define SCTLR_UWXN    (1U << 20) /* v7 onward, AArch32 only */
#define SCTLR_FI      (1U << 21) /* up to v7, v8 RES0 */
#define SCTLR_IESB    (1U << 21) /* v8.2-IESB, AArch64 only */
#define SCTLR_U       (1U << 22) /* up to v6, RAO in v7 */
#define SCTLR_EIS     (1U << 22) /* v8.5-ExS */
#define SCTLR_XP      (1U << 23) /* up to v6; v7 onward RAO */
#define SCTLR_SPAN    (1U << 23) /* v8.1-PAN */
#define SCTLR_VE      (1U << 24) /* up to v7 */
#define SCTLR_E0E     (1U << 24) /* v8 onward, AArch64 only */
#define SCTLR_EE      (1U << 25)
#define SCTLR_L2      (1U << 26) /* up to v6, RAZ in v7 */
#define SCTLR_UCI     (1U << 26) /* v8 onward, AArch64 only */
#define SCTLR_NMFI    (1U << 27) /* up to v7, RAZ in v7VE and v8 */
#define SCTLR_EnDA    (1U << 27) /* v8.3, AArch64 only */
#define SCTLR_TRE     (1U << 28) /* AArch32 only */
#define SCTLR_nTLSMD_64 (1U << 28) /* v8.2-LSMAOC, AArch64 only */
#define SCTLR_AFE     (1U << 29) /* AArch32 only */
#define SCTLR_LSMAOE_64 (1U << 29) /* v8.2-LSMAOC, AArch64 only */
#define SCTLR_TE      (1U << 30) /* AArch32 only */
#define SCTLR_EnIB    (1U << 30) /* v8.3, AArch64 only */
#define SCTLR_EnIA    (1U << 31) /* v8.3, AArch64 only */
#define SCTLR_BT0     (1ULL << 35) /* v8.5-BTI */
#define SCTLR_BT1     (1ULL << 36) /* v8.5-BTI */
#define SCTLR_ITFSB   (1ULL << 37) /* v8.5-MemTag */
#define SCTLR_TCF0    (3ULL << 38) /* v8.5-MemTag */
#define SCTLR_TCF     (3ULL << 40) /* v8.5-MemTag */
#define SCTLR_ATA0    (1ULL << 42) /* v8.5-MemTag */
#define SCTLR_ATA     (1ULL << 43) /* v8.5-MemTag */
#define SCTLR_DSSBS   (1ULL << 44) /* v8.5 */

#define CPTR_TCPAC    (1U << 31)
#define CPTR_TTA      (1U << 20)
#define CPTR_TFP      (1U << 10)
#define CPTR_TZ       (1U << 8)   /* CPTR_EL2 */
#define CPTR_EZ       (1U << 8)   /* CPTR_EL3 */

#define MDCR_EPMAD    (1U << 21)
#define MDCR_EDAD     (1U << 20)
#define MDCR_SPME     (1U << 17)  /* MDCR_EL3 */
#define MDCR_HPMD     (1U << 17)  /* MDCR_EL2 */
#define MDCR_SDD      (1U << 16)
#define MDCR_SPD      (3U << 14)
#define MDCR_TDRA     (1U << 11)
#define MDCR_TDOSA    (1U << 10)
#define MDCR_TDA      (1U << 9)
#define MDCR_TDE      (1U << 8)
#define MDCR_HPME     (1U << 7)
#define MDCR_TPM      (1U << 6)
#define MDCR_TPMCR    (1U << 5)
#define MDCR_HPMN     (0x1fU)

/* Not all of the MDCR_EL3 bits are present in the 32-bit SDCR */
#define SDCR_VALID_MASK (MDCR_EPMAD | MDCR_EDAD | MDCR_SPME | MDCR_SPD)

#define CPSR_M (0x1fU)
#define CPSR_T (1U << 5)
#define CPSR_F (1U << 6)
#define CPSR_I (1U << 7)
#define CPSR_A (1U << 8)
#define CPSR_E (1U << 9)
#define CPSR_IT_2_7 (0xfc00U)
#define CPSR_GE (0xfU << 16)
#define CPSR_IL (1U << 20)
#define CPSR_PAN (1U << 22)
#define CPSR_J (1U << 24)
#define CPSR_IT_0_1 (3U << 25)
#define CPSR_Q (1U << 27)
#define CPSR_V (1U << 28)
#define CPSR_C (1U << 29)
#define CPSR_Z (1U << 30)
#define CPSR_N (1U << 31)
#define CPSR_NZCV (CPSR_N | CPSR_Z | CPSR_C | CPSR_V)
#define CPSR_AIF (CPSR_A | CPSR_I | CPSR_F)

#define CPSR_IT (CPSR_IT_0_1 | CPSR_IT_2_7)
#define CACHED_CPSR_BITS (CPSR_T | CPSR_AIF | CPSR_GE | CPSR_IT | CPSR_Q \
    | CPSR_NZCV)
/* Bits writable in user mode.  */
#define CPSR_USER (CPSR_NZCV | CPSR_Q | CPSR_GE)
/* Execution state bits.  MRS read as zero, MSR writes ignored.  */
#define CPSR_EXEC (CPSR_T | CPSR_IT | CPSR_J | CPSR_IL)

/* Bit definitions for M profile XPSR. Most are the same as CPSR. */
#define XPSR_EXCP 0x1ffU
#define XPSR_SPREALIGN (1U << 9) /* Only set in exception stack frames */
#define XPSR_IT_2_7 CPSR_IT_2_7
#define XPSR_GE CPSR_GE
#define XPSR_SFPA (1U << 20) /* Only set in exception stack frames */
#define XPSR_T (1U << 24) /* Not the same as CPSR_T ! */
#define XPSR_IT_0_1 CPSR_IT_0_1
#define XPSR_Q CPSR_Q
#define XPSR_V CPSR_V
#define XPSR_C CPSR_C
#define XPSR_Z CPSR_Z
#define XPSR_N CPSR_N
#define XPSR_NZCV CPSR_NZCV
#define XPSR_IT CPSR_IT

#define TTBCR_N      (7U << 0) /* TTBCR.EAE==0 */
#define TTBCR_T0SZ   (7U << 0) /* TTBCR.EAE==1 */
#define TTBCR_PD0    (1U << 4)
#define TTBCR_PD1    (1U << 5)
#define TTBCR_EPD0   (1U << 7)
#define TTBCR_IRGN0  (3U << 8)
#define TTBCR_ORGN0  (3U << 10)
#define TTBCR_SH0    (3U << 12)
#define TTBCR_T1SZ   (3U << 16)
#define TTBCR_A1     (1U << 22)
#define TTBCR_EPD1   (1U << 23)
#define TTBCR_IRGN1  (3U << 24)
#define TTBCR_ORGN1  (3U << 26)
#define TTBCR_SH1    (1U << 28)
#define TTBCR_EAE    (1U << 31)

/* Bit definitions for ARMv8 SPSR (PSTATE) format.
 * Only these are valid when in AArch64 mode; in
 * AArch32 mode SPSRs are basically CPSR-format.
 */
#define PSTATE_SP (1U)
#define PSTATE_M (0xFU)
#define PSTATE_nRW (1U << 4)
#define PSTATE_F (1U << 6)
#define PSTATE_I (1U << 7)
#define PSTATE_A (1U << 8)
#define PSTATE_D (1U << 9)
#define PSTATE_BTYPE (3U << 10)
#define PSTATE_IL (1U << 20)
#define PSTATE_SS (1U << 21)
#define PSTATE_PAN (1U << 22)
#define PSTATE_UAO (1U << 23)
#define PSTATE_V (1U << 28)
#define PSTATE_C (1U << 29)
#define PSTATE_Z (1U << 30)
#define PSTATE_N (1U << 31)
#define PSTATE_NZCV (PSTATE_N | PSTATE_Z | PSTATE_C | PSTATE_V)
#define PSTATE_DAIF (PSTATE_D | PSTATE_A | PSTATE_I | PSTATE_F)
#define CACHED_PSTATE_BITS (PSTATE_NZCV | PSTATE_DAIF | PSTATE_BTYPE)
/* Mode values for AArch64 */
#define PSTATE_MODE_EL3h 13
#define PSTATE_MODE_EL3t 12
#define PSTATE_MODE_EL2h 9
#define PSTATE_MODE_EL2t 8
#define PSTATE_MODE_EL1h 5
#define PSTATE_MODE_EL1t 4
#define PSTATE_MODE_EL0t 0

/* Write a new value to v7m.exception, thus transitioning into or out
 * of Handler mode; this may result in a change of active stack pointer.
 */
void write_v7m_exception(CPUARMState *env, uint32_t new_exc);

/* Map EL and handler into a PSTATE_MODE.  */
static inline unsigned int aarch64_pstate_mode(unsigned int el, bool handler)
{
    return (el << 2) | handler;
}

/* Return the current PSTATE value. For the moment we don't support 32<->64 bit
 * interprocessing, so we don't attempt to sync with the cpsr state used by
 * the 32 bit decoder.
 */
static inline uint32_t pstate_read(CPUARMState *env)
{
    int ZF;

    ZF = (env->ZF == 0);
    return (env->NF & 0x80000000) | (ZF << 30)
        | (env->CF << 29) | ((env->VF & 0x80000000) >> 3)
        | env->pstate | env->daif | (env->btype << 10);
}

static inline void pstate_write(CPUARMState *env, uint32_t val)
{
    env->ZF = (~val) & PSTATE_Z;
    env->NF = val;
    env->CF = (val >> 29) & 1;
    env->VF = (val << 3) & 0x80000000;
    env->daif = val & PSTATE_DAIF;
    env->btype = (val >> 10) & 3;
    env->pstate = val & ~CACHED_PSTATE_BITS;
}

/* Return the current CPSR value.  */
uint32_t cpsr_read(CPUARMState *env);

typedef enum CPSRWriteType {
    CPSRWriteByInstr = 0,         /* from guest MSR or CPS */
    CPSRWriteExceptionReturn = 1, /* from guest exception return insn */
    CPSRWriteRaw = 2,             /* trust values, do not switch reg banks */
    CPSRWriteByGDBStub = 3,       /* from the GDB stub */
} CPSRWriteType;

/* Set the CPSR.  Note that some bits of mask must be all-set or all-clear.*/
void cpsr_write(CPUARMState *env, uint32_t val, uint32_t mask,
                CPSRWriteType write_type);
uint64_t mpidr_read_val(CPUARMState *env);

/* Return the current xPSR value.  */
static inline uint32_t xpsr_read(CPUARMState *env)
{
    int ZF;
    ZF = (env->ZF == 0);
    return (env->NF & 0x80000000) | (ZF << 30)
        | (env->CF << 29) | ((env->VF & 0x80000000) >> 3) | (env->QF << 27)
        | (env->thumb << 24) | ((env->condexec_bits & 3) << 25)
        | ((env->condexec_bits & 0xfc) << 8)
        | (env->GE << 16)
        | env->v7m.exception;
}

/* Set the xPSR.  Note that some bits of mask must be all-set or all-clear.  */
static inline void xpsr_write(CPUARMState *env, uint32_t val, uint32_t mask)
{
    if (mask & XPSR_NZCV) {
        env->ZF = (~val) & XPSR_Z;
        env->NF = val;
        env->CF = (val >> 29) & 1;
        env->VF = (val << 3) & 0x80000000;
    }
    if (mask & XPSR_Q) {
        env->QF = ((val & XPSR_Q) != 0);
    }
    if (mask & XPSR_GE) {
        env->GE = (val & XPSR_GE) >> 16;
    }
#ifndef CONFIG_USER_ONLY
    if (mask & XPSR_T) {
        env->thumb = ((val & XPSR_T) != 0);
    }
    if (mask & XPSR_IT_0_1) {
        env->condexec_bits &= ~3;
        env->condexec_bits |= (val >> 25) & 3;
    }
    if (mask & XPSR_IT_2_7) {
        env->condexec_bits &= 3;
        env->condexec_bits |= (val >> 8) & 0xfc;
    }
    if (mask & XPSR_EXCP) {
        /* Note that this only happens on exception exit */
        write_v7m_exception(env, val & XPSR_EXCP);
    }
#endif
}

#define HCR_VM        (1ULL << 0)
#define HCR_SWIO      (1ULL << 1)
#define HCR_PTW       (1ULL << 2)
#define HCR_FMO       (1ULL << 3)
#define HCR_IMO       (1ULL << 4)
#define HCR_AMO       (1ULL << 5)
#define HCR_VF        (1ULL << 6)
#define HCR_VI        (1ULL << 7)
#define HCR_VSE       (1ULL << 8)
#define HCR_FB        (1ULL << 9)
#define HCR_BSU_MASK  (3ULL << 10)
#define HCR_DC        (1ULL << 12)
#define HCR_TWI       (1ULL << 13)
#define HCR_TWE       (1ULL << 14)
#define HCR_TID0      (1ULL << 15)
#define HCR_TID1      (1ULL << 16)
#define HCR_TID2      (1ULL << 17)
#define HCR_TID3      (1ULL << 18)
#define HCR_TSC       (1ULL << 19)
#define HCR_TIDCP     (1ULL << 20)
#define HCR_TACR      (1ULL << 21)
#define HCR_TSW       (1ULL << 22)
#define HCR_TPCP      (1ULL << 23)
#define HCR_TPU       (1ULL << 24)
#define HCR_TTLB      (1ULL << 25)
#define HCR_TVM       (1ULL << 26)
#define HCR_TGE       (1ULL << 27)
#define HCR_TDZ       (1ULL << 28)
#define HCR_HCD       (1ULL << 29)
#define HCR_TRVM      (1ULL << 30)
#define HCR_RW        (1ULL << 31)
#define HCR_CD        (1ULL << 32)
#define HCR_ID        (1ULL << 33)
#define HCR_E2H       (1ULL << 34)
#define HCR_TLOR      (1ULL << 35)
#define HCR_TERR      (1ULL << 36)
#define HCR_TEA       (1ULL << 37)
#define HCR_MIOCNCE   (1ULL << 38)
/* RES0 bit 39 */
#define HCR_APK       (1ULL << 40)
#define HCR_API       (1ULL << 41)
#define HCR_NV        (1ULL << 42)
#define HCR_NV1       (1ULL << 43)
#define HCR_AT        (1ULL << 44)
#define HCR_NV2       (1ULL << 45)
#define HCR_FWB       (1ULL << 46)
#define HCR_FIEN      (1ULL << 47)
/* RES0 bit 48 */
#define HCR_TID4      (1ULL << 49)
#define HCR_TICAB     (1ULL << 50)
#define HCR_AMVOFFEN  (1ULL << 51)
#define HCR_TOCU      (1ULL << 52)
#define HCR_ENSCXT    (1ULL << 53)
#define HCR_TTLBIS    (1ULL << 54)
#define HCR_TTLBOS    (1ULL << 55)
#define HCR_ATA       (1ULL << 56)
#define HCR_DCT       (1ULL << 57)
#define HCR_TID5      (1ULL << 58)
#define HCR_TWEDEN    (1ULL << 59)
#define HCR_TWEDEL    MAKE_64BIT_MASK(60, 4)

#define SCR_NS                (1U << 0)
#define SCR_IRQ               (1U << 1)
#define SCR_FIQ               (1U << 2)
#define SCR_EA                (1U << 3)
#define SCR_FW                (1U << 4)
#define SCR_AW                (1U << 5)
#define SCR_NET               (1U << 6)
#define SCR_SMD               (1U << 7)
#define SCR_HCE               (1U << 8)
#define SCR_SIF               (1U << 9)
#define SCR_RW                (1U << 10)
#define SCR_ST                (1U << 11)
#define SCR_TWI               (1U << 12)
#define SCR_TWE               (1U << 13)
#define SCR_TLOR              (1U << 14)
#define SCR_TERR              (1U << 15)
#define SCR_APK               (1U << 16)
#define SCR_API               (1U << 17)
#define SCR_EEL2              (1U << 18)
#define SCR_EASE              (1U << 19)
#define SCR_NMEA              (1U << 20)
#define SCR_FIEN              (1U << 21)
#define SCR_ENSCXT            (1U << 25)
#define SCR_ATA               (1U << 26)

/* Return the current FPSCR value.  */
uint32_t vfp_get_fpscr(CPUARMState *env);
void vfp_set_fpscr(CPUARMState *env, uint32_t val);

/* FPCR, Floating Point Control Register
 * FPSR, Floating Poiht Status Register
 *
 * For A64 the FPSCR is split into two logically distinct registers,
 * FPCR and FPSR. However since they still use non-overlapping bits
 * we store the underlying state in fpscr and just mask on read/write.
 */
#define FPSR_MASK 0xf800009f
#define FPCR_MASK 0x07ff9f00

#define FPCR_IOE    (1 << 8)    /* Invalid Operation exception trap enable */
#define FPCR_DZE    (1 << 9)    /* Divide by Zero exception trap enable */
#define FPCR_OFE    (1 << 10)   /* Overflow exception trap enable */
#define FPCR_UFE    (1 << 11)   /* Underflow exception trap enable */
#define FPCR_IXE    (1 << 12)   /* Inexact exception trap enable */
#define FPCR_IDE    (1 << 15)   /* Input Denormal exception trap enable */
#define FPCR_FZ16   (1 << 19)   /* ARMv8.2+, FP16 flush-to-zero */
#define FPCR_FZ     (1 << 24)   /* Flush-to-zero enable bit */
#define FPCR_DN     (1 << 25)   /* Default NaN enable bit */
#define FPCR_QC     (1 << 27)   /* Cumulative saturation bit */

static inline uint32_t vfp_get_fpsr(CPUARMState *env)
{
    return vfp_get_fpscr(env) & FPSR_MASK;
}

static inline void vfp_set_fpsr(CPUARMState *env, uint32_t val)
{
    uint32_t new_fpscr = (vfp_get_fpscr(env) & ~FPSR_MASK) | (val & FPSR_MASK);
    vfp_set_fpscr(env, new_fpscr);
}

static inline uint32_t vfp_get_fpcr(CPUARMState *env)
{
    return vfp_get_fpscr(env) & FPCR_MASK;
}

static inline void vfp_set_fpcr(CPUARMState *env, uint32_t val)
{
    uint32_t new_fpscr = (vfp_get_fpscr(env) & ~FPCR_MASK) | (val & FPCR_MASK);
    vfp_set_fpscr(env, new_fpscr);
}

enum arm_cpu_mode {
  ARM_CPU_MODE_USR = 0x10,
  ARM_CPU_MODE_FIQ = 0x11,
  ARM_CPU_MODE_IRQ = 0x12,
  ARM_CPU_MODE_SVC = 0x13,
  ARM_CPU_MODE_MON = 0x16,
  ARM_CPU_MODE_ABT = 0x17,
  ARM_CPU_MODE_HYP = 0x1a,
  ARM_CPU_MODE_UND = 0x1b,
  ARM_CPU_MODE_SYS = 0x1f
};

/* VFP system registers.  */
#define ARM_VFP_FPSID   0
#define ARM_VFP_FPSCR   1
#define ARM_VFP_MVFR2   5
#define ARM_VFP_MVFR1   6
#define ARM_VFP_MVFR0   7
#define ARM_VFP_FPEXC   8
#define ARM_VFP_FPINST  9
#define ARM_VFP_FPINST2 10

/* iwMMXt coprocessor control registers.  */
#define ARM_IWMMXT_wCID  0
#define ARM_IWMMXT_wCon  1
#define ARM_IWMMXT_wCSSF 2
#define ARM_IWMMXT_wCASF 3
#define ARM_IWMMXT_wCGR0 8
#define ARM_IWMMXT_wCGR1 9
#define ARM_IWMMXT_wCGR2 10
#define ARM_IWMMXT_wCGR3 11

/* V7M CCR bits */
FIELD(V7M_CCR, NONBASETHRDENA, 0, 1)
FIELD(V7M_CCR, USERSETMPEND, 1, 1)
FIELD(V7M_CCR, UNALIGN_TRP, 3, 1)
FIELD(V7M_CCR, DIV_0_TRP, 4, 1)
FIELD(V7M_CCR, BFHFNMIGN, 8, 1)
FIELD(V7M_CCR, STKALIGN, 9, 1)
FIELD(V7M_CCR, STKOFHFNMIGN, 10, 1)
FIELD(V7M_CCR, DC, 16, 1)
FIELD(V7M_CCR, IC, 17, 1)
FIELD(V7M_CCR, BP, 18, 1)

/* V7M SCR bits */
FIELD(V7M_SCR, SLEEPONEXIT, 1, 1)
FIELD(V7M_SCR, SLEEPDEEP, 2, 1)
FIELD(V7M_SCR, SLEEPDEEPS, 3, 1)
FIELD(V7M_SCR, SEVONPEND, 4, 1)

/* V7M AIRCR bits */
FIELD(V7M_AIRCR, VECTRESET, 0, 1)
FIELD(V7M_AIRCR, VECTCLRACTIVE, 1, 1)
FIELD(V7M_AIRCR, SYSRESETREQ, 2, 1)
FIELD(V7M_AIRCR, SYSRESETREQS, 3, 1)
FIELD(V7M_AIRCR, PRIGROUP, 8, 3)
FIELD(V7M_AIRCR, BFHFNMINS, 13, 1)
FIELD(V7M_AIRCR, PRIS, 14, 1)
FIELD(V7M_AIRCR, ENDIANNESS, 15, 1)
FIELD(V7M_AIRCR, VECTKEY, 16, 16)

/* V7M CFSR bits for MMFSR */
FIELD(V7M_CFSR, IACCVIOL, 0, 1)
FIELD(V7M_CFSR, DACCVIOL, 1, 1)
FIELD(V7M_CFSR, MUNSTKERR, 3, 1)
FIELD(V7M_CFSR, MSTKERR, 4, 1)
FIELD(V7M_CFSR, MLSPERR, 5, 1)
FIELD(V7M_CFSR, MMARVALID, 7, 1)

/* V7M CFSR bits for BFSR */
FIELD(V7M_CFSR, IBUSERR, 8 + 0, 1)
FIELD(V7M_CFSR, PRECISERR, 8 + 1, 1)
FIELD(V7M_CFSR, IMPRECISERR, 8 + 2, 1)
FIELD(V7M_CFSR, UNSTKERR, 8 + 3, 1)
FIELD(V7M_CFSR, STKERR, 8 + 4, 1)
FIELD(V7M_CFSR, LSPERR, 8 + 5, 1)
FIELD(V7M_CFSR, BFARVALID, 8 + 7, 1)

/* V7M CFSR bits for UFSR */
FIELD(V7M_CFSR, UNDEFINSTR, 16 + 0, 1)
FIELD(V7M_CFSR, INVSTATE, 16 + 1, 1)
FIELD(V7M_CFSR, INVPC, 16 + 2, 1)
FIELD(V7M_CFSR, NOCP, 16 + 3, 1)
FIELD(V7M_CFSR, STKOF, 16 + 4, 1)
FIELD(V7M_CFSR, UNALIGNED, 16 + 8, 1)
FIELD(V7M_CFSR, DIVBYZERO, 16 + 9, 1)

/* V7M CFSR bit masks covering all of the subregister bits */
FIELD(V7M_CFSR, MMFSR, 0, 8)
FIELD(V7M_CFSR, BFSR, 8, 8)
FIELD(V7M_CFSR, UFSR, 16, 16)

/* V7M HFSR bits */
FIELD(V7M_HFSR, VECTTBL, 1, 1)
FIELD(V7M_HFSR, FORCED, 30, 1)
FIELD(V7M_HFSR, DEBUGEVT, 31, 1)

/* V7M DFSR bits */
FIELD(V7M_DFSR, HALTED, 0, 1)
FIELD(V7M_DFSR, BKPT, 1, 1)
FIELD(V7M_DFSR, DWTTRAP, 2, 1)
FIELD(V7M_DFSR, VCATCH, 3, 1)
FIELD(V7M_DFSR, EXTERNAL, 4, 1)

/* V7M SFSR bits */
FIELD(V7M_SFSR, INVEP, 0, 1)
FIELD(V7M_SFSR, INVIS, 1, 1)
FIELD(V7M_SFSR, INVER, 2, 1)
FIELD(V7M_SFSR, AUVIOL, 3, 1)
FIELD(V7M_SFSR, INVTRAN, 4, 1)
FIELD(V7M_SFSR, LSPERR, 5, 1)
FIELD(V7M_SFSR, SFARVALID, 6, 1)
FIELD(V7M_SFSR, LSERR, 7, 1)

/* v7M MPU_CTRL bits */
FIELD(V7M_MPU_CTRL, ENABLE, 0, 1)
FIELD(V7M_MPU_CTRL, HFNMIENA, 1, 1)
FIELD(V7M_MPU_CTRL, PRIVDEFENA, 2, 1)

/* v7M CLIDR bits */
FIELD(V7M_CLIDR, CTYPE_ALL, 0, 21)
FIELD(V7M_CLIDR, LOUIS, 21, 3)
FIELD(V7M_CLIDR, LOC, 24, 3)
FIELD(V7M_CLIDR, LOUU, 27, 3)
FIELD(V7M_CLIDR, ICB, 30, 2)

FIELD(V7M_CSSELR, IND, 0, 1)
FIELD(V7M_CSSELR, LEVEL, 1, 3)
/* We use the combination of InD and Level to index into cpu->ccsidr[];
 * define a mask for this and check that it doesn't permit running off
 * the end of the array.
 */
FIELD(V7M_CSSELR, INDEX, 0, 4)

/* v7M FPCCR bits */
FIELD(V7M_FPCCR, LSPACT, 0, 1)
FIELD(V7M_FPCCR, USER, 1, 1)
FIELD(V7M_FPCCR, S, 2, 1)
FIELD(V7M_FPCCR, THREAD, 3, 1)
FIELD(V7M_FPCCR, HFRDY, 4, 1)
FIELD(V7M_FPCCR, MMRDY, 5, 1)
FIELD(V7M_FPCCR, BFRDY, 6, 1)
FIELD(V7M_FPCCR, SFRDY, 7, 1)
FIELD(V7M_FPCCR, MONRDY, 8, 1)
FIELD(V7M_FPCCR, SPLIMVIOL, 9, 1)
FIELD(V7M_FPCCR, UFRDY, 10, 1)
FIELD(V7M_FPCCR, RES0, 11, 15)
FIELD(V7M_FPCCR, TS, 26, 1)
FIELD(V7M_FPCCR, CLRONRETS, 27, 1)
FIELD(V7M_FPCCR, CLRONRET, 28, 1)
FIELD(V7M_FPCCR, LSPENS, 29, 1)
FIELD(V7M_FPCCR, LSPEN, 30, 1)
FIELD(V7M_FPCCR, ASPEN, 31, 1)
/* These bits are banked. Others are non-banked and live in the M_REG_S bank */
#define R_V7M_FPCCR_BANKED_MASK                 \
    (R_V7M_FPCCR_LSPACT_MASK |                  \
     R_V7M_FPCCR_USER_MASK |                    \
     R_V7M_FPCCR_THREAD_MASK |                  \
     R_V7M_FPCCR_MMRDY_MASK |                   \
     R_V7M_FPCCR_SPLIMVIOL_MASK |               \
     R_V7M_FPCCR_UFRDY_MASK |                   \
     R_V7M_FPCCR_ASPEN_MASK)

/*
 * System register ID fields.
 */
FIELD(MIDR_EL1, REVISION, 0, 4)
FIELD(MIDR_EL1, PARTNUM, 4, 12)
FIELD(MIDR_EL1, ARCHITECTURE, 16, 4)
FIELD(MIDR_EL1, VARIANT, 20, 4)
FIELD(MIDR_EL1, IMPLEMENTER, 24, 8)

FIELD(ID_ISAR0, SWAP, 0, 4)
FIELD(ID_ISAR0, BITCOUNT, 4, 4)
FIELD(ID_ISAR0, BITFIELD, 8, 4)
FIELD(ID_ISAR0, CMPBRANCH, 12, 4)
FIELD(ID_ISAR0, COPROC, 16, 4)
FIELD(ID_ISAR0, DEBUG, 20, 4)
FIELD(ID_ISAR0, DIVIDE, 24, 4)

FIELD(ID_ISAR1, ENDIAN, 0, 4)
FIELD(ID_ISAR1, EXCEPT, 4, 4)
FIELD(ID_ISAR1, EXCEPT_AR, 8, 4)
FIELD(ID_ISAR1, EXTEND, 12, 4)
FIELD(ID_ISAR1, IFTHEN, 16, 4)
FIELD(ID_ISAR1, IMMEDIATE, 20, 4)
FIELD(ID_ISAR1, INTERWORK, 24, 4)
FIELD(ID_ISAR1, JAZELLE, 28, 4)

FIELD(ID_ISAR2, LOADSTORE, 0, 4)
FIELD(ID_ISAR2, MEMHINT, 4, 4)
FIELD(ID_ISAR2, MULTIACCESSINT, 8, 4)
FIELD(ID_ISAR2, MULT, 12, 4)
FIELD(ID_ISAR2, MULTS, 16, 4)
FIELD(ID_ISAR2, MULTU, 20, 4)
FIELD(ID_ISAR2, PSR_AR, 24, 4)
FIELD(ID_ISAR2, REVERSAL, 28, 4)

FIELD(ID_ISAR3, SATURATE, 0, 4)
FIELD(ID_ISAR3, SIMD, 4, 4)
FIELD(ID_ISAR3, SVC, 8, 4)
FIELD(ID_ISAR3, SYNCHPRIM, 12, 4)
FIELD(ID_ISAR3, TABBRANCH, 16, 4)
FIELD(ID_ISAR3, T32COPY, 20, 4)
FIELD(ID_ISAR3, TRUENOP, 24, 4)
FIELD(ID_ISAR3, T32EE, 28, 4)

FIELD(ID_ISAR4, UNPRIV, 0, 4)
FIELD(ID_ISAR4, WITHSHIFTS, 4, 4)
FIELD(ID_ISAR4, WRITEBACK, 8, 4)
FIELD(ID_ISAR4, SMC, 12, 4)
FIELD(ID_ISAR4, BARRIER, 16, 4)
FIELD(ID_ISAR4, SYNCHPRIM_FRAC, 20, 4)
FIELD(ID_ISAR4, PSR_M, 24, 4)
FIELD(ID_ISAR4, SWP_FRAC, 28, 4)

FIELD(ID_ISAR5, SEVL, 0, 4)
FIELD(ID_ISAR5, AES, 4, 4)
FIELD(ID_ISAR5, SHA1, 8, 4)
FIELD(ID_ISAR5, SHA2, 12, 4)
FIELD(ID_ISAR5, CRC32, 16, 4)
FIELD(ID_ISAR5, RDM, 24, 4)
FIELD(ID_ISAR5, VCMA, 28, 4)

FIELD(ID_ISAR6, JSCVT, 0, 4)
FIELD(ID_ISAR6, DP, 4, 4)
FIELD(ID_ISAR6, FHM, 8, 4)
FIELD(ID_ISAR6, SB, 12, 4)
FIELD(ID_ISAR6, SPECRES, 16, 4)

FIELD(ID_MMFR3, CMAINTVA, 0, 4)
FIELD(ID_MMFR3, CMAINTSW, 4, 4)
FIELD(ID_MMFR3, BPMAINT, 8, 4)
FIELD(ID_MMFR3, MAINTBCST, 12, 4)
FIELD(ID_MMFR3, PAN, 16, 4)
FIELD(ID_MMFR3, COHWALK, 20, 4)
FIELD(ID_MMFR3, CMEMSZ, 24, 4)
FIELD(ID_MMFR3, SUPERSEC, 28, 4)

FIELD(ID_MMFR4, SPECSEI, 0, 4)
FIELD(ID_MMFR4, AC2, 4, 4)
FIELD(ID_MMFR4, XNX, 8, 4)
FIELD(ID_MMFR4, CNP, 12, 4)
FIELD(ID_MMFR4, HPDS, 16, 4)
FIELD(ID_MMFR4, LSM, 20, 4)
FIELD(ID_MMFR4, CCIDX, 24, 4)
FIELD(ID_MMFR4, EVT, 28, 4)

FIELD(ID_AA64ISAR0, AES, 4, 4)
FIELD(ID_AA64ISAR0, SHA1, 8, 4)
FIELD(ID_AA64ISAR0, SHA2, 12, 4)
FIELD(ID_AA64ISAR0, CRC32, 16, 4)
FIELD(ID_AA64ISAR0, ATOMIC, 20, 4)
FIELD(ID_AA64ISAR0, RDM, 28, 4)
FIELD(ID_AA64ISAR0, SHA3, 32, 4)
FIELD(ID_AA64ISAR0, SM3, 36, 4)
FIELD(ID_AA64ISAR0, SM4, 40, 4)
FIELD(ID_AA64ISAR0, DP, 44, 4)
FIELD(ID_AA64ISAR0, FHM, 48, 4)
FIELD(ID_AA64ISAR0, TS, 52, 4)
FIELD(ID_AA64ISAR0, TLB, 56, 4)
FIELD(ID_AA64ISAR0, RNDR, 60, 4)

FIELD(ID_AA64ISAR1, DPB, 0, 4)
FIELD(ID_AA64ISAR1, APA, 4, 4)
FIELD(ID_AA64ISAR1, API, 8, 4)
FIELD(ID_AA64ISAR1, JSCVT, 12, 4)
FIELD(ID_AA64ISAR1, FCMA, 16, 4)
FIELD(ID_AA64ISAR1, LRCPC, 20, 4)
FIELD(ID_AA64ISAR1, GPA, 24, 4)
FIELD(ID_AA64ISAR1, GPI, 28, 4)
FIELD(ID_AA64ISAR1, FRINTTS, 32, 4)
FIELD(ID_AA64ISAR1, SB, 36, 4)
FIELD(ID_AA64ISAR1, SPECRES, 40, 4)

FIELD(ID_AA64PFR0, EL0, 0, 4)
FIELD(ID_AA64PFR0, EL1, 4, 4)
FIELD(ID_AA64PFR0, EL2, 8, 4)
FIELD(ID_AA64PFR0, EL3, 12, 4)
FIELD(ID_AA64PFR0, FP, 16, 4)
FIELD(ID_AA64PFR0, ADVSIMD, 20, 4)
FIELD(ID_AA64PFR0, GIC, 24, 4)
FIELD(ID_AA64PFR0, RAS, 28, 4)
FIELD(ID_AA64PFR0, SVE, 32, 4)

FIELD(ID_AA64PFR1, BT, 0, 4)
FIELD(ID_AA64PFR1, SBSS, 4, 4)
FIELD(ID_AA64PFR1, MTE, 8, 4)
FIELD(ID_AA64PFR1, RAS_FRAC, 12, 4)

FIELD(ID_AA64MMFR0, PARANGE, 0, 4)
FIELD(ID_AA64MMFR0, ASIDBITS, 4, 4)
FIELD(ID_AA64MMFR0, BIGEND, 8, 4)
FIELD(ID_AA64MMFR0, SNSMEM, 12, 4)
FIELD(ID_AA64MMFR0, BIGENDEL0, 16, 4)
FIELD(ID_AA64MMFR0, TGRAN16, 20, 4)
FIELD(ID_AA64MMFR0, TGRAN64, 24, 4)
FIELD(ID_AA64MMFR0, TGRAN4, 28, 4)
FIELD(ID_AA64MMFR0, TGRAN16_2, 32, 4)
FIELD(ID_AA64MMFR0, TGRAN64_2, 36, 4)
FIELD(ID_AA64MMFR0, TGRAN4_2, 40, 4)
FIELD(ID_AA64MMFR0, EXS, 44, 4)

FIELD(ID_AA64MMFR1, HAFDBS, 0, 4)
FIELD(ID_AA64MMFR1, VMIDBITS, 4, 4)
FIELD(ID_AA64MMFR1, VH, 8, 4)
FIELD(ID_AA64MMFR1, HPDS, 12, 4)
FIELD(ID_AA64MMFR1, LO, 16, 4)
FIELD(ID_AA64MMFR1, PAN, 20, 4)
FIELD(ID_AA64MMFR1, SPECSEI, 24, 4)
FIELD(ID_AA64MMFR1, XNX, 28, 4)

FIELD(ID_AA64MMFR2, CNP, 0, 4)
FIELD(ID_AA64MMFR2, UAO, 4, 4)
FIELD(ID_AA64MMFR2, LSM, 8, 4)
FIELD(ID_AA64MMFR2, IESB, 12, 4)
FIELD(ID_AA64MMFR2, VARANGE, 16, 4)
FIELD(ID_AA64MMFR2, CCIDX, 20, 4)
FIELD(ID_AA64MMFR2, NV, 24, 4)
FIELD(ID_AA64MMFR2, ST, 28, 4)
FIELD(ID_AA64MMFR2, AT, 32, 4)
FIELD(ID_AA64MMFR2, IDS, 36, 4)
FIELD(ID_AA64MMFR2, FWB, 40, 4)
FIELD(ID_AA64MMFR2, TTL, 48, 4)
FIELD(ID_AA64MMFR2, BBM, 52, 4)
FIELD(ID_AA64MMFR2, EVT, 56, 4)
FIELD(ID_AA64MMFR2, E0PD, 60, 4)

FIELD(ID_AA64DFR0, DEBUGVER, 0, 4)
FIELD(ID_AA64DFR0, TRACEVER, 4, 4)
FIELD(ID_AA64DFR0, PMUVER, 8, 4)
FIELD(ID_AA64DFR0, BRPS, 12, 4)
FIELD(ID_AA64DFR0, WRPS, 20, 4)
FIELD(ID_AA64DFR0, CTX_CMPS, 28, 4)
FIELD(ID_AA64DFR0, PMSVER, 32, 4)
FIELD(ID_AA64DFR0, DOUBLELOCK, 36, 4)
FIELD(ID_AA64DFR0, TRACEFILT, 40, 4)

FIELD(ID_DFR0, COPDBG, 0, 4)
FIELD(ID_DFR0, COPSDBG, 4, 4)
FIELD(ID_DFR0, MMAPDBG, 8, 4)
FIELD(ID_DFR0, COPTRC, 12, 4)
FIELD(ID_DFR0, MMAPTRC, 16, 4)
FIELD(ID_DFR0, MPROFDBG, 20, 4)
FIELD(ID_DFR0, PERFMON, 24, 4)
FIELD(ID_DFR0, TRACEFILT, 28, 4)

FIELD(DBGDIDR, SE_IMP, 12, 1)
FIELD(DBGDIDR, NSUHD_IMP, 14, 1)
FIELD(DBGDIDR, VERSION, 16, 4)
FIELD(DBGDIDR, CTX_CMPS, 20, 4)
FIELD(DBGDIDR, BRPS, 24, 4)
FIELD(DBGDIDR, WRPS, 28, 4)

FIELD(MVFR0, SIMDREG, 0, 4)
FIELD(MVFR0, FPSP, 4, 4)
FIELD(MVFR0, FPDP, 8, 4)
FIELD(MVFR0, FPTRAP, 12, 4)
FIELD(MVFR0, FPDIVIDE, 16, 4)
FIELD(MVFR0, FPSQRT, 20, 4)
FIELD(MVFR0, FPSHVEC, 24, 4)
FIELD(MVFR0, FPROUND, 28, 4)

FIELD(MVFR1, FPFTZ, 0, 4)
FIELD(MVFR1, FPDNAN, 4, 4)
FIELD(MVFR1, SIMDLS, 8, 4)
FIELD(MVFR1, SIMDINT, 12, 4)
FIELD(MVFR1, SIMDSP, 16, 4)
FIELD(MVFR1, SIMDHP, 20, 4)
FIELD(MVFR1, FPHP, 24, 4)
FIELD(MVFR1, SIMDFMAC, 28, 4)

FIELD(MVFR2, SIMDMISC, 0, 4)
FIELD(MVFR2, FPMISC, 4, 4)

QEMU_BUILD_BUG_ON(ARRAY_SIZE(((ARMCPU *)0)->ccsidr) <= R_V7M_CSSELR_INDEX_MASK);

/* If adding a feature bit which corresponds to a Linux ELF
 * HWCAP bit, remember to update the feature-bit-to-hwcap
 * mapping in linux-user/elfload.c:get_elf_hwcap().
 */
enum arm_features {
    ARM_FEATURE_AUXCR,  /* ARM1026 Auxiliary control register.  */
    ARM_FEATURE_XSCALE, /* Intel XScale extensions.  */
    ARM_FEATURE_IWMMXT, /* Intel iwMMXt extension.  */
    ARM_FEATURE_V6,
    ARM_FEATURE_V6K,
    ARM_FEATURE_V7,
    ARM_FEATURE_THUMB2,
    ARM_FEATURE_PMSA,   /* no MMU; may have Memory Protection Unit */
    ARM_FEATURE_NEON,
    ARM_FEATURE_M, /* Microcontroller profile.  */
    ARM_FEATURE_OMAPCP, /* OMAP specific CP15 ops handling.  */
    ARM_FEATURE_THUMB2EE,
    ARM_FEATURE_V7MP,    /* v7 Multiprocessing Extensions */
    ARM_FEATURE_V7VE, /* v7 Virtualization Extensions (non-EL2 parts) */
    ARM_FEATURE_V4T,
    ARM_FEATURE_V5,
    ARM_FEATURE_STRONGARM,
    ARM_FEATURE_VAPA, /* cp15 VA to PA lookups */
    ARM_FEATURE_GENERIC_TIMER,
    ARM_FEATURE_MVFR, /* Media and VFP Feature Registers 0 and 1 */
    ARM_FEATURE_DUMMY_C15_REGS, /* RAZ/WI all of cp15 crn=15 */
    ARM_FEATURE_CACHE_TEST_CLEAN, /* 926/1026 style test-and-clean ops */
    ARM_FEATURE_CACHE_DIRTY_REG, /* 1136/1176 cache dirty status register */
    ARM_FEATURE_CACHE_BLOCK_OPS, /* v6 optional cache block operations */
    ARM_FEATURE_MPIDR, /* has cp15 MPIDR */
    ARM_FEATURE_PXN, /* has Privileged Execute Never bit */
    ARM_FEATURE_LPAE, /* has Large Physical Address Extension */
    ARM_FEATURE_V8,
    ARM_FEATURE_AARCH64, /* supports 64 bit mode */
    ARM_FEATURE_CBAR, /* has cp15 CBAR */
    ARM_FEATURE_CRC, /* ARMv8 CRC instructions */
    ARM_FEATURE_CBAR_RO, /* has cp15 CBAR and it is read-only */
    ARM_FEATURE_EL2, /* has EL2 Virtualization support */
    ARM_FEATURE_EL3, /* has EL3 Secure monitor support */
    ARM_FEATURE_THUMB_DSP, /* DSP insns supported in the Thumb encodings */
    ARM_FEATURE_PMU, /* has PMU support */
    ARM_FEATURE_VBAR, /* has cp15 VBAR */
    ARM_FEATURE_M_SECURITY, /* M profile Security Extension */
    ARM_FEATURE_M_MAIN, /* M profile Main Extension */
};

static inline int arm_feature(CPUARMState *env, int feature)
{
    return (env->features & (1ULL << feature)) != 0;
}

void arm_cpu_finalize_features(ARMCPU *cpu, Error **errp);

#if !defined(CONFIG_USER_ONLY)
/* Return true if exception levels below EL3 are in secure state,
 * or would be following an exception return to that level.
 * Unlike arm_is_secure() (which is always a question about the
 * _current_ state of the CPU) this doesn't care about the current
 * EL or mode.
 */
static inline bool arm_is_secure_below_el3(CPUARMState *env)
{
    if (arm_feature(env, ARM_FEATURE_EL3)) {
        return !(env->cp15.scr_el3 & SCR_NS);
    } else {
        /* If EL3 is not supported then the secure state is implementation
         * defined, in which case QEMU defaults to non-secure.
         */
        return false;
    }
}

/* Return true if the CPU is AArch64 EL3 or AArch32 Mon */
static inline bool arm_is_el3_or_mon(CPUARMState *env)
{
    if (arm_feature(env, ARM_FEATURE_EL3)) {
        if (is_a64(env) && extract32(env->pstate, 2, 2) == 3) {
            /* CPU currently in AArch64 state and EL3 */
            return true;
        } else if (!is_a64(env) &&
                (env->uncached_cpsr & CPSR_M) == ARM_CPU_MODE_MON) {
            /* CPU currently in AArch32 state and monitor mode */
            return true;
        }
    }
    return false;
}

/* Return true if the processor is in secure state */
static inline bool arm_is_secure(CPUARMState *env)
{
    if (arm_is_el3_or_mon(env)) {
        return true;
    }
    return arm_is_secure_below_el3(env);
}

#else
static inline bool arm_is_secure_below_el3(CPUARMState *env)
{
    return false;
}

static inline bool arm_is_secure(CPUARMState *env)
{
    return false;
}
#endif

/**
 * arm_hcr_el2_eff(): Return the effective value of HCR_EL2.
 * E.g. when in secure state, fields in HCR_EL2 are suppressed,
 * "for all purposes other than a direct read or write access of HCR_EL2."
 * Not included here is HCR_RW.
 */
uint64_t arm_hcr_el2_eff(CPUARMState *env);

/* Return true if the specified exception level is running in AArch64 state. */
static inline bool arm_el_is_aa64(CPUARMState *env, int el)
{
    /* This isn't valid for EL0 (if we're in EL0, is_a64() is what you want,
     * and if we're not in EL0 then the state of EL0 isn't well defined.)
     */
    assert(el >= 1 && el <= 3);
    bool aa64 = arm_feature(env, ARM_FEATURE_AARCH64);

    /* The highest exception level is always at the maximum supported
     * register width, and then lower levels have a register width controlled
     * by bits in the SCR or HCR registers.
     */
    if (el == 3) {
        return aa64;
    }

    if (arm_feature(env, ARM_FEATURE_EL3)) {
        aa64 = aa64 && (env->cp15.scr_el3 & SCR_RW);
    }

    if (el == 2) {
        return aa64;
    }

    if (arm_feature(env, ARM_FEATURE_EL2) && !arm_is_secure_below_el3(env)) {
        aa64 = aa64 && (env->cp15.hcr_el2 & HCR_RW);
    }

    return aa64;
}

/* Function for determing whether guest cp register reads and writes should
 * access the secure or non-secure bank of a cp register.  When EL3 is
 * operating in AArch32 state, the NS-bit determines whether the secure
 * instance of a cp register should be used. When EL3 is AArch64 (or if
 * it doesn't exist at all) then there is no register banking, and all
 * accesses are to the non-secure version.
 */
static inline bool access_secure_reg(CPUARMState *env)
{
    bool ret = (arm_feature(env, ARM_FEATURE_EL3) &&
                !arm_el_is_aa64(env, 3) &&
                !(env->cp15.scr_el3 & SCR_NS));

    return ret;
}

/* Macros for accessing a specified CP register bank */
#define A32_BANKED_REG_GET(_env, _regname, _secure)    \
    ((_secure) ? (_env)->cp15._regname##_s : (_env)->cp15._regname##_ns)

#define A32_BANKED_REG_SET(_env, _regname, _secure, _val)   \
    do {                                                \
        if (_secure) {                                   \
            (_env)->cp15._regname##_s = (_val);            \
        } else {                                        \
            (_env)->cp15._regname##_ns = (_val);           \
        }                                               \
    } while (0)

/* Macros for automatically accessing a specific CP register bank depending on
 * the current secure state of the system.  These macros are not intended for
 * supporting instruction translation reads/writes as these are dependent
 * solely on the SCR.NS bit and not the mode.
 */
#define A32_BANKED_CURRENT_REG_GET(_env, _regname)        \
    A32_BANKED_REG_GET((_env), _regname,                \
                       (arm_is_secure(_env) && !arm_el_is_aa64((_env), 3)))

#define A32_BANKED_CURRENT_REG_SET(_env, _regname, _val)                       \
    A32_BANKED_REG_SET((_env), _regname,                                    \
                       (arm_is_secure(_env) && !arm_el_is_aa64((_env), 3)), \
                       (_val))

void arm_cpu_list(void);
uint32_t arm_phys_excp_target_el(CPUState *cs, uint32_t excp_idx,
                                 uint32_t cur_el, bool secure);

/* Interface between CPU and Interrupt controller.  */
#ifndef CONFIG_USER_ONLY
bool armv7m_nvic_can_take_pending_exception(void *opaque);
#else
static inline bool armv7m_nvic_can_take_pending_exception(void *opaque)
{
    return true;
}
#endif
/**
 * armv7m_nvic_set_pending: mark the specified exception as pending
 * @opaque: the NVIC
 * @irq: the exception number to mark pending
 * @secure: false for non-banked exceptions or for the nonsecure
 * version of a banked exception, true for the secure version of a banked
 * exception.
 *
 * Marks the specified exception as pending. Note that we will assert()
 * if @secure is true and @irq does not specify one of the fixed set
 * of architecturally banked exceptions.
 */
void armv7m_nvic_set_pending(void *opaque, int irq, bool secure);
/**
 * armv7m_nvic_set_pending_derived: mark this derived exception as pending
 * @opaque: the NVIC
 * @irq: the exception number to mark pending
 * @secure: false for non-banked exceptions or for the nonsecure
 * version of a banked exception, true for the secure version of a banked
 * exception.
 *
 * Similar to armv7m_nvic_set_pending(), but specifically for derived
 * exceptions (exceptions generated in the course of trying to take
 * a different exception).
 */
void armv7m_nvic_set_pending_derived(void *opaque, int irq, bool secure);
/**
 * armv7m_nvic_set_pending_lazyfp: mark this lazy FP exception as pending
 * @opaque: the NVIC
 * @irq: the exception number to mark pending
 * @secure: false for non-banked exceptions or for the nonsecure
 * version of a banked exception, true for the secure version of a banked
 * exception.
 *
 * Similar to armv7m_nvic_set_pending(), but specifically for exceptions
 * generated in the course of lazy stacking of FP registers.
 */
void armv7m_nvic_set_pending_lazyfp(void *opaque, int irq, bool secure);
/**
 * armv7m_nvic_get_pending_irq_info: return highest priority pending
 *    exception, and whether it targets Secure state
 * @opaque: the NVIC
 * @pirq: set to pending exception number
 * @ptargets_secure: set to whether pending exception targets Secure
 *
 * This function writes the number of the highest priority pending
 * exception (the one which would be made active by
 * armv7m_nvic_acknowledge_irq()) to @pirq, and sets @ptargets_secure
 * to true if the current highest priority pending exception should
 * be taken to Secure state, false for NS.
 */
void armv7m_nvic_get_pending_irq_info(void *opaque, int *pirq,
                                      bool *ptargets_secure);
/**
 * armv7m_nvic_acknowledge_irq: make highest priority pending exception active
 * @opaque: the NVIC
 *
 * Move the current highest priority pending exception from the pending
 * state to the active state, and update v7m.exception to indicate that
 * it is the exception currently being handled.
 */
void armv7m_nvic_acknowledge_irq(void *opaque);
/**
 * armv7m_nvic_complete_irq: complete specified interrupt or exception
 * @opaque: the NVIC
 * @irq: the exception number to complete
 * @secure: true if this exception was secure
 *
 * Returns: -1 if the irq was not active
 *           1 if completing this irq brought us back to base (no active irqs)
 *           0 if there is still an irq active after this one was completed
 * (Ignoring -1, this is the same as the RETTOBASE value before completion.)
 */
int armv7m_nvic_complete_irq(void *opaque, int irq, bool secure);
/**
 * armv7m_nvic_get_ready_status(void *opaque, int irq, bool secure)
 * @opaque: the NVIC
 * @irq: the exception number to mark pending
 * @secure: false for non-banked exceptions or for the nonsecure
 * version of a banked exception, true for the secure version of a banked
 * exception.
 *
 * Return whether an exception is "ready", i.e. whether the exception is
 * enabled and is configured at a priority which would allow it to
 * interrupt the current execution priority. This controls whether the
 * RDY bit for it in the FPCCR is set.
 */
bool armv7m_nvic_get_ready_status(void *opaque, int irq, bool secure);
/**
 * armv7m_nvic_raw_execution_priority: return the raw execution priority
 * @opaque: the NVIC
 *
 * Returns: the raw execution priority as defined by the v8M architecture.
 * This is the execution priority minus the effects of AIRCR.PRIS,
 * and minus any PRIMASK/FAULTMASK/BASEPRI priority boosting.
 * (v8M ARM ARM I_PKLD.)
 */
int armv7m_nvic_raw_execution_priority(void *opaque);
/**
 * armv7m_nvic_neg_prio_requested: return true if the requested execution
 * priority is negative for the specified security state.
 * @opaque: the NVIC
 * @secure: the security state to test
 * This corresponds to the pseudocode IsReqExecPriNeg().
 */
#ifndef CONFIG_USER_ONLY
bool armv7m_nvic_neg_prio_requested(void *opaque, bool secure);
#else
static inline bool armv7m_nvic_neg_prio_requested(void *opaque, bool secure)
{
    return false;
}
#endif

/* Interface for defining coprocessor registers.
 * Registers are defined in tables of arm_cp_reginfo structs
 * which are passed to define_arm_cp_regs().
 */

/* When looking up a coprocessor register we look for it
 * via an integer which encodes all of:
 *  coprocessor number
 *  Crn, Crm, opc1, opc2 fields
 *  32 or 64 bit register (ie is it accessed via MRC/MCR
 *    or via MRRC/MCRR?)
 *  non-secure/secure bank (AArch32 only)
 * We allow 4 bits for opc1 because MRRC/MCRR have a 4 bit field.
 * (In this case crn and opc2 should be zero.)
 * For AArch64, there is no 32/64 bit size distinction;
 * instead all registers have a 2 bit op0, 3 bit op1 and op2,
 * and 4 bit CRn and CRm. The encoding patterns are chosen
 * to be easy to convert to and from the KVM encodings, and also
 * so that the hashtable can contain both AArch32 and AArch64
 * registers (to allow for interprocessing where we might run
 * 32 bit code on a 64 bit core).
 */
/* This bit is private to our hashtable cpreg; in KVM register
 * IDs the AArch64/32 distinction is the KVM_REG_ARM/ARM64
 * in the upper bits of the 64 bit ID.
 */
#define CP_REG_AA64_SHIFT 28
#define CP_REG_AA64_MASK (1 << CP_REG_AA64_SHIFT)

/* To enable banking of coprocessor registers depending on ns-bit we
 * add a bit to distinguish between secure and non-secure cpregs in the
 * hashtable.
 */
#define CP_REG_NS_SHIFT 29
#define CP_REG_NS_MASK (1 << CP_REG_NS_SHIFT)

#define ENCODE_CP_REG(cp, is64, ns, crn, crm, opc1, opc2)   \
    ((ns) << CP_REG_NS_SHIFT | ((cp) << 16) | ((is64) << 15) |   \
     ((crn) << 11) | ((crm) << 7) | ((opc1) << 3) | (opc2))

#define ENCODE_AA64_CP_REG(cp, crn, crm, op0, op1, op2) \
    (CP_REG_AA64_MASK |                                 \
     ((cp) << CP_REG_ARM_COPROC_SHIFT) |                \
     ((op0) << CP_REG_ARM64_SYSREG_OP0_SHIFT) |         \
     ((op1) << CP_REG_ARM64_SYSREG_OP1_SHIFT) |         \
     ((crn) << CP_REG_ARM64_SYSREG_CRN_SHIFT) |         \
     ((crm) << CP_REG_ARM64_SYSREG_CRM_SHIFT) |         \
     ((op2) << CP_REG_ARM64_SYSREG_OP2_SHIFT))

/* Convert a full 64 bit KVM register ID to the truncated 32 bit
 * version used as a key for the coprocessor register hashtable
 */
static inline uint32_t kvm_to_cpreg_id(uint64_t kvmid)
{
    uint32_t cpregid = kvmid;
    if ((kvmid & CP_REG_ARCH_MASK) == CP_REG_ARM64) {
        cpregid |= CP_REG_AA64_MASK;
    } else {
        if ((kvmid & CP_REG_SIZE_MASK) == CP_REG_SIZE_U64) {
            cpregid |= (1 << 15);
        }

        /* KVM is always non-secure so add the NS flag on AArch32 register
         * entries.
         */
         cpregid |= 1 << CP_REG_NS_SHIFT;
    }
    return cpregid;
}

/* Convert a truncated 32 bit hashtable key into the full
 * 64 bit KVM register ID.
 */
static inline uint64_t cpreg_to_kvm_id(uint32_t cpregid)
{
    uint64_t kvmid;

    if (cpregid & CP_REG_AA64_MASK) {
        kvmid = cpregid & ~CP_REG_AA64_MASK;
        kvmid |= CP_REG_SIZE_U64 | CP_REG_ARM64;
    } else {
        kvmid = cpregid & ~(1 << 15);
        if (cpregid & (1 << 15)) {
            kvmid |= CP_REG_SIZE_U64 | CP_REG_ARM;
        } else {
            kvmid |= CP_REG_SIZE_U32 | CP_REG_ARM;
        }
    }
    return kvmid;
}

/* ARMCPRegInfo type field bits. If the SPECIAL bit is set this is a
 * special-behaviour cp reg and bits [11..8] indicate what behaviour
 * it has. Otherwise it is a simple cp reg, where CONST indicates that
 * TCG can assume the value to be constant (ie load at translate time)
 * and 64BIT indicates a 64 bit wide coprocessor register. SUPPRESS_TB_END
 * indicates that the TB should not be ended after a write to this register
 * (the default is that the TB ends after cp writes). OVERRIDE permits
 * a register definition to override a previous definition for the
 * same (cp, is64, crn, crm, opc1, opc2) tuple: either the new or the
 * old must have the OVERRIDE bit set.
 * ALIAS indicates that this register is an alias view of some underlying
 * state which is also visible via another register, and that the other
 * register is handling migration and reset; registers marked ALIAS will not be
 * migrated but may have their state set by syncing of register state from KVM.
 * NO_RAW indicates that this register has no underlying state and does not
 * support raw access for state saving/loading; it will not be used for either
 * migration or KVM state synchronization. (Typically this is for "registers"
 * which are actually used as instructions for cache maintenance and so on.)
 * IO indicates that this register does I/O and therefore its accesses
 * need to be surrounded by gen_io_start()/gen_io_end(). In particular,
 * registers which implement clocks or timers require this.
 * RAISES_EXC is for when the read or write hook might raise an exception;
 * the generated code will synchronize the CPU state before calling the hook
 * so that it is safe for the hook to call raise_exception().
 * NEWEL is for writes to registers that might change the exception
 * level - typically on older ARM chips. For those cases we need to
 * re-read the new el when recomputing the translation flags.
 */
#define ARM_CP_SPECIAL           0x0001
#define ARM_CP_CONST             0x0002
#define ARM_CP_64BIT             0x0004
#define ARM_CP_SUPPRESS_TB_END   0x0008
#define ARM_CP_OVERRIDE          0x0010
#define ARM_CP_ALIAS             0x0020
#define ARM_CP_IO                0x0040
#define ARM_CP_NO_RAW            0x0080
#define ARM_CP_NOP               (ARM_CP_SPECIAL | 0x0100)
#define ARM_CP_WFI               (ARM_CP_SPECIAL | 0x0200)
#define ARM_CP_NZCV              (ARM_CP_SPECIAL | 0x0300)
#define ARM_CP_CURRENTEL         (ARM_CP_SPECIAL | 0x0400)
#define ARM_CP_DC_ZVA            (ARM_CP_SPECIAL | 0x0500)
#define ARM_LAST_SPECIAL         ARM_CP_DC_ZVA
#define ARM_CP_FPU               0x1000
#define ARM_CP_SVE               0x2000
#define ARM_CP_NO_GDB            0x4000
#define ARM_CP_RAISES_EXC        0x8000
#define ARM_CP_NEWEL             0x10000
/* Used only as a terminator for ARMCPRegInfo lists */
#define ARM_CP_SENTINEL          0xfffff
/* Mask of only the flag bits in a type field */
#define ARM_CP_FLAG_MASK         0x1f0ff

/* Valid values for ARMCPRegInfo state field, indicating which of
 * the AArch32 and AArch64 execution states this register is visible in.
 * If the reginfo doesn't explicitly specify then it is AArch32 only.
 * If the reginfo is declared to be visible in both states then a second
 * reginfo is synthesised for the AArch32 view of the AArch64 register,
 * such that the AArch32 view is the lower 32 bits of the AArch64 one.
 * Note that we rely on the values of these enums as we iterate through
 * the various states in some places.
 */
enum {
    ARM_CP_STATE_AA32 = 0,
    ARM_CP_STATE_AA64 = 1,
    ARM_CP_STATE_BOTH = 2,
};

/* ARM CP register secure state flags.  These flags identify security state
 * attributes for a given CP register entry.
 * The existence of both or neither secure and non-secure flags indicates that
 * the register has both a secure and non-secure hash entry.  A single one of
 * these flags causes the register to only be hashed for the specified
 * security state.
 * Although definitions may have any combination of the S/NS bits, each
 * registered entry will only have one to identify whether the entry is secure
 * or non-secure.
 */
enum {
    ARM_CP_SECSTATE_S =   (1 << 0), /* bit[0]: Secure state register */
    ARM_CP_SECSTATE_NS =  (1 << 1), /* bit[1]: Non-secure state register */
};

/* Return true if cptype is a valid type field. This is used to try to
 * catch errors where the sentinel has been accidentally left off the end
 * of a list of registers.
 */
static inline bool cptype_valid(int cptype)
{
    return ((cptype & ~ARM_CP_FLAG_MASK) == 0)
        || ((cptype & ARM_CP_SPECIAL) &&
            ((cptype & ~ARM_CP_FLAG_MASK) <= ARM_LAST_SPECIAL));
}

/* Access rights:
 * We define bits for Read and Write access for what rev C of the v7-AR ARM ARM
 * defines as PL0 (user), PL1 (fiq/irq/svc/abt/und/sys, ie privileged), and
 * PL2 (hyp). The other level which has Read and Write bits is Secure PL1
 * (ie any of the privileged modes in Secure state, or Monitor mode).
 * If a register is accessible in one privilege level it's always accessible
 * in higher privilege levels too. Since "Secure PL1" also follows this rule
 * (ie anything visible in PL2 is visible in S-PL1, some things are only
 * visible in S-PL1) but "Secure PL1" is a bit of a mouthful, we bend the
 * terminology a little and call this PL3.
 * In AArch64 things are somewhat simpler as the PLx bits line up exactly
 * with the ELx exception levels.
 *
 * If access permissions for a register are more complex than can be
 * described with these bits, then use a laxer set of restrictions, and
 * do the more restrictive/complex check inside a helper function.
 */
#define PL3_R 0x80
#define PL3_W 0x40
#define PL2_R (0x20 | PL3_R)
#define PL2_W (0x10 | PL3_W)
#define PL1_R (0x08 | PL2_R)
#define PL1_W (0x04 | PL2_W)
#define PL0_R (0x02 | PL1_R)
#define PL0_W (0x01 | PL1_W)

/*
 * For user-mode some registers are accessible to EL0 via a kernel
 * trap-and-emulate ABI. In this case we define the read permissions
 * as actually being PL0_R. However some bits of any given register
 * may still be masked.
 */
#ifdef CONFIG_USER_ONLY
#define PL0U_R PL0_R
#else
#define PL0U_R PL1_R
#endif

#define PL3_RW (PL3_R | PL3_W)
#define PL2_RW (PL2_R | PL2_W)
#define PL1_RW (PL1_R | PL1_W)
#define PL0_RW (PL0_R | PL0_W)

/* Return the highest implemented Exception Level */
static inline int arm_highest_el(CPUARMState *env)
{
    if (arm_feature(env, ARM_FEATURE_EL3)) {
        return 3;
    }
    if (arm_feature(env, ARM_FEATURE_EL2)) {
        return 2;
    }
    return 1;
}

/* Return true if a v7M CPU is in Handler mode */
static inline bool arm_v7m_is_handler_mode(CPUARMState *env)
{
    return env->v7m.exception != 0;
}

/* Return the current Exception Level (as per ARMv8; note that this differs
 * from the ARMv7 Privilege Level).
 */
static inline int arm_current_el(CPUARMState *env)
{
    if (arm_feature(env, ARM_FEATURE_M)) {
        return arm_v7m_is_handler_mode(env) ||
            !(env->v7m.control[env->v7m.secure] & 1);
    }

    if (is_a64(env)) {
        return extract32(env->pstate, 2, 2);
    }

    switch (env->uncached_cpsr & 0x1f) {
    case ARM_CPU_MODE_USR:
        return 0;
    case ARM_CPU_MODE_HYP:
        return 2;
    case ARM_CPU_MODE_MON:
        return 3;
    default:
        if (arm_is_secure(env) && !arm_el_is_aa64(env, 3)) {
            /* If EL3 is 32-bit then all secure privileged modes run in
             * EL3
             */
            return 3;
        }

        return 1;
    }
}

typedef struct ARMCPRegInfo ARMCPRegInfo;

typedef enum CPAccessResult {
    /* Access is permitted */
    CP_ACCESS_OK = 0,
    /* Access fails due to a configurable trap or enable which would
     * result in a categorized exception syndrome giving information about
     * the failing instruction (ie syndrome category 0x3, 0x4, 0x5, 0x6,
     * 0xc or 0x18). The exception is taken to the usual target EL (EL1 or
     * PL1 if in EL0, otherwise to the current EL).
     */
    CP_ACCESS_TRAP = 1,
    /* Access fails and results in an exception syndrome 0x0 ("uncategorized").
     * Note that this is not a catch-all case -- the set of cases which may
     * result in this failure is specifically defined by the architecture.
     */
    CP_ACCESS_TRAP_UNCATEGORIZED = 2,
    /* As CP_ACCESS_TRAP, but for traps directly to EL2 or EL3 */
    CP_ACCESS_TRAP_EL2 = 3,
    CP_ACCESS_TRAP_EL3 = 4,
    /* As CP_ACCESS_UNCATEGORIZED, but for traps directly to EL2 or EL3 */
    CP_ACCESS_TRAP_UNCATEGORIZED_EL2 = 5,
    CP_ACCESS_TRAP_UNCATEGORIZED_EL3 = 6,
    /* Access fails and results in an exception syndrome for an FP access,
     * trapped directly to EL2 or EL3
     */
    CP_ACCESS_TRAP_FP_EL2 = 7,
    CP_ACCESS_TRAP_FP_EL3 = 8,
} CPAccessResult;

/* Access functions for coprocessor registers. These cannot fail and
 * may not raise exceptions.
 */
typedef uint64_t CPReadFn(CPUARMState *env, const ARMCPRegInfo *opaque);
typedef void CPWriteFn(CPUARMState *env, const ARMCPRegInfo *opaque,
                       uint64_t value);
/* Access permission check functions for coprocessor registers. */
typedef CPAccessResult CPAccessFn(CPUARMState *env,
                                  const ARMCPRegInfo *opaque,
                                  bool isread);
/* Hook function for register reset */
typedef void CPResetFn(CPUARMState *env, const ARMCPRegInfo *opaque);

#define CP_ANY 0xff

/* Definition of an ARM coprocessor register */
struct ARMCPRegInfo {
    /* Name of register (useful mainly for debugging, need not be unique) */
    const char *name;
    /* Location of register: coprocessor number and (crn,crm,opc1,opc2)
     * tuple. Any of crm, opc1 and opc2 may be CP_ANY to indicate a
     * 'wildcard' field -- any value of that field in the MRC/MCR insn
     * will be decoded to this register. The register read and write
     * callbacks will be passed an ARMCPRegInfo with the crn/crm/opc1/opc2
     * used by the program, so it is possible to register a wildcard and
     * then behave differently on read/write if necessary.
     * For 64 bit registers, only crm and opc1 are relevant; crn and opc2
     * must both be zero.
     * For AArch64-visible registers, opc0 is also used.
     * Since there are no "coprocessors" in AArch64, cp is purely used as a
     * way to distinguish (for KVM's benefit) guest-visible system registers
     * from demuxed ones provided to preserve the "no side effects on
     * KVM register read/write from QEMU" semantics. cp==0x13 is guest
     * visible (to match KVM's encoding); cp==0 will be converted to
     * cp==0x13 when the ARMCPRegInfo is registered, for convenience.
     */
    uint8_t cp;
    uint8_t crn;
    uint8_t crm;
    uint8_t opc0;
    uint8_t opc1;
    uint8_t opc2;
    /* Execution state in which this register is visible: ARM_CP_STATE_* */
    int state;
    /* Register type: ARM_CP_* bits/values */
    int type;
    /* Access rights: PL*_[RW] */
    int access;
    /* Security state: ARM_CP_SECSTATE_* bits/values */
    int secure;
    /* The opaque pointer passed to define_arm_cp_regs_with_opaque() when
     * this register was defined: can be used to hand data through to the
     * register read/write functions, since they are passed the ARMCPRegInfo*.
     */
    void *opaque;
    /* Value of this register, if it is ARM_CP_CONST. Otherwise, if
     * fieldoffset is non-zero, the reset value of the register.
     */
    uint64_t resetvalue;
    /* Offset of the field in CPUARMState for this register.
     *
     * This is not needed if either:
     *  1. type is ARM_CP_CONST or one of the ARM_CP_SPECIALs
     *  2. both readfn and writefn are specified
     */
    ptrdiff_t fieldoffset; /* offsetof(CPUARMState, field) */

    /* Offsets of the secure and non-secure fields in CPUARMState for the
     * register if it is banked.  These fields are only used during the static
     * registration of a register.  During hashing the bank associated
     * with a given security state is copied to fieldoffset which is used from
     * there on out.
     *
     * It is expected that register definitions use either fieldoffset or
     * bank_fieldoffsets in the definition but not both.  It is also expected
     * that both bank offsets are set when defining a banked register.  This
     * use indicates that a register is banked.
     */
    ptrdiff_t bank_fieldoffsets[2];

    /* Function for making any access checks for this register in addition to
     * those specified by the 'access' permissions bits. If NULL, no extra
     * checks required. The access check is performed at runtime, not at
     * translate time.
     */
    CPAccessFn *accessfn;
    /* Function for handling reads of this register. If NULL, then reads
     * will be done by loading from the offset into CPUARMState specified
     * by fieldoffset.
     */
    CPReadFn *readfn;
    /* Function for handling writes of this register. If NULL, then writes
     * will be done by writing to the offset into CPUARMState specified
     * by fieldoffset.
     */
    CPWriteFn *writefn;
    /* Function for doing a "raw" read; used when we need to copy
     * coprocessor state to the kernel for KVM or out for
     * migration. This only needs to be provided if there is also a
     * readfn and it has side effects (for instance clear-on-read bits).
     */
    CPReadFn *raw_readfn;
    /* Function for doing a "raw" write; used when we need to copy KVM
     * kernel coprocessor state into userspace, or for inbound
     * migration. This only needs to be provided if there is also a
     * writefn and it masks out "unwritable" bits or has write-one-to-clear
     * or similar behaviour.
     */
    CPWriteFn *raw_writefn;
    /* Function for resetting the register. If NULL, then reset will be done
     * by writing resetvalue to the field specified in fieldoffset. If
     * fieldoffset is 0 then no reset will be done.
     */
    CPResetFn *resetfn;

    /*
     * "Original" writefn and readfn.
     * For ARMv8.1-VHE register aliases, we overwrite the read/write
     * accessor functions of various EL1/EL0 to perform the runtime
     * check for which sysreg should actually be modified, and then
     * forwards the operation.  Before overwriting the accessors,
     * the original function is copied here, so that accesses that
     * really do go to the EL1/EL0 version proceed normally.
     * (The corresponding EL2 register is linked via opaque.)
     */
    CPReadFn *orig_readfn;
    CPWriteFn *orig_writefn;
};

/* Macros which are lvalues for the field in CPUARMState for the
 * ARMCPRegInfo *ri.
 */
#define CPREG_FIELD32(env, ri) \
    (*(uint32_t *)((char *)(env) + (ri)->fieldoffset))
#define CPREG_FIELD64(env, ri) \
    (*(uint64_t *)((char *)(env) + (ri)->fieldoffset))

#define REGINFO_SENTINEL { .type = ARM_CP_SENTINEL }

void define_arm_cp_regs_with_opaque(ARMCPU *cpu,
                                    const ARMCPRegInfo *regs, void *opaque);
void define_one_arm_cp_reg_with_opaque(ARMCPU *cpu,
                                       const ARMCPRegInfo *regs, void *opaque);
static inline void define_arm_cp_regs(ARMCPU *cpu, const ARMCPRegInfo *regs)
{
    define_arm_cp_regs_with_opaque(cpu, regs, 0);
}
static inline void define_one_arm_cp_reg(ARMCPU *cpu, const ARMCPRegInfo *regs)
{
    define_one_arm_cp_reg_with_opaque(cpu, regs, 0);
}
const ARMCPRegInfo *get_arm_cp_reginfo(GHashTable *cpregs, uint32_t encoded_cp);

/*
 * Definition of an ARM co-processor register as viewed from
 * userspace. This is used for presenting sanitised versions of
 * registers to userspace when emulating the Linux AArch64 CPU
 * ID/feature ABI (advertised as HWCAP_CPUID).
 */
typedef struct ARMCPRegUserSpaceInfo {
    /* Name of register */
    const char *name;

    /* Is the name actually a glob pattern */
    bool is_glob;

    /* Only some bits are exported to user space */
    uint64_t exported_bits;

    /* Fixed bits are applied after the mask */
    uint64_t fixed_bits;
} ARMCPRegUserSpaceInfo;

#define REGUSERINFO_SENTINEL { .name = NULL }

void modify_arm_cp_regs(ARMCPRegInfo *regs, const ARMCPRegUserSpaceInfo *mods);

/* CPWriteFn that can be used to implement writes-ignored behaviour */
void arm_cp_write_ignore(CPUARMState *env, const ARMCPRegInfo *ri,
                         uint64_t value);
/* CPReadFn that can be used for read-as-zero behaviour */
uint64_t arm_cp_read_zero(CPUARMState *env, const ARMCPRegInfo *ri);

/* CPResetFn that does nothing, for use if no reset is required even
 * if fieldoffset is non zero.
 */
void arm_cp_reset_ignore(CPUARMState *env, const ARMCPRegInfo *opaque);

/* Return true if this reginfo struct's field in the cpu state struct
 * is 64 bits wide.
 */
static inline bool cpreg_field_is_64bit(const ARMCPRegInfo *ri)
{
    return (ri->state == ARM_CP_STATE_AA64) || (ri->type & ARM_CP_64BIT);
}

static inline bool cp_access_ok(int current_el,
                                const ARMCPRegInfo *ri, int isread)
{
    return (ri->access >> ((current_el * 2) + isread)) & 1;
}

/* Raw read of a coprocessor register (as needed for migration, etc) */
uint64_t read_raw_cp_reg(CPUARMState *env, const ARMCPRegInfo *ri);

/**
 * write_list_to_cpustate
 * @cpu: ARMCPU
 *
 * For each register listed in the ARMCPU cpreg_indexes list, write
 * its value from the cpreg_values list into the ARMCPUState structure.
 * This updates TCG's working data structures from KVM data or
 * from incoming migration state.
 *
 * Returns: true if all register values were updated correctly,
 * false if some register was unknown or could not be written.
 * Note that we do not stop early on failure -- we will attempt
 * writing all registers in the list.
 */
bool write_list_to_cpustate(ARMCPU *cpu);

/**
 * write_cpustate_to_list:
 * @cpu: ARMCPU
 * @kvm_sync: true if this is for syncing back to KVM
 *
 * For each register listed in the ARMCPU cpreg_indexes list, write
 * its value from the ARMCPUState structure into the cpreg_values list.
 * This is used to copy info from TCG's working data structures into
 * KVM or for outbound migration.
 *
 * @kvm_sync is true if we are doing this in order to sync the
 * register state back to KVM. In this case we will only update
 * values in the list if the previous list->cpustate sync actually
 * successfully wrote the CPU state. Otherwise we will keep the value
 * that is in the list.
 *
 * Returns: true if all register values were read correctly,
 * false if some register was unknown or could not be read.
 * Note that we do not stop early on failure -- we will attempt
 * reading all registers in the list.
 */
bool write_cpustate_to_list(ARMCPU *cpu, bool kvm_sync);

#define ARM_CPUID_TI915T      0x54029152
#define ARM_CPUID_TI925T      0x54029252

#define ARM_CPU_TYPE_SUFFIX "-" TYPE_ARM_CPU
#define ARM_CPU_TYPE_NAME(name) (name ARM_CPU_TYPE_SUFFIX)
#define CPU_RESOLVING_TYPE TYPE_ARM_CPU

#define cpu_signal_handler cpu_arm_signal_handler
#define cpu_list arm_cpu_list

/* ARM has the following "translation regimes" (as the ARM ARM calls them):
 *
 * If EL3 is 64-bit:
 *  + NonSecure EL1 & 0 stage 1
 *  + NonSecure EL1 & 0 stage 2
 *  + NonSecure EL2
 *  + NonSecure EL2 & 0   (ARMv8.1-VHE)
 *  + Secure EL1 & 0
 *  + Secure EL3
 * If EL3 is 32-bit:
 *  + NonSecure PL1 & 0 stage 1
 *  + NonSecure PL1 & 0 stage 2
 *  + NonSecure PL2
 *  + Secure PL0
 *  + Secure PL1
 * (reminder: for 32 bit EL3, Secure PL1 is *EL3*, not EL1.)
 *
 * For QEMU, an mmu_idx is not quite the same as a translation regime because:
 *  1. we need to split the "EL1 & 0" and "EL2 & 0" regimes into two mmu_idxes,
 *     because they may differ in access permissions even if the VA->PA map is
 *     the same
 *  2. we want to cache in our TLB the full VA->IPA->PA lookup for a stage 1+2
 *     translation, which means that we have one mmu_idx that deals with two
 *     concatenated translation regimes [this sort of combined s1+2 TLB is
 *     architecturally permitted]
 *  3. we don't need to allocate an mmu_idx to translations that we won't be
 *     handling via the TLB. The only way to do a stage 1 translation without
 *     the immediate stage 2 translation is via the ATS or AT system insns,
 *     which can be slow-pathed and always do a page table walk.
 *     The only use of stage 2 translations is either as part of an s1+2
 *     lookup or when loading the descriptors during a stage 1 page table walk,
 *     and in both those cases we don't use the TLB.
 *  4. we can also safely fold together the "32 bit EL3" and "64 bit EL3"
 *     translation regimes, because they map reasonably well to each other
 *     and they can't both be active at the same time.
 *  5. we want to be able to use the TLB for accesses done as part of a
 *     stage1 page table walk, rather than having to walk the stage2 page
 *     table over and over.
 *  6. we need separate EL1/EL2 mmu_idx for handling the Privileged Access
 *     Never (PAN) bit within PSTATE.
 *
 * This gives us the following list of cases:
 *
 * NS EL0 EL1&0 stage 1+2 (aka NS PL0)
 * NS EL1 EL1&0 stage 1+2 (aka NS PL1)
 * NS EL1 EL1&0 stage 1+2 +PAN
 * NS EL0 EL2&0
 * NS EL2 EL2&0
 * NS EL2 EL2&0 +PAN
 * NS EL2 (aka NS PL2)
 * S EL0 EL1&0 (aka S PL0)
 * S EL1 EL1&0 (not used if EL3 is 32 bit)
 * S EL1 EL1&0 +PAN
 * S EL3 (aka S PL1)
 *
 * for a total of 11 different mmu_idx.
 *
 * R profile CPUs have an MPU, but can use the same set of MMU indexes
 * as A profile. They only need to distinguish NS EL0 and NS EL1 (and
 * NS EL2 if we ever model a Cortex-R52).
 *
 * M profile CPUs are rather different as they do not have a true MMU.
 * They have the following different MMU indexes:
 *  User
 *  Privileged
 *  User, execution priority negative (ie the MPU HFNMIENA bit may apply)
 *  Privileged, execution priority negative (ditto)
 * If the CPU supports the v8M Security Extension then there are also:
 *  Secure User
 *  Secure Privileged
 *  Secure User, execution priority negative
 *  Secure Privileged, execution priority negative
 *
 * The ARMMMUIdx and the mmu index value used by the core QEMU TLB code
 * are not quite the same -- different CPU types (most notably M profile
 * vs A/R profile) would like to use MMU indexes with different semantics,
 * but since we don't ever need to use all of those in a single CPU we
 * can avoid having to set NB_MMU_MODES to "total number of A profile MMU
 * modes + total number of M profile MMU modes". The lower bits of
 * ARMMMUIdx are the core TLB mmu index, and the higher bits are always
 * the same for any particular CPU.
 * Variables of type ARMMUIdx are always full values, and the core
 * index values are in variables of type 'int'.
 *
 * Our enumeration includes at the end some entries which are not "true"
 * mmu_idx values in that they don't have corresponding TLBs and are only
 * valid for doing slow path page table walks.
 *
 * The constant names here are patterned after the general style of the names
 * of the AT/ATS operations.
 * The values used are carefully arranged to make mmu_idx => EL lookup easy.
 * For M profile we arrange them to have a bit for priv, a bit for negpri
 * and a bit for secure.
 */
#define ARM_MMU_IDX_A     0x10  /* A profile */
#define ARM_MMU_IDX_NOTLB 0x20  /* does not have a TLB */
#define ARM_MMU_IDX_M     0x40  /* M profile */

/* Meanings of the bits for M profile mmu idx values */
#define ARM_MMU_IDX_M_PRIV   0x1
#define ARM_MMU_IDX_M_NEGPRI 0x2
#define ARM_MMU_IDX_M_S      0x4  /* Secure */

#define ARM_MMU_IDX_TYPE_MASK \
    (ARM_MMU_IDX_A | ARM_MMU_IDX_M | ARM_MMU_IDX_NOTLB)
#define ARM_MMU_IDX_COREIDX_MASK 0xf

typedef enum ARMMMUIdx {
    /*
     * A-profile.
     */
    ARMMMUIdx_E10_0      =  0 | ARM_MMU_IDX_A,
    ARMMMUIdx_E20_0      =  1 | ARM_MMU_IDX_A,

    ARMMMUIdx_E10_1      =  2 | ARM_MMU_IDX_A,
    ARMMMUIdx_E10_1_PAN  =  3 | ARM_MMU_IDX_A,

    ARMMMUIdx_E2         =  4 | ARM_MMU_IDX_A,
    ARMMMUIdx_E20_2      =  5 | ARM_MMU_IDX_A,
    ARMMMUIdx_E20_2_PAN  =  6 | ARM_MMU_IDX_A,

    ARMMMUIdx_SE10_0     = 7 | ARM_MMU_IDX_A,
    ARMMMUIdx_SE10_1     = 8 | ARM_MMU_IDX_A,
    ARMMMUIdx_SE10_1_PAN = 9 | ARM_MMU_IDX_A,
    ARMMMUIdx_SE3        = 10 | ARM_MMU_IDX_A,

    /*
     * These are not allocated TLBs and are used only for AT system
     * instructions or for the first stage of an S12 page table walk.
     */
    ARMMMUIdx_Stage1_E0 = 0 | ARM_MMU_IDX_NOTLB,
    ARMMMUIdx_Stage1_E1 = 1 | ARM_MMU_IDX_NOTLB,
    ARMMMUIdx_Stage1_E1_PAN = 2 | ARM_MMU_IDX_NOTLB,
    /*
     * Not allocated a TLB: used only for second stage of an S12 page
     * table walk, or for descriptor loads during first stage of an S1
     * page table walk. Note that if we ever want to have a TLB for this
     * then various TLB flush insns which currently are no-ops or flush
     * only stage 1 MMU indexes will need to change to flush stage 2.
     */
    ARMMMUIdx_Stage2     = 3 | ARM_MMU_IDX_NOTLB,

    /*
     * M-profile.
     */
    ARMMMUIdx_MUser = ARM_MMU_IDX_M,
    ARMMMUIdx_MPriv = ARM_MMU_IDX_M | ARM_MMU_IDX_M_PRIV,
    ARMMMUIdx_MUserNegPri = ARMMMUIdx_MUser | ARM_MMU_IDX_M_NEGPRI,
    ARMMMUIdx_MPrivNegPri = ARMMMUIdx_MPriv | ARM_MMU_IDX_M_NEGPRI,
    ARMMMUIdx_MSUser = ARMMMUIdx_MUser | ARM_MMU_IDX_M_S,
    ARMMMUIdx_MSPriv = ARMMMUIdx_MPriv | ARM_MMU_IDX_M_S,
    ARMMMUIdx_MSUserNegPri = ARMMMUIdx_MUserNegPri | ARM_MMU_IDX_M_S,
    ARMMMUIdx_MSPrivNegPri = ARMMMUIdx_MPrivNegPri | ARM_MMU_IDX_M_S,
} ARMMMUIdx;

/*
 * Bit macros for the core-mmu-index values for each index,
 * for use when calling tlb_flush_by_mmuidx() and friends.
 */
#define TO_CORE_BIT(NAME) \
    ARMMMUIdxBit_##NAME = 1 << (ARMMMUIdx_##NAME & ARM_MMU_IDX_COREIDX_MASK)

typedef enum ARMMMUIdxBit {
    TO_CORE_BIT(E10_0),
    TO_CORE_BIT(E20_0),
    TO_CORE_BIT(E10_1),
    TO_CORE_BIT(E10_1_PAN),
    TO_CORE_BIT(E2),
    TO_CORE_BIT(E20_2),
    TO_CORE_BIT(E20_2_PAN),
    TO_CORE_BIT(SE10_0),
    TO_CORE_BIT(SE10_1),
    TO_CORE_BIT(SE10_1_PAN),
    TO_CORE_BIT(SE3),

    TO_CORE_BIT(MUser),
    TO_CORE_BIT(MPriv),
    TO_CORE_BIT(MUserNegPri),
    TO_CORE_BIT(MPrivNegPri),
    TO_CORE_BIT(MSUser),
    TO_CORE_BIT(MSPriv),
    TO_CORE_BIT(MSUserNegPri),
    TO_CORE_BIT(MSPrivNegPri),
} ARMMMUIdxBit;

#undef TO_CORE_BIT

#define MMU_USER_IDX 0

/* Indexes used when registering address spaces with cpu_address_space_init */
typedef enum ARMASIdx {
    ARMASIdx_NS = 0,
    ARMASIdx_S = 1,
} ARMASIdx;

/* Return the Exception Level targeted by debug exceptions. */
static inline int arm_debug_target_el(CPUARMState *env)
{
    bool secure = arm_is_secure(env);
    bool route_to_el2 = false;

    if (arm_feature(env, ARM_FEATURE_EL2) && !secure) {
        route_to_el2 = env->cp15.hcr_el2 & HCR_TGE ||
                       env->cp15.mdcr_el2 & MDCR_TDE;
    }

    if (route_to_el2) {
        return 2;
    } else if (arm_feature(env, ARM_FEATURE_EL3) &&
               !arm_el_is_aa64(env, 3) && secure) {
        return 3;
    } else {
        return 1;
    }
}

static inline bool arm_v7m_csselr_razwi(ARMCPU *cpu)
{
    /* If all the CLIDR.Ctypem bits are 0 there are no caches, and
     * CSSELR is RAZ/WI.
     */
    return (cpu->clidr & R_V7M_CLIDR_CTYPE_ALL_MASK) != 0;
}

/* See AArch64.GenerateDebugExceptionsFrom() in ARM ARM pseudocode */
static inline bool aa64_generate_debug_exceptions(CPUARMState *env)
{
    int cur_el = arm_current_el(env);
    int debug_el;

    if (cur_el == 3) {
        return false;
    }

    /* MDCR_EL3.SDD disables debug events from Secure state */
    if (arm_is_secure_below_el3(env)
        && extract32(env->cp15.mdcr_el3, 16, 1)) {
        return false;
    }

    /*
     * Same EL to same EL debug exceptions need MDSCR_KDE enabled
     * while not masking the (D)ebug bit in DAIF.
     */
    debug_el = arm_debug_target_el(env);

    if (cur_el == debug_el) {
        return extract32(env->cp15.mdscr_el1, 13, 1)
            && !(env->daif & PSTATE_D);
    }

    /* Otherwise the debug target needs to be a higher EL */
    return debug_el > cur_el;
}

static inline bool aa32_generate_debug_exceptions(CPUARMState *env)
{
    int el = arm_current_el(env);

    if (el == 0 && arm_el_is_aa64(env, 1)) {
        return aa64_generate_debug_exceptions(env);
    }

    if (arm_is_secure(env)) {
        int spd;

        if (el == 0 && (env->cp15.sder & 1)) {
            /* SDER.SUIDEN means debug exceptions from Secure EL0
             * are always enabled. Otherwise they are controlled by
             * SDCR.SPD like those from other Secure ELs.
             */
            return true;
        }

        spd = extract32(env->cp15.mdcr_el3, 14, 2);
        switch (spd) {
        case 1:
            /* SPD == 0b01 is reserved, but behaves as 0b00. */
        case 0:
            /* For 0b00 we return true if external secure invasive debug
             * is enabled. On real hardware this is controlled by external
             * signals to the core. QEMU always permits debug, and behaves
             * as if DBGEN, SPIDEN, NIDEN and SPNIDEN are all tied high.
             */
            return true;
        case 2:
            return false;
        case 3:
            return true;
        }
    }

    return el != 2;
}

/* Return true if debugging exceptions are currently enabled.
 * This corresponds to what in ARM ARM pseudocode would be
 *    if UsingAArch32() then
 *        return AArch32.GenerateDebugExceptions()
 *    else
 *        return AArch64.GenerateDebugExceptions()
 * We choose to push the if() down into this function for clarity,
 * since the pseudocode has it at all callsites except for the one in
 * CheckSoftwareStep(), where it is elided because both branches would
 * always return the same value.
 */
static inline bool arm_generate_debug_exceptions(CPUARMState *env)
{
    if (env->aarch64) {
        return aa64_generate_debug_exceptions(env);
    } else {
        return aa32_generate_debug_exceptions(env);
    }
}

/* Is single-stepping active? (Note that the "is EL_D AArch64?" check
 * implicitly means this always returns false in pre-v8 CPUs.)
 */
static inline bool arm_singlestep_active(CPUARMState *env)
{
    return extract32(env->cp15.mdscr_el1, 0, 1)
        && arm_el_is_aa64(env, arm_debug_target_el(env))
        && arm_generate_debug_exceptions(env);
}

static inline bool arm_sctlr_b(CPUARMState *env)
{
    return
        /* We need not implement SCTLR.ITD in user-mode emulation, so
         * let linux-user ignore the fact that it conflicts with SCTLR_B.
         * This lets people run BE32 binaries with "-cpu any".
         */
#ifndef CONFIG_USER_ONLY
        !arm_feature(env, ARM_FEATURE_V7) &&
#endif
        (env->cp15.sctlr_el[1] & SCTLR_B) != 0;
}

uint64_t arm_sctlr(CPUARMState *env, int el);

static inline bool arm_cpu_data_is_big_endian_a32(CPUARMState *env,
                                                  bool sctlr_b)
{
#ifdef CONFIG_USER_ONLY
    /*
     * In system mode, BE32 is modelled in line with the
     * architecture (as word-invariant big-endianness), where loads
     * and stores are done little endian but from addresses which
     * are adjusted by XORing with the appropriate constant. So the
     * endianness to use for the raw data access is not affected by
     * SCTLR.B.
     * In user mode, however, we model BE32 as byte-invariant
     * big-endianness (because user-only code cannot tell the
     * difference), and so we need to use a data access endianness
     * that depends on SCTLR.B.
     */
    if (sctlr_b) {
        return true;
    }
#endif
    /* In 32bit endianness is determined by looking at CPSR's E bit */
    return env->uncached_cpsr & CPSR_E;
}

static inline bool arm_cpu_data_is_big_endian_a64(int el, uint64_t sctlr)
{
    return sctlr & (el ? SCTLR_EE : SCTLR_E0E);
}

/* Return true if the processor is in big-endian mode. */
static inline bool arm_cpu_data_is_big_endian(CPUARMState *env)
{
    if (!is_a64(env)) {
        return arm_cpu_data_is_big_endian_a32(env, arm_sctlr_b(env));
    } else {
        int cur_el = arm_current_el(env);
        uint64_t sctlr = arm_sctlr(env, cur_el);
        return arm_cpu_data_is_big_endian_a64(cur_el, sctlr);
    }
}

typedef CPUARMState CPUArchState;
typedef ARMCPU ArchCPU;

#include "exec/cpu-all.h"

/*
 * Bit usage in the TB flags field: bit 31 indicates whether we are
 * in 32 or 64 bit mode. The meaning of the other bits depends on that.
 * We put flags which are shared between 32 and 64 bit mode at the top
 * of the word, and flags which apply to only one mode at the bottom.
 *
 *  31          20    18    14          9              0
 * +--------------+-----+-----+----------+--------------+
 * |              |     |   TBFLAG_A32   |              |
 * |              |     +-----+----------+  TBFLAG_AM32 |
 * |  TBFLAG_ANY  |           |TBFLAG_M32|              |
 * |              |         +-+----------+--------------|
 * |              |         |         TBFLAG_A64        |
 * +--------------+---------+---------------------------+
 *  31          20        15                           0
 *
 * Unless otherwise noted, these bits are cached in env->hflags.
 */
FIELD(TBFLAG_ANY, AARCH64_STATE, 31, 1)
FIELD(TBFLAG_ANY, SS_ACTIVE, 30, 1)
FIELD(TBFLAG_ANY, PSTATE_SS, 29, 1)     /* Not cached. */
FIELD(TBFLAG_ANY, BE_DATA, 28, 1)
FIELD(TBFLAG_ANY, MMUIDX, 24, 4)
/* Target EL if we take a floating-point-disabled exception */
FIELD(TBFLAG_ANY, FPEXC_EL, 22, 2)
/* For A-profile only, target EL for debug exceptions.  */
FIELD(TBFLAG_ANY, DEBUG_TARGET_EL, 20, 2)

/*
 * Bit usage when in AArch32 state, both A- and M-profile.
 */
FIELD(TBFLAG_AM32, CONDEXEC, 0, 8)      /* Not cached. */
FIELD(TBFLAG_AM32, THUMB, 8, 1)         /* Not cached. */

/*
 * Bit usage when in AArch32 state, for A-profile only.
 */
FIELD(TBFLAG_A32, VECLEN, 9, 3)         /* Not cached. */
FIELD(TBFLAG_A32, VECSTRIDE, 12, 2)     /* Not cached. */
/*
 * We store the bottom two bits of the CPAR as TB flags and handle
 * checks on the other bits at runtime. This shares the same bits as
 * VECSTRIDE, which is OK as no XScale CPU has VFP.
 * Not cached, because VECLEN+VECSTRIDE are not cached.
 */
FIELD(TBFLAG_A32, XSCALE_CPAR, 12, 2)
FIELD(TBFLAG_A32, VFPEN, 14, 1)         /* Partially cached, minus FPEXC. */
FIELD(TBFLAG_A32, SCTLR_B, 15, 1)
FIELD(TBFLAG_A32, HSTR_ACTIVE, 16, 1)
/*
 * Indicates whether cp register reads and writes by guest code should access
 * the secure or nonsecure bank of banked registers; note that this is not
 * the same thing as the current security state of the processor!
 */
FIELD(TBFLAG_A32, NS, 17, 1)

/*
 * Bit usage when in AArch32 state, for M-profile only.
 */
/* Handler (ie not Thread) mode */
FIELD(TBFLAG_M32, HANDLER, 9, 1)
/* Whether we should generate stack-limit checks */
FIELD(TBFLAG_M32, STACKCHECK, 10, 1)
/* Set if FPCCR.LSPACT is set */
FIELD(TBFLAG_M32, LSPACT, 11, 1)                 /* Not cached. */
/* Set if we must create a new FP context */
FIELD(TBFLAG_M32, NEW_FP_CTXT_NEEDED, 12, 1)     /* Not cached. */
/* Set if FPCCR.S does not match current security state */
FIELD(TBFLAG_M32, FPCCR_S_WRONG, 13, 1)          /* Not cached. */

/*
 * Bit usage when in AArch64 state
 */
FIELD(TBFLAG_A64, TBII, 0, 2)
FIELD(TBFLAG_A64, SVEEXC_EL, 2, 2)
FIELD(TBFLAG_A64, ZCR_LEN, 4, 4)
FIELD(TBFLAG_A64, PAUTH_ACTIVE, 8, 1)
FIELD(TBFLAG_A64, BT, 9, 1)
FIELD(TBFLAG_A64, BTYPE, 10, 2)         /* Not cached. */
FIELD(TBFLAG_A64, TBID, 12, 2)
FIELD(TBFLAG_A64, UNPRIV, 14, 1)

/**
 * cpu_mmu_index:
 * @env: The cpu environment
 * @ifetch: True for code access, false for data access.
 *
 * Return the core mmu index for the current translation regime.
 * This function is used by generic TCG code paths.
 */
static inline int cpu_mmu_index(CPUARMState *env, bool ifetch)
{
    return FIELD_EX32(env->hflags, TBFLAG_ANY, MMUIDX);
}

static inline bool bswap_code(bool sctlr_b)
{
#ifdef CONFIG_USER_ONLY
    /* BE8 (SCTLR.B = 0, TARGET_WORDS_BIGENDIAN = 1) is mixed endian.
     * The invalid combination SCTLR.B=1/CPSR.E=1/TARGET_WORDS_BIGENDIAN=0
     * would also end up as a mixed-endian mode with BE code, LE data.
     */
    return
#ifdef TARGET_WORDS_BIGENDIAN
        1 ^
#endif
        sctlr_b;
#else
    /* All code access in ARM is little endian, and there are no loaders
     * doing swaps that need to be reversed
     */
    return 0;
#endif
}

#ifdef CONFIG_USER_ONLY
static inline bool arm_cpu_bswap_data(CPUARMState *env)
{
    return
#ifdef TARGET_WORDS_BIGENDIAN
       1 ^
#endif
       arm_cpu_data_is_big_endian(env);
}
#endif

void cpu_get_tb_cpu_state(CPUARMState *env, target_ulong *pc,
                          target_ulong *cs_base, uint32_t *flags);

enum {
    QEMU_PSCI_CONDUIT_DISABLED = 0,
    QEMU_PSCI_CONDUIT_SMC = 1,
    QEMU_PSCI_CONDUIT_HVC = 2,
};

#ifndef CONFIG_USER_ONLY
/* Return the address space index to use for a memory access */
static inline int arm_asidx_from_attrs(CPUState *cs, MemTxAttrs attrs)
{
    return attrs.secure ? ARMASIdx_S : ARMASIdx_NS;
}

/* Return the AddressSpace to use for a memory access
 * (which depends on whether the access is S or NS, and whether
 * the board gave us a separate AddressSpace for S accesses).
 */
static inline AddressSpace *arm_addressspace(CPUState *cs, MemTxAttrs attrs)
{
    return cpu_get_address_space(cs, arm_asidx_from_attrs(cs, attrs));
}
#endif

/**
 * arm_register_pre_el_change_hook:
 * Register a hook function which will be called immediately before this
 * CPU changes exception level or mode. The hook function will be
 * passed a pointer to the ARMCPU and the opaque data pointer passed
 * to this function when the hook was registered.
 *
 * Note that if a pre-change hook is called, any registered post-change hooks
 * are guaranteed to subsequently be called.
 */
void arm_register_pre_el_change_hook(ARMCPU *cpu, ARMELChangeHookFn *hook,
                                 void *opaque);
/**
 * arm_register_el_change_hook:
 * Register a hook function which will be called immediately after this
 * CPU changes exception level or mode. The hook function will be
 * passed a pointer to the ARMCPU and the opaque data pointer passed
 * to this function when the hook was registered.
 *
 * Note that any registered hooks registered here are guaranteed to be called
 * if pre-change hooks have been.
 */
void arm_register_el_change_hook(ARMCPU *cpu, ARMELChangeHookFn *hook, void
        *opaque);

/**
 * arm_rebuild_hflags:
 * Rebuild the cached TBFLAGS for arbitrary changed processor state.
 */
void arm_rebuild_hflags(CPUARMState *env);

/**
 * aa32_vfp_dreg:
 * Return a pointer to the Dn register within env in 32-bit mode.
 */
static inline uint64_t *aa32_vfp_dreg(CPUARMState *env, unsigned regno)
{
    return &env->vfp.zregs[regno >> 1].d[regno & 1];
}

/**
 * aa32_vfp_qreg:
 * Return a pointer to the Qn register within env in 32-bit mode.
 */
static inline uint64_t *aa32_vfp_qreg(CPUARMState *env, unsigned regno)
{
    return &env->vfp.zregs[regno].d[0];
}

/**
 * aa64_vfp_qreg:
 * Return a pointer to the Qn register within env in 64-bit mode.
 */
static inline uint64_t *aa64_vfp_qreg(CPUARMState *env, unsigned regno)
{
    return &env->vfp.zregs[regno].d[0];
}

/* Shared between translate-sve.c and sve_helper.c.  */
extern const uint64_t pred_esz_masks[4];

/*
 * Naming convention for isar_feature functions:
 * Functions which test 32-bit ID registers should have _aa32_ in
 * their name. Functions which test 64-bit ID registers should have
 * _aa64_ in their name. These must only be used in code where we
 * know for certain that the CPU has AArch32 or AArch64 respectively
 * or where the correct answer for a CPU which doesn't implement that
 * CPU state is "false" (eg when generating A32 or A64 code, if adding
 * system registers that are specific to that CPU state, for "should
 * we let this system register bit be set" tests where the 32-bit
 * flavour of the register doesn't have the bit, and so on).
 * Functions which simply ask "does this feature exist at all" have
 * _any_ in their name, and always return the logical OR of the _aa64_
 * and the _aa32_ function.
 */

/*
 * 32-bit feature tests via id registers.
 */
static inline bool isar_feature_aa32_thumb_div(const ARMISARegisters *id)
{
    return FIELD_EX32(id->id_isar0, ID_ISAR0, DIVIDE) != 0;
}

static inline bool isar_feature_aa32_arm_div(const ARMISARegisters *id)
{
    return FIELD_EX32(id->id_isar0, ID_ISAR0, DIVIDE) > 1;
}

static inline bool isar_feature_aa32_jazelle(const ARMISARegisters *id)
{
    return FIELD_EX32(id->id_isar1, ID_ISAR1, JAZELLE) != 0;
}

static inline bool isar_feature_aa32_aes(const ARMISARegisters *id)
{
    return FIELD_EX32(id->id_isar5, ID_ISAR5, AES) != 0;
}

static inline bool isar_feature_aa32_pmull(const ARMISARegisters *id)
{
    return FIELD_EX32(id->id_isar5, ID_ISAR5, AES) > 1;
}

static inline bool isar_feature_aa32_sha1(const ARMISARegisters *id)
{
    return FIELD_EX32(id->id_isar5, ID_ISAR5, SHA1) != 0;
}

static inline bool isar_feature_aa32_sha2(const ARMISARegisters *id)
{
    return FIELD_EX32(id->id_isar5, ID_ISAR5, SHA2) != 0;
}

static inline bool isar_feature_aa32_crc32(const ARMISARegisters *id)
{
    return FIELD_EX32(id->id_isar5, ID_ISAR5, CRC32) != 0;
}

static inline bool isar_feature_aa32_rdm(const ARMISARegisters *id)
{
    return FIELD_EX32(id->id_isar5, ID_ISAR5, RDM) != 0;
}

static inline bool isar_feature_aa32_vcma(const ARMISARegisters *id)
{
    return FIELD_EX32(id->id_isar5, ID_ISAR5, VCMA) != 0;
}

static inline bool isar_feature_aa32_jscvt(const ARMISARegisters *id)
{
    return FIELD_EX32(id->id_isar6, ID_ISAR6, JSCVT) != 0;
}

static inline bool isar_feature_aa32_dp(const ARMISARegisters *id)
{
    return FIELD_EX32(id->id_isar6, ID_ISAR6, DP) != 0;
}

static inline bool isar_feature_aa32_fhm(const ARMISARegisters *id)
{
    return FIELD_EX32(id->id_isar6, ID_ISAR6, FHM) != 0;
}

static inline bool isar_feature_aa32_sb(const ARMISARegisters *id)
{
    return FIELD_EX32(id->id_isar6, ID_ISAR6, SB) != 0;
}

static inline bool isar_feature_aa32_predinv(const ARMISARegisters *id)
{
    return FIELD_EX32(id->id_isar6, ID_ISAR6, SPECRES) != 0;
}

static inline bool isar_feature_aa32_fp16_arith(const ARMISARegisters *id)
{
    /*
     * This is a placeholder for use by VCMA until the rest of
     * the ARMv8.2-FP16 extension is implemented for aa32 mode.
     * At which point we can properly set and check MVFR1.FPHP.
     */
    return FIELD_EX64(id->id_aa64pfr0, ID_AA64PFR0, FP) == 1;
}

static inline bool isar_feature_aa32_vfp_simd(const ARMISARegisters *id)
{
    /*
     * Return true if either VFP or SIMD is implemented.
     * In this case, a minimum of VFP w/ D0-D15.
     */
    return FIELD_EX32(id->mvfr0, MVFR0, SIMDREG) > 0;
}

static inline bool isar_feature_aa32_simd_r32(const ARMISARegisters *id)
{
    /* Return true if D16-D31 are implemented */
    return FIELD_EX32(id->mvfr0, MVFR0, SIMDREG) >= 2;
}

static inline bool isar_feature_aa32_fpshvec(const ARMISARegisters *id)
{
    return FIELD_EX32(id->mvfr0, MVFR0, FPSHVEC) > 0;
}

static inline bool isar_feature_aa32_fpsp_v2(const ARMISARegisters *id)
{
    /* Return true if CPU supports single precision floating point, VFPv2 */
    return FIELD_EX32(id->mvfr0, MVFR0, FPSP) > 0;
}

static inline bool isar_feature_aa32_fpsp_v3(const ARMISARegisters *id)
{
    /* Return true if CPU supports single precision floating point, VFPv3 */
    return FIELD_EX32(id->mvfr0, MVFR0, FPSP) >= 2;
}

static inline bool isar_feature_aa32_fpdp_v2(const ARMISARegisters *id)
{
    /* Return true if CPU supports double precision floating point, VFPv2 */
    return FIELD_EX32(id->mvfr0, MVFR0, FPDP) > 0;
}

static inline bool isar_feature_aa32_fpdp_v3(const ARMISARegisters *id)
{
    /* Return true if CPU supports double precision floating point, VFPv3 */
    return FIELD_EX32(id->mvfr0, MVFR0, FPDP) >= 2;
}

static inline bool isar_feature_aa32_vfp(const ARMISARegisters *id)
{
    return isar_feature_aa32_fpsp_v2(id) || isar_feature_aa32_fpdp_v2(id);
}

/*
 * We always set the FP and SIMD FP16 fields to indicate identical
 * levels of support (assuming SIMD is implemented at all), so
 * we only need one set of accessors.
 */
static inline bool isar_feature_aa32_fp16_spconv(const ARMISARegisters *id)
{
    return FIELD_EX32(id->mvfr1, MVFR1, FPHP) > 0;
}

static inline bool isar_feature_aa32_fp16_dpconv(const ARMISARegisters *id)
{
    return FIELD_EX32(id->mvfr1, MVFR1, FPHP) > 1;
}

/*
 * Note that this ID register field covers both VFP and Neon FMAC,
 * so should usually be tested in combination with some other
 * check that confirms the presence of whichever of VFP or Neon is
 * relevant, to avoid accidentally enabling a Neon feature on
 * a VFP-no-Neon core or vice-versa.
 */
static inline bool isar_feature_aa32_simdfmac(const ARMISARegisters *id)
{
    return FIELD_EX32(id->mvfr1, MVFR1, SIMDFMAC) != 0;
}

static inline bool isar_feature_aa32_vsel(const ARMISARegisters *id)
{
    return FIELD_EX32(id->mvfr2, MVFR2, FPMISC) >= 1;
}

static inline bool isar_feature_aa32_vcvt_dr(const ARMISARegisters *id)
{
    return FIELD_EX32(id->mvfr2, MVFR2, FPMISC) >= 2;
}

static inline bool isar_feature_aa32_vrint(const ARMISARegisters *id)
{
    return FIELD_EX32(id->mvfr2, MVFR2, FPMISC) >= 3;
}

static inline bool isar_feature_aa32_vminmaxnm(const ARMISARegisters *id)
{
    return FIELD_EX32(id->mvfr2, MVFR2, FPMISC) >= 4;
}

static inline bool isar_feature_aa32_pan(const ARMISARegisters *id)
{
    return FIELD_EX32(id->id_mmfr3, ID_MMFR3, PAN) != 0;
}

static inline bool isar_feature_aa32_ats1e1(const ARMISARegisters *id)
{
    return FIELD_EX32(id->id_mmfr3, ID_MMFR3, PAN) >= 2;
}

static inline bool isar_feature_aa32_pmu_8_1(const ARMISARegisters *id)
{
    /* 0xf means "non-standard IMPDEF PMU" */
    return FIELD_EX32(id->id_dfr0, ID_DFR0, PERFMON) >= 4 &&
        FIELD_EX32(id->id_dfr0, ID_DFR0, PERFMON) != 0xf;
}

static inline bool isar_feature_aa32_pmu_8_4(const ARMISARegisters *id)
{
    /* 0xf means "non-standard IMPDEF PMU" */
    return FIELD_EX32(id->id_dfr0, ID_DFR0, PERFMON) >= 5 &&
        FIELD_EX32(id->id_dfr0, ID_DFR0, PERFMON) != 0xf;
}

static inline bool isar_feature_aa32_hpd(const ARMISARegisters *id)
{
    return FIELD_EX32(id->id_mmfr4, ID_MMFR4, HPDS) != 0;
}

static inline bool isar_feature_aa32_ac2(const ARMISARegisters *id)
{
    return FIELD_EX32(id->id_mmfr4, ID_MMFR4, AC2) != 0;
}

static inline bool isar_feature_aa32_ccidx(const ARMISARegisters *id)
{
    return FIELD_EX32(id->id_mmfr4, ID_MMFR4, CCIDX) != 0;
}

static inline bool isar_feature_aa32_tts2uxn(const ARMISARegisters *id)
{
    return FIELD_EX32(id->id_mmfr4, ID_MMFR4, XNX) != 0;
}

/*
 * 64-bit feature tests via id registers.
 */
static inline bool isar_feature_aa64_aes(const ARMISARegisters *id)
{
    return FIELD_EX64(id->id_aa64isar0, ID_AA64ISAR0, AES) != 0;
}

static inline bool isar_feature_aa64_pmull(const ARMISARegisters *id)
{
    return FIELD_EX64(id->id_aa64isar0, ID_AA64ISAR0, AES) > 1;
}

static inline bool isar_feature_aa64_sha1(const ARMISARegisters *id)
{
    return FIELD_EX64(id->id_aa64isar0, ID_AA64ISAR0, SHA1) != 0;
}

static inline bool isar_feature_aa64_sha256(const ARMISARegisters *id)
{
    return FIELD_EX64(id->id_aa64isar0, ID_AA64ISAR0, SHA2) != 0;
}

static inline bool isar_feature_aa64_sha512(const ARMISARegisters *id)
{
    return FIELD_EX64(id->id_aa64isar0, ID_AA64ISAR0, SHA2) > 1;
}

static inline bool isar_feature_aa64_crc32(const ARMISARegisters *id)
{
    return FIELD_EX64(id->id_aa64isar0, ID_AA64ISAR0, CRC32) != 0;
}

static inline bool isar_feature_aa64_atomics(const ARMISARegisters *id)
{
    return FIELD_EX64(id->id_aa64isar0, ID_AA64ISAR0, ATOMIC) != 0;
}

static inline bool isar_feature_aa64_rdm(const ARMISARegisters *id)
{
    return FIELD_EX64(id->id_aa64isar0, ID_AA64ISAR0, RDM) != 0;
}

static inline bool isar_feature_aa64_sha3(const ARMISARegisters *id)
{
    return FIELD_EX64(id->id_aa64isar0, ID_AA64ISAR0, SHA3) != 0;
}

static inline bool isar_feature_aa64_sm3(const ARMISARegisters *id)
{
    return FIELD_EX64(id->id_aa64isar0, ID_AA64ISAR0, SM3) != 0;
}

static inline bool isar_feature_aa64_sm4(const ARMISARegisters *id)
{
    return FIELD_EX64(id->id_aa64isar0, ID_AA64ISAR0, SM4) != 0;
}

static inline bool isar_feature_aa64_dp(const ARMISARegisters *id)
{
    return FIELD_EX64(id->id_aa64isar0, ID_AA64ISAR0, DP) != 0;
}

static inline bool isar_feature_aa64_fhm(const ARMISARegisters *id)
{
    return FIELD_EX64(id->id_aa64isar0, ID_AA64ISAR0, FHM) != 0;
}

static inline bool isar_feature_aa64_condm_4(const ARMISARegisters *id)
{
    return FIELD_EX64(id->id_aa64isar0, ID_AA64ISAR0, TS) != 0;
}

static inline bool isar_feature_aa64_condm_5(const ARMISARegisters *id)
{
    return FIELD_EX64(id->id_aa64isar0, ID_AA64ISAR0, TS) >= 2;
}

static inline bool isar_feature_aa64_rndr(const ARMISARegisters *id)
{
    return FIELD_EX64(id->id_aa64isar0, ID_AA64ISAR0, RNDR) != 0;
}

static inline bool isar_feature_aa64_jscvt(const ARMISARegisters *id)
{
    return FIELD_EX64(id->id_aa64isar1, ID_AA64ISAR1, JSCVT) != 0;
}

static inline bool isar_feature_aa64_fcma(const ARMISARegisters *id)
{
    return FIELD_EX64(id->id_aa64isar1, ID_AA64ISAR1, FCMA) != 0;
}

static inline bool isar_feature_aa64_pauth(const ARMISARegisters *id)
{
    /*
     * Note that while QEMU will only implement the architected algorithm
     * QARMA, and thus APA+GPA, the host cpu for kvm may use implementation
     * defined algorithms, and thus API+GPI, and this predicate controls
     * migration of the 128-bit keys.
     */
    return (id->id_aa64isar1 &
            (FIELD_DP64(0, ID_AA64ISAR1, APA, 0xf) |
             FIELD_DP64(0, ID_AA64ISAR1, API, 0xf) |
             FIELD_DP64(0, ID_AA64ISAR1, GPA, 0xf) |
             FIELD_DP64(0, ID_AA64ISAR1, GPI, 0xf))) != 0;
}

static inline bool isar_feature_aa64_sb(const ARMISARegisters *id)
{
    return FIELD_EX64(id->id_aa64isar1, ID_AA64ISAR1, SB) != 0;
}

static inline bool isar_feature_aa64_predinv(const ARMISARegisters *id)
{
    return FIELD_EX64(id->id_aa64isar1, ID_AA64ISAR1, SPECRES) != 0;
}

static inline bool isar_feature_aa64_frint(const ARMISARegisters *id)
{
    return FIELD_EX64(id->id_aa64isar1, ID_AA64ISAR1, FRINTTS) != 0;
}

static inline bool isar_feature_aa64_dcpop(const ARMISARegisters *id)
{
    return FIELD_EX64(id->id_aa64isar1, ID_AA64ISAR1, DPB) != 0;
}

static inline bool isar_feature_aa64_dcpodp(const ARMISARegisters *id)
{
    return FIELD_EX64(id->id_aa64isar1, ID_AA64ISAR1, DPB) >= 2;
}

static inline bool isar_feature_aa64_fp_simd(const ARMISARegisters *id)
{
    /* We always set the AdvSIMD and FP fields identically.  */
    return FIELD_EX64(id->id_aa64pfr0, ID_AA64PFR0, FP) != 0xf;
}

static inline bool isar_feature_aa64_fp16(const ARMISARegisters *id)
{
    /* We always set the AdvSIMD and FP fields identically wrt FP16.  */
    return FIELD_EX64(id->id_aa64pfr0, ID_AA64PFR0, FP) == 1;
}

static inline bool isar_feature_aa64_aa32(const ARMISARegisters *id)
{
    return FIELD_EX64(id->id_aa64pfr0, ID_AA64PFR0, EL0) >= 2;
}

static inline bool isar_feature_aa64_sve(const ARMISARegisters *id)
{
    return FIELD_EX64(id->id_aa64pfr0, ID_AA64PFR0, SVE) != 0;
}

static inline bool isar_feature_aa64_vh(const ARMISARegisters *id)
{
    return FIELD_EX64(id->id_aa64mmfr1, ID_AA64MMFR1, VH) != 0;
}

static inline bool isar_feature_aa64_lor(const ARMISARegisters *id)
{
    return FIELD_EX64(id->id_aa64mmfr1, ID_AA64MMFR1, LO) != 0;
}

static inline bool isar_feature_aa64_pan(const ARMISARegisters *id)
{
    return FIELD_EX64(id->id_aa64mmfr1, ID_AA64MMFR1, PAN) != 0;
}

static inline bool isar_feature_aa64_ats1e1(const ARMISARegisters *id)
{
    return FIELD_EX64(id->id_aa64mmfr1, ID_AA64MMFR1, PAN) >= 2;
}

static inline bool isar_feature_aa64_uao(const ARMISARegisters *id)
{
    return FIELD_EX64(id->id_aa64mmfr2, ID_AA64MMFR2, UAO) != 0;
}

static inline bool isar_feature_aa64_bti(const ARMISARegisters *id)
{
    return FIELD_EX64(id->id_aa64pfr1, ID_AA64PFR1, BT) != 0;
}

static inline bool isar_feature_aa64_pmu_8_1(const ARMISARegisters *id)
{
    return FIELD_EX64(id->id_aa64dfr0, ID_AA64DFR0, PMUVER) >= 4 &&
        FIELD_EX64(id->id_aa64dfr0, ID_AA64DFR0, PMUVER) != 0xf;
}

static inline bool isar_feature_aa64_pmu_8_4(const ARMISARegisters *id)
{
    return FIELD_EX64(id->id_aa64dfr0, ID_AA64DFR0, PMUVER) >= 5 &&
        FIELD_EX64(id->id_aa64dfr0, ID_AA64DFR0, PMUVER) != 0xf;
}

static inline bool isar_feature_aa64_rcpc_8_3(const ARMISARegisters *id)
{
    return FIELD_EX64(id->id_aa64isar1, ID_AA64ISAR1, LRCPC) != 0;
}

static inline bool isar_feature_aa64_rcpc_8_4(const ARMISARegisters *id)
{
    return FIELD_EX64(id->id_aa64isar1, ID_AA64ISAR1, LRCPC) >= 2;
}

static inline bool isar_feature_aa64_ccidx(const ARMISARegisters *id)
{
    return FIELD_EX64(id->id_aa64mmfr2, ID_AA64MMFR2, CCIDX) != 0;
}

static inline bool isar_feature_aa64_tts2uxn(const ARMISARegisters *id)
{
    return FIELD_EX64(id->id_aa64mmfr1, ID_AA64MMFR1, XNX) != 0;
}

/*
 * Feature tests for "does this exist in either 32-bit or 64-bit?"
 */
static inline bool isar_feature_any_fp16(const ARMISARegisters *id)
{
    return isar_feature_aa64_fp16(id) || isar_feature_aa32_fp16_arith(id);
}

static inline bool isar_feature_any_predinv(const ARMISARegisters *id)
{
    return isar_feature_aa64_predinv(id) || isar_feature_aa32_predinv(id);
}

static inline bool isar_feature_any_pmu_8_1(const ARMISARegisters *id)
{
    return isar_feature_aa64_pmu_8_1(id) || isar_feature_aa32_pmu_8_1(id);
}

static inline bool isar_feature_any_pmu_8_4(const ARMISARegisters *id)
{
    return isar_feature_aa64_pmu_8_4(id) || isar_feature_aa32_pmu_8_4(id);
}

static inline bool isar_feature_any_ccidx(const ARMISARegisters *id)
{
    return isar_feature_aa64_ccidx(id) || isar_feature_aa32_ccidx(id);
}

static inline bool isar_feature_any_tts2uxn(const ARMISARegisters *id)
{
    return isar_feature_aa64_tts2uxn(id) || isar_feature_aa32_tts2uxn(id);
}

/*
 * Forward to the above feature tests given an ARMCPU pointer.
 */
#define cpu_isar_feature(name, cpu) \
    ({ ARMCPU *cpu_ = (cpu); isar_feature_##name(&cpu_->isar); })

#endif<|MERGE_RESOLUTION|>--- conflicted
+++ resolved
@@ -711,7 +711,6 @@
     void *gicv3state;
 } CPUARMState;
 
-<<<<<<< HEAD
 enum {
         DEBUG_CURRENT_EL = 0,
         DEBUG_EL0 = 1,
@@ -720,7 +719,7 @@
         DEBUG_EL3 = 4,
         DEBUG_PHYS = 5,
 };
-=======
+
 static inline void set_feature(CPUARMState *env, int feature)
 {
     env->features |= 1ULL << feature;
@@ -730,7 +729,6 @@
 {
     env->features &= ~(1ULL << feature);
 }
->>>>>>> 0ffd3d64
 
 /**
  * ARMELChangeHookFn:
