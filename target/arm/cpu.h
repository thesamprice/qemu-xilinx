--- conflicted
+++ resolved
@@ -798,7 +798,6 @@
         uint32_t ctrl;
     } sau;
 
-<<<<<<< HEAD
     struct {
     /* TCM region registers A, B & C */
     uint32_t a;
@@ -806,11 +805,8 @@
     uint32_t c;
     } tcmregion;
 
-    void *nvic;
-=======
 #if !defined(CONFIG_USER_ONLY)
     NVICState *nvic;
->>>>>>> d8d20b38
     const struct arm_boot_info *boot_info;
     /* Store GICv3CPUState to access from this struct */
     void *gicv3state;
