--- conflicted
+++ resolved
@@ -1034,14 +1034,10 @@
 
     /* DCZ blocksize, in log_2(words), ie low 4 bits of DCZID_EL0 */
     uint32_t dcz_blocksize;
-<<<<<<< HEAD
-    uint64_t rvbar;
+    uint64_t rvbar_prop; /* Property/input signals.  */
     int pe;
 
     uint32_t tcmtr;
-=======
-    uint64_t rvbar_prop; /* Property/input signals.  */
->>>>>>> a0986361
 
     /* Configurable aspects of GIC cpu interface (which is part of the CPU) */
     int gic_num_lrs; /* number of list registers */
