--- conflicted
+++ resolved
@@ -1903,15 +1903,11 @@
     case 0:
         break;
     case ARM_CP_NOP:
-<<<<<<< HEAD
         /* XILINX: cache maintenance support. */
         if (generate_cache_maintenance(ri)) {
             gen_helper_clean_inv_cache(cpu_env);
         }
-        goto exit;
-=======
-        return;
->>>>>>> f003dd8d
+        return;
     case ARM_CP_NZCV:
         tcg_rt = cpu_reg(s, rt);
         if (isread) {
