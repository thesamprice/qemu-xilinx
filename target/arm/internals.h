--- conflicted
+++ resolved
@@ -445,12 +445,8 @@
 
 static inline uint32_t syn_wfx(int cv, int cond, int ti, bool is_16bit)
 {
-<<<<<<< HEAD
-    return (EC_WFX_TRAP << ARM_EL_EC_SHIFT) | ARM_EL_IL |
-=======
     return (EC_WFX_TRAP << ARM_EL_EC_SHIFT) |
            (is_16bit ? 0 : (1 << ARM_EL_IL_SHIFT)) |
->>>>>>> 0a0dc59d
            (cv << 24) | (cond << 20) | ti;
 }
 
