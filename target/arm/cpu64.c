--- conflicted
+++ resolved
@@ -842,12 +842,8 @@
 {
     CPUClass *cc = CPU_CLASS(oc);
 
-<<<<<<< HEAD
-    cc->cpu_exec_interrupt = arm_cpu_exec_interrupt;
     cc->debug_contexts = a64_debug_ctx;
     cc->set_debug_context = set_debug_context;
-=======
->>>>>>> 90225f90
     cc->gdb_read_register = aarch64_cpu_gdb_read_register;
     cc->gdb_write_register = aarch64_cpu_gdb_write_register;
     cc->gdb_num_core_regs = 34;
