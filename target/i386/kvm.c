/*
 * QEMU KVM support
 *
 * Copyright (C) 2006-2008 Qumranet Technologies
 * Copyright IBM, Corp. 2008
 *
 * Authors:
 *  Anthony Liguori   <aliguori@us.ibm.com>
 *
 * This work is licensed under the terms of the GNU GPL, version 2 or later.
 * See the COPYING file in the top-level directory.
 *
 */

#include "qemu/osdep.h"
#include "qapi/error.h"
#include <sys/ioctl.h>
#include <sys/utsname.h>

#include <linux/kvm.h>
#include "standard-headers/asm-x86/kvm_para.h"

#include "qemu-common.h"
#include "cpu.h"
#include "sysemu/sysemu.h"
#include "sysemu/hw_accel.h"
#include "sysemu/kvm_int.h"
#include "kvm_i386.h"
#include "hyperv.h"
#include "hyperv-proto.h"

#include "exec/gdbstub.h"
#include "qemu/host-utils.h"
#include "qemu/config-file.h"
#include "qemu/error-report.h"
#include "hw/i386/pc.h"
#include "hw/i386/apic.h"
#include "hw/i386/apic_internal.h"
#include "hw/i386/apic-msidef.h"
#include "hw/i386/intel_iommu.h"
#include "hw/i386/x86-iommu.h"

#include "hw/pci/pci.h"
#include "hw/pci/msi.h"
#include "hw/pci/msix.h"
#include "migration/blocker.h"
#include "exec/memattrs.h"
#include "trace.h"

//#define DEBUG_KVM

#ifdef DEBUG_KVM
#define DPRINTF(fmt, ...) \
    do { fprintf(stderr, fmt, ## __VA_ARGS__); } while (0)
#else
#define DPRINTF(fmt, ...) \
    do { } while (0)
#endif

#define MSR_KVM_WALL_CLOCK  0x11
#define MSR_KVM_SYSTEM_TIME 0x12

/* A 4096-byte buffer can hold the 8-byte kvm_msrs header, plus
 * 255 kvm_msr_entry structs */
#define MSR_BUF_SIZE 4096

const KVMCapabilityInfo kvm_arch_required_capabilities[] = {
    KVM_CAP_INFO(SET_TSS_ADDR),
    KVM_CAP_INFO(EXT_CPUID),
    KVM_CAP_INFO(MP_STATE),
    KVM_CAP_LAST_INFO
};

static bool has_msr_star;
static bool has_msr_hsave_pa;
static bool has_msr_tsc_aux;
static bool has_msr_tsc_adjust;
static bool has_msr_tsc_deadline;
static bool has_msr_feature_control;
static bool has_msr_misc_enable;
static bool has_msr_smbase;
static bool has_msr_bndcfgs;
static int lm_capable_kernel;
static bool has_msr_hv_hypercall;
static bool has_msr_hv_crash;
static bool has_msr_hv_reset;
static bool has_msr_hv_vpindex;
static bool hv_vpindex_settable;
static bool has_msr_hv_runtime;
static bool has_msr_hv_synic;
static bool has_msr_hv_stimer;
static bool has_msr_hv_frequencies;
static bool has_msr_hv_reenlightenment;
static bool has_msr_xss;
static bool has_msr_spec_ctrl;
<<<<<<< HEAD
=======
static bool has_msr_virt_ssbd;
static bool has_msr_smi_count;
static bool has_msr_arch_capabs;
>>>>>>> 82b2865e

static uint32_t has_architectural_pmu_version;
static uint32_t num_architectural_pmu_gp_counters;
static uint32_t num_architectural_pmu_fixed_counters;

static int has_xsave;
static int has_xcrs;
static int has_pit_state2;

static bool has_msr_mcg_ext_ctl;

static struct kvm_cpuid2 *cpuid_cache;
static struct kvm_msr_list *kvm_feature_msrs;

int kvm_has_pit_state2(void)
{
    return has_pit_state2;
}

bool kvm_has_smm(void)
{
    return kvm_check_extension(kvm_state, KVM_CAP_X86_SMM);
}

bool kvm_has_adjust_clock_stable(void)
{
    int ret = kvm_check_extension(kvm_state, KVM_CAP_ADJUST_CLOCK);

    return (ret == KVM_CLOCK_TSC_STABLE);
}

bool kvm_allows_irq0_override(void)
{
    return !kvm_irqchip_in_kernel() || kvm_has_gsi_routing();
}

static bool kvm_x2apic_api_set_flags(uint64_t flags)
{
    KVMState *s = KVM_STATE(current_machine->accelerator);

    return !kvm_vm_enable_cap(s, KVM_CAP_X2APIC_API, 0, flags);
}

#define MEMORIZE(fn, _result) \
    ({ \
        static bool _memorized; \
        \
        if (_memorized) { \
            return _result; \
        } \
        _memorized = true; \
        _result = fn; \
    })

static bool has_x2apic_api;

bool kvm_has_x2apic_api(void)
{
    return has_x2apic_api;
}

bool kvm_enable_x2apic(void)
{
    return MEMORIZE(
             kvm_x2apic_api_set_flags(KVM_X2APIC_API_USE_32BIT_IDS |
                                      KVM_X2APIC_API_DISABLE_BROADCAST_QUIRK),
             has_x2apic_api);
}

bool kvm_hv_vpindex_settable(void)
{
    return hv_vpindex_settable;
}

static int kvm_get_tsc(CPUState *cs)
{
    X86CPU *cpu = X86_CPU(cs);
    CPUX86State *env = &cpu->env;
    struct {
        struct kvm_msrs info;
        struct kvm_msr_entry entries[1];
    } msr_data;
    int ret;

    if (env->tsc_valid) {
        return 0;
    }

    msr_data.info.nmsrs = 1;
    msr_data.entries[0].index = MSR_IA32_TSC;
    env->tsc_valid = !runstate_is_running();

    ret = kvm_vcpu_ioctl(CPU(cpu), KVM_GET_MSRS, &msr_data);
    if (ret < 0) {
        return ret;
    }

    assert(ret == 1);
    env->tsc = msr_data.entries[0].data;
    return 0;
}

static inline void do_kvm_synchronize_tsc(CPUState *cpu, run_on_cpu_data arg)
{
    kvm_get_tsc(cpu);
}

void kvm_synchronize_all_tsc(void)
{
    CPUState *cpu;

    if (kvm_enabled()) {
        CPU_FOREACH(cpu) {
            run_on_cpu(cpu, do_kvm_synchronize_tsc, RUN_ON_CPU_NULL);
        }
    }
}

static struct kvm_cpuid2 *try_get_cpuid(KVMState *s, int max)
{
    struct kvm_cpuid2 *cpuid;
    int r, size;

    size = sizeof(*cpuid) + max * sizeof(*cpuid->entries);
    cpuid = g_malloc0(size);
    cpuid->nent = max;
    r = kvm_ioctl(s, KVM_GET_SUPPORTED_CPUID, cpuid);
    if (r == 0 && cpuid->nent >= max) {
        r = -E2BIG;
    }
    if (r < 0) {
        if (r == -E2BIG) {
            g_free(cpuid);
            return NULL;
        } else {
            fprintf(stderr, "KVM_GET_SUPPORTED_CPUID failed: %s\n",
                    strerror(-r));
            exit(1);
        }
    }
    return cpuid;
}

/* Run KVM_GET_SUPPORTED_CPUID ioctl(), allocating a buffer large enough
 * for all entries.
 */
static struct kvm_cpuid2 *get_supported_cpuid(KVMState *s)
{
    struct kvm_cpuid2 *cpuid;
    int max = 1;

    if (cpuid_cache != NULL) {
        return cpuid_cache;
    }
    while ((cpuid = try_get_cpuid(s, max)) == NULL) {
        max *= 2;
    }
    cpuid_cache = cpuid;
    return cpuid;
}

static const struct kvm_para_features {
    int cap;
    int feature;
} para_features[] = {
    { KVM_CAP_CLOCKSOURCE, KVM_FEATURE_CLOCKSOURCE },
    { KVM_CAP_NOP_IO_DELAY, KVM_FEATURE_NOP_IO_DELAY },
    { KVM_CAP_PV_MMU, KVM_FEATURE_MMU_OP },
    { KVM_CAP_ASYNC_PF, KVM_FEATURE_ASYNC_PF },
};

static int get_para_features(KVMState *s)
{
    int i, features = 0;

    for (i = 0; i < ARRAY_SIZE(para_features); i++) {
        if (kvm_check_extension(s, para_features[i].cap)) {
            features |= (1 << para_features[i].feature);
        }
    }

    return features;
}

static bool host_tsx_blacklisted(void)
{
    int family, model, stepping;\
    char vendor[CPUID_VENDOR_SZ + 1];

    host_vendor_fms(vendor, &family, &model, &stepping);

    /* Check if we are running on a Haswell host known to have broken TSX */
    return !strcmp(vendor, CPUID_VENDOR_INTEL) &&
           (family == 6) &&
           ((model == 63 && stepping < 4) ||
            model == 60 || model == 69 || model == 70);
}

/* Returns the value for a specific register on the cpuid entry
 */
static uint32_t cpuid_entry_get_reg(struct kvm_cpuid_entry2 *entry, int reg)
{
    uint32_t ret = 0;
    switch (reg) {
    case R_EAX:
        ret = entry->eax;
        break;
    case R_EBX:
        ret = entry->ebx;
        break;
    case R_ECX:
        ret = entry->ecx;
        break;
    case R_EDX:
        ret = entry->edx;
        break;
    }
    return ret;
}

/* Find matching entry for function/index on kvm_cpuid2 struct
 */
static struct kvm_cpuid_entry2 *cpuid_find_entry(struct kvm_cpuid2 *cpuid,
                                                 uint32_t function,
                                                 uint32_t index)
{
    int i;
    for (i = 0; i < cpuid->nent; ++i) {
        if (cpuid->entries[i].function == function &&
            cpuid->entries[i].index == index) {
            return &cpuid->entries[i];
        }
    }
    /* not found: */
    return NULL;
}

uint32_t kvm_arch_get_supported_cpuid(KVMState *s, uint32_t function,
                                      uint32_t index, int reg)
{
    struct kvm_cpuid2 *cpuid;
    uint32_t ret = 0;
    uint32_t cpuid_1_edx;
    bool found = false;

    cpuid = get_supported_cpuid(s);

    struct kvm_cpuid_entry2 *entry = cpuid_find_entry(cpuid, function, index);
    if (entry) {
        found = true;
        ret = cpuid_entry_get_reg(entry, reg);
    }

    /* Fixups for the data returned by KVM, below */

    if (function == 1 && reg == R_EDX) {
        /* KVM before 2.6.30 misreports the following features */
        ret |= CPUID_MTRR | CPUID_PAT | CPUID_MCE | CPUID_MCA;
    } else if (function == 1 && reg == R_ECX) {
        /* We can set the hypervisor flag, even if KVM does not return it on
         * GET_SUPPORTED_CPUID
         */
        ret |= CPUID_EXT_HYPERVISOR;
        /* tsc-deadline flag is not returned by GET_SUPPORTED_CPUID, but it
         * can be enabled if the kernel has KVM_CAP_TSC_DEADLINE_TIMER,
         * and the irqchip is in the kernel.
         */
        if (kvm_irqchip_in_kernel() &&
                kvm_check_extension(s, KVM_CAP_TSC_DEADLINE_TIMER)) {
            ret |= CPUID_EXT_TSC_DEADLINE_TIMER;
        }

        /* x2apic is reported by GET_SUPPORTED_CPUID, but it can't be enabled
         * without the in-kernel irqchip
         */
        if (!kvm_irqchip_in_kernel()) {
            ret &= ~CPUID_EXT_X2APIC;
        }

        if (enable_cpu_pm) {
            int disable_exits = kvm_check_extension(s,
                                                    KVM_CAP_X86_DISABLE_EXITS);

            if (disable_exits & KVM_X86_DISABLE_EXITS_MWAIT) {
                ret |= CPUID_EXT_MONITOR;
            }
        }
    } else if (function == 6 && reg == R_EAX) {
        ret |= CPUID_6_EAX_ARAT; /* safe to allow because of emulated APIC */
    } else if (function == 7 && index == 0 && reg == R_EBX) {
        if (host_tsx_blacklisted()) {
            ret &= ~(CPUID_7_0_EBX_RTM | CPUID_7_0_EBX_HLE);
        }
    } else if (function == 7 && index == 0 && reg == R_EDX) {
        /*
         * Linux v4.17-v4.20 incorrectly return ARCH_CAPABILITIES on SVM hosts.
         * We can detect the bug by checking if MSR_IA32_ARCH_CAPABILITIES is
         * returned by KVM_GET_MSR_INDEX_LIST.
         */
        if (!has_msr_arch_capabs) {
            ret &= ~CPUID_7_0_EDX_ARCH_CAPABILITIES;
        }
    } else if (function == 0x80000001 && reg == R_ECX) {
        /*
         * It's safe to enable TOPOEXT even if it's not returned by
         * GET_SUPPORTED_CPUID.  Unconditionally enabling TOPOEXT here allows
         * us to keep CPU models including TOPOEXT runnable on older kernels.
         */
        ret |= CPUID_EXT3_TOPOEXT;
    } else if (function == 0x80000001 && reg == R_EDX) {
        /* On Intel, kvm returns cpuid according to the Intel spec,
         * so add missing bits according to the AMD spec:
         */
        cpuid_1_edx = kvm_arch_get_supported_cpuid(s, 1, 0, R_EDX);
        ret |= cpuid_1_edx & CPUID_EXT2_AMD_ALIASES;
    } else if (function == KVM_CPUID_FEATURES && reg == R_EAX) {
        /* kvm_pv_unhalt is reported by GET_SUPPORTED_CPUID, but it can't
         * be enabled without the in-kernel irqchip
         */
        if (!kvm_irqchip_in_kernel()) {
            ret &= ~(1U << KVM_FEATURE_PV_UNHALT);
        }
    } else if (function == KVM_CPUID_FEATURES && reg == R_EDX) {
        ret |= 1U << KVM_HINTS_REALTIME;
        found = 1;
    }

    /* fallback for older kernels */
    if ((function == KVM_CPUID_FEATURES) && !found) {
        ret = get_para_features(s);
    }

    return ret;
}

uint32_t kvm_arch_get_supported_msr_feature(KVMState *s, uint32_t index)
{
    struct {
        struct kvm_msrs info;
        struct kvm_msr_entry entries[1];
    } msr_data;
    uint32_t ret;

    if (kvm_feature_msrs == NULL) { /* Host doesn't support feature MSRs */
        return 0;
    }

    /* Check if requested MSR is supported feature MSR */
    int i;
    for (i = 0; i < kvm_feature_msrs->nmsrs; i++)
        if (kvm_feature_msrs->indices[i] == index) {
            break;
        }
    if (i == kvm_feature_msrs->nmsrs) {
        return 0; /* if the feature MSR is not supported, simply return 0 */
    }

    msr_data.info.nmsrs = 1;
    msr_data.entries[0].index = index;

    ret = kvm_ioctl(s, KVM_GET_MSRS, &msr_data);
    if (ret != 1) {
        error_report("KVM get MSR (index=0x%x) feature failed, %s",
            index, strerror(-ret));
        exit(1);
    }

    return msr_data.entries[0].data;
}


typedef struct HWPoisonPage {
    ram_addr_t ram_addr;
    QLIST_ENTRY(HWPoisonPage) list;
} HWPoisonPage;

static QLIST_HEAD(, HWPoisonPage) hwpoison_page_list =
    QLIST_HEAD_INITIALIZER(hwpoison_page_list);

static void kvm_unpoison_all(void *param)
{
    HWPoisonPage *page, *next_page;

    QLIST_FOREACH_SAFE(page, &hwpoison_page_list, list, next_page) {
        QLIST_REMOVE(page, list);
        qemu_ram_remap(page->ram_addr, TARGET_PAGE_SIZE);
        g_free(page);
    }
}

static void kvm_hwpoison_page_add(ram_addr_t ram_addr)
{
    HWPoisonPage *page;

    QLIST_FOREACH(page, &hwpoison_page_list, list) {
        if (page->ram_addr == ram_addr) {
            return;
        }
    }
    page = g_new(HWPoisonPage, 1);
    page->ram_addr = ram_addr;
    QLIST_INSERT_HEAD(&hwpoison_page_list, page, list);
}

static int kvm_get_mce_cap_supported(KVMState *s, uint64_t *mce_cap,
                                     int *max_banks)
{
    int r;

    r = kvm_check_extension(s, KVM_CAP_MCE);
    if (r > 0) {
        *max_banks = r;
        return kvm_ioctl(s, KVM_X86_GET_MCE_CAP_SUPPORTED, mce_cap);
    }
    return -ENOSYS;
}

static void kvm_mce_inject(X86CPU *cpu, hwaddr paddr, int code)
{
    CPUState *cs = CPU(cpu);
    CPUX86State *env = &cpu->env;
    uint64_t status = MCI_STATUS_VAL | MCI_STATUS_UC | MCI_STATUS_EN |
                      MCI_STATUS_MISCV | MCI_STATUS_ADDRV | MCI_STATUS_S;
    uint64_t mcg_status = MCG_STATUS_MCIP;
    int flags = 0;

    if (code == BUS_MCEERR_AR) {
        status |= MCI_STATUS_AR | 0x134;
        mcg_status |= MCG_STATUS_EIPV;
    } else {
        status |= 0xc0;
        mcg_status |= MCG_STATUS_RIPV;
    }

    flags = cpu_x86_support_mca_broadcast(env) ? MCE_INJECT_BROADCAST : 0;
    /* We need to read back the value of MSR_EXT_MCG_CTL that was set by the
     * guest kernel back into env->mcg_ext_ctl.
     */
    cpu_synchronize_state(cs);
    if (env->mcg_ext_ctl & MCG_EXT_CTL_LMCE_EN) {
        mcg_status |= MCG_STATUS_LMCE;
        flags = 0;
    }

    cpu_x86_inject_mce(NULL, cpu, 9, status, mcg_status, paddr,
                       (MCM_ADDR_PHYS << 6) | 0xc, flags);
}

static void hardware_memory_error(void)
{
    fprintf(stderr, "Hardware memory error!\n");
    exit(1);
}

void kvm_arch_on_sigbus_vcpu(CPUState *c, int code, void *addr)
{
    X86CPU *cpu = X86_CPU(c);
    CPUX86State *env = &cpu->env;
    ram_addr_t ram_addr;
    hwaddr paddr;

    /* If we get an action required MCE, it has been injected by KVM
     * while the VM was running.  An action optional MCE instead should
     * be coming from the main thread, which qemu_init_sigbus identifies
     * as the "early kill" thread.
     */
    assert(code == BUS_MCEERR_AR || code == BUS_MCEERR_AO);

    if ((env->mcg_cap & MCG_SER_P) && addr) {
        ram_addr = qemu_ram_addr_from_host(addr);
        if (ram_addr != RAM_ADDR_INVALID &&
            kvm_physical_memory_addr_from_host(c->kvm_state, addr, &paddr)) {
            kvm_hwpoison_page_add(ram_addr);
            kvm_mce_inject(cpu, paddr, code);
            return;
        }

        fprintf(stderr, "Hardware memory error for memory used by "
                "QEMU itself instead of guest system!\n");
    }

    if (code == BUS_MCEERR_AR) {
        hardware_memory_error();
    }

    /* Hope we are lucky for AO MCE */
}

static int kvm_inject_mce_oldstyle(X86CPU *cpu)
{
    CPUX86State *env = &cpu->env;

    if (!kvm_has_vcpu_events() && env->exception_injected == EXCP12_MCHK) {
        unsigned int bank, bank_num = env->mcg_cap & 0xff;
        struct kvm_x86_mce mce;

        env->exception_injected = -1;

        /*
         * There must be at least one bank in use if an MCE is pending.
         * Find it and use its values for the event injection.
         */
        for (bank = 0; bank < bank_num; bank++) {
            if (env->mce_banks[bank * 4 + 1] & MCI_STATUS_VAL) {
                break;
            }
        }
        assert(bank < bank_num);

        mce.bank = bank;
        mce.status = env->mce_banks[bank * 4 + 1];
        mce.mcg_status = env->mcg_status;
        mce.addr = env->mce_banks[bank * 4 + 2];
        mce.misc = env->mce_banks[bank * 4 + 3];

        return kvm_vcpu_ioctl(CPU(cpu), KVM_X86_SET_MCE, &mce);
    }
    return 0;
}

static void cpu_update_state(void *opaque, int running, RunState state)
{
    CPUX86State *env = opaque;

    if (running) {
        env->tsc_valid = false;
    }
}

unsigned long kvm_arch_vcpu_id(CPUState *cs)
{
    X86CPU *cpu = X86_CPU(cs);
    return cpu->apic_id;
}

#ifndef KVM_CPUID_SIGNATURE_NEXT
#define KVM_CPUID_SIGNATURE_NEXT                0x40000100
#endif

static bool hyperv_hypercall_available(X86CPU *cpu)
{
    return cpu->hyperv_vapic ||
           (cpu->hyperv_spinlock_attempts != HYPERV_SPINLOCK_NEVER_RETRY);
}

static bool hyperv_enabled(X86CPU *cpu)
{
    CPUState *cs = CPU(cpu);
    return kvm_check_extension(cs->kvm_state, KVM_CAP_HYPERV) > 0 &&
           (hyperv_hypercall_available(cpu) ||
            cpu->hyperv_time  ||
            cpu->hyperv_relaxed_timing ||
            cpu->hyperv_crash ||
            cpu->hyperv_reset ||
            cpu->hyperv_vpindex ||
            cpu->hyperv_runtime ||
            cpu->hyperv_synic ||
            cpu->hyperv_stimer ||
            cpu->hyperv_reenlightenment ||
            cpu->hyperv_tlbflush ||
            cpu->hyperv_ipi);
}

static int kvm_arch_set_tsc_khz(CPUState *cs)
{
    X86CPU *cpu = X86_CPU(cs);
    CPUX86State *env = &cpu->env;
    int r;

    if (!env->tsc_khz) {
        return 0;
    }

    r = kvm_check_extension(cs->kvm_state, KVM_CAP_TSC_CONTROL) ?
        kvm_vcpu_ioctl(cs, KVM_SET_TSC_KHZ, env->tsc_khz) :
        -ENOTSUP;
    if (r < 0) {
        /* When KVM_SET_TSC_KHZ fails, it's an error only if the current
         * TSC frequency doesn't match the one we want.
         */
        int cur_freq = kvm_check_extension(cs->kvm_state, KVM_CAP_GET_TSC_KHZ) ?
                       kvm_vcpu_ioctl(cs, KVM_GET_TSC_KHZ) :
                       -ENOTSUP;
        if (cur_freq <= 0 || cur_freq != env->tsc_khz) {
            warn_report("TSC frequency mismatch between "
                        "VM (%" PRId64 " kHz) and host (%d kHz), "
                        "and TSC scaling unavailable",
                        env->tsc_khz, cur_freq);
            return r;
        }
    }

    return 0;
}

static bool tsc_is_stable_and_known(CPUX86State *env)
{
    if (!env->tsc_khz) {
        return false;
    }
    return (env->features[FEAT_8000_0007_EDX] & CPUID_APM_INVTSC)
        || env->user_tsc_khz;
}

static int hyperv_handle_properties(CPUState *cs)
{
    X86CPU *cpu = X86_CPU(cs);
    CPUX86State *env = &cpu->env;

    if (cpu->hyperv_relaxed_timing) {
        env->features[FEAT_HYPERV_EAX] |= HV_HYPERCALL_AVAILABLE;
    }
    if (cpu->hyperv_vapic) {
        env->features[FEAT_HYPERV_EAX] |= HV_HYPERCALL_AVAILABLE;
        env->features[FEAT_HYPERV_EAX] |= HV_APIC_ACCESS_AVAILABLE;
    }
    if (cpu->hyperv_time) {
        if (kvm_check_extension(cs->kvm_state, KVM_CAP_HYPERV_TIME) <= 0) {
            fprintf(stderr, "Hyper-V clocksources "
                    "(requested by 'hv-time' cpu flag) "
                    "are not supported by kernel\n");
            return -ENOSYS;
        }
        env->features[FEAT_HYPERV_EAX] |= HV_HYPERCALL_AVAILABLE;
        env->features[FEAT_HYPERV_EAX] |= HV_TIME_REF_COUNT_AVAILABLE;
        env->features[FEAT_HYPERV_EAX] |= HV_REFERENCE_TSC_AVAILABLE;
    }
    if (cpu->hyperv_frequencies) {
        if (!has_msr_hv_frequencies) {
            fprintf(stderr, "Hyper-V frequency MSRs "
                    "(requested by 'hv-frequencies' cpu flag) "
                    "are not supported by kernel\n");
            return -ENOSYS;
        }
        env->features[FEAT_HYPERV_EAX] |= HV_ACCESS_FREQUENCY_MSRS;
        env->features[FEAT_HYPERV_EDX] |= HV_FREQUENCY_MSRS_AVAILABLE;
    }
    if (cpu->hyperv_crash) {
        if (!has_msr_hv_crash) {
            fprintf(stderr, "Hyper-V crash MSRs "
                    "(requested by 'hv-crash' cpu flag) "
                    "are not supported by kernel\n");
            return -ENOSYS;
        }
        env->features[FEAT_HYPERV_EDX] |= HV_GUEST_CRASH_MSR_AVAILABLE;
    }
    if (cpu->hyperv_reenlightenment) {
        if (!has_msr_hv_reenlightenment) {
            fprintf(stderr,
                    "Hyper-V Reenlightenment MSRs "
                    "(requested by 'hv-reenlightenment' cpu flag) "
                    "are not supported by kernel\n");
            return -ENOSYS;
        }
        env->features[FEAT_HYPERV_EAX] |= HV_ACCESS_REENLIGHTENMENTS_CONTROL;
    }
    env->features[FEAT_HYPERV_EDX] |= HV_CPU_DYNAMIC_PARTITIONING_AVAILABLE;
    if (cpu->hyperv_reset) {
        if (!has_msr_hv_reset) {
            fprintf(stderr, "Hyper-V reset MSR "
                    "(requested by 'hv-reset' cpu flag) "
                    "is not supported by kernel\n");
            return -ENOSYS;
        }
        env->features[FEAT_HYPERV_EAX] |= HV_RESET_AVAILABLE;
    }
    if (cpu->hyperv_vpindex) {
        if (!has_msr_hv_vpindex) {
            fprintf(stderr, "Hyper-V VP_INDEX MSR "
                    "(requested by 'hv-vpindex' cpu flag) "
                    "is not supported by kernel\n");
            return -ENOSYS;
        }
        env->features[FEAT_HYPERV_EAX] |= HV_VP_INDEX_AVAILABLE;
    }
    if (cpu->hyperv_runtime) {
        if (!has_msr_hv_runtime) {
            fprintf(stderr, "Hyper-V VP_RUNTIME MSR "
                    "(requested by 'hv-runtime' cpu flag) "
                    "is not supported by kernel\n");
            return -ENOSYS;
        }
        env->features[FEAT_HYPERV_EAX] |= HV_VP_RUNTIME_AVAILABLE;
    }
    if (cpu->hyperv_synic) {
        unsigned int cap = KVM_CAP_HYPERV_SYNIC;
        if (!cpu->hyperv_synic_kvm_only) {
            if (!cpu->hyperv_vpindex) {
                fprintf(stderr, "Hyper-V SynIC "
                        "(requested by 'hv-synic' cpu flag) "
                        "requires Hyper-V VP_INDEX ('hv-vpindex')\n");
            return -ENOSYS;
            }
            cap = KVM_CAP_HYPERV_SYNIC2;
        }

        if (!has_msr_hv_synic || !kvm_check_extension(cs->kvm_state, cap)) {
            fprintf(stderr, "Hyper-V SynIC (requested by 'hv-synic' cpu flag) "
                    "is not supported by kernel\n");
            return -ENOSYS;
        }

        env->features[FEAT_HYPERV_EAX] |= HV_SYNIC_AVAILABLE;
    }
    if (cpu->hyperv_stimer) {
        if (!has_msr_hv_stimer) {
            fprintf(stderr, "Hyper-V timers aren't supported by kernel\n");
            return -ENOSYS;
        }
        env->features[FEAT_HYPERV_EAX] |= HV_SYNTIMERS_AVAILABLE;
    }
    if (cpu->hyperv_relaxed_timing) {
        env->features[FEAT_HV_RECOMM_EAX] |= HV_RELAXED_TIMING_RECOMMENDED;
    }
    if (cpu->hyperv_vapic) {
        env->features[FEAT_HV_RECOMM_EAX] |= HV_APIC_ACCESS_RECOMMENDED;
    }
    if (cpu->hyperv_tlbflush) {
        if (kvm_check_extension(cs->kvm_state,
                                KVM_CAP_HYPERV_TLBFLUSH) <= 0) {
            fprintf(stderr, "Hyper-V TLB flush support "
                    "(requested by 'hv-tlbflush' cpu flag) "
                    " is not supported by kernel\n");
            return -ENOSYS;
        }
        env->features[FEAT_HV_RECOMM_EAX] |= HV_REMOTE_TLB_FLUSH_RECOMMENDED;
        env->features[FEAT_HV_RECOMM_EAX] |= HV_EX_PROCESSOR_MASKS_RECOMMENDED;
    }
    if (cpu->hyperv_ipi) {
        if (kvm_check_extension(cs->kvm_state,
                                KVM_CAP_HYPERV_SEND_IPI) <= 0) {
            fprintf(stderr, "Hyper-V IPI send support "
                    "(requested by 'hv-ipi' cpu flag) "
                    " is not supported by kernel\n");
            return -ENOSYS;
        }
        env->features[FEAT_HV_RECOMM_EAX] |= HV_CLUSTER_IPI_RECOMMENDED;
        env->features[FEAT_HV_RECOMM_EAX] |= HV_EX_PROCESSOR_MASKS_RECOMMENDED;
    }
    if (cpu->hyperv_evmcs) {
        uint16_t evmcs_version;

        if (kvm_vcpu_enable_cap(cs, KVM_CAP_HYPERV_ENLIGHTENED_VMCS, 0,
                                (uintptr_t)&evmcs_version)) {
            fprintf(stderr, "Hyper-V Enlightened VMCS "
                    "(requested by 'hv-evmcs' cpu flag) "
                    "is not supported by kernel\n");
            return -ENOSYS;
        }
        env->features[FEAT_HV_RECOMM_EAX] |= HV_ENLIGHTENED_VMCS_RECOMMENDED;
        env->features[FEAT_HV_NESTED_EAX] = evmcs_version;
    }

    return 0;
}

static int hyperv_init_vcpu(X86CPU *cpu)
{
    CPUState *cs = CPU(cpu);
    int ret;

    if (cpu->hyperv_vpindex && !hv_vpindex_settable) {
        /*
         * the kernel doesn't support setting vp_index; assert that its value
         * is in sync
         */
        struct {
            struct kvm_msrs info;
            struct kvm_msr_entry entries[1];
        } msr_data = {
            .info.nmsrs = 1,
            .entries[0].index = HV_X64_MSR_VP_INDEX,
        };

        ret = kvm_vcpu_ioctl(cs, KVM_GET_MSRS, &msr_data);
        if (ret < 0) {
            return ret;
        }
        assert(ret == 1);

        if (msr_data.entries[0].data != hyperv_vp_index(CPU(cpu))) {
            error_report("kernel's vp_index != QEMU's vp_index");
            return -ENXIO;
        }
    }

    if (cpu->hyperv_synic) {
        uint32_t synic_cap = cpu->hyperv_synic_kvm_only ?
            KVM_CAP_HYPERV_SYNIC : KVM_CAP_HYPERV_SYNIC2;
        ret = kvm_vcpu_enable_cap(cs, synic_cap, 0);
        if (ret < 0) {
            error_report("failed to turn on HyperV SynIC in KVM: %s",
                         strerror(-ret));
            return ret;
        }

        if (!cpu->hyperv_synic_kvm_only) {
            ret = hyperv_x86_synic_add(cpu);
            if (ret < 0) {
                error_report("failed to create HyperV SynIC: %s",
                             strerror(-ret));
                return ret;
            }
        }
    }

    return 0;
}

static Error *invtsc_mig_blocker;
static Error *vmx_mig_blocker;

#define KVM_MAX_CPUID_ENTRIES  100

int kvm_arch_init_vcpu(CPUState *cs)
{
    struct {
        struct kvm_cpuid2 cpuid;
        struct kvm_cpuid_entry2 entries[KVM_MAX_CPUID_ENTRIES];
    } cpuid_data;
    /*
     * The kernel defines these structs with padding fields so there
     * should be no extra padding in our cpuid_data struct.
     */
    QEMU_BUILD_BUG_ON(sizeof(cpuid_data) !=
                      sizeof(struct kvm_cpuid2) +
                      sizeof(struct kvm_cpuid_entry2) * KVM_MAX_CPUID_ENTRIES);

    X86CPU *cpu = X86_CPU(cs);
    CPUX86State *env = &cpu->env;
    uint32_t limit, i, j, cpuid_i;
    uint32_t unused;
    struct kvm_cpuid_entry2 *c;
    uint32_t signature[3];
    int kvm_base = KVM_CPUID_SIGNATURE;
    int r;
    Error *local_err = NULL;

    memset(&cpuid_data, 0, sizeof(cpuid_data));

    cpuid_i = 0;

    r = kvm_arch_set_tsc_khz(cs);
    if (r < 0) {
        goto fail;
    }

    /* vcpu's TSC frequency is either specified by user, or following
     * the value used by KVM if the former is not present. In the
     * latter case, we query it from KVM and record in env->tsc_khz,
     * so that vcpu's TSC frequency can be migrated later via this field.
     */
    if (!env->tsc_khz) {
        r = kvm_check_extension(cs->kvm_state, KVM_CAP_GET_TSC_KHZ) ?
            kvm_vcpu_ioctl(cs, KVM_GET_TSC_KHZ) :
            -ENOTSUP;
        if (r > 0) {
            env->tsc_khz = r;
        }
    }

    /* Paravirtualization CPUIDs */
    if (hyperv_enabled(cpu)) {
        c = &cpuid_data.entries[cpuid_i++];
        c->function = HV_CPUID_VENDOR_AND_MAX_FUNCTIONS;
        if (!cpu->hyperv_vendor_id) {
            memcpy(signature, "Microsoft Hv", 12);
        } else {
            size_t len = strlen(cpu->hyperv_vendor_id);

            if (len > 12) {
                error_report("hv-vendor-id truncated to 12 characters");
                len = 12;
            }
            memset(signature, 0, 12);
            memcpy(signature, cpu->hyperv_vendor_id, len);
        }
        c->eax = cpu->hyperv_evmcs ?
            HV_CPUID_NESTED_FEATURES : HV_CPUID_IMPLEMENT_LIMITS;
        c->ebx = signature[0];
        c->ecx = signature[1];
        c->edx = signature[2];

        c = &cpuid_data.entries[cpuid_i++];
        c->function = HV_CPUID_INTERFACE;
        memcpy(signature, "Hv#1\0\0\0\0\0\0\0\0", 12);
        c->eax = signature[0];
        c->ebx = 0;
        c->ecx = 0;
        c->edx = 0;

        c = &cpuid_data.entries[cpuid_i++];
        c->function = HV_CPUID_VERSION;
        c->eax = 0x00001bbc;
        c->ebx = 0x00060001;

        c = &cpuid_data.entries[cpuid_i++];
        c->function = HV_CPUID_FEATURES;
        r = hyperv_handle_properties(cs);
        if (r) {
            return r;
        }
        c->eax = env->features[FEAT_HYPERV_EAX];
        c->ebx = env->features[FEAT_HYPERV_EBX];
        c->edx = env->features[FEAT_HYPERV_EDX];

        c = &cpuid_data.entries[cpuid_i++];
        c->function = HV_CPUID_ENLIGHTMENT_INFO;

        c->eax = env->features[FEAT_HV_RECOMM_EAX];
        c->ebx = cpu->hyperv_spinlock_attempts;

        c = &cpuid_data.entries[cpuid_i++];
        c->function = HV_CPUID_IMPLEMENT_LIMITS;

        c->eax = cpu->hv_max_vps;
        c->ebx = 0x40;

        kvm_base = KVM_CPUID_SIGNATURE_NEXT;
        has_msr_hv_hypercall = true;

        if (cpu->hyperv_evmcs) {
            __u32 function;

            /* Create zeroed 0x40000006..0x40000009 leaves */
            for (function = HV_CPUID_IMPLEMENT_LIMITS + 1;
                 function < HV_CPUID_NESTED_FEATURES; function++) {
                c = &cpuid_data.entries[cpuid_i++];
                c->function = function;
            }

            c = &cpuid_data.entries[cpuid_i++];
            c->function = HV_CPUID_NESTED_FEATURES;
            c->eax = env->features[FEAT_HV_NESTED_EAX];
        }
    }

    if (cpu->expose_kvm) {
        memcpy(signature, "KVMKVMKVM\0\0\0", 12);
        c = &cpuid_data.entries[cpuid_i++];
        c->function = KVM_CPUID_SIGNATURE | kvm_base;
        c->eax = KVM_CPUID_FEATURES | kvm_base;
        c->ebx = signature[0];
        c->ecx = signature[1];
        c->edx = signature[2];

        c = &cpuid_data.entries[cpuid_i++];
        c->function = KVM_CPUID_FEATURES | kvm_base;
        c->eax = env->features[FEAT_KVM];
        c->edx = env->features[FEAT_KVM_HINTS];
    }

    cpu_x86_cpuid(env, 0, 0, &limit, &unused, &unused, &unused);

    for (i = 0; i <= limit; i++) {
        if (cpuid_i == KVM_MAX_CPUID_ENTRIES) {
            fprintf(stderr, "unsupported level value: 0x%x\n", limit);
            abort();
        }
        c = &cpuid_data.entries[cpuid_i++];

        switch (i) {
        case 2: {
            /* Keep reading function 2 till all the input is received */
            int times;

            c->function = i;
            c->flags = KVM_CPUID_FLAG_STATEFUL_FUNC |
                       KVM_CPUID_FLAG_STATE_READ_NEXT;
            cpu_x86_cpuid(env, i, 0, &c->eax, &c->ebx, &c->ecx, &c->edx);
            times = c->eax & 0xff;

            for (j = 1; j < times; ++j) {
                if (cpuid_i == KVM_MAX_CPUID_ENTRIES) {
                    fprintf(stderr, "cpuid_data is full, no space for "
                            "cpuid(eax:2):eax & 0xf = 0x%x\n", times);
                    abort();
                }
                c = &cpuid_data.entries[cpuid_i++];
                c->function = i;
                c->flags = KVM_CPUID_FLAG_STATEFUL_FUNC;
                cpu_x86_cpuid(env, i, 0, &c->eax, &c->ebx, &c->ecx, &c->edx);
            }
            break;
        }
        case 4:
        case 0xb:
        case 0xd:
            for (j = 0; ; j++) {
                if (i == 0xd && j == 64) {
                    break;
                }
                c->function = i;
                c->flags = KVM_CPUID_FLAG_SIGNIFCANT_INDEX;
                c->index = j;
                cpu_x86_cpuid(env, i, j, &c->eax, &c->ebx, &c->ecx, &c->edx);

                if (i == 4 && c->eax == 0) {
                    break;
                }
                if (i == 0xb && !(c->ecx & 0xff00)) {
                    break;
                }
                if (i == 0xd && c->eax == 0) {
                    continue;
                }
                if (cpuid_i == KVM_MAX_CPUID_ENTRIES) {
                    fprintf(stderr, "cpuid_data is full, no space for "
                            "cpuid(eax:0x%x,ecx:0x%x)\n", i, j);
                    abort();
                }
                c = &cpuid_data.entries[cpuid_i++];
            }
            break;
        case 0x14: {
            uint32_t times;

            c->function = i;
            c->index = 0;
            c->flags = KVM_CPUID_FLAG_SIGNIFCANT_INDEX;
            cpu_x86_cpuid(env, i, 0, &c->eax, &c->ebx, &c->ecx, &c->edx);
            times = c->eax;

            for (j = 1; j <= times; ++j) {
                if (cpuid_i == KVM_MAX_CPUID_ENTRIES) {
                    fprintf(stderr, "cpuid_data is full, no space for "
                                "cpuid(eax:0x14,ecx:0x%x)\n", j);
                    abort();
                }
                c = &cpuid_data.entries[cpuid_i++];
                c->function = i;
                c->index = j;
                c->flags = KVM_CPUID_FLAG_SIGNIFCANT_INDEX;
                cpu_x86_cpuid(env, i, j, &c->eax, &c->ebx, &c->ecx, &c->edx);
            }
            break;
        }
        default:
            c->function = i;
            c->flags = 0;
            cpu_x86_cpuid(env, i, 0, &c->eax, &c->ebx, &c->ecx, &c->edx);
            break;
        }
    }

    if (limit >= 0x0a) {
        uint32_t eax, edx;

        cpu_x86_cpuid(env, 0x0a, 0, &eax, &unused, &unused, &edx);

        has_architectural_pmu_version = eax & 0xff;
        if (has_architectural_pmu_version > 0) {
            num_architectural_pmu_gp_counters = (eax & 0xff00) >> 8;

            /* Shouldn't be more than 32, since that's the number of bits
             * available in EBX to tell us _which_ counters are available.
             * Play it safe.
             */
            if (num_architectural_pmu_gp_counters > MAX_GP_COUNTERS) {
                num_architectural_pmu_gp_counters = MAX_GP_COUNTERS;
            }

            if (has_architectural_pmu_version > 1) {
                num_architectural_pmu_fixed_counters = edx & 0x1f;

                if (num_architectural_pmu_fixed_counters > MAX_FIXED_COUNTERS) {
                    num_architectural_pmu_fixed_counters = MAX_FIXED_COUNTERS;
                }
            }
        }
    }

    cpu_x86_cpuid(env, 0x80000000, 0, &limit, &unused, &unused, &unused);

    for (i = 0x80000000; i <= limit; i++) {
        if (cpuid_i == KVM_MAX_CPUID_ENTRIES) {
            fprintf(stderr, "unsupported xlevel value: 0x%x\n", limit);
            abort();
        }
        c = &cpuid_data.entries[cpuid_i++];

        switch (i) {
        case 0x8000001d:
            /* Query for all AMD cache information leaves */
            for (j = 0; ; j++) {
                c->function = i;
                c->flags = KVM_CPUID_FLAG_SIGNIFCANT_INDEX;
                c->index = j;
                cpu_x86_cpuid(env, i, j, &c->eax, &c->ebx, &c->ecx, &c->edx);

                if (c->eax == 0) {
                    break;
                }
                if (cpuid_i == KVM_MAX_CPUID_ENTRIES) {
                    fprintf(stderr, "cpuid_data is full, no space for "
                            "cpuid(eax:0x%x,ecx:0x%x)\n", i, j);
                    abort();
                }
                c = &cpuid_data.entries[cpuid_i++];
            }
            break;
        default:
            c->function = i;
            c->flags = 0;
            cpu_x86_cpuid(env, i, 0, &c->eax, &c->ebx, &c->ecx, &c->edx);
            break;
        }
    }

    /* Call Centaur's CPUID instructions they are supported. */
    if (env->cpuid_xlevel2 > 0) {
        cpu_x86_cpuid(env, 0xC0000000, 0, &limit, &unused, &unused, &unused);

        for (i = 0xC0000000; i <= limit; i++) {
            if (cpuid_i == KVM_MAX_CPUID_ENTRIES) {
                fprintf(stderr, "unsupported xlevel2 value: 0x%x\n", limit);
                abort();
            }
            c = &cpuid_data.entries[cpuid_i++];

            c->function = i;
            c->flags = 0;
            cpu_x86_cpuid(env, i, 0, &c->eax, &c->ebx, &c->ecx, &c->edx);
        }
    }

    cpuid_data.cpuid.nent = cpuid_i;

    if (((env->cpuid_version >> 8)&0xF) >= 6
        && (env->features[FEAT_1_EDX] & (CPUID_MCE | CPUID_MCA)) ==
           (CPUID_MCE | CPUID_MCA)
        && kvm_check_extension(cs->kvm_state, KVM_CAP_MCE) > 0) {
        uint64_t mcg_cap, unsupported_caps;
        int banks;
        int ret;

        ret = kvm_get_mce_cap_supported(cs->kvm_state, &mcg_cap, &banks);
        if (ret < 0) {
            fprintf(stderr, "kvm_get_mce_cap_supported: %s", strerror(-ret));
            return ret;
        }

        if (banks < (env->mcg_cap & MCG_CAP_BANKS_MASK)) {
            error_report("kvm: Unsupported MCE bank count (QEMU = %d, KVM = %d)",
                         (int)(env->mcg_cap & MCG_CAP_BANKS_MASK), banks);
            return -ENOTSUP;
        }

        unsupported_caps = env->mcg_cap & ~(mcg_cap | MCG_CAP_BANKS_MASK);
        if (unsupported_caps) {
            if (unsupported_caps & MCG_LMCE_P) {
                error_report("kvm: LMCE not supported");
                return -ENOTSUP;
            }
            warn_report("Unsupported MCG_CAP bits: 0x%" PRIx64,
                        unsupported_caps);
        }

        env->mcg_cap &= mcg_cap | MCG_CAP_BANKS_MASK;
        ret = kvm_vcpu_ioctl(cs, KVM_X86_SETUP_MCE, &env->mcg_cap);
        if (ret < 0) {
            fprintf(stderr, "KVM_X86_SETUP_MCE: %s", strerror(-ret));
            return ret;
        }
    }

    qemu_add_vm_change_state_handler(cpu_update_state, env);

    c = cpuid_find_entry(&cpuid_data.cpuid, 1, 0);
    if (c) {
        has_msr_feature_control = !!(c->ecx & CPUID_EXT_VMX) ||
                                  !!(c->ecx & CPUID_EXT_SMX);
    }

    if ((env->features[FEAT_1_ECX] & CPUID_EXT_VMX) && !vmx_mig_blocker) {
        error_setg(&vmx_mig_blocker,
                   "Nested VMX virtualization does not support live migration yet");
        r = migrate_add_blocker(vmx_mig_blocker, &local_err);
        if (local_err) {
            error_report_err(local_err);
            error_free(vmx_mig_blocker);
            return r;
        }
    }

    if (env->mcg_cap & MCG_LMCE_P) {
        has_msr_mcg_ext_ctl = has_msr_feature_control = true;
    }

    if (!env->user_tsc_khz) {
        if ((env->features[FEAT_8000_0007_EDX] & CPUID_APM_INVTSC) &&
            invtsc_mig_blocker == NULL) {
            error_setg(&invtsc_mig_blocker,
                       "State blocked by non-migratable CPU device"
                       " (invtsc flag)");
            r = migrate_add_blocker(invtsc_mig_blocker, &local_err);
            if (local_err) {
                error_report_err(local_err);
                error_free(invtsc_mig_blocker);
                return r;
            }
        }
    }

    if (cpu->vmware_cpuid_freq
        /* Guests depend on 0x40000000 to detect this feature, so only expose
         * it if KVM exposes leaf 0x40000000. (Conflicts with Hyper-V) */
        && cpu->expose_kvm
        && kvm_base == KVM_CPUID_SIGNATURE
        /* TSC clock must be stable and known for this feature. */
        && tsc_is_stable_and_known(env)) {

        c = &cpuid_data.entries[cpuid_i++];
        c->function = KVM_CPUID_SIGNATURE | 0x10;
        c->eax = env->tsc_khz;
        /* LAPIC resolution of 1ns (freq: 1GHz) is hardcoded in KVM's
         * APIC_BUS_CYCLE_NS */
        c->ebx = 1000000;
        c->ecx = c->edx = 0;

        c = cpuid_find_entry(&cpuid_data.cpuid, kvm_base, 0);
        c->eax = MAX(c->eax, KVM_CPUID_SIGNATURE | 0x10);
    }

    cpuid_data.cpuid.nent = cpuid_i;

    cpuid_data.cpuid.padding = 0;
    r = kvm_vcpu_ioctl(cs, KVM_SET_CPUID2, &cpuid_data);
    if (r) {
        goto fail;
    }

    if (has_xsave) {
        env->xsave_buf = qemu_memalign(4096, sizeof(struct kvm_xsave));
    }
    cpu->kvm_msr_buf = g_malloc0(MSR_BUF_SIZE);

    if (!(env->features[FEAT_8000_0001_EDX] & CPUID_EXT2_RDTSCP)) {
        has_msr_tsc_aux = false;
    }

    r = hyperv_init_vcpu(cpu);
    if (r) {
        goto fail;
    }

    return 0;

 fail:
    migrate_del_blocker(invtsc_mig_blocker);
    return r;
}

void kvm_arch_reset_vcpu(X86CPU *cpu)
{
    CPUX86State *env = &cpu->env;

    env->xcr0 = 1;
    if (kvm_irqchip_in_kernel()) {
        env->mp_state = cpu_is_bsp(cpu) ? KVM_MP_STATE_RUNNABLE :
                                          KVM_MP_STATE_UNINITIALIZED;
    } else {
        env->mp_state = KVM_MP_STATE_RUNNABLE;
    }

    if (cpu->hyperv_synic) {
        int i;
        for (i = 0; i < ARRAY_SIZE(env->msr_hv_synic_sint); i++) {
            env->msr_hv_synic_sint[i] = HV_SINT_MASKED;
        }

        hyperv_x86_synic_reset(cpu);
    }
}

void kvm_arch_do_init_vcpu(X86CPU *cpu)
{
    CPUX86State *env = &cpu->env;

    /* APs get directly into wait-for-SIPI state.  */
    if (env->mp_state == KVM_MP_STATE_UNINITIALIZED) {
        env->mp_state = KVM_MP_STATE_INIT_RECEIVED;
    }
}

static int kvm_get_supported_feature_msrs(KVMState *s)
{
    int ret = 0;

    if (kvm_feature_msrs != NULL) {
        return 0;
    }

    if (!kvm_check_extension(s, KVM_CAP_GET_MSR_FEATURES)) {
        return 0;
    }

    struct kvm_msr_list msr_list;

    msr_list.nmsrs = 0;
    ret = kvm_ioctl(s, KVM_GET_MSR_FEATURE_INDEX_LIST, &msr_list);
    if (ret < 0 && ret != -E2BIG) {
        error_report("Fetch KVM feature MSR list failed: %s",
            strerror(-ret));
        return ret;
    }

    assert(msr_list.nmsrs > 0);
    kvm_feature_msrs = (struct kvm_msr_list *) \
        g_malloc0(sizeof(msr_list) +
                 msr_list.nmsrs * sizeof(msr_list.indices[0]));

    kvm_feature_msrs->nmsrs = msr_list.nmsrs;
    ret = kvm_ioctl(s, KVM_GET_MSR_FEATURE_INDEX_LIST, kvm_feature_msrs);

    if (ret < 0) {
        error_report("Fetch KVM feature MSR list failed: %s",
            strerror(-ret));
        g_free(kvm_feature_msrs);
        kvm_feature_msrs = NULL;
        return ret;
    }

    return 0;
}

static int kvm_get_supported_msrs(KVMState *s)
{
    static int kvm_supported_msrs;
    int ret = 0;

    /* first time */
    if (kvm_supported_msrs == 0) {
        struct kvm_msr_list msr_list, *kvm_msr_list;

        kvm_supported_msrs = -1;

        /* Obtain MSR list from KVM.  These are the MSRs that we must
         * save/restore */
        msr_list.nmsrs = 0;
        ret = kvm_ioctl(s, KVM_GET_MSR_INDEX_LIST, &msr_list);
        if (ret < 0 && ret != -E2BIG) {
            return ret;
        }
        /* Old kernel modules had a bug and could write beyond the provided
           memory. Allocate at least a safe amount of 1K. */
        kvm_msr_list = g_malloc0(MAX(1024, sizeof(msr_list) +
                                              msr_list.nmsrs *
                                              sizeof(msr_list.indices[0])));

        kvm_msr_list->nmsrs = msr_list.nmsrs;
        ret = kvm_ioctl(s, KVM_GET_MSR_INDEX_LIST, kvm_msr_list);
        if (ret >= 0) {
            int i;

            for (i = 0; i < kvm_msr_list->nmsrs; i++) {
                switch (kvm_msr_list->indices[i]) {
                case MSR_STAR:
                    has_msr_star = true;
                    break;
                case MSR_VM_HSAVE_PA:
                    has_msr_hsave_pa = true;
                    break;
                case MSR_TSC_AUX:
                    has_msr_tsc_aux = true;
                    break;
                case MSR_TSC_ADJUST:
                    has_msr_tsc_adjust = true;
                    break;
                case MSR_IA32_TSCDEADLINE:
                    has_msr_tsc_deadline = true;
                    break;
                case MSR_IA32_SMBASE:
                    has_msr_smbase = true;
                    break;
                case MSR_SMI_COUNT:
                    has_msr_smi_count = true;
                    break;
                case MSR_IA32_MISC_ENABLE:
                    has_msr_misc_enable = true;
                    break;
                case MSR_IA32_BNDCFGS:
                    has_msr_bndcfgs = true;
                    break;
                case MSR_IA32_XSS:
                    has_msr_xss = true;
                    break;
                case HV_X64_MSR_CRASH_CTL:
                    has_msr_hv_crash = true;
                    break;
                case HV_X64_MSR_RESET:
                    has_msr_hv_reset = true;
                    break;
                case HV_X64_MSR_VP_INDEX:
                    has_msr_hv_vpindex = true;
                    break;
                case HV_X64_MSR_VP_RUNTIME:
                    has_msr_hv_runtime = true;
                    break;
                case HV_X64_MSR_SCONTROL:
                    has_msr_hv_synic = true;
                    break;
                case HV_X64_MSR_STIMER0_CONFIG:
                    has_msr_hv_stimer = true;
                    break;
                case HV_X64_MSR_TSC_FREQUENCY:
                    has_msr_hv_frequencies = true;
                    break;
<<<<<<< HEAD
                case MSR_IA32_SPEC_CTRL:
                    has_msr_spec_ctrl = true;
                    break;
=======
                case HV_X64_MSR_REENLIGHTENMENT_CONTROL:
                    has_msr_hv_reenlightenment = true;
                    break;
                case MSR_IA32_SPEC_CTRL:
                    has_msr_spec_ctrl = true;
                    break;
                case MSR_VIRT_SSBD:
                    has_msr_virt_ssbd = true;
                    break;
                case MSR_IA32_ARCH_CAPABILITIES:
                    has_msr_arch_capabs = true;
                    break;
>>>>>>> 82b2865e
                }
            }
        }

        g_free(kvm_msr_list);
    }

    return ret;
}

static Notifier smram_machine_done;
static KVMMemoryListener smram_listener;
static AddressSpace smram_address_space;
static MemoryRegion smram_as_root;
static MemoryRegion smram_as_mem;

static void register_smram_listener(Notifier *n, void *unused)
{
    MemoryRegion *smram =
        (MemoryRegion *) object_resolve_path("/machine/smram", NULL);

    /* Outer container... */
    memory_region_init(&smram_as_root, OBJECT(kvm_state), "mem-container-smram", ~0ull);
    memory_region_set_enabled(&smram_as_root, true);

    /* ... with two regions inside: normal system memory with low
     * priority, and...
     */
    memory_region_init_alias(&smram_as_mem, OBJECT(kvm_state), "mem-smram",
                             get_system_memory(), 0, ~0ull);
    memory_region_add_subregion_overlap(&smram_as_root, 0, &smram_as_mem, 0);
    memory_region_set_enabled(&smram_as_mem, true);

    if (smram) {
        /* ... SMRAM with higher priority */
        memory_region_add_subregion_overlap(&smram_as_root, 0, smram, 10);
        memory_region_set_enabled(smram, true);
    }

    address_space_init(&smram_address_space, &smram_as_root, "KVM-SMRAM");
    kvm_memory_listener_register(kvm_state, &smram_listener,
                                 &smram_address_space, 1);
}

int kvm_arch_init(MachineState *ms, KVMState *s)
{
    uint64_t identity_base = 0xfffbc000;
    uint64_t shadow_mem;
    int ret;
    struct utsname utsname;

    has_xsave = kvm_check_extension(s, KVM_CAP_XSAVE);
    has_xcrs = kvm_check_extension(s, KVM_CAP_XCRS);
    has_pit_state2 = kvm_check_extension(s, KVM_CAP_PIT_STATE2);

    hv_vpindex_settable = kvm_check_extension(s, KVM_CAP_HYPERV_VP_INDEX);

    ret = kvm_get_supported_msrs(s);
    if (ret < 0) {
        return ret;
    }

    kvm_get_supported_feature_msrs(s);

    uname(&utsname);
    lm_capable_kernel = strcmp(utsname.machine, "x86_64") == 0;

    /*
     * On older Intel CPUs, KVM uses vm86 mode to emulate 16-bit code directly.
     * In order to use vm86 mode, an EPT identity map and a TSS  are needed.
     * Since these must be part of guest physical memory, we need to allocate
     * them, both by setting their start addresses in the kernel and by
     * creating a corresponding e820 entry. We need 4 pages before the BIOS.
     *
     * Older KVM versions may not support setting the identity map base. In
     * that case we need to stick with the default, i.e. a 256K maximum BIOS
     * size.
     */
    if (kvm_check_extension(s, KVM_CAP_SET_IDENTITY_MAP_ADDR)) {
        /* Allows up to 16M BIOSes. */
        identity_base = 0xfeffc000;

        ret = kvm_vm_ioctl(s, KVM_SET_IDENTITY_MAP_ADDR, &identity_base);
        if (ret < 0) {
            return ret;
        }
    }

    /* Set TSS base one page after EPT identity map. */
    ret = kvm_vm_ioctl(s, KVM_SET_TSS_ADDR, identity_base + 0x1000);
    if (ret < 0) {
        return ret;
    }

    /* Tell fw_cfg to notify the BIOS to reserve the range. */
    ret = e820_add_entry(identity_base, 0x4000, E820_RESERVED);
    if (ret < 0) {
        fprintf(stderr, "e820_add_entry() table is full\n");
        return ret;
    }
    qemu_register_reset(kvm_unpoison_all, NULL);

    shadow_mem = machine_kvm_shadow_mem(ms);
    if (shadow_mem != -1) {
        shadow_mem /= 4096;
        ret = kvm_vm_ioctl(s, KVM_SET_NR_MMU_PAGES, shadow_mem);
        if (ret < 0) {
            return ret;
        }
    }

    if (kvm_check_extension(s, KVM_CAP_X86_SMM) &&
        object_dynamic_cast(OBJECT(ms), TYPE_PC_MACHINE) &&
        pc_machine_is_smm_enabled(PC_MACHINE(ms))) {
        smram_machine_done.notify = register_smram_listener;
        qemu_add_machine_init_done_notifier(&smram_machine_done);
    }

    if (enable_cpu_pm) {
        int disable_exits = kvm_check_extension(s, KVM_CAP_X86_DISABLE_EXITS);
        int ret;

/* Work around for kernel header with a typo. TODO: fix header and drop. */
#if defined(KVM_X86_DISABLE_EXITS_HTL) && !defined(KVM_X86_DISABLE_EXITS_HLT)
#define KVM_X86_DISABLE_EXITS_HLT KVM_X86_DISABLE_EXITS_HTL
#endif
        if (disable_exits) {
            disable_exits &= (KVM_X86_DISABLE_EXITS_MWAIT |
                              KVM_X86_DISABLE_EXITS_HLT |
                              KVM_X86_DISABLE_EXITS_PAUSE);
        }

        ret = kvm_vm_enable_cap(s, KVM_CAP_X86_DISABLE_EXITS, 0,
                                disable_exits);
        if (ret < 0) {
            error_report("kvm: guest stopping CPU not supported: %s",
                         strerror(-ret));
        }
    }

    return 0;
}

static void set_v8086_seg(struct kvm_segment *lhs, const SegmentCache *rhs)
{
    lhs->selector = rhs->selector;
    lhs->base = rhs->base;
    lhs->limit = rhs->limit;
    lhs->type = 3;
    lhs->present = 1;
    lhs->dpl = 3;
    lhs->db = 0;
    lhs->s = 1;
    lhs->l = 0;
    lhs->g = 0;
    lhs->avl = 0;
    lhs->unusable = 0;
}

static void set_seg(struct kvm_segment *lhs, const SegmentCache *rhs)
{
    unsigned flags = rhs->flags;
    lhs->selector = rhs->selector;
    lhs->base = rhs->base;
    lhs->limit = rhs->limit;
    lhs->type = (flags >> DESC_TYPE_SHIFT) & 15;
    lhs->present = (flags & DESC_P_MASK) != 0;
    lhs->dpl = (flags >> DESC_DPL_SHIFT) & 3;
    lhs->db = (flags >> DESC_B_SHIFT) & 1;
    lhs->s = (flags & DESC_S_MASK) != 0;
    lhs->l = (flags >> DESC_L_SHIFT) & 1;
    lhs->g = (flags & DESC_G_MASK) != 0;
    lhs->avl = (flags & DESC_AVL_MASK) != 0;
    lhs->unusable = !lhs->present;
    lhs->padding = 0;
}

static void get_seg(SegmentCache *lhs, const struct kvm_segment *rhs)
{
    lhs->selector = rhs->selector;
    lhs->base = rhs->base;
    lhs->limit = rhs->limit;
    lhs->flags = (rhs->type << DESC_TYPE_SHIFT) |
                 ((rhs->present && !rhs->unusable) * DESC_P_MASK) |
                 (rhs->dpl << DESC_DPL_SHIFT) |
                 (rhs->db << DESC_B_SHIFT) |
                 (rhs->s * DESC_S_MASK) |
                 (rhs->l << DESC_L_SHIFT) |
                 (rhs->g * DESC_G_MASK) |
                 (rhs->avl * DESC_AVL_MASK);
}

static void kvm_getput_reg(__u64 *kvm_reg, target_ulong *qemu_reg, int set)
{
    if (set) {
        *kvm_reg = *qemu_reg;
    } else {
        *qemu_reg = *kvm_reg;
    }
}

static int kvm_getput_regs(X86CPU *cpu, int set)
{
    CPUX86State *env = &cpu->env;
    struct kvm_regs regs;
    int ret = 0;

    if (!set) {
        ret = kvm_vcpu_ioctl(CPU(cpu), KVM_GET_REGS, &regs);
        if (ret < 0) {
            return ret;
        }
    }

    kvm_getput_reg(&regs.rax, &env->regs[R_EAX], set);
    kvm_getput_reg(&regs.rbx, &env->regs[R_EBX], set);
    kvm_getput_reg(&regs.rcx, &env->regs[R_ECX], set);
    kvm_getput_reg(&regs.rdx, &env->regs[R_EDX], set);
    kvm_getput_reg(&regs.rsi, &env->regs[R_ESI], set);
    kvm_getput_reg(&regs.rdi, &env->regs[R_EDI], set);
    kvm_getput_reg(&regs.rsp, &env->regs[R_ESP], set);
    kvm_getput_reg(&regs.rbp, &env->regs[R_EBP], set);
#ifdef TARGET_X86_64
    kvm_getput_reg(&regs.r8, &env->regs[8], set);
    kvm_getput_reg(&regs.r9, &env->regs[9], set);
    kvm_getput_reg(&regs.r10, &env->regs[10], set);
    kvm_getput_reg(&regs.r11, &env->regs[11], set);
    kvm_getput_reg(&regs.r12, &env->regs[12], set);
    kvm_getput_reg(&regs.r13, &env->regs[13], set);
    kvm_getput_reg(&regs.r14, &env->regs[14], set);
    kvm_getput_reg(&regs.r15, &env->regs[15], set);
#endif

    kvm_getput_reg(&regs.rflags, &env->eflags, set);
    kvm_getput_reg(&regs.rip, &env->eip, set);

    if (set) {
        ret = kvm_vcpu_ioctl(CPU(cpu), KVM_SET_REGS, &regs);
    }

    return ret;
}

static int kvm_put_fpu(X86CPU *cpu)
{
    CPUX86State *env = &cpu->env;
    struct kvm_fpu fpu;
    int i;

    memset(&fpu, 0, sizeof fpu);
    fpu.fsw = env->fpus & ~(7 << 11);
    fpu.fsw |= (env->fpstt & 7) << 11;
    fpu.fcw = env->fpuc;
    fpu.last_opcode = env->fpop;
    fpu.last_ip = env->fpip;
    fpu.last_dp = env->fpdp;
    for (i = 0; i < 8; ++i) {
        fpu.ftwx |= (!env->fptags[i]) << i;
    }
    memcpy(fpu.fpr, env->fpregs, sizeof env->fpregs);
    for (i = 0; i < CPU_NB_REGS; i++) {
        stq_p(&fpu.xmm[i][0], env->xmm_regs[i].ZMM_Q(0));
        stq_p(&fpu.xmm[i][8], env->xmm_regs[i].ZMM_Q(1));
    }
    fpu.mxcsr = env->mxcsr;

    return kvm_vcpu_ioctl(CPU(cpu), KVM_SET_FPU, &fpu);
}

#define XSAVE_FCW_FSW     0
#define XSAVE_FTW_FOP     1
#define XSAVE_CWD_RIP     2
#define XSAVE_CWD_RDP     4
#define XSAVE_MXCSR       6
#define XSAVE_ST_SPACE    8
#define XSAVE_XMM_SPACE   40
#define XSAVE_XSTATE_BV   128
#define XSAVE_YMMH_SPACE  144
#define XSAVE_BNDREGS     240
#define XSAVE_BNDCSR      256
#define XSAVE_OPMASK      272
#define XSAVE_ZMM_Hi256   288
#define XSAVE_Hi16_ZMM    416
#define XSAVE_PKRU        672

#define XSAVE_BYTE_OFFSET(word_offset) \
    ((word_offset) * sizeof_field(struct kvm_xsave, region[0]))

#define ASSERT_OFFSET(word_offset, field) \
    QEMU_BUILD_BUG_ON(XSAVE_BYTE_OFFSET(word_offset) != \
                      offsetof(X86XSaveArea, field))

ASSERT_OFFSET(XSAVE_FCW_FSW, legacy.fcw);
ASSERT_OFFSET(XSAVE_FTW_FOP, legacy.ftw);
ASSERT_OFFSET(XSAVE_CWD_RIP, legacy.fpip);
ASSERT_OFFSET(XSAVE_CWD_RDP, legacy.fpdp);
ASSERT_OFFSET(XSAVE_MXCSR, legacy.mxcsr);
ASSERT_OFFSET(XSAVE_ST_SPACE, legacy.fpregs);
ASSERT_OFFSET(XSAVE_XMM_SPACE, legacy.xmm_regs);
ASSERT_OFFSET(XSAVE_XSTATE_BV, header.xstate_bv);
ASSERT_OFFSET(XSAVE_YMMH_SPACE, avx_state);
ASSERT_OFFSET(XSAVE_BNDREGS, bndreg_state);
ASSERT_OFFSET(XSAVE_BNDCSR, bndcsr_state);
ASSERT_OFFSET(XSAVE_OPMASK, opmask_state);
ASSERT_OFFSET(XSAVE_ZMM_Hi256, zmm_hi256_state);
ASSERT_OFFSET(XSAVE_Hi16_ZMM, hi16_zmm_state);
ASSERT_OFFSET(XSAVE_PKRU, pkru_state);

static int kvm_put_xsave(X86CPU *cpu)
{
    CPUX86State *env = &cpu->env;
    X86XSaveArea *xsave = env->xsave_buf;

    if (!has_xsave) {
        return kvm_put_fpu(cpu);
    }
    x86_cpu_xsave_all_areas(cpu, xsave);

    return kvm_vcpu_ioctl(CPU(cpu), KVM_SET_XSAVE, xsave);
}

static int kvm_put_xcrs(X86CPU *cpu)
{
    CPUX86State *env = &cpu->env;
    struct kvm_xcrs xcrs = {};

    if (!has_xcrs) {
        return 0;
    }

    xcrs.nr_xcrs = 1;
    xcrs.flags = 0;
    xcrs.xcrs[0].xcr = 0;
    xcrs.xcrs[0].value = env->xcr0;
    return kvm_vcpu_ioctl(CPU(cpu), KVM_SET_XCRS, &xcrs);
}

static int kvm_put_sregs(X86CPU *cpu)
{
    CPUX86State *env = &cpu->env;
    struct kvm_sregs sregs;

    memset(sregs.interrupt_bitmap, 0, sizeof(sregs.interrupt_bitmap));
    if (env->interrupt_injected >= 0) {
        sregs.interrupt_bitmap[env->interrupt_injected / 64] |=
                (uint64_t)1 << (env->interrupt_injected % 64);
    }

    if ((env->eflags & VM_MASK)) {
        set_v8086_seg(&sregs.cs, &env->segs[R_CS]);
        set_v8086_seg(&sregs.ds, &env->segs[R_DS]);
        set_v8086_seg(&sregs.es, &env->segs[R_ES]);
        set_v8086_seg(&sregs.fs, &env->segs[R_FS]);
        set_v8086_seg(&sregs.gs, &env->segs[R_GS]);
        set_v8086_seg(&sregs.ss, &env->segs[R_SS]);
    } else {
        set_seg(&sregs.cs, &env->segs[R_CS]);
        set_seg(&sregs.ds, &env->segs[R_DS]);
        set_seg(&sregs.es, &env->segs[R_ES]);
        set_seg(&sregs.fs, &env->segs[R_FS]);
        set_seg(&sregs.gs, &env->segs[R_GS]);
        set_seg(&sregs.ss, &env->segs[R_SS]);
    }

    set_seg(&sregs.tr, &env->tr);
    set_seg(&sregs.ldt, &env->ldt);

    sregs.idt.limit = env->idt.limit;
    sregs.idt.base = env->idt.base;
    memset(sregs.idt.padding, 0, sizeof sregs.idt.padding);
    sregs.gdt.limit = env->gdt.limit;
    sregs.gdt.base = env->gdt.base;
    memset(sregs.gdt.padding, 0, sizeof sregs.gdt.padding);

    sregs.cr0 = env->cr[0];
    sregs.cr2 = env->cr[2];
    sregs.cr3 = env->cr[3];
    sregs.cr4 = env->cr[4];

    sregs.cr8 = cpu_get_apic_tpr(cpu->apic_state);
    sregs.apic_base = cpu_get_apic_base(cpu->apic_state);

    sregs.efer = env->efer;

    return kvm_vcpu_ioctl(CPU(cpu), KVM_SET_SREGS, &sregs);
}

static void kvm_msr_buf_reset(X86CPU *cpu)
{
    memset(cpu->kvm_msr_buf, 0, MSR_BUF_SIZE);
}

static void kvm_msr_entry_add(X86CPU *cpu, uint32_t index, uint64_t value)
{
    struct kvm_msrs *msrs = cpu->kvm_msr_buf;
    void *limit = ((void *)msrs) + MSR_BUF_SIZE;
    struct kvm_msr_entry *entry = &msrs->entries[msrs->nmsrs];

    assert((void *)(entry + 1) <= limit);

    entry->index = index;
    entry->reserved = 0;
    entry->data = value;
    msrs->nmsrs++;
}

static int kvm_put_one_msr(X86CPU *cpu, int index, uint64_t value)
{
    kvm_msr_buf_reset(cpu);
    kvm_msr_entry_add(cpu, index, value);

    return kvm_vcpu_ioctl(CPU(cpu), KVM_SET_MSRS, cpu->kvm_msr_buf);
}

void kvm_put_apicbase(X86CPU *cpu, uint64_t value)
{
    int ret;

    ret = kvm_put_one_msr(cpu, MSR_IA32_APICBASE, value);
    assert(ret == 1);
}

static int kvm_put_tscdeadline_msr(X86CPU *cpu)
{
    CPUX86State *env = &cpu->env;
    int ret;

    if (!has_msr_tsc_deadline) {
        return 0;
    }

    ret = kvm_put_one_msr(cpu, MSR_IA32_TSCDEADLINE, env->tsc_deadline);
    if (ret < 0) {
        return ret;
    }

    assert(ret == 1);
    return 0;
}

/*
 * Provide a separate write service for the feature control MSR in order to
 * kick the VCPU out of VMXON or even guest mode on reset. This has to be done
 * before writing any other state because forcibly leaving nested mode
 * invalidates the VCPU state.
 */
static int kvm_put_msr_feature_control(X86CPU *cpu)
{
    int ret;

    if (!has_msr_feature_control) {
        return 0;
    }

    ret = kvm_put_one_msr(cpu, MSR_IA32_FEATURE_CONTROL,
                          cpu->env.msr_ia32_feature_control);
    if (ret < 0) {
        return ret;
    }

    assert(ret == 1);
    return 0;
}

static int kvm_put_msrs(X86CPU *cpu, int level)
{
    CPUX86State *env = &cpu->env;
    int i;
    int ret;

    kvm_msr_buf_reset(cpu);

    kvm_msr_entry_add(cpu, MSR_IA32_SYSENTER_CS, env->sysenter_cs);
    kvm_msr_entry_add(cpu, MSR_IA32_SYSENTER_ESP, env->sysenter_esp);
    kvm_msr_entry_add(cpu, MSR_IA32_SYSENTER_EIP, env->sysenter_eip);
    kvm_msr_entry_add(cpu, MSR_PAT, env->pat);
    if (has_msr_star) {
        kvm_msr_entry_add(cpu, MSR_STAR, env->star);
    }
    if (has_msr_hsave_pa) {
        kvm_msr_entry_add(cpu, MSR_VM_HSAVE_PA, env->vm_hsave);
    }
    if (has_msr_tsc_aux) {
        kvm_msr_entry_add(cpu, MSR_TSC_AUX, env->tsc_aux);
    }
    if (has_msr_tsc_adjust) {
        kvm_msr_entry_add(cpu, MSR_TSC_ADJUST, env->tsc_adjust);
    }
    if (has_msr_misc_enable) {
        kvm_msr_entry_add(cpu, MSR_IA32_MISC_ENABLE,
                          env->msr_ia32_misc_enable);
    }
    if (has_msr_smbase) {
        kvm_msr_entry_add(cpu, MSR_IA32_SMBASE, env->smbase);
    }
    if (has_msr_smi_count) {
        kvm_msr_entry_add(cpu, MSR_SMI_COUNT, env->msr_smi_count);
    }
    if (has_msr_bndcfgs) {
        kvm_msr_entry_add(cpu, MSR_IA32_BNDCFGS, env->msr_bndcfgs);
    }
    if (has_msr_xss) {
        kvm_msr_entry_add(cpu, MSR_IA32_XSS, env->xss);
    }
    if (has_msr_spec_ctrl) {
        kvm_msr_entry_add(cpu, MSR_IA32_SPEC_CTRL, env->spec_ctrl);
    }
<<<<<<< HEAD
=======
    if (has_msr_virt_ssbd) {
        kvm_msr_entry_add(cpu, MSR_VIRT_SSBD, env->virt_ssbd);
    }

>>>>>>> 82b2865e
#ifdef TARGET_X86_64
    if (lm_capable_kernel) {
        kvm_msr_entry_add(cpu, MSR_CSTAR, env->cstar);
        kvm_msr_entry_add(cpu, MSR_KERNELGSBASE, env->kernelgsbase);
        kvm_msr_entry_add(cpu, MSR_FMASK, env->fmask);
        kvm_msr_entry_add(cpu, MSR_LSTAR, env->lstar);
    }
#endif

<<<<<<< HEAD
=======
    /* If host supports feature MSR, write down. */
    if (has_msr_arch_capabs) {
        kvm_msr_entry_add(cpu, MSR_IA32_ARCH_CAPABILITIES,
                          env->features[FEAT_ARCH_CAPABILITIES]);
    }

>>>>>>> 82b2865e
    /*
     * The following MSRs have side effects on the guest or are too heavy
     * for normal writeback. Limit them to reset or full state updates.
     */
    if (level >= KVM_PUT_RESET_STATE) {
        kvm_msr_entry_add(cpu, MSR_IA32_TSC, env->tsc);
        kvm_msr_entry_add(cpu, MSR_KVM_SYSTEM_TIME, env->system_time_msr);
        kvm_msr_entry_add(cpu, MSR_KVM_WALL_CLOCK, env->wall_clock_msr);
        if (env->features[FEAT_KVM] & (1 << KVM_FEATURE_ASYNC_PF)) {
            kvm_msr_entry_add(cpu, MSR_KVM_ASYNC_PF_EN, env->async_pf_en_msr);
        }
        if (env->features[FEAT_KVM] & (1 << KVM_FEATURE_PV_EOI)) {
            kvm_msr_entry_add(cpu, MSR_KVM_PV_EOI_EN, env->pv_eoi_en_msr);
        }
        if (env->features[FEAT_KVM] & (1 << KVM_FEATURE_STEAL_TIME)) {
            kvm_msr_entry_add(cpu, MSR_KVM_STEAL_TIME, env->steal_time_msr);
        }
        if (has_architectural_pmu_version > 0) {
            if (has_architectural_pmu_version > 1) {
                /* Stop the counter.  */
                kvm_msr_entry_add(cpu, MSR_CORE_PERF_FIXED_CTR_CTRL, 0);
                kvm_msr_entry_add(cpu, MSR_CORE_PERF_GLOBAL_CTRL, 0);
            }

            /* Set the counter values.  */
            for (i = 0; i < num_architectural_pmu_fixed_counters; i++) {
                kvm_msr_entry_add(cpu, MSR_CORE_PERF_FIXED_CTR0 + i,
                                  env->msr_fixed_counters[i]);
            }
            for (i = 0; i < num_architectural_pmu_gp_counters; i++) {
                kvm_msr_entry_add(cpu, MSR_P6_PERFCTR0 + i,
                                  env->msr_gp_counters[i]);
                kvm_msr_entry_add(cpu, MSR_P6_EVNTSEL0 + i,
                                  env->msr_gp_evtsel[i]);
            }
            if (has_architectural_pmu_version > 1) {
                kvm_msr_entry_add(cpu, MSR_CORE_PERF_GLOBAL_STATUS,
                                  env->msr_global_status);
                kvm_msr_entry_add(cpu, MSR_CORE_PERF_GLOBAL_OVF_CTRL,
                                  env->msr_global_ovf_ctrl);

                /* Now start the PMU.  */
                kvm_msr_entry_add(cpu, MSR_CORE_PERF_FIXED_CTR_CTRL,
                                  env->msr_fixed_ctr_ctrl);
                kvm_msr_entry_add(cpu, MSR_CORE_PERF_GLOBAL_CTRL,
                                  env->msr_global_ctrl);
            }
        }
        /*
         * Hyper-V partition-wide MSRs: to avoid clearing them on cpu hot-add,
         * only sync them to KVM on the first cpu
         */
        if (current_cpu == first_cpu) {
            if (has_msr_hv_hypercall) {
                kvm_msr_entry_add(cpu, HV_X64_MSR_GUEST_OS_ID,
                                  env->msr_hv_guest_os_id);
                kvm_msr_entry_add(cpu, HV_X64_MSR_HYPERCALL,
                                  env->msr_hv_hypercall);
            }
            if (cpu->hyperv_time) {
                kvm_msr_entry_add(cpu, HV_X64_MSR_REFERENCE_TSC,
                                  env->msr_hv_tsc);
            }
            if (cpu->hyperv_reenlightenment) {
                kvm_msr_entry_add(cpu, HV_X64_MSR_REENLIGHTENMENT_CONTROL,
                                  env->msr_hv_reenlightenment_control);
                kvm_msr_entry_add(cpu, HV_X64_MSR_TSC_EMULATION_CONTROL,
                                  env->msr_hv_tsc_emulation_control);
                kvm_msr_entry_add(cpu, HV_X64_MSR_TSC_EMULATION_STATUS,
                                  env->msr_hv_tsc_emulation_status);
            }
        }
        if (cpu->hyperv_vapic) {
            kvm_msr_entry_add(cpu, HV_X64_MSR_APIC_ASSIST_PAGE,
                              env->msr_hv_vapic);
        }
        if (has_msr_hv_crash) {
            int j;

            for (j = 0; j < HV_CRASH_PARAMS; j++)
                kvm_msr_entry_add(cpu, HV_X64_MSR_CRASH_P0 + j,
                                  env->msr_hv_crash_params[j]);

            kvm_msr_entry_add(cpu, HV_X64_MSR_CRASH_CTL, HV_CRASH_CTL_NOTIFY);
        }
        if (has_msr_hv_runtime) {
            kvm_msr_entry_add(cpu, HV_X64_MSR_VP_RUNTIME, env->msr_hv_runtime);
        }
        if (cpu->hyperv_vpindex && hv_vpindex_settable) {
            kvm_msr_entry_add(cpu, HV_X64_MSR_VP_INDEX,
                              hyperv_vp_index(CPU(cpu)));
        }
        if (cpu->hyperv_synic) {
            int j;

            kvm_msr_entry_add(cpu, HV_X64_MSR_SVERSION, HV_SYNIC_VERSION);

            kvm_msr_entry_add(cpu, HV_X64_MSR_SCONTROL,
                              env->msr_hv_synic_control);
            kvm_msr_entry_add(cpu, HV_X64_MSR_SIEFP,
                              env->msr_hv_synic_evt_page);
            kvm_msr_entry_add(cpu, HV_X64_MSR_SIMP,
                              env->msr_hv_synic_msg_page);

            for (j = 0; j < ARRAY_SIZE(env->msr_hv_synic_sint); j++) {
                kvm_msr_entry_add(cpu, HV_X64_MSR_SINT0 + j,
                                  env->msr_hv_synic_sint[j]);
            }
        }
        if (has_msr_hv_stimer) {
            int j;

            for (j = 0; j < ARRAY_SIZE(env->msr_hv_stimer_config); j++) {
                kvm_msr_entry_add(cpu, HV_X64_MSR_STIMER0_CONFIG + j * 2,
                                env->msr_hv_stimer_config[j]);
            }

            for (j = 0; j < ARRAY_SIZE(env->msr_hv_stimer_count); j++) {
                kvm_msr_entry_add(cpu, HV_X64_MSR_STIMER0_COUNT + j * 2,
                                env->msr_hv_stimer_count[j]);
            }
        }
        if (env->features[FEAT_1_EDX] & CPUID_MTRR) {
            uint64_t phys_mask = MAKE_64BIT_MASK(0, cpu->phys_bits);

            kvm_msr_entry_add(cpu, MSR_MTRRdefType, env->mtrr_deftype);
            kvm_msr_entry_add(cpu, MSR_MTRRfix64K_00000, env->mtrr_fixed[0]);
            kvm_msr_entry_add(cpu, MSR_MTRRfix16K_80000, env->mtrr_fixed[1]);
            kvm_msr_entry_add(cpu, MSR_MTRRfix16K_A0000, env->mtrr_fixed[2]);
            kvm_msr_entry_add(cpu, MSR_MTRRfix4K_C0000, env->mtrr_fixed[3]);
            kvm_msr_entry_add(cpu, MSR_MTRRfix4K_C8000, env->mtrr_fixed[4]);
            kvm_msr_entry_add(cpu, MSR_MTRRfix4K_D0000, env->mtrr_fixed[5]);
            kvm_msr_entry_add(cpu, MSR_MTRRfix4K_D8000, env->mtrr_fixed[6]);
            kvm_msr_entry_add(cpu, MSR_MTRRfix4K_E0000, env->mtrr_fixed[7]);
            kvm_msr_entry_add(cpu, MSR_MTRRfix4K_E8000, env->mtrr_fixed[8]);
            kvm_msr_entry_add(cpu, MSR_MTRRfix4K_F0000, env->mtrr_fixed[9]);
            kvm_msr_entry_add(cpu, MSR_MTRRfix4K_F8000, env->mtrr_fixed[10]);
            for (i = 0; i < MSR_MTRRcap_VCNT; i++) {
                /* The CPU GPs if we write to a bit above the physical limit of
                 * the host CPU (and KVM emulates that)
                 */
                uint64_t mask = env->mtrr_var[i].mask;
                mask &= phys_mask;

                kvm_msr_entry_add(cpu, MSR_MTRRphysBase(i),
                                  env->mtrr_var[i].base);
                kvm_msr_entry_add(cpu, MSR_MTRRphysMask(i), mask);
            }
        }
        if (env->features[FEAT_7_0_EBX] & CPUID_7_0_EBX_INTEL_PT) {
            int addr_num = kvm_arch_get_supported_cpuid(kvm_state,
                                                    0x14, 1, R_EAX) & 0x7;

            kvm_msr_entry_add(cpu, MSR_IA32_RTIT_CTL,
                            env->msr_rtit_ctrl);
            kvm_msr_entry_add(cpu, MSR_IA32_RTIT_STATUS,
                            env->msr_rtit_status);
            kvm_msr_entry_add(cpu, MSR_IA32_RTIT_OUTPUT_BASE,
                            env->msr_rtit_output_base);
            kvm_msr_entry_add(cpu, MSR_IA32_RTIT_OUTPUT_MASK,
                            env->msr_rtit_output_mask);
            kvm_msr_entry_add(cpu, MSR_IA32_RTIT_CR3_MATCH,
                            env->msr_rtit_cr3_match);
            for (i = 0; i < addr_num; i++) {
                kvm_msr_entry_add(cpu, MSR_IA32_RTIT_ADDR0_A + i,
                            env->msr_rtit_addrs[i]);
            }
        }

        /* Note: MSR_IA32_FEATURE_CONTROL is written separately, see
         *       kvm_put_msr_feature_control. */
    }
    if (env->mcg_cap) {
        int i;

        kvm_msr_entry_add(cpu, MSR_MCG_STATUS, env->mcg_status);
        kvm_msr_entry_add(cpu, MSR_MCG_CTL, env->mcg_ctl);
        if (has_msr_mcg_ext_ctl) {
            kvm_msr_entry_add(cpu, MSR_MCG_EXT_CTL, env->mcg_ext_ctl);
        }
        for (i = 0; i < (env->mcg_cap & 0xff) * 4; i++) {
            kvm_msr_entry_add(cpu, MSR_MC0_CTL + i, env->mce_banks[i]);
        }
    }

    ret = kvm_vcpu_ioctl(CPU(cpu), KVM_SET_MSRS, cpu->kvm_msr_buf);
    if (ret < 0) {
        return ret;
    }

    if (ret < cpu->kvm_msr_buf->nmsrs) {
        struct kvm_msr_entry *e = &cpu->kvm_msr_buf->entries[ret];
        error_report("error: failed to set MSR 0x%" PRIx32 " to 0x%" PRIx64,
                     (uint32_t)e->index, (uint64_t)e->data);
    }

    assert(ret == cpu->kvm_msr_buf->nmsrs);
    return 0;
}


static int kvm_get_fpu(X86CPU *cpu)
{
    CPUX86State *env = &cpu->env;
    struct kvm_fpu fpu;
    int i, ret;

    ret = kvm_vcpu_ioctl(CPU(cpu), KVM_GET_FPU, &fpu);
    if (ret < 0) {
        return ret;
    }

    env->fpstt = (fpu.fsw >> 11) & 7;
    env->fpus = fpu.fsw;
    env->fpuc = fpu.fcw;
    env->fpop = fpu.last_opcode;
    env->fpip = fpu.last_ip;
    env->fpdp = fpu.last_dp;
    for (i = 0; i < 8; ++i) {
        env->fptags[i] = !((fpu.ftwx >> i) & 1);
    }
    memcpy(env->fpregs, fpu.fpr, sizeof env->fpregs);
    for (i = 0; i < CPU_NB_REGS; i++) {
        env->xmm_regs[i].ZMM_Q(0) = ldq_p(&fpu.xmm[i][0]);
        env->xmm_regs[i].ZMM_Q(1) = ldq_p(&fpu.xmm[i][8]);
    }
    env->mxcsr = fpu.mxcsr;

    return 0;
}

static int kvm_get_xsave(X86CPU *cpu)
{
    CPUX86State *env = &cpu->env;
    X86XSaveArea *xsave = env->xsave_buf;
    int ret;

    if (!has_xsave) {
        return kvm_get_fpu(cpu);
    }

    ret = kvm_vcpu_ioctl(CPU(cpu), KVM_GET_XSAVE, xsave);
    if (ret < 0) {
        return ret;
    }
    x86_cpu_xrstor_all_areas(cpu, xsave);

    return 0;
}

static int kvm_get_xcrs(X86CPU *cpu)
{
    CPUX86State *env = &cpu->env;
    int i, ret;
    struct kvm_xcrs xcrs;

    if (!has_xcrs) {
        return 0;
    }

    ret = kvm_vcpu_ioctl(CPU(cpu), KVM_GET_XCRS, &xcrs);
    if (ret < 0) {
        return ret;
    }

    for (i = 0; i < xcrs.nr_xcrs; i++) {
        /* Only support xcr0 now */
        if (xcrs.xcrs[i].xcr == 0) {
            env->xcr0 = xcrs.xcrs[i].value;
            break;
        }
    }
    return 0;
}

static int kvm_get_sregs(X86CPU *cpu)
{
    CPUX86State *env = &cpu->env;
    struct kvm_sregs sregs;
    int bit, i, ret;

    ret = kvm_vcpu_ioctl(CPU(cpu), KVM_GET_SREGS, &sregs);
    if (ret < 0) {
        return ret;
    }

    /* There can only be one pending IRQ set in the bitmap at a time, so try
       to find it and save its number instead (-1 for none). */
    env->interrupt_injected = -1;
    for (i = 0; i < ARRAY_SIZE(sregs.interrupt_bitmap); i++) {
        if (sregs.interrupt_bitmap[i]) {
            bit = ctz64(sregs.interrupt_bitmap[i]);
            env->interrupt_injected = i * 64 + bit;
            break;
        }
    }

    get_seg(&env->segs[R_CS], &sregs.cs);
    get_seg(&env->segs[R_DS], &sregs.ds);
    get_seg(&env->segs[R_ES], &sregs.es);
    get_seg(&env->segs[R_FS], &sregs.fs);
    get_seg(&env->segs[R_GS], &sregs.gs);
    get_seg(&env->segs[R_SS], &sregs.ss);

    get_seg(&env->tr, &sregs.tr);
    get_seg(&env->ldt, &sregs.ldt);

    env->idt.limit = sregs.idt.limit;
    env->idt.base = sregs.idt.base;
    env->gdt.limit = sregs.gdt.limit;
    env->gdt.base = sregs.gdt.base;

    env->cr[0] = sregs.cr0;
    env->cr[2] = sregs.cr2;
    env->cr[3] = sregs.cr3;
    env->cr[4] = sregs.cr4;

    env->efer = sregs.efer;

    /* changes to apic base and cr8/tpr are read back via kvm_arch_post_run */
    x86_update_hflags(env);

    return 0;
}

static int kvm_get_msrs(X86CPU *cpu)
{
    CPUX86State *env = &cpu->env;
    struct kvm_msr_entry *msrs = cpu->kvm_msr_buf->entries;
    int ret, i;
    uint64_t mtrr_top_bits;

    kvm_msr_buf_reset(cpu);

    kvm_msr_entry_add(cpu, MSR_IA32_SYSENTER_CS, 0);
    kvm_msr_entry_add(cpu, MSR_IA32_SYSENTER_ESP, 0);
    kvm_msr_entry_add(cpu, MSR_IA32_SYSENTER_EIP, 0);
    kvm_msr_entry_add(cpu, MSR_PAT, 0);
    if (has_msr_star) {
        kvm_msr_entry_add(cpu, MSR_STAR, 0);
    }
    if (has_msr_hsave_pa) {
        kvm_msr_entry_add(cpu, MSR_VM_HSAVE_PA, 0);
    }
    if (has_msr_tsc_aux) {
        kvm_msr_entry_add(cpu, MSR_TSC_AUX, 0);
    }
    if (has_msr_tsc_adjust) {
        kvm_msr_entry_add(cpu, MSR_TSC_ADJUST, 0);
    }
    if (has_msr_tsc_deadline) {
        kvm_msr_entry_add(cpu, MSR_IA32_TSCDEADLINE, 0);
    }
    if (has_msr_misc_enable) {
        kvm_msr_entry_add(cpu, MSR_IA32_MISC_ENABLE, 0);
    }
    if (has_msr_smbase) {
        kvm_msr_entry_add(cpu, MSR_IA32_SMBASE, 0);
    }
    if (has_msr_smi_count) {
        kvm_msr_entry_add(cpu, MSR_SMI_COUNT, 0);
    }
    if (has_msr_feature_control) {
        kvm_msr_entry_add(cpu, MSR_IA32_FEATURE_CONTROL, 0);
    }
    if (has_msr_bndcfgs) {
        kvm_msr_entry_add(cpu, MSR_IA32_BNDCFGS, 0);
    }
    if (has_msr_xss) {
        kvm_msr_entry_add(cpu, MSR_IA32_XSS, 0);
    }
    if (has_msr_spec_ctrl) {
        kvm_msr_entry_add(cpu, MSR_IA32_SPEC_CTRL, 0);
    }
<<<<<<< HEAD


=======
    if (has_msr_virt_ssbd) {
        kvm_msr_entry_add(cpu, MSR_VIRT_SSBD, 0);
    }
>>>>>>> 82b2865e
    if (!env->tsc_valid) {
        kvm_msr_entry_add(cpu, MSR_IA32_TSC, 0);
        env->tsc_valid = !runstate_is_running();
    }

#ifdef TARGET_X86_64
    if (lm_capable_kernel) {
        kvm_msr_entry_add(cpu, MSR_CSTAR, 0);
        kvm_msr_entry_add(cpu, MSR_KERNELGSBASE, 0);
        kvm_msr_entry_add(cpu, MSR_FMASK, 0);
        kvm_msr_entry_add(cpu, MSR_LSTAR, 0);
    }
#endif
    kvm_msr_entry_add(cpu, MSR_KVM_SYSTEM_TIME, 0);
    kvm_msr_entry_add(cpu, MSR_KVM_WALL_CLOCK, 0);
    if (env->features[FEAT_KVM] & (1 << KVM_FEATURE_ASYNC_PF)) {
        kvm_msr_entry_add(cpu, MSR_KVM_ASYNC_PF_EN, 0);
    }
    if (env->features[FEAT_KVM] & (1 << KVM_FEATURE_PV_EOI)) {
        kvm_msr_entry_add(cpu, MSR_KVM_PV_EOI_EN, 0);
    }
    if (env->features[FEAT_KVM] & (1 << KVM_FEATURE_STEAL_TIME)) {
        kvm_msr_entry_add(cpu, MSR_KVM_STEAL_TIME, 0);
    }
    if (has_architectural_pmu_version > 0) {
        if (has_architectural_pmu_version > 1) {
            kvm_msr_entry_add(cpu, MSR_CORE_PERF_FIXED_CTR_CTRL, 0);
            kvm_msr_entry_add(cpu, MSR_CORE_PERF_GLOBAL_CTRL, 0);
            kvm_msr_entry_add(cpu, MSR_CORE_PERF_GLOBAL_STATUS, 0);
            kvm_msr_entry_add(cpu, MSR_CORE_PERF_GLOBAL_OVF_CTRL, 0);
        }
        for (i = 0; i < num_architectural_pmu_fixed_counters; i++) {
            kvm_msr_entry_add(cpu, MSR_CORE_PERF_FIXED_CTR0 + i, 0);
        }
        for (i = 0; i < num_architectural_pmu_gp_counters; i++) {
            kvm_msr_entry_add(cpu, MSR_P6_PERFCTR0 + i, 0);
            kvm_msr_entry_add(cpu, MSR_P6_EVNTSEL0 + i, 0);
        }
    }

    if (env->mcg_cap) {
        kvm_msr_entry_add(cpu, MSR_MCG_STATUS, 0);
        kvm_msr_entry_add(cpu, MSR_MCG_CTL, 0);
        if (has_msr_mcg_ext_ctl) {
            kvm_msr_entry_add(cpu, MSR_MCG_EXT_CTL, 0);
        }
        for (i = 0; i < (env->mcg_cap & 0xff) * 4; i++) {
            kvm_msr_entry_add(cpu, MSR_MC0_CTL + i, 0);
        }
    }

    if (has_msr_hv_hypercall) {
        kvm_msr_entry_add(cpu, HV_X64_MSR_HYPERCALL, 0);
        kvm_msr_entry_add(cpu, HV_X64_MSR_GUEST_OS_ID, 0);
    }
    if (cpu->hyperv_vapic) {
        kvm_msr_entry_add(cpu, HV_X64_MSR_APIC_ASSIST_PAGE, 0);
    }
    if (cpu->hyperv_time) {
        kvm_msr_entry_add(cpu, HV_X64_MSR_REFERENCE_TSC, 0);
    }
    if (cpu->hyperv_reenlightenment) {
        kvm_msr_entry_add(cpu, HV_X64_MSR_REENLIGHTENMENT_CONTROL, 0);
        kvm_msr_entry_add(cpu, HV_X64_MSR_TSC_EMULATION_CONTROL, 0);
        kvm_msr_entry_add(cpu, HV_X64_MSR_TSC_EMULATION_STATUS, 0);
    }
    if (has_msr_hv_crash) {
        int j;

        for (j = 0; j < HV_CRASH_PARAMS; j++) {
            kvm_msr_entry_add(cpu, HV_X64_MSR_CRASH_P0 + j, 0);
        }
    }
    if (has_msr_hv_runtime) {
        kvm_msr_entry_add(cpu, HV_X64_MSR_VP_RUNTIME, 0);
    }
    if (cpu->hyperv_synic) {
        uint32_t msr;

        kvm_msr_entry_add(cpu, HV_X64_MSR_SCONTROL, 0);
        kvm_msr_entry_add(cpu, HV_X64_MSR_SIEFP, 0);
        kvm_msr_entry_add(cpu, HV_X64_MSR_SIMP, 0);
        for (msr = HV_X64_MSR_SINT0; msr <= HV_X64_MSR_SINT15; msr++) {
            kvm_msr_entry_add(cpu, msr, 0);
        }
    }
    if (has_msr_hv_stimer) {
        uint32_t msr;

        for (msr = HV_X64_MSR_STIMER0_CONFIG; msr <= HV_X64_MSR_STIMER3_COUNT;
             msr++) {
            kvm_msr_entry_add(cpu, msr, 0);
        }
    }
    if (env->features[FEAT_1_EDX] & CPUID_MTRR) {
        kvm_msr_entry_add(cpu, MSR_MTRRdefType, 0);
        kvm_msr_entry_add(cpu, MSR_MTRRfix64K_00000, 0);
        kvm_msr_entry_add(cpu, MSR_MTRRfix16K_80000, 0);
        kvm_msr_entry_add(cpu, MSR_MTRRfix16K_A0000, 0);
        kvm_msr_entry_add(cpu, MSR_MTRRfix4K_C0000, 0);
        kvm_msr_entry_add(cpu, MSR_MTRRfix4K_C8000, 0);
        kvm_msr_entry_add(cpu, MSR_MTRRfix4K_D0000, 0);
        kvm_msr_entry_add(cpu, MSR_MTRRfix4K_D8000, 0);
        kvm_msr_entry_add(cpu, MSR_MTRRfix4K_E0000, 0);
        kvm_msr_entry_add(cpu, MSR_MTRRfix4K_E8000, 0);
        kvm_msr_entry_add(cpu, MSR_MTRRfix4K_F0000, 0);
        kvm_msr_entry_add(cpu, MSR_MTRRfix4K_F8000, 0);
        for (i = 0; i < MSR_MTRRcap_VCNT; i++) {
            kvm_msr_entry_add(cpu, MSR_MTRRphysBase(i), 0);
            kvm_msr_entry_add(cpu, MSR_MTRRphysMask(i), 0);
        }
    }

    if (env->features[FEAT_7_0_EBX] & CPUID_7_0_EBX_INTEL_PT) {
        int addr_num =
            kvm_arch_get_supported_cpuid(kvm_state, 0x14, 1, R_EAX) & 0x7;

        kvm_msr_entry_add(cpu, MSR_IA32_RTIT_CTL, 0);
        kvm_msr_entry_add(cpu, MSR_IA32_RTIT_STATUS, 0);
        kvm_msr_entry_add(cpu, MSR_IA32_RTIT_OUTPUT_BASE, 0);
        kvm_msr_entry_add(cpu, MSR_IA32_RTIT_OUTPUT_MASK, 0);
        kvm_msr_entry_add(cpu, MSR_IA32_RTIT_CR3_MATCH, 0);
        for (i = 0; i < addr_num; i++) {
            kvm_msr_entry_add(cpu, MSR_IA32_RTIT_ADDR0_A + i, 0);
        }
    }

    ret = kvm_vcpu_ioctl(CPU(cpu), KVM_GET_MSRS, cpu->kvm_msr_buf);
    if (ret < 0) {
        return ret;
    }

    if (ret < cpu->kvm_msr_buf->nmsrs) {
        struct kvm_msr_entry *e = &cpu->kvm_msr_buf->entries[ret];
        error_report("error: failed to get MSR 0x%" PRIx32,
                     (uint32_t)e->index);
    }

    assert(ret == cpu->kvm_msr_buf->nmsrs);
    /*
     * MTRR masks: Each mask consists of 5 parts
     * a  10..0: must be zero
     * b  11   : valid bit
     * c n-1.12: actual mask bits
     * d  51..n: reserved must be zero
     * e  63.52: reserved must be zero
     *
     * 'n' is the number of physical bits supported by the CPU and is
     * apparently always <= 52.   We know our 'n' but don't know what
     * the destinations 'n' is; it might be smaller, in which case
     * it masks (c) on loading. It might be larger, in which case
     * we fill 'd' so that d..c is consistent irrespetive of the 'n'
     * we're migrating to.
     */

    if (cpu->fill_mtrr_mask) {
        QEMU_BUILD_BUG_ON(TARGET_PHYS_ADDR_SPACE_BITS > 52);
        assert(cpu->phys_bits <= TARGET_PHYS_ADDR_SPACE_BITS);
        mtrr_top_bits = MAKE_64BIT_MASK(cpu->phys_bits, 52 - cpu->phys_bits);
    } else {
        mtrr_top_bits = 0;
    }

    for (i = 0; i < ret; i++) {
        uint32_t index = msrs[i].index;
        switch (index) {
        case MSR_IA32_SYSENTER_CS:
            env->sysenter_cs = msrs[i].data;
            break;
        case MSR_IA32_SYSENTER_ESP:
            env->sysenter_esp = msrs[i].data;
            break;
        case MSR_IA32_SYSENTER_EIP:
            env->sysenter_eip = msrs[i].data;
            break;
        case MSR_PAT:
            env->pat = msrs[i].data;
            break;
        case MSR_STAR:
            env->star = msrs[i].data;
            break;
#ifdef TARGET_X86_64
        case MSR_CSTAR:
            env->cstar = msrs[i].data;
            break;
        case MSR_KERNELGSBASE:
            env->kernelgsbase = msrs[i].data;
            break;
        case MSR_FMASK:
            env->fmask = msrs[i].data;
            break;
        case MSR_LSTAR:
            env->lstar = msrs[i].data;
            break;
#endif
        case MSR_IA32_TSC:
            env->tsc = msrs[i].data;
            break;
        case MSR_TSC_AUX:
            env->tsc_aux = msrs[i].data;
            break;
        case MSR_TSC_ADJUST:
            env->tsc_adjust = msrs[i].data;
            break;
        case MSR_IA32_TSCDEADLINE:
            env->tsc_deadline = msrs[i].data;
            break;
        case MSR_VM_HSAVE_PA:
            env->vm_hsave = msrs[i].data;
            break;
        case MSR_KVM_SYSTEM_TIME:
            env->system_time_msr = msrs[i].data;
            break;
        case MSR_KVM_WALL_CLOCK:
            env->wall_clock_msr = msrs[i].data;
            break;
        case MSR_MCG_STATUS:
            env->mcg_status = msrs[i].data;
            break;
        case MSR_MCG_CTL:
            env->mcg_ctl = msrs[i].data;
            break;
        case MSR_MCG_EXT_CTL:
            env->mcg_ext_ctl = msrs[i].data;
            break;
        case MSR_IA32_MISC_ENABLE:
            env->msr_ia32_misc_enable = msrs[i].data;
            break;
        case MSR_IA32_SMBASE:
            env->smbase = msrs[i].data;
            break;
        case MSR_SMI_COUNT:
            env->msr_smi_count = msrs[i].data;
            break;
        case MSR_IA32_FEATURE_CONTROL:
            env->msr_ia32_feature_control = msrs[i].data;
            break;
        case MSR_IA32_BNDCFGS:
            env->msr_bndcfgs = msrs[i].data;
            break;
        case MSR_IA32_XSS:
            env->xss = msrs[i].data;
            break;
        default:
            if (msrs[i].index >= MSR_MC0_CTL &&
                msrs[i].index < MSR_MC0_CTL + (env->mcg_cap & 0xff) * 4) {
                env->mce_banks[msrs[i].index - MSR_MC0_CTL] = msrs[i].data;
            }
            break;
        case MSR_KVM_ASYNC_PF_EN:
            env->async_pf_en_msr = msrs[i].data;
            break;
        case MSR_KVM_PV_EOI_EN:
            env->pv_eoi_en_msr = msrs[i].data;
            break;
        case MSR_KVM_STEAL_TIME:
            env->steal_time_msr = msrs[i].data;
            break;
        case MSR_CORE_PERF_FIXED_CTR_CTRL:
            env->msr_fixed_ctr_ctrl = msrs[i].data;
            break;
        case MSR_CORE_PERF_GLOBAL_CTRL:
            env->msr_global_ctrl = msrs[i].data;
            break;
        case MSR_CORE_PERF_GLOBAL_STATUS:
            env->msr_global_status = msrs[i].data;
            break;
        case MSR_CORE_PERF_GLOBAL_OVF_CTRL:
            env->msr_global_ovf_ctrl = msrs[i].data;
            break;
        case MSR_CORE_PERF_FIXED_CTR0 ... MSR_CORE_PERF_FIXED_CTR0 + MAX_FIXED_COUNTERS - 1:
            env->msr_fixed_counters[index - MSR_CORE_PERF_FIXED_CTR0] = msrs[i].data;
            break;
        case MSR_P6_PERFCTR0 ... MSR_P6_PERFCTR0 + MAX_GP_COUNTERS - 1:
            env->msr_gp_counters[index - MSR_P6_PERFCTR0] = msrs[i].data;
            break;
        case MSR_P6_EVNTSEL0 ... MSR_P6_EVNTSEL0 + MAX_GP_COUNTERS - 1:
            env->msr_gp_evtsel[index - MSR_P6_EVNTSEL0] = msrs[i].data;
            break;
        case HV_X64_MSR_HYPERCALL:
            env->msr_hv_hypercall = msrs[i].data;
            break;
        case HV_X64_MSR_GUEST_OS_ID:
            env->msr_hv_guest_os_id = msrs[i].data;
            break;
        case HV_X64_MSR_APIC_ASSIST_PAGE:
            env->msr_hv_vapic = msrs[i].data;
            break;
        case HV_X64_MSR_REFERENCE_TSC:
            env->msr_hv_tsc = msrs[i].data;
            break;
        case HV_X64_MSR_CRASH_P0 ... HV_X64_MSR_CRASH_P4:
            env->msr_hv_crash_params[index - HV_X64_MSR_CRASH_P0] = msrs[i].data;
            break;
        case HV_X64_MSR_VP_RUNTIME:
            env->msr_hv_runtime = msrs[i].data;
            break;
        case HV_X64_MSR_SCONTROL:
            env->msr_hv_synic_control = msrs[i].data;
            break;
        case HV_X64_MSR_SIEFP:
            env->msr_hv_synic_evt_page = msrs[i].data;
            break;
        case HV_X64_MSR_SIMP:
            env->msr_hv_synic_msg_page = msrs[i].data;
            break;
        case HV_X64_MSR_SINT0 ... HV_X64_MSR_SINT15:
            env->msr_hv_synic_sint[index - HV_X64_MSR_SINT0] = msrs[i].data;
            break;
        case HV_X64_MSR_STIMER0_CONFIG:
        case HV_X64_MSR_STIMER1_CONFIG:
        case HV_X64_MSR_STIMER2_CONFIG:
        case HV_X64_MSR_STIMER3_CONFIG:
            env->msr_hv_stimer_config[(index - HV_X64_MSR_STIMER0_CONFIG)/2] =
                                msrs[i].data;
            break;
        case HV_X64_MSR_STIMER0_COUNT:
        case HV_X64_MSR_STIMER1_COUNT:
        case HV_X64_MSR_STIMER2_COUNT:
        case HV_X64_MSR_STIMER3_COUNT:
            env->msr_hv_stimer_count[(index - HV_X64_MSR_STIMER0_COUNT)/2] =
                                msrs[i].data;
            break;
        case HV_X64_MSR_REENLIGHTENMENT_CONTROL:
            env->msr_hv_reenlightenment_control = msrs[i].data;
            break;
        case HV_X64_MSR_TSC_EMULATION_CONTROL:
            env->msr_hv_tsc_emulation_control = msrs[i].data;
            break;
        case HV_X64_MSR_TSC_EMULATION_STATUS:
            env->msr_hv_tsc_emulation_status = msrs[i].data;
            break;
        case MSR_MTRRdefType:
            env->mtrr_deftype = msrs[i].data;
            break;
        case MSR_MTRRfix64K_00000:
            env->mtrr_fixed[0] = msrs[i].data;
            break;
        case MSR_MTRRfix16K_80000:
            env->mtrr_fixed[1] = msrs[i].data;
            break;
        case MSR_MTRRfix16K_A0000:
            env->mtrr_fixed[2] = msrs[i].data;
            break;
        case MSR_MTRRfix4K_C0000:
            env->mtrr_fixed[3] = msrs[i].data;
            break;
        case MSR_MTRRfix4K_C8000:
            env->mtrr_fixed[4] = msrs[i].data;
            break;
        case MSR_MTRRfix4K_D0000:
            env->mtrr_fixed[5] = msrs[i].data;
            break;
        case MSR_MTRRfix4K_D8000:
            env->mtrr_fixed[6] = msrs[i].data;
            break;
        case MSR_MTRRfix4K_E0000:
            env->mtrr_fixed[7] = msrs[i].data;
            break;
        case MSR_MTRRfix4K_E8000:
            env->mtrr_fixed[8] = msrs[i].data;
            break;
        case MSR_MTRRfix4K_F0000:
            env->mtrr_fixed[9] = msrs[i].data;
            break;
        case MSR_MTRRfix4K_F8000:
            env->mtrr_fixed[10] = msrs[i].data;
            break;
        case MSR_MTRRphysBase(0) ... MSR_MTRRphysMask(MSR_MTRRcap_VCNT - 1):
            if (index & 1) {
                env->mtrr_var[MSR_MTRRphysIndex(index)].mask = msrs[i].data |
                                                               mtrr_top_bits;
            } else {
                env->mtrr_var[MSR_MTRRphysIndex(index)].base = msrs[i].data;
            }
            break;
        case MSR_IA32_SPEC_CTRL:
            env->spec_ctrl = msrs[i].data;
            break;
<<<<<<< HEAD
=======
        case MSR_VIRT_SSBD:
            env->virt_ssbd = msrs[i].data;
            break;
        case MSR_IA32_RTIT_CTL:
            env->msr_rtit_ctrl = msrs[i].data;
            break;
        case MSR_IA32_RTIT_STATUS:
            env->msr_rtit_status = msrs[i].data;
            break;
        case MSR_IA32_RTIT_OUTPUT_BASE:
            env->msr_rtit_output_base = msrs[i].data;
            break;
        case MSR_IA32_RTIT_OUTPUT_MASK:
            env->msr_rtit_output_mask = msrs[i].data;
            break;
        case MSR_IA32_RTIT_CR3_MATCH:
            env->msr_rtit_cr3_match = msrs[i].data;
            break;
        case MSR_IA32_RTIT_ADDR0_A ... MSR_IA32_RTIT_ADDR3_B:
            env->msr_rtit_addrs[index - MSR_IA32_RTIT_ADDR0_A] = msrs[i].data;
            break;
>>>>>>> 82b2865e
        }
    }

    return 0;
}

static int kvm_put_mp_state(X86CPU *cpu)
{
    struct kvm_mp_state mp_state = { .mp_state = cpu->env.mp_state };

    return kvm_vcpu_ioctl(CPU(cpu), KVM_SET_MP_STATE, &mp_state);
}

static int kvm_get_mp_state(X86CPU *cpu)
{
    CPUState *cs = CPU(cpu);
    CPUX86State *env = &cpu->env;
    struct kvm_mp_state mp_state;
    int ret;

    ret = kvm_vcpu_ioctl(cs, KVM_GET_MP_STATE, &mp_state);
    if (ret < 0) {
        return ret;
    }
    env->mp_state = mp_state.mp_state;
    if (kvm_irqchip_in_kernel()) {
        cs->halted = (mp_state.mp_state == KVM_MP_STATE_HALTED);
    }
    return 0;
}

static int kvm_get_apic(X86CPU *cpu)
{
    DeviceState *apic = cpu->apic_state;
    struct kvm_lapic_state kapic;
    int ret;

    if (apic && kvm_irqchip_in_kernel()) {
        ret = kvm_vcpu_ioctl(CPU(cpu), KVM_GET_LAPIC, &kapic);
        if (ret < 0) {
            return ret;
        }

        kvm_get_apic_state(apic, &kapic);
    }
    return 0;
}

static int kvm_put_vcpu_events(X86CPU *cpu, int level)
{
    CPUState *cs = CPU(cpu);
    CPUX86State *env = &cpu->env;
    struct kvm_vcpu_events events = {};

    if (!kvm_has_vcpu_events()) {
        return 0;
    }

    events.exception.injected = (env->exception_injected >= 0);
    events.exception.nr = env->exception_injected;
    events.exception.has_error_code = env->has_error_code;
    events.exception.error_code = env->error_code;

    events.interrupt.injected = (env->interrupt_injected >= 0);
    events.interrupt.nr = env->interrupt_injected;
    events.interrupt.soft = env->soft_interrupt;

    events.nmi.injected = env->nmi_injected;
    events.nmi.pending = env->nmi_pending;
    events.nmi.masked = !!(env->hflags2 & HF2_NMI_MASK);

    events.sipi_vector = env->sipi_vector;
    events.flags = 0;

    if (has_msr_smbase) {
        events.smi.smm = !!(env->hflags & HF_SMM_MASK);
        events.smi.smm_inside_nmi = !!(env->hflags2 & HF2_SMM_INSIDE_NMI_MASK);
        if (kvm_irqchip_in_kernel()) {
            /* As soon as these are moved to the kernel, remove them
             * from cs->interrupt_request.
             */
            events.smi.pending = cs->interrupt_request & CPU_INTERRUPT_SMI;
            events.smi.latched_init = cs->interrupt_request & CPU_INTERRUPT_INIT;
            cs->interrupt_request &= ~(CPU_INTERRUPT_INIT | CPU_INTERRUPT_SMI);
        } else {
            /* Keep these in cs->interrupt_request.  */
            events.smi.pending = 0;
            events.smi.latched_init = 0;
        }
        /* Stop SMI delivery on old machine types to avoid a reboot
         * on an inward migration of an old VM.
         */
        if (!cpu->kvm_no_smi_migration) {
            events.flags |= KVM_VCPUEVENT_VALID_SMM;
        }
    }

    if (level >= KVM_PUT_RESET_STATE) {
        events.flags |= KVM_VCPUEVENT_VALID_NMI_PENDING;
        if (env->mp_state == KVM_MP_STATE_SIPI_RECEIVED) {
            events.flags |= KVM_VCPUEVENT_VALID_SIPI_VECTOR;
        }
    }

    return kvm_vcpu_ioctl(CPU(cpu), KVM_SET_VCPU_EVENTS, &events);
}

static int kvm_get_vcpu_events(X86CPU *cpu)
{
    CPUX86State *env = &cpu->env;
    struct kvm_vcpu_events events;
    int ret;

    if (!kvm_has_vcpu_events()) {
        return 0;
    }

    memset(&events, 0, sizeof(events));
    ret = kvm_vcpu_ioctl(CPU(cpu), KVM_GET_VCPU_EVENTS, &events);
    if (ret < 0) {
       return ret;
    }
    env->exception_injected =
       events.exception.injected ? events.exception.nr : -1;
    env->has_error_code = events.exception.has_error_code;
    env->error_code = events.exception.error_code;

    env->interrupt_injected =
        events.interrupt.injected ? events.interrupt.nr : -1;
    env->soft_interrupt = events.interrupt.soft;

    env->nmi_injected = events.nmi.injected;
    env->nmi_pending = events.nmi.pending;
    if (events.nmi.masked) {
        env->hflags2 |= HF2_NMI_MASK;
    } else {
        env->hflags2 &= ~HF2_NMI_MASK;
    }

    if (events.flags & KVM_VCPUEVENT_VALID_SMM) {
        if (events.smi.smm) {
            env->hflags |= HF_SMM_MASK;
        } else {
            env->hflags &= ~HF_SMM_MASK;
        }
        if (events.smi.pending) {
            cpu_interrupt(CPU(cpu), CPU_INTERRUPT_SMI);
        } else {
            cpu_reset_interrupt(CPU(cpu), CPU_INTERRUPT_SMI);
        }
        if (events.smi.smm_inside_nmi) {
            env->hflags2 |= HF2_SMM_INSIDE_NMI_MASK;
        } else {
            env->hflags2 &= ~HF2_SMM_INSIDE_NMI_MASK;
        }
        if (events.smi.latched_init) {
            cpu_interrupt(CPU(cpu), CPU_INTERRUPT_INIT);
        } else {
            cpu_reset_interrupt(CPU(cpu), CPU_INTERRUPT_INIT);
        }
    }

    env->sipi_vector = events.sipi_vector;

    return 0;
}

static int kvm_guest_debug_workarounds(X86CPU *cpu)
{
    CPUState *cs = CPU(cpu);
    CPUX86State *env = &cpu->env;
    int ret = 0;
    unsigned long reinject_trap = 0;

    if (!kvm_has_vcpu_events()) {
        if (env->exception_injected == 1) {
            reinject_trap = KVM_GUESTDBG_INJECT_DB;
        } else if (env->exception_injected == 3) {
            reinject_trap = KVM_GUESTDBG_INJECT_BP;
        }
        env->exception_injected = -1;
    }

    /*
     * Kernels before KVM_CAP_X86_ROBUST_SINGLESTEP overwrote flags.TF
     * injected via SET_GUEST_DEBUG while updating GP regs. Work around this
     * by updating the debug state once again if single-stepping is on.
     * Another reason to call kvm_update_guest_debug here is a pending debug
     * trap raise by the guest. On kernels without SET_VCPU_EVENTS we have to
     * reinject them via SET_GUEST_DEBUG.
     */
    if (reinject_trap ||
        (!kvm_has_robust_singlestep() && cs->singlestep_enabled)) {
        ret = kvm_update_guest_debug(cs, reinject_trap);
    }
    return ret;
}

static int kvm_put_debugregs(X86CPU *cpu)
{
    CPUX86State *env = &cpu->env;
    struct kvm_debugregs dbgregs;
    int i;

    if (!kvm_has_debugregs()) {
        return 0;
    }

    for (i = 0; i < 4; i++) {
        dbgregs.db[i] = env->dr[i];
    }
    dbgregs.dr6 = env->dr[6];
    dbgregs.dr7 = env->dr[7];
    dbgregs.flags = 0;

    return kvm_vcpu_ioctl(CPU(cpu), KVM_SET_DEBUGREGS, &dbgregs);
}

static int kvm_get_debugregs(X86CPU *cpu)
{
    CPUX86State *env = &cpu->env;
    struct kvm_debugregs dbgregs;
    int i, ret;

    if (!kvm_has_debugregs()) {
        return 0;
    }

    ret = kvm_vcpu_ioctl(CPU(cpu), KVM_GET_DEBUGREGS, &dbgregs);
    if (ret < 0) {
        return ret;
    }
    for (i = 0; i < 4; i++) {
        env->dr[i] = dbgregs.db[i];
    }
    env->dr[4] = env->dr[6] = dbgregs.dr6;
    env->dr[5] = env->dr[7] = dbgregs.dr7;

    return 0;
}

int kvm_arch_put_registers(CPUState *cpu, int level)
{
    X86CPU *x86_cpu = X86_CPU(cpu);
    int ret;

    assert(cpu_is_stopped(cpu) || qemu_cpu_is_self(cpu));

    if (level >= KVM_PUT_RESET_STATE) {
        ret = kvm_put_msr_feature_control(x86_cpu);
        if (ret < 0) {
            return ret;
        }
    }

    if (level == KVM_PUT_FULL_STATE) {
        /* We don't check for kvm_arch_set_tsc_khz() errors here,
         * because TSC frequency mismatch shouldn't abort migration,
         * unless the user explicitly asked for a more strict TSC
         * setting (e.g. using an explicit "tsc-freq" option).
         */
        kvm_arch_set_tsc_khz(cpu);
    }

    ret = kvm_getput_regs(x86_cpu, 1);
    if (ret < 0) {
        return ret;
    }
    ret = kvm_put_xsave(x86_cpu);
    if (ret < 0) {
        return ret;
    }
    ret = kvm_put_xcrs(x86_cpu);
    if (ret < 0) {
        return ret;
    }
    ret = kvm_put_sregs(x86_cpu);
    if (ret < 0) {
        return ret;
    }
    /* must be before kvm_put_msrs */
    ret = kvm_inject_mce_oldstyle(x86_cpu);
    if (ret < 0) {
        return ret;
    }
    ret = kvm_put_msrs(x86_cpu, level);
    if (ret < 0) {
        return ret;
    }
    ret = kvm_put_vcpu_events(x86_cpu, level);
    if (ret < 0) {
        return ret;
    }
    if (level >= KVM_PUT_RESET_STATE) {
        ret = kvm_put_mp_state(x86_cpu);
        if (ret < 0) {
            return ret;
        }
    }

    ret = kvm_put_tscdeadline_msr(x86_cpu);
    if (ret < 0) {
        return ret;
    }
    ret = kvm_put_debugregs(x86_cpu);
    if (ret < 0) {
        return ret;
    }
    /* must be last */
    ret = kvm_guest_debug_workarounds(x86_cpu);
    if (ret < 0) {
        return ret;
    }
    return 0;
}

int kvm_arch_get_registers(CPUState *cs)
{
    X86CPU *cpu = X86_CPU(cs);
    int ret;

    assert(cpu_is_stopped(cs) || qemu_cpu_is_self(cs));

    ret = kvm_get_vcpu_events(cpu);
    if (ret < 0) {
        goto out;
    }
    /*
     * KVM_GET_MPSTATE can modify CS and RIP, call it before
     * KVM_GET_REGS and KVM_GET_SREGS.
     */
    ret = kvm_get_mp_state(cpu);
    if (ret < 0) {
        goto out;
    }
    ret = kvm_getput_regs(cpu, 0);
    if (ret < 0) {
        goto out;
    }
    ret = kvm_get_xsave(cpu);
    if (ret < 0) {
        goto out;
    }
    ret = kvm_get_xcrs(cpu);
    if (ret < 0) {
        goto out;
    }
    ret = kvm_get_sregs(cpu);
    if (ret < 0) {
        goto out;
    }
    ret = kvm_get_msrs(cpu);
    if (ret < 0) {
        goto out;
    }
    ret = kvm_get_apic(cpu);
    if (ret < 0) {
        goto out;
    }
    ret = kvm_get_debugregs(cpu);
    if (ret < 0) {
        goto out;
    }
    ret = 0;
 out:
    cpu_sync_bndcs_hflags(&cpu->env);
    return ret;
}

void kvm_arch_pre_run(CPUState *cpu, struct kvm_run *run)
{
    X86CPU *x86_cpu = X86_CPU(cpu);
    CPUX86State *env = &x86_cpu->env;
    int ret;

    /* Inject NMI */
    if (cpu->interrupt_request & (CPU_INTERRUPT_NMI | CPU_INTERRUPT_SMI)) {
        if (cpu->interrupt_request & CPU_INTERRUPT_NMI) {
            qemu_mutex_lock_iothread();
            cpu->interrupt_request &= ~CPU_INTERRUPT_NMI;
            qemu_mutex_unlock_iothread();
            DPRINTF("injected NMI\n");
            ret = kvm_vcpu_ioctl(cpu, KVM_NMI);
            if (ret < 0) {
                fprintf(stderr, "KVM: injection failed, NMI lost (%s)\n",
                        strerror(-ret));
            }
        }
        if (cpu->interrupt_request & CPU_INTERRUPT_SMI) {
            qemu_mutex_lock_iothread();
            cpu->interrupt_request &= ~CPU_INTERRUPT_SMI;
            qemu_mutex_unlock_iothread();
            DPRINTF("injected SMI\n");
            ret = kvm_vcpu_ioctl(cpu, KVM_SMI);
            if (ret < 0) {
                fprintf(stderr, "KVM: injection failed, SMI lost (%s)\n",
                        strerror(-ret));
            }
        }
    }

    if (!kvm_pic_in_kernel()) {
        qemu_mutex_lock_iothread();
    }

    /* Force the VCPU out of its inner loop to process any INIT requests
     * or (for userspace APIC, but it is cheap to combine the checks here)
     * pending TPR access reports.
     */
    if (cpu->interrupt_request & (CPU_INTERRUPT_INIT | CPU_INTERRUPT_TPR)) {
        if ((cpu->interrupt_request & CPU_INTERRUPT_INIT) &&
            !(env->hflags & HF_SMM_MASK)) {
            cpu->exit_request = 1;
        }
        if (cpu->interrupt_request & CPU_INTERRUPT_TPR) {
            cpu->exit_request = 1;
        }
    }

    if (!kvm_pic_in_kernel()) {
        /* Try to inject an interrupt if the guest can accept it */
        if (run->ready_for_interrupt_injection &&
            (cpu->interrupt_request & CPU_INTERRUPT_HARD) &&
            (env->eflags & IF_MASK)) {
            int irq;

            cpu->interrupt_request &= ~CPU_INTERRUPT_HARD;
            irq = cpu_get_pic_interrupt(env);
            if (irq >= 0) {
                struct kvm_interrupt intr;

                intr.irq = irq;
                DPRINTF("injected interrupt %d\n", irq);
                ret = kvm_vcpu_ioctl(cpu, KVM_INTERRUPT, &intr);
                if (ret < 0) {
                    fprintf(stderr,
                            "KVM: injection failed, interrupt lost (%s)\n",
                            strerror(-ret));
                }
            }
        }

        /* If we have an interrupt but the guest is not ready to receive an
         * interrupt, request an interrupt window exit.  This will
         * cause a return to userspace as soon as the guest is ready to
         * receive interrupts. */
        if ((cpu->interrupt_request & CPU_INTERRUPT_HARD)) {
            run->request_interrupt_window = 1;
        } else {
            run->request_interrupt_window = 0;
        }

        DPRINTF("setting tpr\n");
        run->cr8 = cpu_get_apic_tpr(x86_cpu->apic_state);

        qemu_mutex_unlock_iothread();
    }
}

MemTxAttrs kvm_arch_post_run(CPUState *cpu, struct kvm_run *run)
{
    X86CPU *x86_cpu = X86_CPU(cpu);
    CPUX86State *env = &x86_cpu->env;

    if (run->flags & KVM_RUN_X86_SMM) {
        env->hflags |= HF_SMM_MASK;
    } else {
        env->hflags &= ~HF_SMM_MASK;
    }
    if (run->if_flag) {
        env->eflags |= IF_MASK;
    } else {
        env->eflags &= ~IF_MASK;
    }

    /* We need to protect the apic state against concurrent accesses from
     * different threads in case the userspace irqchip is used. */
    if (!kvm_irqchip_in_kernel()) {
        qemu_mutex_lock_iothread();
    }
    cpu_set_apic_tpr(x86_cpu->apic_state, run->cr8);
    cpu_set_apic_base(x86_cpu->apic_state, run->apic_base);
    if (!kvm_irqchip_in_kernel()) {
        qemu_mutex_unlock_iothread();
    }
    return cpu_get_mem_attrs(env);
}

int kvm_arch_process_async_events(CPUState *cs)
{
    X86CPU *cpu = X86_CPU(cs);
    CPUX86State *env = &cpu->env;

    if (cs->interrupt_request & CPU_INTERRUPT_MCE) {
        /* We must not raise CPU_INTERRUPT_MCE if it's not supported. */
        assert(env->mcg_cap);

        cs->interrupt_request &= ~CPU_INTERRUPT_MCE;

        kvm_cpu_synchronize_state(cs);

        if (env->exception_injected == EXCP08_DBLE) {
            /* this means triple fault */
            qemu_system_reset_request(SHUTDOWN_CAUSE_GUEST_RESET);
            cs->exit_request = 1;
            return 0;
        }
        env->exception_injected = EXCP12_MCHK;
        env->has_error_code = 0;

        cs->halted = 0;
        if (kvm_irqchip_in_kernel() && env->mp_state == KVM_MP_STATE_HALTED) {
            env->mp_state = KVM_MP_STATE_RUNNABLE;
        }
    }

    if ((cs->interrupt_request & CPU_INTERRUPT_INIT) &&
        !(env->hflags & HF_SMM_MASK)) {
        kvm_cpu_synchronize_state(cs);
        do_cpu_init(cpu);
    }

    if (kvm_irqchip_in_kernel()) {
        return 0;
    }

    if (cs->interrupt_request & CPU_INTERRUPT_POLL) {
        cs->interrupt_request &= ~CPU_INTERRUPT_POLL;
        apic_poll_irq(cpu->apic_state);
    }
    if (((cs->interrupt_request & CPU_INTERRUPT_HARD) &&
         (env->eflags & IF_MASK)) ||
        (cs->interrupt_request & CPU_INTERRUPT_NMI)) {
        cs->halted = 0;
    }
    if (cs->interrupt_request & CPU_INTERRUPT_SIPI) {
        kvm_cpu_synchronize_state(cs);
        do_cpu_sipi(cpu);
    }
    if (cs->interrupt_request & CPU_INTERRUPT_TPR) {
        cs->interrupt_request &= ~CPU_INTERRUPT_TPR;
        kvm_cpu_synchronize_state(cs);
        apic_handle_tpr_access_report(cpu->apic_state, env->eip,
                                      env->tpr_access_type);
    }

    return cs->halted;
}

static int kvm_handle_halt(X86CPU *cpu)
{
    CPUState *cs = CPU(cpu);
    CPUX86State *env = &cpu->env;

    if (!((cs->interrupt_request & CPU_INTERRUPT_HARD) &&
          (env->eflags & IF_MASK)) &&
        !(cs->interrupt_request & CPU_INTERRUPT_NMI)) {
        cs->halted = 1;
        return EXCP_HLT;
    }

    return 0;
}

static int kvm_handle_tpr_access(X86CPU *cpu)
{
    CPUState *cs = CPU(cpu);
    struct kvm_run *run = cs->kvm_run;

    apic_handle_tpr_access_report(cpu->apic_state, run->tpr_access.rip,
                                  run->tpr_access.is_write ? TPR_ACCESS_WRITE
                                                           : TPR_ACCESS_READ);
    return 1;
}

int kvm_arch_insert_sw_breakpoint(CPUState *cs, struct kvm_sw_breakpoint *bp)
{
    static const uint8_t int3 = 0xcc;

    if (cpu_memory_rw_debug(cs, bp->pc, (uint8_t *)&bp->saved_insn, 1, 0) ||
        cpu_memory_rw_debug(cs, bp->pc, (uint8_t *)&int3, 1, 1)) {
        return -EINVAL;
    }
    return 0;
}

int kvm_arch_remove_sw_breakpoint(CPUState *cs, struct kvm_sw_breakpoint *bp)
{
    uint8_t int3;

    if (cpu_memory_rw_debug(cs, bp->pc, &int3, 1, 0) || int3 != 0xcc ||
        cpu_memory_rw_debug(cs, bp->pc, (uint8_t *)&bp->saved_insn, 1, 1)) {
        return -EINVAL;
    }
    return 0;
}

static struct {
    target_ulong addr;
    int len;
    int type;
} hw_breakpoint[4];

static int nb_hw_breakpoint;

static int find_hw_breakpoint(target_ulong addr, int len, int type)
{
    int n;

    for (n = 0; n < nb_hw_breakpoint; n++) {
        if (hw_breakpoint[n].addr == addr && hw_breakpoint[n].type == type &&
            (hw_breakpoint[n].len == len || len == -1)) {
            return n;
        }
    }
    return -1;
}

int kvm_arch_insert_hw_breakpoint(target_ulong addr,
                                  target_ulong len, int type)
{
    switch (type) {
    case GDB_BREAKPOINT_HW:
        len = 1;
        break;
    case GDB_WATCHPOINT_WRITE:
    case GDB_WATCHPOINT_ACCESS:
        switch (len) {
        case 1:
            break;
        case 2:
        case 4:
        case 8:
            if (addr & (len - 1)) {
                return -EINVAL;
            }
            break;
        default:
            return -EINVAL;
        }
        break;
    default:
        return -ENOSYS;
    }

    if (nb_hw_breakpoint == 4) {
        return -ENOBUFS;
    }
    if (find_hw_breakpoint(addr, len, type) >= 0) {
        return -EEXIST;
    }
    hw_breakpoint[nb_hw_breakpoint].addr = addr;
    hw_breakpoint[nb_hw_breakpoint].len = len;
    hw_breakpoint[nb_hw_breakpoint].type = type;
    nb_hw_breakpoint++;

    return 0;
}

int kvm_arch_remove_hw_breakpoint(target_ulong addr,
                                  target_ulong len, int type)
{
    int n;

    n = find_hw_breakpoint(addr, (type == GDB_BREAKPOINT_HW) ? 1 : len, type);
    if (n < 0) {
        return -ENOENT;
    }
    nb_hw_breakpoint--;
    hw_breakpoint[n] = hw_breakpoint[nb_hw_breakpoint];

    return 0;
}

void kvm_arch_remove_all_hw_breakpoints(void)
{
    nb_hw_breakpoint = 0;
}

static CPUWatchpoint hw_watchpoint;

static int kvm_handle_debug(X86CPU *cpu,
                            struct kvm_debug_exit_arch *arch_info)
{
    CPUState *cs = CPU(cpu);
    CPUX86State *env = &cpu->env;
    int ret = 0;
    int n;

    if (arch_info->exception == 1) {
        if (arch_info->dr6 & (1 << 14)) {
            if (cs->singlestep_enabled) {
                ret = EXCP_DEBUG;
            }
        } else {
            for (n = 0; n < 4; n++) {
                if (arch_info->dr6 & (1 << n)) {
                    switch ((arch_info->dr7 >> (16 + n*4)) & 0x3) {
                    case 0x0:
                        ret = EXCP_DEBUG;
                        break;
                    case 0x1:
                        ret = EXCP_DEBUG;
                        cs->watchpoint_hit = &hw_watchpoint;
                        hw_watchpoint.vaddr = hw_breakpoint[n].addr;
                        hw_watchpoint.flags = BP_MEM_WRITE;
                        break;
                    case 0x3:
                        ret = EXCP_DEBUG;
                        cs->watchpoint_hit = &hw_watchpoint;
                        hw_watchpoint.vaddr = hw_breakpoint[n].addr;
                        hw_watchpoint.flags = BP_MEM_ACCESS;
                        break;
                    }
                }
            }
        }
    } else if (kvm_find_sw_breakpoint(cs, arch_info->pc)) {
        ret = EXCP_DEBUG;
    }
    if (ret == 0) {
        cpu_synchronize_state(cs);
        assert(env->exception_injected == -1);

        /* pass to guest */
        env->exception_injected = arch_info->exception;
        env->has_error_code = 0;
    }

    return ret;
}

void kvm_arch_update_guest_debug(CPUState *cpu, struct kvm_guest_debug *dbg)
{
    const uint8_t type_code[] = {
        [GDB_BREAKPOINT_HW] = 0x0,
        [GDB_WATCHPOINT_WRITE] = 0x1,
        [GDB_WATCHPOINT_ACCESS] = 0x3
    };
    const uint8_t len_code[] = {
        [1] = 0x0, [2] = 0x1, [4] = 0x3, [8] = 0x2
    };
    int n;

    if (kvm_sw_breakpoints_active(cpu)) {
        dbg->control |= KVM_GUESTDBG_ENABLE | KVM_GUESTDBG_USE_SW_BP;
    }
    if (nb_hw_breakpoint > 0) {
        dbg->control |= KVM_GUESTDBG_ENABLE | KVM_GUESTDBG_USE_HW_BP;
        dbg->arch.debugreg[7] = 0x0600;
        for (n = 0; n < nb_hw_breakpoint; n++) {
            dbg->arch.debugreg[n] = hw_breakpoint[n].addr;
            dbg->arch.debugreg[7] |= (2 << (n * 2)) |
                (type_code[hw_breakpoint[n].type] << (16 + n*4)) |
                ((uint32_t)len_code[hw_breakpoint[n].len] << (18 + n*4));
        }
    }
}

static bool host_supports_vmx(void)
{
    uint32_t ecx, unused;

    host_cpuid(1, 0, &unused, &unused, &ecx, &unused);
    return ecx & CPUID_EXT_VMX;
}

#define VMX_INVALID_GUEST_STATE 0x80000021

int kvm_arch_handle_exit(CPUState *cs, struct kvm_run *run)
{
    X86CPU *cpu = X86_CPU(cs);
    uint64_t code;
    int ret;

    switch (run->exit_reason) {
    case KVM_EXIT_HLT:
        DPRINTF("handle_hlt\n");
        qemu_mutex_lock_iothread();
        ret = kvm_handle_halt(cpu);
        qemu_mutex_unlock_iothread();
        break;
    case KVM_EXIT_SET_TPR:
        ret = 0;
        break;
    case KVM_EXIT_TPR_ACCESS:
        qemu_mutex_lock_iothread();
        ret = kvm_handle_tpr_access(cpu);
        qemu_mutex_unlock_iothread();
        break;
    case KVM_EXIT_FAIL_ENTRY:
        code = run->fail_entry.hardware_entry_failure_reason;
        fprintf(stderr, "KVM: entry failed, hardware error 0x%" PRIx64 "\n",
                code);
        if (host_supports_vmx() && code == VMX_INVALID_GUEST_STATE) {
            fprintf(stderr,
                    "\nIf you're running a guest on an Intel machine without "
                        "unrestricted mode\n"
                    "support, the failure can be most likely due to the guest "
                        "entering an invalid\n"
                    "state for Intel VT. For example, the guest maybe running "
                        "in big real mode\n"
                    "which is not supported on less recent Intel processors."
                        "\n\n");
        }
        ret = -1;
        break;
    case KVM_EXIT_EXCEPTION:
        fprintf(stderr, "KVM: exception %d exit (error code 0x%x)\n",
                run->ex.exception, run->ex.error_code);
        ret = -1;
        break;
    case KVM_EXIT_DEBUG:
        DPRINTF("kvm_exit_debug\n");
        qemu_mutex_lock_iothread();
        ret = kvm_handle_debug(cpu, &run->debug.arch);
        qemu_mutex_unlock_iothread();
        break;
    case KVM_EXIT_HYPERV:
        ret = kvm_hv_handle_exit(cpu, &run->hyperv);
        break;
    case KVM_EXIT_IOAPIC_EOI:
        ioapic_eoi_broadcast(run->eoi.vector);
        ret = 0;
        break;
    default:
        fprintf(stderr, "KVM: unknown exit reason %d\n", run->exit_reason);
        ret = -1;
        break;
    }

    return ret;
}

bool kvm_arch_stop_on_emulation_error(CPUState *cs)
{
    X86CPU *cpu = X86_CPU(cs);
    CPUX86State *env = &cpu->env;

    kvm_cpu_synchronize_state(cs);
    return !(env->cr[0] & CR0_PE_MASK) ||
           ((env->segs[R_CS].selector  & 3) != 3);
}

void kvm_arch_init_irq_routing(KVMState *s)
{
    if (!kvm_check_extension(s, KVM_CAP_IRQ_ROUTING)) {
        /* If kernel can't do irq routing, interrupt source
         * override 0->2 cannot be set up as required by HPET.
         * So we have to disable it.
         */
        no_hpet = 1;
    }
    /* We know at this point that we're using the in-kernel
     * irqchip, so we can use irqfds, and on x86 we know
     * we can use msi via irqfd and GSI routing.
     */
    kvm_msi_via_irqfd_allowed = true;
    kvm_gsi_routing_allowed = true;

    if (kvm_irqchip_is_split()) {
        int i;

        /* If the ioapic is in QEMU and the lapics are in KVM, reserve
           MSI routes for signaling interrupts to the local apics. */
        for (i = 0; i < IOAPIC_NUM_PINS; i++) {
            if (kvm_irqchip_add_msi_route(s, 0, NULL) < 0) {
                error_report("Could not enable split IRQ mode.");
                exit(1);
            }
        }
    }
}

int kvm_arch_irqchip_create(MachineState *ms, KVMState *s)
{
    int ret;
    if (machine_kernel_irqchip_split(ms)) {
        ret = kvm_vm_enable_cap(s, KVM_CAP_SPLIT_IRQCHIP, 0, 24);
        if (ret) {
            error_report("Could not enable split irqchip mode: %s",
                         strerror(-ret));
            exit(1);
        } else {
            DPRINTF("Enabled KVM_CAP_SPLIT_IRQCHIP\n");
            kvm_split_irqchip = true;
            return 1;
        }
    } else {
        return 0;
    }
}

/* Classic KVM device assignment interface. Will remain x86 only. */
int kvm_device_pci_assign(KVMState *s, PCIHostDeviceAddress *dev_addr,
                          uint32_t flags, uint32_t *dev_id)
{
    struct kvm_assigned_pci_dev dev_data = {
        .segnr = dev_addr->domain,
        .busnr = dev_addr->bus,
        .devfn = PCI_DEVFN(dev_addr->slot, dev_addr->function),
        .flags = flags,
    };
    int ret;

    dev_data.assigned_dev_id =
        (dev_addr->domain << 16) | (dev_addr->bus << 8) | dev_data.devfn;

    ret = kvm_vm_ioctl(s, KVM_ASSIGN_PCI_DEVICE, &dev_data);
    if (ret < 0) {
        return ret;
    }

    *dev_id = dev_data.assigned_dev_id;

    return 0;
}

int kvm_device_pci_deassign(KVMState *s, uint32_t dev_id)
{
    struct kvm_assigned_pci_dev dev_data = {
        .assigned_dev_id = dev_id,
    };

    return kvm_vm_ioctl(s, KVM_DEASSIGN_PCI_DEVICE, &dev_data);
}

static int kvm_assign_irq_internal(KVMState *s, uint32_t dev_id,
                                   uint32_t irq_type, uint32_t guest_irq)
{
    struct kvm_assigned_irq assigned_irq = {
        .assigned_dev_id = dev_id,
        .guest_irq = guest_irq,
        .flags = irq_type,
    };

    if (kvm_check_extension(s, KVM_CAP_ASSIGN_DEV_IRQ)) {
        return kvm_vm_ioctl(s, KVM_ASSIGN_DEV_IRQ, &assigned_irq);
    } else {
        return kvm_vm_ioctl(s, KVM_ASSIGN_IRQ, &assigned_irq);
    }
}

int kvm_device_intx_assign(KVMState *s, uint32_t dev_id, bool use_host_msi,
                           uint32_t guest_irq)
{
    uint32_t irq_type = KVM_DEV_IRQ_GUEST_INTX |
        (use_host_msi ? KVM_DEV_IRQ_HOST_MSI : KVM_DEV_IRQ_HOST_INTX);

    return kvm_assign_irq_internal(s, dev_id, irq_type, guest_irq);
}

int kvm_device_intx_set_mask(KVMState *s, uint32_t dev_id, bool masked)
{
    struct kvm_assigned_pci_dev dev_data = {
        .assigned_dev_id = dev_id,
        .flags = masked ? KVM_DEV_ASSIGN_MASK_INTX : 0,
    };

    return kvm_vm_ioctl(s, KVM_ASSIGN_SET_INTX_MASK, &dev_data);
}

static int kvm_deassign_irq_internal(KVMState *s, uint32_t dev_id,
                                     uint32_t type)
{
    struct kvm_assigned_irq assigned_irq = {
        .assigned_dev_id = dev_id,
        .flags = type,
    };

    return kvm_vm_ioctl(s, KVM_DEASSIGN_DEV_IRQ, &assigned_irq);
}

int kvm_device_intx_deassign(KVMState *s, uint32_t dev_id, bool use_host_msi)
{
    return kvm_deassign_irq_internal(s, dev_id, KVM_DEV_IRQ_GUEST_INTX |
        (use_host_msi ? KVM_DEV_IRQ_HOST_MSI : KVM_DEV_IRQ_HOST_INTX));
}

int kvm_device_msi_assign(KVMState *s, uint32_t dev_id, int virq)
{
    return kvm_assign_irq_internal(s, dev_id, KVM_DEV_IRQ_HOST_MSI |
                                              KVM_DEV_IRQ_GUEST_MSI, virq);
}

int kvm_device_msi_deassign(KVMState *s, uint32_t dev_id)
{
    return kvm_deassign_irq_internal(s, dev_id, KVM_DEV_IRQ_GUEST_MSI |
                                                KVM_DEV_IRQ_HOST_MSI);
}

bool kvm_device_msix_supported(KVMState *s)
{
    /* The kernel lacks a corresponding KVM_CAP, so we probe by calling
     * KVM_ASSIGN_SET_MSIX_NR with an invalid parameter. */
    return kvm_vm_ioctl(s, KVM_ASSIGN_SET_MSIX_NR, NULL) == -EFAULT;
}

int kvm_device_msix_init_vectors(KVMState *s, uint32_t dev_id,
                                 uint32_t nr_vectors)
{
    struct kvm_assigned_msix_nr msix_nr = {
        .assigned_dev_id = dev_id,
        .entry_nr = nr_vectors,
    };

    return kvm_vm_ioctl(s, KVM_ASSIGN_SET_MSIX_NR, &msix_nr);
}

int kvm_device_msix_set_vector(KVMState *s, uint32_t dev_id, uint32_t vector,
                               int virq)
{
    struct kvm_assigned_msix_entry msix_entry = {
        .assigned_dev_id = dev_id,
        .gsi = virq,
        .entry = vector,
    };

    return kvm_vm_ioctl(s, KVM_ASSIGN_SET_MSIX_ENTRY, &msix_entry);
}

int kvm_device_msix_assign(KVMState *s, uint32_t dev_id)
{
    return kvm_assign_irq_internal(s, dev_id, KVM_DEV_IRQ_HOST_MSIX |
                                              KVM_DEV_IRQ_GUEST_MSIX, 0);
}

int kvm_device_msix_deassign(KVMState *s, uint32_t dev_id)
{
    return kvm_deassign_irq_internal(s, dev_id, KVM_DEV_IRQ_GUEST_MSIX |
                                                KVM_DEV_IRQ_HOST_MSIX);
}

int kvm_arch_fixup_msi_route(struct kvm_irq_routing_entry *route,
                             uint64_t address, uint32_t data, PCIDevice *dev)
{
    X86IOMMUState *iommu = x86_iommu_get_default();

    if (iommu) {
        int ret;
        MSIMessage src, dst;
        X86IOMMUClass *class = X86_IOMMU_GET_CLASS(iommu);

        if (!class->int_remap) {
            return 0;
        }

        src.address = route->u.msi.address_hi;
        src.address <<= VTD_MSI_ADDR_HI_SHIFT;
        src.address |= route->u.msi.address_lo;
        src.data = route->u.msi.data;

        ret = class->int_remap(iommu, &src, &dst, dev ? \
                               pci_requester_id(dev) : \
                               X86_IOMMU_SID_INVALID);
        if (ret) {
            trace_kvm_x86_fixup_msi_error(route->gsi);
            return 1;
        }

        route->u.msi.address_hi = dst.address >> VTD_MSI_ADDR_HI_SHIFT;
        route->u.msi.address_lo = dst.address & VTD_MSI_ADDR_LO_MASK;
        route->u.msi.data = dst.data;
    }

    return 0;
}

typedef struct MSIRouteEntry MSIRouteEntry;

struct MSIRouteEntry {
    PCIDevice *dev;             /* Device pointer */
    int vector;                 /* MSI/MSIX vector index */
    int virq;                   /* Virtual IRQ index */
    QLIST_ENTRY(MSIRouteEntry) list;
};

/* List of used GSI routes */
static QLIST_HEAD(, MSIRouteEntry) msi_route_list = \
    QLIST_HEAD_INITIALIZER(msi_route_list);

static void kvm_update_msi_routes_all(void *private, bool global,
                                      uint32_t index, uint32_t mask)
{
    int cnt = 0, vector;
    MSIRouteEntry *entry;
    MSIMessage msg;
    PCIDevice *dev;

    /* TODO: explicit route update */
    QLIST_FOREACH(entry, &msi_route_list, list) {
        cnt++;
        vector = entry->vector;
        dev = entry->dev;
        if (msix_enabled(dev) && !msix_is_masked(dev, vector)) {
            msg = msix_get_message(dev, vector);
        } else if (msi_enabled(dev) && !msi_is_masked(dev, vector)) {
            msg = msi_get_message(dev, vector);
        } else {
            /*
             * Either MSI/MSIX is disabled for the device, or the
             * specific message was masked out.  Skip this one.
             */
            continue;
        }
        kvm_irqchip_update_msi_route(kvm_state, entry->virq, msg, dev);
    }
    kvm_irqchip_commit_routes(kvm_state);
    trace_kvm_x86_update_msi_routes(cnt);
}

int kvm_arch_add_msi_route_post(struct kvm_irq_routing_entry *route,
                                int vector, PCIDevice *dev)
{
    static bool notify_list_inited = false;
    MSIRouteEntry *entry;

    if (!dev) {
        /* These are (possibly) IOAPIC routes only used for split
         * kernel irqchip mode, while what we are housekeeping are
         * PCI devices only. */
        return 0;
    }

    entry = g_new0(MSIRouteEntry, 1);
    entry->dev = dev;
    entry->vector = vector;
    entry->virq = route->gsi;
    QLIST_INSERT_HEAD(&msi_route_list, entry, list);

    trace_kvm_x86_add_msi_route(route->gsi);

    if (!notify_list_inited) {
        /* For the first time we do add route, add ourselves into
         * IOMMU's IEC notify list if needed. */
        X86IOMMUState *iommu = x86_iommu_get_default();
        if (iommu) {
            x86_iommu_iec_register_notifier(iommu,
                                            kvm_update_msi_routes_all,
                                            NULL);
        }
        notify_list_inited = true;
    }
    return 0;
}

int kvm_arch_release_virq_post(int virq)
{
    MSIRouteEntry *entry, *next;
    QLIST_FOREACH_SAFE(entry, &msi_route_list, list, next) {
        if (entry->virq == virq) {
            trace_kvm_x86_remove_msi_route(virq);
            QLIST_REMOVE(entry, list);
            g_free(entry);
            break;
        }
    }
    return 0;
}

int kvm_arch_msi_data_to_gsi(uint32_t data)
{
    abort();
}<|MERGE_RESOLUTION|>--- conflicted
+++ resolved
@@ -93,12 +93,9 @@
 static bool has_msr_hv_reenlightenment;
 static bool has_msr_xss;
 static bool has_msr_spec_ctrl;
-<<<<<<< HEAD
-=======
 static bool has_msr_virt_ssbd;
 static bool has_msr_smi_count;
 static bool has_msr_arch_capabs;
->>>>>>> 82b2865e
 
 static uint32_t has_architectural_pmu_version;
 static uint32_t num_architectural_pmu_gp_counters;
@@ -1507,11 +1504,6 @@
                 case HV_X64_MSR_TSC_FREQUENCY:
                     has_msr_hv_frequencies = true;
                     break;
-<<<<<<< HEAD
-                case MSR_IA32_SPEC_CTRL:
-                    has_msr_spec_ctrl = true;
-                    break;
-=======
                 case HV_X64_MSR_REENLIGHTENMENT_CONTROL:
                     has_msr_hv_reenlightenment = true;
                     break;
@@ -1524,7 +1516,6 @@
                 case MSR_IA32_ARCH_CAPABILITIES:
                     has_msr_arch_capabs = true;
                     break;
->>>>>>> 82b2865e
                 }
             }
         }
@@ -2032,13 +2023,10 @@
     if (has_msr_spec_ctrl) {
         kvm_msr_entry_add(cpu, MSR_IA32_SPEC_CTRL, env->spec_ctrl);
     }
-<<<<<<< HEAD
-=======
     if (has_msr_virt_ssbd) {
         kvm_msr_entry_add(cpu, MSR_VIRT_SSBD, env->virt_ssbd);
     }
 
->>>>>>> 82b2865e
 #ifdef TARGET_X86_64
     if (lm_capable_kernel) {
         kvm_msr_entry_add(cpu, MSR_CSTAR, env->cstar);
@@ -2048,15 +2036,12 @@
     }
 #endif
 
-<<<<<<< HEAD
-=======
     /* If host supports feature MSR, write down. */
     if (has_msr_arch_capabs) {
         kvm_msr_entry_add(cpu, MSR_IA32_ARCH_CAPABILITIES,
                           env->features[FEAT_ARCH_CAPABILITIES]);
     }
 
->>>>>>> 82b2865e
     /*
      * The following MSRs have side effects on the guest or are too heavy
      * for normal writeback. Limit them to reset or full state updates.
@@ -2431,14 +2416,9 @@
     if (has_msr_spec_ctrl) {
         kvm_msr_entry_add(cpu, MSR_IA32_SPEC_CTRL, 0);
     }
-<<<<<<< HEAD
-
-
-=======
     if (has_msr_virt_ssbd) {
         kvm_msr_entry_add(cpu, MSR_VIRT_SSBD, 0);
     }
->>>>>>> 82b2865e
     if (!env->tsc_valid) {
         kvm_msr_entry_add(cpu, MSR_IA32_TSC, 0);
         env->tsc_valid = !runstate_is_running();
@@ -2818,8 +2798,6 @@
         case MSR_IA32_SPEC_CTRL:
             env->spec_ctrl = msrs[i].data;
             break;
-<<<<<<< HEAD
-=======
         case MSR_VIRT_SSBD:
             env->virt_ssbd = msrs[i].data;
             break;
@@ -2841,7 +2819,6 @@
         case MSR_IA32_RTIT_ADDR0_A ... MSR_IA32_RTIT_ADDR3_B:
             env->msr_rtit_addrs[index - MSR_IA32_RTIT_ADDR0_A] = msrs[i].data;
             break;
->>>>>>> 82b2865e
         }
     }
 
