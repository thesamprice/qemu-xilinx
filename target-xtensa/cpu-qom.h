--- conflicted
+++ resolved
@@ -61,44 +61,6 @@
     const XtensaConfig *config;
 } XtensaCPUClass;
 
-<<<<<<< HEAD
-/**
- * XtensaCPU:
- * @env: #CPUXtensaState
- *
- * An Xtensa CPU.
- */
-typedef struct XtensaCPU {
-    /*< private >*/
-    CPUState parent_obj;
-    /*< public >*/
-
-    CPUXtensaState env;
-} XtensaCPU;
-
-static inline XtensaCPU *xtensa_env_get_cpu(const CPUXtensaState *env)
-{
-    return container_of(env, XtensaCPU, env);
-}
-
-#define ENV_GET_CPU(e) CPU(xtensa_env_get_cpu(e))
-
-#define ENV_OFFSET offsetof(XtensaCPU, env)
-
-void xtensa_cpu_do_interrupt(CPUState *cpu);
-bool xtensa_cpu_exec_interrupt(CPUState *cpu, int interrupt_request);
-void xtensa_cpu_do_unassigned_access(CPUState *cpu, hwaddr addr,
-                                     bool is_write, bool is_exec, int opaque,
-                                     unsigned size);
-void xtensa_cpu_dump_state(CPUState *cpu, FILE *f,
-                           fprintf_function cpu_fprintf, int flags);
-hwaddr xtensa_cpu_get_phys_page_debug(CPUState *cpu, vaddr addr);
-int xtensa_cpu_gdb_read_register(CPUState *cpu, uint8_t *buf, int reg);
-int xtensa_cpu_gdb_write_register(CPUState *cpu, uint8_t *buf, int reg);
-void xtensa_cpu_do_unaligned_access(CPUState *cpu, vaddr addr,
-                                    int is_write, int is_user, uintptr_t retaddr);
-=======
 typedef struct XtensaCPU XtensaCPU;
->>>>>>> 7124ccf8
 
 #endif