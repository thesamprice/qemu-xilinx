#!/bin/sh
#
# qemu configure script (c) 2003 Fabrice Bellard
#

# Unset some variables known to interfere with behavior of common tools,
# just as autoconf does.
CLICOLOR_FORCE= GREP_OPTIONS=
unset CLICOLOR_FORCE GREP_OPTIONS

# Don't allow CCACHE, if present, to use cached results of compile tests!
export CCACHE_RECACHE=yes

# Temporary directory used for files created while
# configure runs. Since it is in the build directory
# we can safely blow away any previous version of it
# (and we need not jump through hoops to try to delete
# it when configure exits.)
TMPDIR1="config-temp"
rm -rf "${TMPDIR1}"
mkdir -p "${TMPDIR1}"
if [ $? -ne 0 ]; then
    echo "ERROR: failed to create temporary directory"
    exit 1
fi

TMPB="qemu-conf"
TMPC="${TMPDIR1}/${TMPB}.c"
TMPO="${TMPDIR1}/${TMPB}.o"
TMPCXX="${TMPDIR1}/${TMPB}.cxx"
TMPL="${TMPDIR1}/${TMPB}.lo"
TMPA="${TMPDIR1}/lib${TMPB}.la"
TMPE="${TMPDIR1}/${TMPB}.exe"
TMPMO="${TMPDIR1}/${TMPB}.mo"

rm -f config.log

# Print a helpful header at the top of config.log
echo "# QEMU configure log $(date)" >> config.log
printf "# Configured with:" >> config.log
printf " '%s'" "$0" "$@" >> config.log
echo >> config.log
echo "#" >> config.log

error_exit() {
    echo
    echo "ERROR: $1"
    while test -n "$2"; do
        echo "       $2"
        shift
    done
    echo
    exit 1
}

do_compiler() {
    # Run the compiler, capturing its output to the log. First argument
    # is compiler binary to execute.
    local compiler="$1"
    shift
    echo $compiler "$@" >> config.log
    $compiler "$@" >> config.log 2>&1 || return $?
    # Test passed. If this is an --enable-werror build, rerun
    # the test with -Werror and bail out if it fails. This
    # makes warning-generating-errors in configure test code
    # obvious to developers.
    if test "$werror" != "yes"; then
        return 0
    fi
    # Don't bother rerunning the compile if we were already using -Werror
    case "$*" in
        *-Werror*)
           return 0
        ;;
    esac
    echo $compiler -Werror "$@" >> config.log
    $compiler -Werror "$@" >> config.log 2>&1 && return $?
    error_exit "configure test passed without -Werror but failed with -Werror." \
        "This is probably a bug in the configure script. The failing command" \
        "will be at the bottom of config.log." \
        "You can run configure with --disable-werror to bypass this check."
}

do_cc() {
    do_compiler "$cc" "$@"
}

do_cxx() {
    do_compiler "$cxx" "$@"
}

update_cxxflags() {
    # Set QEMU_CXXFLAGS from QEMU_CFLAGS by filtering out those
    # options which some versions of GCC's C++ compiler complain about
    # because they only make sense for C programs.
    QEMU_CXXFLAGS=
    for arg in $QEMU_CFLAGS; do
        case $arg in
            -Wstrict-prototypes|-Wmissing-prototypes|-Wnested-externs|\
            -Wold-style-declaration|-Wold-style-definition|-Wredundant-decls)
                ;;
            *)
                QEMU_CXXFLAGS=${QEMU_CXXFLAGS:+$QEMU_CXXFLAGS }$arg
                ;;
        esac
    done
}

compile_object() {
  local_cflags="$1"
  do_cc $QEMU_CFLAGS $local_cflags -c -o $TMPO $TMPC
}

compile_prog() {
  local_cflags="$1"
  local_ldflags="$2"
  do_cc $QEMU_CFLAGS $local_cflags -o $TMPE $TMPC $LDFLAGS $local_ldflags
}

# symbolically link $1 to $2.  Portable version of "ln -sf".
symlink() {
  rm -rf "$2"
  mkdir -p "$(dirname "$2")"
  ln -s "$1" "$2"
}

# check whether a command is available to this shell (may be either an
# executable or a builtin)
has() {
    type "$1" >/dev/null 2>&1
}

# search for an executable in PATH
path_of() {
    local_command="$1"
    local_ifs="$IFS"
    local_dir=""

    # pathname has a dir component?
    if [ "${local_command#*/}" != "$local_command" ]; then
        if [ -x "$local_command" ] && [ ! -d "$local_command" ]; then
            echo "$local_command"
            return 0
        fi
    fi
    if [ -z "$local_command" ]; then
        return 1
    fi

    IFS=:
    for local_dir in $PATH; do
        if [ -x "$local_dir/$local_command" ] && [ ! -d "$local_dir/$local_command" ]; then
            echo "$local_dir/$local_command"
            IFS="${local_ifs:-$(printf ' \t\n')}"
            return 0
        fi
    done
    # not found
    IFS="${local_ifs:-$(printf ' \t\n')}"
    return 1
}

have_backend () {
    echo "$trace_backends" | grep "$1" >/dev/null
}

# default parameters
source_path=$(dirname "$0")
cpu=""
iasl="iasl"
interp_prefix="/usr/gnemul/qemu-%M"
static="no"
cross_prefix=""
audio_drv_list=""
block_drv_rw_whitelist=""
block_drv_ro_whitelist=""
host_cc="cc"
libs_softmmu=""
libs_tools=""
audio_pt_int=""
audio_win_int=""
cc_i386=i386-pc-linux-gnu-gcc
libs_qga=""
debug_info="yes"
stack_protector=""

# Don't accept a target_list environment variable.
unset target_list

# Default value for a variable defining feature "foo".
#  * foo="no"  feature will only be used if --enable-foo arg is given
#  * foo=""    feature will be searched for, and if found, will be used
#              unless --disable-foo is given
#  * foo="yes" this value will only be set by --enable-foo flag.
#              feature will searched for,
#              if not found, configure exits with error
#
# Always add --enable-foo and --disable-foo command line args.
# Distributions want to ensure that several features are compiled in, and it
# is impossible without a --enable-foo that exits if a feature is not found.

bluez=""
brlapi=""
curl=""
curses=""
docs=""
fdt=""
netmap="no"
pixman=""
sdl=""
sdlabi=""
virtfs=""
vnc="yes"
sparse="no"
vde=""
vnc_sasl=""
vnc_jpeg=""
vnc_png=""
xen=""
xen_ctrl_version=""
xen_pv_domain_build="no"
xen_pci_passthrough=""
linux_aio=""
cap_ng=""
attr=""
libattr=""
xfs=""

vhost_net="no"
vhost_scsi="no"
vhost_vsock="no"
kvm="no"
colo="yes"
rdma=""
gprof="no"
debug_tcg="no"
debug="no"
fortify_source=""
strip_opt="yes"
tcg_interpreter="no"
bigendian="no"
mingw32="no"
gcov="no"
gcov_tool="gcov"
EXESUF=""
DSOSUF=".so"
LDFLAGS_SHARED="-shared"
modules="no"
prefix="/usr/local"
mandir="\${prefix}/share/man"
datadir="\${prefix}/share"
qemu_docdir="\${prefix}/share/doc/qemu"
bindir="\${prefix}/bin"
libdir="\${prefix}/lib"
libexecdir="\${prefix}/libexec"
includedir="\${prefix}/include"
sysconfdir="\${prefix}/etc"
local_statedir="\${prefix}/var"
confsuffix="/qemu"
slirp="yes"
oss_lib=""
bsd="no"
linux="no"
solaris="no"
profiler="no"
cocoa="no"
softmmu="yes"
linux_user="no"
bsd_user="no"
aix="no"
blobs="yes"
pkgversion=""
pie=""
qom_cast_debug="yes"
trace_backends="log"
trace_file="trace"
spice=""
rbd=""
smartcard=""
libusb=""
usb_redir=""
opengl=""
opengl_dmabuf="no"
avx2_opt="no"
zlib="yes"
lzo=""
snappy=""
bzip2=""
guest_agent=""
guest_agent_with_vss="no"
guest_agent_ntddscsi="no"
guest_agent_msi=""
vss_win32_sdk=""
win_sdk="no"
want_tools="yes"
libiscsi=""
libnfs=""
coroutine=""
coroutine_pool=""
debug_stack_usage="no"
seccomp=""
glusterfs=""
glusterfs_xlator_opt="no"
glusterfs_discard="no"
glusterfs_zerofill="no"
archipelago="no"
gtk=""
gtkabi=""
gtk_gl="no"
<<<<<<< HEAD
gnutls=""
gnutls_hash=""
=======
tls_priority="NORMAL"
gnutls=""
>>>>>>> 7124ccf8
gnutls_rnd=""
nettle=""
nettle_kdf="no"
gcrypt=""
gcrypt_kdf="no"
vte=""
virglrenderer=""
tpm="yes"
libssh2=""
<<<<<<< HEAD
vhdx=""
numa=""
tcmalloc="no"
jemalloc="no"
=======
numa=""
tcmalloc="no"
jemalloc="no"
replication="yes"
>>>>>>> 7124ccf8

# parse CC options first
for opt do
  optarg=$(expr "x$opt" : 'x[^=]*=\(.*\)')
  case "$opt" in
  --cross-prefix=*) cross_prefix="$optarg"
  ;;
  --cc=*) CC="$optarg"
  ;;
  --cxx=*) CXX="$optarg"
  ;;
  --source-path=*) source_path="$optarg"
  ;;
  --cpu=*) cpu="$optarg"
  ;;
  --extra-cflags=*) QEMU_CFLAGS="$QEMU_CFLAGS $optarg"
                    EXTRA_CFLAGS="$optarg"
  ;;
  --extra-ldflags=*) LDFLAGS="$LDFLAGS $optarg"
                     EXTRA_LDFLAGS="$optarg"
  ;;
  --enable-debug-info) debug_info="yes"
  ;;
  --disable-debug-info) debug_info="no"
  ;;
  esac
done
# OS specific
# Using uname is really, really broken.  Once we have the right set of checks
# we can eliminate its usage altogether.

# Preferred compiler:
#  ${CC} (if set)
#  ${cross_prefix}gcc (if cross-prefix specified)
#  system compiler
if test -z "${CC}${cross_prefix}"; then
  cc="$host_cc"
else
  cc="${CC-${cross_prefix}gcc}"
fi

if test -z "${CXX}${cross_prefix}"; then
  cxx="c++"
else
  cxx="${CXX-${cross_prefix}g++}"
fi

ar="${AR-${cross_prefix}ar}"
as="${AS-${cross_prefix}as}"
ccas="${CCAS-$cc}"
cpp="${CPP-$cc -E}"
objcopy="${OBJCOPY-${cross_prefix}objcopy}"
ld="${LD-${cross_prefix}ld}"
nm="${NM-${cross_prefix}nm}"
strip="${STRIP-${cross_prefix}strip}"
windres="${WINDRES-${cross_prefix}windres}"
pkg_config_exe="${PKG_CONFIG-${cross_prefix}pkg-config}"
query_pkg_config() {
    "${pkg_config_exe}" ${QEMU_PKG_CONFIG_FLAGS} "$@"
}
pkg_config=query_pkg_config
sdl_config="${SDL_CONFIG-${cross_prefix}sdl-config}"
sdl2_config="${SDL2_CONFIG-${cross_prefix}sdl2-config}"

# If the user hasn't specified ARFLAGS, default to 'rv', just as make does.
ARFLAGS="${ARFLAGS-rv}"

# default flags for all hosts
# We use -fwrapv to tell the compiler that we require a C dialect where
# left shift of signed integers is well defined and has the expected
# 2s-complement style results. (Both clang and gcc agree that it
# provides these semantics.)
QEMU_CFLAGS="-fno-strict-aliasing -fno-common -fwrapv $QEMU_CFLAGS"
QEMU_CFLAGS="-Wall -Wundef -Wwrite-strings -Wmissing-prototypes $QEMU_CFLAGS"
QEMU_CFLAGS="-Wstrict-prototypes -Wredundant-decls $QEMU_CFLAGS"
QEMU_CFLAGS="-D_GNU_SOURCE -D_FILE_OFFSET_BITS=64 -D_LARGEFILE_SOURCE $QEMU_CFLAGS"
QEMU_INCLUDES="-I. -I\$(SRC_PATH) -I\$(SRC_PATH)/include"
if test "$debug_info" = "yes"; then
    CFLAGS="-g $CFLAGS"
    LDFLAGS="-g $LDFLAGS"
fi

# make source path absolute
source_path=$(cd "$source_path"; pwd)

# running configure in the source tree?
# we know that's the case if configure is there.
if test -f "./configure"; then
    pwd_is_source_path="y"
else
    pwd_is_source_path="n"
fi

check_define() {
cat > $TMPC <<EOF
#if !defined($1)
#error $1 not defined
#endif
int main(void) { return 0; }
EOF
  compile_object
}

check_include() {
cat > $TMPC <<EOF
#include <$1>
int main(void) { return 0; }
EOF
  compile_object
}

write_c_skeleton() {
    cat > $TMPC <<EOF
int main(void) { return 0; }
EOF
}

if check_define __linux__ ; then
  targetos="Linux"
elif check_define _WIN32 ; then
  targetos='MINGW32'
elif check_define __OpenBSD__ ; then
  targetos='OpenBSD'
elif check_define __sun__ ; then
  targetos='SunOS'
elif check_define __HAIKU__ ; then
  targetos='Haiku'
else
  targetos=$(uname -s)
fi

# Some host OSes need non-standard checks for which CPU to use.
# Note that these checks are broken for cross-compilation: if you're
# cross-compiling to one of these OSes then you'll need to specify
# the correct CPU with the --cpu option.
case $targetos in
Darwin)
  # on Leopard most of the system is 32-bit, so we have to ask the kernel if we can
  # run 64-bit userspace code.
  # If the user didn't specify a CPU explicitly and the kernel says this is
  # 64 bit hw, then assume x86_64. Otherwise fall through to the usual detection code.
  if test -z "$cpu" && test "$(sysctl -n hw.optional.x86_64)" = "1"; then
    cpu="x86_64"
  fi
  ;;
SunOS)
  # $(uname -m) returns i86pc even on an x86_64 box, so default based on isainfo
  if test -z "$cpu" && test "$(isainfo -k)" = "amd64"; then
    cpu="x86_64"
  fi
esac

if test ! -z "$cpu" ; then
  # command line argument
  :
elif check_define __i386__ ; then
  cpu="i386"
elif check_define __x86_64__ ; then
  if check_define __ILP32__ ; then
    cpu="x32"
  else
    cpu="x86_64"
  fi
elif check_define __sparc__ ; then
  if check_define __arch64__ ; then
    cpu="sparc64"
  else
    cpu="sparc"
  fi
elif check_define _ARCH_PPC ; then
  if check_define _ARCH_PPC64 ; then
    cpu="ppc64"
  else
    cpu="ppc"
  fi
elif check_define __mips__ ; then
  cpu="mips"
elif check_define __ia64__ ; then
  cpu="ia64"
elif check_define __s390__ ; then
  if check_define __s390x__ ; then
    cpu="s390x"
  else
    cpu="s390"
  fi
elif check_define __arm__ ; then
  cpu="arm"
elif check_define __aarch64__ ; then
  cpu="aarch64"
else
  cpu=$(uname -m)
fi

ARCH=
# Normalise host CPU name and set ARCH.
# Note that this case should only have supported host CPUs, not guests.
case "$cpu" in
  ia64|ppc|ppc64|s390|s390x|sparc64|x32)
    cpu="$cpu"
  ;;
  i386|i486|i586|i686|i86pc|BePC)
    cpu="i386"
  ;;
  x86_64|amd64)
    cpu="x86_64"
  ;;
  armv*b|armv*l|arm)
    cpu="arm"
  ;;
  aarch64)
    cpu="aarch64"
  ;;
  mips*)
    cpu="mips"
  ;;
  sparc|sun4[cdmuv])
    cpu="sparc"
  ;;
  *)
    # This will result in either an error or falling back to TCI later
    ARCH=unknown
  ;;
esac
if test -z "$ARCH"; then
  ARCH="$cpu"
fi

# OS specific

# host *BSD for user mode
HOST_VARIANT_DIR=""

case $targetos in
CYGWIN*)
  mingw32="yes"
  QEMU_CFLAGS="-mno-cygwin $QEMU_CFLAGS"
  audio_possible_drivers="sdl"
  audio_drv_list="sdl"
;;
MINGW32*)
  mingw32="yes"
  audio_possible_drivers="dsound sdl"
  if check_include dsound.h; then
    audio_drv_list="dsound"
  else
    audio_drv_list=""
  fi
;;
GNU/kFreeBSD)
  bsd="yes"
  audio_drv_list="oss"
  audio_possible_drivers="oss sdl pa"
;;
FreeBSD)
  bsd="yes"
  make="${MAKE-gmake}"
  audio_drv_list="oss"
  audio_possible_drivers="oss sdl pa"
  # needed for kinfo_getvmmap(3) in libutil.h
  LIBS="-lutil $LIBS"
  # needed for kinfo_getproc
  libs_qga="-lutil $libs_qga"
  netmap=""  # enable netmap autodetect
  HOST_VARIANT_DIR="freebsd"
;;
DragonFly)
  bsd="yes"
  make="${MAKE-gmake}"
  audio_drv_list="oss"
  audio_possible_drivers="oss sdl pa"
  HOST_VARIANT_DIR="dragonfly"
;;
NetBSD)
  bsd="yes"
  make="${MAKE-gmake}"
  audio_drv_list="oss"
  audio_possible_drivers="oss sdl"
  oss_lib="-lossaudio"
  HOST_VARIANT_DIR="netbsd"
;;
OpenBSD)
  bsd="yes"
  make="${MAKE-gmake}"
  audio_drv_list="sdl"
  audio_possible_drivers="sdl"
  HOST_VARIANT_DIR="openbsd"
;;
Darwin)
  bsd="yes"
  darwin="yes"
  LDFLAGS_SHARED="-bundle -undefined dynamic_lookup"
  if [ "$cpu" = "x86_64" ] ; then
    QEMU_CFLAGS="-arch x86_64 $QEMU_CFLAGS"
    LDFLAGS="-arch x86_64 $LDFLAGS"
  fi
  cocoa="yes"
  audio_drv_list="coreaudio"
  audio_possible_drivers="coreaudio sdl"
  LDFLAGS="-framework CoreFoundation -framework IOKit $LDFLAGS"
  libs_softmmu="-F/System/Library/Frameworks -framework Cocoa -framework IOKit $libs_softmmu"
  # Disable attempts to use ObjectiveC features in os/object.h since they
  # won't work when we're compiling with gcc as a C compiler.
  QEMU_CFLAGS="-DOS_OBJECT_USE_OBJC=0 $QEMU_CFLAGS"
  HOST_VARIANT_DIR="darwin"
;;
SunOS)
  solaris="yes"
  make="${MAKE-gmake}"
  install="${INSTALL-ginstall}"
  ld="gld"
  smbd="${SMBD-/usr/sfw/sbin/smbd}"
  needs_libsunmath="no"
  solarisrev=$(uname -r | cut -f2 -d.)
  if [ "$cpu" = "i386" -o "$cpu" = "x86_64" ] ; then
    if test "$solarisrev" -le 9 ; then
      if test -f /opt/SUNWspro/prod/lib/libsunmath.so.1; then
        needs_libsunmath="yes"
        QEMU_CFLAGS="-I/opt/SUNWspro/prod/include/cc $QEMU_CFLAGS"
        LDFLAGS="-L/opt/SUNWspro/prod/lib -R/opt/SUNWspro/prod/lib $LDFLAGS"
        LIBS="-lsunmath $LIBS"
      else
        error_exit "QEMU will not link correctly on Solaris 8/X86 or 9/x86 without" \
            "libsunmath from the Sun Studio compilers tools, due to a lack of" \
            "C99 math features in libm.so in Solaris 8/x86 and Solaris 9/x86" \
            "Studio 11 can be downloaded from www.sun.com."
      fi
    fi
  fi
  if test -f /usr/include/sys/soundcard.h ; then
    audio_drv_list="oss"
  fi
  audio_possible_drivers="oss sdl"
# needed for CMSG_ macros in sys/socket.h
  QEMU_CFLAGS="-D_XOPEN_SOURCE=600 $QEMU_CFLAGS"
# needed for TIOCWIN* defines in termios.h
  QEMU_CFLAGS="-D__EXTENSIONS__ $QEMU_CFLAGS"
  QEMU_CFLAGS="-std=gnu99 $QEMU_CFLAGS"
  solarisnetlibs="-lsocket -lnsl -lresolv"
  LIBS="$solarisnetlibs $LIBS"
  libs_qga="$solarisnetlibs $libs_qga"
;;
AIX)
  aix="yes"
  make="${MAKE-gmake}"
;;
Haiku)
  haiku="yes"
  QEMU_CFLAGS="-DB_USE_POSITIVE_POSIX_ERRORS $QEMU_CFLAGS"
  LIBS="-lposix_error_mapper -lnetwork $LIBS"
;;
*)
  audio_drv_list="oss"
  audio_possible_drivers="oss alsa sdl pa"
  linux="yes"
  linux_user="yes"
  kvm="yes"
  vhost_net="yes"
  vhost_scsi="yes"
<<<<<<< HEAD
=======
  vhost_vsock="yes"
>>>>>>> 7124ccf8
  QEMU_INCLUDES="-I\$(SRC_PATH)/linux-headers -I$(pwd)/linux-headers $QEMU_INCLUDES"
;;
esac

if [ "$bsd" = "yes" ] ; then
  if [ "$darwin" != "yes" ] ; then
    bsd_user="yes"
  fi
fi

: ${make=${MAKE-make}}
: ${install=${INSTALL-install}}
: ${python=${PYTHON-python}}
: ${smbd=${SMBD-/usr/sbin/smbd}}

# Default objcc to clang if available, otherwise use CC
if has clang; then
  objcc=clang
else
  objcc="$cc"
fi

if test "$mingw32" = "yes" ; then
  EXESUF=".exe"
  DSOSUF=".dll"
  QEMU_CFLAGS="-DWIN32_LEAN_AND_MEAN -DWINVER=0x501 $QEMU_CFLAGS"
  # enable C99/POSIX format strings (needs mingw32-runtime 3.15 or later)
  QEMU_CFLAGS="-D__USE_MINGW_ANSI_STDIO=1 $QEMU_CFLAGS"
  # MinGW needs -mthreads for TLS and macro _MT.
  QEMU_CFLAGS="-mthreads $QEMU_CFLAGS"
  LIBS="-lwinmm -lws2_32 -liphlpapi $LIBS"
  write_c_skeleton;
  if compile_prog "" "-liberty" ; then
    LIBS="-liberty $LIBS"
  fi
  prefix="c:/Program Files/QEMU"
  mandir="\${prefix}"
  datadir="\${prefix}"
  qemu_docdir="\${prefix}"
  bindir="\${prefix}"
  sysconfdir="\${prefix}"
  local_statedir=
  confsuffix=""
  libs_qga="-lws2_32 -lwinmm -lpowrprof -liphlpapi -lnetapi32 $libs_qga"
fi

werror=""

for opt do
  optarg=$(expr "x$opt" : 'x[^=]*=\(.*\)')
  case "$opt" in
  --help|-h) show_help=yes
  ;;
  --version|-V) exec cat $source_path/VERSION
  ;;
  --prefix=*) prefix="$optarg"
  ;;
  --interp-prefix=*) interp_prefix="$optarg"
  ;;
  --source-path=*)
  ;;
  --cross-prefix=*)
  ;;
  --cc=*)
  ;;
  --host-cc=*) host_cc="$optarg"
  ;;
  --cxx=*)
  ;;
  --iasl=*) iasl="$optarg"
  ;;
  --objcc=*) objcc="$optarg"
  ;;
  --make=*) make="$optarg"
  ;;
  --install=*) install="$optarg"
  ;;
  --python=*) python="$optarg"
  ;;
  --gcov=*) gcov_tool="$optarg"
  ;;
  --smbd=*) smbd="$optarg"
  ;;
  --extra-cflags=*)
  ;;
  --extra-ldflags=*)
  ;;
  --enable-debug-info)
  ;;
  --disable-debug-info)
  ;;
  --enable-modules)
      modules="yes"
  ;;
  --disable-modules)
      modules="no"
  ;;
  --cpu=*)
  ;;
  --target-list=*) target_list="$optarg"
  ;;
  --enable-trace-backends=*) trace_backends="$optarg"
  ;;
  # XXX: backwards compatibility
  --enable-trace-backend=*) trace_backends="$optarg"
  ;;
  --with-trace-file=*) trace_file="$optarg"
  ;;
  --enable-gprof) gprof="yes"
  ;;
  --enable-gcov) gcov="yes"
  ;;
  --static)
    static="yes"
    LDFLAGS="-static $LDFLAGS"
    QEMU_PKG_CONFIG_FLAGS="--static $QEMU_PKG_CONFIG_FLAGS"
  ;;
  --mandir=*) mandir="$optarg"
  ;;
  --bindir=*) bindir="$optarg"
  ;;
  --libdir=*) libdir="$optarg"
  ;;
  --libexecdir=*) libexecdir="$optarg"
  ;;
  --includedir=*) includedir="$optarg"
  ;;
  --datadir=*) datadir="$optarg"
  ;;
  --with-confsuffix=*) confsuffix="$optarg"
  ;;
  --docdir=*) qemu_docdir="$optarg"
  ;;
  --sysconfdir=*) sysconfdir="$optarg"
  ;;
  --localstatedir=*) local_statedir="$optarg"
  ;;
  --sbindir=*|--sharedstatedir=*|\
  --oldincludedir=*|--datarootdir=*|--infodir=*|--localedir=*|\
  --htmldir=*|--dvidir=*|--pdfdir=*|--psdir=*)
    # These switches are silently ignored, for compatibility with
    # autoconf-generated configure scripts. This allows QEMU's
    # configure to be used by RPM and similar macros that set
    # lots of directory switches by default.
  ;;
  --with-system-pixman) pixman="system"
  ;;
  --without-system-pixman) pixman="internal"
  ;;
  --without-pixman) pixman="none"
  ;;
  --disable-sdl) sdl="no"
  ;;
  --enable-sdl) sdl="yes"
  ;;
  --with-sdlabi=*) sdlabi="$optarg"
  ;;
  --disable-qom-cast-debug) qom_cast_debug="no"
  ;;
  --enable-qom-cast-debug) qom_cast_debug="yes"
  ;;
  --disable-virtfs) virtfs="no"
  ;;
  --enable-virtfs) virtfs="yes"
  ;;
  --disable-vnc) vnc="no"
  ;;
  --enable-vnc) vnc="yes"
  ;;
  --oss-lib=*) oss_lib="$optarg"
  ;;
  --audio-drv-list=*) audio_drv_list="$optarg"
  ;;
  --block-drv-rw-whitelist=*|--block-drv-whitelist=*) block_drv_rw_whitelist=$(echo "$optarg" | sed -e 's/,/ /g')
  ;;
  --block-drv-ro-whitelist=*) block_drv_ro_whitelist=$(echo "$optarg" | sed -e 's/,/ /g')
  ;;
  --enable-debug-tcg) debug_tcg="yes"
  ;;
  --disable-debug-tcg) debug_tcg="no"
  ;;
  --enable-debug)
      # Enable debugging options that aren't excessively noisy
      debug_tcg="yes"
      debug="yes"
      strip_opt="no"
      fortify_source="no"
  ;;
  --enable-sparse) sparse="yes"
  ;;
  --disable-sparse) sparse="no"
  ;;
  --disable-strip) strip_opt="no"
  ;;
  --disable-vnc-sasl) vnc_sasl="no"
  ;;
  --enable-vnc-sasl) vnc_sasl="yes"
  ;;
  --disable-vnc-jpeg) vnc_jpeg="no"
  ;;
  --enable-vnc-jpeg) vnc_jpeg="yes"
  ;;
  --disable-vnc-png) vnc_png="no"
  ;;
  --enable-vnc-png) vnc_png="yes"
  ;;
  --disable-slirp) slirp="no"
  ;;
  --disable-vde) vde="no"
  ;;
  --enable-vde) vde="yes"
  ;;
  --disable-netmap) netmap="no"
  ;;
  --enable-netmap) netmap="yes"
  ;;
  --disable-xen) xen="no"
  ;;
  --enable-xen) xen="yes"
  ;;
  --disable-xen-pci-passthrough) xen_pci_passthrough="no"
  ;;
  --enable-xen-pci-passthrough) xen_pci_passthrough="yes"
  ;;
  --disable-xen-pv-domain-build) xen_pv_domain_build="no"
  ;;
  --enable-xen-pv-domain-build) xen_pv_domain_build="yes"
  ;;
  --disable-brlapi) brlapi="no"
  ;;
  --enable-brlapi) brlapi="yes"
  ;;
  --disable-bluez) bluez="no"
  ;;
  --enable-bluez) bluez="yes"
  ;;
  --disable-kvm) kvm="no"
  ;;
  --enable-kvm) kvm="yes"
  ;;
  --disable-colo) colo="no"
  ;;
  --enable-colo) colo="yes"
  ;;
  --disable-tcg-interpreter) tcg_interpreter="no"
  ;;
  --enable-tcg-interpreter) tcg_interpreter="yes"
  ;;
  --disable-cap-ng)  cap_ng="no"
  ;;
  --enable-cap-ng) cap_ng="yes"
  ;;
  --disable-spice) spice="no"
  ;;
  --enable-spice) spice="yes"
  ;;
  --disable-libiscsi) libiscsi="no"
  ;;
  --enable-libiscsi) libiscsi="yes"
  ;;
  --disable-libnfs) libnfs="no"
  ;;
  --enable-libnfs) libnfs="yes"
  ;;
  --enable-profiler) profiler="yes"
  ;;
  --disable-cocoa) cocoa="no"
  ;;
  --enable-cocoa)
      cocoa="yes" ;
<<<<<<< HEAD
      audio_drv_list="coreaudio `echo $audio_drv_list | sed s,coreaudio,,g`"
=======
      audio_drv_list="coreaudio $(echo $audio_drv_list | sed s,coreaudio,,g)"
>>>>>>> 7124ccf8
  ;;
  --disable-system) softmmu="no"
  ;;
  --enable-system) softmmu="yes"
  ;;
  --disable-user)
      linux_user="no" ;
      bsd_user="no" ;
  ;;
  --enable-user) ;;
  --disable-linux-user) linux_user="no"
  ;;
  --enable-linux-user) linux_user="yes"
  ;;
  --disable-bsd-user) bsd_user="no"
  ;;
  --enable-bsd-user) bsd_user="yes"
  ;;
  --enable-pie) pie="yes"
  ;;
  --disable-pie) pie="no"
  ;;
  --enable-werror) werror="yes"
  ;;
  --disable-werror) werror="no"
  ;;
  --enable-stack-protector) stack_protector="yes"
  ;;
  --disable-stack-protector) stack_protector="no"
  ;;
  --disable-curses) curses="no"
  ;;
  --enable-curses) curses="yes"
  ;;
  --disable-curl) curl="no"
  ;;
  --enable-curl) curl="yes"
  ;;
  --disable-fdt) fdt="no"
  ;;
  --enable-fdt) fdt="yes"
  ;;
  --disable-linux-aio) linux_aio="no"
  ;;
  --enable-linux-aio) linux_aio="yes"
  ;;
  --disable-attr) attr="no"
  ;;
  --enable-attr) attr="yes"
  ;;
  --disable-blobs) blobs="no"
  ;;
  --with-pkgversion=*) pkgversion=" ($optarg)"
  ;;
  --with-coroutine=*) coroutine="$optarg"
  ;;
  --disable-coroutine-pool) coroutine_pool="no"
  ;;
  --enable-coroutine-pool) coroutine_pool="yes"
  ;;
  --enable-debug-stack-usage) debug_stack_usage="yes"
  ;;
  --disable-docs) docs="no"
  ;;
  --enable-docs) docs="yes"
  ;;
  --disable-vhost-net) vhost_net="no"
  ;;
  --enable-vhost-net) vhost_net="yes"
  ;;
  --disable-vhost-scsi) vhost_scsi="no"
  ;;
  --enable-vhost-scsi) vhost_scsi="yes"
  ;;
<<<<<<< HEAD
=======
  --disable-vhost-vsock) vhost_vsock="no"
  ;;
  --enable-vhost-vsock) vhost_vsock="yes"
  ;;
>>>>>>> 7124ccf8
  --disable-opengl) opengl="no"
  ;;
  --enable-opengl) opengl="yes"
  ;;
  --disable-rbd) rbd="no"
  ;;
  --enable-rbd) rbd="yes"
  ;;
  --disable-xfsctl) xfs="no"
  ;;
  --enable-xfsctl) xfs="yes"
  ;;
  --disable-smartcard) smartcard="no"
  ;;
  --enable-smartcard) smartcard="yes"
  ;;
  --disable-libusb) libusb="no"
  ;;
  --enable-libusb) libusb="yes"
  ;;
  --disable-usb-redir) usb_redir="no"
  ;;
  --enable-usb-redir) usb_redir="yes"
  ;;
  --disable-zlib-test) zlib="no"
  ;;
  --disable-lzo) lzo="no"
  ;;
  --enable-lzo) lzo="yes"
  ;;
  --disable-snappy) snappy="no"
  ;;
  --enable-snappy) snappy="yes"
  ;;
  --disable-bzip2) bzip2="no"
  ;;
  --enable-bzip2) bzip2="yes"
  ;;
  --enable-guest-agent) guest_agent="yes"
  ;;
  --disable-guest-agent) guest_agent="no"
  ;;
  --enable-guest-agent-msi) guest_agent_msi="yes"
  ;;
  --disable-guest-agent-msi) guest_agent_msi="no"
  ;;
  --with-vss-sdk) vss_win32_sdk=""
  ;;
  --with-vss-sdk=*) vss_win32_sdk="$optarg"
  ;;
  --without-vss-sdk) vss_win32_sdk="no"
  ;;
  --with-win-sdk) win_sdk=""
  ;;
  --with-win-sdk=*) win_sdk="$optarg"
  ;;
  --without-win-sdk) win_sdk="no"
  ;;
  --enable-tools) want_tools="yes"
  ;;
  --disable-tools) want_tools="no"
  ;;
  --enable-seccomp) seccomp="yes"
  ;;
  --disable-seccomp) seccomp="no"
  ;;
  --disable-glusterfs) glusterfs="no"
  ;;
  --enable-glusterfs) glusterfs="yes"
  ;;
  --disable-archipelago) archipelago="no"
  ;;
  --enable-archipelago) archipelago="yes"
  ;;
  --disable-virtio-blk-data-plane|--enable-virtio-blk-data-plane)
      echo "$0: $opt is obsolete, virtio-blk data-plane is always on" >&2
  ;;
  --enable-vhdx|--disable-vhdx)
      echo "$0: $opt is obsolete, VHDX driver is always built" >&2
  ;;
  --enable-uuid|--disable-uuid)
      echo "$0: $opt is obsolete, UUID support is always built" >&2
  ;;
  --disable-gtk) gtk="no"
  ;;
  --enable-gtk) gtk="yes"
  ;;
<<<<<<< HEAD
=======
  --tls-priority=*) tls_priority="$optarg"
  ;;
>>>>>>> 7124ccf8
  --disable-gnutls) gnutls="no"
  ;;
  --enable-gnutls) gnutls="yes"
  ;;
  --disable-nettle) nettle="no"
  ;;
  --enable-nettle) nettle="yes"
  ;;
  --disable-gcrypt) gcrypt="no"
  ;;
  --enable-gcrypt) gcrypt="yes"
  ;;
  --enable-rdma) rdma="yes"
  ;;
  --disable-rdma) rdma="no"
  ;;
  --with-gtkabi=*) gtkabi="$optarg"
  ;;
  --disable-vte) vte="no"
  ;;
  --enable-vte) vte="yes"
  ;;
  --disable-virglrenderer) virglrenderer="no"
  ;;
  --enable-virglrenderer) virglrenderer="yes"
  ;;
  --disable-tpm) tpm="no"
  ;;
  --enable-tpm) tpm="yes"
  ;;
  --disable-libssh2) libssh2="no"
  ;;
  --enable-libssh2) libssh2="yes"
  ;;
  --disable-numa) numa="no"
  ;;
  --enable-numa) numa="yes"
  ;;
<<<<<<< HEAD
  --disable-numa) numa="no"
=======
  --disable-tcmalloc) tcmalloc="no"
  ;;
  --enable-tcmalloc) tcmalloc="yes"
  ;;
  --disable-jemalloc) jemalloc="no"
>>>>>>> 7124ccf8
  ;;
  --enable-jemalloc) jemalloc="yes"
  ;;
  --disable-replication) replication="no"
  ;;
  --enable-replication) replication="yes"
  ;;
  --disable-tcmalloc) tcmalloc="no"
  ;;
  --enable-tcmalloc) tcmalloc="yes"
  ;;
  --disable-jemalloc) jemalloc="no"
  ;;
  --enable-jemalloc) jemalloc="yes"
  ;;
  *)
      echo "ERROR: unknown option $opt"
      echo "Try '$0 --help' for more information"
      exit 1
  ;;
  esac
done

if ! has $python; then
  error_exit "Python not found. Use --python=/path/to/python"
fi

# Note that if the Python conditional here evaluates True we will exit
# with status 1 which is a shell 'false' value.
if ! $python -c 'import sys; sys.exit(sys.version_info < (2,6) or sys.version_info >= (3,))'; then
  error_exit "Cannot use '$python', Python 2.6 or later is required." \
      "Note that Python 3 or later is not yet supported." \
      "Use --python=/path/to/python to specify a supported Python."
fi

# Suppress writing compiled files
python="$python -B"

case "$cpu" in
    ppc)
           CPU_CFLAGS="-m32"
           LDFLAGS="-m32 $LDFLAGS"
           ;;
    ppc64)
           CPU_CFLAGS="-m64"
           LDFLAGS="-m64 $LDFLAGS"
           ;;
    sparc)
           LDFLAGS="-m32 $LDFLAGS"
           CPU_CFLAGS="-m32 -mcpu=ultrasparc"
           ;;
    sparc64)
           LDFLAGS="-m64 $LDFLAGS"
           CPU_CFLAGS="-m64 -mcpu=ultrasparc"
           ;;
    s390)
           CPU_CFLAGS="-m31"
           LDFLAGS="-m31 $LDFLAGS"
           ;;
    s390x)
           CPU_CFLAGS="-m64"
           LDFLAGS="-m64 $LDFLAGS"
           ;;
    i386)
           CPU_CFLAGS="-m32"
           LDFLAGS="-m32 $LDFLAGS"
           cc_i386='$(CC) -m32'
           ;;
    x86_64)
           # ??? Only extremely old AMD cpus do not have cmpxchg16b.
           # If we truly care, we should simply detect this case at
           # runtime and generate the fallback to serial emulation.
           CPU_CFLAGS="-m64 -mcx16"
           LDFLAGS="-m64 $LDFLAGS"
           cc_i386='$(CC) -m32'
           ;;
    x32)
           CPU_CFLAGS="-mx32"
           LDFLAGS="-mx32 $LDFLAGS"
           cc_i386='$(CC) -m32'
           ;;
    # No special flags required for other host CPUs
esac

QEMU_CFLAGS="$CPU_CFLAGS $QEMU_CFLAGS"
EXTRA_CFLAGS="$CPU_CFLAGS $EXTRA_CFLAGS"

# For user-mode emulation the host arch has to be one we explicitly
# support, even if we're using TCI.
if [ "$ARCH" = "unknown" ]; then
  bsd_user="no"
  linux_user="no"
fi

default_target_list=""

mak_wilds=""

if [ "$softmmu" = "yes" ]; then
    mak_wilds="${mak_wilds} $source_path/default-configs/*-softmmu.mak"
fi
if [ "$linux_user" = "yes" ]; then
    mak_wilds="${mak_wilds} $source_path/default-configs/*-linux-user.mak"
fi
if [ "$bsd_user" = "yes" ]; then
    mak_wilds="${mak_wilds} $source_path/default-configs/*-bsd-user.mak"
fi

for config in $mak_wilds; do
    default_target_list="${default_target_list} $(basename "$config" .mak)"
done

if test x"$show_help" = x"yes" ; then
cat << EOF

Usage: configure [options]
Options: [defaults in brackets after descriptions]

Standard options:
  --help                   print this message
  --prefix=PREFIX          install in PREFIX [$prefix]
  --interp-prefix=PREFIX   where to find shared libraries, etc.
                           use %M for cpu name [$interp_prefix]
  --target-list=LIST       set target list (default: build everything)
$(echo Available targets: $default_target_list | \
  fold -s -w 53 | sed -e 's/^/                           /')

Advanced options (experts only):
  --source-path=PATH       path of source code [$source_path]
  --cross-prefix=PREFIX    use PREFIX for compile tools [$cross_prefix]
  --cc=CC                  use C compiler CC [$cc]
  --iasl=IASL              use ACPI compiler IASL [$iasl]
  --host-cc=CC             use C compiler CC [$host_cc] for code run at
                           build time
  --cxx=CXX                use C++ compiler CXX [$cxx]
  --objcc=OBJCC            use Objective-C compiler OBJCC [$objcc]
  --extra-cflags=CFLAGS    append extra C compiler flags QEMU_CFLAGS
  --extra-ldflags=LDFLAGS  append extra linker flags LDFLAGS
  --make=MAKE              use specified make [$make]
  --install=INSTALL        use specified install [$install]
  --python=PYTHON          use specified python [$python]
  --smbd=SMBD              use specified smbd [$smbd]
  --static                 enable static build [$static]
  --mandir=PATH            install man pages in PATH
  --datadir=PATH           install firmware in PATH$confsuffix
  --docdir=PATH            install documentation in PATH$confsuffix
  --bindir=PATH            install binaries in PATH
  --libdir=PATH            install libraries in PATH
  --sysconfdir=PATH        install config in PATH$confsuffix
  --localstatedir=PATH     install local state in PATH (set at runtime on win32)
  --with-confsuffix=SUFFIX suffix for QEMU data inside datadir/libdir/sysconfdir [$confsuffix]
  --enable-debug           enable common debug build options
  --disable-strip          disable stripping binaries
  --disable-werror         disable compilation abort on warning
  --disable-stack-protector disable compiler-provided stack protection
  --audio-drv-list=LIST    set audio drivers list:
                           Available drivers: $audio_possible_drivers
  --block-drv-whitelist=L  Same as --block-drv-rw-whitelist=L
  --block-drv-rw-whitelist=L
                           set block driver read-write whitelist
                           (affects only QEMU, not qemu-img)
  --block-drv-ro-whitelist=L
                           set block driver read-only whitelist
                           (affects only QEMU, not qemu-img)
  --enable-trace-backends=B Set trace backend
                           Available backends: $($python $source_path/scripts/tracetool.py --list-backends)
  --with-trace-file=NAME   Full PATH,NAME of file to store traces
                           Default:trace-<pid>
  --disable-slirp          disable SLIRP userspace network connectivity
  --enable-tcg-interpreter enable TCG with bytecode interpreter (TCI)
  --oss-lib                path to OSS library
  --cpu=CPU                Build for host CPU [$cpu]
  --with-coroutine=BACKEND coroutine backend. Supported options:
                           gthread, ucontext, sigaltstack, windows
  --enable-gcov            enable test coverage analysis with gcov
  --gcov=GCOV              use specified gcov [$gcov_tool]
  --disable-blobs          disable installing provided firmware blobs
  --with-vss-sdk=SDK-path  enable Windows VSS support in QEMU Guest Agent
  --with-win-sdk=SDK-path  path to Windows Platform SDK (to build VSS .tlb)
<<<<<<< HEAD
=======
  --tls-priority           default TLS protocol/cipher priority string
>>>>>>> 7124ccf8

Optional features, enabled with --enable-FEATURE and
disabled with --disable-FEATURE, default is enabled if available:

  system          all system emulation targets
  user            supported user emulation targets
  linux-user      all linux usermode emulation targets
  bsd-user        all BSD usermode emulation targets
  docs            build documentation
  guest-agent     build the QEMU Guest Agent
  guest-agent-msi build guest agent Windows MSI installation package
  pie             Position Independent Executables
  modules         modules support
  debug-tcg       TCG debugging (default is disabled)
  debug-info      debugging information
  sparse          sparse checker

  gnutls          GNUTLS cryptography support
  nettle          nettle cryptography support
  gcrypt          libgcrypt cryptography support
  sdl             SDL UI
  --with-sdlabi     select preferred SDL ABI 1.2 or 2.0
  gtk             gtk UI
  --with-gtkabi     select preferred GTK ABI 2.0 or 3.0
  vte             vte support for the gtk UI
  curses          curses UI
  vnc             VNC UI support
  vnc-sasl        SASL encryption for VNC server
  vnc-jpeg        JPEG lossy compression for VNC server
  vnc-png         PNG compression for VNC server
  cocoa           Cocoa UI (Mac OS X only)
  virtfs          VirtFS
  xen             xen backend driver support
  xen-pci-passthrough
  brlapi          BrlAPI (Braile)
  curl            curl connectivity
  fdt             fdt device tree
  bluez           bluez stack connectivity
  kvm             KVM acceleration support
<<<<<<< HEAD
  rdma            RDMA-based migration support
  uuid            uuid support
=======
  colo            COarse-grain LOck-stepping VM for Non-stop Service
  rdma            RDMA-based migration support
>>>>>>> 7124ccf8
  vde             support for vde network
  netmap          support for netmap network
  linux-aio       Linux AIO support
  cap-ng          libcap-ng support
  attr            attr and xattr support
  vhost-net       vhost-net acceleration support
  spice           spice
  rbd             rados block device (rbd)
  libiscsi        iscsi support
  libnfs          nfs support
  smartcard       smartcard support (libcacard)
  libusb          libusb (for usb passthrough)
  usb-redir       usb network redirection support
  lzo             support of lzo compression library
  snappy          support of snappy compression library
  bzip2           support of bzip2 compression library
                  (for reading bzip2-compressed dmg images)
  seccomp         seccomp support
  coroutine-pool  coroutine freelist (better performance)
  glusterfs       GlusterFS backend
  archipelago     Archipelago backend
  tpm             TPM support
  libssh2         ssh block device support
<<<<<<< HEAD
  vhdx            support for the Microsoft VHDX image format
  numa            libnuma support
  tcmalloc        tcmalloc support
  jemalloc        jemalloc support
=======
  numa            libnuma support
  tcmalloc        tcmalloc support
  jemalloc        jemalloc support
  replication     replication support
>>>>>>> 7124ccf8

NOTE: The object files are built at the place where configure is launched
EOF
exit 0
fi

# Now we have handled --enable-tcg-interpreter and know we're not just
# printing the help message, bail out if the host CPU isn't supported.
if test "$ARCH" = "unknown"; then
    if test "$tcg_interpreter" = "yes" ; then
        echo "Unsupported CPU = $cpu, will use TCG with TCI (experimental)"
    else
        error_exit "Unsupported CPU = $cpu, try --enable-tcg-interpreter"
    fi
fi

# Consult white-list to determine whether to enable werror
# by default.  Only enable by default for git builds
if test -z "$werror" ; then
    if test -d "$source_path/.git" -a \
        \( "$linux" = "yes" -o "$mingw32" = "yes" \) ; then
        werror="yes"
    else
        werror="no"
    fi
fi

# check that the C compiler works.
write_c_skeleton;
if compile_object ; then
  : C compiler works ok
else
    error_exit "\"$cc\" either does not exist or does not work"
fi
if ! compile_prog ; then
    error_exit "\"$cc\" cannot build an executable (is your linker broken?)"
fi

# Check that the C++ compiler exists and works with the C compiler
if has $cxx; then
    cat > $TMPC <<EOF
int c_function(void);
int main(void) { return c_function(); }
EOF

    compile_object

    cat > $TMPCXX <<EOF
extern "C" {
   int c_function(void);
}
int c_function(void) { return 42; }
EOF

    update_cxxflags

    if do_cxx $QEMU_CXXFLAGS -o $TMPE $TMPCXX $TMPO $LDFLAGS; then
        # C++ compiler $cxx works ok with C compiler $cc
        :
    else
        echo "C++ compiler $cxx does not work with C compiler $cc"
        echo "Disabling C++ specific optional code"
        cxx=
    fi
else
    echo "No C++ compiler available; disabling C++ specific optional code"
    cxx=
fi

gcc_flags="-Wold-style-declaration -Wold-style-definition -Wtype-limits"
gcc_flags="-Wformat-security -Wformat-y2k -Winit-self -Wignored-qualifiers $gcc_flags"
gcc_flags="-Wmissing-include-dirs -Wempty-body -Wnested-externs $gcc_flags"
gcc_flags="-Wendif-labels -Wno-shift-negative-value $gcc_flags"
gcc_flags="-Wno-initializer-overrides $gcc_flags"
gcc_flags="-Wno-string-plus-int $gcc_flags"
# Note that we do not add -Werror to gcc_flags here, because that would
# enable it for all configure tests. If a configure test failed due
# to -Werror this would just silently disable some features,
# so it's too error prone.

cc_has_warning_flag() {
    write_c_skeleton;

    # Use the positive sense of the flag when testing for -Wno-wombat
    # support (gcc will happily accept the -Wno- form of unknown
    # warning options).
    optflag="$(echo $1 | sed -e 's/^-Wno-/-W/')"
    compile_prog "-Werror $optflag" ""
}

for flag in $gcc_flags; do
    if cc_has_warning_flag $flag ; then
        QEMU_CFLAGS="$QEMU_CFLAGS $flag"
    fi
done

if test "$stack_protector" != "no"; then
  cat > $TMPC << EOF
int main(int argc, char *argv[])
{
    char arr[64], *p = arr, *c = argv[0];
    while (*c) {
        *p++ = *c++;
    }
    return 0;
}
EOF
  gcc_flags="-fstack-protector-strong -fstack-protector-all"
  sp_on=0
  for flag in $gcc_flags; do
    # We need to check both a compile and a link, since some compiler
    # setups fail only on a .c->.o compile and some only at link time
    if do_cc $QEMU_CFLAGS -Werror $flag -c -o $TMPO $TMPC &&
       compile_prog "-Werror $flag" ""; then
      QEMU_CFLAGS="$QEMU_CFLAGS $flag"
      sp_on=1
      break
    fi
  done
  if test "$stack_protector" = yes; then
    if test $sp_on = 0; then
      error_exit "Stack protector not supported"
    fi
  fi
fi

# Workaround for http://gcc.gnu.org/PR55489.  Happens with -fPIE/-fPIC and
# large functions that use global variables.  The bug is in all releases of
# GCC, but it became particularly acute in 4.6.x and 4.7.x.  It is fixed in
# 4.7.3 and 4.8.0.  We should be able to delete this at the end of 2013.
cat > $TMPC << EOF
#if __GNUC__ == 4 && (__GNUC_MINOR__ == 6 || (__GNUC_MINOR__ == 7 && __GNUC_PATCHLEVEL__ <= 2))
int main(void) { return 0; }
#else
#error No bug in this compiler.
#endif
EOF
if compile_prog "-Werror -fno-gcse" "" ; then
  TRANSLATE_OPT_CFLAGS=-fno-gcse
fi

if test "$static" = "yes" ; then
  if test "$modules" = "yes" ; then
    error_exit "static and modules are mutually incompatible"
  fi
  if test "$pie" = "yes" ; then
    error_exit "static and pie are mutually incompatible"
  else
    pie="no"
  fi
fi

# Unconditional check for compiler __thread support
  cat > $TMPC << EOF
static __thread int tls_var;
int main(void) { return tls_var; }
EOF

if ! compile_prog "-Werror" "" ; then
    error_exit "Your compiler does not support the __thread specifier for " \
	"Thread-Local Storage (TLS). Please upgrade to a version that does."
fi

if test "$pie" = ""; then
  case "$cpu-$targetos" in
    i386-Linux|x86_64-Linux|x32-Linux|i386-OpenBSD|x86_64-OpenBSD)
      ;;
    *)
      pie="no"
      ;;
  esac
fi

if test "$pie" != "no" ; then
  cat > $TMPC << EOF

#ifdef __linux__
#  define THREAD __thread
#else
#  define THREAD
#endif

static THREAD int tls_var;

int main(void) { return tls_var; }

EOF
  if compile_prog "-fPIE -DPIE" "-pie"; then
    QEMU_CFLAGS="-fPIE -DPIE $QEMU_CFLAGS"
    LDFLAGS="-pie $LDFLAGS"
    pie="yes"
    if compile_prog "" "-Wl,-z,relro -Wl,-z,now" ; then
      LDFLAGS="-Wl,-z,relro -Wl,-z,now $LDFLAGS"
    fi
  else
    if test "$pie" = "yes"; then
      error_exit "PIE not available due to missing toolchain support"
    else
      echo "Disabling PIE due to missing toolchain support"
      pie="no"
    fi
  fi

  if compile_prog "-Werror -fno-pie" "-nopie"; then
    CFLAGS_NOPIE="-fno-pie"
    LDFLAGS_NOPIE="-nopie"
  fi
fi

##########################################
# __sync_fetch_and_and requires at least -march=i486. Many toolchains
# use i686 as default anyway, but for those that don't, an explicit
# specification is necessary

if test "$cpu" = "i386"; then
  cat > $TMPC << EOF
static int sfaa(int *ptr)
{
  return __sync_fetch_and_and(ptr, 0);
}

int main(void)
{
  int val = 42;
  val = __sync_val_compare_and_swap(&val, 0, 1);
  sfaa(&val);
  return val;
}
EOF
  if ! compile_prog "" "" ; then
    QEMU_CFLAGS="-march=i486 $QEMU_CFLAGS"
  fi
fi

#########################################
# Solaris specific configure tool chain decisions

if test "$solaris" = "yes" ; then
  if has $install; then
    :
  else
    error_exit "Solaris install program not found. Use --install=/usr/ucb/install or" \
        "install fileutils from www.blastwave.org using pkg-get -i fileutils" \
        "to get ginstall which is used by default (which lives in /opt/csw/bin)"
  fi
  if test "$(path_of $install)" = "/usr/sbin/install" ; then
    error_exit "Solaris /usr/sbin/install is not an appropriate install program." \
        "try ginstall from the GNU fileutils available from www.blastwave.org" \
        "using pkg-get -i fileutils, or use --install=/usr/ucb/install"
  fi
  if has ar; then
    :
  else
    if test -f /usr/ccs/bin/ar ; then
      error_exit "No path includes ar" \
          "Add /usr/ccs/bin to your path and rerun configure"
    fi
    error_exit "No path includes ar"
  fi
fi

if test -z "${target_list+xxx}" ; then
    target_list="$default_target_list"
else
    target_list=$(echo "$target_list" | sed -e 's/,/ /g')
fi

# Check that we recognised the target name; this allows a more
# friendly error message than if we let it fall through.
for target in $target_list; do
    case " $default_target_list " in
        *" $target "*)
            ;;
        *)
            error_exit "Unknown target name '$target'"
            ;;
    esac
done

# see if system emulation was really requested
case " $target_list " in
  *"-softmmu "*) softmmu=yes
  ;;
  *) softmmu=no
  ;;
esac

feature_not_found() {
  feature=$1
  remedy=$2

  error_exit "User requested feature $feature" \
      "configure was not able to find it." \
      "$remedy"
}

# ---
# big/little endian test
cat > $TMPC << EOF
short big_endian[] = { 0x4269, 0x4765, 0x4e64, 0x4961, 0x4e00, 0, };
short little_endian[] = { 0x694c, 0x7454, 0x654c, 0x6e45, 0x6944, 0x6e41, 0, };
extern int foo(short *, short *);
int main(int argc, char *argv[]) {
    return foo(big_endian, little_endian);
}
EOF

if compile_object ; then
    if grep -q BiGeNdIaN $TMPO ; then
        bigendian="yes"
    elif grep -q LiTtLeEnDiAn $TMPO ; then
        bigendian="no"
    else
        echo big/little test failed
    fi
else
    echo big/little test failed
fi

##########################################
# cocoa implies not SDL or GTK
# (the cocoa UI code currently assumes it is always the active UI
# and doesn't interact well with other UI frontend code)
if test "$cocoa" = "yes"; then
    if test "$sdl" = "yes"; then
        error_exit "Cocoa and SDL UIs cannot both be enabled at once"
    fi
    if test "$gtk" = "yes"; then
        error_exit "Cocoa and GTK UIs cannot both be enabled at once"
    fi
    gtk=no
    sdl=no
fi

<<<<<<< HEAD
=======
# Some versions of Mac OS X incorrectly define SIZE_MAX
cat > $TMPC << EOF
#include <stdint.h>
#include <stdio.h>
int main(int argc, char *argv[]) {
    return printf("%zu", SIZE_MAX);
}
EOF
have_broken_size_max=no
if ! compile_object -Werror ; then
    have_broken_size_max=yes
fi

>>>>>>> 7124ccf8
##########################################
# L2TPV3 probe

cat > $TMPC <<EOF
#include <sys/socket.h>
#include <linux/ip.h>
int main(void) { return sizeof(struct mmsghdr); }
EOF
if compile_prog "" "" ; then
  l2tpv3=yes
else
  l2tpv3=no
fi

##########################################
# MinGW / Mingw-w64 localtime_r/gmtime_r check

if test "$mingw32" = "yes"; then
    # Some versions of MinGW / Mingw-w64 lack localtime_r
    # and gmtime_r entirely.
    #
    # Some versions of Mingw-w64 define a macro for
    # localtime_r/gmtime_r.
    #
    # Some versions of Mingw-w64 will define functions
    # for localtime_r/gmtime_r, but only if you have
    # _POSIX_THREAD_SAFE_FUNCTIONS defined. For fun
    # though, unistd.h and pthread.h both define
    # that for you.
    #
    # So this #undef localtime_r and #include <unistd.h>
    # are not in fact redundant.
cat > $TMPC << EOF
#include <unistd.h>
#include <time.h>
#undef localtime_r
int main(void) { localtime_r(NULL, NULL); return 0; }
EOF
    if compile_prog "" "" ; then
        localtime_r="yes"
    else
        localtime_r="no"
    fi
fi

##########################################
# pkg-config probe

if ! has "$pkg_config_exe"; then
  error_exit "pkg-config binary '$pkg_config_exe' not found"
fi

##########################################
# NPTL probe

if test "$linux_user" = "yes"; then
  cat > $TMPC <<EOF
#include <sched.h>
#include <linux/futex.h>
int main(void) {
#if !defined(CLONE_SETTLS) || !defined(FUTEX_WAIT)
#error bork
#endif
  return 0;
}
EOF
  if ! compile_object ; then
    feature_not_found "nptl" "Install glibc and linux kernel headers."
  fi
fi

##########################################
# avx2 optimization requirement check

cat > $TMPC << EOF
<<<<<<< HEAD
static void bar(void) {}
static void *bar_ifunc(void) {return (void*) bar;}
static void foo(void) __attribute__((ifunc("bar_ifunc")));
int main(void) { foo(); return 0; }
EOF
if compile_prog "-mavx2" "" ; then
    if readelf --syms $TMPE |grep "IFUNC.*foo" >/dev/null 2>&1; then
        avx2_opt="yes"
    fi
=======
#pragma GCC push_options
#pragma GCC target("avx2")
#include <cpuid.h>
#include <immintrin.h>
static int bar(void *a) {
    __m256i x = *(__m256i *)a;
    return _mm256_testz_si256(x, x);
}
int main(int argc, char *argv[]) { return bar(argv[0]); }
EOF
if compile_object "" ; then
  avx2_opt="yes"
>>>>>>> 7124ccf8
fi

#########################################
# zlib check

if test "$zlib" != "no" ; then
    cat > $TMPC << EOF
#include <zlib.h>
int main(void) { zlibVersion(); return 0; }
EOF
    if compile_prog "" "-lz" ; then
        :
    else
        error_exit "zlib check failed" \
            "Make sure to have the zlib libs and headers installed."
    fi
fi
LIBS="$LIBS -lz"

##########################################
# lzo check

if test "$lzo" != "no" ; then
    cat > $TMPC << EOF
#include <lzo/lzo1x.h>
int main(void) { lzo_version(); return 0; }
EOF
    if compile_prog "" "-llzo2" ; then
        libs_softmmu="$libs_softmmu -llzo2"
        lzo="yes"
    else
        if test "$lzo" = "yes"; then
            feature_not_found "liblzo2" "Install liblzo2 devel"
        fi
        lzo="no"
    fi
fi

##########################################
# snappy check

if test "$snappy" != "no" ; then
    cat > $TMPC << EOF
#include <snappy-c.h>
int main(void) { snappy_max_compressed_length(4096); return 0; }
EOF
    if compile_prog "" "-lsnappy" ; then
        libs_softmmu="$libs_softmmu -lsnappy"
        snappy="yes"
    else
        if test "$snappy" = "yes"; then
            feature_not_found "libsnappy" "Install libsnappy devel"
        fi
        snappy="no"
    fi
fi

##########################################
# bzip2 check

if test "$bzip2" != "no" ; then
    cat > $TMPC << EOF
#include <bzlib.h>
int main(void) { BZ2_bzlibVersion(); return 0; }
EOF
    if compile_prog "" "-lbz2" ; then
        bzip2="yes"
    else
        if test "$bzip2" = "yes"; then
            feature_not_found "libbzip2" "Install libbzip2 devel"
        fi
        bzip2="no"
    fi
fi

##########################################
# libseccomp check

if test "$seccomp" != "no" ; then
    case "$cpu" in
    i386|x86_64)
        libseccomp_minver="2.1.0"
        ;;
    mips)
        libseccomp_minver="2.2.0"
        ;;
    arm|aarch64)
        libseccomp_minver="2.2.3"
        ;;
<<<<<<< HEAD
=======
    ppc|ppc64)
        libseccomp_minver="2.3.0"
        ;;
>>>>>>> 7124ccf8
    *)
        libseccomp_minver=""
        ;;
    esac

    if test "$libseccomp_minver" != "" &&
       $pkg_config --atleast-version=$libseccomp_minver libseccomp ; then
<<<<<<< HEAD
        libs_softmmu="$libs_softmmu `$pkg_config --libs libseccomp`"
        QEMU_CFLAGS="$QEMU_CFLAGS `$pkg_config --cflags libseccomp`"
=======
        libs_softmmu="$libs_softmmu $($pkg_config --libs libseccomp)"
        QEMU_CFLAGS="$QEMU_CFLAGS $($pkg_config --cflags libseccomp)"
>>>>>>> 7124ccf8
        seccomp="yes"
    else
        if test "$seccomp" = "yes" ; then
            if test "$libseccomp_minver" != "" ; then
                feature_not_found "libseccomp" \
                    "Install libseccomp devel >= $libseccomp_minver"
            else
                feature_not_found "libseccomp" \
                    "libseccomp is not supported for host cpu $cpu"
            fi
        fi
        seccomp="no"
    fi
fi
##########################################
# xen probe

if test "$xen" != "no" ; then
  xen_libs="-lxenstore -lxenctrl -lxenguest"
  xen_stable_libs="-lxenforeignmemory -lxengnttab -lxenevtchn"

  # First we test whether Xen headers and libraries are available.
  # If no, we are done and there is no Xen support.
  # If yes, more tests are run to detect the Xen version.

  # Xen (any)
  cat > $TMPC <<EOF
#include <xenctrl.h>
int main(void) {
  return 0;
}
EOF
  if ! compile_prog "" "$xen_libs" ; then
    # Xen not found
    if test "$xen" = "yes" ; then
      feature_not_found "xen" "Install xen devel"
    fi
    xen=no

  # Xen unstable
  elif
      cat > $TMPC <<EOF &&
/*
 * If we have stable libs the we don't want the libxc compat
 * layers, regardless of what CFLAGS we may have been given.
<<<<<<< HEAD
=======
 *
 * Also, check if xengnttab_grant_copy_segment_t is defined and
 * grant copy operation is implemented.
>>>>>>> 7124ccf8
 */
#undef XC_WANT_COMPAT_EVTCHN_API
#undef XC_WANT_COMPAT_GNTTAB_API
#undef XC_WANT_COMPAT_MAP_FOREIGN_API
#include <xenctrl.h>
#include <xenstore.h>
#include <xenevtchn.h>
#include <xengnttab.h>
#include <xenforeignmemory.h>
#include <stdint.h>
#include <xen/hvm/hvm_info_table.h>
#if !defined(HVM_MAX_VCPUS)
# error HVM_MAX_VCPUS not defined
#endif
int main(void) {
  xc_interface *xc = NULL;
  xenforeignmemory_handle *xfmem;
  xenevtchn_handle *xe;
  xengnttab_handle *xg;
  xen_domain_handle_t handle;
<<<<<<< HEAD
=======
  xengnttab_grant_copy_segment_t* seg = NULL;
>>>>>>> 7124ccf8

  xs_daemon_open();

  xc = xc_interface_open(0, 0, 0);
  xc_hvm_set_mem_type(0, 0, HVMMEM_ram_ro, 0, 0);
  xc_domain_add_to_physmap(0, 0, XENMAPSPACE_gmfn, 0, 0);
  xc_hvm_inject_msi(xc, 0, 0xf0000000, 0x00000000);
  xc_hvm_create_ioreq_server(xc, 0, HVM_IOREQSRV_BUFIOREQ_ATOMIC, NULL);
  xc_domain_create(xc, 0, handle, 0, NULL, NULL);

  xfmem = xenforeignmemory_open(0, 0);
  xenforeignmemory_map(xfmem, 0, 0, 0, 0, 0);

  xe = xenevtchn_open(0, 0);
  xenevtchn_fd(xe);

  xg = xengnttab_open(0, 0);
<<<<<<< HEAD
  xengnttab_map_grant_ref(xg, 0, 0, 0);
=======
  xengnttab_grant_copy(xg, 0, seg);
>>>>>>> 7124ccf8

  return 0;
}
EOF
      compile_prog "" "$xen_libs $xen_stable_libs"
    then
<<<<<<< HEAD
    xen_ctrl_version=471
=======
    xen_ctrl_version=480
>>>>>>> 7124ccf8
    xen=yes
  elif
      cat > $TMPC <<EOF &&
/*
 * If we have stable libs the we don't want the libxc compat
 * layers, regardless of what CFLAGS we may have been given.
 */
#undef XC_WANT_COMPAT_EVTCHN_API
#undef XC_WANT_COMPAT_GNTTAB_API
#undef XC_WANT_COMPAT_MAP_FOREIGN_API
#include <xenctrl.h>
<<<<<<< HEAD
=======
#include <xenstore.h>
#include <xenevtchn.h>
#include <xengnttab.h>
#include <xenforeignmemory.h>
>>>>>>> 7124ccf8
#include <stdint.h>
int main(void) {
  xc_interface *xc = NULL;
<<<<<<< HEAD
=======
  xenforeignmemory_handle *xfmem;
  xenevtchn_handle *xe;
  xengnttab_handle *xg;
  xen_domain_handle_t handle;

  xs_daemon_open();

  xc = xc_interface_open(0, 0, 0);
  xc_hvm_set_mem_type(0, 0, HVMMEM_ram_ro, 0, 0);
  xc_domain_add_to_physmap(0, 0, XENMAPSPACE_gmfn, 0, 0);
  xc_hvm_inject_msi(xc, 0, 0xf0000000, 0x00000000);
  xc_hvm_create_ioreq_server(xc, 0, HVM_IOREQSRV_BUFIOREQ_ATOMIC, NULL);
  xc_domain_create(xc, 0, handle, 0, NULL, NULL);

  xfmem = xenforeignmemory_open(0, 0);
  xenforeignmemory_map(xfmem, 0, 0, 0, 0, 0);

  xe = xenevtchn_open(0, 0);
  xenevtchn_fd(xe);

  xg = xengnttab_open(0, 0);
  xengnttab_map_grant_ref(xg, 0, 0, 0);

  return 0;
}
EOF
      compile_prog "" "$xen_libs $xen_stable_libs"
    then
    xen_ctrl_version=471
    xen=yes
  elif
      cat > $TMPC <<EOF &&
#include <xenctrl.h>
#include <stdint.h>
int main(void) {
  xc_interface *xc = NULL;
>>>>>>> 7124ccf8
  xen_domain_handle_t handle;
  xc_domain_create(xc, 0, handle, 0, NULL, NULL);
  return 0;
}
EOF
      compile_prog "" "$xen_libs"
    then
    xen_ctrl_version=470
    xen=yes

  # Xen 4.6
  elif
      cat > $TMPC <<EOF &&
#include <xenctrl.h>
#include <xenstore.h>
#include <stdint.h>
#include <xen/hvm/hvm_info_table.h>
#if !defined(HVM_MAX_VCPUS)
# error HVM_MAX_VCPUS not defined
#endif
int main(void) {
  xc_interface *xc;
  xs_daemon_open();
  xc = xc_interface_open(0, 0, 0);
  xc_hvm_set_mem_type(0, 0, HVMMEM_ram_ro, 0, 0);
  xc_gnttab_open(NULL, 0);
  xc_domain_add_to_physmap(0, 0, XENMAPSPACE_gmfn, 0, 0);
  xc_hvm_inject_msi(xc, 0, 0xf0000000, 0x00000000);
  xc_hvm_create_ioreq_server(xc, 0, HVM_IOREQSRV_BUFIOREQ_ATOMIC, NULL);
  xc_reserved_device_memory_map(xc, 0, 0, 0, 0, NULL, 0);
  return 0;
}
EOF
      compile_prog "" "$xen_libs"
    then
    xen_ctrl_version=460
    xen=yes

  # Xen 4.5
  elif
      cat > $TMPC <<EOF &&
#include <xenctrl.h>
#include <xenstore.h>
#include <stdint.h>
#include <xen/hvm/hvm_info_table.h>
#if !defined(HVM_MAX_VCPUS)
# error HVM_MAX_VCPUS not defined
#endif
int main(void) {
  xc_interface *xc;
  xs_daemon_open();
  xc = xc_interface_open(0, 0, 0);
  xc_hvm_set_mem_type(0, 0, HVMMEM_ram_ro, 0, 0);
  xc_gnttab_open(NULL, 0);
  xc_domain_add_to_physmap(0, 0, XENMAPSPACE_gmfn, 0, 0);
  xc_hvm_inject_msi(xc, 0, 0xf0000000, 0x00000000);
  xc_hvm_create_ioreq_server(xc, 0, 0, NULL);
  return 0;
}
EOF
      compile_prog "" "$xen_libs"
    then
    xen_ctrl_version=450
    xen=yes

  elif
      cat > $TMPC <<EOF &&
#include <xenctrl.h>
#include <xenstore.h>
#include <stdint.h>
#include <xen/hvm/hvm_info_table.h>
#if !defined(HVM_MAX_VCPUS)
# error HVM_MAX_VCPUS not defined
#endif
int main(void) {
  xc_interface *xc;
  xs_daemon_open();
  xc = xc_interface_open(0, 0, 0);
  xc_hvm_set_mem_type(0, 0, HVMMEM_ram_ro, 0, 0);
  xc_gnttab_open(NULL, 0);
  xc_domain_add_to_physmap(0, 0, XENMAPSPACE_gmfn, 0, 0);
  xc_hvm_inject_msi(xc, 0, 0xf0000000, 0x00000000);
  return 0;
}
EOF
      compile_prog "" "$xen_libs"
    then
    xen_ctrl_version=420
    xen=yes

  else
    if test "$xen" = "yes" ; then
      feature_not_found "xen (unsupported version)" \
                        "Install a supported xen (xen 4.2 or newer)"
    fi
    xen=no
  fi

  if test "$xen" = yes; then
    if test $xen_ctrl_version -ge 471  ; then
      libs_softmmu="$xen_stable_libs $libs_softmmu"
    fi
    libs_softmmu="$xen_libs $libs_softmmu"
  fi
fi

if test "$xen_pci_passthrough" != "no"; then
  if test "$xen" = "yes" && test "$linux" = "yes"; then
    xen_pci_passthrough=yes
  else
    if test "$xen_pci_passthrough" = "yes"; then
      error_exit "User requested feature Xen PCI Passthrough" \
          " but this feature requires /sys from Linux"
    fi
    xen_pci_passthrough=no
  fi
fi

if test "$xen_pv_domain_build" = "yes" &&
   test "$xen" != "yes"; then
    error_exit "User requested Xen PV domain builder support" \
	       "which requires Xen support."
fi

##########################################
# Sparse probe
if test "$sparse" != "no" ; then
  if has cgcc; then
    sparse=yes
  else
    if test "$sparse" = "yes" ; then
      feature_not_found "sparse" "Install sparse binary"
    fi
    sparse=no
  fi
fi

##########################################
# X11 probe
x11_cflags=
x11_libs=-lX11
if $pkg_config --exists "x11"; then
<<<<<<< HEAD
    x11_cflags=`$pkg_config --cflags x11`
    x11_libs=`$pkg_config --libs x11`
=======
    x11_cflags=$($pkg_config --cflags x11)
    x11_libs=$($pkg_config --libs x11)
>>>>>>> 7124ccf8
fi

##########################################
# GTK probe

if test "$gtkabi" = ""; then
    # The GTK ABI was not specified explicitly, so try whether 2.0 is available.
    # Use 3.0 as a fallback if that is available.
    if $pkg_config --exists "gtk+-2.0 >= 2.18.0"; then
        gtkabi=2.0
    elif $pkg_config --exists "gtk+-3.0 >= 3.0.0"; then
        gtkabi=3.0
    else
        gtkabi=2.0
    fi
fi

if test "$gtk" != "no"; then
    gtkpackage="gtk+-$gtkabi"
    gtkx11package="gtk+-x11-$gtkabi"
    if test "$gtkabi" = "3.0" ; then
      gtkversion="3.0.0"
    else
      gtkversion="2.18.0"
    fi
    if $pkg_config --exists "$gtkpackage >= $gtkversion"; then
        gtk_cflags=$($pkg_config --cflags $gtkpackage)
        gtk_libs=$($pkg_config --libs $gtkpackage)
        gtk_version=$($pkg_config --modversion $gtkpackage)
        if $pkg_config --exists "$gtkx11package >= $gtkversion"; then
            gtk_cflags="$gtk_cflags $x11_cflags"
            gtk_libs="$gtk_libs $x11_libs"
<<<<<<< HEAD
        fi
        libs_softmmu="$gtk_libs $libs_softmmu"
        gtk="yes"
    elif test "$gtk" = "yes"; then
        feature_not_found "gtk" "Install gtk2 or gtk3 devel"
    else
        gtk="no"
    fi
fi

##########################################
# GNUTLS probe

gnutls_works() {
    # Unfortunately some distros have bad pkg-config information for gnutls
    # such that it claims to exist but you get a compiler error if you try
    # to use the options returned by --libs. Specifically, Ubuntu for --static
    # builds doesn't work:
    # https://bugs.launchpad.net/ubuntu/+source/gnutls26/+bug/1478035
    #
    # So sanity check the cflags/libs before assuming gnutls can be used.
    if ! $pkg_config --exists "gnutls"; then
        return 1
    fi

    write_c_skeleton
    compile_prog "$($pkg_config --cflags gnutls)" "$($pkg_config --libs gnutls)"
}

gnutls_gcrypt=no
gnutls_nettle=no
if test "$gnutls" != "no"; then
    if gnutls_works; then
        gnutls_cflags=`$pkg_config --cflags gnutls`
        gnutls_libs=`$pkg_config --libs gnutls`
        libs_softmmu="$gnutls_libs $libs_softmmu"
        libs_tools="$gnutls_libs $libs_tools"
	QEMU_CFLAGS="$QEMU_CFLAGS $gnutls_cflags"
        gnutls="yes"

	# gnutls_hash_init requires >= 2.9.10
	if $pkg_config --exists "gnutls >= 2.9.10"; then
            gnutls_hash="yes"
	else
	    gnutls_hash="no"
	fi

	# gnutls_rnd requires >= 2.11.0
	if $pkg_config --exists "gnutls >= 2.11.0"; then
	    gnutls_rnd="yes"
	else
	    gnutls_rnd="no"
	fi

	if $pkg_config --exists 'gnutls >= 3.0'; then
	    gnutls_gcrypt=no
	    gnutls_nettle=yes
	elif $pkg_config --exists 'gnutls >= 2.12'; then
	    case `$pkg_config --libs --static gnutls` in
		*gcrypt*)
		    gnutls_gcrypt=yes
		    gnutls_nettle=no
		    ;;
		*nettle*)
		    gnutls_gcrypt=no
		    gnutls_nettle=yes
		    ;;
		*)
		    gnutls_gcrypt=yes
		    gnutls_nettle=no
		    ;;
	    esac
	else
	    gnutls_gcrypt=yes
	    gnutls_nettle=no
	fi
    elif test "$gnutls" = "yes"; then
	feature_not_found "gnutls" "Install gnutls devel"
    else
        gnutls="no"
        gnutls_hash="no"
        gnutls_rnd="no"
    fi
else
    gnutls_hash="no"
    gnutls_rnd="no"
fi


# If user didn't give a --disable/enable-gcrypt flag,
# then mark as disabled if user requested nettle
# explicitly, or if gnutls links to nettle
if test -z "$gcrypt"
then
    if test "$nettle" = "yes" || test "$gnutls_nettle" = "yes"
    then
        gcrypt="no"
    fi
fi

# If user didn't give a --disable/enable-nettle flag,
# then mark as disabled if user requested gcrypt
# explicitly, or if gnutls links to gcrypt
if test -z "$nettle"
then
    if test "$gcrypt" = "yes" || test "$gnutls_gcrypt" = "yes"
    then
        nettle="no"
    fi
fi

has_libgcrypt_config() {
    if ! has "libgcrypt-config"
    then
	return 1
    fi

    if test -n "$cross_prefix"
    then
	host=`libgcrypt-config --host`
	if test "$host-" != $cross_prefix
	then
	    return 1
	fi
    fi

    return 0
}

if test "$gcrypt" != "no"; then
    if has_libgcrypt_config; then
        gcrypt_cflags=`libgcrypt-config --cflags`
        gcrypt_libs=`libgcrypt-config --libs`
        # Debian has remove -lgpg-error from libgcrypt-config
        # as it "spreads unnecessary dependencies" which in
        # turn breaks static builds...
        if test "$static" = "yes"
        then
            gcrypt_libs="$gcrypt_libs -lgpg-error"
        fi
        libs_softmmu="$gcrypt_libs $libs_softmmu"
        libs_tools="$gcrypt_libs $libs_tools"
        QEMU_CFLAGS="$QEMU_CFLAGS $gcrypt_cflags"
        gcrypt="yes"
        if test -z "$nettle"; then
           nettle="no"
        fi

        cat > $TMPC << EOF
#include <gcrypt.h>
int main(void) {
  gcry_kdf_derive(NULL, 0, GCRY_KDF_PBKDF2,
                  GCRY_MD_SHA256,
                  NULL, 0, 0, 0, NULL);
 return 0;
}
EOF
        if compile_prog "$gcrypt_cflags" "$gcrypt_libs" ; then
            gcrypt_kdf=yes
        fi
    else
        if test "$gcrypt" = "yes"; then
            feature_not_found "gcrypt" "Install gcrypt devel"
        else
            gcrypt="no"
        fi
    fi
fi

if test "$nettle" != "no"; then
    if $pkg_config --exists "nettle"; then
        nettle_cflags=`$pkg_config --cflags nettle`
        nettle_libs=`$pkg_config --libs nettle`
        nettle_version=`$pkg_config --modversion nettle`
        libs_softmmu="$nettle_libs $libs_softmmu"
        libs_tools="$nettle_libs $libs_tools"
        QEMU_CFLAGS="$QEMU_CFLAGS $nettle_cflags"
        nettle="yes"

        cat > $TMPC << EOF
#include <nettle/pbkdf2.h>
int main(void) {
     pbkdf2_hmac_sha256(8, NULL, 1000, 8, NULL, 8, NULL);
     return 0;
}
EOF
        if compile_prog "$nettle_cflags" "$nettle_libs" ; then
            nettle_kdf=yes
=======
>>>>>>> 7124ccf8
        fi
    else
        if test "$nettle" = "yes"; then
            feature_not_found "nettle" "Install nettle devel"
        else
            nettle="no"
        fi
    fi
fi

<<<<<<< HEAD
=======

##########################################
# GNUTLS probe

gnutls_works() {
    # Unfortunately some distros have bad pkg-config information for gnutls
    # such that it claims to exist but you get a compiler error if you try
    # to use the options returned by --libs. Specifically, Ubuntu for --static
    # builds doesn't work:
    # https://bugs.launchpad.net/ubuntu/+source/gnutls26/+bug/1478035
    #
    # So sanity check the cflags/libs before assuming gnutls can be used.
    if ! $pkg_config --exists "gnutls"; then
        return 1
    fi

    write_c_skeleton
    compile_prog "$($pkg_config --cflags gnutls)" "$($pkg_config --libs gnutls)"
}

gnutls_gcrypt=no
gnutls_nettle=no
if test "$gnutls" != "no"; then
    if gnutls_works; then
        gnutls_cflags=$($pkg_config --cflags gnutls)
        gnutls_libs=$($pkg_config --libs gnutls)
        libs_softmmu="$gnutls_libs $libs_softmmu"
        libs_tools="$gnutls_libs $libs_tools"
	QEMU_CFLAGS="$QEMU_CFLAGS $gnutls_cflags"
        gnutls="yes"

	# gnutls_rnd requires >= 2.11.0
	if $pkg_config --exists "gnutls >= 2.11.0"; then
	    gnutls_rnd="yes"
	else
	    gnutls_rnd="no"
	fi

	if $pkg_config --exists 'gnutls >= 3.0'; then
	    gnutls_gcrypt=no
	    gnutls_nettle=yes
	elif $pkg_config --exists 'gnutls >= 2.12'; then
	    case $($pkg_config --libs --static gnutls) in
		*gcrypt*)
		    gnutls_gcrypt=yes
		    gnutls_nettle=no
		    ;;
		*nettle*)
		    gnutls_gcrypt=no
		    gnutls_nettle=yes
		    ;;
		*)
		    gnutls_gcrypt=yes
		    gnutls_nettle=no
		    ;;
	    esac
	else
	    gnutls_gcrypt=yes
	    gnutls_nettle=no
	fi
    elif test "$gnutls" = "yes"; then
	feature_not_found "gnutls" "Install gnutls devel"
    else
        gnutls="no"
        gnutls_rnd="no"
    fi
else
    gnutls_rnd="no"
fi


# If user didn't give a --disable/enable-gcrypt flag,
# then mark as disabled if user requested nettle
# explicitly, or if gnutls links to nettle
if test -z "$gcrypt"
then
    if test "$nettle" = "yes" || test "$gnutls_nettle" = "yes"
    then
        gcrypt="no"
    fi
fi

# If user didn't give a --disable/enable-nettle flag,
# then mark as disabled if user requested gcrypt
# explicitly, or if gnutls links to gcrypt
if test -z "$nettle"
then
    if test "$gcrypt" = "yes" || test "$gnutls_gcrypt" = "yes"
    then
        nettle="no"
    fi
fi

has_libgcrypt_config() {
    if ! has "libgcrypt-config"
    then
	return 1
    fi

    if test -n "$cross_prefix"
    then
	host=$(libgcrypt-config --host)
	if test "$host-" != $cross_prefix
	then
	    return 1
	fi
    fi

    return 0
}

if test "$gcrypt" != "no"; then
    if has_libgcrypt_config; then
        gcrypt_cflags=$(libgcrypt-config --cflags)
        gcrypt_libs=$(libgcrypt-config --libs)
        # Debian has remove -lgpg-error from libgcrypt-config
        # as it "spreads unnecessary dependencies" which in
        # turn breaks static builds...
        if test "$static" = "yes"
        then
            gcrypt_libs="$gcrypt_libs -lgpg-error"
        fi
        libs_softmmu="$gcrypt_libs $libs_softmmu"
        libs_tools="$gcrypt_libs $libs_tools"
        QEMU_CFLAGS="$QEMU_CFLAGS $gcrypt_cflags"
        gcrypt="yes"
        if test -z "$nettle"; then
           nettle="no"
        fi

        cat > $TMPC << EOF
#include <gcrypt.h>
int main(void) {
  gcry_kdf_derive(NULL, 0, GCRY_KDF_PBKDF2,
                  GCRY_MD_SHA256,
                  NULL, 0, 0, 0, NULL);
 return 0;
}
EOF
        if compile_prog "$gcrypt_cflags" "$gcrypt_libs" ; then
            gcrypt_kdf=yes
        fi
    else
        if test "$gcrypt" = "yes"; then
            feature_not_found "gcrypt" "Install gcrypt devel"
        else
            gcrypt="no"
        fi
    fi
fi


if test "$nettle" != "no"; then
    if $pkg_config --exists "nettle"; then
        nettle_cflags=$($pkg_config --cflags nettle)
        nettle_libs=$($pkg_config --libs nettle)
        nettle_version=$($pkg_config --modversion nettle)
        libs_softmmu="$nettle_libs $libs_softmmu"
        libs_tools="$nettle_libs $libs_tools"
        QEMU_CFLAGS="$QEMU_CFLAGS $nettle_cflags"
        nettle="yes"

        cat > $TMPC << EOF
#include <stddef.h>
#include <nettle/pbkdf2.h>
int main(void) {
     pbkdf2_hmac_sha256(8, NULL, 1000, 8, NULL, 8, NULL);
     return 0;
}
EOF
        if compile_prog "$nettle_cflags" "$nettle_libs" ; then
            nettle_kdf=yes
        fi
    else
        if test "$nettle" = "yes"; then
            feature_not_found "nettle" "Install nettle devel"
        else
            nettle="no"
        fi
    fi
fi

>>>>>>> 7124ccf8
if test "$gcrypt" = "yes" && test "$nettle" = "yes"
then
    error_exit "Only one of gcrypt & nettle can be enabled"
fi

##########################################
# libtasn1 - only for the TLS creds/session test suite

tasn1=yes
tasn1_cflags=""
tasn1_libs=""
if $pkg_config --exists "libtasn1"; then
<<<<<<< HEAD
    tasn1_cflags=`$pkg_config --cflags libtasn1`
    tasn1_libs=`$pkg_config --libs libtasn1`
=======
    tasn1_cflags=$($pkg_config --cflags libtasn1)
    tasn1_libs=$($pkg_config --libs libtasn1)
>>>>>>> 7124ccf8
else
    tasn1=no
fi


##########################################
# getifaddrs (for tests/test-io-channel-socket )

have_ifaddrs_h=yes
if ! check_include "ifaddrs.h" ; then
  have_ifaddrs_h=no
fi

##########################################
# VTE probe

if test "$vte" != "no"; then
    if test "$gtkabi" = "3.0"; then
      vteminversion="0.32.0"
      if $pkg_config --exists "vte-2.91"; then
        vtepackage="vte-2.91"
      else
        vtepackage="vte-2.90"
      fi
    else
      vtepackage="vte"
      vteminversion="0.24.0"
    fi
    if $pkg_config --exists "$vtepackage >= $vteminversion"; then
        vte_cflags=$($pkg_config --cflags $vtepackage)
        vte_libs=$($pkg_config --libs $vtepackage)
        vteversion=$($pkg_config --modversion $vtepackage)
        libs_softmmu="$vte_libs $libs_softmmu"
        vte="yes"
    elif test "$vte" = "yes"; then
        if test "$gtkabi" = "3.0"; then
            feature_not_found "vte" "Install libvte-2.90/2.91 devel"
        else
            feature_not_found "vte" "Install libvte devel"
        fi
    else
        vte="no"
    fi
fi

##########################################
# SDL probe

# Look for sdl configuration program (pkg-config or sdl-config).  Try
# sdl-config even without cross prefix, and favour pkg-config over sdl-config.

if test "$sdlabi" = ""; then
    if $pkg_config --exists "sdl"; then
        sdlabi=1.2
    elif $pkg_config --exists "sdl2"; then
        sdlabi=2.0
    else
        sdlabi=1.2
    fi
fi

if test $sdlabi = "2.0"; then
    sdl_config=$sdl2_config
    sdlname=sdl2
    sdlconfigname=sdl2_config
elif test $sdlabi = "1.2"; then
    sdlname=sdl
    sdlconfigname=sdl_config
else
    error_exit "Unknown sdlabi $sdlabi, must be 1.2 or 2.0"
fi

if test "$(basename $sdl_config)" != $sdlconfigname && ! has ${sdl_config}; then
  sdl_config=$sdlconfigname
fi

if $pkg_config $sdlname --exists; then
  sdlconfig="$pkg_config $sdlname"
  sdlversion=$($sdlconfig --modversion 2>/dev/null)
elif has ${sdl_config}; then
  sdlconfig="$sdl_config"
  sdlversion=$($sdlconfig --version)
else
  if test "$sdl" = "yes" ; then
    feature_not_found "sdl" "Install SDL devel"
  fi
  sdl=no
fi
if test -n "$cross_prefix" && test "$(basename "$sdlconfig")" = sdl-config; then
  echo warning: using "\"$sdlconfig\"" to detect cross-compiled sdl >&2
fi

sdl_too_old=no
if test "$sdl" != "no" ; then
  cat > $TMPC << EOF
#include <SDL.h>
#undef main /* We don't want SDL to override our main() */
int main( void ) { return SDL_Init (SDL_INIT_VIDEO); }
EOF
  sdl_cflags=$($sdlconfig --cflags 2>/dev/null)
  if test "$static" = "yes" ; then
    sdl_libs=$($sdlconfig --static-libs 2>/dev/null)
  else
    sdl_libs=$($sdlconfig --libs 2>/dev/null)
  fi
  if compile_prog "$sdl_cflags" "$sdl_libs" ; then
    if test $(echo $sdlversion | sed 's/[^0-9]//g') -lt 121 ; then
      sdl_too_old=yes
    else
      sdl=yes
    fi

    # static link with sdl ? (note: sdl.pc's --static --libs is broken)
    if test "$sdl" = "yes" -a "$static" = "yes" ; then
      if test $? = 0 && echo $sdl_libs | grep -- -laa > /dev/null; then
         sdl_libs="$sdl_libs $(aalib-config --static-libs 2>/dev/null)"
         sdl_cflags="$sdl_cflags $(aalib-config --cflags 2>/dev/null)"
      fi
      if compile_prog "$sdl_cflags" "$sdl_libs" ; then
	:
      else
        sdl=no
      fi
    fi # static link
  else # sdl not found
    if test "$sdl" = "yes" ; then
      feature_not_found "sdl" "Install SDL devel"
    fi
    sdl=no
  fi # sdl compile test
fi

if test "$sdl" = "yes" ; then
  cat > $TMPC <<EOF
#include <SDL.h>
#if defined(SDL_VIDEO_DRIVER_X11)
#include <X11/XKBlib.h>
#else
#error No x11 support
#endif
int main(void) { return 0; }
EOF
  if compile_prog "$sdl_cflags $x11_cflags" "$sdl_libs $x11_libs" ; then
    sdl_cflags="$sdl_cflags $x11_cflags"
    sdl_libs="$sdl_libs $x11_libs"
  fi
  libs_softmmu="$sdl_libs $libs_softmmu"
fi

##########################################
# RDMA needs OpenFabrics libraries
if test "$rdma" != "no" ; then
  cat > $TMPC <<EOF
#include <rdma/rdma_cma.h>
int main(void) { return 0; }
EOF
  rdma_libs="-lrdmacm -libverbs"
  if compile_prog "" "$rdma_libs" ; then
    rdma="yes"
    libs_softmmu="$libs_softmmu $rdma_libs"
  else
    if test "$rdma" = "yes" ; then
        error_exit \
            " OpenFabrics librdmacm/libibverbs not present." \
            " Your options:" \
            "  (1) Fast: Install infiniband packages from your distro." \
            "  (2) Cleanest: Install libraries from www.openfabrics.org" \
            "  (3) Also: Install softiwarp if you don't have RDMA hardware"
    fi
    rdma="no"
  fi
fi


##########################################
# VNC SASL detection
if test "$vnc" = "yes" -a "$vnc_sasl" != "no" ; then
  cat > $TMPC <<EOF
#include <sasl/sasl.h>
#include <stdio.h>
int main(void) { sasl_server_init(NULL, "qemu"); return 0; }
EOF
  # Assuming Cyrus-SASL installed in /usr prefix
  vnc_sasl_cflags=""
  vnc_sasl_libs="-lsasl2"
  if compile_prog "$vnc_sasl_cflags" "$vnc_sasl_libs" ; then
    vnc_sasl=yes
    libs_softmmu="$vnc_sasl_libs $libs_softmmu"
    QEMU_CFLAGS="$QEMU_CFLAGS $vnc_sasl_cflags"
  else
    if test "$vnc_sasl" = "yes" ; then
      feature_not_found "vnc-sasl" "Install Cyrus SASL devel"
    fi
    vnc_sasl=no
  fi
fi

##########################################
# VNC JPEG detection
if test "$vnc" = "yes" -a "$vnc_jpeg" != "no" ; then
cat > $TMPC <<EOF
#include <stdio.h>
#include <jpeglib.h>
int main(void) { struct jpeg_compress_struct s; jpeg_create_compress(&s); return 0; }
EOF
    vnc_jpeg_cflags=""
    vnc_jpeg_libs="-ljpeg"
  if compile_prog "$vnc_jpeg_cflags" "$vnc_jpeg_libs" ; then
    vnc_jpeg=yes
    libs_softmmu="$vnc_jpeg_libs $libs_softmmu"
    QEMU_CFLAGS="$QEMU_CFLAGS $vnc_jpeg_cflags"
  else
    if test "$vnc_jpeg" = "yes" ; then
      feature_not_found "vnc-jpeg" "Install libjpeg-turbo devel"
    fi
    vnc_jpeg=no
  fi
fi

##########################################
# VNC PNG detection
if test "$vnc" = "yes" -a "$vnc_png" != "no" ; then
cat > $TMPC <<EOF
//#include <stdio.h>
#include <png.h>
#include <stddef.h>
int main(void) {
    png_structp png_ptr;
    png_ptr = png_create_write_struct(PNG_LIBPNG_VER_STRING, NULL, NULL, NULL);
    return png_ptr != 0;
}
EOF
  if $pkg_config libpng --exists; then
    vnc_png_cflags=$($pkg_config libpng --cflags)
    vnc_png_libs=$($pkg_config libpng --libs)
  else
    vnc_png_cflags=""
    vnc_png_libs="-lpng"
  fi
  if compile_prog "$vnc_png_cflags" "$vnc_png_libs" ; then
    vnc_png=yes
    libs_softmmu="$vnc_png_libs $libs_softmmu"
    QEMU_CFLAGS="$QEMU_CFLAGS $vnc_png_cflags"
  else
    if test "$vnc_png" = "yes" ; then
      feature_not_found "vnc-png" "Install libpng devel"
    fi
    vnc_png=no
  fi
fi

##########################################
# fnmatch() probe, used for ACL routines
fnmatch="no"
cat > $TMPC << EOF
#include <fnmatch.h>
int main(void)
{
    fnmatch("foo", "foo", 0);
    return 0;
}
EOF
if compile_prog "" "" ; then
   fnmatch="yes"
fi

##########################################
# xfsctl() probe, used for raw-posix
if test "$xfs" != "no" ; then
  cat > $TMPC << EOF
#include <stddef.h>  /* NULL */
#include <xfs/xfs.h>
int main(void)
{
    xfsctl(NULL, 0, 0, NULL);
    return 0;
}
EOF
  if compile_prog "" "" ; then
    xfs="yes"
  else
    if test "$xfs" = "yes" ; then
      feature_not_found "xfs" "Instal xfsprogs/xfslibs devel"
    fi
    xfs=no
  fi
fi

##########################################
# vde libraries probe
if test "$vde" != "no" ; then
  vde_libs="-lvdeplug"
  cat > $TMPC << EOF
#include <libvdeplug.h>
int main(void)
{
    struct vde_open_args a = {0, 0, 0};
    char s[] = "";
    vde_open(s, s, &a);
    return 0;
}
EOF
  if compile_prog "" "$vde_libs" ; then
    vde=yes
    libs_softmmu="$vde_libs $libs_softmmu"
    libs_tools="$vde_libs $libs_tools"
  else
    if test "$vde" = "yes" ; then
      feature_not_found "vde" "Install vde (Virtual Distributed Ethernet) devel"
    fi
    vde=no
  fi
fi

##########################################
# netmap support probe
# Apart from looking for netmap headers, we make sure that the host API version
# supports the netmap backend (>=11). The upper bound (15) is meant to simulate
# a minor/major version number. Minor new features will be marked with values up
# to 15, and if something happens that requires a change to the backend we will
# move above 15, submit the backend fixes and modify this two bounds.
if test "$netmap" != "no" ; then
  cat > $TMPC << EOF
#include <inttypes.h>
#include <net/if.h>
#include <net/netmap.h>
#include <net/netmap_user.h>
#if (NETMAP_API < 11) || (NETMAP_API > 15)
#error
#endif
int main(void) { return 0; }
EOF
  if compile_prog "" "" ; then
    netmap=yes
  else
    if test "$netmap" = "yes" ; then
      feature_not_found "netmap"
    fi
    netmap=no
  fi
fi

##########################################
# libcap-ng library probe
if test "$cap_ng" != "no" ; then
  cap_libs="-lcap-ng"
  cat > $TMPC << EOF
#include <cap-ng.h>
int main(void)
{
    capng_capability_to_name(CAPNG_EFFECTIVE);
    return 0;
}
EOF
  if compile_prog "" "$cap_libs" ; then
    cap_ng=yes
    libs_tools="$cap_libs $libs_tools"
  else
    if test "$cap_ng" = "yes" ; then
      feature_not_found "cap_ng" "Install libcap-ng devel"
    fi
    cap_ng=no
  fi
fi

##########################################
# Sound support libraries probe

audio_drv_probe()
{
    drv=$1
    hdr=$2
    lib=$3
    exp=$4
    cfl=$5
        cat > $TMPC << EOF
#include <$hdr>
int main(void) { $exp }
EOF
    if compile_prog "$cfl" "$lib" ; then
        :
    else
        error_exit "$drv check failed" \
            "Make sure to have the $drv libs and headers installed."
    fi
}

audio_drv_list=$(echo "$audio_drv_list" | sed -e 's/,/ /g')
for drv in $audio_drv_list; do
    case $drv in
    alsa)
    audio_drv_probe $drv alsa/asoundlib.h -lasound \
        "return snd_pcm_close((snd_pcm_t *)0);"
    libs_softmmu="-lasound $libs_softmmu"
    ;;

    pa)
    audio_drv_probe $drv pulse/pulseaudio.h "-lpulse" \
        "pa_context_set_source_output_volume(NULL, 0, NULL, NULL, NULL); return 0;"
    libs_softmmu="-lpulse $libs_softmmu"
    audio_pt_int="yes"
    ;;

    coreaudio)
      libs_softmmu="-framework CoreAudio $libs_softmmu"
    ;;

    dsound)
      libs_softmmu="-lole32 -ldxguid $libs_softmmu"
      audio_win_int="yes"
    ;;

    oss)
      libs_softmmu="$oss_lib $libs_softmmu"
    ;;

    sdl|wav)
    # XXX: Probes for CoreAudio, DirectSound, SDL(?)
    ;;

    *)
    echo "$audio_possible_drivers" | grep -q "\<$drv\>" || {
        error_exit "Unknown driver '$drv' selected" \
            "Possible drivers are: $audio_possible_drivers"
    }
    ;;
    esac
done

##########################################
# BrlAPI probe

if test "$brlapi" != "no" ; then
  brlapi_libs="-lbrlapi"
  cat > $TMPC << EOF
#include <brlapi.h>
#include <stddef.h>
int main( void ) { return brlapi__openConnection (NULL, NULL, NULL); }
EOF
  if compile_prog "" "$brlapi_libs" ; then
    brlapi=yes
    libs_softmmu="$brlapi_libs $libs_softmmu"
  else
    if test "$brlapi" = "yes" ; then
      feature_not_found "brlapi" "Install brlapi devel"
    fi
    brlapi=no
  fi
fi

##########################################
# curses probe
if test "$curses" != "no" ; then
  if test "$mingw32" = "yes" ; then
<<<<<<< HEAD
    curses_list="$($pkg_config --libs ncurses 2>/dev/null):-lpdcurses"
=======
    curses_inc_list="$($pkg_config --cflags ncurses 2>/dev/null):"
    curses_lib_list="$($pkg_config --libs ncurses 2>/dev/null):-lpdcurses"
>>>>>>> 7124ccf8
  else
    curses_inc_list="$($pkg_config --cflags ncursesw 2>/dev/null):-I/usr/include/ncursesw:"
    curses_lib_list="$($pkg_config --libs ncursesw 2>/dev/null):-lncursesw:-lcursesw"
  fi
  curses_found=no
  cat > $TMPC << EOF
#include <locale.h>
#include <curses.h>
#include <wchar.h>
int main(void) {
  const char *s = curses_version();
  wchar_t wch = L'w';
  setlocale(LC_ALL, "");
  resize_term(0, 0);
  addwstr(L"wide chars\n");
  addnwstr(&wch, 1);
  add_wch(WACS_DEGREE);
  return s != 0;
}
EOF
  IFS=:
  for curses_inc in $curses_inc_list; do
    IFS=:
    for curses_lib in $curses_lib_list; do
      unset IFS
      if compile_prog "$curses_inc" "$curses_lib" ; then
        curses_found=yes
        QEMU_CFLAGS="$curses_inc $QEMU_CFLAGS"
        libs_softmmu="$curses_lib $libs_softmmu"
        break
      fi
    done
    if test "$curses_found" = yes ; then
      break
    fi
  done
  unset IFS
  if test "$curses_found" = "yes" ; then
    curses=yes
  else
    if test "$curses" = "yes" ; then
      feature_not_found "curses" "Install ncurses devel"
    fi
    curses=no
  fi
fi

##########################################
# curl probe
if test "$curl" != "no" ; then
  if $pkg_config libcurl --exists; then
    curlconfig="$pkg_config libcurl"
  else
    curlconfig=curl-config
  fi
  cat > $TMPC << EOF
#include <curl/curl.h>
int main(void) { curl_easy_init(); curl_multi_setopt(0, 0, 0); return 0; }
EOF
  curl_cflags=$($curlconfig --cflags 2>/dev/null)
  curl_libs=$($curlconfig --libs 2>/dev/null)
  if compile_prog "$curl_cflags" "$curl_libs" ; then
    curl=yes
  else
    if test "$curl" = "yes" ; then
      feature_not_found "curl" "Install libcurl devel"
    fi
    curl=no
  fi
fi # test "$curl"

##########################################
# bluez support probe
if test "$bluez" != "no" ; then
  cat > $TMPC << EOF
#include <bluetooth/bluetooth.h>
int main(void) { return bt_error(0); }
EOF
  bluez_cflags=$($pkg_config --cflags bluez 2>/dev/null)
  bluez_libs=$($pkg_config --libs bluez 2>/dev/null)
  if compile_prog "$bluez_cflags" "$bluez_libs" ; then
    bluez=yes
    libs_softmmu="$bluez_libs $libs_softmmu"
  else
    if test "$bluez" = "yes" ; then
      feature_not_found "bluez" "Install bluez-libs/libbluetooth devel"
    fi
    bluez="no"
  fi
fi

##########################################
# glib support probe

glib_req_ver=2.22
glib_modules=gthread-2.0
if test "$modules" = yes; then
    glib_modules="$glib_modules gmodule-2.0"
fi

for i in $glib_modules; do
    if $pkg_config --atleast-version=$glib_req_ver $i; then
        glib_cflags=$($pkg_config --cflags $i)
        glib_libs=$($pkg_config --libs $i)
        QEMU_CFLAGS="$glib_cflags $QEMU_CFLAGS"
        LIBS="$glib_libs $LIBS"
        libs_qga="$glib_libs $libs_qga"
    else
        error_exit "glib-$glib_req_ver $i is required to compile QEMU"
    fi
done

# Sanity check that the current size_t matches the
# size that glib thinks it should be. This catches
# problems on multi-arch where people try to build
# 32-bit QEMU while pointing at 64-bit glib headers
cat > $TMPC <<EOF
#include <glib.h>
#include <unistd.h>

#define QEMU_BUILD_BUG_ON(x) \
  typedef char qemu_build_bug_on[(x)?-1:1] __attribute__((unused));

int main(void) {
   QEMU_BUILD_BUG_ON(sizeof(size_t) != GLIB_SIZEOF_SIZE_T);
   return 0;
}
EOF

<<<<<<< HEAD
if ! compile_prog "-Werror $CFLAGS" "$LIBS" ; then
=======
if ! compile_prog "$CFLAGS" "$LIBS" ; then
>>>>>>> 7124ccf8
    error_exit "sizeof(size_t) doesn't match GLIB_SIZEOF_SIZE_T."\
               "You probably need to set PKG_CONFIG_LIBDIR"\
	       "to point to the right pkg-config files for your"\
	       "build target"
fi

# g_test_trap_subprocess added in 2.38. Used by some tests.
glib_subprocess=yes
if test "$mingw32" = "yes" || ! $pkg_config --atleast-version=2.38 glib-2.0; then
    glib_subprocess=no
fi

# Silence clang 3.5.0 warnings about glib attribute __alloc_size__ usage
cat > $TMPC << EOF
#include <glib.h>
int main(void) { return 0; }
EOF
if ! compile_prog "$glib_cflags -Werror" "$glib_libs" ; then
    if cc_has_warning_flag "-Wno-unknown-attributes"; then
        glib_cflags="-Wno-unknown-attributes $glib_cflags"
        CFLAGS="-Wno-unknown-attributes $CFLAGS"
    fi
fi

##########################################
# SHA command probe for modules
if test "$modules" = yes; then
    shacmd_probe="sha1sum sha1 shasum"
    for c in $shacmd_probe; do
        if has $c; then
            shacmd="$c"
            break
        fi
    done
    if test "$shacmd" = ""; then
        error_exit "one of the checksum commands is required to enable modules: $shacmd_probe"
    fi
fi

##########################################
# pixman support probe

if test "$pixman" = ""; then
  if test "$want_tools" = "no" -a "$softmmu" = "no"; then
    pixman="none"
  elif $pkg_config --atleast-version=0.21.8 pixman-1 > /dev/null 2>&1; then
    pixman="system"
  else
    pixman="internal"
  fi
fi
if test "$pixman" = "none"; then
  if test "$want_tools" != "no" -o "$softmmu" != "no"; then
    error_exit "pixman disabled but system emulation or tools build" \
        "enabled.  You can turn off pixman only if you also" \
        "disable all system emulation targets and the tools" \
        "build with '--disable-tools --disable-system'."
  fi
  pixman_cflags=
  pixman_libs=
elif test "$pixman" = "system"; then
  # pixman version has been checked above
  pixman_cflags=$($pkg_config --cflags pixman-1)
  pixman_libs=$($pkg_config --libs pixman-1)
else
  if test ! -d ${source_path}/pixman/pixman; then
    error_exit "pixman >= 0.21.8 not present. Your options:" \
        "  (1) Preferred: Install the pixman devel package (any recent" \
        "      distro should have packages as Xorg needs pixman too)." \
        "  (2) Fetch the pixman submodule, using:" \
        "      git submodule update --init pixman"
  fi
  mkdir -p pixman/pixman
  pixman_cflags="-I\$(SRC_PATH)/pixman/pixman -I\$(BUILD_DIR)/pixman/pixman"
  pixman_libs="-L\$(BUILD_DIR)/pixman/pixman/.libs -lpixman-1"
fi

##########################################
# libcap probe

if test "$cap" != "no" ; then
  cat > $TMPC <<EOF
#include <stdio.h>
#include <sys/capability.h>
int main(void) { cap_t caps; caps = cap_init(); return caps != NULL; }
EOF
  if compile_prog "" "-lcap" ; then
    cap=yes
  else
    cap=no
  fi
fi

##########################################
# pthread probe
PTHREADLIBS_LIST="-pthread -lpthread -lpthreadGC2"

pthread=no
cat > $TMPC << EOF
#include <pthread.h>
static void *f(void *p) { return NULL; }
int main(void) {
  pthread_t thread;
  pthread_create(&thread, 0, f, 0);
  return 0;
}
EOF
if compile_prog "" "" ; then
  pthread=yes
else
  for pthread_lib in $PTHREADLIBS_LIST; do
    if compile_prog "" "$pthread_lib" ; then
      pthread=yes
      found=no
      for lib_entry in $LIBS; do
        if test "$lib_entry" = "$pthread_lib"; then
          found=yes
          break
        fi
      done
      if test "$found" = "no"; then
        LIBS="$pthread_lib $LIBS"
      fi
      PTHREAD_LIB="$pthread_lib"
      break
    fi
  done
fi

if test "$mingw32" != yes -a "$pthread" = no; then
  error_exit "pthread check failed" \
      "Make sure to have the pthread libs and headers installed."
fi

# check for pthread_setname_np
pthread_setname_np=no
cat > $TMPC << EOF
#include <pthread.h>

static void *f(void *p) { return NULL; }
int main(void)
{
    pthread_t thread;
    pthread_create(&thread, 0, f, 0);
    pthread_setname_np(thread, "QEMU");
    return 0;
}
EOF
if compile_prog "" "$pthread_lib" ; then
  pthread_setname_np=yes
fi

##########################################
# rbd probe
if test "$rbd" != "no" ; then
  cat > $TMPC <<EOF
#include <stdio.h>
#include <rbd/librbd.h>
int main(void) {
    rados_t cluster;
    rados_create(&cluster, NULL);
    return 0;
}
EOF
  rbd_libs="-lrbd -lrados"
  if compile_prog "" "$rbd_libs" ; then
    rbd=yes
  else
    if test "$rbd" = "yes" ; then
      feature_not_found "rados block device" "Install librbd/ceph devel"
    fi
    rbd=no
  fi
fi

##########################################
# libssh2 probe
min_libssh2_version=1.2.8
if test "$libssh2" != "no" ; then
  if $pkg_config --atleast-version=$min_libssh2_version libssh2; then
    libssh2_cflags=$($pkg_config libssh2 --cflags)
    libssh2_libs=$($pkg_config libssh2 --libs)
    libssh2=yes
  else
    if test "$libssh2" = "yes" ; then
      error_exit "libssh2 >= $min_libssh2_version required for --enable-libssh2"
    fi
    libssh2=no
  fi
fi

##########################################
# libssh2_sftp_fsync probe

if test "$libssh2" = "yes"; then
  cat > $TMPC <<EOF
#include <stdio.h>
#include <libssh2.h>
#include <libssh2_sftp.h>
int main(void) {
    LIBSSH2_SESSION *session;
    LIBSSH2_SFTP *sftp;
    LIBSSH2_SFTP_HANDLE *sftp_handle;
    session = libssh2_session_init ();
    sftp = libssh2_sftp_init (session);
    sftp_handle = libssh2_sftp_open (sftp, "/", 0, 0);
    libssh2_sftp_fsync (sftp_handle);
    return 0;
}
EOF
  # libssh2_cflags/libssh2_libs defined in previous test.
  if compile_prog "$libssh2_cflags" "$libssh2_libs" ; then
    QEMU_CFLAGS="-DHAS_LIBSSH2_SFTP_FSYNC $QEMU_CFLAGS"
  fi
fi

##########################################
# linux-aio probe

if test "$linux_aio" != "no" ; then
  cat > $TMPC <<EOF
#include <libaio.h>
#include <sys/eventfd.h>
#include <stddef.h>
int main(void) { io_setup(0, NULL); io_set_eventfd(NULL, 0); eventfd(0, 0); return 0; }
EOF
  if compile_prog "" "-laio" ; then
    linux_aio=yes
  else
    if test "$linux_aio" = "yes" ; then
      feature_not_found "linux AIO" "Install libaio devel"
    fi
    linux_aio=no
  fi
fi

##########################################
# TPM passthrough is only on x86 Linux

if test "$targetos" = Linux && test "$cpu" = i386 -o "$cpu" = x86_64; then
  tpm_passthrough=$tpm
else
  tpm_passthrough=no
fi

##########################################
# attr probe

if test "$attr" != "no" ; then
  cat > $TMPC <<EOF
#include <stdio.h>
#include <sys/types.h>
#ifdef CONFIG_LIBATTR
#include <attr/xattr.h>
#else
#include <sys/xattr.h>
#endif
int main(void) { getxattr(NULL, NULL, NULL, 0); setxattr(NULL, NULL, NULL, 0, 0); return 0; }
EOF
  if compile_prog "" "" ; then
    attr=yes
  # Older distros have <attr/xattr.h>, and need -lattr:
  elif compile_prog "-DCONFIG_LIBATTR" "-lattr" ; then
    attr=yes
    LIBS="-lattr $LIBS"
    libattr=yes
  else
    if test "$attr" = "yes" ; then
      feature_not_found "ATTR" "Install libc6 or libattr devel"
    fi
    attr=no
  fi
fi

##########################################
# iovec probe
cat > $TMPC <<EOF
#include <sys/types.h>
#include <sys/uio.h>
#include <unistd.h>
int main(void) { return sizeof(struct iovec); }
EOF
iovec=no
if compile_prog "" "" ; then
  iovec=yes
fi

##########################################
# preadv probe
cat > $TMPC <<EOF
#include <sys/types.h>
#include <sys/uio.h>
#include <unistd.h>
int main(void) { return preadv(0, 0, 0, 0); }
EOF
preadv=no
if compile_prog "" "" ; then
  preadv=yes
fi

##########################################
# fdt probe
# fdt support is mandatory for at least some target architectures,
# so insist on it if we're building those system emulators.
fdt_required=no
for target in $target_list; do
  case $target in
    aarch64*-softmmu|arm*-softmmu|ppc*-softmmu|microblaze*-softmmu)
      fdt_required=yes
    ;;
  esac
done

if test "$fdt_required" = "yes"; then
  if test "$fdt" = "no"; then
    error_exit "fdt disabled but some requested targets require it." \
      "You can turn off fdt only if you also disable all the system emulation" \
      "targets which need it (by specifying a cut down --target-list)."
  fi
  fdt=yes
fi

if test "$fdt" != "no" ; then
  fdt_libs="-lfdt"
  # explicitly check for libfdt_env.h as it is missing in some stable installs
  # and test for required functions to make sure we are on a version >= 1.4.0
  cat > $TMPC << EOF
#include <libfdt.h>
#include <libfdt_env.h>
int main(void) { fdt_get_property_by_offset(0, 0, 0); return 0; }
EOF
  if compile_prog "" "$fdt_libs" ; then
    # system DTC is good - use it
    fdt=yes
  elif test -d ${source_path}/dtc/libfdt ; then
    # have submodule DTC - use it
    fdt=yes
    dtc_internal="yes"
    mkdir -p dtc
    if [ "$pwd_is_source_path" != "y" ] ; then
       symlink "$source_path/dtc/Makefile" "dtc/Makefile"
       symlink "$source_path/dtc/scripts" "dtc/scripts"
    fi
    fdt_cflags="-I\$(SRC_PATH)/dtc/libfdt"
    fdt_libs="-L\$(BUILD_DIR)/dtc/libfdt $fdt_libs"
  elif test "$fdt" = "yes" ; then
    # have neither and want - prompt for system/submodule install
    error_exit "DTC (libfdt) version >= 1.4.0 not present. Your options:" \
        "  (1) Preferred: Install the DTC (libfdt) devel package" \
        "  (2) Fetch the DTC submodule, using:" \
        "      git submodule update --init dtc"
  else
    # don't have and don't want
    fdt_libs=
    fdt=no
  fi
fi

libs_softmmu="$libs_softmmu $fdt_libs"

##########################################
# opengl probe (for sdl2, gtk, milkymist-tmu2)

if test "$opengl" != "no" ; then
  opengl_pkgs="epoxy libdrm gbm"
  if $pkg_config $opengl_pkgs x11; then
    opengl_cflags="$($pkg_config --cflags $opengl_pkgs) $x11_cflags"
    opengl_libs="$($pkg_config --libs $opengl_pkgs) $x11_libs"
    opengl=yes
    if test "$gtk" = "yes" && $pkg_config --exists "$gtkpackage >= 3.16"; then
        gtk_gl="yes"
    fi
  else
    if test "$opengl" = "yes" ; then
      feature_not_found "opengl" "Please install opengl (mesa) devel pkgs: $opengl_pkgs"
    fi
    opengl_cflags=""
    opengl_libs=""
    opengl=no
  fi
fi

if test "$opengl" = "yes"; then
  cat > $TMPC << EOF
#include <epoxy/egl.h>
#ifndef EGL_MESA_image_dma_buf_export
# error mesa/epoxy lacks support for dmabufs (mesa 10.6+)
#endif
int main(void) { return 0; }
EOF
  if compile_prog "" "" ; then
    opengl_dmabuf=yes
  fi
fi

##########################################
# archipelago probe
if test "$archipelago" != "no" ; then
    cat > $TMPC <<EOF
#include <stdio.h>
#include <xseg/xseg.h>
#include <xseg/protocol.h>
int main(void) {
    xseg_initialize();
    return 0;
}
EOF
    archipelago_libs=-lxseg
    if compile_prog "" "$archipelago_libs"; then
        archipelago="yes"
        libs_tools="$archipelago_libs $libs_tools"
        libs_softmmu="$archipelago_libs $libs_softmmu"

	echo "WARNING: Please check the licenses of QEMU and libxseg carefully."
	echo "GPLv3 versions of libxseg may not be compatible with QEMU's"
	echo "license and therefore prevent redistribution."
	echo
	echo "To disable Archipelago, use --disable-archipelago"
    else
      if test "$archipelago" = "yes" ; then
        feature_not_found "Archipelago backend support" "Install libxseg devel"
      fi
      archipelago="no"
    fi
fi


##########################################
# glusterfs probe
if test "$glusterfs" != "no" ; then
  if $pkg_config --atleast-version=3 glusterfs-api; then
    glusterfs="yes"
<<<<<<< HEAD
    glusterfs_cflags=`$pkg_config --cflags glusterfs-api`
    glusterfs_libs=`$pkg_config --libs glusterfs-api`
=======
    glusterfs_cflags=$($pkg_config --cflags glusterfs-api)
    glusterfs_libs=$($pkg_config --libs glusterfs-api)
>>>>>>> 7124ccf8
    if $pkg_config --atleast-version=4 glusterfs-api; then
      glusterfs_xlator_opt="yes"
    fi
    if $pkg_config --atleast-version=5 glusterfs-api; then
      glusterfs_discard="yes"
    fi
    if $pkg_config --atleast-version=6 glusterfs-api; then
      glusterfs_zerofill="yes"
    fi
  else
    if test "$glusterfs" = "yes" ; then
      feature_not_found "GlusterFS backend support" \
          "Install glusterfs-api devel >= 3"
    fi
    glusterfs="no"
  fi
fi

# Check for inotify functions when we are building linux-user
# emulator.  This is done because older glibc versions don't
# have syscall stubs for these implemented.  In that case we
# don't provide them even if kernel supports them.
#
inotify=no
cat > $TMPC << EOF
#include <sys/inotify.h>

int
main(void)
{
	/* try to start inotify */
	return inotify_init();
}
EOF
if compile_prog "" "" ; then
  inotify=yes
fi

inotify1=no
cat > $TMPC << EOF
#include <sys/inotify.h>

int
main(void)
{
    /* try to start inotify */
    return inotify_init1(0);
}
EOF
if compile_prog "" "" ; then
  inotify1=yes
fi

# check if utimensat and futimens are supported
utimens=no
cat > $TMPC << EOF
#define _ATFILE_SOURCE
#include <stddef.h>
#include <fcntl.h>
#include <sys/stat.h>

int main(void)
{
    utimensat(AT_FDCWD, "foo", NULL, 0);
    futimens(0, NULL);
    return 0;
}
EOF
if compile_prog "" "" ; then
  utimens=yes
fi

# check if pipe2 is there
pipe2=no
cat > $TMPC << EOF
#include <unistd.h>
#include <fcntl.h>

int main(void)
{
    int pipefd[2];
    return pipe2(pipefd, O_CLOEXEC);
}
EOF
if compile_prog "" "" ; then
  pipe2=yes
fi

# check if accept4 is there
accept4=no
cat > $TMPC << EOF
#include <sys/socket.h>
#include <stddef.h>

int main(void)
{
    accept4(0, NULL, NULL, SOCK_CLOEXEC);
    return 0;
}
EOF
if compile_prog "" "" ; then
  accept4=yes
fi

# check if tee/splice is there. vmsplice was added same time.
splice=no
cat > $TMPC << EOF
#include <unistd.h>
#include <fcntl.h>
#include <limits.h>

int main(void)
{
    int len, fd = 0;
    len = tee(STDIN_FILENO, STDOUT_FILENO, INT_MAX, SPLICE_F_NONBLOCK);
    splice(STDIN_FILENO, NULL, fd, NULL, len, SPLICE_F_MOVE);
    return 0;
}
EOF
if compile_prog "" "" ; then
  splice=yes
fi

##########################################
# libnuma probe

if test "$numa" != "no" ; then
  cat > $TMPC << EOF
#include <numa.h>
int main(void) { return numa_available(); }
EOF

  if compile_prog "" "-lnuma" ; then
    numa=yes
    libs_softmmu="-lnuma $libs_softmmu"
  else
    if test "$numa" = "yes" ; then
      feature_not_found "numa" "install numactl devel"
    fi
    numa=no
  fi
fi

if test "$tcmalloc" = "yes" && test "$jemalloc" = "yes" ; then
    echo "ERROR: tcmalloc && jemalloc can't be used at the same time"
    exit 1
fi

##########################################
# tcmalloc probe

if test "$tcmalloc" = "yes" ; then
  cat > $TMPC << EOF
#include <stdlib.h>
int main(void) { malloc(1); return 0; }
EOF

  if compile_prog "" "-ltcmalloc" ; then
    LIBS="-ltcmalloc $LIBS"
  else
    feature_not_found "tcmalloc" "install gperftools devel"
  fi
fi

##########################################
# jemalloc probe

if test "$jemalloc" = "yes" ; then
  cat > $TMPC << EOF
#include <stdlib.h>
int main(void) { malloc(1); return 0; }
EOF

  if compile_prog "" "-ljemalloc" ; then
    LIBS="-ljemalloc $LIBS"
  else
    feature_not_found "jemalloc" "install jemalloc devel"
  fi
fi

##########################################
# signalfd probe
signalfd="no"
cat > $TMPC << EOF
#include <unistd.h>
#include <sys/syscall.h>
#include <signal.h>
int main(void) { return syscall(SYS_signalfd, -1, NULL, _NSIG / 8); }
EOF

if compile_prog "" "" ; then
  signalfd=yes
fi

# check if eventfd is supported
eventfd=no
cat > $TMPC << EOF
#include <sys/eventfd.h>

int main(void)
{
    return eventfd(0, EFD_NONBLOCK | EFD_CLOEXEC);
}
EOF
if compile_prog "" "" ; then
  eventfd=yes
fi

# check if memfd is supported
memfd=no
cat > $TMPC << EOF
#include <sys/memfd.h>

int main(void)
{
    return memfd_create("foo", MFD_ALLOW_SEALING);
}
EOF
if compile_prog "" "" ; then
  memfd=yes
fi



# check for fallocate
fallocate=no
cat > $TMPC << EOF
#include <fcntl.h>

int main(void)
{
    fallocate(0, 0, 0, 0);
    return 0;
}
EOF
if compile_prog "" "" ; then
  fallocate=yes
fi

# check for fallocate hole punching
fallocate_punch_hole=no
cat > $TMPC << EOF
#include <fcntl.h>
#include <linux/falloc.h>

int main(void)
{
    fallocate(0, FALLOC_FL_PUNCH_HOLE | FALLOC_FL_KEEP_SIZE, 0, 0);
    return 0;
}
EOF
if compile_prog "" "" ; then
  fallocate_punch_hole=yes
fi

# check that fallocate supports range zeroing inside the file
fallocate_zero_range=no
cat > $TMPC << EOF
#include <fcntl.h>
#include <linux/falloc.h>

int main(void)
{
    fallocate(0, FALLOC_FL_ZERO_RANGE, 0, 0);
    return 0;
}
EOF
if compile_prog "" "" ; then
  fallocate_zero_range=yes
fi

# check for posix_fallocate
posix_fallocate=no
cat > $TMPC << EOF
#include <fcntl.h>

int main(void)
{
    posix_fallocate(0, 0, 0);
    return 0;
}
EOF
if compile_prog "" "" ; then
    posix_fallocate=yes
fi

# check for sync_file_range
sync_file_range=no
cat > $TMPC << EOF
#include <fcntl.h>

int main(void)
{
    sync_file_range(0, 0, 0, 0);
    return 0;
}
EOF
if compile_prog "" "" ; then
  sync_file_range=yes
fi

# check for linux/fiemap.h and FS_IOC_FIEMAP
fiemap=no
cat > $TMPC << EOF
#include <sys/ioctl.h>
#include <linux/fs.h>
#include <linux/fiemap.h>

int main(void)
{
    ioctl(0, FS_IOC_FIEMAP, 0);
    return 0;
}
EOF
if compile_prog "" "" ; then
  fiemap=yes
fi

# check for dup3
dup3=no
cat > $TMPC << EOF
#include <unistd.h>

int main(void)
{
    dup3(0, 0, 0);
    return 0;
}
EOF
if compile_prog "" "" ; then
  dup3=yes
fi

# check for ppoll support
ppoll=no
cat > $TMPC << EOF
#include <poll.h>

int main(void)
{
    struct pollfd pfd = { .fd = 0, .events = 0, .revents = 0 };
    ppoll(&pfd, 1, 0, 0);
    return 0;
}
EOF
if compile_prog "" "" ; then
  ppoll=yes
fi

# check for prctl(PR_SET_TIMERSLACK , ... ) support
prctl_pr_set_timerslack=no
cat > $TMPC << EOF
#include <sys/prctl.h>

int main(void)
{
    prctl(PR_SET_TIMERSLACK, 1, 0, 0, 0);
    return 0;
}
EOF
if compile_prog "" "" ; then
  prctl_pr_set_timerslack=yes
fi

# check for epoll support
epoll=no
cat > $TMPC << EOF
#include <sys/epoll.h>

int main(void)
{
    epoll_create(0);
    return 0;
}
EOF
if compile_prog "" "" ; then
  epoll=yes
fi

# epoll_create1 is a later addition
# so we must check separately for its presence
epoll_create1=no
cat > $TMPC << EOF
#include <sys/epoll.h>

int main(void)
{
    /* Note that we use epoll_create1 as a value, not as
     * a function being called. This is necessary so that on
     * old SPARC glibc versions where the function was present in
     * the library but not declared in the header file we will
     * fail the configure check. (Otherwise we will get a compiler
     * warning but not an error, and will proceed to fail the
     * qemu compile where we compile with -Werror.)
     */
    return (int)(uintptr_t)&epoll_create1;
}
EOF
if compile_prog "" "" ; then
  epoll_create1=yes
fi

# check for sendfile support
sendfile=no
cat > $TMPC << EOF
#include <sys/sendfile.h>

int main(void)
{
    return sendfile(0, 0, 0, 0);
}
EOF
if compile_prog "" "" ; then
  sendfile=yes
fi

# check for timerfd support (glibc 2.8 and newer)
timerfd=no
cat > $TMPC << EOF
#include <sys/timerfd.h>

int main(void)
{
    return(timerfd_create(CLOCK_REALTIME, 0));
}
EOF
if compile_prog "" "" ; then
  timerfd=yes
fi

# check for setns and unshare support
setns=no
cat > $TMPC << EOF
#include <sched.h>

int main(void)
{
    int ret;
    ret = setns(0, 0);
    ret = unshare(0);
    return ret;
}
EOF
if compile_prog "" "" ; then
  setns=yes
fi

# clock_adjtime probe
clock_adjtime=no
cat > $TMPC <<EOF
#include <time.h>

int main(void)
{
    return clock_adjtime(0, 0);
}
EOF
clock_adjtime=no
if compile_prog "" "" ; then
  clock_adjtime=yes
fi

# syncfs probe
syncfs=no
cat > $TMPC <<EOF
#include <unistd.h>

int main(void)
{
    return syncfs(0);
}
EOF
syncfs=no
if compile_prog "" "" ; then
  syncfs=yes
fi

# Check if tools are available to build documentation.
if test "$docs" != "no" ; then
  if has makeinfo && has pod2man; then
    docs=yes
  else
    if test "$docs" = "yes" ; then
      feature_not_found "docs" "Install texinfo and Perl/perl-podlators"
    fi
    docs=no
  fi
fi

# Search for bswap_32 function
byteswap_h=no
cat > $TMPC << EOF
#include <byteswap.h>
int main(void) { return bswap_32(0); }
EOF
if compile_prog "" "" ; then
  byteswap_h=yes
fi

# Search for bswap32 function
bswap_h=no
cat > $TMPC << EOF
#include <sys/endian.h>
#include <sys/types.h>
#include <machine/bswap.h>
int main(void) { return bswap32(0); }
EOF
if compile_prog "" "" ; then
  bswap_h=yes
fi

##########################################
# Do we have libiscsi >= 1.9.0
if test "$libiscsi" != "no" ; then
  if $pkg_config --atleast-version=1.9.0 libiscsi; then
    libiscsi="yes"
    libiscsi_cflags=$($pkg_config --cflags libiscsi)
    libiscsi_libs=$($pkg_config --libs libiscsi)
  else
    if test "$libiscsi" = "yes" ; then
      feature_not_found "libiscsi" "Install libiscsi >= 1.9.0"
    fi
    libiscsi="no"
  fi
fi

##########################################
# Do we need libm
cat > $TMPC << EOF
#include <math.h>
int main(int argc, char **argv) { return isnan(sin((double)argc)); }
EOF
if compile_prog "" "" ; then
  :
elif compile_prog "" "-lm" ; then
  LIBS="-lm $LIBS"
  libs_qga="-lm $libs_qga"
else
  error_exit "libm check failed"
fi

##########################################
# Do we need librt
# uClibc provides 2 versions of clock_gettime(), one with realtime
# support and one without. This means that the clock_gettime() don't
# need -lrt. We still need it for timer_create() so we check for this
# function in addition.
cat > $TMPC <<EOF
#include <signal.h>
#include <time.h>
int main(void) {
  timer_create(CLOCK_REALTIME, NULL, NULL);
  return clock_gettime(CLOCK_REALTIME, NULL);
}
EOF

if compile_prog "" "" ; then
  :
# we need pthread for static linking. use previous pthread test result
elif compile_prog "" "$pthread_lib -lrt" ; then
  LIBS="$LIBS -lrt"
  libs_qga="$libs_qga -lrt"
fi

if test "$darwin" != "yes" -a "$mingw32" != "yes" -a "$solaris" != yes -a \
        "$aix" != "yes" -a "$haiku" != "yes" ; then
    libs_softmmu="-lutil $libs_softmmu"
fi

##########################################
# spice probe
if test "$spice" != "no" ; then
  cat > $TMPC << EOF
#include <spice.h>
int main(void) { spice_server_new(); return 0; }
EOF
  spice_cflags=$($pkg_config --cflags spice-protocol spice-server 2>/dev/null)
  spice_libs=$($pkg_config --libs spice-protocol spice-server 2>/dev/null)
  if $pkg_config --atleast-version=0.12.0 spice-server && \
     $pkg_config --atleast-version=0.12.3 spice-protocol && \
     compile_prog "$spice_cflags" "$spice_libs" ; then
    spice="yes"
    libs_softmmu="$libs_softmmu $spice_libs"
    QEMU_CFLAGS="$QEMU_CFLAGS $spice_cflags"
    spice_protocol_version=$($pkg_config --modversion spice-protocol)
    spice_server_version=$($pkg_config --modversion spice-server)
  else
    if test "$spice" = "yes" ; then
      feature_not_found "spice" \
          "Install spice-server(>=0.12.0) and spice-protocol(>=0.12.3) devel"
    fi
    spice="no"
  fi
fi

# check for smartcard support
smartcard_cflags=""
if test "$smartcard" != "no"; then
    if $pkg_config libcacard; then
        libcacard_cflags=$($pkg_config --cflags libcacard)
        libcacard_libs=$($pkg_config --libs libcacard)
        QEMU_CFLAGS="$QEMU_CFLAGS $libcacard_cflags"
        libs_softmmu="$libs_softmmu $libcacard_libs"
        smartcard="yes"
    else
        if test "$smartcard" = "yes"; then
            feature_not_found "smartcard" "Install libcacard devel"
        fi
        smartcard="no"
    fi
fi

# check for libusb
if test "$libusb" != "no" ; then
    if $pkg_config --atleast-version=1.0.13 libusb-1.0; then
        libusb="yes"
        libusb_cflags=$($pkg_config --cflags libusb-1.0)
        libusb_libs=$($pkg_config --libs libusb-1.0)
        QEMU_CFLAGS="$QEMU_CFLAGS $libusb_cflags"
        libs_softmmu="$libs_softmmu $libusb_libs"
    else
        if test "$libusb" = "yes"; then
            feature_not_found "libusb" "Install libusb devel >= 1.0.13"
        fi
        libusb="no"
    fi
fi

# check for usbredirparser for usb network redirection support
if test "$usb_redir" != "no" ; then
    if $pkg_config --atleast-version=0.6 libusbredirparser-0.5; then
        usb_redir="yes"
        usb_redir_cflags=$($pkg_config --cflags libusbredirparser-0.5)
        usb_redir_libs=$($pkg_config --libs libusbredirparser-0.5)
        QEMU_CFLAGS="$QEMU_CFLAGS $usb_redir_cflags"
        libs_softmmu="$libs_softmmu $usb_redir_libs"
    else
        if test "$usb_redir" = "yes"; then
            feature_not_found "usb-redir" "Install usbredir devel"
        fi
        usb_redir="no"
    fi
fi

##########################################
# check if we have VSS SDK headers for win

if test "$mingw32" = "yes" -a "$guest_agent" != "no" -a "$vss_win32_sdk" != "no" ; then
  case "$vss_win32_sdk" in
    "")   vss_win32_include="-isystem $source_path" ;;
    *\ *) # The SDK is installed in "Program Files" by default, but we cannot
          # handle path with spaces. So we symlink the headers into ".sdk/vss".
          vss_win32_include="-isystem $source_path/.sdk/vss"
	  symlink "$vss_win32_sdk/inc" "$source_path/.sdk/vss/inc"
	  ;;
    *)    vss_win32_include="-isystem $vss_win32_sdk"
  esac
  cat > $TMPC << EOF
#define __MIDL_user_allocate_free_DEFINED__
#include <inc/win2003/vss.h>
int main(void) { return VSS_CTX_BACKUP; }
EOF
  if compile_prog "$vss_win32_include" "" ; then
    guest_agent_with_vss="yes"
    QEMU_CFLAGS="$QEMU_CFLAGS $vss_win32_include"
<<<<<<< HEAD
    libs_qga="-lole32 -loleaut32 -lshlwapi -luuid -lstdc++ -Wl,--enable-stdcall-fixup $libs_qga"
=======
    libs_qga="-lole32 -loleaut32 -lshlwapi -lstdc++ -Wl,--enable-stdcall-fixup $libs_qga"
>>>>>>> 7124ccf8
    qga_vss_provider="qga/vss-win32/qga-vss.dll qga/vss-win32/qga-vss.tlb"
  else
    if test "$vss_win32_sdk" != "" ; then
      echo "ERROR: Please download and install Microsoft VSS SDK:"
      echo "ERROR:   http://www.microsoft.com/en-us/download/details.aspx?id=23490"
      echo "ERROR: On POSIX-systems, you can extract the SDK headers by:"
      echo "ERROR:   scripts/extract-vsssdk-headers setup.exe"
      echo "ERROR: The headers are extracted in the directory \`inc'."
      feature_not_found "VSS support"
    fi
    guest_agent_with_vss="no"
  fi
fi

##########################################
# lookup Windows platform SDK (if not specified)
# The SDK is needed only to build .tlb (type library) file of guest agent
# VSS provider from the source. It is usually unnecessary because the
# pre-compiled .tlb file is included.

if test "$mingw32" = "yes" -a "$guest_agent" != "no" -a "$guest_agent_with_vss" = "yes" ; then
  if test -z "$win_sdk"; then
    programfiles="$PROGRAMFILES"
    test -n "$PROGRAMW6432" && programfiles="$PROGRAMW6432"
    if test -n "$programfiles"; then
      win_sdk=$(ls -d "$programfiles/Microsoft SDKs/Windows/v"* | tail -1) 2>/dev/null
    else
      feature_not_found "Windows SDK"
    fi
  elif test "$win_sdk" = "no"; then
    win_sdk=""
  fi
fi

##########################################
# check if mingw environment provides a recent ntddscsi.h
if test "$mingw32" = "yes" -a "$guest_agent" != "no"; then
  cat > $TMPC << EOF
#include <windows.h>
#include <ntddscsi.h>
int main(void) {
#if !defined(IOCTL_SCSI_GET_ADDRESS)
#error Missing required ioctl definitions
#endif
  SCSI_ADDRESS addr = { .Lun = 0, .TargetId = 0, .PathId = 0 };
  return addr.Lun;
}
EOF
  if compile_prog "" "" ; then
    guest_agent_ntddscsi=yes
    libs_qga="-lsetupapi $libs_qga"
  fi
fi

##########################################
# virgl renderer probe

if test "$virglrenderer" != "no" ; then
  cat > $TMPC << EOF
#include <virglrenderer.h>
int main(void) { virgl_renderer_poll(); return 0; }
EOF
  virgl_cflags=$($pkg_config --cflags virglrenderer 2>/dev/null)
  virgl_libs=$($pkg_config --libs virglrenderer 2>/dev/null)
  if $pkg_config virglrenderer >/dev/null 2>&1 && \
     compile_prog "$virgl_cflags" "$virgl_libs" ; then
    virglrenderer="yes"
  else
    if test "$virglrenderer" = "yes" ; then
      feature_not_found "virglrenderer"
    fi
    virglrenderer="no"
  fi
fi

##########################################
# check if we have fdatasync

fdatasync=no
cat > $TMPC << EOF
#include <unistd.h>
int main(void) {
#if defined(_POSIX_SYNCHRONIZED_IO) && _POSIX_SYNCHRONIZED_IO > 0
return fdatasync(0);
#else
#error Not supported
#endif
}
EOF
if compile_prog "" "" ; then
    fdatasync=yes
fi

##########################################
# check if we have madvise

madvise=no
cat > $TMPC << EOF
#include <sys/types.h>
#include <sys/mman.h>
#include <stddef.h>
int main(void) { return madvise(NULL, 0, MADV_DONTNEED); }
EOF
if compile_prog "" "" ; then
    madvise=yes
fi

##########################################
# check if we have posix_madvise

posix_madvise=no
cat > $TMPC << EOF
#include <sys/mman.h>
#include <stddef.h>
int main(void) { return posix_madvise(NULL, 0, POSIX_MADV_DONTNEED); }
EOF
if compile_prog "" "" ; then
    posix_madvise=yes
fi

##########################################
# check if we have posix_syslog

posix_syslog=no
cat > $TMPC << EOF
#include <syslog.h>
int main(void) { openlog("qemu", LOG_PID, LOG_DAEMON); syslog(LOG_INFO, "configure"); return 0; }
EOF
if compile_prog "" "" ; then
    posix_syslog=yes
fi

##########################################
# check if trace backend exists

$python "$source_path/scripts/tracetool.py" "--backends=$trace_backends" --check-backends  > /dev/null 2> /dev/null
if test "$?" -ne 0 ; then
  error_exit "invalid trace backends" \
      "Please choose supported trace backends."
fi

##########################################
# For 'ust' backend, test if ust headers are present
if have_backend "ust"; then
  cat > $TMPC << EOF
#include <lttng/tracepoint.h>
int main(void) { return 0; }
EOF
  if compile_prog "" "-Wl,--no-as-needed -ldl" ; then
    if $pkg_config lttng-ust --exists; then
      lttng_ust_libs=$($pkg_config --libs lttng-ust)
    else
      lttng_ust_libs="-llttng-ust -ldl"
    fi
    if $pkg_config liburcu-bp --exists; then
      urcu_bp_libs=$($pkg_config --libs liburcu-bp)
    else
      urcu_bp_libs="-lurcu-bp"
    fi

    LIBS="$lttng_ust_libs $urcu_bp_libs $LIBS"
    libs_qga="$lttng_ust_libs $urcu_bp_libs $libs_qga"
  else
    error_exit "Trace backend 'ust' missing lttng-ust header files"
  fi
fi

##########################################
# For 'dtrace' backend, test if 'dtrace' command is present
if have_backend "dtrace"; then
  if ! has 'dtrace' ; then
    error_exit "dtrace command is not found in PATH $PATH"
  fi
  trace_backend_stap="no"
  if has 'stap' ; then
    trace_backend_stap="yes"
  fi
fi

##########################################
# check and set a backend for coroutine

# We prefer ucontext, but it's not always possible. The fallback
# is sigcontext. gthread is not selectable except explicitly, because
# it is not functional enough to run QEMU proper. (It is occasionally
# useful for debugging purposes.)  On Windows the only valid backend
# is the Windows-specific one.

ucontext_works=no
if test "$darwin" != "yes"; then
  cat > $TMPC << EOF
#include <ucontext.h>
#ifdef __stub_makecontext
#error Ignoring glibc stub makecontext which will always fail
#endif
int main(void) { makecontext(0, 0, 0); return 0; }
EOF
  if compile_prog "" "" ; then
    ucontext_works=yes
  fi
fi

if test "$coroutine" = ""; then
  if test "$mingw32" = "yes"; then
    coroutine=win32
  elif test "$ucontext_works" = "yes"; then
    coroutine=ucontext
  else
    coroutine=sigaltstack
  fi
else
  case $coroutine in
  windows)
    if test "$mingw32" != "yes"; then
      error_exit "'windows' coroutine backend only valid for Windows"
    fi
    # Unfortunately the user visible backend name doesn't match the
    # coroutine-*.c filename for this case, so we have to adjust it here.
    coroutine=win32
    ;;
  ucontext)
    if test "$ucontext_works" != "yes"; then
      feature_not_found "ucontext"
    fi
    ;;
  gthread|sigaltstack)
    if test "$mingw32" = "yes"; then
      error_exit "only the 'windows' coroutine backend is valid for Windows"
    fi
    ;;
  *)
    error_exit "unknown coroutine backend $coroutine"
    ;;
  esac
fi

if test "$coroutine_pool" = ""; then
  if test "$coroutine" = "gthread"; then
    coroutine_pool=no
  else
    coroutine_pool=yes
  fi
fi
if test "$coroutine" = "gthread" -a "$coroutine_pool" = "yes"; then
  error_exit "'gthread' coroutine backend does not support pool (use --disable-coroutine-pool)"
fi

if test "$debug_stack_usage" = "yes"; then
  if test "$cpu" = "ia64" -o "$cpu" = "hppa"; then
    error_exit "stack usage debugging is not supported for $cpu"
  fi
  if test "$coroutine_pool" = "yes"; then
    echo "WARN: disabling coroutine pool for stack usage debugging"
    coroutine_pool=no
  fi
fi


##########################################
# check if we have open_by_handle_at

open_by_handle_at=no
cat > $TMPC << EOF
#include <fcntl.h>
#if !defined(AT_EMPTY_PATH)
# error missing definition
#else
int main(void) { struct file_handle fh; return open_by_handle_at(0, &fh, 0); }
#endif
EOF
if compile_prog "" "" ; then
    open_by_handle_at=yes
fi

########################################
# check if we have linux/magic.h

linux_magic_h=no
cat > $TMPC << EOF
#include <linux/magic.h>
int main(void) {
  return 0;
}
EOF
if compile_prog "" "" ; then
    linux_magic_h=yes
fi

########################################
# check whether we can disable warning option with a pragma (this is needed
# to silence warnings in the headers of some versions of external libraries).
# This test has to be compiled with -Werror as otherwise an unknown pragma is
# only a warning.
#
# If we can't selectively disable warning in the code, disable -Werror so that
# the build doesn't fail anyway.

pragma_disable_unused_but_set=no
cat > $TMPC << EOF
#pragma GCC diagnostic push
#pragma GCC diagnostic ignored "-Wunused-but-set-variable"
#pragma GCC diagnostic ignored "-Wstrict-prototypes"
#pragma GCC diagnostic pop

int main(void) {
    return 0;
}
EOF
if compile_prog "-Werror" "" ; then
    pragma_diagnostic_available=yes
else
    werror=no
fi

########################################
# check if we have valgrind/valgrind.h

valgrind_h=no
cat > $TMPC << EOF
#include <valgrind/valgrind.h>
int main(void) {
  return 0;
}
EOF
if compile_prog "" "" ; then
    valgrind_h=yes
fi

########################################
# check if environ is declared

has_environ=no
cat > $TMPC << EOF
#include <unistd.h>
int main(void) {
    environ = 0;
    return 0;
}
EOF
if compile_prog "" "" ; then
    has_environ=yes
fi

########################################
# check if cpuid.h is usable.

cpuid_h=no
cat > $TMPC << EOF
#include <cpuid.h>
int main(void) {
    unsigned a, b, c, d;
    int max = __get_cpuid_max(0, 0);

    if (max >= 1) {
        __cpuid(1, a, b, c, d);
    }

    if (max >= 7) {
        __cpuid_count(7, 0, a, b, c, d);
    }

    return 0;
}
EOF
if compile_prog "" "" ; then
    cpuid_h=yes
fi

########################################
# check if __[u]int128_t is usable.

int128=no
cat > $TMPC << EOF
#if defined(__clang_major__) && defined(__clang_minor__)
# if ((__clang_major__ < 3) || (__clang_major__ == 3) && (__clang_minor__ < 2))
#  error __int128_t does not work in CLANG before 3.2
# endif
#endif
__int128_t a;
__uint128_t b;
int main (void) {
  a = a + b;
  b = a * b;
  a = a * a;
  return 0;
}
EOF
if compile_prog "" "" ; then
    int128=yes
fi

#########################################
# See if 128-bit atomic operations are supported.

atomic128=no
if test "$int128" = "yes"; then
  cat > $TMPC << EOF
int main(void)
{
  unsigned __int128 x = 0, y = 0;
  y = __atomic_load_16(&x, 0);
  __atomic_store_16(&x, y, 0);
  __atomic_compare_exchange_16(&x, &y, x, 0, 0, 0);
  return 0;
}
EOF
  if compile_prog "" "" ; then
    atomic128=yes
  fi
fi

#########################################
# See if 64-bit atomic operations are supported.
# Note that without __atomic builtins, we can only
# assume atomic loads/stores max at pointer size.

cat > $TMPC << EOF
#include <stdint.h>
int main(void)
{
  uint64_t x = 0, y = 0;
#ifdef __ATOMIC_RELAXED
  y = __atomic_load_8(&x, 0);
  __atomic_store_8(&x, y, 0);
  __atomic_compare_exchange_8(&x, &y, x, 0, 0, 0);
  __atomic_exchange_8(&x, y, 0);
  __atomic_fetch_add_8(&x, y, 0);
#else
  typedef char is_host64[sizeof(void *) >= sizeof(uint64_t) ? 1 : -1];
  __sync_lock_test_and_set(&x, y);
  __sync_val_compare_and_swap(&x, y, 0);
  __sync_fetch_and_add(&x, y);
#endif
  return 0;
}
EOF
if compile_prog "" "" ; then
  atomic64=yes
fi

########################################
# check if getauxval is available.

getauxval=no
cat > $TMPC << EOF
#include <sys/auxv.h>
int main(void) {
  return getauxval(AT_HWCAP) == 0;
}
EOF
if compile_prog "" "" ; then
    getauxval=yes
fi

########################################
# check if ccache is interfering with
# semantic analysis of macros

unset CCACHE_CPP2
ccache_cpp2=no
cat > $TMPC << EOF
static const int Z = 1;
#define fn() ({ Z; })
#define TAUT(X) ((X) == Z)
#define PAREN(X, Y) (X == Y)
#define ID(X) (X)
int main(int argc, char *argv[])
{
    int x = 0, y = 0;
    x = ID(x);
    x = fn();
    fn();
    if (PAREN(x, y)) return 0;
    if (TAUT(Z)) return 0;
    return 0;
}
EOF

if ! compile_object "-Werror"; then
    ccache_cpp2=yes
fi

#################################################
# clang does not support glibc + FORTIFY_SOURCE.

if test "$fortify_source" != "no"; then
  if echo | $cc -dM -E - | grep __clang__ > /dev/null 2>&1 ; then
    fortify_source="no";
  elif test -n "$cxx" &&
       echo | $cxx -dM -E - | grep __clang__ >/dev/null 2>&1 ; then
    fortify_source="no";
  else
    fortify_source="yes"
  fi
fi

##########################################
# check if struct fsxattr is available via linux/fs.h

have_fsxattr=no
cat > $TMPC << EOF
#include <linux/fs.h>
struct fsxattr foo;
int main(void) {
  return 0;
}
EOF
if compile_prog "" "" ; then
    have_fsxattr=yes
fi

<<<<<<< HEAD
=======
##########################################
# check if rtnetlink.h exists and is useful
have_rtnetlink=no
cat > $TMPC << EOF
#include <linux/rtnetlink.h>
int main(void) {
  return IFLA_PROTO_DOWN;
}
EOF
if compile_prog "" "" ; then
    have_rtnetlink=yes
fi

##########################################
# check for usable AF_VSOCK environment
have_af_vsock=no
cat > $TMPC << EOF
#include <errno.h>
#include <sys/types.h>
#include <sys/socket.h>
#if !defined(AF_VSOCK)
# error missing AF_VSOCK flag
#endif
#include <linux/vm_sockets.h>
int main(void) {
    int sock, ret;
    struct sockaddr_vm svm;
    socklen_t len = sizeof(svm);
    sock = socket(AF_VSOCK, SOCK_STREAM, 0);
    ret = getpeername(sock, (struct sockaddr *)&svm, &len);
    if ((ret == -1) && (errno == ENOTCONN)) {
        return 0;
    }
    return -1;
}
EOF
if compile_prog "" "" ; then
    have_af_vsock=yes
fi

#################################################
# Sparc implicitly links with --relax, which is
# incompatible with -r, so --no-relax should be
# given. It does no harm to give it on other
# platforms too.

# Note: the prototype is needed since QEMU_CFLAGS
#       contains -Wmissing-prototypes
cat > $TMPC << EOF
extern int foo(void);
int foo(void) { return 0; }
EOF
if ! compile_object ""; then
  error_exit "Failed to compile object file for LD_REL_FLAGS test"
fi
for i in '-Wl,-r -Wl,--no-relax' -Wl,-r -r; do
  if do_cc -nostdlib $i -o $TMPMO $TMPO; then
    LD_REL_FLAGS=$i
    break
  fi
done
if test "$modules" = "yes" && test "$LD_REL_FLAGS" = ""; then
  feature_not_found "modules" "Cannot find how to build relocatable objects"
fi

>>>>>>> 7124ccf8
##########################################
# End of CC checks
# After here, no more $cc or $ld runs

if test "$gcov" = "yes" ; then
  CFLAGS="-fprofile-arcs -ftest-coverage -g $CFLAGS"
  LDFLAGS="-fprofile-arcs -ftest-coverage $LDFLAGS"
elif test "$fortify_source" = "yes" ; then
  CFLAGS="-O2 -U_FORTIFY_SOURCE -D_FORTIFY_SOURCE=2 $CFLAGS"
elif test "$debug" = "no"; then
  CFLAGS="-O2 $CFLAGS"
fi

##########################################
# Do we have libnfs
if test "$libnfs" != "no" ; then
  if $pkg_config --atleast-version=1.9.3 libnfs; then
    libnfs="yes"
    libnfs_libs=$($pkg_config --libs libnfs)
  else
    if test "$libnfs" = "yes" ; then
      feature_not_found "libnfs" "Install libnfs devel >= 1.9.3"
    fi
    libnfs="no"
  fi
fi

# Now we've finished running tests it's OK to add -Werror to the compiler flags
if test "$werror" = "yes"; then
    QEMU_CFLAGS="-Werror $QEMU_CFLAGS"
fi

if test "$solaris" = "no" ; then
    if $ld --version 2>/dev/null | grep "GNU ld" >/dev/null 2>/dev/null ; then
        LDFLAGS="-Wl,--warn-common $LDFLAGS"
    fi
fi

# test if pod2man has --utf8 option
if pod2man --help | grep -q utf8; then
    POD2MAN="pod2man --utf8"
else
    POD2MAN="pod2man"
fi

# Use ASLR, no-SEH and DEP if available
if test "$mingw32" = "yes" ; then
    for flag in --dynamicbase --no-seh --nxcompat; do
        if $ld --help 2>/dev/null | grep ".$flag" >/dev/null 2>/dev/null ; then
            LDFLAGS="-Wl,$flag $LDFLAGS"
        fi
    done
fi

qemu_confdir=$sysconfdir$confsuffix
qemu_moddir=$libdir$confsuffix
qemu_datadir=$datadir$confsuffix
qemu_localedir="$datadir/locale"

tools=""
if test "$want_tools" = "yes" ; then
  tools="qemu-img\$(EXESUF) qemu-io\$(EXESUF) $tools"
  if [ "$linux" = "yes" -o "$bsd" = "yes" -o "$solaris" = "yes" ] ; then
    tools="qemu-nbd\$(EXESUF) $tools"
    tools="ivshmem-client\$(EXESUF) ivshmem-server\$(EXESUF) $tools"
  fi
fi
if test "$softmmu" = yes ; then
  if test "$virtfs" != no ; then
    if test "$cap" = yes && test "$linux" = yes && test "$attr" = yes ; then
      virtfs=yes
      tools="$tools fsdev/virtfs-proxy-helper\$(EXESUF)"
    else
      if test "$virtfs" = yes; then
        error_exit "VirtFS is supported only on Linux and requires libcap devel and libattr devel"
      fi
      virtfs=no
    fi
  fi
fi

# Probe for guest agent support/options

if [ "$guest_agent" != "no" ]; then
  if [ "$linux" = "yes" -o "$bsd" = "yes" -o "$solaris" = "yes" -o "$mingw32" = "yes" ] ; then
      tools="qemu-ga $tools"
      guest_agent=yes
  elif [ "$guest_agent" != yes ]; then
      guest_agent=no
  else
      error_exit "Guest agent is not supported on this platform"
  fi
fi

# Guest agent Window MSI  package

if test "$guest_agent" != yes; then
  if test "$guest_agent_msi" = yes; then
    error_exit "MSI guest agent package requires guest agent enabled"
  fi
  guest_agent_msi=no
elif test "$mingw32" != "yes"; then
  if test "$guest_agent_msi" = "yes"; then
    error_exit "MSI guest agent package is available only for MinGW Windows cross-compilation"
  fi
  guest_agent_msi=no
elif ! has wixl; then
  if test "$guest_agent_msi" = "yes"; then
    error_exit "MSI guest agent package requires wixl tool installed ( usually from msitools package )"
  fi
  guest_agent_msi=no
else
  # we support qemu-ga, mingw32, and wixl: default to MSI enabled if it wasn't
  # disabled explicitly
  if test "$guest_agent_msi" != "no"; then
    guest_agent_msi=yes
  fi
fi

if test "$guest_agent_msi" = "yes"; then
  if test "$guest_agent_with_vss" = "yes"; then
    QEMU_GA_MSI_WITH_VSS="-D InstallVss"
  fi

  if test "$QEMU_GA_MANUFACTURER" = ""; then
    QEMU_GA_MANUFACTURER=QEMU
  fi

  if test "$QEMU_GA_DISTRO" = ""; then
    QEMU_GA_DISTRO=Linux
  fi

  if test "$QEMU_GA_VERSION" = ""; then
<<<<<<< HEAD
      QEMU_GA_VERSION=`cat $source_path/VERSION`
  fi

  QEMU_GA_MSI_MINGW_DLL_PATH="-D Mingw_dlls=`$pkg_config --variable=prefix glib-2.0`/bin"
=======
      QEMU_GA_VERSION=$(cat $source_path/VERSION)
  fi

  QEMU_GA_MSI_MINGW_DLL_PATH="-D Mingw_dlls=$($pkg_config --variable=prefix glib-2.0)/bin"
>>>>>>> 7124ccf8

  case "$cpu" in
  x86_64)
    QEMU_GA_MSI_ARCH="-a x64 -D Arch=64"
    ;;
  i386)
    QEMU_GA_MSI_ARCH="-D Arch=32"
    ;;
  *)
    error_exit "CPU $cpu not supported for building installation package"
    ;;
  esac
fi

# Mac OS X ships with a broken assembler
roms=
if test \( "$cpu" = "i386" -o "$cpu" = "x86_64" \) -a \
        "$targetos" != "Darwin" -a "$targetos" != "SunOS" -a \
        "$softmmu" = yes ; then
    # Different host OS linkers have different ideas about the name of the ELF
    # emulation. Linux and OpenBSD use 'elf_i386'; FreeBSD uses the _fbsd
    # variant; and Windows uses i386pe.
    for emu in elf_i386 elf_i386_fbsd i386pe; do
        if "$ld" -verbose 2>&1 | grep -q "^[[:space:]]*$emu[[:space:]]*$"; then
            ld_i386_emulation="$emu"
            roms="optionrom"
            break
        fi
    done
fi
if test "$cpu" = "ppc64" -a "$targetos" != "Darwin" ; then
  roms="$roms spapr-rtas"
fi

if test "$cpu" = "s390x" ; then
  roms="$roms s390-ccw"
fi

# Probe for the need for relocating the user-only binary.
if ( [ "$linux_user" = yes ] || [ "$bsd_user" = yes ] ) && [ "$pie" = no ]; then
  textseg_addr=
  case "$cpu" in
    arm | i386 | ppc* | s390* | sparc* | x86_64 | x32)
      # ??? Rationale for choosing this address
      textseg_addr=0x60000000
      ;;
    mips)
      # A 256M aligned address, high in the address space, with enough
      # room for the code_gen_buffer above it before the stack.
      textseg_addr=0x60000000
      ;;
  esac
  if [ -n "$textseg_addr" ]; then
    cat > $TMPC <<EOF
    int main(void) { return 0; }
EOF
    textseg_ldflags="-Wl,-Ttext-segment=$textseg_addr"
    if ! compile_prog "" "$textseg_ldflags"; then
      # In case ld does not support -Ttext-segment, edit the default linker
      # script via sed to set the .text start addr.  This is needed on FreeBSD
      # at least.
      if ! $ld --verbose >/dev/null 2>&1; then
        error_exit \
            "We need to link the QEMU user mode binaries at a" \
            "specific text address. Unfortunately your linker" \
            "doesn't support either the -Ttext-segment option or" \
            "printing the default linker script with --verbose." \
            "If you don't want the user mode binaries, pass the" \
            "--disable-user option to configure."
      fi

      $ld --verbose | sed \
        -e '1,/==================================================/d' \
        -e '/==================================================/,$d' \
        -e "s/[.] = [0-9a-fx]* [+] SIZEOF_HEADERS/. = $textseg_addr + SIZEOF_HEADERS/" \
        -e "s/__executable_start = [0-9a-fx]*/__executable_start = $textseg_addr/" > config-host.ld
      textseg_ldflags="-Wl,-T../config-host.ld"
    fi
  fi
fi

echo_version() {
    if test "$1" = "yes" ; then
        echo "($2)"
    fi
}

# prepend pixman and ftd flags after all config tests are done
QEMU_CFLAGS="$pixman_cflags $fdt_cflags $QEMU_CFLAGS"
libs_softmmu="$pixman_libs $libs_softmmu"

echo "Install prefix    $prefix"
echo "BIOS directory    $(eval echo $qemu_datadir)"
echo "binary directory  $(eval echo $bindir)"
echo "library directory $(eval echo $libdir)"
echo "module directory  $(eval echo $qemu_moddir)"
echo "libexec directory $(eval echo $libexecdir)"
echo "include directory $(eval echo $includedir)"
echo "config directory  $(eval echo $sysconfdir)"
if test "$mingw32" = "no" ; then
echo "local state directory   $(eval echo $local_statedir)"
echo "Manual directory  $(eval echo $mandir)"
echo "ELF interp prefix $interp_prefix"
else
echo "local state directory   queried at runtime"
echo "Windows SDK       $win_sdk"
fi
echo "Source path       $source_path"
echo "C compiler        $cc"
echo "Host C compiler   $host_cc"
echo "C++ compiler      $cxx"
echo "Objective-C compiler $objcc"
echo "ARFLAGS           $ARFLAGS"
echo "CFLAGS            $CFLAGS"
echo "QEMU_CFLAGS       $QEMU_CFLAGS"
echo "LDFLAGS           $LDFLAGS"
echo "make              $make"
echo "install           $install"
echo "python            $python"
if test "$slirp" = "yes" ; then
    echo "smbd              $smbd"
fi
echo "module support    $modules"
echo "host CPU          $cpu"
echo "host big endian   $bigendian"
echo "target list       $target_list"
echo "tcg debug enabled $debug_tcg"
echo "gprof enabled     $gprof"
echo "sparse enabled    $sparse"
echo "strip binaries    $strip_opt"
echo "profiler          $profiler"
echo "static build      $static"
if test "$darwin" = "yes" ; then
    echo "Cocoa support     $cocoa"
fi
echo "pixman            $pixman"
<<<<<<< HEAD
echo "SDL support       $sdl"
echo "GTK support       $gtk"
echo "GTK GL support    $gtk_gl"
echo "GNUTLS support    $gnutls"
echo "GNUTLS hash       $gnutls_hash"
echo "GNUTLS rnd        $gnutls_rnd"
echo "libgcrypt         $gcrypt"
echo "libgcrypt kdf     $gcrypt_kdf"
if test "$nettle" = "yes"; then
    echo "nettle            $nettle ($nettle_version)"
else
    echo "nettle            $nettle"
fi
echo "nettle kdf        $nettle_kdf"
echo "libtasn1          $tasn1"
echo "VTE support       $vte"
=======
echo "SDL support       $sdl $(echo_version $sdl $sdlversion)"
echo "GTK support       $gtk $(echo_version $gtk $gtk_version)"
echo "GTK GL support    $gtk_gl"
echo "VTE support       $vte $(echo_version $vte $vteversion)"
echo "TLS priority      $tls_priority"
echo "GNUTLS support    $gnutls"
echo "GNUTLS rnd        $gnutls_rnd"
echo "libgcrypt         $gcrypt"
echo "libgcrypt kdf     $gcrypt_kdf"
echo "nettle            $nettle $(echo_version $nettle $nettle_version)"
echo "nettle kdf        $nettle_kdf"
echo "libtasn1          $tasn1"
>>>>>>> 7124ccf8
echo "curses support    $curses"
echo "virgl support     $virglrenderer"
echo "curl support      $curl"
echo "mingw32 support   $mingw32"
echo "Audio drivers     $audio_drv_list"
echo "Block whitelist (rw) $block_drv_rw_whitelist"
echo "Block whitelist (ro) $block_drv_ro_whitelist"
echo "VirtFS support    $virtfs"
echo "VNC support       $vnc"
if test "$vnc" = "yes" ; then
    echo "VNC SASL support  $vnc_sasl"
    echo "VNC JPEG support  $vnc_jpeg"
    echo "VNC PNG support   $vnc_png"
fi
if test -n "$sparc_cpu"; then
    echo "Target Sparc Arch $sparc_cpu"
fi
echo "xen support       $xen"
if test "$xen" = "yes" ; then
  echo "xen ctrl version  $xen_ctrl_version"
  echo "pv dom build      $xen_pv_domain_build"
fi
echo "brlapi support    $brlapi"
echo "bluez  support    $bluez"
echo "Documentation     $docs"
echo "PIE               $pie"
echo "vde support       $vde"
echo "netmap support    $netmap"
echo "Linux AIO support $linux_aio"
echo "ATTR/XATTR support $attr"
echo "Install blobs     $blobs"
echo "KVM support       $kvm"
echo "COLO support      $colo"
echo "RDMA support      $rdma"
echo "TCG interpreter   $tcg_interpreter"
echo "fdt support       $fdt"
echo "preadv support    $preadv"
echo "fdatasync         $fdatasync"
echo "madvise           $madvise"
echo "posix_madvise     $posix_madvise"
echo "libcap-ng support $cap_ng"
echo "vhost-net support $vhost_net"
echo "vhost-scsi support $vhost_scsi"
echo "vhost-vsock support $vhost_vsock"
echo "Trace backends    $trace_backends"
if have_backend "simple"; then
echo "Trace output file $trace_file-<pid>"
fi
echo "spice support     $spice $(echo_version $spice $spice_protocol_version/$spice_server_version)"
echo "rbd support       $rbd"
echo "xfsctl support    $xfs"
echo "smartcard support $smartcard"
echo "libusb            $libusb"
echo "usb net redir     $usb_redir"
echo "OpenGL support    $opengl"
echo "OpenGL dmabufs    $opengl_dmabuf"
echo "libiscsi support  $libiscsi"
echo "libnfs support    $libnfs"
echo "build guest agent $guest_agent"
echo "QGA VSS support   $guest_agent_with_vss"
echo "QGA w32 disk info $guest_agent_ntddscsi"
echo "QGA MSI support   $guest_agent_msi"
echo "seccomp support   $seccomp"
echo "coroutine backend $coroutine"
echo "coroutine pool    $coroutine_pool"
echo "debug stack usage $debug_stack_usage"
echo "GlusterFS support $glusterfs"
echo "Archipelago support $archipelago"
echo "gcov              $gcov_tool"
echo "gcov enabled      $gcov"
echo "TPM support       $tpm"
echo "libssh2 support   $libssh2"
echo "TPM passthrough   $tpm_passthrough"
echo "QOM debugging     $qom_cast_debug"
<<<<<<< HEAD
echo "vhdx              $vhdx"
=======
>>>>>>> 7124ccf8
echo "lzo support       $lzo"
echo "snappy support    $snappy"
echo "bzip2 support     $bzip2"
echo "NUMA host support $numa"
echo "tcmalloc support  $tcmalloc"
echo "jemalloc support  $jemalloc"
echo "avx2 optimization $avx2_opt"
<<<<<<< HEAD
=======
echo "replication support $replication"
>>>>>>> 7124ccf8

if test "$sdl_too_old" = "yes"; then
echo "-> Your SDL version is too old - please upgrade to have SDL support"
fi

config_host_mak="config-host.mak"

echo "# Automatically generated by configure - do not modify" >config-all-disas.mak

echo "# Automatically generated by configure - do not modify" > $config_host_mak
echo >> $config_host_mak

echo all: >> $config_host_mak
echo "prefix=$prefix" >> $config_host_mak
echo "bindir=$bindir" >> $config_host_mak
echo "libdir=$libdir" >> $config_host_mak
echo "libexecdir=$libexecdir" >> $config_host_mak
echo "includedir=$includedir" >> $config_host_mak
echo "mandir=$mandir" >> $config_host_mak
echo "sysconfdir=$sysconfdir" >> $config_host_mak
echo "qemu_confdir=$qemu_confdir" >> $config_host_mak
echo "qemu_datadir=$qemu_datadir" >> $config_host_mak
echo "qemu_docdir=$qemu_docdir" >> $config_host_mak
echo "qemu_moddir=$qemu_moddir" >> $config_host_mak
if test "$mingw32" = "no" ; then
  echo "qemu_localstatedir=$local_statedir" >> $config_host_mak
fi
echo "qemu_helperdir=$libexecdir" >> $config_host_mak
echo "extra_cflags=$EXTRA_CFLAGS" >> $config_host_mak
echo "extra_ldflags=$EXTRA_LDFLAGS" >> $config_host_mak
echo "qemu_localedir=$qemu_localedir" >> $config_host_mak
echo "libs_softmmu=$libs_softmmu" >> $config_host_mak

echo "ARCH=$ARCH" >> $config_host_mak

if test "$debug_tcg" = "yes" ; then
  echo "CONFIG_DEBUG_TCG=y" >> $config_host_mak
fi
if test "$strip_opt" = "yes" ; then
  echo "STRIP=${strip}" >> $config_host_mak
fi
if test "$bigendian" = "yes" ; then
  echo "HOST_WORDS_BIGENDIAN=y" >> $config_host_mak
fi
if test "$mingw32" = "yes" ; then
  echo "CONFIG_WIN32=y" >> $config_host_mak
  rc_version=$(cat $source_path/VERSION)
  version_major=${rc_version%%.*}
  rc_version=${rc_version#*.}
  version_minor=${rc_version%%.*}
  rc_version=${rc_version#*.}
  version_subminor=${rc_version%%.*}
  version_micro=0
  echo "CONFIG_FILEVERSION=$version_major,$version_minor,$version_subminor,$version_micro" >> $config_host_mak
  echo "CONFIG_PRODUCTVERSION=$version_major,$version_minor,$version_subminor,$version_micro" >> $config_host_mak
  if test "$guest_agent_with_vss" = "yes" ; then
    echo "CONFIG_QGA_VSS=y" >> $config_host_mak
    echo "QGA_VSS_PROVIDER=$qga_vss_provider" >> $config_host_mak
    echo "WIN_SDK=\"$win_sdk\"" >> $config_host_mak
  fi
  if test "$guest_agent_ntddscsi" = "yes" ; then
    echo "CONFIG_QGA_NTDDDISK=y" >> $config_host_mak
  fi
  if test "$guest_agent_msi" = "yes"; then
    echo "QEMU_GA_MSI_ENABLED=yes" >> $config_host_mak  
    echo "QEMU_GA_MSI_MINGW_DLL_PATH=${QEMU_GA_MSI_MINGW_DLL_PATH}" >> $config_host_mak
    echo "QEMU_GA_MSI_WITH_VSS=${QEMU_GA_MSI_WITH_VSS}" >> $config_host_mak
    echo "QEMU_GA_MSI_ARCH=${QEMU_GA_MSI_ARCH}" >> $config_host_mak
    echo "QEMU_GA_MANUFACTURER=${QEMU_GA_MANUFACTURER}" >> $config_host_mak
    echo "QEMU_GA_DISTRO=${QEMU_GA_DISTRO}" >> $config_host_mak
    echo "QEMU_GA_VERSION=${QEMU_GA_VERSION}" >> $config_host_mak
  fi
else
  echo "CONFIG_POSIX=y" >> $config_host_mak
fi

if test "$linux" = "yes" ; then
  echo "CONFIG_LINUX=y" >> $config_host_mak
fi

if test "$darwin" = "yes" ; then
  echo "CONFIG_DARWIN=y" >> $config_host_mak
fi

if test "$aix" = "yes" ; then
  echo "CONFIG_AIX=y" >> $config_host_mak
fi

if test "$solaris" = "yes" ; then
  echo "CONFIG_SOLARIS=y" >> $config_host_mak
  echo "CONFIG_SOLARIS_VERSION=$solarisrev" >> $config_host_mak
  if test "$needs_libsunmath" = "yes" ; then
    echo "CONFIG_NEEDS_LIBSUNMATH=y" >> $config_host_mak
  fi
fi
if test "$haiku" = "yes" ; then
  echo "CONFIG_HAIKU=y" >> $config_host_mak
fi
if test "$static" = "yes" ; then
  echo "CONFIG_STATIC=y" >> $config_host_mak
fi
if test "$profiler" = "yes" ; then
  echo "CONFIG_PROFILER=y" >> $config_host_mak
fi
if test "$slirp" = "yes" ; then
  echo "CONFIG_SLIRP=y" >> $config_host_mak
  echo "CONFIG_SMBD_COMMAND=\"$smbd\"" >> $config_host_mak
fi
if test "$vde" = "yes" ; then
  echo "CONFIG_VDE=y" >> $config_host_mak
fi
if test "$netmap" = "yes" ; then
  echo "CONFIG_NETMAP=y" >> $config_host_mak
fi
if test "$l2tpv3" = "yes" ; then
  echo "CONFIG_L2TPV3=y" >> $config_host_mak
fi
if test "$cap_ng" = "yes" ; then
  echo "CONFIG_LIBCAP=y" >> $config_host_mak
fi
echo "CONFIG_AUDIO_DRIVERS=$audio_drv_list" >> $config_host_mak
for drv in $audio_drv_list; do
    def=CONFIG_$(echo $drv | LC_ALL=C tr '[a-z]' '[A-Z]')
    echo "$def=y" >> $config_host_mak
done
if test "$audio_pt_int" = "yes" ; then
  echo "CONFIG_AUDIO_PT_INT=y" >> $config_host_mak
fi
if test "$audio_win_int" = "yes" ; then
  echo "CONFIG_AUDIO_WIN_INT=y" >> $config_host_mak
fi
echo "CONFIG_BDRV_RW_WHITELIST=$block_drv_rw_whitelist" >> $config_host_mak
echo "CONFIG_BDRV_RO_WHITELIST=$block_drv_ro_whitelist" >> $config_host_mak
if test "$vnc" = "yes" ; then
  echo "CONFIG_VNC=y" >> $config_host_mak
fi
if test "$vnc_sasl" = "yes" ; then
  echo "CONFIG_VNC_SASL=y" >> $config_host_mak
fi
if test "$vnc_jpeg" = "yes" ; then
  echo "CONFIG_VNC_JPEG=y" >> $config_host_mak
fi
if test "$vnc_png" = "yes" ; then
  echo "CONFIG_VNC_PNG=y" >> $config_host_mak
fi
if test "$fnmatch" = "yes" ; then
  echo "CONFIG_FNMATCH=y" >> $config_host_mak
fi
if test "$xfs" = "yes" ; then
  echo "CONFIG_XFS=y" >> $config_host_mak
fi
qemu_version=$(head $source_path/VERSION)
echo "VERSION=$qemu_version" >>$config_host_mak
echo "PKGVERSION=$pkgversion" >>$config_host_mak
echo "SRC_PATH=$source_path" >> $config_host_mak
echo "TARGET_DIRS=$target_list" >> $config_host_mak
if [ "$docs" = "yes" ] ; then
  echo "BUILD_DOCS=yes" >> $config_host_mak
fi
if test "$modules" = "yes"; then
  # $shacmd can generate a hash started with digit, which the compiler doesn't
  # like as an symbol. So prefix it with an underscore
  echo "CONFIG_STAMP=_$( (echo $qemu_version; echo $pkgversion; cat $0) | $shacmd - | cut -f1 -d\ )" >> $config_host_mak
  echo "CONFIG_MODULES=y" >> $config_host_mak
fi
if test "$sdl" = "yes" ; then
  echo "CONFIG_SDL=y" >> $config_host_mak
  echo "CONFIG_SDLABI=$sdlabi" >> $config_host_mak
  echo "SDL_CFLAGS=$sdl_cflags" >> $config_host_mak
fi
if test "$cocoa" = "yes" ; then
  echo "CONFIG_COCOA=y" >> $config_host_mak
fi
if test "$curses" = "yes" ; then
  echo "CONFIG_CURSES=y" >> $config_host_mak
fi
if test "$utimens" = "yes" ; then
  echo "CONFIG_UTIMENSAT=y" >> $config_host_mak
fi
if test "$pipe2" = "yes" ; then
  echo "CONFIG_PIPE2=y" >> $config_host_mak
fi
if test "$accept4" = "yes" ; then
  echo "CONFIG_ACCEPT4=y" >> $config_host_mak
fi
if test "$splice" = "yes" ; then
  echo "CONFIG_SPLICE=y" >> $config_host_mak
fi
if test "$eventfd" = "yes" ; then
  echo "CONFIG_EVENTFD=y" >> $config_host_mak
fi
if test "$memfd" = "yes" ; then
  echo "CONFIG_MEMFD=y" >> $config_host_mak
fi
if test "$fallocate" = "yes" ; then
  echo "CONFIG_FALLOCATE=y" >> $config_host_mak
fi
if test "$fallocate_punch_hole" = "yes" ; then
  echo "CONFIG_FALLOCATE_PUNCH_HOLE=y" >> $config_host_mak
fi
if test "$fallocate_zero_range" = "yes" ; then
  echo "CONFIG_FALLOCATE_ZERO_RANGE=y" >> $config_host_mak
fi
if test "$posix_fallocate" = "yes" ; then
  echo "CONFIG_POSIX_FALLOCATE=y" >> $config_host_mak
fi
if test "$sync_file_range" = "yes" ; then
  echo "CONFIG_SYNC_FILE_RANGE=y" >> $config_host_mak
fi
if test "$fiemap" = "yes" ; then
  echo "CONFIG_FIEMAP=y" >> $config_host_mak
fi
if test "$dup3" = "yes" ; then
  echo "CONFIG_DUP3=y" >> $config_host_mak
fi
if test "$ppoll" = "yes" ; then
  echo "CONFIG_PPOLL=y" >> $config_host_mak
fi
if test "$prctl_pr_set_timerslack" = "yes" ; then
  echo "CONFIG_PRCTL_PR_SET_TIMERSLACK=y" >> $config_host_mak
fi
if test "$epoll" = "yes" ; then
  echo "CONFIG_EPOLL=y" >> $config_host_mak
fi
if test "$epoll_create1" = "yes" ; then
  echo "CONFIG_EPOLL_CREATE1=y" >> $config_host_mak
fi
if test "$sendfile" = "yes" ; then
  echo "CONFIG_SENDFILE=y" >> $config_host_mak
fi
if test "$timerfd" = "yes" ; then
  echo "CONFIG_TIMERFD=y" >> $config_host_mak
fi
if test "$setns" = "yes" ; then
  echo "CONFIG_SETNS=y" >> $config_host_mak
fi
if test "$clock_adjtime" = "yes" ; then
  echo "CONFIG_CLOCK_ADJTIME=y" >> $config_host_mak
fi
if test "$syncfs" = "yes" ; then
  echo "CONFIG_SYNCFS=y" >> $config_host_mak
fi
if test "$inotify" = "yes" ; then
  echo "CONFIG_INOTIFY=y" >> $config_host_mak
fi
if test "$inotify1" = "yes" ; then
  echo "CONFIG_INOTIFY1=y" >> $config_host_mak
fi
if test "$byteswap_h" = "yes" ; then
  echo "CONFIG_BYTESWAP_H=y" >> $config_host_mak
fi
if test "$bswap_h" = "yes" ; then
  echo "CONFIG_MACHINE_BSWAP_H=y" >> $config_host_mak
fi
if test "$curl" = "yes" ; then
  echo "CONFIG_CURL=m" >> $config_host_mak
  echo "CURL_CFLAGS=$curl_cflags" >> $config_host_mak
  echo "CURL_LIBS=$curl_libs" >> $config_host_mak
fi
if test "$brlapi" = "yes" ; then
  echo "CONFIG_BRLAPI=y" >> $config_host_mak
fi
if test "$bluez" = "yes" ; then
  echo "CONFIG_BLUEZ=y" >> $config_host_mak
  echo "BLUEZ_CFLAGS=$bluez_cflags" >> $config_host_mak
fi
if test "$glib_subprocess" = "yes" ; then
  echo "CONFIG_HAS_GLIB_SUBPROCESS_TESTS=y" >> $config_host_mak
fi
if test "$gtk" = "yes" ; then
  echo "CONFIG_GTK=y" >> $config_host_mak
  echo "CONFIG_GTKABI=$gtkabi" >> $config_host_mak
  echo "GTK_CFLAGS=$gtk_cflags" >> $config_host_mak
  echo "GTK_LIBS=$gtk_libs" >> $config_host_mak
  if test "$gtk_gl" = "yes" ; then
    echo "CONFIG_GTK_GL=y" >> $config_host_mak
  fi
fi
<<<<<<< HEAD
if test "$gnutls" = "yes" ; then
  echo "CONFIG_GNUTLS=y" >> $config_host_mak
fi
if test "$gnutls_hash" = "yes" ; then
  echo "CONFIG_GNUTLS_HASH=y" >> $config_host_mak
fi
=======
echo "CONFIG_TLS_PRIORITY=\"$tls_priority\"" >> $config_host_mak
if test "$gnutls" = "yes" ; then
  echo "CONFIG_GNUTLS=y" >> $config_host_mak
fi
>>>>>>> 7124ccf8
if test "$gnutls_rnd" = "yes" ; then
  echo "CONFIG_GNUTLS_RND=y" >> $config_host_mak
fi
if test "$gcrypt" = "yes" ; then
  echo "CONFIG_GCRYPT=y" >> $config_host_mak
  if test "$gcrypt_kdf" = "yes" ; then
    echo "CONFIG_GCRYPT_KDF=y" >> $config_host_mak
  fi
fi
if test "$nettle" = "yes" ; then
  echo "CONFIG_NETTLE=y" >> $config_host_mak
  echo "CONFIG_NETTLE_VERSION_MAJOR=${nettle_version%%.*}" >> $config_host_mak
  if test "$nettle_kdf" = "yes" ; then
    echo "CONFIG_NETTLE_KDF=y" >> $config_host_mak
  fi
fi
if test "$tasn1" = "yes" ; then
  echo "CONFIG_TASN1=y" >> $config_host_mak
fi
if test "$have_ifaddrs_h" = "yes" ; then
    echo "HAVE_IFADDRS_H=y" >> $config_host_mak
fi
<<<<<<< HEAD
=======
if test "$have_broken_size_max" = "yes" ; then
    echo "HAVE_BROKEN_SIZE_MAX=y" >> $config_host_mak
fi
>>>>>>> 7124ccf8

# Work around a system header bug with some kernel/XFS header
# versions where they both try to define 'struct fsxattr':
# xfs headers will not try to redefine structs from linux headers
# if this macro is set.
if test "$have_fsxattr" = "yes" ; then
    echo "HAVE_FSXATTR=y" >> $config_host_mak
fi
if test "$vte" = "yes" ; then
  echo "CONFIG_VTE=y" >> $config_host_mak
  echo "VTE_CFLAGS=$vte_cflags" >> $config_host_mak
fi
if test "$virglrenderer" = "yes" ; then
  echo "CONFIG_VIRGL=y" >> $config_host_mak
  echo "VIRGL_CFLAGS=$virgl_cflags" >> $config_host_mak
  echo "VIRGL_LIBS=$virgl_libs" >> $config_host_mak
fi
if test "$xen" = "yes" ; then
  echo "CONFIG_XEN_BACKEND=y" >> $config_host_mak
  echo "CONFIG_XEN_CTRL_INTERFACE_VERSION=$xen_ctrl_version" >> $config_host_mak
  if test "$xen_pv_domain_build" = "yes" ; then
    echo "CONFIG_XEN_PV_DOMAIN_BUILD=y" >> $config_host_mak
  fi
fi
if test "$linux_aio" = "yes" ; then
  echo "CONFIG_LINUX_AIO=y" >> $config_host_mak
fi
if test "$attr" = "yes" ; then
  echo "CONFIG_ATTR=y" >> $config_host_mak
fi
if test "$libattr" = "yes" ; then
  echo "CONFIG_LIBATTR=y" >> $config_host_mak
fi
if test "$virtfs" = "yes" ; then
  echo "CONFIG_VIRTFS=y" >> $config_host_mak
fi
if test "$vhost_scsi" = "yes" ; then
  echo "CONFIG_VHOST_SCSI=y" >> $config_host_mak
fi
if test "$vhost_net" = "yes" ; then
  echo "CONFIG_VHOST_NET_USED=y" >> $config_host_mak
fi
if test "$vhost_vsock" = "yes" ; then
  echo "CONFIG_VHOST_VSOCK=y" >> $config_host_mak
fi
if test "$blobs" = "yes" ; then
  echo "INSTALL_BLOBS=yes" >> $config_host_mak
fi
if test "$iovec" = "yes" ; then
  echo "CONFIG_IOVEC=y" >> $config_host_mak
fi
if test "$preadv" = "yes" ; then
  echo "CONFIG_PREADV=y" >> $config_host_mak
fi
if test "$fdt" = "yes" ; then
  echo "CONFIG_FDT=y" >> $config_host_mak
fi
if test "$signalfd" = "yes" ; then
  echo "CONFIG_SIGNALFD=y" >> $config_host_mak
fi
if test "$tcg_interpreter" = "yes" ; then
  echo "CONFIG_TCG_INTERPRETER=y" >> $config_host_mak
fi
if test "$fdatasync" = "yes" ; then
  echo "CONFIG_FDATASYNC=y" >> $config_host_mak
fi
if test "$madvise" = "yes" ; then
  echo "CONFIG_MADVISE=y" >> $config_host_mak
fi
if test "$posix_madvise" = "yes" ; then
  echo "CONFIG_POSIX_MADVISE=y" >> $config_host_mak
fi

if test "$spice" = "yes" ; then
  echo "CONFIG_SPICE=y" >> $config_host_mak
fi

if test "$smartcard" = "yes" ; then
  echo "CONFIG_SMARTCARD=y" >> $config_host_mak
fi

if test "$libusb" = "yes" ; then
  echo "CONFIG_USB_LIBUSB=y" >> $config_host_mak
fi

if test "$usb_redir" = "yes" ; then
  echo "CONFIG_USB_REDIR=y" >> $config_host_mak
fi

if test "$opengl" = "yes" ; then
  echo "CONFIG_OPENGL=y" >> $config_host_mak
  echo "OPENGL_CFLAGS=$opengl_cflags" >> $config_host_mak
  echo "OPENGL_LIBS=$opengl_libs" >> $config_host_mak
  if test "$opengl_dmabuf" = "yes" ; then
    echo "CONFIG_OPENGL_DMABUF=y" >> $config_host_mak
  fi
fi

if test "$avx2_opt" = "yes" ; then
  echo "CONFIG_AVX2_OPT=y" >> $config_host_mak
fi

if test "$lzo" = "yes" ; then
  echo "CONFIG_LZO=y" >> $config_host_mak
fi

if test "$snappy" = "yes" ; then
  echo "CONFIG_SNAPPY=y" >> $config_host_mak
fi

if test "$bzip2" = "yes" ; then
  echo "CONFIG_BZIP2=y" >> $config_host_mak
  echo "BZIP2_LIBS=-lbz2" >> $config_host_mak
fi

if test "$libiscsi" = "yes" ; then
  echo "CONFIG_LIBISCSI=m" >> $config_host_mak
  echo "LIBISCSI_CFLAGS=$libiscsi_cflags" >> $config_host_mak
  echo "LIBISCSI_LIBS=$libiscsi_libs" >> $config_host_mak
fi

if test "$libnfs" = "yes" ; then
  echo "CONFIG_LIBNFS=m" >> $config_host_mak
  echo "LIBNFS_LIBS=$libnfs_libs" >> $config_host_mak
fi

if test "$seccomp" = "yes"; then
  echo "CONFIG_SECCOMP=y" >> $config_host_mak
fi

# XXX: suppress that
if [ "$bsd" = "yes" ] ; then
  echo "CONFIG_BSD=y" >> $config_host_mak
fi

if test "$localtime_r" = "yes" ; then
  echo "CONFIG_LOCALTIME_R=y" >> $config_host_mak
fi
if test "$localtime_r" = "yes" ; then
  echo "CONFIG_LOCALTIME_R=y" >> $config_host_mak
fi
if test "$qom_cast_debug" = "yes" ; then
  echo "CONFIG_QOM_CAST_DEBUG=y" >> $config_host_mak
fi
if test "$rbd" = "yes" ; then
  echo "CONFIG_RBD=m" >> $config_host_mak
  echo "RBD_CFLAGS=$rbd_cflags" >> $config_host_mak
  echo "RBD_LIBS=$rbd_libs" >> $config_host_mak
fi

echo "CONFIG_COROUTINE_BACKEND=$coroutine" >> $config_host_mak
if test "$coroutine_pool" = "yes" ; then
  echo "CONFIG_COROUTINE_POOL=1" >> $config_host_mak
else
  echo "CONFIG_COROUTINE_POOL=0" >> $config_host_mak
fi

if test "$debug_stack_usage" = "yes" ; then
  echo "CONFIG_DEBUG_STACK_USAGE=y" >> $config_host_mak
fi

if test "$open_by_handle_at" = "yes" ; then
  echo "CONFIG_OPEN_BY_HANDLE=y" >> $config_host_mak
fi

if test "$linux_magic_h" = "yes" ; then
  echo "CONFIG_LINUX_MAGIC_H=y" >> $config_host_mak
fi

if test "$pragma_diagnostic_available" = "yes" ; then
  echo "CONFIG_PRAGMA_DIAGNOSTIC_AVAILABLE=y" >> $config_host_mak
fi

if test "$valgrind_h" = "yes" ; then
  echo "CONFIG_VALGRIND_H=y" >> $config_host_mak
fi

if test "$has_environ" = "yes" ; then
  echo "CONFIG_HAS_ENVIRON=y" >> $config_host_mak
fi

if test "$cpuid_h" = "yes" ; then
  echo "CONFIG_CPUID_H=y" >> $config_host_mak
fi

if test "$int128" = "yes" ; then
  echo "CONFIG_INT128=y" >> $config_host_mak
fi

if test "$atomic128" = "yes" ; then
  echo "CONFIG_ATOMIC128=y" >> $config_host_mak
fi

if test "$atomic64" = "yes" ; then
  echo "CONFIG_ATOMIC64=y" >> $config_host_mak
fi

if test "$getauxval" = "yes" ; then
  echo "CONFIG_GETAUXVAL=y" >> $config_host_mak
fi

if test "$glusterfs" = "yes" ; then
  echo "CONFIG_GLUSTERFS=m" >> $config_host_mak
  echo "GLUSTERFS_CFLAGS=$glusterfs_cflags" >> $config_host_mak
  echo "GLUSTERFS_LIBS=$glusterfs_libs" >> $config_host_mak
fi

if test "$glusterfs_xlator_opt" = "yes" ; then
  echo "CONFIG_GLUSTERFS_XLATOR_OPT=y" >> $config_host_mak
fi

if test "$glusterfs_discard" = "yes" ; then
  echo "CONFIG_GLUSTERFS_DISCARD=y" >> $config_host_mak
fi

if test "$glusterfs_zerofill" = "yes" ; then
  echo "CONFIG_GLUSTERFS_ZEROFILL=y" >> $config_host_mak
fi

if test "$archipelago" = "yes" ; then
  echo "CONFIG_ARCHIPELAGO=m" >> $config_host_mak
  echo "ARCHIPELAGO_LIBS=$archipelago_libs" >> $config_host_mak
fi

if test "$libssh2" = "yes" ; then
  echo "CONFIG_LIBSSH2=m" >> $config_host_mak
  echo "LIBSSH2_CFLAGS=$libssh2_cflags" >> $config_host_mak
  echo "LIBSSH2_LIBS=$libssh2_libs" >> $config_host_mak
fi

<<<<<<< HEAD
if test "$vhdx" = "yes" ; then
  echo "CONFIG_VHDX=y" >> $config_host_mak
fi

=======
>>>>>>> 7124ccf8
# USB host support
if test "$libusb" = "yes"; then
  echo "HOST_USB=libusb legacy" >> $config_host_mak
else
  echo "HOST_USB=stub" >> $config_host_mak
fi

# TPM passthrough support?
if test "$tpm" = "yes"; then
  echo 'CONFIG_TPM=$(CONFIG_SOFTMMU)' >> $config_host_mak
  if test "$tpm_passthrough" = "yes"; then
    echo "CONFIG_TPM_PASSTHROUGH=y" >> $config_host_mak
  fi
fi

echo "TRACE_BACKENDS=$trace_backends" >> $config_host_mak
if have_backend "nop"; then
  echo "CONFIG_TRACE_NOP=y" >> $config_host_mak
fi
if have_backend "simple"; then
  echo "CONFIG_TRACE_SIMPLE=y" >> $config_host_mak
  # Set the appropriate trace file.
  trace_file="\"$trace_file-\" FMT_pid"
fi
if have_backend "log"; then
  echo "CONFIG_TRACE_LOG=y" >> $config_host_mak
fi
if have_backend "ust"; then
  echo "CONFIG_TRACE_UST=y" >> $config_host_mak
fi
if have_backend "dtrace"; then
  echo "CONFIG_TRACE_DTRACE=y" >> $config_host_mak
  if test "$trace_backend_stap" = "yes" ; then
    echo "CONFIG_TRACE_SYSTEMTAP=y" >> $config_host_mak
  fi
fi
if have_backend "ftrace"; then
  if test "$linux" = "yes" ; then
    echo "CONFIG_TRACE_FTRACE=y" >> $config_host_mak
  else
    feature_not_found "ftrace(trace backend)" "ftrace requires Linux"
  fi
fi
if have_backend "syslog"; then
  if test "$posix_syslog" = "yes" ; then
    echo "CONFIG_TRACE_SYSLOG=y" >> $config_host_mak
  else
    feature_not_found "syslog(trace backend)" "syslog not available"
  fi
fi
echo "CONFIG_TRACE_FILE=$trace_file" >> $config_host_mak

if test "$colo" = "yes"; then
  echo "CONFIG_COLO=y" >> $config_host_mak
fi

if test "$rdma" = "yes" ; then
  echo "CONFIG_RDMA=y" >> $config_host_mak
fi

if test "$have_rtnetlink" = "yes" ; then
  echo "CONFIG_RTNETLINK=y" >> $config_host_mak
fi

if test "$replication" = "yes" ; then
  echo "CONFIG_REPLICATION=y" >> $config_host_mak
fi

if test "$have_af_vsock" = "yes" ; then
  echo "CONFIG_AF_VSOCK=y" >> $config_host_mak
fi

# Hold two types of flag:
#   CONFIG_THREAD_SETNAME_BYTHREAD  - we've got a way of setting the name on
#                                     a thread we have a handle to
#   CONFIG_PTHREAD_SETNAME_NP       - A way of doing it on a particular
#                                     platform
if test "$pthread_setname_np" = "yes" ; then
  echo "CONFIG_THREAD_SETNAME_BYTHREAD=y" >> $config_host_mak
  echo "CONFIG_PTHREAD_SETNAME_NP=y" >> $config_host_mak
fi

if test "$tcg_interpreter" = "yes"; then
  QEMU_INCLUDES="-I\$(SRC_PATH)/tcg/tci $QEMU_INCLUDES"
elif test "$ARCH" = "sparc64" ; then
  QEMU_INCLUDES="-I\$(SRC_PATH)/tcg/sparc $QEMU_INCLUDES"
elif test "$ARCH" = "s390x" ; then
  QEMU_INCLUDES="-I\$(SRC_PATH)/tcg/s390 $QEMU_INCLUDES"
elif test "$ARCH" = "x86_64" -o "$ARCH" = "x32" ; then
  QEMU_INCLUDES="-I\$(SRC_PATH)/tcg/i386 $QEMU_INCLUDES"
elif test "$ARCH" = "ppc64" ; then
  QEMU_INCLUDES="-I\$(SRC_PATH)/tcg/ppc $QEMU_INCLUDES"
else
  QEMU_INCLUDES="-I\$(SRC_PATH)/tcg/\$(ARCH) $QEMU_INCLUDES"
fi
QEMU_INCLUDES="-I\$(SRC_PATH)/tcg $QEMU_INCLUDES"

echo "TOOLS=$tools" >> $config_host_mak
echo "ROMS=$roms" >> $config_host_mak
echo "MAKE=$make" >> $config_host_mak
echo "INSTALL=$install" >> $config_host_mak
echo "INSTALL_DIR=$install -d -m 0755" >> $config_host_mak
echo "INSTALL_DATA=$install -c -m 0644" >> $config_host_mak
echo "INSTALL_PROG=$install -c -m 0755" >> $config_host_mak
echo "INSTALL_LIB=$install -c -m 0644" >> $config_host_mak
echo "PYTHON=$python" >> $config_host_mak
echo "CC=$cc" >> $config_host_mak
if $iasl -h > /dev/null 2>&1; then
  echo "IASL=$iasl" >> $config_host_mak
fi
echo "CC_I386=$cc_i386" >> $config_host_mak
echo "HOST_CC=$host_cc" >> $config_host_mak
echo "CXX=$cxx" >> $config_host_mak
echo "OBJCC=$objcc" >> $config_host_mak
echo "AR=$ar" >> $config_host_mak
echo "ARFLAGS=$ARFLAGS" >> $config_host_mak
echo "AS=$as" >> $config_host_mak
echo "CCAS=$ccas" >> $config_host_mak
echo "CPP=$cpp" >> $config_host_mak
echo "OBJCOPY=$objcopy" >> $config_host_mak
echo "LD=$ld" >> $config_host_mak
echo "NM=$nm" >> $config_host_mak
echo "WINDRES=$windres" >> $config_host_mak
echo "CFLAGS=$CFLAGS" >> $config_host_mak
echo "CFLAGS_NOPIE=$CFLAGS_NOPIE" >> $config_host_mak
echo "QEMU_CFLAGS=$QEMU_CFLAGS" >> $config_host_mak
echo "QEMU_INCLUDES=$QEMU_INCLUDES" >> $config_host_mak
if test "$sparse" = "yes" ; then
  echo "CC           := REAL_CC=\"\$(CC)\" cgcc"       >> $config_host_mak
  echo "CPP          := REAL_CC=\"\$(CPP)\" cgcc"      >> $config_host_mak
  echo "CXX          := REAL_CC=\"\$(CXX)\" cgcc"      >> $config_host_mak
  echo "HOST_CC      := REAL_CC=\"\$(HOST_CC)\" cgcc"  >> $config_host_mak
  echo "QEMU_CFLAGS  += -Wbitwise -Wno-transparent-union -Wno-old-initializer -Wno-non-pointer-null" >> $config_host_mak
fi
if test "$cross_prefix" != ""; then
  echo "AUTOCONF_HOST := --host=${cross_prefix%-}"     >> $config_host_mak
else
  echo "AUTOCONF_HOST := "                             >> $config_host_mak
fi
echo "LDFLAGS=$LDFLAGS" >> $config_host_mak
echo "LDFLAGS_NOPIE=$LDFLAGS_NOPIE" >> $config_host_mak
<<<<<<< HEAD
=======
echo "LD_REL_FLAGS=$LD_REL_FLAGS" >> $config_host_mak
echo "LD_I386_EMULATION=$ld_i386_emulation" >> $config_host_mak
>>>>>>> 7124ccf8
echo "LIBS+=$LIBS" >> $config_host_mak
echo "LIBS_TOOLS+=$libs_tools" >> $config_host_mak
echo "PTHREAD_LIB=$PTHREAD_LIB" >> $config_host_mak
echo "EXESUF=$EXESUF" >> $config_host_mak
echo "DSOSUF=$DSOSUF" >> $config_host_mak
echo "LDFLAGS_SHARED=$LDFLAGS_SHARED" >> $config_host_mak
echo "LIBS_QGA+=$libs_qga" >> $config_host_mak
echo "TASN1_LIBS=$tasn1_libs" >> $config_host_mak
echo "TASN1_CFLAGS=$tasn1_cflags" >> $config_host_mak
echo "POD2MAN=$POD2MAN" >> $config_host_mak
echo "TRANSLATE_OPT_CFLAGS=$TRANSLATE_OPT_CFLAGS" >> $config_host_mak
if test "$gcov" = "yes" ; then
  echo "CONFIG_GCOV=y" >> $config_host_mak
  echo "GCOV=$gcov_tool" >> $config_host_mak
fi

# use included Linux headers
if test "$linux" = "yes" ; then
  mkdir -p linux-headers
  case "$cpu" in
  i386|x86_64|x32)
    linux_arch=x86
    ;;
  ppcemb|ppc|ppc64)
    linux_arch=powerpc
    ;;
  s390x)
    linux_arch=s390
    ;;
  aarch64)
    linux_arch=arm64
    ;;
  mips64)
    linux_arch=mips
    ;;
  *)
    # For most CPUs the kernel architecture name and QEMU CPU name match.
    linux_arch="$cpu"
    ;;
  esac
    # For non-KVM architectures we will not have asm headers
    if [ -e "$source_path/linux-headers/asm-$linux_arch" ]; then
      symlink "$source_path/linux-headers/asm-$linux_arch" linux-headers/asm
    fi
fi

for target in $target_list; do
target_dir="$target"
config_target_mak=$target_dir/config-target.mak
target_name=$(echo $target | cut -d '-' -f 1)
target_bigendian="no"

case "$target_name" in
  armeb|lm32|m68k|microblaze|mips|mipsn32|mips64|moxie|or32|ppc|ppcemb|ppc64|ppc64abi32|s390x|sh4eb|sparc|sparc64|sparc32plus|xtensaeb)
  target_bigendian=yes
  ;;
esac
target_softmmu="no"
target_user_only="no"
target_linux_user="no"
target_bsd_user="no"
case "$target" in
  ${target_name}-softmmu)
    target_softmmu="yes"
    ;;
  ${target_name}-linux-user)
    if test "$linux" != "yes" ; then
      error_exit "Target '$target' is only available on a Linux host"
    fi
    target_user_only="yes"
    target_linux_user="yes"
    ;;
  ${target_name}-bsd-user)
    if test "$bsd" != "yes" ; then
      error_exit "Target '$target' is only available on a BSD host"
    fi
    target_user_only="yes"
    target_bsd_user="yes"
    ;;
  *)
    error_exit "Target '$target' not recognised"
    exit 1
    ;;
esac

mkdir -p $target_dir
echo "# Automatically generated by configure - do not modify" > $config_target_mak

bflt="no"
interp_prefix1=$(echo "$interp_prefix" | sed "s/%M/$target_name/g")
gdb_xml_files=""

TARGET_ARCH="$target_name"
TARGET_BASE_ARCH=""
TARGET_ABI_DIR=""

case "$target_name" in
  i386)
  ;;
  x86_64)
    TARGET_BASE_ARCH=i386
  ;;
  alpha)
  ;;
  arm|armeb)
    TARGET_ARCH=arm
    bflt="yes"
    gdb_xml_files="arm-core.xml arm-vfp.xml arm-vfp3.xml arm-neon.xml"
  ;;
  aarch64)
    TARGET_BASE_ARCH=arm
    bflt="yes"
    armv8_gdb_xml_files="aarch64-el1.xml aarch64-el2.xml aarch64-el3.xml"
    gdb_xml_files="aarch64-core.xml aarch64-fpu.xml arm-core.xml arm-vfp.xml arm-vfp3.xml arm-neon.xml $armv8_gdb_xml_files"
  ;;
  cris)
  ;;
  lm32)
  ;;
  m68k)
    bflt="yes"
    gdb_xml_files="cf-core.xml cf-fp.xml"
  ;;
  microblaze|microblazeel)
    TARGET_ARCH=microblaze
    bflt="yes"
  ;;
  mips|mipsel)
    TARGET_ARCH=mips
    echo "TARGET_ABI_MIPSO32=y" >> $config_target_mak
  ;;
  mipsn32|mipsn32el)
    TARGET_ARCH=mips64
    TARGET_BASE_ARCH=mips
    echo "TARGET_ABI_MIPSN32=y" >> $config_target_mak
    echo "TARGET_ABI32=y" >> $config_target_mak
  ;;
  mips64|mips64el)
    TARGET_ARCH=mips64
    TARGET_BASE_ARCH=mips
    echo "TARGET_ABI_MIPSN64=y" >> $config_target_mak
  ;;
  moxie)
  ;;
  or32)
    TARGET_ARCH=openrisc
    TARGET_BASE_ARCH=openrisc
  ;;
  ppc)
    gdb_xml_files="power-core.xml power-fpu.xml power-altivec.xml power-spe.xml"
  ;;
  ppcemb)
    TARGET_BASE_ARCH=ppc
    TARGET_ABI_DIR=ppc
    gdb_xml_files="power-core.xml power-fpu.xml power-altivec.xml power-spe.xml"
  ;;
  ppc64)
    TARGET_BASE_ARCH=ppc
    TARGET_ABI_DIR=ppc
    gdb_xml_files="power64-core.xml power-fpu.xml power-altivec.xml power-spe.xml power-vsx.xml"
  ;;
  ppc64le)
    TARGET_ARCH=ppc64
    TARGET_BASE_ARCH=ppc
    TARGET_ABI_DIR=ppc
    gdb_xml_files="power64-core.xml power-fpu.xml power-altivec.xml power-spe.xml power-vsx.xml"
  ;;
  ppc64abi32)
    TARGET_ARCH=ppc64
    TARGET_BASE_ARCH=ppc
    TARGET_ABI_DIR=ppc
    echo "TARGET_ABI32=y" >> $config_target_mak
    gdb_xml_files="power64-core.xml power-fpu.xml power-altivec.xml power-spe.xml power-vsx.xml"
  ;;
  sh4|sh4eb)
    TARGET_ARCH=sh4
    bflt="yes"
  ;;
  sparc)
  ;;
  sparc64)
    TARGET_BASE_ARCH=sparc
  ;;
  sparc32plus)
    TARGET_ARCH=sparc64
    TARGET_BASE_ARCH=sparc
    TARGET_ABI_DIR=sparc
    echo "TARGET_ABI32=y" >> $config_target_mak
  ;;
  s390x)
    gdb_xml_files="s390x-core64.xml s390-acr.xml s390-fpr.xml s390-vx.xml s390-cr.xml s390-virt.xml"
  ;;
  tilegx)
  ;;
  tricore)
  ;;
  unicore32)
  ;;
  xtensa|xtensaeb)
    TARGET_ARCH=xtensa
  ;;
  *)
    error_exit "Unsupported target CPU"
  ;;
esac
# TARGET_BASE_ARCH needs to be defined after TARGET_ARCH
if [ "$TARGET_BASE_ARCH" = "" ]; then
  TARGET_BASE_ARCH=$TARGET_ARCH
fi

symlink "$source_path/Makefile.target" "$target_dir/Makefile"

upper() {
    echo "$@"| LC_ALL=C tr '[a-z]' '[A-Z]'
}

target_arch_name="$(upper $TARGET_ARCH)"
echo "TARGET_$target_arch_name=y" >> $config_target_mak
echo "TARGET_NAME=$target_name" >> $config_target_mak
echo "TARGET_BASE_ARCH=$TARGET_BASE_ARCH" >> $config_target_mak
if [ "$TARGET_ABI_DIR" = "" ]; then
  TARGET_ABI_DIR=$TARGET_ARCH
fi
echo "TARGET_ABI_DIR=$TARGET_ABI_DIR" >> $config_target_mak
if [ "$HOST_VARIANT_DIR" != "" ]; then
    echo "HOST_VARIANT_DIR=$HOST_VARIANT_DIR" >> $config_target_mak
fi
case "$target_name" in
  i386|x86_64)
    if test "$xen" = "yes" -a "$target_softmmu" = "yes" ; then
      echo "CONFIG_XEN=y" >> $config_target_mak
      if test "$xen_pci_passthrough" = yes; then
        echo "CONFIG_XEN_PCI_PASSTHROUGH=y" >> "$config_target_mak"
      fi
    fi
    ;;
  *)
esac
case "$target_name" in
  aarch64|arm|i386|x86_64|ppcemb|ppc|ppc64|s390x|mipsel|mips)
    # Make sure the target and host cpus are compatible
    if test "$kvm" = "yes" -a "$target_softmmu" = "yes" -a \
      \( "$target_name" = "$cpu" -o \
      \( "$target_name" = "ppcemb" -a "$cpu" = "ppc" \) -o \
      \( "$target_name" = "ppc64"  -a "$cpu" = "ppc" \) -o \
      \( "$target_name" = "ppc"    -a "$cpu" = "ppc64" \) -o \
      \( "$target_name" = "ppcemb" -a "$cpu" = "ppc64" \) -o \
      \( "$target_name" = "mipsel" -a "$cpu" = "mips" \) -o \
      \( "$target_name" = "x86_64" -a "$cpu" = "i386"   \) -o \
      \( "$target_name" = "i386"   -a "$cpu" = "x86_64" \) -o \
      \( "$target_name" = "x86_64" -a "$cpu" = "x32"   \) -o \
      \( "$target_name" = "i386"   -a "$cpu" = "x32" \) \) ; then
      echo "CONFIG_KVM=y" >> $config_target_mak
      if test "$vhost_net" = "yes" ; then
        echo "CONFIG_VHOST_NET=y" >> $config_target_mak
        echo "CONFIG_VHOST_NET_TEST_$target_name=y" >> $config_host_mak
      fi
    fi
esac
if test "$target_bigendian" = "yes" ; then
  echo "TARGET_WORDS_BIGENDIAN=y" >> $config_target_mak
fi
if test "$target_softmmu" = "yes" ; then
  echo "CONFIG_SOFTMMU=y" >> $config_target_mak
fi
if test "$target_user_only" = "yes" ; then
  echo "CONFIG_USER_ONLY=y" >> $config_target_mak
  echo "CONFIG_QEMU_INTERP_PREFIX=\"$interp_prefix1\"" >> $config_target_mak
fi
if test "$target_linux_user" = "yes" ; then
  echo "CONFIG_LINUX_USER=y" >> $config_target_mak
fi
list=""
if test ! -z "$gdb_xml_files" ; then
  for x in $gdb_xml_files; do
    list="$list $source_path/gdb-xml/$x"
  done
  echo "TARGET_XML_FILES=$list" >> $config_target_mak
fi

if test "$target_user_only" = "yes" -a "$bflt" = "yes"; then
  echo "TARGET_HAS_BFLT=y" >> $config_target_mak
fi
if test "$target_bsd_user" = "yes" ; then
  echo "CONFIG_BSD_USER=y" >> $config_target_mak
fi

# generate QEMU_CFLAGS/LDFLAGS for targets

cflags=""
ldflags=""

disas_config() {
  echo "CONFIG_${1}_DIS=y" >> $config_target_mak
  echo "CONFIG_${1}_DIS=y" >> config-all-disas.mak
}

for i in $ARCH $TARGET_BASE_ARCH ; do
  case "$i" in
  alpha)
    disas_config "ALPHA"
  ;;
  aarch64)
    if test -n "${cxx}"; then
      disas_config "ARM_A64"
    fi
  ;;
  arm)
    disas_config "ARM"
    if test -n "${cxx}"; then
      disas_config "ARM_A64"
    fi
  ;;
  cris)
    disas_config "CRIS"
<<<<<<< HEAD
  ;;
  hppa)
    disas_config "HPPA"
=======
>>>>>>> 7124ccf8
  ;;
  i386|x86_64|x32)
    disas_config "I386"
  ;;
  ia64*)
    disas_config "IA64"
  ;;
  lm32)
    disas_config "LM32"
  ;;
  m68k)
    disas_config "M68K"
  ;;
  microblaze*)
    disas_config "MICROBLAZE"
  ;;
  mips*)
    disas_config "MIPS"
  ;;
  moxie*)
    disas_config "MOXIE"
  ;;
  or32)
    disas_config "OPENRISC"
  ;;
  ppc*)
    disas_config "PPC"
  ;;
  s390*)
    disas_config "S390"
  ;;
  sh4)
    disas_config "SH4"
  ;;
  sparc*)
    disas_config "SPARC"
  ;;
  xtensa*)
    disas_config "XTENSA"
  ;;
  esac
done
if test "$tcg_interpreter" = "yes" ; then
  disas_config "TCI"
fi

case "$ARCH" in
alpha)
  # Ensure there's only a single GP
  cflags="-msmall-data $cflags"
;;
esac

if test "$gprof" = "yes" ; then
  echo "TARGET_GPROF=yes" >> $config_target_mak
  if test "$target_linux_user" = "yes" ; then
    cflags="-p $cflags"
    ldflags="-p $ldflags"
  fi
  if test "$target_softmmu" = "yes" ; then
    ldflags="-p $ldflags"
    echo "GPROF_CFLAGS=-p" >> $config_target_mak
  fi
fi

if test "$target_linux_user" = "yes" -o "$target_bsd_user" = "yes" ; then
  ldflags="$ldflags $textseg_ldflags"
fi

echo "LDFLAGS+=$ldflags" >> $config_target_mak
echo "QEMU_CFLAGS+=$cflags" >> $config_target_mak

done # for target in $targets

if [ "$pixman" = "internal" ]; then
  echo "config-host.h: subdir-pixman" >> $config_host_mak
fi

if [ "$dtc_internal" = "yes" ]; then
  echo "config-host.h: subdir-dtc" >> $config_host_mak
fi

if test "$numa" = "yes"; then
  echo "CONFIG_NUMA=y" >> $config_host_mak
fi

if test "$ccache_cpp2" = "yes"; then
  echo "export CCACHE_CPP2=y" >> $config_host_mak
fi

# build tree in object directory in case the source is not in the current directory
DIRS="tests tests/tcg tests/tcg/cris tests/tcg/lm32 tests/libqos tests/qapi-schema tests/tcg/xtensa tests/qemu-iotests"
DIRS="$DIRS fsdev"
DIRS="$DIRS pc-bios/optionrom pc-bios/spapr-rtas pc-bios/s390-ccw"
DIRS="$DIRS roms/seabios roms/vgabios"
DIRS="$DIRS qapi-generated"
FILES="Makefile tests/tcg/Makefile qdict-test-data.txt"
FILES="$FILES tests/tcg/cris/Makefile tests/tcg/cris/.gdbinit"
FILES="$FILES tests/tcg/lm32/Makefile tests/tcg/xtensa/Makefile po/Makefile"
FILES="$FILES pc-bios/optionrom/Makefile pc-bios/keymaps"
FILES="$FILES pc-bios/spapr-rtas/Makefile"
FILES="$FILES pc-bios/s390-ccw/Makefile"
FILES="$FILES roms/seabios/Makefile roms/vgabios/Makefile"
FILES="$FILES pc-bios/qemu-icon.bmp"
for bios_file in \
    $source_path/pc-bios/*.bin \
    $source_path/pc-bios/*.lid \
    $source_path/pc-bios/*.aml \
    $source_path/pc-bios/*.rom \
    $source_path/pc-bios/*.dtb \
    $source_path/pc-bios/*.img \
    $source_path/pc-bios/openbios-* \
    $source_path/pc-bios/u-boot.* \
    $source_path/pc-bios/palcode-*
do
    FILES="$FILES pc-bios/$(basename $bios_file)"
done
for test_file in $(find $source_path/tests/acpi-test-data -type f)
do
    FILES="$FILES tests/acpi-test-data$(echo $test_file | sed -e 's/.*acpi-test-data//')"
done
mkdir -p $DIRS
for f in $FILES ; do
    if [ -e "$source_path/$f" ] && [ "$pwd_is_source_path" != "y" ]; then
        symlink "$source_path/$f" "$f"
    fi
done

# temporary config to build submodules
for rom in seabios vgabios ; do
    config_mak=roms/$rom/config.mak
    echo "# Automatically generated by configure - do not modify" > $config_mak
    echo "SRC_PATH=$source_path/roms/$rom" >> $config_mak
    echo "AS=$as" >> $config_mak
    echo "CCAS=$ccas" >> $config_mak
    echo "CC=$cc" >> $config_mak
    echo "BCC=bcc" >> $config_mak
    echo "CPP=$cpp" >> $config_mak
    echo "OBJCOPY=objcopy" >> $config_mak
    echo "IASL=$iasl" >> $config_mak
    echo "LD=$ld" >> $config_mak
done

# set up tests data directory
if [ ! -e tests/data ]; then
    symlink "$source_path/tests/data" tests/data
fi

# set up qemu-iotests in this build directory
iotests_common_env="tests/qemu-iotests/common.env"
iotests_check="tests/qemu-iotests/check"

echo "# Automatically generated by configure - do not modify" > "$iotests_common_env"
echo >> "$iotests_common_env"
echo "export PYTHON='$python'" >> "$iotests_common_env"

if [ ! -e "$iotests_check" ]; then
    symlink "$source_path/$iotests_check" "$iotests_check"
fi

# Save the configure command line for later reuse.
cat <<EOD >config.status
#!/bin/sh
# Generated by configure.
# Run this file to recreate the current configuration.
# Compiler output produced by configure, useful for debugging
# configure, is in config.log if it exists.
EOD
printf "exec" >>config.status
printf " '%s'" "$0" "$@" >>config.status
echo ' "$@"' >>config.status
chmod +x config.status

rm -r "$TMPDIR1"<|MERGE_RESOLUTION|>--- conflicted
+++ resolved
@@ -307,13 +307,8 @@
 gtk=""
 gtkabi=""
 gtk_gl="no"
-<<<<<<< HEAD
-gnutls=""
-gnutls_hash=""
-=======
 tls_priority="NORMAL"
 gnutls=""
->>>>>>> 7124ccf8
 gnutls_rnd=""
 nettle=""
 nettle_kdf="no"
@@ -323,17 +318,10 @@
 virglrenderer=""
 tpm="yes"
 libssh2=""
-<<<<<<< HEAD
-vhdx=""
-numa=""
-tcmalloc="no"
-jemalloc="no"
-=======
 numa=""
 tcmalloc="no"
 jemalloc="no"
 replication="yes"
->>>>>>> 7124ccf8
 
 # parse CC options first
 for opt do
@@ -692,10 +680,7 @@
   kvm="yes"
   vhost_net="yes"
   vhost_scsi="yes"
-<<<<<<< HEAD
-=======
   vhost_vsock="yes"
->>>>>>> 7124ccf8
   QEMU_INCLUDES="-I\$(SRC_PATH)/linux-headers -I$(pwd)/linux-headers $QEMU_INCLUDES"
 ;;
 esac
@@ -966,11 +951,7 @@
   ;;
   --enable-cocoa)
       cocoa="yes" ;
-<<<<<<< HEAD
-      audio_drv_list="coreaudio `echo $audio_drv_list | sed s,coreaudio,,g`"
-=======
       audio_drv_list="coreaudio $(echo $audio_drv_list | sed s,coreaudio,,g)"
->>>>>>> 7124ccf8
   ;;
   --disable-system) softmmu="no"
   ;;
@@ -1045,13 +1026,10 @@
   ;;
   --enable-vhost-scsi) vhost_scsi="yes"
   ;;
-<<<<<<< HEAD
-=======
   --disable-vhost-vsock) vhost_vsock="no"
   ;;
   --enable-vhost-vsock) vhost_vsock="yes"
   ;;
->>>>>>> 7124ccf8
   --disable-opengl) opengl="no"
   ;;
   --enable-opengl) opengl="yes"
@@ -1139,11 +1117,8 @@
   ;;
   --enable-gtk) gtk="yes"
   ;;
-<<<<<<< HEAD
-=======
   --tls-priority=*) tls_priority="$optarg"
   ;;
->>>>>>> 7124ccf8
   --disable-gnutls) gnutls="no"
   ;;
   --enable-gnutls) gnutls="yes"
@@ -1182,29 +1157,17 @@
   ;;
   --enable-numa) numa="yes"
   ;;
-<<<<<<< HEAD
-  --disable-numa) numa="no"
-=======
   --disable-tcmalloc) tcmalloc="no"
   ;;
   --enable-tcmalloc) tcmalloc="yes"
   ;;
   --disable-jemalloc) jemalloc="no"
->>>>>>> 7124ccf8
   ;;
   --enable-jemalloc) jemalloc="yes"
   ;;
   --disable-replication) replication="no"
   ;;
   --enable-replication) replication="yes"
-  ;;
-  --disable-tcmalloc) tcmalloc="no"
-  ;;
-  --enable-tcmalloc) tcmalloc="yes"
-  ;;
-  --disable-jemalloc) jemalloc="no"
-  ;;
-  --enable-jemalloc) jemalloc="yes"
   ;;
   *)
       echo "ERROR: unknown option $opt"
@@ -1370,10 +1333,7 @@
   --disable-blobs          disable installing provided firmware blobs
   --with-vss-sdk=SDK-path  enable Windows VSS support in QEMU Guest Agent
   --with-win-sdk=SDK-path  path to Windows Platform SDK (to build VSS .tlb)
-<<<<<<< HEAD
-=======
   --tls-priority           default TLS protocol/cipher priority string
->>>>>>> 7124ccf8
 
 Optional features, enabled with --enable-FEATURE and
 disabled with --disable-FEATURE, default is enabled if available:
@@ -1413,13 +1373,8 @@
   fdt             fdt device tree
   bluez           bluez stack connectivity
   kvm             KVM acceleration support
-<<<<<<< HEAD
-  rdma            RDMA-based migration support
-  uuid            uuid support
-=======
   colo            COarse-grain LOck-stepping VM for Non-stop Service
   rdma            RDMA-based migration support
->>>>>>> 7124ccf8
   vde             support for vde network
   netmap          support for netmap network
   linux-aio       Linux AIO support
@@ -1443,17 +1398,10 @@
   archipelago     Archipelago backend
   tpm             TPM support
   libssh2         ssh block device support
-<<<<<<< HEAD
-  vhdx            support for the Microsoft VHDX image format
-  numa            libnuma support
-  tcmalloc        tcmalloc support
-  jemalloc        jemalloc support
-=======
   numa            libnuma support
   tcmalloc        tcmalloc support
   jemalloc        jemalloc support
   replication     replication support
->>>>>>> 7124ccf8
 
 NOTE: The object files are built at the place where configure is launched
 EOF
@@ -1788,8 +1736,6 @@
     sdl=no
 fi
 
-<<<<<<< HEAD
-=======
 # Some versions of Mac OS X incorrectly define SIZE_MAX
 cat > $TMPC << EOF
 #include <stdint.h>
@@ -1803,7 +1749,6 @@
     have_broken_size_max=yes
 fi
 
->>>>>>> 7124ccf8
 ##########################################
 # L2TPV3 probe
 
@@ -1879,17 +1824,6 @@
 # avx2 optimization requirement check
 
 cat > $TMPC << EOF
-<<<<<<< HEAD
-static void bar(void) {}
-static void *bar_ifunc(void) {return (void*) bar;}
-static void foo(void) __attribute__((ifunc("bar_ifunc")));
-int main(void) { foo(); return 0; }
-EOF
-if compile_prog "-mavx2" "" ; then
-    if readelf --syms $TMPE |grep "IFUNC.*foo" >/dev/null 2>&1; then
-        avx2_opt="yes"
-    fi
-=======
 #pragma GCC push_options
 #pragma GCC target("avx2")
 #include <cpuid.h>
@@ -1902,7 +1836,6 @@
 EOF
 if compile_object "" ; then
   avx2_opt="yes"
->>>>>>> 7124ccf8
 fi
 
 #########################################
@@ -1992,12 +1925,9 @@
     arm|aarch64)
         libseccomp_minver="2.2.3"
         ;;
-<<<<<<< HEAD
-=======
     ppc|ppc64)
         libseccomp_minver="2.3.0"
         ;;
->>>>>>> 7124ccf8
     *)
         libseccomp_minver=""
         ;;
@@ -2005,13 +1935,8 @@
 
     if test "$libseccomp_minver" != "" &&
        $pkg_config --atleast-version=$libseccomp_minver libseccomp ; then
-<<<<<<< HEAD
-        libs_softmmu="$libs_softmmu `$pkg_config --libs libseccomp`"
-        QEMU_CFLAGS="$QEMU_CFLAGS `$pkg_config --cflags libseccomp`"
-=======
         libs_softmmu="$libs_softmmu $($pkg_config --libs libseccomp)"
         QEMU_CFLAGS="$QEMU_CFLAGS $($pkg_config --cflags libseccomp)"
->>>>>>> 7124ccf8
         seccomp="yes"
     else
         if test "$seccomp" = "yes" ; then
@@ -2057,12 +1982,9 @@
 /*
  * If we have stable libs the we don't want the libxc compat
  * layers, regardless of what CFLAGS we may have been given.
-<<<<<<< HEAD
-=======
  *
  * Also, check if xengnttab_grant_copy_segment_t is defined and
  * grant copy operation is implemented.
->>>>>>> 7124ccf8
  */
 #undef XC_WANT_COMPAT_EVTCHN_API
 #undef XC_WANT_COMPAT_GNTTAB_API
@@ -2083,10 +2005,7 @@
   xenevtchn_handle *xe;
   xengnttab_handle *xg;
   xen_domain_handle_t handle;
-<<<<<<< HEAD
-=======
   xengnttab_grant_copy_segment_t* seg = NULL;
->>>>>>> 7124ccf8
 
   xs_daemon_open();
 
@@ -2104,22 +2023,14 @@
   xenevtchn_fd(xe);
 
   xg = xengnttab_open(0, 0);
-<<<<<<< HEAD
-  xengnttab_map_grant_ref(xg, 0, 0, 0);
-=======
   xengnttab_grant_copy(xg, 0, seg);
->>>>>>> 7124ccf8
 
   return 0;
 }
 EOF
       compile_prog "" "$xen_libs $xen_stable_libs"
     then
-<<<<<<< HEAD
-    xen_ctrl_version=471
-=======
     xen_ctrl_version=480
->>>>>>> 7124ccf8
     xen=yes
   elif
       cat > $TMPC <<EOF &&
@@ -2131,18 +2042,17 @@
 #undef XC_WANT_COMPAT_GNTTAB_API
 #undef XC_WANT_COMPAT_MAP_FOREIGN_API
 #include <xenctrl.h>
-<<<<<<< HEAD
-=======
 #include <xenstore.h>
 #include <xenevtchn.h>
 #include <xengnttab.h>
 #include <xenforeignmemory.h>
->>>>>>> 7124ccf8
 #include <stdint.h>
+#include <xen/hvm/hvm_info_table.h>
+#if !defined(HVM_MAX_VCPUS)
+# error HVM_MAX_VCPUS not defined
+#endif
 int main(void) {
   xc_interface *xc = NULL;
-<<<<<<< HEAD
-=======
   xenforeignmemory_handle *xfmem;
   xenevtchn_handle *xe;
   xengnttab_handle *xg;
@@ -2179,7 +2089,6 @@
 #include <stdint.h>
 int main(void) {
   xc_interface *xc = NULL;
->>>>>>> 7124ccf8
   xen_domain_handle_t handle;
   xc_domain_create(xc, 0, handle, 0, NULL, NULL);
   return 0;
@@ -2322,13 +2231,8 @@
 x11_cflags=
 x11_libs=-lX11
 if $pkg_config --exists "x11"; then
-<<<<<<< HEAD
-    x11_cflags=`$pkg_config --cflags x11`
-    x11_libs=`$pkg_config --libs x11`
-=======
     x11_cflags=$($pkg_config --cflags x11)
     x11_libs=$($pkg_config --libs x11)
->>>>>>> 7124ccf8
 fi
 
 ##########################################
@@ -2361,7 +2265,6 @@
         if $pkg_config --exists "$gtkx11package >= $gtkversion"; then
             gtk_cflags="$gtk_cflags $x11_cflags"
             gtk_libs="$gtk_libs $x11_libs"
-<<<<<<< HEAD
         fi
         libs_softmmu="$gtk_libs $libs_softmmu"
         gtk="yes"
@@ -2372,198 +2275,6 @@
     fi
 fi
 
-##########################################
-# GNUTLS probe
-
-gnutls_works() {
-    # Unfortunately some distros have bad pkg-config information for gnutls
-    # such that it claims to exist but you get a compiler error if you try
-    # to use the options returned by --libs. Specifically, Ubuntu for --static
-    # builds doesn't work:
-    # https://bugs.launchpad.net/ubuntu/+source/gnutls26/+bug/1478035
-    #
-    # So sanity check the cflags/libs before assuming gnutls can be used.
-    if ! $pkg_config --exists "gnutls"; then
-        return 1
-    fi
-
-    write_c_skeleton
-    compile_prog "$($pkg_config --cflags gnutls)" "$($pkg_config --libs gnutls)"
-}
-
-gnutls_gcrypt=no
-gnutls_nettle=no
-if test "$gnutls" != "no"; then
-    if gnutls_works; then
-        gnutls_cflags=`$pkg_config --cflags gnutls`
-        gnutls_libs=`$pkg_config --libs gnutls`
-        libs_softmmu="$gnutls_libs $libs_softmmu"
-        libs_tools="$gnutls_libs $libs_tools"
-	QEMU_CFLAGS="$QEMU_CFLAGS $gnutls_cflags"
-        gnutls="yes"
-
-	# gnutls_hash_init requires >= 2.9.10
-	if $pkg_config --exists "gnutls >= 2.9.10"; then
-            gnutls_hash="yes"
-	else
-	    gnutls_hash="no"
-	fi
-
-	# gnutls_rnd requires >= 2.11.0
-	if $pkg_config --exists "gnutls >= 2.11.0"; then
-	    gnutls_rnd="yes"
-	else
-	    gnutls_rnd="no"
-	fi
-
-	if $pkg_config --exists 'gnutls >= 3.0'; then
-	    gnutls_gcrypt=no
-	    gnutls_nettle=yes
-	elif $pkg_config --exists 'gnutls >= 2.12'; then
-	    case `$pkg_config --libs --static gnutls` in
-		*gcrypt*)
-		    gnutls_gcrypt=yes
-		    gnutls_nettle=no
-		    ;;
-		*nettle*)
-		    gnutls_gcrypt=no
-		    gnutls_nettle=yes
-		    ;;
-		*)
-		    gnutls_gcrypt=yes
-		    gnutls_nettle=no
-		    ;;
-	    esac
-	else
-	    gnutls_gcrypt=yes
-	    gnutls_nettle=no
-	fi
-    elif test "$gnutls" = "yes"; then
-	feature_not_found "gnutls" "Install gnutls devel"
-    else
-        gnutls="no"
-        gnutls_hash="no"
-        gnutls_rnd="no"
-    fi
-else
-    gnutls_hash="no"
-    gnutls_rnd="no"
-fi
-
-
-# If user didn't give a --disable/enable-gcrypt flag,
-# then mark as disabled if user requested nettle
-# explicitly, or if gnutls links to nettle
-if test -z "$gcrypt"
-then
-    if test "$nettle" = "yes" || test "$gnutls_nettle" = "yes"
-    then
-        gcrypt="no"
-    fi
-fi
-
-# If user didn't give a --disable/enable-nettle flag,
-# then mark as disabled if user requested gcrypt
-# explicitly, or if gnutls links to gcrypt
-if test -z "$nettle"
-then
-    if test "$gcrypt" = "yes" || test "$gnutls_gcrypt" = "yes"
-    then
-        nettle="no"
-    fi
-fi
-
-has_libgcrypt_config() {
-    if ! has "libgcrypt-config"
-    then
-	return 1
-    fi
-
-    if test -n "$cross_prefix"
-    then
-	host=`libgcrypt-config --host`
-	if test "$host-" != $cross_prefix
-	then
-	    return 1
-	fi
-    fi
-
-    return 0
-}
-
-if test "$gcrypt" != "no"; then
-    if has_libgcrypt_config; then
-        gcrypt_cflags=`libgcrypt-config --cflags`
-        gcrypt_libs=`libgcrypt-config --libs`
-        # Debian has remove -lgpg-error from libgcrypt-config
-        # as it "spreads unnecessary dependencies" which in
-        # turn breaks static builds...
-        if test "$static" = "yes"
-        then
-            gcrypt_libs="$gcrypt_libs -lgpg-error"
-        fi
-        libs_softmmu="$gcrypt_libs $libs_softmmu"
-        libs_tools="$gcrypt_libs $libs_tools"
-        QEMU_CFLAGS="$QEMU_CFLAGS $gcrypt_cflags"
-        gcrypt="yes"
-        if test -z "$nettle"; then
-           nettle="no"
-        fi
-
-        cat > $TMPC << EOF
-#include <gcrypt.h>
-int main(void) {
-  gcry_kdf_derive(NULL, 0, GCRY_KDF_PBKDF2,
-                  GCRY_MD_SHA256,
-                  NULL, 0, 0, 0, NULL);
- return 0;
-}
-EOF
-        if compile_prog "$gcrypt_cflags" "$gcrypt_libs" ; then
-            gcrypt_kdf=yes
-        fi
-    else
-        if test "$gcrypt" = "yes"; then
-            feature_not_found "gcrypt" "Install gcrypt devel"
-        else
-            gcrypt="no"
-        fi
-    fi
-fi
-
-if test "$nettle" != "no"; then
-    if $pkg_config --exists "nettle"; then
-        nettle_cflags=`$pkg_config --cflags nettle`
-        nettle_libs=`$pkg_config --libs nettle`
-        nettle_version=`$pkg_config --modversion nettle`
-        libs_softmmu="$nettle_libs $libs_softmmu"
-        libs_tools="$nettle_libs $libs_tools"
-        QEMU_CFLAGS="$QEMU_CFLAGS $nettle_cflags"
-        nettle="yes"
-
-        cat > $TMPC << EOF
-#include <nettle/pbkdf2.h>
-int main(void) {
-     pbkdf2_hmac_sha256(8, NULL, 1000, 8, NULL, 8, NULL);
-     return 0;
-}
-EOF
-        if compile_prog "$nettle_cflags" "$nettle_libs" ; then
-            nettle_kdf=yes
-=======
->>>>>>> 7124ccf8
-        fi
-    else
-        if test "$nettle" = "yes"; then
-            feature_not_found "nettle" "Install nettle devel"
-        else
-            nettle="no"
-        fi
-    fi
-fi
-
-<<<<<<< HEAD
-=======
 
 ##########################################
 # GNUTLS probe
@@ -2746,7 +2457,6 @@
     fi
 fi
 
->>>>>>> 7124ccf8
 if test "$gcrypt" = "yes" && test "$nettle" = "yes"
 then
     error_exit "Only one of gcrypt & nettle can be enabled"
@@ -2759,13 +2469,8 @@
 tasn1_cflags=""
 tasn1_libs=""
 if $pkg_config --exists "libtasn1"; then
-<<<<<<< HEAD
-    tasn1_cflags=`$pkg_config --cflags libtasn1`
-    tasn1_libs=`$pkg_config --libs libtasn1`
-=======
     tasn1_cflags=$($pkg_config --cflags libtasn1)
     tasn1_libs=$($pkg_config --libs libtasn1)
->>>>>>> 7124ccf8
 else
     tasn1=no
 fi
@@ -3220,12 +2925,8 @@
 # curses probe
 if test "$curses" != "no" ; then
   if test "$mingw32" = "yes" ; then
-<<<<<<< HEAD
-    curses_list="$($pkg_config --libs ncurses 2>/dev/null):-lpdcurses"
-=======
     curses_inc_list="$($pkg_config --cflags ncurses 2>/dev/null):"
     curses_lib_list="$($pkg_config --libs ncurses 2>/dev/null):-lpdcurses"
->>>>>>> 7124ccf8
   else
     curses_inc_list="$($pkg_config --cflags ncursesw 2>/dev/null):-I/usr/include/ncursesw:"
     curses_lib_list="$($pkg_config --libs ncursesw 2>/dev/null):-lncursesw:-lcursesw"
@@ -3355,11 +3056,7 @@
 }
 EOF
 
-<<<<<<< HEAD
-if ! compile_prog "-Werror $CFLAGS" "$LIBS" ; then
-=======
 if ! compile_prog "$CFLAGS" "$LIBS" ; then
->>>>>>> 7124ccf8
     error_exit "sizeof(size_t) doesn't match GLIB_SIZEOF_SIZE_T."\
                "You probably need to set PKG_CONFIG_LIBDIR"\
 	       "to point to the right pkg-config files for your"\
@@ -3792,13 +3489,8 @@
 if test "$glusterfs" != "no" ; then
   if $pkg_config --atleast-version=3 glusterfs-api; then
     glusterfs="yes"
-<<<<<<< HEAD
-    glusterfs_cflags=`$pkg_config --cflags glusterfs-api`
-    glusterfs_libs=`$pkg_config --libs glusterfs-api`
-=======
     glusterfs_cflags=$($pkg_config --cflags glusterfs-api)
     glusterfs_libs=$($pkg_config --libs glusterfs-api)
->>>>>>> 7124ccf8
     if $pkg_config --atleast-version=4 glusterfs-api; then
       glusterfs_xlator_opt="yes"
     fi
@@ -4464,11 +4156,7 @@
   if compile_prog "$vss_win32_include" "" ; then
     guest_agent_with_vss="yes"
     QEMU_CFLAGS="$QEMU_CFLAGS $vss_win32_include"
-<<<<<<< HEAD
-    libs_qga="-lole32 -loleaut32 -lshlwapi -luuid -lstdc++ -Wl,--enable-stdcall-fixup $libs_qga"
-=======
     libs_qga="-lole32 -loleaut32 -lshlwapi -lstdc++ -Wl,--enable-stdcall-fixup $libs_qga"
->>>>>>> 7124ccf8
     qga_vss_provider="qga/vss-win32/qga-vss.dll qga/vss-win32/qga-vss.tlb"
   else
     if test "$vss_win32_sdk" != "" ; then
@@ -4980,8 +4668,6 @@
     have_fsxattr=yes
 fi
 
-<<<<<<< HEAD
-=======
 ##########################################
 # check if rtnetlink.h exists and is useful
 have_rtnetlink=no
@@ -5047,7 +4733,6 @@
   feature_not_found "modules" "Cannot find how to build relocatable objects"
 fi
 
->>>>>>> 7124ccf8
 ##########################################
 # End of CC checks
 # After here, no more $cc or $ld runs
@@ -5181,17 +4866,10 @@
   fi
 
   if test "$QEMU_GA_VERSION" = ""; then
-<<<<<<< HEAD
-      QEMU_GA_VERSION=`cat $source_path/VERSION`
-  fi
-
-  QEMU_GA_MSI_MINGW_DLL_PATH="-D Mingw_dlls=`$pkg_config --variable=prefix glib-2.0`/bin"
-=======
       QEMU_GA_VERSION=$(cat $source_path/VERSION)
   fi
 
   QEMU_GA_MSI_MINGW_DLL_PATH="-D Mingw_dlls=$($pkg_config --variable=prefix glib-2.0)/bin"
->>>>>>> 7124ccf8
 
   case "$cpu" in
   x86_64)
@@ -5328,24 +5006,6 @@
     echo "Cocoa support     $cocoa"
 fi
 echo "pixman            $pixman"
-<<<<<<< HEAD
-echo "SDL support       $sdl"
-echo "GTK support       $gtk"
-echo "GTK GL support    $gtk_gl"
-echo "GNUTLS support    $gnutls"
-echo "GNUTLS hash       $gnutls_hash"
-echo "GNUTLS rnd        $gnutls_rnd"
-echo "libgcrypt         $gcrypt"
-echo "libgcrypt kdf     $gcrypt_kdf"
-if test "$nettle" = "yes"; then
-    echo "nettle            $nettle ($nettle_version)"
-else
-    echo "nettle            $nettle"
-fi
-echo "nettle kdf        $nettle_kdf"
-echo "libtasn1          $tasn1"
-echo "VTE support       $vte"
-=======
 echo "SDL support       $sdl $(echo_version $sdl $sdlversion)"
 echo "GTK support       $gtk $(echo_version $gtk $gtk_version)"
 echo "GTK GL support    $gtk_gl"
@@ -5358,7 +5018,6 @@
 echo "nettle            $nettle $(echo_version $nettle $nettle_version)"
 echo "nettle kdf        $nettle_kdf"
 echo "libtasn1          $tasn1"
->>>>>>> 7124ccf8
 echo "curses support    $curses"
 echo "virgl support     $virglrenderer"
 echo "curl support      $curl"
@@ -5433,10 +5092,6 @@
 echo "libssh2 support   $libssh2"
 echo "TPM passthrough   $tpm_passthrough"
 echo "QOM debugging     $qom_cast_debug"
-<<<<<<< HEAD
-echo "vhdx              $vhdx"
-=======
->>>>>>> 7124ccf8
 echo "lzo support       $lzo"
 echo "snappy support    $snappy"
 echo "bzip2 support     $bzip2"
@@ -5444,10 +5099,7 @@
 echo "tcmalloc support  $tcmalloc"
 echo "jemalloc support  $jemalloc"
 echo "avx2 optimization $avx2_opt"
-<<<<<<< HEAD
-=======
 echo "replication support $replication"
->>>>>>> 7124ccf8
 
 if test "$sdl_too_old" = "yes"; then
 echo "-> Your SDL version is too old - please upgrade to have SDL support"
@@ -5726,19 +5378,10 @@
     echo "CONFIG_GTK_GL=y" >> $config_host_mak
   fi
 fi
-<<<<<<< HEAD
-if test "$gnutls" = "yes" ; then
-  echo "CONFIG_GNUTLS=y" >> $config_host_mak
-fi
-if test "$gnutls_hash" = "yes" ; then
-  echo "CONFIG_GNUTLS_HASH=y" >> $config_host_mak
-fi
-=======
 echo "CONFIG_TLS_PRIORITY=\"$tls_priority\"" >> $config_host_mak
 if test "$gnutls" = "yes" ; then
   echo "CONFIG_GNUTLS=y" >> $config_host_mak
 fi
->>>>>>> 7124ccf8
 if test "$gnutls_rnd" = "yes" ; then
   echo "CONFIG_GNUTLS_RND=y" >> $config_host_mak
 fi
@@ -5761,12 +5404,9 @@
 if test "$have_ifaddrs_h" = "yes" ; then
     echo "HAVE_IFADDRS_H=y" >> $config_host_mak
 fi
-<<<<<<< HEAD
-=======
 if test "$have_broken_size_max" = "yes" ; then
     echo "HAVE_BROKEN_SIZE_MAX=y" >> $config_host_mak
 fi
->>>>>>> 7124ccf8
 
 # Work around a system header bug with some kernel/XFS header
 # versions where they both try to define 'struct fsxattr':
@@ -5905,9 +5545,6 @@
 if test "$localtime_r" = "yes" ; then
   echo "CONFIG_LOCALTIME_R=y" >> $config_host_mak
 fi
-if test "$localtime_r" = "yes" ; then
-  echo "CONFIG_LOCALTIME_R=y" >> $config_host_mak
-fi
 if test "$qom_cast_debug" = "yes" ; then
   echo "CONFIG_QOM_CAST_DEBUG=y" >> $config_host_mak
 fi
@@ -5997,13 +5634,6 @@
   echo "LIBSSH2_LIBS=$libssh2_libs" >> $config_host_mak
 fi
 
-<<<<<<< HEAD
-if test "$vhdx" = "yes" ; then
-  echo "CONFIG_VHDX=y" >> $config_host_mak
-fi
-
-=======
->>>>>>> 7124ccf8
 # USB host support
 if test "$libusb" = "yes"; then
   echo "HOST_USB=libusb legacy" >> $config_host_mak
@@ -6145,11 +5775,8 @@
 fi
 echo "LDFLAGS=$LDFLAGS" >> $config_host_mak
 echo "LDFLAGS_NOPIE=$LDFLAGS_NOPIE" >> $config_host_mak
-<<<<<<< HEAD
-=======
 echo "LD_REL_FLAGS=$LD_REL_FLAGS" >> $config_host_mak
 echo "LD_I386_EMULATION=$ld_i386_emulation" >> $config_host_mak
->>>>>>> 7124ccf8
 echo "LIBS+=$LIBS" >> $config_host_mak
 echo "LIBS_TOOLS+=$libs_tools" >> $config_host_mak
 echo "PTHREAD_LIB=$PTHREAD_LIB" >> $config_host_mak
@@ -6465,12 +6092,6 @@
   ;;
   cris)
     disas_config "CRIS"
-<<<<<<< HEAD
-  ;;
-  hppa)
-    disas_config "HPPA"
-=======
->>>>>>> 7124ccf8
   ;;
   i386|x86_64|x32)
     disas_config "I386"
