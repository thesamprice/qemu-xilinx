--- conflicted
+++ resolved
@@ -82,10 +82,6 @@
     static int inited;
 
     cs->env_ptr = &cpu->env;
-<<<<<<< HEAD
-    cpu_exec_init(cs, &error_abort);
-=======
->>>>>>> 7124ccf8
 
     if (tcg_enabled() && !inited) {
         inited = 1;
@@ -134,16 +130,6 @@
     cc->vmsd = &vmstate_moxie_cpu;
 #endif
     cc->disas_set_info = moxie_cpu_disas_set_info;
-<<<<<<< HEAD
-
-    /*
-     * Reason: moxie_cpu_initfn() calls cpu_exec_init(), which saves
-     * the object in cpus -> dangling pointer after final
-     * object_unref().
-     */
-    dc->cannot_destroy_with_object_finalize_yet = true;
-=======
->>>>>>> 7124ccf8
 }
 
 static void moxielite_initfn(Object *obj)
