--- conflicted
+++ resolved
@@ -1,11 +1,6 @@
 #ifndef TRACE_FTRACE_H
 #define TRACE_FTRACE_H
 
-<<<<<<< HEAD
-
-
-=======
->>>>>>> 7124ccf8
 #define MAX_TRACE_STRLEN 512
 #define _STR(x) #x
 #define STR(x) _STR(x)
