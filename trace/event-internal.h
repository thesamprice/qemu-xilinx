/*
 * Interface for configuring and controlling the state of tracing events.
 *
 * Copyright (C) 2012-2016 Lluís Vilanova <vilanova@ac.upc.edu>
 *
 * This work is licensed under the terms of the GNU GPL, version 2 or later.
 * See the COPYING file in the top-level directory.
 */

#ifndef TRACE__EVENT_INTERNAL_H
#define TRACE__EVENT_INTERNAL_H

/*
 * Special value for TraceEvent.vcpu_id field to indicate
 * that the event is not VCPU specific
 */
#define TRACE_VCPU_EVENT_NONE ((uint32_t)-1)

/**
 * TraceEvent:
 * @id: Unique event identifier.
 * @vcpu_id: Unique per-vCPU event identifier.
 * @name: Event name.
 * @sstate: Static tracing state.
<<<<<<< HEAD
=======
 * @dstate: Dynamic tracing state
 *
 * Interpretation of @dstate depends on whether the event has the 'vcpu'
 *  property:
 * - false: Boolean value indicating whether the event is active.
 * - true : Integral counting the number of vCPUs that have this event enabled.
>>>>>>> 7124ccf8
 *
 * Opaque generic description of a tracing event.
 */
typedef struct TraceEvent {
    uint32_t id;
    uint32_t vcpu_id;
    const char * name;
    const bool sstate;
<<<<<<< HEAD
=======
    uint16_t *dstate;
>>>>>>> 7124ccf8
} TraceEvent;

void trace_event_set_state_dynamic_init(TraceEvent *ev, bool state);

#endif /* TRACE__EVENT_INTERNAL_H */<|MERGE_RESOLUTION|>--- conflicted
+++ resolved
@@ -22,15 +22,12 @@
  * @vcpu_id: Unique per-vCPU event identifier.
  * @name: Event name.
  * @sstate: Static tracing state.
-<<<<<<< HEAD
-=======
  * @dstate: Dynamic tracing state
  *
  * Interpretation of @dstate depends on whether the event has the 'vcpu'
  *  property:
  * - false: Boolean value indicating whether the event is active.
  * - true : Integral counting the number of vCPUs that have this event enabled.
->>>>>>> 7124ccf8
  *
  * Opaque generic description of a tracing event.
  */
@@ -39,10 +36,7 @@
     uint32_t vcpu_id;
     const char * name;
     const bool sstate;
-<<<<<<< HEAD
-=======
     uint16_t *dstate;
->>>>>>> 7124ccf8
 } TraceEvent;
 
 void trace_event_set_state_dynamic_init(TraceEvent *ev, bool state);
