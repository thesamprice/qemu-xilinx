/*
 * QEMU SuperH CPU
 *
 * Copyright (c) 2005 Samuel Tardieu
 * Copyright (c) 2012 SUSE LINUX Products GmbH
 *
 * This library is free software; you can redistribute it and/or
 * modify it under the terms of the GNU Lesser General Public
 * License as published by the Free Software Foundation; either
 * version 2.1 of the License, or (at your option) any later version.
 *
 * This library is distributed in the hope that it will be useful,
 * but WITHOUT ANY WARRANTY; without even the implied warranty of
 * MERCHANTABILITY or FITNESS FOR A PARTICULAR PURPOSE.  See the GNU
 * Lesser General Public License for more details.
 *
 * You should have received a copy of the GNU Lesser General Public
 * License along with this library; if not, see
 * <http://www.gnu.org/licenses/lgpl-2.1.html>
 */

#include "qemu/osdep.h"
#include "qapi/error.h"
#include "cpu.h"
#include "qemu-common.h"
#include "migration/vmstate.h"
#include "exec/exec-all.h"


static void superh_cpu_set_pc(CPUState *cs, vaddr value)
{
    SuperHCPU *cpu = SUPERH_CPU(cs);

    cpu->env.pc = value;
}

static void superh_cpu_synchronize_from_tb(CPUState *cs, TranslationBlock *tb)
{
    SuperHCPU *cpu = SUPERH_CPU(cs);

    cpu->env.pc = tb->pc;
    cpu->env.flags = tb->flags;
}

static bool superh_cpu_has_work(CPUState *cs)
{
    return cs->interrupt_request & CPU_INTERRUPT_HARD;
}

/* CPUClass::reset() */
static void superh_cpu_reset(CPUState *s)
{
    SuperHCPU *cpu = SUPERH_CPU(s);
    SuperHCPUClass *scc = SUPERH_CPU_GET_CLASS(cpu);
    CPUSH4State *env = &cpu->env;

    scc->parent_reset(s);

    memset(env, 0, offsetof(CPUSH4State, id));
    tlb_flush(s, 1);

    env->pc = 0xA0000000;
#if defined(CONFIG_USER_ONLY)
    env->fpscr = FPSCR_PR; /* value for userspace according to the kernel */
    set_float_rounding_mode(float_round_nearest_even, &env->fp_status); /* ?! */
#else
    env->sr = (1u << SR_MD) | (1u << SR_RB) | (1u << SR_BL) |
              (1u << SR_I3) | (1u << SR_I2) | (1u << SR_I1) | (1u << SR_I0);
    env->fpscr = FPSCR_DN | FPSCR_RM_ZERO; /* CPU reset value according to SH4 manual */
    set_float_rounding_mode(float_round_to_zero, &env->fp_status);
    set_flush_to_zero(1, &env->fp_status);
#endif
    set_default_nan_mode(1, &env->fp_status);
    set_snan_bit_is_one(1, &env->fp_status);
}

static void superh_cpu_disas_set_info(CPUState *cpu, disassemble_info *info)
{
    info->mach = bfd_mach_sh4;
    info->print_insn = print_insn_sh;
}

static void superh_cpu_disas_set_info(CPUState *cpu, disassemble_info *info)
{
    info->mach = bfd_mach_sh4;
    info->print_insn = print_insn_sh;
}

typedef struct SuperHCPUListState {
    fprintf_function cpu_fprintf;
    FILE *file;
} SuperHCPUListState;

/* Sort alphabetically by type name. */
static gint superh_cpu_list_compare(gconstpointer a, gconstpointer b)
{
    ObjectClass *class_a = (ObjectClass *)a;
    ObjectClass *class_b = (ObjectClass *)b;
    const char *name_a, *name_b;

    name_a = object_class_get_name(class_a);
    name_b = object_class_get_name(class_b);
    return strcmp(name_a, name_b);
}

static void superh_cpu_list_entry(gpointer data, gpointer user_data)
{
    ObjectClass *oc = data;
    SuperHCPUClass *scc = SUPERH_CPU_CLASS(oc);
    SuperHCPUListState *s = user_data;

    (*s->cpu_fprintf)(s->file, "%s\n",
                      scc->name);
}

void sh4_cpu_list(FILE *f, fprintf_function cpu_fprintf)
{
    SuperHCPUListState s = {
        .cpu_fprintf = cpu_fprintf,
        .file = f,
    };
    GSList *list;

    list = object_class_get_list(TYPE_SUPERH_CPU, false);
    list = g_slist_sort(list, superh_cpu_list_compare);
    g_slist_foreach(list, superh_cpu_list_entry, &s);
    g_slist_free(list);
}

static gint superh_cpu_name_compare(gconstpointer a, gconstpointer b)
{
    const SuperHCPUClass *scc = SUPERH_CPU_CLASS(a);
    const char *name = b;

    return strcasecmp(scc->name, name);
}

static ObjectClass *superh_cpu_class_by_name(const char *cpu_model)
{
    ObjectClass *oc;
    GSList *list, *item;

    if (cpu_model == NULL) {
        return NULL;
    }
    if (strcasecmp(cpu_model, "any") == 0) {
        return object_class_by_name(TYPE_SH7750R_CPU);
    }

    oc = object_class_by_name(cpu_model);
    if (oc != NULL && object_class_dynamic_cast(oc, TYPE_SUPERH_CPU) != NULL
        && !object_class_is_abstract(oc)) {
        return oc;
    }

    oc = NULL;
    list = object_class_get_list(TYPE_SUPERH_CPU, false);
    item = g_slist_find_custom(list, cpu_model, superh_cpu_name_compare);
    if (item != NULL) {
        oc = item->data;
    }
    g_slist_free(list);
    return oc;
}

SuperHCPU *cpu_sh4_init(const char *cpu_model)
{
    return SUPERH_CPU(cpu_generic_init(TYPE_SUPERH_CPU, cpu_model));
}

static void sh7750r_cpu_initfn(Object *obj)
{
    SuperHCPU *cpu = SUPERH_CPU(obj);
    CPUSH4State *env = &cpu->env;

    env->id = SH_CPU_SH7750R;
    env->features = SH_FEATURE_BCR3_AND_BCR4;
}

static void sh7750r_class_init(ObjectClass *oc, void *data)
{
    SuperHCPUClass *scc = SUPERH_CPU_CLASS(oc);

    scc->name = "SH7750R";
    scc->pvr = 0x00050000;
    scc->prr = 0x00000100;
    scc->cvr = 0x00110000;
}

static const TypeInfo sh7750r_type_info = {
    .name = TYPE_SH7750R_CPU,
    .parent = TYPE_SUPERH_CPU,
    .class_init = sh7750r_class_init,
    .instance_init = sh7750r_cpu_initfn,
};

static void sh7751r_cpu_initfn(Object *obj)
{
    SuperHCPU *cpu = SUPERH_CPU(obj);
    CPUSH4State *env = &cpu->env;

    env->id = SH_CPU_SH7751R;
    env->features = SH_FEATURE_BCR3_AND_BCR4;
}

static void sh7751r_class_init(ObjectClass *oc, void *data)
{
    SuperHCPUClass *scc = SUPERH_CPU_CLASS(oc);

    scc->name = "SH7751R";
    scc->pvr = 0x04050005;
    scc->prr = 0x00000113;
    scc->cvr = 0x00110000; /* Neutered caches, should be 0x20480000 */
}

static const TypeInfo sh7751r_type_info = {
    .name = TYPE_SH7751R_CPU,
    .parent = TYPE_SUPERH_CPU,
    .class_init = sh7751r_class_init,
    .instance_init = sh7751r_cpu_initfn,
};

static void sh7785_cpu_initfn(Object *obj)
{
    SuperHCPU *cpu = SUPERH_CPU(obj);
    CPUSH4State *env = &cpu->env;

    env->id = SH_CPU_SH7785;
    env->features = SH_FEATURE_SH4A;
}

static void sh7785_class_init(ObjectClass *oc, void *data)
{
    SuperHCPUClass *scc = SUPERH_CPU_CLASS(oc);

    scc->name = "SH7785";
    scc->pvr = 0x10300700;
    scc->prr = 0x00000200;
    scc->cvr = 0x71440211;
}

static const TypeInfo sh7785_type_info = {
    .name = TYPE_SH7785_CPU,
    .parent = TYPE_SUPERH_CPU,
    .class_init = sh7785_class_init,
    .instance_init = sh7785_cpu_initfn,
};

static void superh_cpu_realizefn(DeviceState *dev, Error **errp)
{
    CPUState *cs = CPU(dev);
    SuperHCPUClass *scc = SUPERH_CPU_GET_CLASS(dev);
    Error *local_err = NULL;

    cpu_exec_realizefn(cs, &local_err);
    if (local_err != NULL) {
        error_propagate(errp, local_err);
        return;
    }

    cpu_reset(cs);
    qemu_init_vcpu(cs);

    scc->parent_realize(dev, errp);
}

static void superh_cpu_initfn(Object *obj)
{
    CPUState *cs = CPU(obj);
    SuperHCPU *cpu = SUPERH_CPU(obj);
    CPUSH4State *env = &cpu->env;

    cs->env_ptr = env;
<<<<<<< HEAD
    cpu_exec_init(cs, &error_abort);
=======
>>>>>>> 7124ccf8

    env->movcal_backup_tail = &(env->movcal_backup);

    if (tcg_enabled()) {
        sh4_translate_init();
    }
}

static const VMStateDescription vmstate_sh_cpu = {
    .name = "cpu",
    .unmigratable = 1,
};

static void superh_cpu_class_init(ObjectClass *oc, void *data)
{
    DeviceClass *dc = DEVICE_CLASS(oc);
    CPUClass *cc = CPU_CLASS(oc);
    SuperHCPUClass *scc = SUPERH_CPU_CLASS(oc);

    scc->parent_realize = dc->realize;
    dc->realize = superh_cpu_realizefn;

    scc->parent_reset = cc->reset;
    cc->reset = superh_cpu_reset;

    cc->class_by_name = superh_cpu_class_by_name;
    cc->has_work = superh_cpu_has_work;
    cc->do_interrupt = superh_cpu_do_interrupt;
    cc->cpu_exec_interrupt = superh_cpu_exec_interrupt;
    cc->dump_state = superh_cpu_dump_state;
    cc->set_pc = superh_cpu_set_pc;
    cc->synchronize_from_tb = superh_cpu_synchronize_from_tb;
    cc->gdb_read_register = superh_cpu_gdb_read_register;
    cc->gdb_write_register = superh_cpu_gdb_write_register;
#ifdef CONFIG_USER_ONLY
    cc->handle_mmu_fault = superh_cpu_handle_mmu_fault;
#else
    cc->get_phys_page_debug = superh_cpu_get_phys_page_debug;
#endif
    cc->disas_set_info = superh_cpu_disas_set_info;

    cc->gdb_num_core_regs = 59;

    dc->vmsd = &vmstate_sh_cpu;
<<<<<<< HEAD

    /*
     * Reason: superh_cpu_initfn() calls cpu_exec_init(), which saves
     * the object in cpus -> dangling pointer after final
     * object_unref().
     */
    dc->cannot_destroy_with_object_finalize_yet = true;
=======
>>>>>>> 7124ccf8
}

static const TypeInfo superh_cpu_type_info = {
    .name = TYPE_SUPERH_CPU,
    .parent = TYPE_CPU,
    .instance_size = sizeof(SuperHCPU),
    .instance_init = superh_cpu_initfn,
    .abstract = true,
    .class_size = sizeof(SuperHCPUClass),
    .class_init = superh_cpu_class_init,
};

static void superh_cpu_register_types(void)
{
    type_register_static(&superh_cpu_type_info);
    type_register_static(&sh7750r_type_info);
    type_register_static(&sh7751r_type_info);
    type_register_static(&sh7785_type_info);
}

type_init(superh_cpu_register_types)<|MERGE_RESOLUTION|>--- conflicted
+++ resolved
@@ -80,12 +80,6 @@
     info->print_insn = print_insn_sh;
 }
 
-static void superh_cpu_disas_set_info(CPUState *cpu, disassemble_info *info)
-{
-    info->mach = bfd_mach_sh4;
-    info->print_insn = print_insn_sh;
-}
-
 typedef struct SuperHCPUListState {
     fprintf_function cpu_fprintf;
     FILE *file;
@@ -271,10 +265,6 @@
     CPUSH4State *env = &cpu->env;
 
     cs->env_ptr = env;
-<<<<<<< HEAD
-    cpu_exec_init(cs, &error_abort);
-=======
->>>>>>> 7124ccf8
 
     env->movcal_backup_tail = &(env->movcal_backup);
 
@@ -319,16 +309,6 @@
     cc->gdb_num_core_regs = 59;
 
     dc->vmsd = &vmstate_sh_cpu;
-<<<<<<< HEAD
-
-    /*
-     * Reason: superh_cpu_initfn() calls cpu_exec_init(), which saves
-     * the object in cpus -> dangling pointer after final
-     * object_unref().
-     */
-    dc->cannot_destroy_with_object_finalize_yet = true;
-=======
->>>>>>> 7124ccf8
 }
 
 static const TypeInfo superh_cpu_type_info = {
