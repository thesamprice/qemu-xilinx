--- conflicted
+++ resolved
@@ -3053,7 +3053,14 @@
     as->ioeventfds = NULL;
     QTAILQ_INIT(&as->listeners);
     QTAILQ_INSERT_TAIL(&address_spaces, as, address_spaces_link);
-    as->name = g_strdup(name ? name : "anonymous");
+
+    /* XILINX
+     *
+     * Use the root MemoryRegion's name as name if nothing was specified.
+     * Since we use device-trees to create the machine, we always
+     * have sensible names for the root MR.
+     */
+    as->name = g_strdup(name ? name : object_get_canonical_path(OBJECT(root)));
     address_space_update_topology(as);
     address_space_update_ioeventfds(as);
 }
@@ -3066,36 +3073,16 @@
     g_free(as->name);
     g_free(as->ioeventfds);
     memory_region_unref(as->root);
-<<<<<<< HEAD
-    if (do_free) {
-        g_free(as);
-    }
-}
-
+}
+
+/* REMOVE THIS */
 AddressSpace *address_space_init_shareable(MemoryRegion *root, const char *name)
 {
-    /* XILINX:
-     *
-     * Use the root MemoryRegion's name as name for shareable ASs.
-     * Since we use device-trees to create the machine, we always
-     * have sensible names for the root MR.
-     */
-    char *mr_name = object_get_canonical_path(OBJECT(root));
     AddressSpace *as;
 
-    QTAILQ_FOREACH(as, &address_spaces, address_spaces_link) {
-        if (root == as->root && as->malloced) {
-            as->ref_count++;
-            return as;
-        }
-    }
-
     as = g_malloc0(sizeof *as);
-    address_space_init(as, root, mr_name);
-    as->malloced = true;
+    address_space_init(as, root, name);
     return as;
-=======
->>>>>>> 0a0dc59d
 }
 
 void address_space_destroy(AddressSpace *as)
