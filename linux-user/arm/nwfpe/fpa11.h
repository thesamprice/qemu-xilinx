/*
    NetWinder Floating Point Emulator
    (c) Rebel.com, 1998-1999

    Direct questions, comments to Scott Bambrough <scottb@netwinder.org>

    This program is free software; you can redistribute it and/or modify
    it under the terms of the GNU General Public License as published by
    the Free Software Foundation; either version 2 of the License, or
    (at your option) any later version.

    This program is distributed in the hope that it will be useful,
    but WITHOUT ANY WARRANTY; without even the implied warranty of
    MERCHANTABILITY or FITNESS FOR A PARTICULAR PURPOSE.  See the
    GNU General Public License for more details.

    You should have received a copy of the GNU General Public License
    along with this program; if not, see <http://www.gnu.org/licenses/>.
*/

#ifndef FPA11_H
#define FPA11_H

<<<<<<< HEAD

#include <cpu.h>
=======
#include "cpu.h"
>>>>>>> 7124ccf8

#define GET_FPA11() (qemufpa)

/*
 * The processes registers are always at the very top of the 8K
 * stack+task struct.  Use the same method as 'current' uses to
 * reach them.
 */
extern CPUARMState *user_registers;

#define GET_USERREG() (user_registers)

/* Need task_struct */
//#include <linux/sched.h>

/* includes */
#include "fpsr.h"		/* FP control and status register definitions */
#include "fpu/softfloat.h"

#define		typeNone		0x00
#define		typeSingle		0x01
#define		typeDouble		0x02
#define		typeExtended		0x03

/*
 * This must be no more and no less than 12 bytes.
 */
typedef union tagFPREG {
   floatx80 fExtended;
   float64  fDouble;
   float32  fSingle;
} FPREG;

/*
 * FPA11 device model.
 *
 * This structure is exported to user space.  Do not re-order.
 * Only add new stuff to the end, and do not change the size of
 * any element.  Elements of this structure are used by user
 * space, and must match struct user_fp in include/asm-arm/user.h.
 * We include the byte offsets below for documentation purposes.
 *
 * The size of this structure and FPREG are checked by fpmodule.c
 * on initialisation.  If the rules have been broken, NWFPE will
 * not initialise.
 */
typedef struct tagFPA11 {
/*   0 */  FPREG fpreg[8];		/* 8 floating point registers */
/*  96 */  FPSR fpsr;			/* floating point status register */
/* 100 */  FPCR fpcr;			/* floating point control register */
/* 104 */  unsigned char fType[8];	/* type of floating point value held in
					   floating point registers.  One of none
					   single, double or extended. */
/* 112 */  int initflag;		/* this is special.  The kernel guarantees
					   to set it to 0 when a thread is launched,
					   so we can use it to detect whether this
					   instance of the emulator needs to be
					   initialised. */
    float_status fp_status;      /* QEMU float emulator status */
} FPA11;

extern FPA11* qemufpa;

void resetFPA11(void);
void SetRoundingMode(const unsigned int);
void SetRoundingPrecision(const unsigned int);

static inline unsigned int readRegister(unsigned int reg)
{
    return (user_registers->regs[(reg)]);
}

static inline void writeRegister(unsigned int x, unsigned int y)
{
#if 0
	printf("writing %d to r%d\n",y,x);
#endif
        user_registers->regs[(x)]=(y);
}

static inline void writeConditionCodes(unsigned int x)
{
    cpsr_write(user_registers, x, CPSR_NZCV, CPSRWriteByInstr);
}

#define ARM_REG_PC 15

unsigned int EmulateAll(unsigned int opcode, FPA11* qfpa, CPUARMState* qregs);

unsigned int EmulateCPDO(const unsigned int);
unsigned int EmulateCPDT(const unsigned int);
unsigned int EmulateCPRT(const unsigned int);

unsigned int SingleCPDO(const unsigned int opcode);
unsigned int DoubleCPDO(const unsigned int opcode);
unsigned int ExtendedCPDO(const unsigned int opcode);


/* included only for get_user/put_user macros */
#include "qemu.h"

#endif<|MERGE_RESOLUTION|>--- conflicted
+++ resolved
@@ -21,12 +21,7 @@
 #ifndef FPA11_H
 #define FPA11_H
 
-<<<<<<< HEAD
-
-#include <cpu.h>
-=======
 #include "cpu.h"
->>>>>>> 7124ccf8
 
 #define GET_FPA11() (qemufpa)
 
