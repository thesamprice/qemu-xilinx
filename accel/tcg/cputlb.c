--- conflicted
+++ resolved
@@ -789,17 +789,16 @@
         qemu_mutex_lock_iothread();
         locked = true;
     }
-<<<<<<< HEAD
 
     /* Xilinx: Make sure we first check if the MemoryRegion is an IOMMU region.
      * This is required to make sure the XMPU works as expected.
      */
     if (memory_region_get_iommu(mr)) {
-        address_space_rw(cpu->as, physaddr, iotlbentry->attrs, (void *) &val,
-                         size, false);
+        r = address_space_rw(cpu->as, physaddr, iotlbentry->attrs,
+                             (void *) &val, size, false);
     } else {
-        memory_region_dispatch_read(mr, physaddr, &val, size,
-                                    iotlbentry->attrs);
+        r = memory_region_dispatch_read(mr, physaddr,
+                                        &val, size, iotlbentry->attrs);
     }
 
     if (qemu_etrace_mask(ETRACE_F_MEM)) {
@@ -807,14 +806,11 @@
                           addr, size, MEM_READ, val);
     }
 
-=======
-    r = memory_region_dispatch_read(mr, physaddr,
-                                    &val, size, iotlbentry->attrs);
     if (r != MEMTX_OK) {
         cpu_transaction_failed(cpu, physaddr, addr, size, MMU_DATA_LOAD,
                                mmu_idx, iotlbentry->attrs, r, retaddr);
     }
->>>>>>> 0a0dc59d
+
     if (locked) {
         qemu_mutex_unlock_iothread();
     }
@@ -844,17 +840,16 @@
         qemu_mutex_lock_iothread();
         locked = true;
     }
-<<<<<<< HEAD
 
     /* Xilinx: Make sure we first check if iommu_ops is avaliable. This is
      * required to make sure the XMPU works as expected.
      */
     if (memory_region_get_iommu(mr)) {
-        address_space_rw(cpu->as, physaddr, iotlbentry->attrs, (void *) &val,
-                         size, true);
+        r = address_space_rw(cpu->as, physaddr, iotlbentry->attrs,
+                             (void *) &val, size, true);
     } else {
-        memory_region_dispatch_write(mr, physaddr, val, size,
-                                     iotlbentry->attrs);
+        r = memory_region_dispatch_write(mr, physaddr,
+                                         val, size, iotlbentry->attrs);
     }
 
     if (qemu_etrace_mask(ETRACE_F_MEM)) {
@@ -862,14 +857,11 @@
                           addr, size, MEM_WRITE, val);
     }
 
-=======
-    r = memory_region_dispatch_write(mr, physaddr,
-                                     val, size, iotlbentry->attrs);
     if (r != MEMTX_OK) {
         cpu_transaction_failed(cpu, physaddr, addr, size, MMU_DATA_STORE,
                                mmu_idx, iotlbentry->attrs, r, retaddr);
     }
->>>>>>> 0a0dc59d
+
     if (locked) {
         qemu_mutex_unlock_iothread();
     }
