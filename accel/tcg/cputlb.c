--- conflicted
+++ resolved
@@ -1177,15 +1177,9 @@
                                                 &xlat, &sz, full->attrs, &prot);
     assert(sz >= TARGET_PAGE_SIZE);
 
-<<<<<<< HEAD
-    tlb_debug("vaddr=" TARGET_FMT_lx " paddr=0x" HWADDR_FMT_plx
-              " prot=%x idx=%d sec=%d\n",
-              vaddr, full->phys_addr, prot, mmu_idx, full->attrs.secure);
-=======
     tlb_debug("vaddr=%" VADDR_PRIx " paddr=0x" HWADDR_FMT_plx
               " prot=%x idx=%d\n",
               addr, full->phys_addr, prot, mmu_idx);
->>>>>>> 4329d049
 
     read_flags = 0;
     if (full->lg_page_size < TARGET_PAGE_BITS) {
