/*
 *  Common CPU TLB handling
 *
 *  Copyright (c) 2003 Fabrice Bellard
 *
 * This library is free software; you can redistribute it and/or
 * modify it under the terms of the GNU Lesser General Public
 * License as published by the Free Software Foundation; either
 * version 2.1 of the License, or (at your option) any later version.
 *
 * This library is distributed in the hope that it will be useful,
 * but WITHOUT ANY WARRANTY; without even the implied warranty of
 * MERCHANTABILITY or FITNESS FOR A PARTICULAR PURPOSE.  See the GNU
 * Lesser General Public License for more details.
 *
 * You should have received a copy of the GNU Lesser General Public
 * License along with this library; if not, see <http://www.gnu.org/licenses/>.
 */

#include "qemu/osdep.h"
#include "qemu/main-loop.h"
#include "hw/core/tcg-cpu-ops.h"
#include "exec/exec-all.h"
#include "exec/memory.h"
#include "exec/cpu_ldst.h"
#include "exec/cputlb.h"
#include "exec/memory-internal.h"
#include "exec/ram_addr.h"
#include "tcg/tcg.h"
#include "qemu/error-report.h"
#include "exec/log.h"
#include "exec/helper-proto.h"
#include "qemu/atomic.h"
#include "qemu/atomic128.h"
#include "exec/translate-all.h"
#include "trace.h"
#include "tb-hash.h"
#include "internal.h"
#ifdef CONFIG_PLUGIN
#include "qemu/plugin-memory.h"
#endif
#include "tcg/tcg-ldst.h"
#include "qemu/etrace.h"

/* DEBUG defines, enable DEBUG_TLB_LOG to log to the CPU_LOG_MMU target */
/* #define DEBUG_TLB */
/* #define DEBUG_TLB_LOG */

#ifdef DEBUG_TLB
# define DEBUG_TLB_GATE 1
# ifdef DEBUG_TLB_LOG
#  define DEBUG_TLB_LOG_GATE 1
# else
#  define DEBUG_TLB_LOG_GATE 0
# endif
#else
# define DEBUG_TLB_GATE 0
# define DEBUG_TLB_LOG_GATE 0
#endif

#define tlb_debug(fmt, ...) do { \
    if (DEBUG_TLB_LOG_GATE) { \
        qemu_log_mask(CPU_LOG_MMU, "%s: " fmt, __func__, \
                      ## __VA_ARGS__); \
    } else if (DEBUG_TLB_GATE) { \
        fprintf(stderr, "%s: " fmt, __func__, ## __VA_ARGS__); \
    } \
} while (0)

#define assert_cpu_is_self(cpu) do {                              \
        if (DEBUG_TLB_GATE) {                                     \
            g_assert(!(cpu)->created || qemu_cpu_is_self(cpu));   \
        }                                                         \
    } while (0)

/* run_on_cpu_data.target_ptr should always be big enough for a
 * target_ulong even on 32 bit builds */
QEMU_BUILD_BUG_ON(sizeof(target_ulong) > sizeof(run_on_cpu_data));

/* We currently can't handle more than 16 bits in the MMUIDX bitmask.
 */
QEMU_BUILD_BUG_ON(NB_MMU_MODES > 16);
#define ALL_MMUIDX_BITS ((1 << NB_MMU_MODES) - 1)

static inline size_t tlb_n_entries(CPUTLBDescFast *fast)
{
    return (fast->mask >> CPU_TLB_ENTRY_BITS) + 1;
}

static inline size_t sizeof_tlb(CPUTLBDescFast *fast)
{
    return fast->mask + (1 << CPU_TLB_ENTRY_BITS);
}

static void tlb_window_reset(CPUTLBDesc *desc, int64_t ns,
                             size_t max_entries)
{
    desc->window_begin_ns = ns;
    desc->window_max_entries = max_entries;
}

static void tb_jmp_cache_clear_page(CPUState *cpu, target_ulong page_addr)
{
    int i, i0 = tb_jmp_cache_hash_page(page_addr);
    CPUJumpCache *jc = cpu->tb_jmp_cache;

    for (i = 0; i < TB_JMP_PAGE_SIZE; i++) {
        qatomic_set(&jc->array[i0 + i].tb, NULL);
    }
}

/**
 * tlb_mmu_resize_locked() - perform TLB resize bookkeeping; resize if necessary
 * @desc: The CPUTLBDesc portion of the TLB
 * @fast: The CPUTLBDescFast portion of the same TLB
 *
 * Called with tlb_lock_held.
 *
 * We have two main constraints when resizing a TLB: (1) we only resize it
 * on a TLB flush (otherwise we'd have to take a perf hit by either rehashing
 * the array or unnecessarily flushing it), which means we do not control how
 * frequently the resizing can occur; (2) we don't have access to the guest's
 * future scheduling decisions, and therefore have to decide the magnitude of
 * the resize based on past observations.
 *
 * In general, a memory-hungry process can benefit greatly from an appropriately
 * sized TLB, since a guest TLB miss is very expensive. This doesn't mean that
 * we just have to make the TLB as large as possible; while an oversized TLB
 * results in minimal TLB miss rates, it also takes longer to be flushed
 * (flushes can be _very_ frequent), and the reduced locality can also hurt
 * performance.
 *
 * To achieve near-optimal performance for all kinds of workloads, we:
 *
 * 1. Aggressively increase the size of the TLB when the use rate of the
 * TLB being flushed is high, since it is likely that in the near future this
 * memory-hungry process will execute again, and its memory hungriness will
 * probably be similar.
 *
 * 2. Slowly reduce the size of the TLB as the use rate declines over a
 * reasonably large time window. The rationale is that if in such a time window
 * we have not observed a high TLB use rate, it is likely that we won't observe
 * it in the near future. In that case, once a time window expires we downsize
 * the TLB to match the maximum use rate observed in the window.
 *
 * 3. Try to keep the maximum use rate in a time window in the 30-70% range,
 * since in that range performance is likely near-optimal. Recall that the TLB
 * is direct mapped, so we want the use rate to be low (or at least not too
 * high), since otherwise we are likely to have a significant amount of
 * conflict misses.
 */
static void tlb_mmu_resize_locked(CPUTLBDesc *desc, CPUTLBDescFast *fast,
                                  int64_t now)
{
    size_t old_size = tlb_n_entries(fast);
    size_t rate;
    size_t new_size = old_size;
    int64_t window_len_ms = 100;
    int64_t window_len_ns = window_len_ms * 1000 * 1000;
    bool window_expired = now > desc->window_begin_ns + window_len_ns;

    if (desc->n_used_entries > desc->window_max_entries) {
        desc->window_max_entries = desc->n_used_entries;
    }
    rate = desc->window_max_entries * 100 / old_size;

    if (rate > 70) {
        new_size = MIN(old_size << 1, 1 << CPU_TLB_DYN_MAX_BITS);
    } else if (rate < 30 && window_expired) {
        size_t ceil = pow2ceil(desc->window_max_entries);
        size_t expected_rate = desc->window_max_entries * 100 / ceil;

        /*
         * Avoid undersizing when the max number of entries seen is just below
         * a pow2. For instance, if max_entries == 1025, the expected use rate
         * would be 1025/2048==50%. However, if max_entries == 1023, we'd get
         * 1023/1024==99.9% use rate, so we'd likely end up doubling the size
         * later. Thus, make sure that the expected use rate remains below 70%.
         * (and since we double the size, that means the lowest rate we'd
         * expect to get is 35%, which is still in the 30-70% range where
         * we consider that the size is appropriate.)
         */
        if (expected_rate > 70) {
            ceil *= 2;
        }
        new_size = MAX(ceil, 1 << CPU_TLB_DYN_MIN_BITS);
    }

    if (new_size == old_size) {
        if (window_expired) {
            tlb_window_reset(desc, now, desc->n_used_entries);
        }
        return;
    }

    g_free(fast->table);
    g_free(desc->fulltlb);

    tlb_window_reset(desc, now, 0);
    /* desc->n_used_entries is cleared by the caller */
    fast->mask = (new_size - 1) << CPU_TLB_ENTRY_BITS;
    fast->table = g_try_new(CPUTLBEntry, new_size);
    desc->fulltlb = g_try_new(CPUTLBEntryFull, new_size);

    /*
     * If the allocations fail, try smaller sizes. We just freed some
     * memory, so going back to half of new_size has a good chance of working.
     * Increased memory pressure elsewhere in the system might cause the
     * allocations to fail though, so we progressively reduce the allocation
     * size, aborting if we cannot even allocate the smallest TLB we support.
     */
    while (fast->table == NULL || desc->fulltlb == NULL) {
        if (new_size == (1 << CPU_TLB_DYN_MIN_BITS)) {
            error_report("%s: %s", __func__, strerror(errno));
            abort();
        }
        new_size = MAX(new_size >> 1, 1 << CPU_TLB_DYN_MIN_BITS);
        fast->mask = (new_size - 1) << CPU_TLB_ENTRY_BITS;

        g_free(fast->table);
        g_free(desc->fulltlb);
        fast->table = g_try_new(CPUTLBEntry, new_size);
        desc->fulltlb = g_try_new(CPUTLBEntryFull, new_size);
    }
}

static void tlb_mmu_flush_locked(CPUTLBDesc *desc, CPUTLBDescFast *fast)
{
    desc->n_used_entries = 0;
    desc->large_page_addr = -1;
    desc->large_page_mask = -1;
    desc->vindex = 0;
    memset(fast->table, -1, sizeof_tlb(fast));
    memset(desc->vtable, -1, sizeof(desc->vtable));
}

static void tlb_flush_one_mmuidx_locked(CPUArchState *env, int mmu_idx,
                                        int64_t now)
{
    CPUTLBDesc *desc = &env_tlb(env)->d[mmu_idx];
    CPUTLBDescFast *fast = &env_tlb(env)->f[mmu_idx];

    tlb_mmu_resize_locked(desc, fast, now);
    tlb_mmu_flush_locked(desc, fast);
}

static void tlb_mmu_init(CPUTLBDesc *desc, CPUTLBDescFast *fast, int64_t now)
{
    size_t n_entries = 1 << CPU_TLB_DYN_DEFAULT_BITS;

    tlb_window_reset(desc, now, 0);
    desc->n_used_entries = 0;
    fast->mask = (n_entries - 1) << CPU_TLB_ENTRY_BITS;
    fast->table = g_new(CPUTLBEntry, n_entries);
    desc->fulltlb = g_new(CPUTLBEntryFull, n_entries);
    tlb_mmu_flush_locked(desc, fast);
}

static inline void tlb_n_used_entries_inc(CPUArchState *env, uintptr_t mmu_idx)
{
    env_tlb(env)->d[mmu_idx].n_used_entries++;
}

static inline void tlb_n_used_entries_dec(CPUArchState *env, uintptr_t mmu_idx)
{
    env_tlb(env)->d[mmu_idx].n_used_entries--;
}

void tlb_init(CPUState *cpu)
{
    CPUArchState *env = cpu->env_ptr;
    int64_t now = get_clock_realtime();
    int i;

    qemu_spin_init(&env_tlb(env)->c.lock);

    /* All tlbs are initialized flushed. */
    env_tlb(env)->c.dirty = 0;

    for (i = 0; i < NB_MMU_MODES; i++) {
        tlb_mmu_init(&env_tlb(env)->d[i], &env_tlb(env)->f[i], now);
    }
}

void tlb_destroy(CPUState *cpu)
{
    CPUArchState *env = cpu->env_ptr;
    int i;

    qemu_spin_destroy(&env_tlb(env)->c.lock);
    for (i = 0; i < NB_MMU_MODES; i++) {
        CPUTLBDesc *desc = &env_tlb(env)->d[i];
        CPUTLBDescFast *fast = &env_tlb(env)->f[i];

        g_free(fast->table);
        g_free(desc->fulltlb);
    }
}

/* flush_all_helper: run fn across all cpus
 *
 * If the wait flag is set then the src cpu's helper will be queued as
 * "safe" work and the loop exited creating a synchronisation point
 * where all queued work will be finished before execution starts
 * again.
 */
static void flush_all_helper(CPUState *src, run_on_cpu_func fn,
                             run_on_cpu_data d)
{
    CPUState *cpu;

    CPU_FOREACH(cpu) {
        if (cpu != src) {
            async_run_on_cpu(cpu, fn, d);
        }
    }
}

void tlb_flush_counts(size_t *pfull, size_t *ppart, size_t *pelide)
{
    CPUState *cpu;
    size_t full = 0, part = 0, elide = 0;

    CPU_FOREACH(cpu) {
        CPUArchState *env = cpu->env_ptr;

        full += qatomic_read(&env_tlb(env)->c.full_flush_count);
        part += qatomic_read(&env_tlb(env)->c.part_flush_count);
        elide += qatomic_read(&env_tlb(env)->c.elide_flush_count);
    }
    *pfull = full;
    *ppart = part;
    *pelide = elide;
}

static void tlb_flush_by_mmuidx_async_work(CPUState *cpu, run_on_cpu_data data)
{
    CPUArchState *env = cpu->env_ptr;
    uint16_t asked = data.host_int;
    uint16_t all_dirty, work, to_clean;
    int64_t now = get_clock_realtime();

    assert_cpu_is_self(cpu);

    tlb_debug("mmu_idx:0x%04" PRIx16 "\n", asked);

    qemu_spin_lock(&env_tlb(env)->c.lock);

    all_dirty = env_tlb(env)->c.dirty;
    to_clean = asked & all_dirty;
    all_dirty &= ~to_clean;
    env_tlb(env)->c.dirty = all_dirty;

    for (work = to_clean; work != 0; work &= work - 1) {
        int mmu_idx = ctz32(work);
        tlb_flush_one_mmuidx_locked(env, mmu_idx, now);
    }

    qemu_spin_unlock(&env_tlb(env)->c.lock);

    tcg_flush_jmp_cache(cpu);

    if (to_clean == ALL_MMUIDX_BITS) {
        qatomic_set(&env_tlb(env)->c.full_flush_count,
                   env_tlb(env)->c.full_flush_count + 1);
    } else {
        qatomic_set(&env_tlb(env)->c.part_flush_count,
                   env_tlb(env)->c.part_flush_count + ctpop16(to_clean));
        if (to_clean != asked) {
            qatomic_set(&env_tlb(env)->c.elide_flush_count,
                       env_tlb(env)->c.elide_flush_count +
                       ctpop16(asked & ~to_clean));
        }
    }
}

void tlb_flush_by_mmuidx(CPUState *cpu, uint16_t idxmap)
{
    tlb_debug("mmu_idx: 0x%" PRIx16 "\n", idxmap);

    if (cpu->created && !qemu_cpu_is_self(cpu)) {
        async_run_on_cpu(cpu, tlb_flush_by_mmuidx_async_work,
                         RUN_ON_CPU_HOST_INT(idxmap));
    } else {
        tlb_flush_by_mmuidx_async_work(cpu, RUN_ON_CPU_HOST_INT(idxmap));
    }
}

void tlb_flush(CPUState *cpu)
{
    tlb_flush_by_mmuidx(cpu, ALL_MMUIDX_BITS);
}

void tlb_flush_by_mmuidx_all_cpus(CPUState *src_cpu, uint16_t idxmap)
{
    const run_on_cpu_func fn = tlb_flush_by_mmuidx_async_work;

    tlb_debug("mmu_idx: 0x%"PRIx16"\n", idxmap);

    flush_all_helper(src_cpu, fn, RUN_ON_CPU_HOST_INT(idxmap));
    fn(src_cpu, RUN_ON_CPU_HOST_INT(idxmap));
}

void tlb_flush_all_cpus(CPUState *src_cpu)
{
    tlb_flush_by_mmuidx_all_cpus(src_cpu, ALL_MMUIDX_BITS);
}

void tlb_flush_by_mmuidx_all_cpus_synced(CPUState *src_cpu, uint16_t idxmap)
{
    const run_on_cpu_func fn = tlb_flush_by_mmuidx_async_work;

    tlb_debug("mmu_idx: 0x%"PRIx16"\n", idxmap);

    flush_all_helper(src_cpu, fn, RUN_ON_CPU_HOST_INT(idxmap));
    async_safe_run_on_cpu(src_cpu, fn, RUN_ON_CPU_HOST_INT(idxmap));
}

void tlb_flush_all_cpus_synced(CPUState *src_cpu)
{
    tlb_flush_by_mmuidx_all_cpus_synced(src_cpu, ALL_MMUIDX_BITS);
}

static bool tlb_hit_page_mask_anyprot(CPUTLBEntry *tlb_entry,
                                      target_ulong page, target_ulong mask)
{
    page &= mask;
    mask &= TARGET_PAGE_MASK | TLB_INVALID_MASK;

    return (page == (tlb_entry->addr_read & mask) ||
            page == (tlb_addr_write(tlb_entry) & mask) ||
            page == (tlb_entry->addr_code & mask));
}

static inline bool tlb_hit_page_anyprot(CPUTLBEntry *tlb_entry,
                                        target_ulong page)
{
    return tlb_hit_page_mask_anyprot(tlb_entry, page, -1);
}

/**
 * tlb_entry_is_empty - return true if the entry is not in use
 * @te: pointer to CPUTLBEntry
 */
static inline bool tlb_entry_is_empty(const CPUTLBEntry *te)
{
    return te->addr_read == -1 && te->addr_write == -1 && te->addr_code == -1;
}

/* Called with tlb_c.lock held */
static bool tlb_flush_entry_mask_locked(CPUTLBEntry *tlb_entry,
                                        target_ulong page,
                                        target_ulong mask)
{
    if (tlb_hit_page_mask_anyprot(tlb_entry, page, mask)) {
        memset(tlb_entry, -1, sizeof(*tlb_entry));
        return true;
    }
    return false;
}

static inline bool tlb_flush_entry_locked(CPUTLBEntry *tlb_entry,
                                          target_ulong page)
{
    return tlb_flush_entry_mask_locked(tlb_entry, page, -1);
}

/* Called with tlb_c.lock held */
static void tlb_flush_vtlb_page_mask_locked(CPUArchState *env, int mmu_idx,
                                            target_ulong page,
                                            target_ulong mask)
{
    CPUTLBDesc *d = &env_tlb(env)->d[mmu_idx];
    int k;

    assert_cpu_is_self(env_cpu(env));
    for (k = 0; k < CPU_VTLB_SIZE; k++) {
        if (tlb_flush_entry_mask_locked(&d->vtable[k], page, mask)) {
            tlb_n_used_entries_dec(env, mmu_idx);
        }
    }
}

static inline void tlb_flush_vtlb_page_locked(CPUArchState *env, int mmu_idx,
                                              target_ulong page)
{
    tlb_flush_vtlb_page_mask_locked(env, mmu_idx, page, -1);
}

static void tlb_flush_page_locked(CPUArchState *env, int midx,
                                  target_ulong page)
{
    target_ulong lp_addr = env_tlb(env)->d[midx].large_page_addr;
    target_ulong lp_mask = env_tlb(env)->d[midx].large_page_mask;

    /* Check if we need to flush due to large pages.  */
    if ((page & lp_mask) == lp_addr) {
        tlb_debug("forcing full flush midx %d ("
                  TARGET_FMT_lx "/" TARGET_FMT_lx ")\n",
                  midx, lp_addr, lp_mask);
        tlb_flush_one_mmuidx_locked(env, midx, get_clock_realtime());
    } else {
        if (tlb_flush_entry_locked(tlb_entry(env, midx, page), page)) {
            tlb_n_used_entries_dec(env, midx);
        }
        tlb_flush_vtlb_page_locked(env, midx, page);
    }
}

/**
 * tlb_flush_page_by_mmuidx_async_0:
 * @cpu: cpu on which to flush
 * @addr: page of virtual address to flush
 * @idxmap: set of mmu_idx to flush
 *
 * Helper for tlb_flush_page_by_mmuidx and friends, flush one page
 * at @addr from the tlbs indicated by @idxmap from @cpu.
 */
static void tlb_flush_page_by_mmuidx_async_0(CPUState *cpu,
                                             target_ulong addr,
                                             uint16_t idxmap)
{
    CPUArchState *env = cpu->env_ptr;
    int mmu_idx;

    assert_cpu_is_self(cpu);

    tlb_debug("page addr:" TARGET_FMT_lx " mmu_map:0x%x\n", addr, idxmap);

    qemu_spin_lock(&env_tlb(env)->c.lock);
    for (mmu_idx = 0; mmu_idx < NB_MMU_MODES; mmu_idx++) {
        if ((idxmap >> mmu_idx) & 1) {
            tlb_flush_page_locked(env, mmu_idx, addr);
        }
    }
    qemu_spin_unlock(&env_tlb(env)->c.lock);

    /*
     * Discard jump cache entries for any tb which might potentially
     * overlap the flushed page, which includes the previous.
     */
    tb_jmp_cache_clear_page(cpu, addr - TARGET_PAGE_SIZE);
    tb_jmp_cache_clear_page(cpu, addr);
}

/**
 * tlb_flush_page_by_mmuidx_async_1:
 * @cpu: cpu on which to flush
 * @data: encoded addr + idxmap
 *
 * Helper for tlb_flush_page_by_mmuidx and friends, called through
 * async_run_on_cpu.  The idxmap parameter is encoded in the page
 * offset of the target_ptr field.  This limits the set of mmu_idx
 * that can be passed via this method.
 */
static void tlb_flush_page_by_mmuidx_async_1(CPUState *cpu,
                                             run_on_cpu_data data)
{
    target_ulong addr_and_idxmap = (target_ulong) data.target_ptr;
    target_ulong addr = addr_and_idxmap & TARGET_PAGE_MASK;
    uint16_t idxmap = addr_and_idxmap & ~TARGET_PAGE_MASK;

    tlb_flush_page_by_mmuidx_async_0(cpu, addr, idxmap);
}

typedef struct {
    target_ulong addr;
    uint16_t idxmap;
} TLBFlushPageByMMUIdxData;

/**
 * tlb_flush_page_by_mmuidx_async_2:
 * @cpu: cpu on which to flush
 * @data: allocated addr + idxmap
 *
 * Helper for tlb_flush_page_by_mmuidx and friends, called through
 * async_run_on_cpu.  The addr+idxmap parameters are stored in a
 * TLBFlushPageByMMUIdxData structure that has been allocated
 * specifically for this helper.  Free the structure when done.
 */
static void tlb_flush_page_by_mmuidx_async_2(CPUState *cpu,
                                             run_on_cpu_data data)
{
    TLBFlushPageByMMUIdxData *d = data.host_ptr;

    tlb_flush_page_by_mmuidx_async_0(cpu, d->addr, d->idxmap);
    g_free(d);
}

void tlb_flush_page_by_mmuidx(CPUState *cpu, target_ulong addr, uint16_t idxmap)
{
    tlb_debug("addr: "TARGET_FMT_lx" mmu_idx:%" PRIx16 "\n", addr, idxmap);

    /* This should already be page aligned */
    addr &= TARGET_PAGE_MASK;

    if (qemu_cpu_is_self(cpu)) {
        tlb_flush_page_by_mmuidx_async_0(cpu, addr, idxmap);
    } else if (idxmap < TARGET_PAGE_SIZE) {
        /*
         * Most targets have only a few mmu_idx.  In the case where
         * we can stuff idxmap into the low TARGET_PAGE_BITS, avoid
         * allocating memory for this operation.
         */
        async_run_on_cpu(cpu, tlb_flush_page_by_mmuidx_async_1,
                         RUN_ON_CPU_TARGET_PTR(addr | idxmap));
    } else {
        TLBFlushPageByMMUIdxData *d = g_new(TLBFlushPageByMMUIdxData, 1);

        /* Otherwise allocate a structure, freed by the worker.  */
        d->addr = addr;
        d->idxmap = idxmap;
        async_run_on_cpu(cpu, tlb_flush_page_by_mmuidx_async_2,
                         RUN_ON_CPU_HOST_PTR(d));
    }
}

void tlb_flush_page(CPUState *cpu, target_ulong addr)
{
    tlb_flush_page_by_mmuidx(cpu, addr, ALL_MMUIDX_BITS);
}

void tlb_flush_page_by_mmuidx_all_cpus(CPUState *src_cpu, target_ulong addr,
                                       uint16_t idxmap)
{
    tlb_debug("addr: "TARGET_FMT_lx" mmu_idx:%"PRIx16"\n", addr, idxmap);

    /* This should already be page aligned */
    addr &= TARGET_PAGE_MASK;

    /*
     * Allocate memory to hold addr+idxmap only when needed.
     * See tlb_flush_page_by_mmuidx for details.
     */
    if (idxmap < TARGET_PAGE_SIZE) {
        flush_all_helper(src_cpu, tlb_flush_page_by_mmuidx_async_1,
                         RUN_ON_CPU_TARGET_PTR(addr | idxmap));
    } else {
        CPUState *dst_cpu;

        /* Allocate a separate data block for each destination cpu.  */
        CPU_FOREACH(dst_cpu) {
            if (dst_cpu != src_cpu) {
                TLBFlushPageByMMUIdxData *d
                    = g_new(TLBFlushPageByMMUIdxData, 1);

                d->addr = addr;
                d->idxmap = idxmap;
                async_run_on_cpu(dst_cpu, tlb_flush_page_by_mmuidx_async_2,
                                 RUN_ON_CPU_HOST_PTR(d));
            }
        }
    }

    tlb_flush_page_by_mmuidx_async_0(src_cpu, addr, idxmap);
}

void tlb_flush_page_all_cpus(CPUState *src, target_ulong addr)
{
    tlb_flush_page_by_mmuidx_all_cpus(src, addr, ALL_MMUIDX_BITS);
}

void tlb_flush_page_by_mmuidx_all_cpus_synced(CPUState *src_cpu,
                                              target_ulong addr,
                                              uint16_t idxmap)
{
    tlb_debug("addr: "TARGET_FMT_lx" mmu_idx:%"PRIx16"\n", addr, idxmap);

    /* This should already be page aligned */
    addr &= TARGET_PAGE_MASK;

    /*
     * Allocate memory to hold addr+idxmap only when needed.
     * See tlb_flush_page_by_mmuidx for details.
     */
    if (idxmap < TARGET_PAGE_SIZE) {
        flush_all_helper(src_cpu, tlb_flush_page_by_mmuidx_async_1,
                         RUN_ON_CPU_TARGET_PTR(addr | idxmap));
        async_safe_run_on_cpu(src_cpu, tlb_flush_page_by_mmuidx_async_1,
                              RUN_ON_CPU_TARGET_PTR(addr | idxmap));
    } else {
        CPUState *dst_cpu;
        TLBFlushPageByMMUIdxData *d;

        /* Allocate a separate data block for each destination cpu.  */
        CPU_FOREACH(dst_cpu) {
            if (dst_cpu != src_cpu) {
                d = g_new(TLBFlushPageByMMUIdxData, 1);
                d->addr = addr;
                d->idxmap = idxmap;
                async_run_on_cpu(dst_cpu, tlb_flush_page_by_mmuidx_async_2,
                                 RUN_ON_CPU_HOST_PTR(d));
            }
        }

        d = g_new(TLBFlushPageByMMUIdxData, 1);
        d->addr = addr;
        d->idxmap = idxmap;
        async_safe_run_on_cpu(src_cpu, tlb_flush_page_by_mmuidx_async_2,
                              RUN_ON_CPU_HOST_PTR(d));
    }
}

void tlb_flush_page_all_cpus_synced(CPUState *src, target_ulong addr)
{
    tlb_flush_page_by_mmuidx_all_cpus_synced(src, addr, ALL_MMUIDX_BITS);
}

static void tlb_flush_range_locked(CPUArchState *env, int midx,
                                   target_ulong addr, target_ulong len,
                                   unsigned bits)
{
    CPUTLBDesc *d = &env_tlb(env)->d[midx];
    CPUTLBDescFast *f = &env_tlb(env)->f[midx];
    target_ulong mask = MAKE_64BIT_MASK(0, bits);

    /*
     * If @bits is smaller than the tlb size, there may be multiple entries
     * within the TLB; otherwise all addresses that match under @mask hit
     * the same TLB entry.
     * TODO: Perhaps allow bits to be a few bits less than the size.
     * For now, just flush the entire TLB.
     *
     * If @len is larger than the tlb size, then it will take longer to
     * test all of the entries in the TLB than it will to flush it all.
     */
    if (mask < f->mask || len > f->mask) {
        tlb_debug("forcing full flush midx %d ("
                  TARGET_FMT_lx "/" TARGET_FMT_lx "+" TARGET_FMT_lx ")\n",
                  midx, addr, mask, len);
        tlb_flush_one_mmuidx_locked(env, midx, get_clock_realtime());
        return;
    }

    /*
     * Check if we need to flush due to large pages.
     * Because large_page_mask contains all 1's from the msb,
     * we only need to test the end of the range.
     */
    if (((addr + len - 1) & d->large_page_mask) == d->large_page_addr) {
        tlb_debug("forcing full flush midx %d ("
                  TARGET_FMT_lx "/" TARGET_FMT_lx ")\n",
                  midx, d->large_page_addr, d->large_page_mask);
        tlb_flush_one_mmuidx_locked(env, midx, get_clock_realtime());
        return;
    }

    for (target_ulong i = 0; i < len; i += TARGET_PAGE_SIZE) {
        target_ulong page = addr + i;
        CPUTLBEntry *entry = tlb_entry(env, midx, page);

        if (tlb_flush_entry_mask_locked(entry, page, mask)) {
            tlb_n_used_entries_dec(env, midx);
        }
        tlb_flush_vtlb_page_mask_locked(env, midx, page, mask);
    }
}

typedef struct {
    target_ulong addr;
    target_ulong len;
    uint16_t idxmap;
    uint16_t bits;
} TLBFlushRangeData;

static void tlb_flush_range_by_mmuidx_async_0(CPUState *cpu,
                                              TLBFlushRangeData d)
{
    CPUArchState *env = cpu->env_ptr;
    int mmu_idx;

    assert_cpu_is_self(cpu);

    tlb_debug("range:" TARGET_FMT_lx "/%u+" TARGET_FMT_lx " mmu_map:0x%x\n",
              d.addr, d.bits, d.len, d.idxmap);

    qemu_spin_lock(&env_tlb(env)->c.lock);
    for (mmu_idx = 0; mmu_idx < NB_MMU_MODES; mmu_idx++) {
        if ((d.idxmap >> mmu_idx) & 1) {
            tlb_flush_range_locked(env, mmu_idx, d.addr, d.len, d.bits);
        }
    }
    qemu_spin_unlock(&env_tlb(env)->c.lock);

    /*
     * If the length is larger than the jump cache size, then it will take
     * longer to clear each entry individually than it will to clear it all.
     */
    if (d.len >= (TARGET_PAGE_SIZE * TB_JMP_CACHE_SIZE)) {
        tcg_flush_jmp_cache(cpu);
        return;
    }

    /*
     * Discard jump cache entries for any tb which might potentially
     * overlap the flushed pages, which includes the previous.
     */
    d.addr -= TARGET_PAGE_SIZE;
    for (target_ulong i = 0, n = d.len / TARGET_PAGE_SIZE + 1; i < n; i++) {
        tb_jmp_cache_clear_page(cpu, d.addr);
        d.addr += TARGET_PAGE_SIZE;
    }
}

static void tlb_flush_range_by_mmuidx_async_1(CPUState *cpu,
                                              run_on_cpu_data data)
{
    TLBFlushRangeData *d = data.host_ptr;
    tlb_flush_range_by_mmuidx_async_0(cpu, *d);
    g_free(d);
}

void tlb_flush_range_by_mmuidx(CPUState *cpu, target_ulong addr,
                               target_ulong len, uint16_t idxmap,
                               unsigned bits)
{
    TLBFlushRangeData d;

    /*
     * If all bits are significant, and len is small,
     * this devolves to tlb_flush_page.
     */
    if (bits >= TARGET_LONG_BITS && len <= TARGET_PAGE_SIZE) {
        tlb_flush_page_by_mmuidx(cpu, addr, idxmap);
        return;
    }
    /* If no page bits are significant, this devolves to tlb_flush. */
    if (bits < TARGET_PAGE_BITS) {
        tlb_flush_by_mmuidx(cpu, idxmap);
        return;
    }

    /* This should already be page aligned */
    d.addr = addr & TARGET_PAGE_MASK;
    d.len = len;
    d.idxmap = idxmap;
    d.bits = bits;

    if (qemu_cpu_is_self(cpu)) {
        tlb_flush_range_by_mmuidx_async_0(cpu, d);
    } else {
        /* Otherwise allocate a structure, freed by the worker.  */
        TLBFlushRangeData *p = g_memdup(&d, sizeof(d));
        async_run_on_cpu(cpu, tlb_flush_range_by_mmuidx_async_1,
                         RUN_ON_CPU_HOST_PTR(p));
    }
}

void tlb_flush_page_bits_by_mmuidx(CPUState *cpu, target_ulong addr,
                                   uint16_t idxmap, unsigned bits)
{
    tlb_flush_range_by_mmuidx(cpu, addr, TARGET_PAGE_SIZE, idxmap, bits);
}

void tlb_flush_range_by_mmuidx_all_cpus(CPUState *src_cpu,
                                        target_ulong addr, target_ulong len,
                                        uint16_t idxmap, unsigned bits)
{
    TLBFlushRangeData d;
    CPUState *dst_cpu;

    /*
     * If all bits are significant, and len is small,
     * this devolves to tlb_flush_page.
     */
    if (bits >= TARGET_LONG_BITS && len <= TARGET_PAGE_SIZE) {
        tlb_flush_page_by_mmuidx_all_cpus(src_cpu, addr, idxmap);
        return;
    }
    /* If no page bits are significant, this devolves to tlb_flush. */
    if (bits < TARGET_PAGE_BITS) {
        tlb_flush_by_mmuidx_all_cpus(src_cpu, idxmap);
        return;
    }

    /* This should already be page aligned */
    d.addr = addr & TARGET_PAGE_MASK;
    d.len = len;
    d.idxmap = idxmap;
    d.bits = bits;

    /* Allocate a separate data block for each destination cpu.  */
    CPU_FOREACH(dst_cpu) {
        if (dst_cpu != src_cpu) {
            TLBFlushRangeData *p = g_memdup(&d, sizeof(d));
            async_run_on_cpu(dst_cpu,
                             tlb_flush_range_by_mmuidx_async_1,
                             RUN_ON_CPU_HOST_PTR(p));
        }
    }

    tlb_flush_range_by_mmuidx_async_0(src_cpu, d);
}

void tlb_flush_page_bits_by_mmuidx_all_cpus(CPUState *src_cpu,
                                            target_ulong addr,
                                            uint16_t idxmap, unsigned bits)
{
    tlb_flush_range_by_mmuidx_all_cpus(src_cpu, addr, TARGET_PAGE_SIZE,
                                       idxmap, bits);
}

void tlb_flush_range_by_mmuidx_all_cpus_synced(CPUState *src_cpu,
                                               target_ulong addr,
                                               target_ulong len,
                                               uint16_t idxmap,
                                               unsigned bits)
{
    TLBFlushRangeData d, *p;
    CPUState *dst_cpu;

    /*
     * If all bits are significant, and len is small,
     * this devolves to tlb_flush_page.
     */
    if (bits >= TARGET_LONG_BITS && len <= TARGET_PAGE_SIZE) {
        tlb_flush_page_by_mmuidx_all_cpus_synced(src_cpu, addr, idxmap);
        return;
    }
    /* If no page bits are significant, this devolves to tlb_flush. */
    if (bits < TARGET_PAGE_BITS) {
        tlb_flush_by_mmuidx_all_cpus_synced(src_cpu, idxmap);
        return;
    }

    /* This should already be page aligned */
    d.addr = addr & TARGET_PAGE_MASK;
    d.len = len;
    d.idxmap = idxmap;
    d.bits = bits;

    /* Allocate a separate data block for each destination cpu.  */
    CPU_FOREACH(dst_cpu) {
        if (dst_cpu != src_cpu) {
            p = g_memdup(&d, sizeof(d));
            async_run_on_cpu(dst_cpu, tlb_flush_range_by_mmuidx_async_1,
                             RUN_ON_CPU_HOST_PTR(p));
        }
    }

    p = g_memdup(&d, sizeof(d));
    async_safe_run_on_cpu(src_cpu, tlb_flush_range_by_mmuidx_async_1,
                          RUN_ON_CPU_HOST_PTR(p));
}

void tlb_flush_page_bits_by_mmuidx_all_cpus_synced(CPUState *src_cpu,
                                                   target_ulong addr,
                                                   uint16_t idxmap,
                                                   unsigned bits)
{
    tlb_flush_range_by_mmuidx_all_cpus_synced(src_cpu, addr, TARGET_PAGE_SIZE,
                                              idxmap, bits);
}

/* update the TLBs so that writes to code in the virtual page 'addr'
   can be detected */
void tlb_protect_code(ram_addr_t ram_addr)
{
    cpu_physical_memory_test_and_clear_dirty(ram_addr & TARGET_PAGE_MASK,
                                             TARGET_PAGE_SIZE,
                                             DIRTY_MEMORY_CODE);
}

/* update the TLB so that writes in physical page 'phys_addr' are no longer
   tested for self modifying code */
void tlb_unprotect_code(ram_addr_t ram_addr)
{
    cpu_physical_memory_set_dirty_flag(ram_addr, DIRTY_MEMORY_CODE);
}


/*
 * Dirty write flag handling
 *
 * When the TCG code writes to a location it looks up the address in
 * the TLB and uses that data to compute the final address. If any of
 * the lower bits of the address are set then the slow path is forced.
 * There are a number of reasons to do this but for normal RAM the
 * most usual is detecting writes to code regions which may invalidate
 * generated code.
 *
 * Other vCPUs might be reading their TLBs during guest execution, so we update
 * te->addr_write with qatomic_set. We don't need to worry about this for
 * oversized guests as MTTCG is disabled for them.
 *
 * Called with tlb_c.lock held.
 */
static void tlb_reset_dirty_range_locked(CPUTLBEntry *tlb_entry,
                                         uintptr_t start, uintptr_t length)
{
    uintptr_t addr = tlb_entry->addr_write;

    if ((addr & (TLB_INVALID_MASK | TLB_MMIO |
                 TLB_DISCARD_WRITE | TLB_NOTDIRTY)) == 0) {
        addr &= TARGET_PAGE_MASK;
        addr += tlb_entry->addend;
        if ((addr - start) < length) {
#if TCG_OVERSIZED_GUEST
            tlb_entry->addr_write |= TLB_NOTDIRTY;
#else
            qatomic_set(&tlb_entry->addr_write,
                       tlb_entry->addr_write | TLB_NOTDIRTY);
#endif
        }
    }
}

/*
 * Called with tlb_c.lock held.
 * Called only from the vCPU context, i.e. the TLB's owner thread.
 */
static inline void copy_tlb_helper_locked(CPUTLBEntry *d, const CPUTLBEntry *s)
{
    *d = *s;
}

/* This is a cross vCPU call (i.e. another vCPU resetting the flags of
 * the target vCPU).
 * We must take tlb_c.lock to avoid racing with another vCPU update. The only
 * thing actually updated is the target TLB entry ->addr_write flags.
 */
void tlb_reset_dirty(CPUState *cpu, ram_addr_t start1, ram_addr_t length)
{
    CPUArchState *env;

    int mmu_idx;

    env = cpu->env_ptr;
    qemu_spin_lock(&env_tlb(env)->c.lock);
    for (mmu_idx = 0; mmu_idx < NB_MMU_MODES; mmu_idx++) {
        unsigned int i;
        unsigned int n = tlb_n_entries(&env_tlb(env)->f[mmu_idx]);

        for (i = 0; i < n; i++) {
            tlb_reset_dirty_range_locked(&env_tlb(env)->f[mmu_idx].table[i],
                                         start1, length);
        }

        for (i = 0; i < CPU_VTLB_SIZE; i++) {
            tlb_reset_dirty_range_locked(&env_tlb(env)->d[mmu_idx].vtable[i],
                                         start1, length);
        }
    }
    qemu_spin_unlock(&env_tlb(env)->c.lock);
}

/* Called with tlb_c.lock held */
static inline void tlb_set_dirty1_locked(CPUTLBEntry *tlb_entry,
                                         target_ulong vaddr)
{
    if (tlb_entry->addr_write == (vaddr | TLB_NOTDIRTY)) {
        tlb_entry->addr_write = vaddr;
    }
}

/* update the TLB corresponding to virtual page vaddr
   so that it is no longer dirty */
void tlb_set_dirty(CPUState *cpu, target_ulong vaddr)
{
    CPUArchState *env = cpu->env_ptr;
    int mmu_idx;

    assert_cpu_is_self(cpu);

    vaddr &= TARGET_PAGE_MASK;
    qemu_spin_lock(&env_tlb(env)->c.lock);
    for (mmu_idx = 0; mmu_idx < NB_MMU_MODES; mmu_idx++) {
        tlb_set_dirty1_locked(tlb_entry(env, mmu_idx, vaddr), vaddr);
    }

    for (mmu_idx = 0; mmu_idx < NB_MMU_MODES; mmu_idx++) {
        int k;
        for (k = 0; k < CPU_VTLB_SIZE; k++) {
            tlb_set_dirty1_locked(&env_tlb(env)->d[mmu_idx].vtable[k], vaddr);
        }
    }
    qemu_spin_unlock(&env_tlb(env)->c.lock);
}

/* Our TLB does not support large pages, so remember the area covered by
   large pages and trigger a full TLB flush if these are invalidated.  */
static void tlb_add_large_page(CPUArchState *env, int mmu_idx,
                               target_ulong vaddr, target_ulong size)
{
    target_ulong lp_addr = env_tlb(env)->d[mmu_idx].large_page_addr;
    target_ulong lp_mask = ~(size - 1);

    if (lp_addr == (target_ulong)-1) {
        /* No previous large page.  */
        lp_addr = vaddr;
    } else {
        /* Extend the existing region to include the new page.
           This is a compromise between unnecessary flushes and
           the cost of maintaining a full variable size TLB.  */
        lp_mask &= env_tlb(env)->d[mmu_idx].large_page_mask;
        while (((lp_addr ^ vaddr) & lp_mask) != 0) {
            lp_mask <<= 1;
        }
    }
    env_tlb(env)->d[mmu_idx].large_page_addr = lp_addr & lp_mask;
    env_tlb(env)->d[mmu_idx].large_page_mask = lp_mask;
}

/*
 * Add a new TLB entry. At most one entry for a given virtual address
 * is permitted. Only a single TARGET_PAGE_SIZE region is mapped, the
 * supplied size is only used by tlb_flush_page.
 *
 * Called from TCG-generated code, which is under an RCU read-side
 * critical section.
 */
void tlb_set_page_full(CPUState *cpu, int mmu_idx,
                       target_ulong vaddr, CPUTLBEntryFull *full)
{
    CPUArchState *env = cpu->env_ptr;
    CPUTLB *tlb = env_tlb(env);
    CPUTLBDesc *desc = &tlb->d[mmu_idx];
    MemoryRegionSection *section;
    unsigned int index;
    target_ulong address;
    target_ulong write_address;
    uintptr_t addend;
    CPUTLBEntry *te, tn;
    hwaddr iotlb, xlat, sz, paddr_page;
    target_ulong vaddr_page;
    int asidx, wp_flags, prot;
    bool is_ram, is_romd;
#ifdef NB_MEM_ATTR
    /* Xilinx: Make sure we override attr with what was configured
     * through properties. Needed for the IOMMU parts.
     */
    CPUTLBEntryFull *attr = &env_tlb(env)->memattr[full->attrs.secure];
    if (full->attrs.cache) {
        full->attrs = attr->attrs;
        full->attrs.cache = 1;
    } else {
        full->attrs = attr->attrs;
    }
#endif
    assert_cpu_is_self(cpu);

    if (full->lg_page_size <= TARGET_PAGE_BITS) {
        sz = TARGET_PAGE_SIZE;
    } else {
        sz = (hwaddr)1 << full->lg_page_size;
        tlb_add_large_page(env, mmu_idx, vaddr, sz);
    }
    vaddr_page = vaddr & TARGET_PAGE_MASK;
    paddr_page = full->phys_addr & TARGET_PAGE_MASK;

    prot = full->prot;
    asidx = cpu_asidx_from_attrs(cpu, full->attrs);
    section = address_space_translate_for_iotlb(cpu, asidx, paddr_page,
                                                &xlat, &sz, full->attrs, &prot);
    assert(sz >= TARGET_PAGE_SIZE);

<<<<<<< HEAD
    tlb_debug("vaddr=" TARGET_FMT_lx " paddr=0x" TARGET_FMT_plx
              " prot=%x idx=%d sec=%d\n",
              vaddr, full->phys_addr, prot, mmu_idx, full->attrs.secure);
=======
    tlb_debug("vaddr=" TARGET_FMT_lx " paddr=0x" HWADDR_FMT_plx
              " prot=%x idx=%d\n",
              vaddr, full->phys_addr, prot, mmu_idx);
>>>>>>> 701ed348

    address = vaddr_page;
    if (full->lg_page_size < TARGET_PAGE_BITS) {
        /* Repeat the MMU check and TLB fill on every access.  */
        address |= TLB_INVALID_MASK;
    }
    if (full->attrs.byte_swap) {
        address |= TLB_BSWAP;
    }

    is_ram = memory_region_is_ram(section->mr);
    is_romd = memory_region_is_romd(section->mr);

    if (is_ram || is_romd) {
        /* RAM and ROMD both have associated host memory. */
        addend = (uintptr_t)memory_region_get_ram_ptr(section->mr) + xlat;
    } else {
        /* I/O does not; force the host address to NULL. */
        addend = 0;
    }

    write_address = address;
    if (is_ram) {
        iotlb = memory_region_get_ram_addr(section->mr) + xlat;
        /*
         * Computing is_clean is expensive; avoid all that unless
         * the page is actually writable.
         */
        if (prot & PAGE_WRITE) {
            if (section->readonly) {
                write_address |= TLB_DISCARD_WRITE;
            } else if (cpu_physical_memory_is_clean(iotlb)) {
                write_address |= TLB_NOTDIRTY;
            }
        }
    } else {
        /* I/O or ROMD */
        iotlb = memory_region_section_get_iotlb(cpu, section) + xlat;
        /*
         * Writes to romd devices must go through MMIO to enable write.
         * Reads to romd devices go through the ram_ptr found above,
         * but of course reads to I/O must go through MMIO.
         */
        write_address |= TLB_MMIO;
        if (!is_romd) {
            address = write_address;
        }
    }

    wp_flags = cpu_watchpoint_address_matches(cpu, vaddr_page,
                                              TARGET_PAGE_SIZE);

    index = tlb_index(env, mmu_idx, vaddr_page);
    te = tlb_entry(env, mmu_idx, vaddr_page);

    /*
     * Hold the TLB lock for the rest of the function. We could acquire/release
     * the lock several times in the function, but it is faster to amortize the
     * acquisition cost by acquiring it just once. Note that this leads to
     * a longer critical section, but this is not a concern since the TLB lock
     * is unlikely to be contended.
     */
    qemu_spin_lock(&tlb->c.lock);

    /* Note that the tlb is no longer clean.  */
    tlb->c.dirty |= 1 << mmu_idx;

    /* Make sure there's no cached translation for the new page.  */
    tlb_flush_vtlb_page_locked(env, mmu_idx, vaddr_page);

    /*
     * Only evict the old entry to the victim tlb if it's for a
     * different page; otherwise just overwrite the stale data.
     */
    if (!tlb_hit_page_anyprot(te, vaddr_page) && !tlb_entry_is_empty(te)) {
        unsigned vidx = desc->vindex++ % CPU_VTLB_SIZE;
        CPUTLBEntry *tv = &desc->vtable[vidx];

        /* Evict the old entry into the victim tlb.  */
        copy_tlb_helper_locked(tv, te);
        desc->vfulltlb[vidx] = desc->fulltlb[index];
        tlb_n_used_entries_dec(env, mmu_idx);
    }

    /* refill the tlb */
    /*
     * At this point iotlb contains a physical section number in the lower
     * TARGET_PAGE_BITS, and either
     *  + the ram_addr_t of the page base of the target RAM (RAM)
     *  + the offset within section->mr of the page base (I/O, ROMD)
     * We subtract the vaddr_page (which is page aligned and thus won't
     * disturb the low bits) to give an offset which can be added to the
     * (non-page-aligned) vaddr of the eventual memory access to get
     * the MemoryRegion offset for the access. Note that the vaddr we
     * subtract here is that of the page base, and not the same as the
     * vaddr we add back in io_readx()/io_writex()/get_page_addr_code().
     */
    desc->fulltlb[index] = *full;
    desc->fulltlb[index].xlat_section = iotlb - vaddr_page;
    desc->fulltlb[index].phys_addr = paddr_page;
    desc->fulltlb[index].prot = prot;

    /* Now calculate the new entry */
    tn.addend = addend - vaddr_page;
    if (prot & PAGE_READ) {
        tn.addr_read = address;
        if (wp_flags & BP_MEM_READ) {
            tn.addr_read |= TLB_WATCHPOINT;
        }
    } else {
        tn.addr_read = -1;
    }

    if (prot & PAGE_EXEC) {
        tn.addr_code = address;
    } else {
        tn.addr_code = -1;
    }

    tn.addr_write = -1;
    if (prot & PAGE_WRITE) {
        tn.addr_write = write_address;
        if (prot & PAGE_WRITE_INV) {
            tn.addr_write |= TLB_INVALID_MASK;
        }
        if (wp_flags & BP_MEM_WRITE) {
            tn.addr_write |= TLB_WATCHPOINT;
        }
    }

    copy_tlb_helper_locked(te, &tn);
    tlb_n_used_entries_inc(env, mmu_idx);
    qemu_spin_unlock(&tlb->c.lock);
}

void tlb_set_page_with_attrs(CPUState *cpu, target_ulong vaddr,
                             hwaddr paddr, MemTxAttrs attrs, int prot,
                             int mmu_idx, target_ulong size)
{
    CPUTLBEntryFull full = {
        .phys_addr = paddr,
        .attrs = attrs,
        .prot = prot,
        .lg_page_size = ctz64(size)
    };

    assert(is_power_of_2(size));
    tlb_set_page_full(cpu, mmu_idx, vaddr, &full);
}

void tlb_set_page(CPUState *cpu, target_ulong vaddr,
                  hwaddr paddr, int prot,
                  int mmu_idx, target_ulong size)
{
    tlb_set_page_with_attrs(cpu, vaddr, paddr, MEMTXATTRS_UNSPECIFIED,
                            prot, mmu_idx, size);
}

/*
 * Note: tlb_fill() can trigger a resize of the TLB. This means that all of the
 * caller's prior references to the TLB table (e.g. CPUTLBEntry pointers) must
 * be discarded and looked up again (e.g. via tlb_entry()).
 */
static void tlb_fill(CPUState *cpu, target_ulong addr, int size,
                     MMUAccessType access_type, int mmu_idx, uintptr_t retaddr)
{
    bool ok;

    /*
     * This is not a probe, so only valid return is success; failure
     * should result in exception + longjmp to the cpu loop.
     */
    ok = cpu->cc->tcg_ops->tlb_fill(cpu, addr, size,
                                    access_type, mmu_idx, false, retaddr);
    assert(ok);
}

static inline void cpu_unaligned_access(CPUState *cpu, vaddr addr,
                                        MMUAccessType access_type,
                                        int mmu_idx, uintptr_t retaddr)
{
    cpu->cc->tcg_ops->do_unaligned_access(cpu, addr, access_type,
                                          mmu_idx, retaddr);
}

static inline void cpu_transaction_failed(CPUState *cpu, hwaddr physaddr,
                                          vaddr addr, unsigned size,
                                          MMUAccessType access_type,
                                          int mmu_idx, MemTxAttrs attrs,
                                          MemTxResult response,
                                          uintptr_t retaddr)
{
    CPUClass *cc = CPU_GET_CLASS(cpu);

    if (!cpu->ignore_memory_transaction_failures &&
        cc->tcg_ops->do_transaction_failed) {
        cc->tcg_ops->do_transaction_failed(cpu, physaddr, addr, size,
                                           access_type, mmu_idx, attrs,
                                           response, retaddr);
    }
}

static uint64_t io_readx(CPUArchState *env, CPUTLBEntryFull *full,
                         int mmu_idx, target_ulong addr, uintptr_t retaddr,
                         MMUAccessType access_type, MemOp op)
{
    CPUState *cpu = env_cpu(env);
    hwaddr mr_offset;
    MemoryRegionSection *section;
    MemoryRegion *mr;
    /*
     * Xilinx: Initialize to 0 because address_space_rw() does no
     * initialization.
     */
    uint64_t val = 0;
    MemTxResult r;

    section = iotlb_to_section(cpu, full->xlat_section, full->attrs);
    mr = section->mr;
    mr_offset = (full->xlat_section & TARGET_PAGE_MASK) + addr;
    cpu->mem_io_pc = retaddr;
    if (!cpu->can_do_io) {
        cpu_io_recompile(cpu, retaddr);
    }

    {
        QEMU_IOTHREAD_LOCK_GUARD();

        /*
         * Xilinx: Make sure we first check if the MemoryRegion is an IOMMU region.
         * This is required to make sure the XMPU works as expected.
         */
        if (memory_region_get_iommu(mr)) {
            r = address_space_rw(cpu->as, mr_offset, full->attrs,
                                 (void *) &val, memop_size(op), false);
        } else {
            r = memory_region_dispatch_read(mr, mr_offset, &val, op, full->attrs);
        }

        if (qemu_etrace_mask(ETRACE_F_MEM)) {
            etrace_mem_access(&qemu_etracer, 0, 0,
                              addr, memop_size(op), MEM_READ, val);
        }
    }

    if (r != MEMTX_OK) {
        hwaddr physaddr = mr_offset +
            section->offset_within_address_space -
            section->offset_within_region;

        cpu_transaction_failed(cpu, physaddr, addr, memop_size(op), access_type,
                               mmu_idx, full->attrs, r, retaddr);
    }
    return val;
}

/*
 * Save a potentially trashed CPUTLBEntryFull for later lookup by plugin.
 * This is read by tlb_plugin_lookup if the fulltlb entry doesn't match
 * because of the side effect of io_writex changing memory layout.
 */
static void save_iotlb_data(CPUState *cs, MemoryRegionSection *section,
                            hwaddr mr_offset)
{
#ifdef CONFIG_PLUGIN
    SavedIOTLB *saved = &cs->saved_iotlb;
    saved->section = section;
    saved->mr_offset = mr_offset;
#endif
}

static void io_writex(CPUArchState *env, CPUTLBEntryFull *full,
                      int mmu_idx, uint64_t val, target_ulong addr,
                      uintptr_t retaddr, MemOp op)
{
    CPUState *cpu = env_cpu(env);
    hwaddr mr_offset;
    MemoryRegionSection *section;
    MemoryRegion *mr;
    MemTxResult r;

    section = iotlb_to_section(cpu, full->xlat_section, full->attrs);
    mr = section->mr;
    mr_offset = (full->xlat_section & TARGET_PAGE_MASK) + addr;
    if (!cpu->can_do_io) {
        cpu_io_recompile(cpu, retaddr);
    }
    cpu->mem_io_pc = retaddr;

    /*
     * The memory_region_dispatch may trigger a flush/resize
     * so for plugins we save the iotlb_data just in case.
     */
    save_iotlb_data(cpu, section, mr_offset);

    {
        QEMU_IOTHREAD_LOCK_GUARD();
        /*
         * Xilinx: Make sure we first check if iommu_ops is avaliable. This is
         * required to make sure the XMPU works as expected.
         */
        if (memory_region_get_iommu(mr)) {
            r = address_space_rw(cpu->as, mr_offset, full->attrs,
                                 (void *) &val, memop_size(op), true);
        } else {
            r = memory_region_dispatch_write(mr, mr_offset, val, op, full->attrs);
        }
    
        if (qemu_etrace_mask(ETRACE_F_MEM)) {
            etrace_mem_access(&qemu_etracer, 0, 0,
                              addr, memop_size(op), MEM_WRITE, val);
        }
    }

    if (r != MEMTX_OK) {
        hwaddr physaddr = mr_offset +
            section->offset_within_address_space -
            section->offset_within_region;

        cpu_transaction_failed(cpu, physaddr, addr, memop_size(op),
                               MMU_DATA_STORE, mmu_idx, full->attrs, r,
                               retaddr);
    }
}

static inline target_ulong tlb_read_ofs(CPUTLBEntry *entry, size_t ofs)
{
#if TCG_OVERSIZED_GUEST
    return *(target_ulong *)((uintptr_t)entry + ofs);
#else
    /* ofs might correspond to .addr_write, so use qatomic_read */
    return qatomic_read((target_ulong *)((uintptr_t)entry + ofs));
#endif
}

/* Return true if ADDR is present in the victim tlb, and has been copied
   back to the main tlb.  */
static bool victim_tlb_hit(CPUArchState *env, size_t mmu_idx, size_t index,
                           size_t elt_ofs, target_ulong page)
{
    size_t vidx;

    assert_cpu_is_self(env_cpu(env));
    for (vidx = 0; vidx < CPU_VTLB_SIZE; ++vidx) {
        CPUTLBEntry *vtlb = &env_tlb(env)->d[mmu_idx].vtable[vidx];
        target_ulong cmp;

        /* elt_ofs might correspond to .addr_write, so use qatomic_read */
#if TCG_OVERSIZED_GUEST
        cmp = *(target_ulong *)((uintptr_t)vtlb + elt_ofs);
#else
        cmp = qatomic_read((target_ulong *)((uintptr_t)vtlb + elt_ofs));
#endif

        if (cmp == page) {
            /* Found entry in victim tlb, swap tlb and iotlb.  */
            CPUTLBEntry tmptlb, *tlb = &env_tlb(env)->f[mmu_idx].table[index];

            qemu_spin_lock(&env_tlb(env)->c.lock);
            copy_tlb_helper_locked(&tmptlb, tlb);
            copy_tlb_helper_locked(tlb, vtlb);
            copy_tlb_helper_locked(vtlb, &tmptlb);
            qemu_spin_unlock(&env_tlb(env)->c.lock);

            CPUTLBEntryFull *f1 = &env_tlb(env)->d[mmu_idx].fulltlb[index];
            CPUTLBEntryFull *f2 = &env_tlb(env)->d[mmu_idx].vfulltlb[vidx];
            CPUTLBEntryFull tmpf;
            tmpf = *f1; *f1 = *f2; *f2 = tmpf;
            return true;
        }
    }
    return false;
}

/* Macro to call the above, with local variables from the use context.  */
#define VICTIM_TLB_HIT(TY, ADDR) \
  victim_tlb_hit(env, mmu_idx, index, offsetof(CPUTLBEntry, TY), \
                 (ADDR) & TARGET_PAGE_MASK)

static void notdirty_write(CPUState *cpu, vaddr mem_vaddr, unsigned size,
                           CPUTLBEntryFull *full, uintptr_t retaddr)
{
    ram_addr_t ram_addr = mem_vaddr + full->xlat_section;

    trace_memory_notdirty_write_access(mem_vaddr, ram_addr, size);

    if (!cpu_physical_memory_get_dirty_flag(ram_addr, DIRTY_MEMORY_CODE)) {
        tb_invalidate_phys_range_fast(ram_addr, size, retaddr);
    }

    /*
     * Set both VGA and migration bits for simplicity and to remove
     * the notdirty callback faster.
     */
    cpu_physical_memory_set_dirty_range(ram_addr, size, DIRTY_CLIENTS_NOCODE);

    /* We remove the notdirty callback only if the code has been flushed. */
    if (!cpu_physical_memory_is_clean(ram_addr)) {
        trace_memory_notdirty_set_dirty(mem_vaddr);
        tlb_set_dirty(cpu, mem_vaddr);
    }
}

static int probe_access_internal(CPUArchState *env, target_ulong addr,
                                 int fault_size, MMUAccessType access_type,
                                 int mmu_idx, bool nonfault,
                                 void **phost, CPUTLBEntryFull **pfull,
                                 uintptr_t retaddr)
{
    uintptr_t index = tlb_index(env, mmu_idx, addr);
    CPUTLBEntry *entry = tlb_entry(env, mmu_idx, addr);
    target_ulong tlb_addr, page_addr;
    size_t elt_ofs;
    int flags;

    switch (access_type) {
    case MMU_DATA_LOAD:
        elt_ofs = offsetof(CPUTLBEntry, addr_read);
        break;
    case MMU_DATA_STORE:
        elt_ofs = offsetof(CPUTLBEntry, addr_write);
        break;
    case MMU_INST_FETCH:
        elt_ofs = offsetof(CPUTLBEntry, addr_code);
        break;
    default:
        g_assert_not_reached();
    }
    tlb_addr = tlb_read_ofs(entry, elt_ofs);

    flags = TLB_FLAGS_MASK;
    page_addr = addr & TARGET_PAGE_MASK;
    if (!tlb_hit_page(tlb_addr, page_addr)) {
        if (!victim_tlb_hit(env, mmu_idx, index, elt_ofs, page_addr)) {
            CPUState *cs = env_cpu(env);

            if (!cs->cc->tcg_ops->tlb_fill(cs, addr, fault_size, access_type,
                                           mmu_idx, nonfault, retaddr)) {
                /* Non-faulting page table read failed.  */
                *phost = NULL;
                *pfull = NULL;
                return TLB_INVALID_MASK;
            }

            /* TLB resize via tlb_fill may have moved the entry.  */
            index = tlb_index(env, mmu_idx, addr);
            entry = tlb_entry(env, mmu_idx, addr);

            /*
             * With PAGE_WRITE_INV, we set TLB_INVALID_MASK immediately,
             * to force the next access through tlb_fill.  We've just
             * called tlb_fill, so we know that this entry *is* valid.
             */
            flags &= ~TLB_INVALID_MASK;
        }
        tlb_addr = tlb_read_ofs(entry, elt_ofs);
    }
    flags &= tlb_addr;

    *pfull = &env_tlb(env)->d[mmu_idx].fulltlb[index];

    /* Fold all "mmio-like" bits into TLB_MMIO.  This is not RAM.  */
    if (unlikely(flags & ~(TLB_WATCHPOINT | TLB_NOTDIRTY))) {
        *phost = NULL;
        return TLB_MMIO;
    }

    /* Everything else is RAM. */
    *phost = (void *)((uintptr_t)addr + entry->addend);
    return flags;
}

int probe_access_full(CPUArchState *env, target_ulong addr,
                      MMUAccessType access_type, int mmu_idx,
                      bool nonfault, void **phost, CPUTLBEntryFull **pfull,
                      uintptr_t retaddr)
{
    int flags = probe_access_internal(env, addr, 0, access_type, mmu_idx,
                                      nonfault, phost, pfull, retaddr);

    /* Handle clean RAM pages.  */
    if (unlikely(flags & TLB_NOTDIRTY)) {
        notdirty_write(env_cpu(env), addr, 1, *pfull, retaddr);
        flags &= ~TLB_NOTDIRTY;
    }

    return flags;
}

int probe_access_flags(CPUArchState *env, target_ulong addr,
                       MMUAccessType access_type, int mmu_idx,
                       bool nonfault, void **phost, uintptr_t retaddr)
{
    CPUTLBEntryFull *full;

    return probe_access_full(env, addr, access_type, mmu_idx,
                             nonfault, phost, &full, retaddr);
}

void *probe_access(CPUArchState *env, target_ulong addr, int size,
                   MMUAccessType access_type, int mmu_idx, uintptr_t retaddr)
{
    CPUTLBEntryFull *full;
    void *host;
    int flags;

    g_assert(-(addr | TARGET_PAGE_MASK) >= size);

    flags = probe_access_internal(env, addr, size, access_type, mmu_idx,
                                  false, &host, &full, retaddr);

    /* Per the interface, size == 0 merely faults the access. */
    if (size == 0) {
        return NULL;
    }

    if (unlikely(flags & (TLB_NOTDIRTY | TLB_WATCHPOINT))) {
        /* Handle watchpoints.  */
        if (flags & TLB_WATCHPOINT) {
            int wp_access = (access_type == MMU_DATA_STORE
                             ? BP_MEM_WRITE : BP_MEM_READ);
            cpu_check_watchpoint(env_cpu(env), addr, size,
                                 full->attrs, wp_access, retaddr);
        }

        /* Handle clean RAM pages.  */
        if (flags & TLB_NOTDIRTY) {
            notdirty_write(env_cpu(env), addr, 1, full, retaddr);
        }
    }

    return host;
}

void *tlb_vaddr_to_host(CPUArchState *env, abi_ptr addr,
                        MMUAccessType access_type, int mmu_idx)
{
    CPUTLBEntryFull *full;
    void *host;
    int flags;

    flags = probe_access_internal(env, addr, 0, access_type,
                                  mmu_idx, true, &host, &full, 0);

    /* No combination of flags are expected by the caller. */
    return flags ? NULL : host;
}

/*
 * Return a ram_addr_t for the virtual address for execution.
 *
 * Return -1 if we can't translate and execute from an entire page
 * of RAM.  This will force us to execute by loading and translating
 * one insn at a time, without caching.
 *
 * NOTE: This function will trigger an exception if the page is
 * not executable.
 */
tb_page_addr_t get_page_addr_code_hostp(CPUArchState *env, target_ulong addr,
                                        void **hostp)
{
    CPUTLBEntryFull *full;
    void *p;

    (void)probe_access_internal(env, addr, 1, MMU_INST_FETCH,
                                cpu_mmu_index(env, true), false, &p, &full, 0);
    if (p == NULL) {
        return -1;
    }
    if (hostp) {
        *hostp = p;
    }
    return qemu_ram_addr_from_host_nofail(p);
}

#ifdef CONFIG_PLUGIN
/*
 * Perform a TLB lookup and populate the qemu_plugin_hwaddr structure.
 * This should be a hot path as we will have just looked this path up
 * in the softmmu lookup code (or helper). We don't handle re-fills or
 * checking the victim table. This is purely informational.
 *
 * This almost never fails as the memory access being instrumented
 * should have just filled the TLB. The one corner case is io_writex
 * which can cause TLB flushes and potential resizing of the TLBs
 * losing the information we need. In those cases we need to recover
 * data from a copy of the CPUTLBEntryFull. As long as this always occurs
 * from the same thread (which a mem callback will be) this is safe.
 */

bool tlb_plugin_lookup(CPUState *cpu, target_ulong addr, int mmu_idx,
                       bool is_store, struct qemu_plugin_hwaddr *data)
{
    CPUArchState *env = cpu->env_ptr;
    CPUTLBEntry *tlbe = tlb_entry(env, mmu_idx, addr);
    uintptr_t index = tlb_index(env, mmu_idx, addr);
    target_ulong tlb_addr = is_store ? tlb_addr_write(tlbe) : tlbe->addr_read;

    if (likely(tlb_hit(tlb_addr, addr))) {
        /* We must have an iotlb entry for MMIO */
        if (tlb_addr & TLB_MMIO) {
            CPUTLBEntryFull *full;
            full = &env_tlb(env)->d[mmu_idx].fulltlb[index];
            data->is_io = true;
            data->v.io.section =
                iotlb_to_section(cpu, full->xlat_section, full->attrs);
            data->v.io.offset = (full->xlat_section & TARGET_PAGE_MASK) + addr;
        } else {
            data->is_io = false;
            data->v.ram.hostaddr = (void *)((uintptr_t)addr + tlbe->addend);
        }
        return true;
    } else {
        SavedIOTLB *saved = &cpu->saved_iotlb;
        data->is_io = true;
        data->v.io.section = saved->section;
        data->v.io.offset = saved->mr_offset;
        return true;
    }
}

#endif

/*
 * Probe for an atomic operation.  Do not allow unaligned operations,
 * or io operations to proceed.  Return the host address.
 *
 * @prot may be PAGE_READ, PAGE_WRITE, or PAGE_READ|PAGE_WRITE.
 */
static void *atomic_mmu_lookup(CPUArchState *env, target_ulong addr,
                               MemOpIdx oi, int size, int prot,
                               uintptr_t retaddr)
{
    uintptr_t mmu_idx = get_mmuidx(oi);
    MemOp mop = get_memop(oi);
    int a_bits = get_alignment_bits(mop);
    uintptr_t index;
    CPUTLBEntry *tlbe;
    target_ulong tlb_addr;
    void *hostaddr;

    tcg_debug_assert(mmu_idx < NB_MMU_MODES);

    /* Adjust the given return address.  */
    retaddr -= GETPC_ADJ;

    /* Enforce guest required alignment.  */
    if (unlikely(a_bits > 0 && (addr & ((1 << a_bits) - 1)))) {
        /* ??? Maybe indicate atomic op to cpu_unaligned_access */
        cpu_unaligned_access(env_cpu(env), addr, MMU_DATA_STORE,
                             mmu_idx, retaddr);
    }

    /* Enforce qemu required alignment.  */
    if (unlikely(addr & (size - 1))) {
        /* We get here if guest alignment was not requested,
           or was not enforced by cpu_unaligned_access above.
           We might widen the access and emulate, but for now
           mark an exception and exit the cpu loop.  */
        goto stop_the_world;
    }

    index = tlb_index(env, mmu_idx, addr);
    tlbe = tlb_entry(env, mmu_idx, addr);

    /* Check TLB entry and enforce page permissions.  */
    if (prot & PAGE_WRITE) {
        tlb_addr = tlb_addr_write(tlbe);
        if (!tlb_hit(tlb_addr, addr)) {
            if (!VICTIM_TLB_HIT(addr_write, addr)) {
                tlb_fill(env_cpu(env), addr, size,
                         MMU_DATA_STORE, mmu_idx, retaddr);
                index = tlb_index(env, mmu_idx, addr);
                tlbe = tlb_entry(env, mmu_idx, addr);
            }
            tlb_addr = tlb_addr_write(tlbe) & ~TLB_INVALID_MASK;
        }

        /* Let the guest notice RMW on a write-only page.  */
        if ((prot & PAGE_READ) &&
            unlikely(tlbe->addr_read != (tlb_addr & ~TLB_NOTDIRTY))) {
            tlb_fill(env_cpu(env), addr, size,
                     MMU_DATA_LOAD, mmu_idx, retaddr);
            /*
             * Since we don't support reads and writes to different addresses,
             * and we do have the proper page loaded for write, this shouldn't
             * ever return.  But just in case, handle via stop-the-world.
             */
            goto stop_the_world;
        }
    } else /* if (prot & PAGE_READ) */ {
        tlb_addr = tlbe->addr_read;
        if (!tlb_hit(tlb_addr, addr)) {
            if (!VICTIM_TLB_HIT(addr_write, addr)) {
                tlb_fill(env_cpu(env), addr, size,
                         MMU_DATA_LOAD, mmu_idx, retaddr);
                index = tlb_index(env, mmu_idx, addr);
                tlbe = tlb_entry(env, mmu_idx, addr);
            }
            tlb_addr = tlbe->addr_read & ~TLB_INVALID_MASK;
        }
    }

    /* Notice an IO access or a needs-MMU-lookup access */
    if (unlikely(tlb_addr & TLB_MMIO)) {
        /* There's really nothing that can be done to
           support this apart from stop-the-world.  */
        goto stop_the_world;
    }

    hostaddr = (void *)((uintptr_t)addr + tlbe->addend);

    if (unlikely(tlb_addr & TLB_NOTDIRTY)) {
        notdirty_write(env_cpu(env), addr, size,
                       &env_tlb(env)->d[mmu_idx].fulltlb[index], retaddr);
    }

    return hostaddr;

 stop_the_world:
    cpu_loop_exit_atomic(env_cpu(env), retaddr);
}

/*
 * Verify that we have passed the correct MemOp to the correct function.
 *
 * In the case of the helper_*_mmu functions, we will have done this by
 * using the MemOp to look up the helper during code generation.
 *
 * In the case of the cpu_*_mmu functions, this is up to the caller.
 * We could present one function to target code, and dispatch based on
 * the MemOp, but so far we have worked hard to avoid an indirect function
 * call along the memory path.
 */
static void validate_memop(MemOpIdx oi, MemOp expected)
{
#ifdef CONFIG_DEBUG_TCG
    MemOp have = get_memop(oi) & (MO_SIZE | MO_BSWAP);
    assert(have == expected);
#endif
}

/*
 * Load Helpers
 *
 * We support two different access types. SOFTMMU_CODE_ACCESS is
 * specifically for reading instructions from system memory. It is
 * called by the translation loop and in some helpers where the code
 * is disassembled. It shouldn't be called directly by guest code.
 */

typedef uint64_t FullLoadHelper(CPUArchState *env, target_ulong addr,
                                MemOpIdx oi, uintptr_t retaddr);

static inline uint64_t QEMU_ALWAYS_INLINE
load_memop(const void *haddr, MemOp op)
{
    switch (op) {
    case MO_UB:
        return ldub_p(haddr);
    case MO_BEUW:
        return lduw_be_p(haddr);
    case MO_LEUW:
        return lduw_le_p(haddr);
    case MO_BEUL:
        return (uint32_t)ldl_be_p(haddr);
    case MO_LEUL:
        return (uint32_t)ldl_le_p(haddr);
    case MO_BEUQ:
        return ldq_be_p(haddr);
    case MO_LEUQ:
        return ldq_le_p(haddr);
    default:
        qemu_build_not_reached();
    }
}

static inline uint64_t QEMU_ALWAYS_INLINE
load_helper(CPUArchState *env, target_ulong addr, MemOpIdx oi,
            uintptr_t retaddr, MemOp op, bool code_read,
            FullLoadHelper *full_load)
{
    const size_t tlb_off = code_read ?
        offsetof(CPUTLBEntry, addr_code) : offsetof(CPUTLBEntry, addr_read);
    const MMUAccessType access_type =
        code_read ? MMU_INST_FETCH : MMU_DATA_LOAD;
    const unsigned a_bits = get_alignment_bits(get_memop(oi));
    const size_t size = memop_size(op);
    uintptr_t mmu_idx = get_mmuidx(oi);
    uintptr_t index;
    CPUTLBEntry *entry;
    target_ulong tlb_addr;
    void *haddr;
    uint64_t res;

    tcg_debug_assert(mmu_idx < NB_MMU_MODES);

    /* Handle CPU specific unaligned behaviour */
    if (addr & ((1 << a_bits) - 1)) {
        cpu_unaligned_access(env_cpu(env), addr, access_type,
                             mmu_idx, retaddr);
    }

    index = tlb_index(env, mmu_idx, addr);
    entry = tlb_entry(env, mmu_idx, addr);
    tlb_addr = code_read ? entry->addr_code : entry->addr_read;

    /* If the TLB entry is for a different page, reload and try again.  */
    if (!tlb_hit(tlb_addr, addr)) {
        if (!victim_tlb_hit(env, mmu_idx, index, tlb_off,
                            addr & TARGET_PAGE_MASK)) {
            tlb_fill(env_cpu(env), addr, size,
                     access_type, mmu_idx, retaddr);
            index = tlb_index(env, mmu_idx, addr);
            entry = tlb_entry(env, mmu_idx, addr);
        }
        tlb_addr = code_read ? entry->addr_code : entry->addr_read;
        tlb_addr &= ~TLB_INVALID_MASK;
    }

    /* Handle anything that isn't just a straight memory access.  */
    if (unlikely(tlb_addr & ~TARGET_PAGE_MASK)) {
        CPUTLBEntryFull *full;
        bool need_swap;

        /* For anything that is unaligned, recurse through full_load.  */
        if ((addr & (size - 1)) != 0) {
            goto do_unaligned_access;
        }

        full = &env_tlb(env)->d[mmu_idx].fulltlb[index];

        /* Handle watchpoints.  */
        if (unlikely(tlb_addr & TLB_WATCHPOINT)) {
            /* On watchpoint hit, this will longjmp out.  */
            cpu_check_watchpoint(env_cpu(env), addr, size,
                                 full->attrs, BP_MEM_READ, retaddr);
        }

        need_swap = size > 1 && (tlb_addr & TLB_BSWAP);

        /* Handle I/O access.  */
        if (likely(tlb_addr & TLB_MMIO)) {
            return io_readx(env, full, mmu_idx, addr, retaddr,
                            access_type, op ^ (need_swap * MO_BSWAP));
        }

        haddr = (void *)((uintptr_t)addr + entry->addend);

        /*
         * Keep these two load_memop separate to ensure that the compiler
         * is able to fold the entire function to a single instruction.
         * There is a build-time assert inside to remind you of this.  ;-)
         */
        if (unlikely(need_swap)) {
            return load_memop(haddr, op ^ MO_BSWAP);
        }
        return load_memop(haddr, op);
    }

    /* Handle slow unaligned access (it spans two pages or IO).  */
    if (size > 1
        && unlikely((addr & ~TARGET_PAGE_MASK) + size - 1
                    >= TARGET_PAGE_SIZE)) {
        target_ulong addr1, addr2;
        uint64_t r1, r2;
        unsigned shift;
    do_unaligned_access:
        addr1 = addr & ~((target_ulong)size - 1);
        addr2 = addr1 + size;
        r1 = full_load(env, addr1, oi, retaddr);
        r2 = full_load(env, addr2, oi, retaddr);
        shift = (addr & (size - 1)) * 8;

        if (memop_big_endian(op)) {
            /* Big-endian combine.  */
            res = (r1 << shift) | (r2 >> ((size * 8) - shift));
        } else {
            /* Little-endian combine.  */
            res = (r1 >> shift) | (r2 << ((size * 8) - shift));
        }
        return res & MAKE_64BIT_MASK(0, size * 8);
    }

    haddr = (void *)((uintptr_t)addr + entry->addend);
    return load_memop(haddr, op);
}

/*
 * For the benefit of TCG generated code, we want to avoid the
 * complication of ABI-specific return type promotion and always
 * return a value extended to the register size of the host. This is
 * tcg_target_long, except in the case of a 32-bit host and 64-bit
 * data, and for that we always have uint64_t.
 *
 * We don't bother with this widened value for SOFTMMU_CODE_ACCESS.
 */

static uint64_t full_ldub_mmu(CPUArchState *env, target_ulong addr,
                              MemOpIdx oi, uintptr_t retaddr)
{
    validate_memop(oi, MO_UB);
    return load_helper(env, addr, oi, retaddr, MO_UB, false, full_ldub_mmu);
}

tcg_target_ulong helper_ret_ldub_mmu(CPUArchState *env, target_ulong addr,
                                     MemOpIdx oi, uintptr_t retaddr)
{
    return full_ldub_mmu(env, addr, oi, retaddr);
}

static uint64_t full_le_lduw_mmu(CPUArchState *env, target_ulong addr,
                                 MemOpIdx oi, uintptr_t retaddr)
{
    validate_memop(oi, MO_LEUW);
    return load_helper(env, addr, oi, retaddr, MO_LEUW, false,
                       full_le_lduw_mmu);
}

tcg_target_ulong helper_le_lduw_mmu(CPUArchState *env, target_ulong addr,
                                    MemOpIdx oi, uintptr_t retaddr)
{
    return full_le_lduw_mmu(env, addr, oi, retaddr);
}

static uint64_t full_be_lduw_mmu(CPUArchState *env, target_ulong addr,
                                 MemOpIdx oi, uintptr_t retaddr)
{
    validate_memop(oi, MO_BEUW);
    return load_helper(env, addr, oi, retaddr, MO_BEUW, false,
                       full_be_lduw_mmu);
}

tcg_target_ulong helper_be_lduw_mmu(CPUArchState *env, target_ulong addr,
                                    MemOpIdx oi, uintptr_t retaddr)
{
    return full_be_lduw_mmu(env, addr, oi, retaddr);
}

static uint64_t full_le_ldul_mmu(CPUArchState *env, target_ulong addr,
                                 MemOpIdx oi, uintptr_t retaddr)
{
    validate_memop(oi, MO_LEUL);
    return load_helper(env, addr, oi, retaddr, MO_LEUL, false,
                       full_le_ldul_mmu);
}

tcg_target_ulong helper_le_ldul_mmu(CPUArchState *env, target_ulong addr,
                                    MemOpIdx oi, uintptr_t retaddr)
{
    return full_le_ldul_mmu(env, addr, oi, retaddr);
}

static uint64_t full_be_ldul_mmu(CPUArchState *env, target_ulong addr,
                                 MemOpIdx oi, uintptr_t retaddr)
{
    validate_memop(oi, MO_BEUL);
    return load_helper(env, addr, oi, retaddr, MO_BEUL, false,
                       full_be_ldul_mmu);
}

tcg_target_ulong helper_be_ldul_mmu(CPUArchState *env, target_ulong addr,
                                    MemOpIdx oi, uintptr_t retaddr)
{
    return full_be_ldul_mmu(env, addr, oi, retaddr);
}

uint64_t helper_le_ldq_mmu(CPUArchState *env, target_ulong addr,
                           MemOpIdx oi, uintptr_t retaddr)
{
    validate_memop(oi, MO_LEUQ);
    return load_helper(env, addr, oi, retaddr, MO_LEUQ, false,
                       helper_le_ldq_mmu);
}

uint64_t helper_be_ldq_mmu(CPUArchState *env, target_ulong addr,
                           MemOpIdx oi, uintptr_t retaddr)
{
    validate_memop(oi, MO_BEUQ);
    return load_helper(env, addr, oi, retaddr, MO_BEUQ, false,
                       helper_be_ldq_mmu);
}

/*
 * Provide signed versions of the load routines as well.  We can of course
 * avoid this for 64-bit data, or for 32-bit data on 32-bit host.
 */


tcg_target_ulong helper_ret_ldsb_mmu(CPUArchState *env, target_ulong addr,
                                     MemOpIdx oi, uintptr_t retaddr)
{
    return (int8_t)helper_ret_ldub_mmu(env, addr, oi, retaddr);
}

tcg_target_ulong helper_le_ldsw_mmu(CPUArchState *env, target_ulong addr,
                                    MemOpIdx oi, uintptr_t retaddr)
{
    return (int16_t)helper_le_lduw_mmu(env, addr, oi, retaddr);
}

tcg_target_ulong helper_be_ldsw_mmu(CPUArchState *env, target_ulong addr,
                                    MemOpIdx oi, uintptr_t retaddr)
{
    return (int16_t)helper_be_lduw_mmu(env, addr, oi, retaddr);
}

tcg_target_ulong helper_le_ldsl_mmu(CPUArchState *env, target_ulong addr,
                                    MemOpIdx oi, uintptr_t retaddr)
{
    return (int32_t)helper_le_ldul_mmu(env, addr, oi, retaddr);
}

tcg_target_ulong helper_be_ldsl_mmu(CPUArchState *env, target_ulong addr,
                                    MemOpIdx oi, uintptr_t retaddr)
{
    return (int32_t)helper_be_ldul_mmu(env, addr, oi, retaddr);
}

/*
 * Load helpers for cpu_ldst.h.
 */

static inline uint64_t cpu_load_helper(CPUArchState *env, abi_ptr addr,
                                       MemOpIdx oi, uintptr_t retaddr,
                                       FullLoadHelper *full_load)
{
    uint64_t ret;

    ret = full_load(env, addr, oi, retaddr);
    qemu_plugin_vcpu_mem_cb(env_cpu(env), addr, oi, QEMU_PLUGIN_MEM_R);
    return ret;
}

uint8_t cpu_ldb_mmu(CPUArchState *env, abi_ptr addr, MemOpIdx oi, uintptr_t ra)
{
    return cpu_load_helper(env, addr, oi, ra, full_ldub_mmu);
}

uint16_t cpu_ldw_be_mmu(CPUArchState *env, abi_ptr addr,
                        MemOpIdx oi, uintptr_t ra)
{
    return cpu_load_helper(env, addr, oi, ra, full_be_lduw_mmu);
}

uint32_t cpu_ldl_be_mmu(CPUArchState *env, abi_ptr addr,
                        MemOpIdx oi, uintptr_t ra)
{
    return cpu_load_helper(env, addr, oi, ra, full_be_ldul_mmu);
}

uint64_t cpu_ldq_be_mmu(CPUArchState *env, abi_ptr addr,
                        MemOpIdx oi, uintptr_t ra)
{
    return cpu_load_helper(env, addr, oi, ra, helper_be_ldq_mmu);
}

uint16_t cpu_ldw_le_mmu(CPUArchState *env, abi_ptr addr,
                        MemOpIdx oi, uintptr_t ra)
{
    return cpu_load_helper(env, addr, oi, ra, full_le_lduw_mmu);
}

uint32_t cpu_ldl_le_mmu(CPUArchState *env, abi_ptr addr,
                        MemOpIdx oi, uintptr_t ra)
{
    return cpu_load_helper(env, addr, oi, ra, full_le_ldul_mmu);
}

uint64_t cpu_ldq_le_mmu(CPUArchState *env, abi_ptr addr,
                        MemOpIdx oi, uintptr_t ra)
{
    return cpu_load_helper(env, addr, oi, ra, helper_le_ldq_mmu);
}

/*
 * Store Helpers
 */

static inline void QEMU_ALWAYS_INLINE
store_memop(void *haddr, uint64_t val, MemOp op)
{
    switch (op) {
    case MO_UB:
        stb_p(haddr, val);
        break;
    case MO_BEUW:
        stw_be_p(haddr, val);
        break;
    case MO_LEUW:
        stw_le_p(haddr, val);
        break;
    case MO_BEUL:
        stl_be_p(haddr, val);
        break;
    case MO_LEUL:
        stl_le_p(haddr, val);
        break;
    case MO_BEUQ:
        stq_be_p(haddr, val);
        break;
    case MO_LEUQ:
        stq_le_p(haddr, val);
        break;
    default:
        qemu_build_not_reached();
    }
}

static void full_stb_mmu(CPUArchState *env, target_ulong addr, uint64_t val,
                         MemOpIdx oi, uintptr_t retaddr);

static void __attribute__((noinline))
store_helper_unaligned(CPUArchState *env, target_ulong addr, uint64_t val,
                       uintptr_t retaddr, size_t size, uintptr_t mmu_idx,
                       bool big_endian)
{
    const size_t tlb_off = offsetof(CPUTLBEntry, addr_write);
    uintptr_t index, index2;
    CPUTLBEntry *entry, *entry2;
    target_ulong page1, page2, tlb_addr, tlb_addr2;
    MemOpIdx oi;
    size_t size2;
    int i;

    /*
     * Ensure the second page is in the TLB.  Note that the first page
     * is already guaranteed to be filled, and that the second page
     * cannot evict the first.  An exception to this rule is PAGE_WRITE_INV
     * handling: the first page could have evicted itself.
     */
    page1 = addr & TARGET_PAGE_MASK;
    page2 = (addr + size) & TARGET_PAGE_MASK;
    size2 = (addr + size) & ~TARGET_PAGE_MASK;
    index2 = tlb_index(env, mmu_idx, page2);
    entry2 = tlb_entry(env, mmu_idx, page2);

    tlb_addr2 = tlb_addr_write(entry2);
    if (page1 != page2 && !tlb_hit_page(tlb_addr2, page2)) {
        if (!victim_tlb_hit(env, mmu_idx, index2, tlb_off, page2)) {
            tlb_fill(env_cpu(env), page2, size2, MMU_DATA_STORE,
                     mmu_idx, retaddr);
            index2 = tlb_index(env, mmu_idx, page2);
            entry2 = tlb_entry(env, mmu_idx, page2);
        }
        tlb_addr2 = tlb_addr_write(entry2);
    }

    index = tlb_index(env, mmu_idx, addr);
    entry = tlb_entry(env, mmu_idx, addr);
    tlb_addr = tlb_addr_write(entry);

    /*
     * Handle watchpoints.  Since this may trap, all checks
     * must happen before any store.
     */
    if (unlikely(tlb_addr & TLB_WATCHPOINT)) {
        cpu_check_watchpoint(env_cpu(env), addr, size - size2,
                             env_tlb(env)->d[mmu_idx].fulltlb[index].attrs,
                             BP_MEM_WRITE, retaddr);
    }
    if (unlikely(tlb_addr2 & TLB_WATCHPOINT)) {
        cpu_check_watchpoint(env_cpu(env), page2, size2,
                             env_tlb(env)->d[mmu_idx].fulltlb[index2].attrs,
                             BP_MEM_WRITE, retaddr);
    }

    /*
     * XXX: not efficient, but simple.
     * This loop must go in the forward direction to avoid issues
     * with self-modifying code in Windows 64-bit.
     */
    oi = make_memop_idx(MO_UB, mmu_idx);
    if (big_endian) {
        for (i = 0; i < size; ++i) {
            /* Big-endian extract.  */
            uint8_t val8 = val >> (((size - 1) * 8) - (i * 8));
            full_stb_mmu(env, addr + i, val8, oi, retaddr);
        }
    } else {
        for (i = 0; i < size; ++i) {
            /* Little-endian extract.  */
            uint8_t val8 = val >> (i * 8);
            full_stb_mmu(env, addr + i, val8, oi, retaddr);
        }
    }
}

static inline void QEMU_ALWAYS_INLINE
store_helper(CPUArchState *env, target_ulong addr, uint64_t val,
             MemOpIdx oi, uintptr_t retaddr, MemOp op)
{
    const size_t tlb_off = offsetof(CPUTLBEntry, addr_write);
    const unsigned a_bits = get_alignment_bits(get_memop(oi));
    const size_t size = memop_size(op);
    uintptr_t mmu_idx = get_mmuidx(oi);
    uintptr_t index;
    CPUTLBEntry *entry;
    target_ulong tlb_addr;
    void *haddr;

    tcg_debug_assert(mmu_idx < NB_MMU_MODES);

    /* Handle CPU specific unaligned behaviour */
    if (addr & ((1 << a_bits) - 1)) {
        cpu_unaligned_access(env_cpu(env), addr, MMU_DATA_STORE,
                             mmu_idx, retaddr);
    }

    index = tlb_index(env, mmu_idx, addr);
    entry = tlb_entry(env, mmu_idx, addr);
    tlb_addr = tlb_addr_write(entry);

    /* If the TLB entry is for a different page, reload and try again.  */
    if (!tlb_hit(tlb_addr, addr)) {
        if (!victim_tlb_hit(env, mmu_idx, index, tlb_off,
            addr & TARGET_PAGE_MASK)) {
            tlb_fill(env_cpu(env), addr, size, MMU_DATA_STORE,
                     mmu_idx, retaddr);
            index = tlb_index(env, mmu_idx, addr);
            entry = tlb_entry(env, mmu_idx, addr);
        }
        tlb_addr = tlb_addr_write(entry) & ~TLB_INVALID_MASK;
    }

    /* Handle anything that isn't just a straight memory access.  */
    if (unlikely(tlb_addr & ~TARGET_PAGE_MASK)) {
        CPUTLBEntryFull *full;
        bool need_swap;

        /* For anything that is unaligned, recurse through byte stores.  */
        if ((addr & (size - 1)) != 0) {
            goto do_unaligned_access;
        }

        full = &env_tlb(env)->d[mmu_idx].fulltlb[index];

        /* Handle watchpoints.  */
        if (unlikely(tlb_addr & TLB_WATCHPOINT)) {
            /* On watchpoint hit, this will longjmp out.  */
            cpu_check_watchpoint(env_cpu(env), addr, size,
                                 full->attrs, BP_MEM_WRITE, retaddr);
        }

        need_swap = size > 1 && (tlb_addr & TLB_BSWAP);

        /* Handle I/O access.  */
        if (tlb_addr & TLB_MMIO) {
            io_writex(env, full, mmu_idx, val, addr, retaddr,
                      op ^ (need_swap * MO_BSWAP));
            return;
        }

        /* Ignore writes to ROM.  */
        if (unlikely(tlb_addr & TLB_DISCARD_WRITE)) {
            return;
        }

        /* Handle clean RAM pages.  */
        if (tlb_addr & TLB_NOTDIRTY) {
            notdirty_write(env_cpu(env), addr, size, full, retaddr);
        }

        haddr = (void *)((uintptr_t)addr + entry->addend);

        /*
         * Keep these two store_memop separate to ensure that the compiler
         * is able to fold the entire function to a single instruction.
         * There is a build-time assert inside to remind you of this.  ;-)
         */
        if (unlikely(need_swap)) {
            store_memop(haddr, val, op ^ MO_BSWAP);
        } else {
            store_memop(haddr, val, op);
        }
        return;
    }

    /* Handle slow unaligned access (it spans two pages or IO).  */
    if (size > 1
        && unlikely((addr & ~TARGET_PAGE_MASK) + size - 1
                     >= TARGET_PAGE_SIZE)) {
    do_unaligned_access:
        store_helper_unaligned(env, addr, val, retaddr, size,
                               mmu_idx, memop_big_endian(op));
        return;
    }

    haddr = (void *)((uintptr_t)addr + entry->addend);
    store_memop(haddr, val, op);
}

static void __attribute__((noinline))
full_stb_mmu(CPUArchState *env, target_ulong addr, uint64_t val,
             MemOpIdx oi, uintptr_t retaddr)
{
    validate_memop(oi, MO_UB);
    store_helper(env, addr, val, oi, retaddr, MO_UB);
}

void helper_ret_stb_mmu(CPUArchState *env, target_ulong addr, uint8_t val,
                        MemOpIdx oi, uintptr_t retaddr)
{
    full_stb_mmu(env, addr, val, oi, retaddr);
}

static void full_le_stw_mmu(CPUArchState *env, target_ulong addr, uint64_t val,
                            MemOpIdx oi, uintptr_t retaddr)
{
    validate_memop(oi, MO_LEUW);
    store_helper(env, addr, val, oi, retaddr, MO_LEUW);
}

void helper_le_stw_mmu(CPUArchState *env, target_ulong addr, uint16_t val,
                       MemOpIdx oi, uintptr_t retaddr)
{
    full_le_stw_mmu(env, addr, val, oi, retaddr);
}

static void full_be_stw_mmu(CPUArchState *env, target_ulong addr, uint64_t val,
                            MemOpIdx oi, uintptr_t retaddr)
{
    validate_memop(oi, MO_BEUW);
    store_helper(env, addr, val, oi, retaddr, MO_BEUW);
}

void helper_be_stw_mmu(CPUArchState *env, target_ulong addr, uint16_t val,
                       MemOpIdx oi, uintptr_t retaddr)
{
    full_be_stw_mmu(env, addr, val, oi, retaddr);
}

static void full_le_stl_mmu(CPUArchState *env, target_ulong addr, uint64_t val,
                            MemOpIdx oi, uintptr_t retaddr)
{
    validate_memop(oi, MO_LEUL);
    store_helper(env, addr, val, oi, retaddr, MO_LEUL);
}

void helper_le_stl_mmu(CPUArchState *env, target_ulong addr, uint32_t val,
                       MemOpIdx oi, uintptr_t retaddr)
{
    full_le_stl_mmu(env, addr, val, oi, retaddr);
}

static void full_be_stl_mmu(CPUArchState *env, target_ulong addr, uint64_t val,
                            MemOpIdx oi, uintptr_t retaddr)
{
    validate_memop(oi, MO_BEUL);
    store_helper(env, addr, val, oi, retaddr, MO_BEUL);
}

void helper_be_stl_mmu(CPUArchState *env, target_ulong addr, uint32_t val,
                       MemOpIdx oi, uintptr_t retaddr)
{
    full_be_stl_mmu(env, addr, val, oi, retaddr);
}

void helper_le_stq_mmu(CPUArchState *env, target_ulong addr, uint64_t val,
                       MemOpIdx oi, uintptr_t retaddr)
{
    validate_memop(oi, MO_LEUQ);
    store_helper(env, addr, val, oi, retaddr, MO_LEUQ);
}

void helper_be_stq_mmu(CPUArchState *env, target_ulong addr, uint64_t val,
                       MemOpIdx oi, uintptr_t retaddr)
{
    validate_memop(oi, MO_BEUQ);
    store_helper(env, addr, val, oi, retaddr, MO_BEUQ);
}

/*
 * Store Helpers for cpu_ldst.h
 */

typedef void FullStoreHelper(CPUArchState *env, target_ulong addr,
                             uint64_t val, MemOpIdx oi, uintptr_t retaddr);

static inline void cpu_store_helper(CPUArchState *env, target_ulong addr,
                                    uint64_t val, MemOpIdx oi, uintptr_t ra,
                                    FullStoreHelper *full_store)
{
    full_store(env, addr, val, oi, ra);
    qemu_plugin_vcpu_mem_cb(env_cpu(env), addr, oi, QEMU_PLUGIN_MEM_W);
}

void cpu_stb_mmu(CPUArchState *env, target_ulong addr, uint8_t val,
                 MemOpIdx oi, uintptr_t retaddr)
{
    cpu_store_helper(env, addr, val, oi, retaddr, full_stb_mmu);
}

void cpu_stw_be_mmu(CPUArchState *env, target_ulong addr, uint16_t val,
                    MemOpIdx oi, uintptr_t retaddr)
{
    cpu_store_helper(env, addr, val, oi, retaddr, full_be_stw_mmu);
}

void cpu_stl_be_mmu(CPUArchState *env, target_ulong addr, uint32_t val,
                    MemOpIdx oi, uintptr_t retaddr)
{
    cpu_store_helper(env, addr, val, oi, retaddr, full_be_stl_mmu);
}

void cpu_stq_be_mmu(CPUArchState *env, target_ulong addr, uint64_t val,
                    MemOpIdx oi, uintptr_t retaddr)
{
    cpu_store_helper(env, addr, val, oi, retaddr, helper_be_stq_mmu);
}

void cpu_stw_le_mmu(CPUArchState *env, target_ulong addr, uint16_t val,
                    MemOpIdx oi, uintptr_t retaddr)
{
    cpu_store_helper(env, addr, val, oi, retaddr, full_le_stw_mmu);
}

void cpu_stl_le_mmu(CPUArchState *env, target_ulong addr, uint32_t val,
                    MemOpIdx oi, uintptr_t retaddr)
{
    cpu_store_helper(env, addr, val, oi, retaddr, full_le_stl_mmu);
}

void cpu_stq_le_mmu(CPUArchState *env, target_ulong addr, uint64_t val,
                    MemOpIdx oi, uintptr_t retaddr)
{
    cpu_store_helper(env, addr, val, oi, retaddr, helper_le_stq_mmu);
}

#include "ldst_common.c.inc"

/*
 * First set of functions passes in OI and RETADDR.
 * This makes them callable from other helpers.
 */

#define ATOMIC_NAME(X) \
    glue(glue(glue(cpu_atomic_ ## X, SUFFIX), END), _mmu)

#define ATOMIC_MMU_CLEANUP

#include "atomic_common.c.inc"

#define DATA_SIZE 1
#include "atomic_template.h"

#define DATA_SIZE 2
#include "atomic_template.h"

#define DATA_SIZE 4
#include "atomic_template.h"

#ifdef CONFIG_ATOMIC64
#define DATA_SIZE 8
#include "atomic_template.h"
#endif

#if HAVE_CMPXCHG128 || HAVE_ATOMIC128
#define DATA_SIZE 16
#include "atomic_template.h"
#endif

/* Code access functions.  */

static uint64_t full_ldub_code(CPUArchState *env, target_ulong addr,
                               MemOpIdx oi, uintptr_t retaddr)
{
    return load_helper(env, addr, oi, retaddr, MO_8, true, full_ldub_code);
}

uint32_t cpu_ldub_code(CPUArchState *env, abi_ptr addr)
{
    MemOpIdx oi = make_memop_idx(MO_UB, cpu_mmu_index(env, true));
    return full_ldub_code(env, addr, oi, 0);
}

static uint64_t full_lduw_code(CPUArchState *env, target_ulong addr,
                               MemOpIdx oi, uintptr_t retaddr)
{
    return load_helper(env, addr, oi, retaddr, MO_TEUW, true, full_lduw_code);
}

uint32_t cpu_lduw_code(CPUArchState *env, abi_ptr addr)
{
    MemOpIdx oi = make_memop_idx(MO_TEUW, cpu_mmu_index(env, true));
    return full_lduw_code(env, addr, oi, 0);
}

static uint64_t full_ldl_code(CPUArchState *env, target_ulong addr,
                              MemOpIdx oi, uintptr_t retaddr)
{
    return load_helper(env, addr, oi, retaddr, MO_TEUL, true, full_ldl_code);
}

uint32_t cpu_ldl_code(CPUArchState *env, abi_ptr addr)
{
    MemOpIdx oi = make_memop_idx(MO_TEUL, cpu_mmu_index(env, true));
    return full_ldl_code(env, addr, oi, 0);
}

static uint64_t full_ldq_code(CPUArchState *env, target_ulong addr,
                              MemOpIdx oi, uintptr_t retaddr)
{
    return load_helper(env, addr, oi, retaddr, MO_TEUQ, true, full_ldq_code);
}

uint64_t cpu_ldq_code(CPUArchState *env, abi_ptr addr)
{
    MemOpIdx oi = make_memop_idx(MO_TEUQ, cpu_mmu_index(env, true));
    return full_ldq_code(env, addr, oi, 0);
}<|MERGE_RESOLUTION|>--- conflicted
+++ resolved
@@ -1154,15 +1154,9 @@
                                                 &xlat, &sz, full->attrs, &prot);
     assert(sz >= TARGET_PAGE_SIZE);
 
-<<<<<<< HEAD
-    tlb_debug("vaddr=" TARGET_FMT_lx " paddr=0x" TARGET_FMT_plx
+    tlb_debug("vaddr=" TARGET_FMT_lx " paddr=0x" HWADDR_FMT_plx
               " prot=%x idx=%d sec=%d\n",
               vaddr, full->phys_addr, prot, mmu_idx, full->attrs.secure);
-=======
-    tlb_debug("vaddr=" TARGET_FMT_lx " paddr=0x" HWADDR_FMT_plx
-              " prot=%x idx=%d\n",
-              vaddr, full->phys_addr, prot, mmu_idx);
->>>>>>> 701ed348
 
     address = vaddr_page;
     if (full->lg_page_size < TARGET_PAGE_BITS) {
