--- conflicted
+++ resolved
@@ -1094,19 +1094,6 @@
 {
     /* Prepare setjmp context for exception handling. */
     if (unlikely(sigsetjmp(cpu->jmp_env, 0) != 0)) {
-<<<<<<< HEAD
-        /* Non-buggy compilers preserve this; assert the correct value. */
-        g_assert(cpu == current_cpu);
-
-#ifdef CONFIG_USER_ONLY
-        clear_helper_retaddr();
-        if (have_mmap_lock()) {
-            mmap_unlock();
-        }
-#endif
-        if (qemu_mutex_iothread_locked()) {
-            qemu_mutex_unlock_iothread();
-        }
 
         if (qemu_etrace_mask(ETRACE_F_EXEC)
             && qemu_etracer.exec_start_valid) {
@@ -1119,10 +1106,7 @@
             etrace_dump_exec_end(&qemu_etracer, cpu->cpu_index, pc);
         }
 
-        assert_no_pages_locked();
-=======
         cpu_exec_longjmp_cleanup(cpu);
->>>>>>> d7be40e1
     }
 
     return cpu_exec_loop(cpu, sc);
