--- conflicted
+++ resolved
@@ -147,14 +147,8 @@
     uint8_t *tb_ptr = itb->tc.ptr;
 
     qemu_log_mask_and_addr(CPU_LOG_EXEC, itb->pc,
-<<<<<<< HEAD
-                           "CPU%d Trace %p [%d: " TARGET_FMT_lx "] %s\n",
-                           cpu->cpu_index,
-                           itb->tc_ptr, cpu->cpu_index, itb->pc,
-=======
                            "Trace %p [%d: " TARGET_FMT_lx "] %s\n",
                            itb->tc.ptr, cpu->cpu_index, itb->pc,
->>>>>>> 0a0dc59d
                            lookup_symbol(itb->pc));
 
     if (qemu_etrace_mask(ETRACE_F_CPU)) {
