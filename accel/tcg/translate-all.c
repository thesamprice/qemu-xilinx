/*
 *  Host code generation
 *
 *  Copyright (c) 2003 Fabrice Bellard
 *
 * This library is free software; you can redistribute it and/or
 * modify it under the terms of the GNU Lesser General Public
 * License as published by the Free Software Foundation; either
 * version 2.1 of the License, or (at your option) any later version.
 *
 * This library is distributed in the hope that it will be useful,
 * but WITHOUT ANY WARRANTY; without even the implied warranty of
 * MERCHANTABILITY or FITNESS FOR A PARTICULAR PURPOSE.  See the GNU
 * Lesser General Public License for more details.
 *
 * You should have received a copy of the GNU Lesser General Public
 * License along with this library; if not, see <http://www.gnu.org/licenses/>.
 */

#include "qemu/osdep.h"

#define NO_CPU_IO_DEFS
#include "trace.h"
#include "disas/disas.h"
#include "exec/exec-all.h"
#include "tcg/tcg.h"
#if defined(CONFIG_USER_ONLY)
#include "qemu.h"
#if defined(__FreeBSD__) || defined(__FreeBSD_kernel__)
#include <sys/param.h>
#if __FreeBSD_version >= 700104
#define HAVE_KINFO_GETVMMAP
#define sigqueue sigqueue_freebsd  /* avoid redefinition */
#include <sys/proc.h>
#include <machine/profile.h>
#define _KERNEL
#include <sys/user.h>
#undef _KERNEL
#undef sigqueue
#include <libutil.h>
#endif
#endif
#else
#include "exec/ram_addr.h"
#endif

#include "exec/cputlb.h"
#include "exec/translate-all.h"
#include "exec/translator.h"
#include "qemu/bitmap.h"
#include "qemu/qemu-print.h"
#include "qemu/timer.h"
#include "qemu/main-loop.h"
#include "qemu/cacheinfo.h"
#include "exec/log.h"
#include "qemu/etrace.h"
#include "sysemu/cpus.h"
#include "sysemu/cpu-timers.h"
#include "sysemu/tcg.h"
#include "qapi/error.h"
#include "hw/core/tcg-cpu-ops.h"
#include "tb-jmp-cache.h"
#include "tb-hash.h"
#include "tb-context.h"
#include "internal.h"

/* make various TB consistency checks */

/**
 * struct page_entry - page descriptor entry
 * @pd:     pointer to the &struct PageDesc of the page this entry represents
 * @index:  page index of the page
 * @locked: whether the page is locked
 *
 * This struct helps us keep track of the locked state of a page, without
 * bloating &struct PageDesc.
 *
 * A page lock protects accesses to all fields of &struct PageDesc.
 *
 * See also: &struct page_collection.
 */
struct page_entry {
    PageDesc *pd;
    tb_page_addr_t index;
    bool locked;
};

/**
 * struct page_collection - tracks a set of pages (i.e. &struct page_entry's)
 * @tree:   Binary search tree (BST) of the pages, with key == page index
 * @max:    Pointer to the page in @tree with the highest page index
 *
 * To avoid deadlock we lock pages in ascending order of page index.
 * When operating on a set of pages, we need to keep track of them so that
 * we can lock them in order and also unlock them later. For this we collect
 * pages (i.e. &struct page_entry's) in a binary search @tree. Given that the
 * @tree implementation we use does not provide an O(1) operation to obtain the
 * highest-ranked element, we use @max to keep track of the inserted page
 * with the highest index. This is valuable because if a page is not in
 * the tree and its index is higher than @max's, then we can lock it
 * without breaking the locking order rule.
 *
 * Note on naming: 'struct page_set' would be shorter, but we already have a few
 * page_set_*() helpers, so page_collection is used instead to avoid confusion.
 *
 * See also: page_collection_lock().
 */
struct page_collection {
    GTree *tree;
    struct page_entry *max;
};

/*
 * In system mode we want L1_MAP to be based on ram offsets,
 * while in user mode we want it to be based on virtual addresses.
 *
 * TODO: For user mode, see the caveat re host vs guest virtual
 * address spaces near GUEST_ADDR_MAX.
 */
#if !defined(CONFIG_USER_ONLY)
#if HOST_LONG_BITS < TARGET_PHYS_ADDR_SPACE_BITS
# define L1_MAP_ADDR_SPACE_BITS  HOST_LONG_BITS
#else
# define L1_MAP_ADDR_SPACE_BITS  TARGET_PHYS_ADDR_SPACE_BITS
#endif
#else
# define L1_MAP_ADDR_SPACE_BITS  MIN(HOST_LONG_BITS, TARGET_ABI_BITS)
#endif

/* Make sure all possible CPU event bits fit in tb->trace_vcpu_dstate */
QEMU_BUILD_BUG_ON(CPU_TRACE_DSTATE_MAX_EVENTS >
                  sizeof_field(TranslationBlock, trace_vcpu_dstate)
                  * BITS_PER_BYTE);

/*
 * L1 Mapping properties
 */
int v_l1_size;
int v_l1_shift;
int v_l2_levels;

void *l1_map[V_L1_MAX_SIZE];

TBContext tb_ctx;

static void page_table_config_init(void)
{
    uint32_t v_l1_bits;

    assert(TARGET_PAGE_BITS);
    /* The bits remaining after N lower levels of page tables.  */
    v_l1_bits = (L1_MAP_ADDR_SPACE_BITS - TARGET_PAGE_BITS) % V_L2_BITS;
    if (v_l1_bits < V_L1_MIN_BITS) {
        v_l1_bits += V_L2_BITS;
    }

    v_l1_size = 1 << v_l1_bits;
    v_l1_shift = L1_MAP_ADDR_SPACE_BITS - TARGET_PAGE_BITS - v_l1_bits;
    v_l2_levels = v_l1_shift / V_L2_BITS - 1;

    assert(v_l1_bits <= V_L1_MAX_BITS);
    assert(v_l1_shift % V_L2_BITS == 0);
    assert(v_l2_levels >= 0);
}

/* Encode VAL as a signed leb128 sequence at P.
   Return P incremented past the encoded value.  */
static uint8_t *encode_sleb128(uint8_t *p, target_long val)
{
    int more, byte;

    do {
        byte = val & 0x7f;
        val >>= 7;
        more = !((val == 0 && (byte & 0x40) == 0)
                 || (val == -1 && (byte & 0x40) != 0));
        if (more) {
            byte |= 0x80;
        }
        *p++ = byte;
    } while (more);

    return p;
}

/* Decode a signed leb128 sequence at *PP; increment *PP past the
   decoded value.  Return the decoded value.  */
static target_long decode_sleb128(const uint8_t **pp)
{
    const uint8_t *p = *pp;
    target_long val = 0;
    int byte, shift = 0;

    do {
        byte = *p++;
        val |= (target_ulong)(byte & 0x7f) << shift;
        shift += 7;
    } while (byte & 0x80);
    if (shift < TARGET_LONG_BITS && (byte & 0x40)) {
        val |= -(target_ulong)1 << shift;
    }

    *pp = p;
    return val;
}

/* Encode the data collected about the instructions while compiling TB.
   Place the data at BLOCK, and return the number of bytes consumed.

   The logical table consists of TARGET_INSN_START_WORDS target_ulong's,
   which come from the target's insn_start data, followed by a uintptr_t
   which comes from the host pc of the end of the code implementing the insn.

   Each line of the table is encoded as sleb128 deltas from the previous
   line.  The seed for the first line is { tb->pc, 0..., tb->tc.ptr }.
   That is, the first column is seeded with the guest pc, the last column
   with the host pc, and the middle columns with zeros.  */

static int encode_search(TranslationBlock *tb, uint8_t *block)
{
    uint8_t *highwater = tcg_ctx->code_gen_highwater;
    uint8_t *p = block;
    int i, j, n;

    for (i = 0, n = tb->icount; i < n; ++i) {
        target_ulong prev;

        for (j = 0; j < TARGET_INSN_START_WORDS; ++j) {
            if (i == 0) {
                prev = (!TARGET_TB_PCREL && j == 0 ? tb_pc(tb) : 0);
            } else {
                prev = tcg_ctx->gen_insn_data[i - 1][j];
            }
            p = encode_sleb128(p, tcg_ctx->gen_insn_data[i][j] - prev);
        }
        prev = (i == 0 ? 0 : tcg_ctx->gen_insn_end_off[i - 1]);
        p = encode_sleb128(p, tcg_ctx->gen_insn_end_off[i] - prev);

        /* Test for (pending) buffer overflow.  The assumption is that any
           one row beginning below the high water mark cannot overrun
           the buffer completely.  Thus we can test for overflow after
           encoding a row without having to check during encoding.  */
        if (unlikely(p > highwater)) {
            return -1;
        }
    }

    return p - block;
}

static int cpu_unwind_data_from_tb(TranslationBlock *tb, uintptr_t host_pc,
                                   uint64_t *data)
{
    uintptr_t iter_pc = (uintptr_t)tb->tc.ptr;
    const uint8_t *p = tb->tc.ptr + tb->tc.size;
    int i, j, num_insns = tb->icount;

    host_pc -= GETPC_ADJ;

    if (host_pc < iter_pc) {
        return -1;
    }

    memset(data, 0, sizeof(uint64_t) * TARGET_INSN_START_WORDS);
    if (!TARGET_TB_PCREL) {
        data[0] = tb_pc(tb);
    }

    /*
     * Reconstruct the stored insn data while looking for the point
     * at which the end of the insn exceeds host_pc.
     */
    for (i = 0; i < num_insns; ++i) {
        for (j = 0; j < TARGET_INSN_START_WORDS; ++j) {
            data[j] += decode_sleb128(&p);
        }
        iter_pc += decode_sleb128(&p);
        if (iter_pc > host_pc) {
            return num_insns - i;
        }
    }
    return -1;
}

/*
<<<<<<< HEAD
 * The cpu state corresponding to 'host_pc' is restored.
 * When reset_icount is true, current TB will be interrupted and
 * icount should be recalculated.
 */
void cpu_restore_state_from_tb(CPUState *cpu, TranslationBlock *tb,
                               uintptr_t host_pc, bool reset_icount)
=======
 * The cpu state corresponding to 'host_pc' is restored in
 * preparation for exiting the TB.
 */
void cpu_restore_state_from_tb(CPUState *cpu, TranslationBlock *tb,
                               uintptr_t host_pc)
>>>>>>> 18cd31ff
{
    uint64_t data[TARGET_INSN_START_WORDS];
#ifdef CONFIG_PROFILER
    TCGProfile *prof = &tcg_ctx->prof;
    int64_t ti = profile_getclock();
#endif
    int insns_left = cpu_unwind_data_from_tb(tb, host_pc, data);

    if (insns_left < 0) {
        return;
    }

<<<<<<< HEAD
    if (reset_icount && (tb_cflags(tb) & CF_USE_ICOUNT)) {
=======
    if (tb_cflags(tb) & CF_USE_ICOUNT) {
>>>>>>> 18cd31ff
        assert(icount_enabled());
        /*
         * Reset the cycle counter to the start of the block and
         * shift if to the number of actually executed instructions.
         */
        cpu_neg(cpu)->icount_decr.u16.low += insns_left;
    }

    cpu->cc->tcg_ops->restore_state_to_opc(cpu, tb, data);

#ifdef CONFIG_PROFILER
    qatomic_set(&prof->restore_time,
                prof->restore_time + profile_getclock() - ti);
    qatomic_set(&prof->restore_count, prof->restore_count + 1);
#endif
}

bool cpu_restore_state(CPUState *cpu, uintptr_t host_pc)
{
    /*
     * The host_pc has to be in the rx region of the code buffer.
     * If it is not we will not be able to resolve it here.
     * The two cases where host_pc will not be correct are:
     *
     *  - fault during translation (instruction fetch)
     *  - fault from helper (not using GETPC() macro)
     *
     * Either way we need return early as we can't resolve it here.
     */
    if (in_code_gen_buffer((const void *)(host_pc - tcg_splitwx_diff))) {
        TranslationBlock *tb = tcg_tb_lookup(host_pc);
        if (tb) {
<<<<<<< HEAD
            cpu_restore_state_from_tb(cpu, tb, host_pc, true);
=======
            cpu_restore_state_from_tb(cpu, tb, host_pc);
>>>>>>> 18cd31ff
            return true;
        }
    }
    return false;
}

bool cpu_unwind_state_data(CPUState *cpu, uintptr_t host_pc, uint64_t *data)
{
    if (in_code_gen_buffer((const void *)(host_pc - tcg_splitwx_diff))) {
        TranslationBlock *tb = tcg_tb_lookup(host_pc);
        if (tb) {
            return cpu_unwind_data_from_tb(tb, host_pc, data) >= 0;
        }
    }
    return false;
}

void page_init(void)
{
    page_size_init();
    page_table_config_init();

#if defined(CONFIG_BSD) && defined(CONFIG_USER_ONLY)
    {
#ifdef HAVE_KINFO_GETVMMAP
        struct kinfo_vmentry *freep;
        int i, cnt;

        freep = kinfo_getvmmap(getpid(), &cnt);
        if (freep) {
            mmap_lock();
            for (i = 0; i < cnt; i++) {
                unsigned long startaddr, endaddr;

                startaddr = freep[i].kve_start;
                endaddr = freep[i].kve_end;
                if (h2g_valid(startaddr)) {
                    startaddr = h2g(startaddr) & TARGET_PAGE_MASK;

                    if (h2g_valid(endaddr)) {
                        endaddr = h2g(endaddr);
                        page_set_flags(startaddr, endaddr, PAGE_RESERVED);
                    } else {
#if TARGET_ABI_BITS <= L1_MAP_ADDR_SPACE_BITS
                        endaddr = ~0ul;
                        page_set_flags(startaddr, endaddr, PAGE_RESERVED);
#endif
                    }
                }
            }
            free(freep);
            mmap_unlock();
        }
#else
        FILE *f;

        last_brk = (unsigned long)sbrk(0);

        f = fopen("/compat/linux/proc/self/maps", "r");
        if (f) {
            mmap_lock();

            do {
                unsigned long startaddr, endaddr;
                int n;

                n = fscanf(f, "%lx-%lx %*[^\n]\n", &startaddr, &endaddr);

                if (n == 2 && h2g_valid(startaddr)) {
                    startaddr = h2g(startaddr) & TARGET_PAGE_MASK;

                    if (h2g_valid(endaddr)) {
                        endaddr = h2g(endaddr);
                    } else {
                        endaddr = ~0ul;
                    }
                    page_set_flags(startaddr, endaddr, PAGE_RESERVED);
                }
            } while (!feof(f));

            fclose(f);
            mmap_unlock();
        }
#endif
    }
#endif
}

PageDesc *page_find_alloc(tb_page_addr_t index, bool alloc)
{
    PageDesc *pd;
    void **lp;
    int i;

    /* Level 1.  Always allocated.  */
    lp = l1_map + ((index >> v_l1_shift) & (v_l1_size - 1));

    /* Level 2..N-1.  */
    for (i = v_l2_levels; i > 0; i--) {
        void **p = qatomic_rcu_read(lp);

        if (p == NULL) {
            void *existing;

            if (!alloc) {
                return NULL;
            }
            p = g_new0(void *, V_L2_SIZE);
            existing = qatomic_cmpxchg(lp, NULL, p);
            if (unlikely(existing)) {
                g_free(p);
                p = existing;
            }
        }

        lp = p + ((index >> (i * V_L2_BITS)) & (V_L2_SIZE - 1));
    }

    pd = qatomic_rcu_read(lp);
    if (pd == NULL) {
        void *existing;

        if (!alloc) {
            return NULL;
        }
        pd = g_new0(PageDesc, V_L2_SIZE);
#ifndef CONFIG_USER_ONLY
        {
            int i;

            for (i = 0; i < V_L2_SIZE; i++) {
                qemu_spin_init(&pd[i].lock);
            }
        }
#endif
        existing = qatomic_cmpxchg(lp, NULL, pd);
        if (unlikely(existing)) {
#ifndef CONFIG_USER_ONLY
            {
                int i;

                for (i = 0; i < V_L2_SIZE; i++) {
                    qemu_spin_destroy(&pd[i].lock);
                }
            }
#endif
            g_free(pd);
            pd = existing;
        }
    }

    return pd + (index & (V_L2_SIZE - 1));
}

/* In user-mode page locks aren't used; mmap_lock is enough */
#ifdef CONFIG_USER_ONLY
struct page_collection *
page_collection_lock(tb_page_addr_t start, tb_page_addr_t end)
{
    return NULL;
}

void page_collection_unlock(struct page_collection *set)
{ }
#else /* !CONFIG_USER_ONLY */

#ifdef CONFIG_DEBUG_TCG

static __thread GHashTable *ht_pages_locked_debug;

static void ht_pages_locked_debug_init(void)
{
    if (ht_pages_locked_debug) {
        return;
    }
    ht_pages_locked_debug = g_hash_table_new(NULL, NULL);
}

static bool page_is_locked(const PageDesc *pd)
{
    PageDesc *found;

    ht_pages_locked_debug_init();
    found = g_hash_table_lookup(ht_pages_locked_debug, pd);
    return !!found;
}

static void page_lock__debug(PageDesc *pd)
{
    ht_pages_locked_debug_init();
    g_assert(!page_is_locked(pd));
    g_hash_table_insert(ht_pages_locked_debug, pd, pd);
}

static void page_unlock__debug(const PageDesc *pd)
{
    bool removed;

    ht_pages_locked_debug_init();
    g_assert(page_is_locked(pd));
    removed = g_hash_table_remove(ht_pages_locked_debug, pd);
    g_assert(removed);
}

void do_assert_page_locked(const PageDesc *pd, const char *file, int line)
{
    if (unlikely(!page_is_locked(pd))) {
        error_report("assert_page_lock: PageDesc %p not locked @ %s:%d",
                     pd, file, line);
        abort();
    }
}

void assert_no_pages_locked(void)
{
    ht_pages_locked_debug_init();
    g_assert(g_hash_table_size(ht_pages_locked_debug) == 0);
}

#else /* !CONFIG_DEBUG_TCG */

static inline void page_lock__debug(const PageDesc *pd) { }
static inline void page_unlock__debug(const PageDesc *pd) { }

#endif /* CONFIG_DEBUG_TCG */

void page_lock(PageDesc *pd)
{
    page_lock__debug(pd);
    qemu_spin_lock(&pd->lock);
}

void page_unlock(PageDesc *pd)
{
    qemu_spin_unlock(&pd->lock);
    page_unlock__debug(pd);
}

static inline struct page_entry *
page_entry_new(PageDesc *pd, tb_page_addr_t index)
{
    struct page_entry *pe = g_malloc(sizeof(*pe));

    pe->index = index;
    pe->pd = pd;
    pe->locked = false;
    return pe;
}

static void page_entry_destroy(gpointer p)
{
    struct page_entry *pe = p;

    g_assert(pe->locked);
    page_unlock(pe->pd);
    g_free(pe);
}

/* returns false on success */
static bool page_entry_trylock(struct page_entry *pe)
{
    bool busy;

    busy = qemu_spin_trylock(&pe->pd->lock);
    if (!busy) {
        g_assert(!pe->locked);
        pe->locked = true;
        page_lock__debug(pe->pd);
    }
    return busy;
}

static void do_page_entry_lock(struct page_entry *pe)
{
    page_lock(pe->pd);
    g_assert(!pe->locked);
    pe->locked = true;
}

static gboolean page_entry_lock(gpointer key, gpointer value, gpointer data)
{
    struct page_entry *pe = value;

    do_page_entry_lock(pe);
    return FALSE;
}

static gboolean page_entry_unlock(gpointer key, gpointer value, gpointer data)
{
    struct page_entry *pe = value;

    if (pe->locked) {
        pe->locked = false;
        page_unlock(pe->pd);
    }
    return FALSE;
}

/*
 * Trylock a page, and if successful, add the page to a collection.
 * Returns true ("busy") if the page could not be locked; false otherwise.
 */
static bool page_trylock_add(struct page_collection *set, tb_page_addr_t addr)
{
    tb_page_addr_t index = addr >> TARGET_PAGE_BITS;
    struct page_entry *pe;
    PageDesc *pd;

    pe = g_tree_lookup(set->tree, &index);
    if (pe) {
        return false;
    }

    pd = page_find(index);
    if (pd == NULL) {
        return false;
    }

    pe = page_entry_new(pd, index);
    g_tree_insert(set->tree, &pe->index, pe);

    /*
     * If this is either (1) the first insertion or (2) a page whose index
     * is higher than any other so far, just lock the page and move on.
     */
    if (set->max == NULL || pe->index > set->max->index) {
        set->max = pe;
        do_page_entry_lock(pe);
        return false;
    }
    /*
     * Try to acquire out-of-order lock; if busy, return busy so that we acquire
     * locks in order.
     */
    return page_entry_trylock(pe);
}

static gint tb_page_addr_cmp(gconstpointer ap, gconstpointer bp, gpointer udata)
{
    tb_page_addr_t a = *(const tb_page_addr_t *)ap;
    tb_page_addr_t b = *(const tb_page_addr_t *)bp;

    if (a == b) {
        return 0;
    } else if (a < b) {
        return -1;
    }
    return 1;
}

/*
 * Lock a range of pages ([@start,@end[) as well as the pages of all
 * intersecting TBs.
 * Locking order: acquire locks in ascending order of page index.
 */
struct page_collection *
page_collection_lock(tb_page_addr_t start, tb_page_addr_t end)
{
    struct page_collection *set = g_malloc(sizeof(*set));
    tb_page_addr_t index;
    PageDesc *pd;

    start >>= TARGET_PAGE_BITS;
    end   >>= TARGET_PAGE_BITS;
    g_assert(start <= end);

    set->tree = g_tree_new_full(tb_page_addr_cmp, NULL, NULL,
                                page_entry_destroy);
    set->max = NULL;
    assert_no_pages_locked();

 retry:
    g_tree_foreach(set->tree, page_entry_lock, NULL);

    for (index = start; index <= end; index++) {
        TranslationBlock *tb;
        int n;

        pd = page_find(index);
        if (pd == NULL) {
            continue;
        }
        if (page_trylock_add(set, index << TARGET_PAGE_BITS)) {
            g_tree_foreach(set->tree, page_entry_unlock, NULL);
            goto retry;
        }
        assert_page_locked(pd);
        PAGE_FOR_EACH_TB(pd, tb, n) {
            if (page_trylock_add(set, tb_page_addr0(tb)) ||
                (tb_page_addr1(tb) != -1 &&
                 page_trylock_add(set, tb_page_addr1(tb)))) {
                /* drop all locks, and reacquire in order */
                g_tree_foreach(set->tree, page_entry_unlock, NULL);
                goto retry;
            }
        }
    }
    return set;
}

void page_collection_unlock(struct page_collection *set)
{
    /* entries are unlocked and freed via page_entry_destroy */
    g_tree_destroy(set->tree);
    g_free(set);
}

#endif /* !CONFIG_USER_ONLY */

/* Called with mmap_lock held for user mode emulation.  */
TranslationBlock *tb_gen_code(CPUState *cpu,
                              target_ulong pc, target_ulong cs_base,
                              uint32_t flags, int cflags)
{
    CPUArchState *env = cpu->env_ptr;
    TranslationBlock *tb, *existing_tb;
    tb_page_addr_t phys_pc;
    tcg_insn_unit *gen_code_buf;
    int gen_code_size, search_size, max_insns;
#ifdef CONFIG_PROFILER
    TCGProfile *prof = &tcg_ctx->prof;
    int64_t ti;
#endif
    void *host_pc;

    assert_memory_lock();
    qemu_thread_jit_write();

    phys_pc = get_page_addr_code_hostp(env, pc, &host_pc);

    if (phys_pc == -1) {
        /* XILINX. Allow prefetching more than 1 inst from MMIO */
        /* Generate a one-shot TB with 1 insn in it */
        cflags = (cflags & ~CF_COUNT_MASK) | CF_LAST_IO;
    }

    max_insns = cflags & CF_COUNT_MASK;
    if (max_insns == 0) {
        max_insns = TCG_MAX_INSNS;
    }
    QEMU_BUILD_BUG_ON(CF_COUNT_MASK + 1 != TCG_MAX_INSNS);

 buffer_overflow:
    tb = tcg_tb_alloc(tcg_ctx);
    if (unlikely(!tb)) {
        /* flush must be done */
        tb_flush(cpu);
        mmap_unlock();
        /* Make the execution loop process the flush as soon as possible.  */
        cpu->exception_index = EXCP_INTERRUPT;
        cpu_loop_exit(cpu);
    }

    gen_code_buf = tcg_ctx->code_gen_ptr;
    tb->tc.ptr = tcg_splitwx_to_rx(gen_code_buf);
#if !TARGET_TB_PCREL
    tb->pc = pc;
#endif
    tb->cs_base = cs_base;
    tb->flags = flags;
    tb->cflags = cflags;
    tb->trace_vcpu_dstate = *cpu->trace_dstate;
    tb_set_page_addr0(tb, phys_pc);
    tb_set_page_addr1(tb, -1);
    tcg_ctx->tb_cflags = cflags;
 tb_overflow:

#ifdef CONFIG_PROFILER
    /* includes aborted translations because of exceptions */
    qatomic_set(&prof->tb_count1, prof->tb_count1 + 1);
    ti = profile_getclock();
#endif

    gen_code_size = sigsetjmp(tcg_ctx->jmp_trans, 0);
    if (unlikely(gen_code_size != 0)) {
        goto error_return;
    }

    tcg_func_start(tcg_ctx);

    tcg_ctx->cpu = env_cpu(env);
    gen_intermediate_code(cpu, tb, max_insns, pc, host_pc);
    assert(tb->size != 0);
    tcg_ctx->cpu = NULL;
    max_insns = tb->icount;

    trace_translate_block(tb, pc, tb->tc.ptr);

    /* generate machine code */
    tb->jmp_reset_offset[0] = TB_JMP_RESET_OFFSET_INVALID;
    tb->jmp_reset_offset[1] = TB_JMP_RESET_OFFSET_INVALID;
    tcg_ctx->tb_jmp_reset_offset = tb->jmp_reset_offset;
    if (TCG_TARGET_HAS_direct_jump) {
        tcg_ctx->tb_jmp_insn_offset = tb->jmp_target_arg;
        tcg_ctx->tb_jmp_target_addr = NULL;
    } else {
        tcg_ctx->tb_jmp_insn_offset = NULL;
        tcg_ctx->tb_jmp_target_addr = tb->jmp_target_arg;
    }

#ifdef CONFIG_PROFILER
    qatomic_set(&prof->tb_count, prof->tb_count + 1);
    qatomic_set(&prof->interm_time,
                prof->interm_time + profile_getclock() - ti);
    ti = profile_getclock();
#endif

    gen_code_size = tcg_gen_code(tcg_ctx, tb, pc);
    if (unlikely(gen_code_size < 0)) {
 error_return:
        switch (gen_code_size) {
        case -1:
            /*
             * Overflow of code_gen_buffer, or the current slice of it.
             *
             * TODO: We don't need to re-do gen_intermediate_code, nor
             * should we re-do the tcg optimization currently hidden
             * inside tcg_gen_code.  All that should be required is to
             * flush the TBs, allocate a new TB, re-initialize it per
             * above, and re-do the actual code generation.
             */
            qemu_log_mask(CPU_LOG_TB_OP | CPU_LOG_TB_OP_OPT,
                          "Restarting code generation for "
                          "code_gen_buffer overflow\n");
            goto buffer_overflow;

        case -2:
            /*
             * The code generated for the TranslationBlock is too large.
             * The maximum size allowed by the unwind info is 64k.
             * There may be stricter constraints from relocations
             * in the tcg backend.
             *
             * Try again with half as many insns as we attempted this time.
             * If a single insn overflows, there's a bug somewhere...
             */
            assert(max_insns > 1);
            max_insns /= 2;
            qemu_log_mask(CPU_LOG_TB_OP | CPU_LOG_TB_OP_OPT,
                          "Restarting code generation with "
                          "smaller translation block (max %d insns)\n",
                          max_insns);
            goto tb_overflow;

        default:
            g_assert_not_reached();
        }
    }
    search_size = encode_search(tb, (void *)gen_code_buf + gen_code_size);
    if (unlikely(search_size < 0)) {
        goto buffer_overflow;
    }
    tb->tc.size = gen_code_size;

#ifdef CONFIG_PROFILER
    qatomic_set(&prof->code_time, prof->code_time + profile_getclock() - ti);
    qatomic_set(&prof->code_in_len, prof->code_in_len + tb->size);
    qatomic_set(&prof->code_out_len, prof->code_out_len + gen_code_size);
    qatomic_set(&prof->search_out_len, prof->search_out_len + search_size);
#endif

#ifdef DEBUG_DISAS
    if (qemu_loglevel_mask(CPU_LOG_TB_OUT_ASM) &&
        qemu_log_in_addr_range(pc)) {
        FILE *logfile = qemu_log_trylock();
        if (logfile) {
            int code_size, data_size;
            const tcg_target_ulong *rx_data_gen_ptr;
            size_t chunk_start;
            int insn = 0;

            if (tcg_ctx->data_gen_ptr) {
                rx_data_gen_ptr = tcg_splitwx_to_rx(tcg_ctx->data_gen_ptr);
                code_size = (const void *)rx_data_gen_ptr - tb->tc.ptr;
                data_size = gen_code_size - code_size;
            } else {
                rx_data_gen_ptr = 0;
                code_size = gen_code_size;
                data_size = 0;
            }

            /* Dump header and the first instruction */
            fprintf(logfile, "OUT: [size=%d]\n", gen_code_size);
            fprintf(logfile,
                    "  -- guest addr 0x" TARGET_FMT_lx " + tb prologue\n",
                    tcg_ctx->gen_insn_data[insn][0]);
            chunk_start = tcg_ctx->gen_insn_end_off[insn];
            disas(logfile, tb->tc.ptr, chunk_start);

            /*
             * Dump each instruction chunk, wrapping up empty chunks into
             * the next instruction. The whole array is offset so the
             * first entry is the beginning of the 2nd instruction.
             */
            while (insn < tb->icount) {
                size_t chunk_end = tcg_ctx->gen_insn_end_off[insn];
                if (chunk_end > chunk_start) {
                    fprintf(logfile, "  -- guest addr 0x" TARGET_FMT_lx "\n",
                            tcg_ctx->gen_insn_data[insn][0]);
                    disas(logfile, tb->tc.ptr + chunk_start,
                          chunk_end - chunk_start);
                    chunk_start = chunk_end;
                }
                insn++;
            }

            if (chunk_start < code_size) {
                fprintf(logfile, "  -- tb slow paths + alignment\n");
                disas(logfile, tb->tc.ptr + chunk_start,
                      code_size - chunk_start);
            }

            /* Finally dump any data we may have after the block */
            if (data_size) {
                int i;
                fprintf(logfile, "  data: [size=%d]\n", data_size);
                for (i = 0; i < data_size / sizeof(tcg_target_ulong); i++) {
                    if (sizeof(tcg_target_ulong) == 8) {
                        fprintf(logfile,
                                "0x%08" PRIxPTR ":  .quad  0x%016" TCG_PRIlx "\n",
                                (uintptr_t)&rx_data_gen_ptr[i], rx_data_gen_ptr[i]);
                    } else if (sizeof(tcg_target_ulong) == 4) {
                        fprintf(logfile,
                                "0x%08" PRIxPTR ":  .long  0x%08" TCG_PRIlx "\n",
                                (uintptr_t)&rx_data_gen_ptr[i], rx_data_gen_ptr[i]);
                    } else {
                        qemu_build_not_reached();
                    }
                }
            }
            fprintf(logfile, "\n");
            qemu_log_unlock(logfile);
        }
    }
#endif

    qatomic_set(&tcg_ctx->code_gen_ptr, (void *)
        ROUND_UP((uintptr_t)gen_code_buf + gen_code_size + search_size,
                 CODE_GEN_ALIGN));

    /* init jump list */
    qemu_spin_init(&tb->jmp_lock);
    tb->jmp_list_head = (uintptr_t)NULL;
    tb->jmp_list_next[0] = (uintptr_t)NULL;
    tb->jmp_list_next[1] = (uintptr_t)NULL;
    tb->jmp_dest[0] = (uintptr_t)NULL;
    tb->jmp_dest[1] = (uintptr_t)NULL;

    /* init original jump addresses which have been set during tcg_gen_code() */
    if (tb->jmp_reset_offset[0] != TB_JMP_RESET_OFFSET_INVALID) {
        tb_reset_jump(tb, 0);
    }
    if (tb->jmp_reset_offset[1] != TB_JMP_RESET_OFFSET_INVALID) {
        tb_reset_jump(tb, 1);
    }

    /*
     * If the TB is not associated with a physical RAM page then it must be
     * a temporary one-insn TB, and we have nothing left to do. Return early
     * before attempting to link to other TBs or add to the lookup table.
     */
    if (tb_page_addr0(tb) == -1) {
        return tb;
    }

    /*
     * Insert TB into the corresponding region tree before publishing it
     * through QHT. Otherwise rewinding happened in the TB might fail to
     * lookup itself using host PC.
     */
    tcg_tb_insert(tb);

    /*
     * No explicit memory barrier is required -- tb_link_page() makes the
     * TB visible in a consistent state.
     */
    existing_tb = tb_link_page(tb, tb_page_addr0(tb), tb_page_addr1(tb));
    /* if the TB already exists, discard what we just translated */
    if (unlikely(existing_tb != tb)) {
        uintptr_t orig_aligned = (uintptr_t)gen_code_buf;

        orig_aligned -= ROUND_UP(sizeof(*tb), qemu_icache_linesize);
        qatomic_set(&tcg_ctx->code_gen_ptr, (void *)orig_aligned);
        tcg_tb_remove(tb);
        return existing_tb;
    }
    return tb;
}

/* user-mode: call with mmap_lock held */
void tb_check_watchpoint(CPUState *cpu, uintptr_t retaddr)
{
    TranslationBlock *tb;

    assert_memory_lock();

    tb = tcg_tb_lookup(retaddr);
    if (tb) {
        /* We can use retranslation to find the PC.  */
        cpu_restore_state_from_tb(cpu, tb, retaddr);
        tb_phys_invalidate(tb, -1);
    } else {
        /* The exception probably happened in a helper.  The CPU state should
           have been saved before calling it. Fetch the PC from there.  */
        CPUArchState *env = cpu->env_ptr;
        target_ulong pc, cs_base;
        tb_page_addr_t addr;
        uint32_t flags;

        cpu_get_tb_cpu_state(env, &pc, &cs_base, &flags);
        addr = get_page_addr_code(env, pc);
        if (addr != -1) {
            tb_invalidate_phys_range(addr, addr + 1);
        }
    }
}

#ifndef CONFIG_USER_ONLY
/*
 * In deterministic execution mode, instructions doing device I/Os
 * must be at the end of the TB.
 *
 * Called by softmmu_template.h, with iothread mutex not held.
 */
void cpu_io_recompile(CPUState *cpu, uintptr_t retaddr)
{
    TranslationBlock *tb;
    CPUClass *cc;
    uint32_t n;

    tb = tcg_tb_lookup(retaddr);
    if (!tb) {
        cpu_abort(cpu, "cpu_io_recompile: could not find TB for pc=%p",
                  (void *)retaddr);
    }
    cpu_restore_state_from_tb(cpu, tb, retaddr);

    /*
     * Some guests must re-execute the branch when re-executing a delay
     * slot instruction.  When this is the case, adjust icount and N
     * to account for the re-execution of the branch.
     */
    n = 1;
    cc = CPU_GET_CLASS(cpu);
    if (cc->tcg_ops->io_recompile_replay_branch &&
        cc->tcg_ops->io_recompile_replay_branch(cpu, tb)) {
        cpu_neg(cpu)->icount_decr.u16.low++;
        n = 2;
    }

    /*
     * Exit the loop and potentially generate a new TB executing the
     * just the I/O insns. We also limit instrumentation to memory
     * operations only (which execute after completion) so we don't
     * double instrument the instruction.
     */
    cpu->cflags_next_tb = curr_cflags(cpu) | CF_MEMI_ONLY | CF_LAST_IO | n;

    if (qemu_loglevel_mask(CPU_LOG_EXEC)) {
        target_ulong pc = log_pc(cpu, tb);
        if (qemu_log_in_addr_range(pc)) {
            qemu_log("cpu_io_recompile: rewound execution of TB to "
                     TARGET_FMT_lx "\n", pc);
        }
    }

    cpu_loop_exit_noexc(cpu);
}

static void print_qht_statistics(struct qht_stats hst, GString *buf)
{
    uint32_t hgram_opts;
    size_t hgram_bins;
    char *hgram;

    if (!hst.head_buckets) {
        return;
    }
    g_string_append_printf(buf, "TB hash buckets     %zu/%zu "
                           "(%0.2f%% head buckets used)\n",
                           hst.used_head_buckets, hst.head_buckets,
                           (double)hst.used_head_buckets /
                           hst.head_buckets * 100);

    hgram_opts =  QDIST_PR_BORDER | QDIST_PR_LABELS;
    hgram_opts |= QDIST_PR_100X   | QDIST_PR_PERCENT;
    if (qdist_xmax(&hst.occupancy) - qdist_xmin(&hst.occupancy) == 1) {
        hgram_opts |= QDIST_PR_NODECIMAL;
    }
    hgram = qdist_pr(&hst.occupancy, 10, hgram_opts);
    g_string_append_printf(buf, "TB hash occupancy   %0.2f%% avg chain occ. "
                           "Histogram: %s\n",
                           qdist_avg(&hst.occupancy) * 100, hgram);
    g_free(hgram);

    hgram_opts = QDIST_PR_BORDER | QDIST_PR_LABELS;
    hgram_bins = qdist_xmax(&hst.chain) - qdist_xmin(&hst.chain);
    if (hgram_bins > 10) {
        hgram_bins = 10;
    } else {
        hgram_bins = 0;
        hgram_opts |= QDIST_PR_NODECIMAL | QDIST_PR_NOBINRANGE;
    }
    hgram = qdist_pr(&hst.chain, hgram_bins, hgram_opts);
    g_string_append_printf(buf, "TB hash avg chain   %0.3f buckets. "
                           "Histogram: %s\n",
                           qdist_avg(&hst.chain), hgram);
    g_free(hgram);
}

struct tb_tree_stats {
    size_t nb_tbs;
    size_t host_size;
    size_t target_size;
    size_t max_target_size;
    size_t direct_jmp_count;
    size_t direct_jmp2_count;
    size_t cross_page;
};

static gboolean tb_tree_stats_iter(gpointer key, gpointer value, gpointer data)
{
    const TranslationBlock *tb = value;
    struct tb_tree_stats *tst = data;

    tst->nb_tbs++;
    tst->host_size += tb->tc.size;
    tst->target_size += tb->size;
    if (tb->size > tst->max_target_size) {
        tst->max_target_size = tb->size;
    }
    if (tb_page_addr1(tb) != -1) {
        tst->cross_page++;
    }
    if (tb->jmp_reset_offset[0] != TB_JMP_RESET_OFFSET_INVALID) {
        tst->direct_jmp_count++;
        if (tb->jmp_reset_offset[1] != TB_JMP_RESET_OFFSET_INVALID) {
            tst->direct_jmp2_count++;
        }
    }
    return false;
}

void dump_exec_info(GString *buf)
{
    struct tb_tree_stats tst = {};
    struct qht_stats hst;
    size_t nb_tbs, flush_full, flush_part, flush_elide;

    tcg_tb_foreach(tb_tree_stats_iter, &tst);
    nb_tbs = tst.nb_tbs;
    /* XXX: avoid using doubles ? */
    g_string_append_printf(buf, "Translation buffer state:\n");
    /*
     * Report total code size including the padding and TB structs;
     * otherwise users might think "-accel tcg,tb-size" is not honoured.
     * For avg host size we use the precise numbers from tb_tree_stats though.
     */
    g_string_append_printf(buf, "gen code size       %zu/%zu\n",
                           tcg_code_size(), tcg_code_capacity());
    g_string_append_printf(buf, "TB count            %zu\n", nb_tbs);
    g_string_append_printf(buf, "TB avg target size  %zu max=%zu bytes\n",
                           nb_tbs ? tst.target_size / nb_tbs : 0,
                           tst.max_target_size);
    g_string_append_printf(buf, "TB avg host size    %zu bytes "
                           "(expansion ratio: %0.1f)\n",
                           nb_tbs ? tst.host_size / nb_tbs : 0,
                           tst.target_size ?
                           (double)tst.host_size / tst.target_size : 0);
    g_string_append_printf(buf, "cross page TB count %zu (%zu%%)\n",
                           tst.cross_page,
                           nb_tbs ? (tst.cross_page * 100) / nb_tbs : 0);
    g_string_append_printf(buf, "direct jump count   %zu (%zu%%) "
                           "(2 jumps=%zu %zu%%)\n",
                           tst.direct_jmp_count,
                           nb_tbs ? (tst.direct_jmp_count * 100) / nb_tbs : 0,
                           tst.direct_jmp2_count,
                           nb_tbs ? (tst.direct_jmp2_count * 100) / nb_tbs : 0);

    qht_statistics_init(&tb_ctx.htable, &hst);
    print_qht_statistics(hst, buf);
    qht_statistics_destroy(&hst);

    g_string_append_printf(buf, "\nStatistics:\n");
    g_string_append_printf(buf, "TB flush count      %u\n",
                           qatomic_read(&tb_ctx.tb_flush_count));
    g_string_append_printf(buf, "TB invalidate count %u\n",
                           qatomic_read(&tb_ctx.tb_phys_invalidate_count));

    tlb_flush_counts(&flush_full, &flush_part, &flush_elide);
    g_string_append_printf(buf, "TLB full flushes    %zu\n", flush_full);
    g_string_append_printf(buf, "TLB partial flushes %zu\n", flush_part);
    g_string_append_printf(buf, "TLB elided flushes  %zu\n", flush_elide);
    tcg_dump_info(buf);
}

#else /* CONFIG_USER_ONLY */

void cpu_interrupt(CPUState *cpu, int mask)
{
    g_assert(qemu_mutex_iothread_locked());
    cpu->interrupt_request |= mask;
    qatomic_set(&cpu_neg(cpu)->icount_decr.u16.high, -1);
}

/*
 * Walks guest process memory "regions" one by one
 * and calls callback function 'fn' for each region.
 */
struct walk_memory_regions_data {
    walk_memory_regions_fn fn;
    void *priv;
    target_ulong start;
    int prot;
};

static int walk_memory_regions_end(struct walk_memory_regions_data *data,
                                   target_ulong end, int new_prot)
{
    if (data->start != -1u) {
        int rc = data->fn(data->priv, data->start, end, data->prot);
        if (rc != 0) {
            return rc;
        }
    }

    data->start = (new_prot ? end : -1u);
    data->prot = new_prot;

    return 0;
}

static int walk_memory_regions_1(struct walk_memory_regions_data *data,
                                 target_ulong base, int level, void **lp)
{
    target_ulong pa;
    int i, rc;

    if (*lp == NULL) {
        return walk_memory_regions_end(data, base, 0);
    }

    if (level == 0) {
        PageDesc *pd = *lp;

        for (i = 0; i < V_L2_SIZE; ++i) {
            int prot = pd[i].flags;

            pa = base | (i << TARGET_PAGE_BITS);
            if (prot != data->prot) {
                rc = walk_memory_regions_end(data, pa, prot);
                if (rc != 0) {
                    return rc;
                }
            }
        }
    } else {
        void **pp = *lp;

        for (i = 0; i < V_L2_SIZE; ++i) {
            pa = base | ((target_ulong)i <<
                (TARGET_PAGE_BITS + V_L2_BITS * level));
            rc = walk_memory_regions_1(data, pa, level - 1, pp + i);
            if (rc != 0) {
                return rc;
            }
        }
    }

    return 0;
}

int walk_memory_regions(void *priv, walk_memory_regions_fn fn)
{
    struct walk_memory_regions_data data;
    uintptr_t i, l1_sz = v_l1_size;

    data.fn = fn;
    data.priv = priv;
    data.start = -1u;
    data.prot = 0;

    for (i = 0; i < l1_sz; i++) {
        target_ulong base = i << (v_l1_shift + TARGET_PAGE_BITS);
        int rc = walk_memory_regions_1(&data, base, v_l2_levels, l1_map + i);
        if (rc != 0) {
            return rc;
        }
    }

    return walk_memory_regions_end(&data, 0, 0);
}

static int dump_region(void *priv, target_ulong start,
    target_ulong end, unsigned long prot)
{
    FILE *f = (FILE *)priv;

    (void) fprintf(f, TARGET_FMT_lx"-"TARGET_FMT_lx
        " "TARGET_FMT_lx" %c%c%c\n",
        start, end, end - start,
        ((prot & PAGE_READ) ? 'r' : '-'),
        ((prot & PAGE_WRITE) ? 'w' : '-'),
        ((prot & PAGE_EXEC) ? 'x' : '-'));

    return 0;
}

/* dump memory mappings */
void page_dump(FILE *f)
{
    const int length = sizeof(target_ulong) * 2;
    (void) fprintf(f, "%-*s %-*s %-*s %s\n",
            length, "start", length, "end", length, "size", "prot");
    walk_memory_regions(f, dump_region);
}

int page_get_flags(target_ulong address)
{
    PageDesc *p;

    p = page_find(address >> TARGET_PAGE_BITS);
    if (!p) {
        return 0;
    }
    return p->flags;
}

/*
 * Allow the target to decide if PAGE_TARGET_[12] may be reset.
 * By default, they are not kept.
 */
#ifndef PAGE_TARGET_STICKY
#define PAGE_TARGET_STICKY  0
#endif
#define PAGE_STICKY  (PAGE_ANON | PAGE_PASSTHROUGH | PAGE_TARGET_STICKY)

/* Modify the flags of a page and invalidate the code if necessary.
   The flag PAGE_WRITE_ORG is positioned automatically depending
   on PAGE_WRITE.  The mmap_lock should already be held.  */
void page_set_flags(target_ulong start, target_ulong end, int flags)
{
    target_ulong addr, len;
    bool reset, inval_tb = false;

    /* This function should never be called with addresses outside the
       guest address space.  If this assert fires, it probably indicates
       a missing call to h2g_valid.  */
    assert(end - 1 <= GUEST_ADDR_MAX);
    assert(start < end);
    /* Only set PAGE_ANON with new mappings. */
    assert(!(flags & PAGE_ANON) || (flags & PAGE_RESET));
    assert_memory_lock();

    start = start & TARGET_PAGE_MASK;
    end = TARGET_PAGE_ALIGN(end);

    if (flags & PAGE_WRITE) {
        flags |= PAGE_WRITE_ORG;
    }
    reset = !(flags & PAGE_VALID) || (flags & PAGE_RESET);
    if (reset) {
        page_reset_target_data(start, end);
    }
    flags &= ~PAGE_RESET;

    for (addr = start, len = end - start;
         len != 0;
         len -= TARGET_PAGE_SIZE, addr += TARGET_PAGE_SIZE) {
        PageDesc *p = page_find_alloc(addr >> TARGET_PAGE_BITS, true);

        /*
         * If the page was executable, but is reset, or is no longer
         * executable, or has become writable, then invalidate any code.
         */
        if ((p->flags & PAGE_EXEC)
            && (reset ||
                !(flags & PAGE_EXEC) ||
                (flags & ~p->flags & PAGE_WRITE))) {
            inval_tb = true;
        }
        /* Using mprotect on a page does not change sticky bits. */
        p->flags = (reset ? 0 : p->flags & PAGE_STICKY) | flags;
    }

    if (inval_tb) {
        tb_invalidate_phys_range(start, end);
    }
}

int page_check_range(target_ulong start, target_ulong len, int flags)
{
    PageDesc *p;
    target_ulong end;
    target_ulong addr;

    /* This function should never be called with addresses outside the
       guest address space.  If this assert fires, it probably indicates
       a missing call to h2g_valid.  */
    if (TARGET_ABI_BITS > L1_MAP_ADDR_SPACE_BITS) {
        assert(start < ((target_ulong)1 << L1_MAP_ADDR_SPACE_BITS));
    }

    if (len == 0) {
        return 0;
    }
    if (start + len - 1 < start) {
        /* We've wrapped around.  */
        return -1;
    }

    /* must do before we loose bits in the next step */
    end = TARGET_PAGE_ALIGN(start + len);
    start = start & TARGET_PAGE_MASK;

    for (addr = start, len = end - start;
         len != 0;
         len -= TARGET_PAGE_SIZE, addr += TARGET_PAGE_SIZE) {
        p = page_find(addr >> TARGET_PAGE_BITS);
        if (!p) {
            return -1;
        }
        if (!(p->flags & PAGE_VALID)) {
            return -1;
        }

        if ((flags & PAGE_READ) && !(p->flags & PAGE_READ)) {
            return -1;
        }
        if (flags & PAGE_WRITE) {
            if (!(p->flags & PAGE_WRITE_ORG)) {
                return -1;
            }
            /* unprotect the page if it was put read-only because it
               contains translated code */
            if (!(p->flags & PAGE_WRITE)) {
                if (!page_unprotect(addr, 0)) {
                    return -1;
                }
            }
        }
    }
    return 0;
}

void page_protect(tb_page_addr_t page_addr)
{
    target_ulong addr;
    PageDesc *p;
    int prot;

    p = page_find(page_addr >> TARGET_PAGE_BITS);
    if (p && (p->flags & PAGE_WRITE)) {
        /*
         * Force the host page as non writable (writes will have a page fault +
         * mprotect overhead).
         */
        page_addr &= qemu_host_page_mask;
        prot = 0;
        for (addr = page_addr; addr < page_addr + qemu_host_page_size;
             addr += TARGET_PAGE_SIZE) {

            p = page_find(addr >> TARGET_PAGE_BITS);
            if (!p) {
                continue;
            }
            prot |= p->flags;
            p->flags &= ~PAGE_WRITE;
        }
        mprotect(g2h_untagged(page_addr), qemu_host_page_size,
                 (prot & PAGE_BITS) & ~PAGE_WRITE);
    }
}

/* called from signal handler: invalidate the code and unprotect the
 * page. Return 0 if the fault was not handled, 1 if it was handled,
 * and 2 if it was handled but the caller must cause the TB to be
 * immediately exited. (We can only return 2 if the 'pc' argument is
 * non-zero.)
 */
int page_unprotect(target_ulong address, uintptr_t pc)
{
    unsigned int prot;
    bool current_tb_invalidated;
    PageDesc *p;
    target_ulong host_start, host_end, addr;

    /* Technically this isn't safe inside a signal handler.  However we
       know this only ever happens in a synchronous SEGV handler, so in
       practice it seems to be ok.  */
    mmap_lock();

    p = page_find(address >> TARGET_PAGE_BITS);
    if (!p) {
        mmap_unlock();
        return 0;
    }

    /* if the page was really writable, then we change its
       protection back to writable */
    if (p->flags & PAGE_WRITE_ORG) {
        current_tb_invalidated = false;
        if (p->flags & PAGE_WRITE) {
            /* If the page is actually marked WRITE then assume this is because
             * this thread raced with another one which got here first and
             * set the page to PAGE_WRITE and did the TB invalidate for us.
             */
#ifdef TARGET_HAS_PRECISE_SMC
            TranslationBlock *current_tb = tcg_tb_lookup(pc);
            if (current_tb) {
                current_tb_invalidated = tb_cflags(current_tb) & CF_INVALID;
            }
#endif
        } else {
            host_start = address & qemu_host_page_mask;
            host_end = host_start + qemu_host_page_size;

            prot = 0;
            for (addr = host_start; addr < host_end; addr += TARGET_PAGE_SIZE) {
                p = page_find(addr >> TARGET_PAGE_BITS);
                p->flags |= PAGE_WRITE;
                prot |= p->flags;

                /* and since the content will be modified, we must invalidate
                   the corresponding translated code. */
                current_tb_invalidated |=
                    tb_invalidate_phys_page_unwind(addr, pc);
            }
            mprotect((void *)g2h_untagged(host_start), qemu_host_page_size,
                     prot & PAGE_BITS);
        }
        mmap_unlock();
        /* If current TB was invalidated return to main loop */
        return current_tb_invalidated ? 2 : 1;
    }
    mmap_unlock();
    return 0;
}
#endif /* CONFIG_USER_ONLY */

/*
 * Called by generic code at e.g. cpu reset after cpu creation,
 * therefore we must be prepared to allocate the jump cache.
 */
void tcg_flush_jmp_cache(CPUState *cpu)
{
    CPUJumpCache *jc = cpu->tb_jmp_cache;

    /* During early initialization, the cache may not yet be allocated. */
    if (unlikely(jc == NULL)) {
        return;
    }

    for (int i = 0; i < TB_JMP_CACHE_SIZE; i++) {
        qatomic_set(&jc->array[i].tb, NULL);
    }
}

/* This is a wrapper for common code that can not use CONFIG_SOFTMMU */
void tcg_flush_softmmu_tlb(CPUState *cs)
{
#ifdef CONFIG_SOFTMMU
    tlb_flush(cs);
#endif
}<|MERGE_RESOLUTION|>--- conflicted
+++ resolved
@@ -283,20 +283,11 @@
 }
 
 /*
-<<<<<<< HEAD
- * The cpu state corresponding to 'host_pc' is restored.
- * When reset_icount is true, current TB will be interrupted and
- * icount should be recalculated.
- */
-void cpu_restore_state_from_tb(CPUState *cpu, TranslationBlock *tb,
-                               uintptr_t host_pc, bool reset_icount)
-=======
  * The cpu state corresponding to 'host_pc' is restored in
  * preparation for exiting the TB.
  */
 void cpu_restore_state_from_tb(CPUState *cpu, TranslationBlock *tb,
                                uintptr_t host_pc)
->>>>>>> 18cd31ff
 {
     uint64_t data[TARGET_INSN_START_WORDS];
 #ifdef CONFIG_PROFILER
@@ -309,11 +300,7 @@
         return;
     }
 
-<<<<<<< HEAD
-    if (reset_icount && (tb_cflags(tb) & CF_USE_ICOUNT)) {
-=======
     if (tb_cflags(tb) & CF_USE_ICOUNT) {
->>>>>>> 18cd31ff
         assert(icount_enabled());
         /*
          * Reset the cycle counter to the start of the block and
@@ -346,11 +333,7 @@
     if (in_code_gen_buffer((const void *)(host_pc - tcg_splitwx_diff))) {
         TranslationBlock *tb = tcg_tb_lookup(host_pc);
         if (tb) {
-<<<<<<< HEAD
-            cpu_restore_state_from_tb(cpu, tb, host_pc, true);
-=======
             cpu_restore_state_from_tb(cpu, tb, host_pc);
->>>>>>> 18cd31ff
             return true;
         }
     }
