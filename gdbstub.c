/*
 * gdb server stub
 *
 * This implements a subset of the remote protocol as described in:
 *
 *   https://sourceware.org/gdb/onlinedocs/gdb/Remote-Protocol.html
 *
 * Copyright (c) 2003-2005 Fabrice Bellard
 *
 * This library is free software; you can redistribute it and/or
 * modify it under the terms of the GNU Lesser General Public
 * License as published by the Free Software Foundation; either
 * version 2 of the License, or (at your option) any later version.
 *
 * This library is distributed in the hope that it will be useful,
 * but WITHOUT ANY WARRANTY; without even the implied warranty of
 * MERCHANTABILITY or FITNESS FOR A PARTICULAR PURPOSE.  See the GNU
 * Lesser General Public License for more details.
 *
 * You should have received a copy of the GNU Lesser General Public
 * License along with this library; if not, see <http://www.gnu.org/licenses/>.
 *
 * SPDX-License-Identifier: LGPL-2.0+
 */

#include "qemu/osdep.h"
#include "qemu-common.h"
#include "qapi/error.h"
#include "qemu/error-report.h"
#include "qemu/ctype.h"
#include "qemu/cutils.h"
#include "qemu/module.h"
#include "trace-root.h"
#ifdef CONFIG_USER_ONLY
#include "qemu.h"
#else
#include "monitor/monitor.h"
#include "chardev/char.h"
#include "chardev/char-fe.h"
#include "sysemu/sysemu.h"
#include "exec/gdbstub.h"
#include "hw/cpu/cluster.h"
#include "hw/boards.h"
#endif

#define MAX_PACKET_LENGTH 4096

#include "qemu/sockets.h"
#include "sysemu/hw_accel.h"
#include "sysemu/kvm.h"
#include "sysemu/runstate.h"
#include "hw/semihosting/semihost.h"
#include "exec/exec-all.h"

#ifdef CONFIG_USER_ONLY
#define GDB_ATTACHED "0"
#else
#define GDB_ATTACHED "1"
#endif

#ifndef CONFIG_USER_ONLY
static int phy_memory_mode;
#endif

static inline int target_memory_rw_debug(CPUState *cpu, target_ulong addr,
                                         uint8_t *buf, int len, bool is_write)
{
    CPUClass *cc;

#ifndef CONFIG_USER_ONLY
    if (phy_memory_mode) {
        if (is_write) {
            cpu_physical_memory_write(addr, buf, len);
        } else {
            cpu_physical_memory_read(addr, buf, len);
        }
        return 0;
    }
#endif

    cc = CPU_GET_CLASS(cpu);
    if (cc->memory_rw_debug) {
        return cc->memory_rw_debug(cpu, addr, buf, len, is_write);
    }
    return cpu_memory_rw_debug(cpu, addr, buf, len, is_write);
}

/* Return the GDB index for a given vCPU state.
 *
 * For user mode this is simply the thread id. In system mode GDB
 * numbers CPUs from 1 as 0 is reserved as an "any cpu" index.
 */
static inline int cpu_gdb_index(CPUState *cpu)
{
#if defined(CONFIG_USER_ONLY)
    TaskState *ts = (TaskState *) cpu->opaque;
    return ts->ts_tid;
#else
    return cpu->cpu_index + 1;
#endif
}

enum {
    GDB_SIGNAL_0 = 0,
    GDB_SIGNAL_INT = 2,
    GDB_SIGNAL_QUIT = 3,
    GDB_SIGNAL_TRAP = 5,
    GDB_SIGNAL_ABRT = 6,
    GDB_SIGNAL_ALRM = 14,
    GDB_SIGNAL_IO = 23,
    GDB_SIGNAL_XCPU = 24,
    GDB_SIGNAL_UNKNOWN = 143
};

#ifdef CONFIG_USER_ONLY

/* Map target signal numbers to GDB protocol signal numbers and vice
 * versa.  For user emulation's currently supported systems, we can
 * assume most signals are defined.
 */

static int gdb_signal_table[] = {
    0,
    TARGET_SIGHUP,
    TARGET_SIGINT,
    TARGET_SIGQUIT,
    TARGET_SIGILL,
    TARGET_SIGTRAP,
    TARGET_SIGABRT,
    -1, /* SIGEMT */
    TARGET_SIGFPE,
    TARGET_SIGKILL,
    TARGET_SIGBUS,
    TARGET_SIGSEGV,
    TARGET_SIGSYS,
    TARGET_SIGPIPE,
    TARGET_SIGALRM,
    TARGET_SIGTERM,
    TARGET_SIGURG,
    TARGET_SIGSTOP,
    TARGET_SIGTSTP,
    TARGET_SIGCONT,
    TARGET_SIGCHLD,
    TARGET_SIGTTIN,
    TARGET_SIGTTOU,
    TARGET_SIGIO,
    TARGET_SIGXCPU,
    TARGET_SIGXFSZ,
    TARGET_SIGVTALRM,
    TARGET_SIGPROF,
    TARGET_SIGWINCH,
    -1, /* SIGLOST */
    TARGET_SIGUSR1,
    TARGET_SIGUSR2,
#ifdef TARGET_SIGPWR
    TARGET_SIGPWR,
#else
    -1,
#endif
    -1, /* SIGPOLL */
    -1,
    -1,
    -1,
    -1,
    -1,
    -1,
    -1,
    -1,
    -1,
    -1,
    -1,
#ifdef __SIGRTMIN
    __SIGRTMIN + 1,
    __SIGRTMIN + 2,
    __SIGRTMIN + 3,
    __SIGRTMIN + 4,
    __SIGRTMIN + 5,
    __SIGRTMIN + 6,
    __SIGRTMIN + 7,
    __SIGRTMIN + 8,
    __SIGRTMIN + 9,
    __SIGRTMIN + 10,
    __SIGRTMIN + 11,
    __SIGRTMIN + 12,
    __SIGRTMIN + 13,
    __SIGRTMIN + 14,
    __SIGRTMIN + 15,
    __SIGRTMIN + 16,
    __SIGRTMIN + 17,
    __SIGRTMIN + 18,
    __SIGRTMIN + 19,
    __SIGRTMIN + 20,
    __SIGRTMIN + 21,
    __SIGRTMIN + 22,
    __SIGRTMIN + 23,
    __SIGRTMIN + 24,
    __SIGRTMIN + 25,
    __SIGRTMIN + 26,
    __SIGRTMIN + 27,
    __SIGRTMIN + 28,
    __SIGRTMIN + 29,
    __SIGRTMIN + 30,
    __SIGRTMIN + 31,
    -1, /* SIGCANCEL */
    __SIGRTMIN,
    __SIGRTMIN + 32,
    __SIGRTMIN + 33,
    __SIGRTMIN + 34,
    __SIGRTMIN + 35,
    __SIGRTMIN + 36,
    __SIGRTMIN + 37,
    __SIGRTMIN + 38,
    __SIGRTMIN + 39,
    __SIGRTMIN + 40,
    __SIGRTMIN + 41,
    __SIGRTMIN + 42,
    __SIGRTMIN + 43,
    __SIGRTMIN + 44,
    __SIGRTMIN + 45,
    __SIGRTMIN + 46,
    __SIGRTMIN + 47,
    __SIGRTMIN + 48,
    __SIGRTMIN + 49,
    __SIGRTMIN + 50,
    __SIGRTMIN + 51,
    __SIGRTMIN + 52,
    __SIGRTMIN + 53,
    __SIGRTMIN + 54,
    __SIGRTMIN + 55,
    __SIGRTMIN + 56,
    __SIGRTMIN + 57,
    __SIGRTMIN + 58,
    __SIGRTMIN + 59,
    __SIGRTMIN + 60,
    __SIGRTMIN + 61,
    __SIGRTMIN + 62,
    __SIGRTMIN + 63,
    __SIGRTMIN + 64,
    __SIGRTMIN + 65,
    __SIGRTMIN + 66,
    __SIGRTMIN + 67,
    __SIGRTMIN + 68,
    __SIGRTMIN + 69,
    __SIGRTMIN + 70,
    __SIGRTMIN + 71,
    __SIGRTMIN + 72,
    __SIGRTMIN + 73,
    __SIGRTMIN + 74,
    __SIGRTMIN + 75,
    __SIGRTMIN + 76,
    __SIGRTMIN + 77,
    __SIGRTMIN + 78,
    __SIGRTMIN + 79,
    __SIGRTMIN + 80,
    __SIGRTMIN + 81,
    __SIGRTMIN + 82,
    __SIGRTMIN + 83,
    __SIGRTMIN + 84,
    __SIGRTMIN + 85,
    __SIGRTMIN + 86,
    __SIGRTMIN + 87,
    __SIGRTMIN + 88,
    __SIGRTMIN + 89,
    __SIGRTMIN + 90,
    __SIGRTMIN + 91,
    __SIGRTMIN + 92,
    __SIGRTMIN + 93,
    __SIGRTMIN + 94,
    __SIGRTMIN + 95,
    -1, /* SIGINFO */
    -1, /* UNKNOWN */
    -1, /* DEFAULT */
    -1,
    -1,
    -1,
    -1,
    -1,
    -1
#endif
};
#else
/* In system mode we only need SIGINT and SIGTRAP; other signals
   are not yet supported.  */

enum {
    TARGET_SIGINT = 2,
    TARGET_SIGTRAP = 5
};

static int gdb_signal_table[] = {
    -1,
    -1,
    TARGET_SIGINT,
    -1,
    -1,
    TARGET_SIGTRAP
};
#endif

#ifdef CONFIG_USER_ONLY
static int target_signal_to_gdb (int sig)
{
    int i;
    for (i = 0; i < ARRAY_SIZE (gdb_signal_table); i++)
        if (gdb_signal_table[i] == sig)
            return i;
    return GDB_SIGNAL_UNKNOWN;
}
#endif

static int gdb_signal_to_target (int sig)
{
    if (sig < ARRAY_SIZE (gdb_signal_table))
        return gdb_signal_table[sig];
    else
        return -1;
}

typedef struct GDBRegisterState {
    int base_reg;
    int num_regs;
    gdb_get_reg_cb get_reg;
    gdb_set_reg_cb set_reg;
    const char *xml;
    struct GDBRegisterState *next;
} GDBRegisterState;

typedef struct GDBProcess {
    uint32_t pid;
    bool attached;

    char target_xml[1024];
} GDBProcess;

enum RSState {
    RS_INACTIVE,
    RS_IDLE,
    RS_GETLINE,
    RS_GETLINE_ESC,
    RS_GETLINE_RLE,
    RS_CHKSUM1,
    RS_CHKSUM2,
};
typedef struct GDBState {
    bool init;       /* have we been initialised? */
    CPUState *c_cpu; /* current CPU for step/continue ops */
    CPUState *g_cpu; /* current CPU for other ops */
    CPUState *query_cpu; /* for q{f|s}ThreadInfo */
    enum RSState state; /* parsing state */
    char line_buf[MAX_PACKET_LENGTH];
    int line_buf_index;
    int line_sum; /* running checksum */
    int line_csum; /* checksum at the end of the packet */
    GByteArray *last_packet;
    int signal;
#ifdef CONFIG_USER_ONLY
    int fd;
    char *socket_path;
    int running_state;
#else
    CharBackend chr;
    Chardev *mon_chr;
#endif
    bool multiprocess;
    GDBProcess *processes;
    int process_num;
    char syscall_buf[256];
    gdb_syscall_complete_cb current_syscall_cb;
    GString *str_buf;
    GByteArray *mem_buf;
} GDBState;

/* By default use no IRQs and no timers while single stepping so as to
 * make single stepping like an ICE HW step.
 */
static int sstep_flags = SSTEP_ENABLE|SSTEP_NOIRQ|SSTEP_NOTIMER;

static GDBState gdbserver_state;

static void init_gdbserver_state(void)
{
    g_assert(!gdbserver_state.init);
    memset(&gdbserver_state, 0, sizeof(GDBState));
    gdbserver_state.init = true;
    gdbserver_state.str_buf = g_string_new(NULL);
    gdbserver_state.mem_buf = g_byte_array_sized_new(MAX_PACKET_LENGTH);
    gdbserver_state.last_packet = g_byte_array_sized_new(MAX_PACKET_LENGTH + 4);
}

#ifndef CONFIG_USER_ONLY
static void reset_gdbserver_state(void)
{
    g_free(gdbserver_state.processes);
    gdbserver_state.processes = NULL;
    gdbserver_state.process_num = 0;
}
#endif

bool gdb_has_xml;

#ifdef CONFIG_USER_ONLY

static int get_char(void)
{
    uint8_t ch;
    int ret;

    for(;;) {
        ret = qemu_recv(gdbserver_state.fd, &ch, 1, 0);
        if (ret < 0) {
            if (errno == ECONNRESET)
                gdbserver_state.fd = -1;
            if (errno != EINTR)
                return -1;
        } else if (ret == 0) {
            close(gdbserver_state.fd);
            gdbserver_state.fd = -1;
            return -1;
        } else {
            break;
        }
    }
    return ch;
}
#endif

static enum {
    GDB_SYS_UNKNOWN,
    GDB_SYS_ENABLED,
    GDB_SYS_DISABLED,
} gdb_syscall_mode;

/* Decide if either remote gdb syscalls or native file IO should be used. */
int use_gdb_syscalls(void)
{
    SemihostingTarget target = semihosting_get_target();
    if (target == SEMIHOSTING_TARGET_NATIVE) {
        /* -semihosting-config target=native */
        return false;
    } else if (target == SEMIHOSTING_TARGET_GDB) {
        /* -semihosting-config target=gdb */
        return true;
    }

    /* -semihosting-config target=auto */
    /* On the first call check if gdb is connected and remember. */
    if (gdb_syscall_mode == GDB_SYS_UNKNOWN) {
        gdb_syscall_mode = gdbserver_state.init ?
            GDB_SYS_ENABLED : GDB_SYS_DISABLED;
    }
    return gdb_syscall_mode == GDB_SYS_ENABLED;
}

/* Resume execution.  */
static inline void gdb_continue(void)
{

#ifdef CONFIG_USER_ONLY
    gdbserver_state.running_state = 1;
    trace_gdbstub_op_continue();
#else
    if (!runstate_needs_reset()) {
        trace_gdbstub_op_continue();
        vm_start();
    }
#endif
}

/*
 * Resume execution, per CPU actions. For user-mode emulation it's
 * equivalent to gdb_continue.
 */
static int gdb_continue_partial(char *newstates)
{
    CPUState *cpu;
    int res = 0;
#ifdef CONFIG_USER_ONLY
    /*
     * This is not exactly accurate, but it's an improvement compared to the
     * previous situation, where only one CPU would be single-stepped.
     */
    CPU_FOREACH(cpu) {
        if (newstates[cpu->cpu_index] == 's') {
            trace_gdbstub_op_stepping(cpu->cpu_index);
            cpu_single_step(cpu, sstep_flags);
        }
    }
    gdbserver_state.running_state = 1;
#else
    int flag = 0;

    if (!runstate_needs_reset()) {
        if (vm_prepare_start()) {
            return 0;
        }

        CPU_FOREACH(cpu) {
            switch (newstates[cpu->cpu_index]) {
            case 0:
            case 1:
                break; /* nothing to do here */
            case 's':
                trace_gdbstub_op_stepping(cpu->cpu_index);
                cpu_single_step(cpu, sstep_flags);
                cpu_resume(cpu);
                flag = 1;
                break;
            case 'c':
                trace_gdbstub_op_continue_cpu(cpu->cpu_index);
                cpu_resume(cpu);
                flag = 1;
                break;
            default:
                res = -1;
                break;
            }
        }
    }
    if (flag) {
        qemu_clock_enable(QEMU_CLOCK_VIRTUAL, true);
    }
#endif
    return res;
}

static void put_buffer(const uint8_t *buf, int len)
{
#ifdef CONFIG_USER_ONLY
    int ret;

    while (len > 0) {
        ret = send(gdbserver_state.fd, buf, len, 0);
        if (ret < 0) {
            if (errno != EINTR)
                return;
        } else {
            buf += ret;
            len -= ret;
        }
    }
#else
    /* XXX this blocks entire thread. Rewrite to use
     * qemu_chr_fe_write and background I/O callbacks */
    qemu_chr_fe_write_all(&gdbserver_state.chr, buf, len);
#endif
}

static inline int fromhex(int v)
{
    if (v >= '0' && v <= '9')
        return v - '0';
    else if (v >= 'A' && v <= 'F')
        return v - 'A' + 10;
    else if (v >= 'a' && v <= 'f')
        return v - 'a' + 10;
    else
        return 0;
}

static inline int tohex(int v)
{
    if (v < 10)
        return v + '0';
    else
        return v - 10 + 'a';
}

/* writes 2*len+1 bytes in buf */
static void memtohex(GString *buf, const uint8_t *mem, int len)
{
    int i, c;
    for(i = 0; i < len; i++) {
        c = mem[i];
        g_string_append_c(buf, tohex(c >> 4));
        g_string_append_c(buf, tohex(c & 0xf));
    }
    g_string_append_c(buf, '\0');
}

static void hextomem(GByteArray *mem, const char *buf, int len)
{
    int i;

    for(i = 0; i < len; i++) {
        guint8 byte = fromhex(buf[0]) << 4 | fromhex(buf[1]);
        g_byte_array_append(mem, &byte, 1);
        buf += 2;
    }
}

static void hexdump(const char *buf, int len,
                    void (*trace_fn)(size_t ofs, char const *text))
{
    char line_buffer[3 * 16 + 4 + 16 + 1];

    size_t i;
    for (i = 0; i < len || (i & 0xF); ++i) {
        size_t byte_ofs = i & 15;

        if (byte_ofs == 0) {
            memset(line_buffer, ' ', 3 * 16 + 4 + 16);
            line_buffer[3 * 16 + 4 + 16] = 0;
        }

        size_t col_group = (i >> 2) & 3;
        size_t hex_col = byte_ofs * 3 + col_group;
        size_t txt_col = 3 * 16 + 4 + byte_ofs;

        if (i < len) {
            char value = buf[i];

            line_buffer[hex_col + 0] = tohex((value >> 4) & 0xF);
            line_buffer[hex_col + 1] = tohex((value >> 0) & 0xF);
            line_buffer[txt_col + 0] = (value >= ' ' && value < 127)
                    ? value
                    : '.';
        }

        if (byte_ofs == 0xF)
            trace_fn(i & -16, line_buffer);
    }
}

/* return -1 if error, 0 if OK */
static int put_packet_binary(const char *buf, int len, bool dump)
{
    int csum, i;
    uint8_t footer[3];

    if (dump && trace_event_get_state_backends(TRACE_GDBSTUB_IO_BINARYREPLY)) {
        hexdump(buf, len, trace_gdbstub_io_binaryreply);
    }

    for(;;) {
        g_byte_array_set_size(gdbserver_state.last_packet, 0);
        g_byte_array_append(gdbserver_state.last_packet,
                            (const uint8_t *) "$", 1);
        g_byte_array_append(gdbserver_state.last_packet,
                            (const uint8_t *) buf, len);
        csum = 0;
        for(i = 0; i < len; i++) {
            csum += buf[i];
        }
        footer[0] = '#';
        footer[1] = tohex((csum >> 4) & 0xf);
        footer[2] = tohex((csum) & 0xf);
        g_byte_array_append(gdbserver_state.last_packet, footer, 3);

        put_buffer(gdbserver_state.last_packet->data,
                   gdbserver_state.last_packet->len);

#ifdef CONFIG_USER_ONLY
        i = get_char();
        if (i < 0)
            return -1;
        if (i == '+')
            break;
#else
        break;
#endif
    }
    return 0;
}

/* return -1 if error, 0 if OK */
static int put_packet(const char *buf)
{
    trace_gdbstub_io_reply(buf);

    return put_packet_binary(buf, strlen(buf), false);
}

static void put_strbuf(void)
{
    put_packet(gdbserver_state.str_buf->str);
}

/* Encode data using the encoding for 'x' packets.  */
static void memtox(GString *buf, const char *mem, int len)
{
    char c;

    while (len--) {
        c = *(mem++);
        switch (c) {
        case '#': case '$': case '*': case '}':
            g_string_append_c(buf, '}');
            g_string_append_c(buf, c ^ 0x20);
            break;
        default:
            g_string_append_c(buf, c);
            break;
        }
    }
}

static uint32_t gdb_get_cpu_pid(CPUState *cpu)
{
    /* TODO: In user mode, we should use the task state PID */
    if (cpu->cluster_index == UNASSIGNED_CLUSTER_INDEX) {
        /* Return the default process' PID */
        int index = gdbserver_state.process_num - 1;
        return gdbserver_state.processes[index].pid;
    }
    return cpu->cluster_index + 1;
}

static GDBProcess *gdb_get_process(uint32_t pid)
{
    int i;

    if (!pid) {
        /* 0 means any process, we take the first one */
        return &gdbserver_state.processes[0];
    }

    for (i = 0; i < gdbserver_state.process_num; i++) {
        if (gdbserver_state.processes[i].pid == pid) {
            return &gdbserver_state.processes[i];
        }
    }

    return NULL;
}

static GDBProcess *gdb_get_cpu_process(CPUState *cpu)
{
    return gdb_get_process(gdb_get_cpu_pid(cpu));
}

static CPUState *find_cpu(uint32_t thread_id)
{
    CPUState *cpu;

    CPU_FOREACH(cpu) {
        if (cpu_gdb_index(cpu) == thread_id) {
            return cpu;
        }
    }

    return NULL;
}

static CPUState *get_first_cpu_in_process(GDBProcess *process)
{
    CPUState *cpu;

    CPU_FOREACH(cpu) {
        if (gdb_get_cpu_pid(cpu) == process->pid) {
            return cpu;
        }
    }

    return NULL;
}

static CPUState *gdb_next_cpu_in_process(CPUState *cpu)
{
    uint32_t pid = gdb_get_cpu_pid(cpu);
    cpu = CPU_NEXT(cpu);

    while (cpu) {
        if (gdb_get_cpu_pid(cpu) == pid) {
            break;
        }

        cpu = CPU_NEXT(cpu);
    }

    return cpu;
}

/* Return the cpu following @cpu, while ignoring unattached processes. */
static CPUState *gdb_next_attached_cpu(CPUState *cpu)
{
    cpu = CPU_NEXT(cpu);

    while (cpu) {
        if (gdb_get_cpu_process(cpu)->attached) {
            break;
        }

        cpu = CPU_NEXT(cpu);
    }

    return cpu;
}

/* Return the first attached cpu */
static CPUState *gdb_first_attached_cpu(void)
{
    CPUState *cpu = first_cpu;
    GDBProcess *process = gdb_get_cpu_process(cpu);

    if (!process->attached) {
        return gdb_next_attached_cpu(cpu);
    }

    return cpu;
}

static CPUState *gdb_get_cpu(uint32_t pid, uint32_t tid)
{
    GDBProcess *process;
    CPUState *cpu;

    if (!pid && !tid) {
        /* 0 means any process/thread, we take the first attached one */
        return gdb_first_attached_cpu();
    } else if (pid && !tid) {
        /* any thread in a specific process */
        process = gdb_get_process(pid);

        if (process == NULL) {
            return NULL;
        }

        return get_first_cpu_in_process(process);
    } else {
        /* a specific thread */
        cpu = find_cpu(tid);

        if (cpu == NULL) {
            return NULL;
        }

        process = gdb_get_cpu_process(cpu);

        if (pid && process->pid != pid) {
            return NULL;
        }

        return cpu;
    }
}

static const char *get_feature_xml(const char *p, const char **newp,
                                   GDBProcess *process)
{
    size_t len;
    int i;
    const char *name;
    CPUState *cpu = get_first_cpu_in_process(process);
    CPUClass *cc = CPU_GET_CLASS(cpu);

    len = 0;
    while (p[len] && p[len] != ':')
        len++;
    *newp = p + len;

    name = NULL;
    if (strncmp(p, "target.xml", len) == 0) {
        char *buf = process->target_xml;
        const size_t buf_sz = sizeof(process->target_xml);

        /* Generate the XML description for this CPU.  */
        if (!buf[0]) {
            GDBRegisterState *r;

            pstrcat(buf, buf_sz,
                    "<?xml version=\"1.0\"?>"
                    "<!DOCTYPE target SYSTEM \"gdb-target.dtd\">"
                    "<target>");
            if (cc->gdb_arch_name) {
                gchar *arch = cc->gdb_arch_name(cpu);
                pstrcat(buf, buf_sz, "<architecture>");
                pstrcat(buf, buf_sz, arch);
                pstrcat(buf, buf_sz, "</architecture>");
                g_free(arch);
            }
            pstrcat(buf, buf_sz, "<xi:include href=\"");
            pstrcat(buf, buf_sz, cc->gdb_core_xml_file);
            pstrcat(buf, buf_sz, "\"/>");
            for (r = cpu->gdb_regs; r; r = r->next) {
                pstrcat(buf, buf_sz, "<xi:include href=\"");
                pstrcat(buf, buf_sz, r->xml);
                pstrcat(buf, buf_sz, "\"/>");
            }
            pstrcat(buf, buf_sz, "</target>");
        }
        return buf;
    }
    if (cc->gdb_get_dynamic_xml) {
        char *xmlname = g_strndup(p, len);
        const char *xml = cc->gdb_get_dynamic_xml(cpu, xmlname);

        g_free(xmlname);
        if (xml) {
            return xml;
        }
    }
    for (i = 0; ; i++) {
        name = xml_builtin[i][0];
        if (!name || (strncmp(name, p, len) == 0 && strlen(name) == len))
            break;
    }
    return name ? xml_builtin[i][1] : NULL;
}

static int gdb_read_register(CPUState *cpu, GByteArray *buf, int reg)
{
    CPUClass *cc = CPU_GET_CLASS(cpu);
    CPUArchState *env = cpu->env_ptr;
    GDBRegisterState *r;

    if (reg < cc->gdb_num_core_regs) {
        return cc->gdb_read_register(cpu, buf, reg);
    }

    for (r = cpu->gdb_regs; r; r = r->next) {
        if (r->base_reg <= reg && reg < r->base_reg + r->num_regs) {
            return r->get_reg(env, buf, reg - r->base_reg);
        }
    }
    return 0;
}

static int gdb_write_register(CPUState *cpu, uint8_t *mem_buf, int reg)
{
    CPUClass *cc = CPU_GET_CLASS(cpu);
    CPUArchState *env = cpu->env_ptr;
    GDBRegisterState *r;

    if (reg < cc->gdb_num_core_regs) {
        return cc->gdb_write_register(cpu, mem_buf, reg);
    }

    for (r = cpu->gdb_regs; r; r = r->next) {
        if (r->base_reg <= reg && reg < r->base_reg + r->num_regs) {
            return r->set_reg(env, mem_buf, reg - r->base_reg);
        }
    }
    return 0;
}

/* Register a supplemental set of CPU registers.  If g_pos is nonzero it
   specifies the first register number and these registers are included in
   a standard "g" packet.  Direction is relative to gdb, i.e. get_reg is
   gdb reading a CPU register, and set_reg is gdb modifying a CPU register.
 */

void gdb_register_coprocessor(CPUState *cpu,
                              gdb_get_reg_cb get_reg, gdb_set_reg_cb set_reg,
                              int num_regs, const char *xml, int g_pos)
{
    GDBRegisterState *s;
    GDBRegisterState **p;

    p = &cpu->gdb_regs;
    while (*p) {
        /* Check for duplicates.  */
        if (strcmp((*p)->xml, xml) == 0)
            return;
        p = &(*p)->next;
    }

    s = g_new0(GDBRegisterState, 1);
    s->base_reg = cpu->gdb_num_regs;
    s->num_regs = num_regs;
    s->get_reg = get_reg;
    s->set_reg = set_reg;
    s->xml = xml;

    /* Add to end of list.  */
    cpu->gdb_num_regs += num_regs;
    *p = s;
    if (g_pos) {
        if (g_pos != s->base_reg) {
            error_report("Error: Bad gdb register numbering for '%s', "
                         "expected %d got %d", xml, g_pos, s->base_reg);
        } else {
            cpu->gdb_num_g_regs = cpu->gdb_num_regs;
        }
    }
}

#ifndef CONFIG_USER_ONLY
/* Translate GDB watchpoint type to a flags value for cpu_watchpoint_* */
static inline int xlat_gdb_type(CPUState *cpu, int gdbtype)
{
    static const int xlat[] = {
        [GDB_WATCHPOINT_WRITE]  = BP_GDB | BP_MEM_WRITE,
        [GDB_WATCHPOINT_READ]   = BP_GDB | BP_MEM_READ,
        [GDB_WATCHPOINT_ACCESS] = BP_GDB | BP_MEM_ACCESS,
    };

    CPUClass *cc = CPU_GET_CLASS(cpu);
    int cputype = xlat[gdbtype];

    if (cc->gdb_stop_before_watchpoint) {
        cputype |= BP_STOP_BEFORE_ACCESS;
    }
    return cputype;
}
#endif

static int gdb_breakpoint_insert(int type, target_ulong addr, target_ulong len)
{
    CPUState *cpu;
    int err = 0;

    if (kvm_enabled()) {
        return kvm_insert_breakpoint(gdbserver_state.c_cpu, addr, len, type);
    }

    switch (type) {
    case GDB_BREAKPOINT_SW:
    case GDB_BREAKPOINT_HW:
        CPU_FOREACH(cpu) {
            err = cpu_breakpoint_insert(cpu, addr, BP_GDB, NULL);
            if (err) {
                break;
            }
        }
        return err;
#ifndef CONFIG_USER_ONLY
    case GDB_WATCHPOINT_WRITE:
    case GDB_WATCHPOINT_READ:
    case GDB_WATCHPOINT_ACCESS:
        CPU_FOREACH(cpu) {
            err = cpu_watchpoint_insert(cpu, addr, len,
                                        xlat_gdb_type(cpu, type), NULL);
            if (err) {
                break;
            }
        }
        return err;
#endif
    default:
        return -ENOSYS;
    }
}

static int gdb_breakpoint_remove(int type, target_ulong addr, target_ulong len)
{
    CPUState *cpu;
    int err = 0;

    if (kvm_enabled()) {
        return kvm_remove_breakpoint(gdbserver_state.c_cpu, addr, len, type);
    }

    switch (type) {
    case GDB_BREAKPOINT_SW:
    case GDB_BREAKPOINT_HW:
        CPU_FOREACH(cpu) {
            err = cpu_breakpoint_remove(cpu, addr, BP_GDB);
            if (err) {
                break;
            }
        }
        return err;
#ifndef CONFIG_USER_ONLY
    case GDB_WATCHPOINT_WRITE:
    case GDB_WATCHPOINT_READ:
    case GDB_WATCHPOINT_ACCESS:
        CPU_FOREACH(cpu) {
            err = cpu_watchpoint_remove(cpu, addr, len,
                                        xlat_gdb_type(cpu, type));
            if (err)
                break;
        }
        return err;
#endif
    default:
        return -ENOSYS;
    }
}

static inline void gdb_cpu_breakpoint_remove_all(CPUState *cpu)
{
    cpu_breakpoint_remove_all(cpu, BP_GDB);
#ifndef CONFIG_USER_ONLY
    cpu_watchpoint_remove_all(cpu, BP_GDB);
#endif
}

static void gdb_process_breakpoint_remove_all(GDBProcess *p)
{
    CPUState *cpu = get_first_cpu_in_process(p);

    while (cpu) {
        gdb_cpu_breakpoint_remove_all(cpu);
        cpu = gdb_next_cpu_in_process(cpu);
    }
}

static void gdb_breakpoint_remove_all(void)
{
    CPUState *cpu;

    if (kvm_enabled()) {
        kvm_remove_all_breakpoints(gdbserver_state.c_cpu);
        return;
    }

    CPU_FOREACH(cpu) {
        gdb_cpu_breakpoint_remove_all(cpu);
    }
}

static void gdb_set_cpu_pc(target_ulong pc)
{
    CPUState *cpu = gdbserver_state.c_cpu;

    cpu_synchronize_state(cpu);
    cpu_set_pc(cpu, pc);
}

static void gdb_append_thread_id(CPUState *cpu, GString *buf)
{
    if (gdbserver_state.multiprocess) {
        g_string_append_printf(buf, "p%02x.%02x",
                               gdb_get_cpu_pid(cpu), cpu_gdb_index(cpu));
    } else {
        g_string_append_printf(buf, "%02x", cpu_gdb_index(cpu));
    }
}

typedef enum GDBThreadIdKind {
    GDB_ONE_THREAD = 0,
    GDB_ALL_THREADS,     /* One process, all threads */
    GDB_ALL_PROCESSES,
    GDB_READ_THREAD_ERR
} GDBThreadIdKind;

static GDBThreadIdKind read_thread_id(const char *buf, const char **end_buf,
                                      uint32_t *pid, uint32_t *tid)
{
    unsigned long p, t;
    int ret;

    if (*buf == 'p') {
        buf++;
        ret = qemu_strtoul(buf, &buf, 16, &p);

        if (ret) {
            return GDB_READ_THREAD_ERR;
        }

        /* Skip '.' */
        buf++;
    } else {
        p = 1;
    }

    ret = qemu_strtoul(buf, &buf, 16, &t);

    if (ret) {
        return GDB_READ_THREAD_ERR;
    }

    *end_buf = buf;

    if (p == -1) {
        return GDB_ALL_PROCESSES;
    }

    if (pid) {
        *pid = p;
    }

    if (t == -1) {
        return GDB_ALL_THREADS;
    }

    if (tid) {
        *tid = t;
    }

    return GDB_ONE_THREAD;
}

/**
 * gdb_handle_vcont - Parses and handles a vCont packet.
 * returns -ENOTSUP if a command is unsupported, -EINVAL or -ERANGE if there is
 *         a format error, 0 on success.
 */
static int gdb_handle_vcont(const char *p)
{
    int res, signal = 0;
    char cur_action;
    char *newstates;
    unsigned long tmp;
    uint32_t pid, tid;
    GDBProcess *process;
    CPUState *cpu;
    GDBThreadIdKind kind;
#ifdef CONFIG_USER_ONLY
    int max_cpus = 1; /* global variable max_cpus exists only in system mode */

    CPU_FOREACH(cpu) {
        max_cpus = max_cpus <= cpu->cpu_index ? cpu->cpu_index + 1 : max_cpus;
    }
#else
    MachineState *ms = MACHINE(qdev_get_machine());
    unsigned int max_cpus = ms->smp.max_cpus;
#endif
    /* uninitialised CPUs stay 0 */
    newstates = g_new0(char, max_cpus);

    /* mark valid CPUs with 1 */
    CPU_FOREACH(cpu) {
        newstates[cpu->cpu_index] = 1;
    }

    /*
     * res keeps track of what error we are returning, with -ENOTSUP meaning
     * that the command is unknown or unsupported, thus returning an empty
     * packet, while -EINVAL and -ERANGE cause an E22 packet, due to invalid,
     *  or incorrect parameters passed.
     */
    res = 0;
    while (*p) {
        if (*p++ != ';') {
            res = -ENOTSUP;
            goto out;
        }

        cur_action = *p++;
        if (cur_action == 'C' || cur_action == 'S') {
            cur_action = qemu_tolower(cur_action);
            res = qemu_strtoul(p + 1, &p, 16, &tmp);
            if (res) {
                goto out;
            }
            signal = gdb_signal_to_target(tmp);
        } else if (cur_action != 'c' && cur_action != 's') {
            /* unknown/invalid/unsupported command */
            res = -ENOTSUP;
            goto out;
        }

        if (*p == '\0' || *p == ';') {
            /*
             * No thread specifier, action is on "all threads". The
             * specification is unclear regarding the process to act on. We
             * choose all processes.
             */
            kind = GDB_ALL_PROCESSES;
        } else if (*p++ == ':') {
            kind = read_thread_id(p, &p, &pid, &tid);
        } else {
            res = -ENOTSUP;
            goto out;
        }

        switch (kind) {
        case GDB_READ_THREAD_ERR:
            res = -EINVAL;
            goto out;

        case GDB_ALL_PROCESSES:
            cpu = gdb_first_attached_cpu();
            while (cpu) {
                if (newstates[cpu->cpu_index] == 1) {
                    newstates[cpu->cpu_index] = cur_action;
                }

                cpu = gdb_next_attached_cpu(cpu);
            }
            break;

        case GDB_ALL_THREADS:
            process = gdb_get_process(pid);

            if (!process->attached) {
                res = -EINVAL;
                goto out;
            }

            cpu = get_first_cpu_in_process(process);
            while (cpu) {
                if (newstates[cpu->cpu_index] == 1) {
                    newstates[cpu->cpu_index] = cur_action;
                }

                cpu = gdb_next_cpu_in_process(cpu);
            }
            break;

        case GDB_ONE_THREAD:
            cpu = gdb_get_cpu(pid, tid);

            /* invalid CPU/thread specified */
            if (!cpu) {
                res = -EINVAL;
                goto out;
            }

            /* only use if no previous match occourred */
            if (newstates[cpu->cpu_index] == 1) {
                newstates[cpu->cpu_index] = cur_action;
            }
            break;
        }
    }
    gdbserver_state.signal = signal;
    gdb_continue_partial(newstates);

out:
    g_free(newstates);

    return res;
}

typedef union GdbCmdVariant {
    const char *data;
    uint8_t opcode;
    unsigned long val_ul;
    unsigned long long val_ull;
    struct {
        GDBThreadIdKind kind;
        uint32_t pid;
        uint32_t tid;
    } thread_id;
} GdbCmdVariant;

static const char *cmd_next_param(const char *param, const char delimiter)
{
    static const char all_delimiters[] = ",;:=";
    char curr_delimiters[2] = {0};
    const char *delimiters;

    if (delimiter == '?') {
        delimiters = all_delimiters;
    } else if (delimiter == '0') {
        return strchr(param, '\0');
    } else if (delimiter == '.' && *param) {
        return param + 1;
    } else {
        curr_delimiters[0] = delimiter;
        delimiters = curr_delimiters;
    }

    param += strcspn(param, delimiters);
    if (*param) {
        param++;
    }
    return param;
}

static int cmd_parse_params(const char *data, const char *schema,
                            GdbCmdVariant *params, int *num_params)
{
    int curr_param;
    const char *curr_schema, *curr_data;

    *num_params = 0;

    if (!schema) {
        return 0;
    }

    curr_schema = schema;
    curr_param = 0;
    curr_data = data;
    while (curr_schema[0] && curr_schema[1] && *curr_data) {
        switch (curr_schema[0]) {
        case 'l':
            if (qemu_strtoul(curr_data, &curr_data, 16,
                             &params[curr_param].val_ul)) {
                return -EINVAL;
            }
            curr_param++;
            curr_data = cmd_next_param(curr_data, curr_schema[1]);
            break;
        case 'L':
            if (qemu_strtou64(curr_data, &curr_data, 16,
                              (uint64_t *)&params[curr_param].val_ull)) {
                return -EINVAL;
            }
            curr_param++;
            curr_data = cmd_next_param(curr_data, curr_schema[1]);
            break;
        case 's':
            params[curr_param].data = curr_data;
            curr_param++;
            curr_data = cmd_next_param(curr_data, curr_schema[1]);
            break;
        case 'o':
            params[curr_param].opcode = *(uint8_t *)curr_data;
            curr_param++;
            curr_data = cmd_next_param(curr_data, curr_schema[1]);
            break;
        case 't':
            params[curr_param].thread_id.kind =
                read_thread_id(curr_data, &curr_data,
                               &params[curr_param].thread_id.pid,
                               &params[curr_param].thread_id.tid);
            curr_param++;
            curr_data = cmd_next_param(curr_data, curr_schema[1]);
            break;
        case '?':
            curr_data = cmd_next_param(curr_data, curr_schema[1]);
            break;
        default:
            return -EINVAL;
        }
        curr_schema += 2;
    }

    *num_params = curr_param;
    return 0;
}

typedef struct GdbCmdContext {
    GdbCmdVariant *params;
    int num_params;
} GdbCmdContext;

typedef void (*GdbCmdHandler)(GdbCmdContext *gdb_ctx, void *user_ctx);

/*
 * cmd_startswith -> cmd is compared using startswith
 *
 *
 * schema definitions:
 * Each schema parameter entry consists of 2 chars,
 * the first char represents the parameter type handling
 * the second char represents the delimiter for the next parameter
 *
 * Currently supported schema types:
 * 'l' -> unsigned long (stored in .val_ul)
 * 'L' -> unsigned long long (stored in .val_ull)
 * 's' -> string (stored in .data)
 * 'o' -> single char (stored in .opcode)
 * 't' -> thread id (stored in .thread_id)
 * '?' -> skip according to delimiter
 *
 * Currently supported delimiters:
 * '?' -> Stop at any delimiter (",;:=\0")
 * '0' -> Stop at "\0"
 * '.' -> Skip 1 char unless reached "\0"
 * Any other value is treated as the delimiter value itself
 */
typedef struct GdbCmdParseEntry {
    GdbCmdHandler handler;
    const char *cmd;
    bool cmd_startswith;
    const char *schema;
} GdbCmdParseEntry;

static inline int startswith(const char *string, const char *pattern)
{
  return !strncmp(string, pattern, strlen(pattern));
}

static int process_string_cmd(void *user_ctx, const char *data,
                              const GdbCmdParseEntry *cmds, int num_cmds)
{
    int i, schema_len, max_num_params = 0;
    GdbCmdContext gdb_ctx;

    if (!cmds) {
        return -1;
    }

    for (i = 0; i < num_cmds; i++) {
        const GdbCmdParseEntry *cmd = &cmds[i];
        g_assert(cmd->handler && cmd->cmd);

        if ((cmd->cmd_startswith && !startswith(data, cmd->cmd)) ||
            (!cmd->cmd_startswith && strcmp(cmd->cmd, data))) {
            continue;
        }

        if (cmd->schema) {
            schema_len = strlen(cmd->schema);
            if (schema_len % 2) {
                return -2;
            }

            max_num_params = schema_len / 2;
        }

        gdb_ctx.params =
            (GdbCmdVariant *)alloca(sizeof(*gdb_ctx.params) * max_num_params);
        memset(gdb_ctx.params, 0, sizeof(*gdb_ctx.params) * max_num_params);

        if (cmd_parse_params(&data[strlen(cmd->cmd)], cmd->schema,
                             gdb_ctx.params, &gdb_ctx.num_params)) {
            return -1;
        }

        cmd->handler(&gdb_ctx, user_ctx);
        return 0;
    }

    return -1;
}

static void run_cmd_parser(const char *data, const GdbCmdParseEntry *cmd)
{
    if (!data) {
        return;
    }

    g_string_set_size(gdbserver_state.str_buf, 0);
    g_byte_array_set_size(gdbserver_state.mem_buf, 0);

    /* In case there was an error during the command parsing we must
    * send a NULL packet to indicate the command is not supported */
    if (process_string_cmd(NULL, data, cmd, 1)) {
        put_packet("");
    }
}

static void handle_detach(GdbCmdContext *gdb_ctx, void *user_ctx)
{
    GDBProcess *process;
    uint32_t pid = 1;

    if (gdbserver_state.multiprocess) {
        if (!gdb_ctx->num_params) {
            put_packet("E22");
            return;
        }

        pid = gdb_ctx->params[0].val_ul;
    }

    process = gdb_get_process(pid);
    gdb_process_breakpoint_remove_all(process);
    process->attached = false;

    if (pid == gdb_get_cpu_pid(gdbserver_state.c_cpu)) {
        gdbserver_state.c_cpu = gdb_first_attached_cpu();
    }

    if (pid == gdb_get_cpu_pid(gdbserver_state.g_cpu)) {
        gdbserver_state.g_cpu = gdb_first_attached_cpu();
    }

    if (!gdbserver_state.c_cpu) {
        /* No more process attached */
        gdb_syscall_mode = GDB_SYS_DISABLED;
        gdb_continue();
    }
    put_packet("OK");
}

static void handle_thread_alive(GdbCmdContext *gdb_ctx, void *user_ctx)
{
    CPUState *cpu;

    if (!gdb_ctx->num_params) {
        put_packet("E22");
        return;
    }

    if (gdb_ctx->params[0].thread_id.kind == GDB_READ_THREAD_ERR) {
        put_packet("E22");
        return;
    }

    cpu = gdb_get_cpu(gdb_ctx->params[0].thread_id.pid,
                      gdb_ctx->params[0].thread_id.tid);
    if (!cpu) {
        put_packet("E22");
        return;
    }

    put_packet("OK");
}

static void handle_continue(GdbCmdContext *gdb_ctx, void *user_ctx)
{
    if (gdb_ctx->num_params) {
        gdb_set_cpu_pc(gdb_ctx->params[0].val_ull);
    }

    gdbserver_state.signal = 0;
    gdb_continue();
}

static void handle_cont_with_sig(GdbCmdContext *gdb_ctx, void *user_ctx)
{
    unsigned long signal = 0;

    /*
     * Note: C sig;[addr] is currently unsupported and we simply
     *       omit the addr parameter
     */
    if (gdb_ctx->num_params) {
        signal = gdb_ctx->params[0].val_ul;
    }

    gdbserver_state.signal = gdb_signal_to_target(signal);
    if (gdbserver_state.signal == -1) {
        gdbserver_state.signal = 0;
    }
    gdb_continue();
}

static void handle_set_thread(GdbCmdContext *gdb_ctx, void *user_ctx)
{
    CPUState *cpu;

    if (gdb_ctx->num_params != 2) {
        put_packet("E22");
        return;
    }

    if (gdb_ctx->params[1].thread_id.kind == GDB_READ_THREAD_ERR) {
        put_packet("E22");
        return;
    }

    if (gdb_ctx->params[1].thread_id.kind != GDB_ONE_THREAD) {
        put_packet("OK");
        return;
    }

    cpu = gdb_get_cpu(gdb_ctx->params[1].thread_id.pid,
                      gdb_ctx->params[1].thread_id.tid);
    if (!cpu) {
        put_packet("E22");
        return;
    }

    /*
     * Note: This command is deprecated and modern gdb's will be using the
     *       vCont command instead.
     */
    switch (gdb_ctx->params[0].opcode) {
    case 'c':
        gdbserver_state.c_cpu = cpu;
        put_packet("OK");
        break;
    case 'g':
        gdbserver_state.g_cpu = cpu;
        put_packet("OK");
        break;
    default:
        put_packet("E22");
        break;
    }
}

static void handle_insert_bp(GdbCmdContext *gdb_ctx, void *user_ctx)
{
    int res;

    if (gdb_ctx->num_params != 3) {
        put_packet("E22");
        return;
    }

    res = gdb_breakpoint_insert(gdb_ctx->params[0].val_ul,
                                gdb_ctx->params[1].val_ull,
                                gdb_ctx->params[2].val_ull);
    if (res >= 0) {
        put_packet("OK");
        return;
    } else if (res == -ENOSYS) {
        put_packet("");
        return;
    }

    put_packet("E22");
}

static void handle_remove_bp(GdbCmdContext *gdb_ctx, void *user_ctx)
{
    int res;

    if (gdb_ctx->num_params != 3) {
        put_packet("E22");
        return;
    }

    res = gdb_breakpoint_remove(gdb_ctx->params[0].val_ul,
                                gdb_ctx->params[1].val_ull,
                                gdb_ctx->params[2].val_ull);
    if (res >= 0) {
        put_packet("OK");
        return;
    } else if (res == -ENOSYS) {
        put_packet("");
        return;
    }

    put_packet("E22");
}

/*
 * handle_set/get_reg
 *
 * Older gdb are really dumb, and don't use 'G/g' if 'P/p' is available.
 * This works, but can be very slow. Anything new enough to understand
 * XML also knows how to use this properly. However to use this we
 * need to define a local XML file as well as be talking to a
 * reasonably modern gdb. Responding with an empty packet will cause
 * the remote gdb to fallback to older methods.
 */

static void handle_set_reg(GdbCmdContext *gdb_ctx, void *user_ctx)
{
    int reg_size;

    if (!gdb_has_xml) {
        put_packet("");
        return;
    }

    if (gdb_ctx->num_params != 2) {
        put_packet("E22");
        return;
    }

    reg_size = strlen(gdb_ctx->params[1].data) / 2;
    hextomem(gdbserver_state.mem_buf, gdb_ctx->params[1].data, reg_size);
    gdb_write_register(gdbserver_state.g_cpu, gdbserver_state.mem_buf->data,
                       gdb_ctx->params[0].val_ull);
    put_packet("OK");
}

static void handle_get_reg(GdbCmdContext *gdb_ctx, void *user_ctx)
{
    int reg_size;

    if (!gdb_has_xml) {
        put_packet("");
        return;
    }

    if (!gdb_ctx->num_params) {
        put_packet("E14");
        return;
    }

    reg_size = gdb_read_register(gdbserver_state.g_cpu,
                                 gdbserver_state.mem_buf,
                                 gdb_ctx->params[0].val_ull);
    if (!reg_size) {
        put_packet("E14");
        return;
    } else {
        g_byte_array_set_size(gdbserver_state.mem_buf, reg_size);
    }

    memtohex(gdbserver_state.str_buf, gdbserver_state.mem_buf->data, reg_size);
    put_strbuf();
}

static void handle_write_mem(GdbCmdContext *gdb_ctx, void *user_ctx)
{
    if (gdb_ctx->num_params != 3) {
        put_packet("E22");
        return;
    }

    /* hextomem() reads 2*len bytes */
    if (gdb_ctx->params[1].val_ull > strlen(gdb_ctx->params[2].data) / 2) {
        put_packet("E22");
        return;
    }

    hextomem(gdbserver_state.mem_buf, gdb_ctx->params[2].data,
             gdb_ctx->params[1].val_ull);
    if (target_memory_rw_debug(gdbserver_state.g_cpu, gdb_ctx->params[0].val_ull,
                               gdbserver_state.mem_buf->data,
                               gdbserver_state.mem_buf->len, true)) {
        put_packet("E14");
        return;
    }

    put_packet("OK");
}

static void handle_read_mem(GdbCmdContext *gdb_ctx, void *user_ctx)
{
    if (gdb_ctx->num_params != 2) {
        put_packet("E22");
        return;
    }

    /* memtohex() doubles the required space */
    if (gdb_ctx->params[1].val_ull > MAX_PACKET_LENGTH / 2) {
        put_packet("E22");
        return;
    }

    g_byte_array_set_size(gdbserver_state.mem_buf, gdb_ctx->params[1].val_ull);

    if (target_memory_rw_debug(gdbserver_state.g_cpu, gdb_ctx->params[0].val_ull,
                               gdbserver_state.mem_buf->data,
                               gdbserver_state.mem_buf->len, false)) {
        put_packet("E14");
        return;
    }

    memtohex(gdbserver_state.str_buf, gdbserver_state.mem_buf->data,
             gdbserver_state.mem_buf->len);
    put_strbuf();
}

static void handle_write_all_regs(GdbCmdContext *gdb_ctx, void *user_ctx)
{
    target_ulong addr, len;
    uint8_t *registers;
    int reg_size;

    if (!gdb_ctx->num_params) {
        return;
    }

    cpu_synchronize_state(gdbserver_state.g_cpu);
    len = strlen(gdb_ctx->params[0].data) / 2;
    hextomem(gdbserver_state.mem_buf, gdb_ctx->params[0].data, len);
    registers = gdbserver_state.mem_buf->data;
    for (addr = 0; addr < gdbserver_state.g_cpu->gdb_num_g_regs && len > 0;
         addr++) {
        reg_size = gdb_write_register(gdbserver_state.g_cpu, registers, addr);
        len -= reg_size;
        registers += reg_size;
    }
    put_packet("OK");
}

static void handle_read_all_regs(GdbCmdContext *gdb_ctx, void *user_ctx)
{
    target_ulong addr, len;

    cpu_synchronize_state(gdbserver_state.g_cpu);
    g_byte_array_set_size(gdbserver_state.mem_buf, 0);
    len = 0;
    for (addr = 0; addr < gdbserver_state.g_cpu->gdb_num_g_regs; addr++) {
        len += gdb_read_register(gdbserver_state.g_cpu,
                                 gdbserver_state.mem_buf,
                                 addr);
    }
    g_assert(len == gdbserver_state.mem_buf->len);

    memtohex(gdbserver_state.str_buf, gdbserver_state.mem_buf->data, len);
    put_strbuf();
}

static void handle_file_io(GdbCmdContext *gdb_ctx, void *user_ctx)
{
    if (gdb_ctx->num_params >= 1 && gdbserver_state.current_syscall_cb) {
        target_ulong ret, err;

        ret = (target_ulong)gdb_ctx->params[0].val_ull;
        if (gdb_ctx->num_params >= 2) {
            err = (target_ulong)gdb_ctx->params[1].val_ull;
        } else {
            err = 0;
        }
        gdbserver_state.current_syscall_cb(gdbserver_state.c_cpu, ret, err);
        gdbserver_state.current_syscall_cb = NULL;
    }

    if (gdb_ctx->num_params >= 3 && gdb_ctx->params[2].opcode == (uint8_t)'C') {
        put_packet("T02");
        return;
    }

    gdb_continue();
}

static void handle_step(GdbCmdContext *gdb_ctx, void *user_ctx)
{
    if (gdb_ctx->num_params) {
        gdb_set_cpu_pc((target_ulong)gdb_ctx->params[0].val_ull);
    }

    cpu_single_step(gdbserver_state.c_cpu, sstep_flags);
    gdb_continue();
}

static void handle_v_cont_query(GdbCmdContext *gdb_ctx, void *user_ctx)
{
    put_packet("vCont;c;C;s;S");
}

static void handle_v_cont(GdbCmdContext *gdb_ctx, void *user_ctx)
{
    int res;

    if (!gdb_ctx->num_params) {
        return;
    }

    res = gdb_handle_vcont(gdb_ctx->params[0].data);
    if ((res == -EINVAL) || (res == -ERANGE)) {
        put_packet("E22");
    } else if (res) {
        put_packet("");
    }
}

static void handle_v_attach(GdbCmdContext *gdb_ctx, void *user_ctx)
{
    GDBProcess *process;
    CPUState *cpu;

    g_string_assign(gdbserver_state.str_buf, "E22");
    if (!gdb_ctx->num_params) {
        goto cleanup;
    }

    process = gdb_get_process(gdb_ctx->params[0].val_ul);
    if (!process) {
        goto cleanup;
    }

    cpu = get_first_cpu_in_process(process);
    if (!cpu) {
        goto cleanup;
    }

    process->attached = true;
    gdbserver_state.g_cpu = cpu;
    gdbserver_state.c_cpu = cpu;

    g_string_printf(gdbserver_state.str_buf, "T%02xthread:", GDB_SIGNAL_TRAP);
    gdb_append_thread_id(cpu, gdbserver_state.str_buf);
    g_string_append_c(gdbserver_state.str_buf, ';');
cleanup:
    put_strbuf();
}

static void handle_v_kill(GdbCmdContext *gdb_ctx, void *user_ctx)
{
    /* Kill the target */
    put_packet("OK");
    error_report("QEMU: Terminated via GDBstub");
    exit(0);
}

static GdbCmdParseEntry gdb_v_commands_table[] = {
    /* Order is important if has same prefix */
    {
        .handler = handle_v_cont_query,
        .cmd = "Cont?",
        .cmd_startswith = 1
    },
    {
        .handler = handle_v_cont,
        .cmd = "Cont",
        .cmd_startswith = 1,
        .schema = "s0"
    },
    {
        .handler = handle_v_attach,
        .cmd = "Attach;",
        .cmd_startswith = 1,
        .schema = "l0"
    },
    {
        .handler = handle_v_kill,
        .cmd = "Kill;",
        .cmd_startswith = 1
    },
};

static void handle_v_commands(GdbCmdContext *gdb_ctx, void *user_ctx)
{
    if (!gdb_ctx->num_params) {
        return;
    }

    if (process_string_cmd(NULL, gdb_ctx->params[0].data,
                           gdb_v_commands_table,
                           ARRAY_SIZE(gdb_v_commands_table))) {
        put_packet("");
    }
}

static void handle_query_qemu_sstepbits(GdbCmdContext *gdb_ctx, void *user_ctx)
{
    g_string_printf(gdbserver_state.str_buf, "ENABLE=%x,NOIRQ=%x,NOTIMER=%x",
                    SSTEP_ENABLE, SSTEP_NOIRQ, SSTEP_NOTIMER);
    put_strbuf();
}

static void handle_set_qemu_sstep(GdbCmdContext *gdb_ctx, void *user_ctx)
{
    if (!gdb_ctx->num_params) {
        return;
    }

    sstep_flags = gdb_ctx->params[0].val_ul;
    put_packet("OK");
}

static void handle_query_qemu_sstep(GdbCmdContext *gdb_ctx, void *user_ctx)
{
    g_string_printf(gdbserver_state.str_buf, "0x%x", sstep_flags);
    put_strbuf();
}

static void handle_query_curr_tid(GdbCmdContext *gdb_ctx, void *user_ctx)
{
    CPUState *cpu;
    GDBProcess *process;

    /*
     * "Current thread" remains vague in the spec, so always return
     * the first thread of the current process (gdb returns the
     * first thread).
     */
    process = gdb_get_cpu_process(gdbserver_state.g_cpu);
    cpu = get_first_cpu_in_process(process);
    g_string_assign(gdbserver_state.str_buf, "QC");
    gdb_append_thread_id(cpu, gdbserver_state.str_buf);
    put_strbuf();
}

static void handle_query_threads(GdbCmdContext *gdb_ctx, void *user_ctx)
{
    if (!gdbserver_state.query_cpu) {
        put_packet("l");
        return;
    }

    g_string_assign(gdbserver_state.str_buf, "m");
    gdb_append_thread_id(gdbserver_state.query_cpu, gdbserver_state.str_buf);
    put_strbuf();
    gdbserver_state.query_cpu = gdb_next_attached_cpu(gdbserver_state.query_cpu);
}

static void handle_query_first_threads(GdbCmdContext *gdb_ctx, void *user_ctx)
{
    gdbserver_state.query_cpu = gdb_first_attached_cpu();
    handle_query_threads(gdb_ctx, user_ctx);
}

static void handle_query_thread_extra(GdbCmdContext *gdb_ctx, void *user_ctx)
{
    g_autoptr(GString) rs = g_string_new(NULL);
    CPUState *cpu;

    if (!gdb_ctx->num_params ||
        gdb_ctx->params[0].thread_id.kind == GDB_READ_THREAD_ERR) {
        put_packet("E22");
        return;
    }

    cpu = gdb_get_cpu(gdb_ctx->params[0].thread_id.pid,
                      gdb_ctx->params[0].thread_id.tid);
    if (!cpu) {
        return;
    }

    cpu_synchronize_state(cpu);

    if (gdbserver_state.multiprocess && (gdbserver_state.process_num > 1)) {
        /* Print the CPU model and name in multiprocess mode */
        ObjectClass *oc = object_get_class(OBJECT(cpu));
        const char *cpu_model = object_class_get_name(oc);
<<<<<<< HEAD
        if (cpu->gdb_id) {
            g_string_printf(rs, "%s [%s]", cpu->gdb_id,
                            cpu->halted ? "halted " : "running");
        } else {
        g_autofree char *cpu_name =
=======
        const char *cpu_name =
>>>>>>> 45a150aa
            object_get_canonical_path_component(OBJECT(cpu));
        g_string_printf(rs, "%s %s [%s]", cpu_model, cpu_name,
                        cpu->halted ? "halted " : "running");
        }
    } else {
        g_string_printf(rs, "CPU#%d [%s]", cpu->cpu_index,
                        cpu->halted ? "halted " : "running");
    }
    trace_gdbstub_op_extra_info(rs->str);
    memtohex(gdbserver_state.str_buf, (uint8_t *)rs->str, rs->len);
    put_strbuf();
}

#ifdef CONFIG_USER_ONLY
static void handle_query_offsets(GdbCmdContext *gdb_ctx, void *user_ctx)
{
    TaskState *ts;

    ts = gdbserver_state.c_cpu->opaque;
    g_string_printf(gdbserver_state.str_buf,
                    "Text=" TARGET_ABI_FMT_lx
                    ";Data=" TARGET_ABI_FMT_lx
                    ";Bss=" TARGET_ABI_FMT_lx,
                    ts->info->code_offset,
                    ts->info->data_offset,
                    ts->info->data_offset);
    put_strbuf();
}
#else
static void handle_query_rcmd(GdbCmdContext *gdb_ctx, void *user_ctx)
{
    const guint8 zero = 0;
    int len;

    if (!gdb_ctx->num_params) {
        put_packet("E22");
        return;
    }

    len = strlen(gdb_ctx->params[0].data);
    if (len % 2) {
        put_packet("E01");
        return;
    }

    g_assert(gdbserver_state.mem_buf->len == 0);
    len = len / 2;
    hextomem(gdbserver_state.mem_buf, gdb_ctx->params[0].data, len);
    g_byte_array_append(gdbserver_state.mem_buf, &zero, 1);
    qemu_chr_be_write(gdbserver_state.mon_chr, gdbserver_state.mem_buf->data,
                      gdbserver_state.mem_buf->len);
    put_packet("OK");
}
#endif

static void handle_query_supported(GdbCmdContext *gdb_ctx, void *user_ctx)
{
    CPUClass *cc;

    g_string_printf(gdbserver_state.str_buf, "PacketSize=%x", MAX_PACKET_LENGTH);
    cc = CPU_GET_CLASS(first_cpu);
    if (cc->gdb_core_xml_file) {
        g_string_append(gdbserver_state.str_buf, ";qXfer:features:read+");
    }

    if (gdb_ctx->num_params &&
        strstr(gdb_ctx->params[0].data, "multiprocess+")) {
        gdbserver_state.multiprocess = true;
    }

    g_string_append(gdbserver_state.str_buf, ";vContSupported+;multiprocess+");
    g_string_append(gdbserver_state.str_buf, ";qXfer:osdata:read+");
    put_strbuf();
}

static char *gdb_get_process_list(void)
{
#define MAX_PLIST (8 * 1024)

    static const char *header = "<?xml version=\"1.0\"?>\n" \
    "<!DOCTYPE target SYSTEM \"osdata.dtd\">\n<osdata type=\"processes\">\n";
    unsigned int i;
    CPUState *cpu;
    char *buf = g_malloc0(MAX_PLIST);

    pstrcat(buf, MAX_PLIST, header);
    for (i = 0; i < gdbserver_state.process_num - 1; i++) {
        char lbuf[128];
        unsigned int num_cores = 0;

        /* PIDs should start at 1, 0 is reserved by GDB */
        snprintf(lbuf, sizeof(lbuf),
                       "<item>\n<column name=\"pid\">%u</column>\n"
                       "<column name=\"cores\">", i + 1);
        pstrcat(buf, MAX_PLIST, lbuf);

        cpu = get_first_cpu_in_process(&gdbserver_state.processes[i]);
        while (cpu) {
            /* cpu_index starts at 0, which is reserved by GDB */
            snprintf(lbuf, sizeof(lbuf), "%s%u",
                           num_cores ? "," : "", cpu->cpu_index + 1);
            pstrcat(buf, MAX_PLIST, lbuf);
            cpu = gdb_next_cpu_in_process(cpu);
            num_cores++;
        }
        pstrcat(buf, MAX_PLIST, "</column>\n</item>\n");
    }
    pstrcat(buf, MAX_PLIST, "</osdata>");

    return buf;
}

static void handle_query_xfer_osdata_read_proc(GdbCmdContext *gdb_ctx,
                                               void *user_ctx)
{
    target_ulong total_len;
    size_t addr = gdb_ctx->params[0].val_ul;
    size_t len = gdb_ctx->params[1].val_ul;
    const char *plist = gdb_get_process_list();

    total_len = strlen(plist);

    if (addr > total_len) {
        put_packet("E00");

        g_free((void *) plist);
        return;
    }

    if (len > (MAX_PACKET_LENGTH - 5) / 2) {
        len = (MAX_PACKET_LENGTH - 5) / 2;
    }
    if (len < total_len - addr) {
        g_string_assign(gdbserver_state.str_buf, "m");
        memtox(gdbserver_state.str_buf, plist + addr, len);
    } else {
        g_string_assign(gdbserver_state.str_buf, "l");
        memtox(gdbserver_state.str_buf, plist + addr, total_len - addr);
    }

    put_packet_binary(gdbserver_state.str_buf->str,
                      gdbserver_state.str_buf->len, true);
    g_free((void *) plist);
}

static void handle_query_xfer_features(GdbCmdContext *gdb_ctx, void *user_ctx)
{
    GDBProcess *process;
    CPUClass *cc;
    unsigned long len, total_len, addr;
    const char *xml;
    const char *p;

    if (gdb_ctx->num_params < 3) {
        put_packet("E22");
        return;
    }

    process = gdb_get_cpu_process(gdbserver_state.g_cpu);
    cc = CPU_GET_CLASS(gdbserver_state.g_cpu);
    if (!cc->gdb_core_xml_file) {
        put_packet("");
        return;
    }

    gdb_has_xml = true;
    p = gdb_ctx->params[0].data;
    xml = get_feature_xml(p, &p, process);
    if (!xml) {
        put_packet("E00");
        return;
    }

    addr = gdb_ctx->params[1].val_ul;
    len = gdb_ctx->params[2].val_ul;
    total_len = strlen(xml);
    if (addr > total_len) {
        put_packet("E00");
        return;
    }

    if (len > (MAX_PACKET_LENGTH - 5) / 2) {
        len = (MAX_PACKET_LENGTH - 5) / 2;
    }

    if (len < total_len - addr) {
        g_string_assign(gdbserver_state.str_buf, "m");
        memtox(gdbserver_state.str_buf, xml + addr, len);
    } else {
        g_string_assign(gdbserver_state.str_buf, "l");
        memtox(gdbserver_state.str_buf, xml + addr, total_len - addr);
    }

    put_packet_binary(gdbserver_state.str_buf->str,
                      gdbserver_state.str_buf->len, true);
}

static void handle_query_attached(GdbCmdContext *gdb_ctx, void *user_ctx)
{
    put_packet(GDB_ATTACHED);
}

static void handle_query_qemu_supported(GdbCmdContext *gdb_ctx, void *user_ctx)
{
    g_string_printf(gdbserver_state.str_buf, "sstepbits;sstep");
#ifndef CONFIG_USER_ONLY
    g_string_append(gdbserver_state.str_buf, ";PhyMemMode");
#endif
    put_strbuf();
}

#ifndef CONFIG_USER_ONLY
static void handle_query_qemu_phy_mem_mode(GdbCmdContext *gdb_ctx,
                                           void *user_ctx)
{
    g_string_printf(gdbserver_state.str_buf, "%d", phy_memory_mode);
    put_strbuf();
}

static void handle_set_qemu_phy_mem_mode(GdbCmdContext *gdb_ctx, void *user_ctx)
{
    if (!gdb_ctx->num_params) {
        put_packet("E22");
        return;
    }

    if (!gdb_ctx->params[0].val_ul) {
        phy_memory_mode = 0;
    } else {
        phy_memory_mode = 1;
    }
    put_packet("OK");
}
#endif

static GdbCmdParseEntry gdb_gen_query_set_common_table[] = {
    /* Order is important if has same prefix */
    {
        .handler = handle_query_qemu_sstepbits,
        .cmd = "qemu.sstepbits",
    },
    {
        .handler = handle_query_qemu_sstep,
        .cmd = "qemu.sstep",
    },
    {
        .handler = handle_set_qemu_sstep,
        .cmd = "qemu.sstep=",
        .cmd_startswith = 1,
        .schema = "l0"
    },
};

static GdbCmdParseEntry gdb_gen_query_table[] = {
    {
        .handler = handle_query_curr_tid,
        .cmd = "C",
    },
    {
        .handler = handle_query_threads,
        .cmd = "sThreadInfo",
    },
    {
        .handler = handle_query_first_threads,
        .cmd = "fThreadInfo",
    },
    {
        .handler = handle_query_thread_extra,
        .cmd = "ThreadExtraInfo,",
        .cmd_startswith = 1,
        .schema = "t0"
    },
#ifdef CONFIG_USER_ONLY
    {
        .handler = handle_query_offsets,
        .cmd = "Offsets",
    },
#else
    {
        .handler = handle_query_rcmd,
        .cmd = "Rcmd,",
        .cmd_startswith = 1,
        .schema = "s0"
    },
#endif
    {
        .handler = handle_query_supported,
        .cmd = "Supported:",
        .cmd_startswith = 1,
        .schema = "s0"
    },
    {
        .handler = handle_query_supported,
        .cmd = "Supported",
        .schema = "s0"
    },
    {
        .handler = handle_query_xfer_features,
        .cmd = "Xfer:features:read:",
        .cmd_startswith = 1,
        .schema = "s:l,l0"
    },
    {
        .handler = handle_query_xfer_osdata_read_proc,
        .cmd = "Xfer:osdata:read:processes:",
        .cmd_startswith = 1,
        .schema = "l,l0"
    },
    {
        .handler = handle_query_attached,
        .cmd = "Attached:",
        .cmd_startswith = 1
    },
    {
        .handler = handle_query_attached,
        .cmd = "Attached",
    },
    {
        .handler = handle_query_qemu_supported,
        .cmd = "qemu.Supported",
    },
#ifndef CONFIG_USER_ONLY
    {
        .handler = handle_query_qemu_phy_mem_mode,
        .cmd = "qemu.PhyMemMode",
    },
#endif
};

static GdbCmdParseEntry gdb_gen_set_table[] = {
    /* Order is important if has same prefix */
    {
        .handler = handle_set_qemu_sstep,
        .cmd = "qemu.sstep:",
        .cmd_startswith = 1,
        .schema = "l0"
    },
#ifndef CONFIG_USER_ONLY
    {
        .handler = handle_set_qemu_phy_mem_mode,
        .cmd = "qemu.PhyMemMode:",
        .cmd_startswith = 1,
        .schema = "l0"
    },
#endif
};

static void handle_gen_query(GdbCmdContext *gdb_ctx, void *user_ctx)
{
    if (!gdb_ctx->num_params) {
        return;
    }

    if (!process_string_cmd(NULL, gdb_ctx->params[0].data,
                            gdb_gen_query_set_common_table,
                            ARRAY_SIZE(gdb_gen_query_set_common_table))) {
        return;
    }

    if (process_string_cmd(NULL, gdb_ctx->params[0].data,
                           gdb_gen_query_table,
                           ARRAY_SIZE(gdb_gen_query_table))) {
        put_packet("");
    }
}

static void handle_gen_set(GdbCmdContext *gdb_ctx, void *user_ctx)
{
    if (!gdb_ctx->num_params) {
        return;
    }

    if (!process_string_cmd(NULL, gdb_ctx->params[0].data,
                            gdb_gen_query_set_common_table,
                            ARRAY_SIZE(gdb_gen_query_set_common_table))) {
        return;
    }

    if (process_string_cmd(NULL, gdb_ctx->params[0].data,
                           gdb_gen_set_table,
                           ARRAY_SIZE(gdb_gen_set_table))) {
        put_packet("");
    }
}

static void handle_target_halt(GdbCmdContext *gdb_ctx, void *user_ctx)
{
    g_string_printf(gdbserver_state.str_buf, "T%02xthread:", GDB_SIGNAL_TRAP);
    gdb_append_thread_id(gdbserver_state.c_cpu, gdbserver_state.str_buf);
    g_string_append_c(gdbserver_state.str_buf, ';');
    put_strbuf();
    /*
     * Remove all the breakpoints when this query is issued,
     * because gdb is doing an initial connect and the state
     * should be cleaned up.
     */
    gdb_breakpoint_remove_all();
}

static int gdb_handle_packet(const char *line_buf)
{
    const GdbCmdParseEntry *cmd_parser = NULL;

    trace_gdbstub_io_command(line_buf);

    switch (line_buf[0]) {
    case '!':
        put_packet("OK");
        break;
    case '?':
        {
            static const GdbCmdParseEntry target_halted_cmd_desc = {
                .handler = handle_target_halt,
                .cmd = "?",
                .cmd_startswith = 1
            };
            cmd_parser = &target_halted_cmd_desc;
        }
        break;
    case 'c':
        {
            static const GdbCmdParseEntry continue_cmd_desc = {
                .handler = handle_continue,
                .cmd = "c",
                .cmd_startswith = 1,
                .schema = "L0"
            };
            cmd_parser = &continue_cmd_desc;
        }
        break;
    case 'C':
        {
            static const GdbCmdParseEntry cont_with_sig_cmd_desc = {
                .handler = handle_cont_with_sig,
                .cmd = "C",
                .cmd_startswith = 1,
                .schema = "l0"
            };
            cmd_parser = &cont_with_sig_cmd_desc;
        }
        break;
    case 'v':
        {
            static const GdbCmdParseEntry v_cmd_desc = {
                .handler = handle_v_commands,
                .cmd = "v",
                .cmd_startswith = 1,
                .schema = "s0"
            };
            cmd_parser = &v_cmd_desc;
        }
        break;
    case 'k':
        /* Kill the target */
        error_report("QEMU: Terminated via GDBstub");
        exit(0);
    case 'D':
        {
            static const GdbCmdParseEntry detach_cmd_desc = {
                .handler = handle_detach,
                .cmd = "D",
                .cmd_startswith = 1,
                .schema = "?.l0"
            };
            cmd_parser = &detach_cmd_desc;
        }
        break;
    case 's':
        {
            static const GdbCmdParseEntry step_cmd_desc = {
                .handler = handle_step,
                .cmd = "s",
                .cmd_startswith = 1,
                .schema = "L0"
            };
            cmd_parser = &step_cmd_desc;
        }
        break;
    case 'F':
        {
            static const GdbCmdParseEntry file_io_cmd_desc = {
                .handler = handle_file_io,
                .cmd = "F",
                .cmd_startswith = 1,
                .schema = "L,L,o0"
            };
            cmd_parser = &file_io_cmd_desc;
        }
        break;
    case 'g':
        {
            static const GdbCmdParseEntry read_all_regs_cmd_desc = {
                .handler = handle_read_all_regs,
                .cmd = "g",
                .cmd_startswith = 1
            };
            cmd_parser = &read_all_regs_cmd_desc;
        }
        break;
    case 'G':
        {
            static const GdbCmdParseEntry write_all_regs_cmd_desc = {
                .handler = handle_write_all_regs,
                .cmd = "G",
                .cmd_startswith = 1,
                .schema = "s0"
            };
            cmd_parser = &write_all_regs_cmd_desc;
        }
        break;
    case 'm':
        {
            static const GdbCmdParseEntry read_mem_cmd_desc = {
                .handler = handle_read_mem,
                .cmd = "m",
                .cmd_startswith = 1,
                .schema = "L,L0"
            };
            cmd_parser = &read_mem_cmd_desc;
        }
        break;
    case 'M':
        {
            static const GdbCmdParseEntry write_mem_cmd_desc = {
                .handler = handle_write_mem,
                .cmd = "M",
                .cmd_startswith = 1,
                .schema = "L,L:s0"
            };
            cmd_parser = &write_mem_cmd_desc;
        }
        break;
    case 'p':
        {
            static const GdbCmdParseEntry get_reg_cmd_desc = {
                .handler = handle_get_reg,
                .cmd = "p",
                .cmd_startswith = 1,
                .schema = "L0"
            };
            cmd_parser = &get_reg_cmd_desc;
        }
        break;
    case 'P':
        {
            static const GdbCmdParseEntry set_reg_cmd_desc = {
                .handler = handle_set_reg,
                .cmd = "P",
                .cmd_startswith = 1,
                .schema = "L?s0"
            };
            cmd_parser = &set_reg_cmd_desc;
        }
        break;
    case 'Z':
        {
            static const GdbCmdParseEntry insert_bp_cmd_desc = {
                .handler = handle_insert_bp,
                .cmd = "Z",
                .cmd_startswith = 1,
                .schema = "l?L?L0"
            };
            cmd_parser = &insert_bp_cmd_desc;
        }
        break;
    case 'z':
        {
            static const GdbCmdParseEntry remove_bp_cmd_desc = {
                .handler = handle_remove_bp,
                .cmd = "z",
                .cmd_startswith = 1,
                .schema = "l?L?L0"
            };
            cmd_parser = &remove_bp_cmd_desc;
        }
        break;
    case 'H':
        {
            static const GdbCmdParseEntry set_thread_cmd_desc = {
                .handler = handle_set_thread,
                .cmd = "H",
                .cmd_startswith = 1,
                .schema = "o.t0"
            };
            cmd_parser = &set_thread_cmd_desc;
        }
        break;
    case 'T':
        {
            static const GdbCmdParseEntry thread_alive_cmd_desc = {
                .handler = handle_thread_alive,
                .cmd = "T",
                .cmd_startswith = 1,
                .schema = "t0"
            };
            cmd_parser = &thread_alive_cmd_desc;
        }
        break;
    case 'q':
        {
            static const GdbCmdParseEntry gen_query_cmd_desc = {
                .handler = handle_gen_query,
                .cmd = "q",
                .cmd_startswith = 1,
                .schema = "s0"
            };
            cmd_parser = &gen_query_cmd_desc;
        }
        break;
    case 'Q':
        {
            static const GdbCmdParseEntry gen_set_cmd_desc = {
                .handler = handle_gen_set,
                .cmd = "Q",
                .cmd_startswith = 1,
                .schema = "s0"
            };
            cmd_parser = &gen_set_cmd_desc;
        }
        break;
    default:
        /* put empty packet */
        put_packet("");
        break;
    }

    if (cmd_parser) {
        run_cmd_parser(line_buf, cmd_parser);
    }

    return RS_IDLE;
}

void gdb_set_stop_cpu(CPUState *cpu)
{
    GDBProcess *p = gdb_get_cpu_process(cpu);

    if (!p->attached) {
        /*
         * Having a stop CPU corresponding to a process that is not attached
         * confuses GDB. So we ignore the request.
         */
        return;
    }

    gdbserver_state.c_cpu = cpu;
    gdbserver_state.g_cpu = cpu;
}

#ifndef CONFIG_USER_ONLY
static void gdb_vm_state_change(void *opaque, int running, RunState state)
{
    CPUState *cpu = gdbserver_state.c_cpu;
    g_autoptr(GString) buf = g_string_new(NULL);
    g_autoptr(GString) tid = g_string_new(NULL);
    const char *type;
    int ret;

    if (running || gdbserver_state.state == RS_INACTIVE) {
        return;
    }
    /* Is there a GDB syscall waiting to be sent?  */
    if (gdbserver_state.current_syscall_cb) {
        put_packet(gdbserver_state.syscall_buf);
        return;
    }

    if (cpu == NULL) {
        /* No process attached */
        return;
    }

    gdb_append_thread_id(cpu, tid);

    switch (state) {
    case RUN_STATE_DEBUG:
        if (cpu->watchpoint_hit) {
            switch (cpu->watchpoint_hit->flags & BP_MEM_ACCESS) {
            case BP_MEM_READ:
                type = "r";
                break;
            case BP_MEM_ACCESS:
                type = "a";
                break;
            default:
                type = "";
                break;
            }
            trace_gdbstub_hit_watchpoint(type, cpu_gdb_index(cpu),
                    (target_ulong)cpu->watchpoint_hit->vaddr);
            g_string_printf(buf, "T%02xthread:%s;%swatch:" TARGET_FMT_lx ";",
                            GDB_SIGNAL_TRAP, tid->str, type,
                            (target_ulong)cpu->watchpoint_hit->vaddr);
            cpu->watchpoint_hit = NULL;
            goto send_packet;
        } else {
            trace_gdbstub_hit_break();
        }
        tb_flush(cpu);
        ret = GDB_SIGNAL_TRAP;
        break;
    case RUN_STATE_PAUSED:
        trace_gdbstub_hit_paused();
        ret = GDB_SIGNAL_INT;
        break;
    case RUN_STATE_SHUTDOWN:
        trace_gdbstub_hit_shutdown();
        ret = GDB_SIGNAL_QUIT;
        break;
    case RUN_STATE_IO_ERROR:
        trace_gdbstub_hit_io_error();
        ret = GDB_SIGNAL_IO;
        break;
    case RUN_STATE_WATCHDOG:
        trace_gdbstub_hit_watchdog();
        ret = GDB_SIGNAL_ALRM;
        break;
    case RUN_STATE_INTERNAL_ERROR:
        trace_gdbstub_hit_internal_error();
        ret = GDB_SIGNAL_ABRT;
        break;
    case RUN_STATE_SAVE_VM:
    case RUN_STATE_RESTORE_VM:
        return;
    case RUN_STATE_FINISH_MIGRATE:
        ret = GDB_SIGNAL_XCPU;
        break;
    default:
        trace_gdbstub_hit_unknown(state);
        ret = GDB_SIGNAL_UNKNOWN;
        break;
    }
    gdb_set_stop_cpu(cpu);
    g_string_printf(buf, "T%02xthread:%s;", ret, tid->str);

send_packet:
    put_packet(buf->str);

    /* disable single step if it was enabled */
    cpu_single_step(cpu, 0);
}
#endif

/* Send a gdb syscall request.
   This accepts limited printf-style format specifiers, specifically:
    %x  - target_ulong argument printed in hex.
    %lx - 64-bit argument printed in hex.
    %s  - string pointer (target_ulong) and length (int) pair.  */
void gdb_do_syscallv(gdb_syscall_complete_cb cb, const char *fmt, va_list va)
{
    char *p;
    char *p_end;
    target_ulong addr;
    uint64_t i64;

    if (!gdbserver_state.init) {
        return;
    }

    gdbserver_state.current_syscall_cb = cb;
#ifndef CONFIG_USER_ONLY
    vm_stop(RUN_STATE_DEBUG);
#endif
    p = &gdbserver_state.syscall_buf[0];
    p_end = &gdbserver_state.syscall_buf[sizeof(gdbserver_state.syscall_buf)];
    *(p++) = 'F';
    while (*fmt) {
        if (*fmt == '%') {
            fmt++;
            switch (*fmt++) {
            case 'x':
                addr = va_arg(va, target_ulong);
                p += snprintf(p, p_end - p, TARGET_FMT_lx, addr);
                break;
            case 'l':
                if (*(fmt++) != 'x')
                    goto bad_format;
                i64 = va_arg(va, uint64_t);
                p += snprintf(p, p_end - p, "%" PRIx64, i64);
                break;
            case 's':
                addr = va_arg(va, target_ulong);
                p += snprintf(p, p_end - p, TARGET_FMT_lx "/%x",
                              addr, va_arg(va, int));
                break;
            default:
            bad_format:
                error_report("gdbstub: Bad syscall format string '%s'",
                             fmt - 1);
                break;
            }
        } else {
            *(p++) = *(fmt++);
        }
    }
    *p = 0;
#ifdef CONFIG_USER_ONLY
    put_packet(gdbserver_state.syscall_buf);
    /* Return control to gdb for it to process the syscall request.
     * Since the protocol requires that gdb hands control back to us
     * using a "here are the results" F packet, we don't need to check
     * gdb_handlesig's return value (which is the signal to deliver if
     * execution was resumed via a continue packet).
     */
    gdb_handlesig(gdbserver_state.c_cpu, 0);
#else
    /* In this case wait to send the syscall packet until notification that
       the CPU has stopped.  This must be done because if the packet is sent
       now the reply from the syscall request could be received while the CPU
       is still in the running state, which can cause packets to be dropped
       and state transition 'T' packets to be sent while the syscall is still
       being processed.  */
    qemu_cpu_kick(gdbserver_state.c_cpu);
#endif
}

void gdb_do_syscall(gdb_syscall_complete_cb cb, const char *fmt, ...)
{
    va_list va;

    va_start(va, fmt);
    gdb_do_syscallv(cb, fmt, va);
    va_end(va);
}

static void gdb_read_byte(uint8_t ch)
{
    uint8_t reply;

#ifndef CONFIG_USER_ONLY
    if (gdbserver_state.last_packet->len) {
        /* Waiting for a response to the last packet.  If we see the start
           of a new command then abandon the previous response.  */
        if (ch == '-') {
            trace_gdbstub_err_got_nack();
            put_buffer(gdbserver_state.last_packet->data,
                       gdbserver_state.last_packet->len);
        } else if (ch == '+') {
            trace_gdbstub_io_got_ack();
        } else {
            trace_gdbstub_io_got_unexpected(ch);
        }

        if (ch == '+' || ch == '$') {
            g_byte_array_set_size(gdbserver_state.last_packet, 0);
        }
        if (ch != '$')
            return;
    }
    if (runstate_is_running()) {
        /* when the CPU is running, we cannot do anything except stop
           it when receiving a char */
        vm_stop(RUN_STATE_PAUSED);
    } else
#endif
    {
        switch(gdbserver_state.state) {
        case RS_IDLE:
            if (ch == '$') {
                /* start of command packet */
                gdbserver_state.line_buf_index = 0;
                gdbserver_state.line_sum = 0;
                gdbserver_state.state = RS_GETLINE;
            } else {
                trace_gdbstub_err_garbage(ch);
            }
            break;
        case RS_GETLINE:
            if (ch == '}') {
                /* start escape sequence */
                gdbserver_state.state = RS_GETLINE_ESC;
                gdbserver_state.line_sum += ch;
            } else if (ch == '*') {
                /* start run length encoding sequence */
                gdbserver_state.state = RS_GETLINE_RLE;
                gdbserver_state.line_sum += ch;
            } else if (ch == '#') {
                /* end of command, start of checksum*/
                gdbserver_state.state = RS_CHKSUM1;
            } else if (gdbserver_state.line_buf_index >= sizeof(gdbserver_state.line_buf) - 1) {
                trace_gdbstub_err_overrun();
                gdbserver_state.state = RS_IDLE;
            } else {
                /* unescaped command character */
                gdbserver_state.line_buf[gdbserver_state.line_buf_index++] = ch;
                gdbserver_state.line_sum += ch;
            }
            break;
        case RS_GETLINE_ESC:
            if (ch == '#') {
                /* unexpected end of command in escape sequence */
                gdbserver_state.state = RS_CHKSUM1;
            } else if (gdbserver_state.line_buf_index >= sizeof(gdbserver_state.line_buf) - 1) {
                /* command buffer overrun */
                trace_gdbstub_err_overrun();
                gdbserver_state.state = RS_IDLE;
            } else {
                /* parse escaped character and leave escape state */
                gdbserver_state.line_buf[gdbserver_state.line_buf_index++] = ch ^ 0x20;
                gdbserver_state.line_sum += ch;
                gdbserver_state.state = RS_GETLINE;
            }
            break;
        case RS_GETLINE_RLE:
            /*
             * Run-length encoding is explained in "Debugging with GDB /
             * Appendix E GDB Remote Serial Protocol / Overview".
             */
            if (ch < ' ' || ch == '#' || ch == '$' || ch > 126) {
                /* invalid RLE count encoding */
                trace_gdbstub_err_invalid_repeat(ch);
                gdbserver_state.state = RS_GETLINE;
            } else {
                /* decode repeat length */
                int repeat = ch - ' ' + 3;
                if (gdbserver_state.line_buf_index + repeat >= sizeof(gdbserver_state.line_buf) - 1) {
                    /* that many repeats would overrun the command buffer */
                    trace_gdbstub_err_overrun();
                    gdbserver_state.state = RS_IDLE;
                } else if (gdbserver_state.line_buf_index < 1) {
                    /* got a repeat but we have nothing to repeat */
                    trace_gdbstub_err_invalid_rle();
                    gdbserver_state.state = RS_GETLINE;
                } else {
                    /* repeat the last character */
                    memset(gdbserver_state.line_buf + gdbserver_state.line_buf_index,
                           gdbserver_state.line_buf[gdbserver_state.line_buf_index - 1], repeat);
                    gdbserver_state.line_buf_index += repeat;
                    gdbserver_state.line_sum += ch;
                    gdbserver_state.state = RS_GETLINE;
                }
            }
            break;
        case RS_CHKSUM1:
            /* get high hex digit of checksum */
            if (!isxdigit(ch)) {
                trace_gdbstub_err_checksum_invalid(ch);
                gdbserver_state.state = RS_GETLINE;
                break;
            }
            gdbserver_state.line_buf[gdbserver_state.line_buf_index] = '\0';
            gdbserver_state.line_csum = fromhex(ch) << 4;
            gdbserver_state.state = RS_CHKSUM2;
            break;
        case RS_CHKSUM2:
            /* get low hex digit of checksum */
            if (!isxdigit(ch)) {
                trace_gdbstub_err_checksum_invalid(ch);
                gdbserver_state.state = RS_GETLINE;
                break;
            }
            gdbserver_state.line_csum |= fromhex(ch);

            if (gdbserver_state.line_csum != (gdbserver_state.line_sum & 0xff)) {
                trace_gdbstub_err_checksum_incorrect(gdbserver_state.line_sum, gdbserver_state.line_csum);
                /* send NAK reply */
                reply = '-';
                put_buffer(&reply, 1);
                gdbserver_state.state = RS_IDLE;
            } else {
                /* send ACK reply */
                reply = '+';
                put_buffer(&reply, 1);
                gdbserver_state.state = gdb_handle_packet(gdbserver_state.line_buf);
            }
            break;
        default:
            abort();
        }
    }
}

/* Tell the remote gdb that the process has exited.  */
void gdb_exit(CPUArchState *env, int code)
{
  char buf[4];

  if (!gdbserver_state.init) {
      return;
  }
#ifdef CONFIG_USER_ONLY
  if (gdbserver_state.socket_path) {
      unlink(gdbserver_state.socket_path);
  }
  if (gdbserver_state.fd < 0) {
      return;
  }
#endif

  trace_gdbstub_op_exiting((uint8_t)code);

  snprintf(buf, sizeof(buf), "W%02x", (uint8_t)code);
  put_packet(buf);

#ifndef CONFIG_USER_ONLY
  qemu_chr_fe_deinit(&gdbserver_state.chr, true);
#endif
}

/*
 * Create the process that will contain all the "orphan" CPUs (that are not
 * part of a CPU cluster). Note that if this process contains no CPUs, it won't
 * be attachable and thus will be invisible to the user.
 */
static void create_default_process(GDBState *s)
{
    GDBProcess *process;
    int max_pid = 0;

    if (gdbserver_state.process_num) {
        max_pid = s->processes[s->process_num - 1].pid;
    }

    s->processes = g_renew(GDBProcess, s->processes, ++s->process_num);
    process = &s->processes[s->process_num - 1];

    /* We need an available PID slot for this process */
    assert(max_pid < UINT32_MAX);

    process->pid = max_pid + 1;
    process->attached = false;
    process->target_xml[0] = '\0';
}

#ifdef CONFIG_USER_ONLY
int
gdb_handlesig(CPUState *cpu, int sig)
{
    char buf[256];
    int n;

    if (!gdbserver_state.init || gdbserver_state.fd < 0) {
        return sig;
    }

    /* disable single step if it was enabled */
    cpu_single_step(cpu, 0);
    tb_flush(cpu);

    if (sig != 0) {
        snprintf(buf, sizeof(buf), "S%02x", target_signal_to_gdb(sig));
        put_packet(buf);
    }
    /* put_packet() might have detected that the peer terminated the
       connection.  */
    if (gdbserver_state.fd < 0) {
        return sig;
    }

    sig = 0;
    gdbserver_state.state = RS_IDLE;
    gdbserver_state.running_state = 0;
    while (gdbserver_state.running_state == 0) {
        n = read(gdbserver_state.fd, buf, 256);
        if (n > 0) {
            int i;

            for (i = 0; i < n; i++) {
                gdb_read_byte(buf[i]);
            }
        } else {
            /* XXX: Connection closed.  Should probably wait for another
               connection before continuing.  */
            if (n == 0) {
                close(gdbserver_state.fd);
            }
            gdbserver_state.fd = -1;
            return sig;
        }
    }
    sig = gdbserver_state.signal;
    gdbserver_state.signal = 0;
    return sig;
}

/* Tell the remote gdb that the process has exited due to SIG.  */
void gdb_signalled(CPUArchState *env, int sig)
{
    char buf[4];

    if (!gdbserver_state.init || gdbserver_state.fd < 0) {
        return;
    }

    snprintf(buf, sizeof(buf), "X%02x", target_signal_to_gdb(sig));
    put_packet(buf);
}

static void gdb_accept_init(int fd)
{
    init_gdbserver_state();
    create_default_process(&gdbserver_state);
    gdbserver_state.processes[0].attached = true;
    gdbserver_state.c_cpu = gdb_first_attached_cpu();
    gdbserver_state.g_cpu = gdbserver_state.c_cpu;
    gdbserver_state.fd = fd;
    gdb_has_xml = false;
}

static bool gdb_accept_socket(int gdb_fd)
{
    int fd;

    for(;;) {
        fd = accept(gdb_fd, NULL, NULL);
        if (fd < 0 && errno != EINTR) {
            perror("accept socket");
            return false;
        } else if (fd >= 0) {
            qemu_set_cloexec(fd);
            break;
        }
    }

    gdb_accept_init(fd);
    return true;
}

static int gdbserver_open_socket(const char *path)
{
    struct sockaddr_un sockaddr;
    int fd, ret;

    fd = socket(AF_UNIX, SOCK_STREAM, 0);
    if (fd < 0) {
        perror("create socket");
        return -1;
    }

    sockaddr.sun_family = AF_UNIX;
    pstrcpy(sockaddr.sun_path, sizeof(sockaddr.sun_path) - 1, path);
    ret = bind(fd, (struct sockaddr *)&sockaddr, sizeof(sockaddr));
    if (ret < 0) {
        perror("bind socket");
        close(fd);
        return -1;
    }
    ret = listen(fd, 1);
    if (ret < 0) {
        perror("listen socket");
        close(fd);
        return -1;
    }

    return fd;
}

static bool gdb_accept_tcp(int gdb_fd)
{
    struct sockaddr_in sockaddr;
    socklen_t len;
    int fd;

    for(;;) {
        len = sizeof(sockaddr);
        fd = accept(gdb_fd, (struct sockaddr *)&sockaddr, &len);
        if (fd < 0 && errno != EINTR) {
            perror("accept");
            return false;
        } else if (fd >= 0) {
            qemu_set_cloexec(fd);
            break;
        }
    }

    /* set short latency */
    if (socket_set_nodelay(fd)) {
        perror("setsockopt");
        close(fd);
        return false;
    }

    gdb_accept_init(fd);
    return true;
}

static int gdbserver_open_port(int port)
{
    struct sockaddr_in sockaddr;
    int fd, ret;

    fd = socket(PF_INET, SOCK_STREAM, 0);
    if (fd < 0) {
        perror("socket");
        return -1;
    }
    qemu_set_cloexec(fd);

    socket_set_fast_reuse(fd);

    sockaddr.sin_family = AF_INET;
    sockaddr.sin_port = htons(port);
    sockaddr.sin_addr.s_addr = 0;
    ret = bind(fd, (struct sockaddr *)&sockaddr, sizeof(sockaddr));
    if (ret < 0) {
        perror("bind");
        close(fd);
        return -1;
    }
    ret = listen(fd, 1);
    if (ret < 0) {
        perror("listen");
        close(fd);
        return -1;
    }

    return fd;
}

int gdbserver_start(const char *port_or_path)
{
    int port = g_ascii_strtoull(port_or_path, NULL, 10);
    int gdb_fd;

    if (port > 0) {
        gdb_fd = gdbserver_open_port(port);
    } else {
        gdb_fd = gdbserver_open_socket(port_or_path);
    }

    if (gdb_fd < 0) {
        return -1;
    }

    if (port > 0 && gdb_accept_tcp(gdb_fd)) {
        return 0;
    } else if (gdb_accept_socket(gdb_fd)) {
        gdbserver_state.socket_path = g_strdup(port_or_path);
        return 0;
    }

    /* gone wrong */
    close(gdb_fd);
    return -1;
}

/* Disable gdb stub for child processes.  */
void gdbserver_fork(CPUState *cpu)
{
    if (!gdbserver_state.init || gdbserver_state.fd < 0) {
        return;
    }
    close(gdbserver_state.fd);
    gdbserver_state.fd = -1;
    cpu_breakpoint_remove_all(cpu, BP_GDB);
    cpu_watchpoint_remove_all(cpu, BP_GDB);
}
#else
static int gdb_chr_can_receive(void *opaque)
{
  /* We can handle an arbitrarily large amount of data.
   Pick the maximum packet size, which is as good as anything.  */
  return MAX_PACKET_LENGTH;
}

static void gdb_chr_receive(void *opaque, const uint8_t *buf, int size)
{
    int i;

    for (i = 0; i < size; i++) {
        gdb_read_byte(buf[i]);
    }
}

static void gdb_chr_event(void *opaque, QEMUChrEvent event)
{
    int i;
    GDBState *s = (GDBState *) opaque;

    switch (event) {
    case CHR_EVENT_OPENED:
        /* Start with first process attached, others detached */
        for (i = 0; i < s->process_num; i++) {
            s->processes[i].attached = !i;
        }

        s->c_cpu = gdb_first_attached_cpu();
        s->g_cpu = s->c_cpu;

        vm_stop(RUN_STATE_PAUSED);
        gdb_has_xml = false;
        break;
    default:
        break;
    }
}

static int gdb_monitor_write(Chardev *chr, const uint8_t *buf, int len)
{
    g_autoptr(GString) hex_buf = g_string_new("O");
    memtohex(hex_buf, buf, len);
    put_packet(hex_buf->str);
    return len;
}

#ifndef _WIN32
static void gdb_sigterm_handler(int signal)
{
    if (runstate_is_running()) {
        vm_stop(RUN_STATE_PAUSED);
    }
}
#endif

static void gdb_monitor_open(Chardev *chr, ChardevBackend *backend,
                             bool *be_opened, Error **errp)
{
    *be_opened = false;
}

static void char_gdb_class_init(ObjectClass *oc, void *data)
{
    ChardevClass *cc = CHARDEV_CLASS(oc);

    cc->internal = true;
    cc->open = gdb_monitor_open;
    cc->chr_write = gdb_monitor_write;
}

#define TYPE_CHARDEV_GDB "chardev-gdb"

static const TypeInfo char_gdb_type_info = {
    .name = TYPE_CHARDEV_GDB,
    .parent = TYPE_CHARDEV,
    .class_init = char_gdb_class_init,
};

static int find_cpu_clusters(Object *child, void *opaque)
{
    if (object_dynamic_cast(child, TYPE_CPU_CLUSTER)) {
        GDBState *s = (GDBState *) opaque;
        CPUClusterState *cluster = CPU_CLUSTER(child);
        GDBProcess *process;

        s->processes = g_renew(GDBProcess, s->processes, ++s->process_num);

        process = &s->processes[s->process_num - 1];

        /*
         * GDB process IDs -1 and 0 are reserved. To avoid subtle errors at
         * runtime, we enforce here that the machine does not use a cluster ID
         * that would lead to PID 0.
         */
        assert(cluster->cluster_id != UINT32_MAX);
        process->pid = cluster->cluster_id + 1;
        process->attached = false;
        process->target_xml[0] = '\0';

        return 0;
    }

    return object_child_foreach(child, find_cpu_clusters, opaque);
}

static int pid_order(const void *a, const void *b)
{
    GDBProcess *pa = (GDBProcess *) a;
    GDBProcess *pb = (GDBProcess *) b;

    if (pa->pid < pb->pid) {
        return -1;
    } else if (pa->pid > pb->pid) {
        return 1;
    } else {
        return 0;
    }
}

static void create_processes(GDBState *s)
{
    object_child_foreach(object_get_root(), find_cpu_clusters, s);

    if (gdbserver_state.processes) {
        /* Sort by PID */
        qsort(gdbserver_state.processes, gdbserver_state.process_num, sizeof(gdbserver_state.processes[0]), pid_order);
    }

    create_default_process(s);
}

int gdbserver_start(const char *device)
{
    trace_gdbstub_op_start(device);

    char gdbstub_device_name[128];
    Chardev *chr = NULL;
    Chardev *mon_chr;

    if (!first_cpu) {
        error_report("gdbstub: meaningless to attach gdb to a "
                     "machine without any CPU.");
        return -1;
    }

    if (!device)
        return -1;
    if (strcmp(device, "none") != 0) {
        if (strstart(device, "tcp:", NULL)) {
            /* enforce required TCP attributes */
            snprintf(gdbstub_device_name, sizeof(gdbstub_device_name),
                     "%s,nowait,nodelay,server", device);
            device = gdbstub_device_name;
        }
#ifndef _WIN32
        else if (strcmp(device, "stdio") == 0) {
            struct sigaction act;

            memset(&act, 0, sizeof(act));
            act.sa_handler = gdb_sigterm_handler;
            sigaction(SIGINT, &act, NULL);
        }
#endif
        /*
         * FIXME: it's a bit weird to allow using a mux chardev here
         * and implicitly setup a monitor. We may want to break this.
         */
        chr = qemu_chr_new_noreplay("gdb", device, true, NULL);
        if (!chr)
            return -1;
    }

    if (!gdbserver_state.init) {
        init_gdbserver_state();

        qemu_add_vm_change_state_handler(gdb_vm_state_change, NULL);

        /* Initialize a monitor terminal for gdb */
        mon_chr = qemu_chardev_new(NULL, TYPE_CHARDEV_GDB,
                                   NULL, NULL, &error_abort);
        monitor_init_hmp(mon_chr, false, &error_abort);
    } else {
        qemu_chr_fe_deinit(&gdbserver_state.chr, true);
        mon_chr = gdbserver_state.mon_chr;
        reset_gdbserver_state();
    }

    create_processes(&gdbserver_state);

    if (chr) {
        qemu_chr_fe_init(&gdbserver_state.chr, chr, &error_abort);
        qemu_chr_fe_set_handlers(&gdbserver_state.chr, gdb_chr_can_receive,
                                 gdb_chr_receive, gdb_chr_event,
                                 NULL, &gdbserver_state, NULL, true);
    }
    gdbserver_state.state = chr ? RS_IDLE : RS_INACTIVE;
    gdbserver_state.mon_chr = mon_chr;
    gdbserver_state.current_syscall_cb = NULL;

    return 0;
}

void gdbserver_cleanup(void)
{
    if (gdbserver_state.init) {
        put_packet("W00");
    }
}

static void register_types(void)
{
    type_register_static(&char_gdb_type_info);
}

type_init(register_types);
#endif<|MERGE_RESOLUTION|>--- conflicted
+++ resolved
@@ -2051,15 +2051,11 @@
         /* Print the CPU model and name in multiprocess mode */
         ObjectClass *oc = object_get_class(OBJECT(cpu));
         const char *cpu_model = object_class_get_name(oc);
-<<<<<<< HEAD
         if (cpu->gdb_id) {
             g_string_printf(rs, "%s [%s]", cpu->gdb_id,
                             cpu->halted ? "halted " : "running");
         } else {
-        g_autofree char *cpu_name =
-=======
         const char *cpu_name =
->>>>>>> 45a150aa
             object_get_canonical_path_component(OBJECT(cpu));
         g_string_printf(rs, "%s %s [%s]", cpu_model, cpu_name,
                         cpu->halted ? "halted " : "running");
